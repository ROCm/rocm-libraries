#!/usr/bin/env bash

/bin/ln -fs ../../.githooks/pre-commit "$(dirname "$0")/.git/hooks/"


# #################################################
# helper functions
# #################################################
function display_help()
{
  echo "hipBLAS build & installation helper script"
  echo "./install [-h|--help] "
  echo "    [-h|--help] prints this help message"
  echo "    [-i|--install] install after build"
  echo "    [-d|--dependencies] install build dependencies"
  echo "    [-c|--clients] build library clients too (combines with -i & -d)"
  echo "    [-n|--no-solver] build library without rocSOLVER dependency"
  echo "    [-g|--debug] -DCMAKE_BUILD_TYPE=Debug (default is =Release)"
  echo "    [-r]--relocatable] create a package to support relocatable ROCm"
  echo "    [--cuda] build library for cuda backend"
  echo "    [--hip-clang] build library with hip-clang"
  echo "    [--compiler] specify host compiler"
  echo "    [-p|--cmakepp] addition to CMAKE_PREFIX_PATH"
<<<<<<< HEAD
  echo "    [--custom-target] link against custom target (e.g. host, device)"
=======
  echo "    [-v|--rocm-dev] Set specific rocm-dev version"
  echo "    [-b|--rocblas] Set specific rocblas version"
>>>>>>> 2fc38737
}

# This function is helpful for dockerfiles that do not have sudo installed, but the default user is root
# true is a system command that completes successfully, function returns success
# prereq: ${ID} must be defined before calling
supported_distro( )
{
  if [ -z ${ID+foo} ]; then
    printf "supported_distro(): \$ID must be set\n"
    exit 2
  fi

  case "${ID}" in
    ubuntu|centos|rhel|fedora|sles|opensuse-leap)
        true
        ;;
    *)  printf "This script is currently supported on Ubuntu, SLES, CentOS, RHEL and Fedora\n"
        exit 2
        ;;
  esac
}

# This function is helpful for dockerfiles that do not have sudo installed, but the default user is root
elevate_if_not_root( )
{
  local uid=$(id -u)

  if (( ${uid} )); then
    sudo $@
  else
    $@
  fi
}

# Take an array of packages as input, and install those packages with 'apt' if they are not already installed
install_apt_packages( )
{
  package_dependencies=("$@")
  for package in "${package_dependencies[@]}"; do
    if [[ $(dpkg-query --show --showformat='${db:Status-Abbrev}\n' ${package} 2> /dev/null | grep -q "ii"; echo $?) -ne 0 ]]; then
      printf "\033[32mInstalling \033[33m${package}\033[32m from distro package manager\033[0m\n"
      elevate_if_not_root apt install -y --no-install-recommends ${package}
    fi
  done
}

# Take an array of packages as input, and install those packages with 'yum' if they are not already installed
install_yum_packages( )
{
  package_dependencies=("$@")
  for package in "${package_dependencies[@]}"; do
    if [[ $(yum list installed ${package} &> /dev/null; echo $? ) -ne 0 ]]; then
      printf "\033[32mInstalling \033[33m${package}\033[32m from distro package manager\033[0m\n"
      elevate_if_not_root yum -y --nogpgcheck install ${package}
    fi
  done
}

# Take an array of packages as input, and install those packages with 'dnf' if they are not already installed
install_dnf_packages( )
{
  package_dependencies=("$@")
  for package in "${package_dependencies[@]}"; do
    if [[ $(dnf list installed ${package} &> /dev/null; echo $? ) -ne 0 ]]; then
      printf "\033[32mInstalling \033[33m${package}\033[32m from distro package manager\033[0m\n"
      elevate_if_not_root dnf install -y ${package}
    fi
  done
}

# Take an array of packages as input, and delegate the work to the appropriate distro installer
# prereq: ${ID} must be defined before calling
# prereq: ${build_clients} must be defined before calling
install_packages( )
{
  if [ -z ${ID+foo} ]; then
    printf "install_packages(): \$ID must be set\n"
    exit 2
  fi

  if [ -z ${build_clients+foo} ]; then
    printf "install_packages(): \$build_clients must be set\n"
    exit 2
  fi

  # dependencies needed for library and clients to build
  local library_dependencies_ubuntu=( "make" "cmake-curses-gui" "pkg-config" )
  local library_dependencies_centos=( "epel-release" "make" "cmake3" "gcc-c++" "rpm-build" )
  local library_dependencies_fedora=( "make" "cmake" "gcc-c++" "libcxx-devel" "rpm-build" )
  local library_dependencies_sles=( "make" "cmake" "gcc-c++" "libcxxtools9" "rpm-build" )

  if [[ "${build_cuda}" == true ]]; then
    # Ideally, this could be cuda-cublas-dev, but the package name has a version number in it
    library_dependencies_ubuntu+=( "cuda" )
    library_dependencies_centos+=( "" ) # how to install cuda on centos?
    library_dependencies_fedora+=( "" ) # how to install cuda on fedora?
  elif [[ "${build_hip_clang}" == false ]]; then
<<<<<<< HEAD
    library_dependencies_ubuntu+=( "rocm-dev" "rocblas" )
    library_dependencies_centos+=( "rocm-dev" "rocblas" )
    library_dependencies_fedora+=( "rocm-dev" "rocblas" )
    library_dependencies_sles+=( "rocm-dev" "rocblas" )

    if [[ "${build_solver}" == true ]]; then
      library_dependencies_ubuntu+=( "rocsolver" )
      library_dependencies_centos+=( "rocsolver" )
      library_dependencies_fedora+=( "rocsolver" )
      library_dependencies_sles+=( "rocsolver" )
    fi

=======
    # Custom rocm-dev installation
    if [[ -z ${custom_rocm_dev+foo} ]]; then
      # Install base rocm-dev package unless -v/--rocm-dev flag is passed
      library_dependencies_ubuntu+=( "rocm-dev" )
      library_dependencies_centos+=( "rocm-dev" )
      library_dependencies_fedora+=( "rocm-dev" )
      library_dependencies_sles+=( "rocm-dev" )
    else
      # Install rocm-specific rocm-dev package
      library_dependencies_ubuntu+=( "${custom_rocm_dev}" )
      library_dependencies_centos+=( "${custom_rocm_dev}" )
      library_dependencies_fedora+=( "${custom_rocm_dev}" )
      library_dependencies_sles+=( "${custom_rocm_dev}" )
    fi

    # Custom rocblas installation
    if [[ -z ${custom_rocblas+foo} ]]; then
      # Install base rocblas package unless -b/--rocblas flag is passed
      library_dependencies_ubuntu+=( "rocblas" )
      library_dependencies_centos+=( "rocblas" )
      library_dependencies_fedora+=( "rocblas" )
      library_dependencies_sles+=( "rocblas" )
    else
      # Install rocm-specific rocblas package
      library_dependencies_ubuntu+=( "${custom_rocblas}" )
      library_dependencies_centos+=( "${custom_rocblas}" )
      library_dependencies_fedora+=( "${custom_rocblas}" )
      library_dependencies_sles+=( "${custom_rocblas}" )
    fi
>>>>>>> 2fc38737
  fi

  local client_dependencies_ubuntu=( "gfortran" "libboost-program-options-dev" )
  local client_dependencies_centos=( "devtoolset-7-gcc-gfortran" "boost-devel" )
  local client_dependencies_fedora=( "gcc-gfortran" "boost-devel" )
  local client_dependencies_sles=( "libboost_program_options1_66_0-devel" "pkg-config" "dpkg" )

  case "${ID}" in
    ubuntu)
      elevate_if_not_root apt update
      install_apt_packages "${library_dependencies_ubuntu[@]}"

      if [[ "${build_clients}" == true ]]; then
        install_apt_packages "${client_dependencies_ubuntu[@]}"
      fi
      ;;

    centos|rhel)
#     yum -y update brings *all* installed packages up to date
#     without seeking user approval
#     elevate_if_not_root yum -y update
      install_yum_packages "${library_dependencies_centos[@]}"

      if [[ "${build_clients}" == true ]]; then
        install_yum_packages "${client_dependencies_centos[@]}"
      fi
      ;;

    fedora)
#     elevate_if_not_root dnf -y update
      install_dnf_packages "${library_dependencies_fedora[@]}"

      if [[ "${build_clients}" == true ]]; then
        install_dnf_packages "${client_dependencies_fedora[@]}"
      fi
      ;;

    sles|opensuse-leap)
#     elevate_if_not_root zypper -y update
      install_zypper_packages "${library_dependencies_sles[@]}"

      if [[ "${build_clients}" == true ]]; then
        install_zypper_packages "${client_dependencies_sles[@]}"
      fi
      ;;
    *)
      echo "This script is currently supported on Ubuntu, SLES, CentOS, RHEL and Fedora"
      exit 2
      ;;
  esac
}

# Take an array of packages as input, and install those packages with 'zypper' if they are not already installed
install_zypper_packages( )
{
  package_dependencies=("$@")
  for package in "${package_dependencies[@]}"; do
    if [[ $(rpm -q ${package} &> /dev/null; echo $? ) -ne 0 ]]; then
      printf "\033[32mInstalling \033[33m${package}\033[32m from distro package manager\033[0m\n"
      elevate_if_not_root zypper -n --no-gpg-checks install ${package}
    fi
  done
}

# #################################################
# Pre-requisites check
# #################################################
# Exit code 0: alls well
# Exit code 1: problems with getopt
# Exit code 2: problems with supported platforms

# check if getopt command is installed
type getopt > /dev/null
if [[ $? -ne 0 ]]; then
  echo "This script uses getopt to parse arguments; try installing the util-linux package";
  exit 1
fi

# os-release file describes the system
if [[ -e "/etc/os-release" ]]; then
  source /etc/os-release
else
  echo "This script depends on the /etc/os-release file"
  exit 2
fi

# The following function exits script if an unsupported distro is detected
supported_distro

# #################################################
# global variables
# #################################################
install_package=false
install_dependencies=false
install_prefix=hipblas-install
build_clients=false
build_solver=true
build_cuda=false
build_hip_clang=false
build_release=true
build_relocatable=false
cmake_prefix_path=/opt/rocm
rocm_path=/opt/rocm
compiler=g++

# #################################################
# Parameter parsing
# #################################################

# check if we have a modern version of getopt that can handle whitespace and long parameters
getopt -T
if [[ $? -eq 4 ]]; then
<<<<<<< HEAD
  GETOPT_PARSE=$(getopt --name "${0}" --longoptions help,install,clients,no-solver,dependencies,debug,hip-clang,compiler:,cuda,cmakepp,relocatable:,custom-target: --options rhicndgp: -- "$@")
=======
  GETOPT_PARSE=$(getopt --name "${0}" --longoptions help,install,clients,dependencies,debug,hip-clang,clang,cuda,cmakepp,relocatable:,rocm-dev:,rocblas: --options rhicdgp:v:b: -- "$@")
>>>>>>> 2fc38737
else
  echo "Need a new version of getopt"
  exit 1
fi

if [[ $? -ne 0 ]]; then
  echo "getopt invocation failed; could not parse the command line";
  exit 1
fi

eval set -- "${GETOPT_PARSE}"

while true; do
  case "${1}" in
    -h|--help)
        display_help
        exit 0
        ;;
    -i|--install)
        install_package=true
        shift ;;
    -d|--dependencies)
        install_dependencies=true
        shift ;;
    -r|--relocatable)
        build_relocatable=true
        shift ;;
    -c|--clients)
        build_clients=true
        shift ;;
    -n|--no-solver)
        build_solver=false
        shift ;;
    -g|--debug)
        build_release=false
        shift ;;
    --hip-clang)
        build_hip_clang=true
        shift ;;
    --compiler)
        compiler=${2}
        shift 2 ;;
    --cuda)
        build_cuda=true
        shift ;;
    -p|--cmakepp)
        cmake_prefix_path=${2}
        shift 2 ;;
<<<<<<< HEAD
    --custom-target)
        custom_target=${2}
        shift 2 ;;
=======
    -v|--rocm-dev)
         custom_rocm_dev=${2}
         shift 2;;
    -b|--rocblas)
         custom_rocblas=${2}
         shift 2;;
>>>>>>> 2fc38737
    --prefix)
        install_prefix=${2}
        shift 2 ;;
    --) shift ; break ;;
    *)  echo "Unexpected command line parameter received; aborting";
        exit 1
        ;;
  esac
done

if [[ "${build_relocatable}" == true ]]; then
    if ! [ -z ${ROCM_PATH+x} ]; then
        rocm_path=${ROCM_PATH}
    fi

    rocm_rpath=" -Wl,--enable-new-dtags -Wl,--rpath,/opt/rocm/lib:/opt/rocm/lib64"
    if ! [ -z ${ROCM_RPATH+x} ]; then
        rocm_rpath=" -Wl,--enable-new-dtags -Wl,--rpath,${ROCM_RPATH}"
    fi
fi

build_dir=./build
printf "\033[32mCreating project build directory in: \033[33m${build_dir}\033[0m\n"

# #################################################
# prep
# #################################################
# ensure a clean build environment
if [[ "${build_release}" == true ]]; then
  rm -rf ${build_dir}/release
else
  rm -rf ${build_dir}/debug
fi

# Default cmake executable is called cmake
cmake_executable=cmake

case "${ID}" in
  centos|rhel)
  cmake_executable=cmake3
  ;;
esac

# #################################################
# dependencies
# #################################################
if [[ "${install_dependencies}" == true ]]; then

  install_packages

  # The following builds googletest & lapack from source, installs into cmake default /usr/local
  pushd .
    printf "\033[32mBuilding \033[33mgoogletest & lapack\033[32m from source; installing into \033[33m/usr/local\033[0m\n"
    mkdir -p ${build_dir}/deps && cd ${build_dir}/deps
    ${cmake_executable} -DCMAKE_INSTALL_PREFIX=deps-install -DBUILD_BOOST=OFF ../../deps
    make -j$(nproc)
    make install
  popd
  fi

# We append customary rocm path; if user provides custom rocm path in ${path}, our
# hard-coded path has lesser priority
# export PATH=${PATH}:/opt/rocm/bin

pushd .
  # #################################################
  # configure & build
  # #################################################
  cmake_common_options=""
  cmake_client_options=""

  # build type
  if [[ "${build_release}" == true ]]; then
    mkdir -p ${build_dir}/release/clients && cd ${build_dir}/release
    cmake_common_options="${cmake_common_options} -DCMAKE_BUILD_TYPE=Release"
  else
    mkdir -p ${build_dir}/debug/clients && cd ${build_dir}/debug
    cmake_common_options="${cmake_common_options} -DCMAKE_BUILD_TYPE=Debug"
  fi

  # clients
  if [[ "${build_clients}" == true ]]; then
    cmake_client_options="${cmake_client_options} -DBUILD_CLIENTS_SAMPLES=ON -DBUILD_CLIENTS_TESTS=ON"
  fi

  # solver
  if [[ "${build_solver}" == false ]]; then
    cmake_client_options="${cmake_client_options} -DBUILD_WITH_SOLVER=OFF"
  fi

  if [[ ${custom_target+foo} ]]; then
    cmake_common_options="${cmake_common_options} -DCUSTOM_TARGET=${custom_target}"
  fi

  # Build library
  if [[ "${build_relocatable}" == true ]]; then
    CXX=${compiler} ${cmake_executable} ${cmake_common_options} ${cmake_client_options} -DCPACK_SET_DESTDIR=OFF -DCMAKE_INSTALL_PREFIX="${rocm_path}" \
    -DCMAKE_PREFIX_PATH="${rocm_path};${rocm_path}/hcc;${rocm_path}/hip;$(pwd)/../deps/deps-install;${cmake_prefix_path}" \
    -DCMAKE_SHARED_LINKER_FLAGS="${rocm_rpath}" \
    -DCMAKE_EXE_LINKER_FLAGS=" -Wl,--enable-new-dtags -Wl,--rpath,${rocm_path}/lib:${rocm_path}/lib64" \
    -DROCM_DISABLE_LDCONFIG=ON \
    -DROCM_PATH="${rocm_path}" ../..
  else
    CXX=${compiler} ${cmake_executable} ${cmake_common_options} ${cmake_client_options} -DCPACK_SET_DESTDIR=OFF -DCMAKE_PREFIX_PATH="$(pwd)/../deps/deps-install;${cmake_prefix_path}" -DROCM_PATH=${rocm_path} ../..
  fi
  make -j$(nproc)

  # #################################################
  # install
  # #################################################
  # installing through package manager, which makes uninstalling easy
  if [[ "${install_package}" == true ]]; then
    make package

    case "${ID}" in
      ubuntu)
        elevate_if_not_root dpkg -i hipblas-*.deb
      ;;
      centos|rhel)
        elevate_if_not_root yum -y localinstall hipblas-*.rpm
      ;;
      fedora)
        elevate_if_not_root dnf install hipblas-*.rpm
      ;;
      sles|opensuse-leap)
        elevate_if_not_root zypper -n --no-gpg-checks install hipblas-*.rpm
      ;;
    esac

  fi
popd<|MERGE_RESOLUTION|>--- conflicted
+++ resolved
@@ -21,12 +21,9 @@
   echo "    [--hip-clang] build library with hip-clang"
   echo "    [--compiler] specify host compiler"
   echo "    [-p|--cmakepp] addition to CMAKE_PREFIX_PATH"
-<<<<<<< HEAD
   echo "    [--custom-target] link against custom target (e.g. host, device)"
-=======
   echo "    [-v|--rocm-dev] Set specific rocm-dev version"
   echo "    [-b|--rocblas] Set specific rocblas version"
->>>>>>> 2fc38737
 }
 
 # This function is helpful for dockerfiles that do not have sudo installed, but the default user is root
@@ -124,20 +121,6 @@
     library_dependencies_centos+=( "" ) # how to install cuda on centos?
     library_dependencies_fedora+=( "" ) # how to install cuda on fedora?
   elif [[ "${build_hip_clang}" == false ]]; then
-<<<<<<< HEAD
-    library_dependencies_ubuntu+=( "rocm-dev" "rocblas" )
-    library_dependencies_centos+=( "rocm-dev" "rocblas" )
-    library_dependencies_fedora+=( "rocm-dev" "rocblas" )
-    library_dependencies_sles+=( "rocm-dev" "rocblas" )
-
-    if [[ "${build_solver}" == true ]]; then
-      library_dependencies_ubuntu+=( "rocsolver" )
-      library_dependencies_centos+=( "rocsolver" )
-      library_dependencies_fedora+=( "rocsolver" )
-      library_dependencies_sles+=( "rocsolver" )
-    fi
-
-=======
     # Custom rocm-dev installation
     if [[ -z ${custom_rocm_dev+foo} ]]; then
       # Install base rocm-dev package unless -v/--rocm-dev flag is passed
@@ -167,7 +150,13 @@
       library_dependencies_fedora+=( "${custom_rocblas}" )
       library_dependencies_sles+=( "${custom_rocblas}" )
     fi
->>>>>>> 2fc38737
+
+    if [[ "${build_solver}" == true ]]; then
+      library_dependencies_ubuntu+=( "rocsolver" )
+      library_dependencies_centos+=( "rocsolver" )
+      library_dependencies_fedora+=( "rocsolver" )
+      library_dependencies_sles+=( "rocsolver" )
+    fi
   fi
 
   local client_dependencies_ubuntu=( "gfortran" "libboost-program-options-dev" )
@@ -280,11 +269,7 @@
 # check if we have a modern version of getopt that can handle whitespace and long parameters
 getopt -T
 if [[ $? -eq 4 ]]; then
-<<<<<<< HEAD
-  GETOPT_PARSE=$(getopt --name "${0}" --longoptions help,install,clients,no-solver,dependencies,debug,hip-clang,compiler:,cuda,cmakepp,relocatable:,custom-target: --options rhicndgp: -- "$@")
-=======
-  GETOPT_PARSE=$(getopt --name "${0}" --longoptions help,install,clients,dependencies,debug,hip-clang,clang,cuda,cmakepp,relocatable:,rocm-dev:,rocblas: --options rhicdgp:v:b: -- "$@")
->>>>>>> 2fc38737
+  GETOPT_PARSE=$(getopt --name "${0}" --longoptions help,install,clients,no-solver,dependencies,debug,hip-clang,compiler:,cuda,cmakepp,relocatable:,rocm-dev:,rocblas:,custom-target: --options rhicndgp:v:b: -- "$@")
 else
   echo "Need a new version of getopt"
   exit 1
@@ -333,18 +318,15 @@
     -p|--cmakepp)
         cmake_prefix_path=${2}
         shift 2 ;;
-<<<<<<< HEAD
     --custom-target)
         custom_target=${2}
         shift 2 ;;
-=======
     -v|--rocm-dev)
          custom_rocm_dev=${2}
          shift 2;;
     -b|--rocblas)
          custom_rocblas=${2}
          shift 2;;
->>>>>>> 2fc38737
     --prefix)
         install_prefix=${2}
         shift 2 ;;
