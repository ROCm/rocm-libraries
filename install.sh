--- conflicted
+++ resolved
@@ -241,18 +241,11 @@
   # wget and openssl are needed for cmake
   if [ -z "$CMAKE_VERSION" ] || $(dpkg --compare-versions $CMAKE_VERSION lt 3.16.8); then
     if $update_cmake == true; then
-<<<<<<< HEAD
       library_dependencies_ubuntu+=("wget" "libssl-dev")
       library_dependencies_centos_rhel+=("wget" "openssl-devel")
       library_dependencies_centos_8+=("wget" "openssl-devel")
       library_dependencies_rhel_8+=("wget" "openssl-devel")
-=======
-      library_dependencies_ubuntu+=("wget")
-      library_dependencies_centos_rhel+=("wget")
-      library_dependencies_centos_8+=("wget")
-      library_dependencies_rhel_8+=("wget")
-      library_dependencies_rhel_9+=("wget")
->>>>>>> fe576eff
+      library_dependencies_rhel_9+=("wget" "openssl-devel")
       library_dependencies_fedora+=("wget")
       library_dependencies_sles+=("wget" "libopenssl-devel")
     fi
