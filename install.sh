--- conflicted
+++ resolved
@@ -10,27 +10,6 @@
 cat <<EOF
 rocBLAS build & installation helper script
   $0 <options>
-<<<<<<< HEAD
-      -h | --help              Print this help message
-      -i | --install           Install after build
-      -d | --dependencies      Install build dependencies
-      -c | --clients           Build library clients too (combines with -i & -d)
-      -g | --debug             Set -DCMAKE_BUILD_TYPE=Debug (default is =Release)
-      -f | --fork              GitHub fork to use, e.g., ROCmSoftwarePlatform or MyUserName
-      -b | --branch            GitHub branch or tag to use, e.g., develop, mybranch or <commit hash>
-      -l | --logic             Set Tensile logic target, e.g., asm_full, asm_lite, etc.
-      -a | --architecture      Set Tensile GPU architecture target, e.g. all, gfx000, gfx803, gfx900, gfx906, gfx908
-      -o | --cov               Set Tensile code_object_version (V2 or V3)
-      -t | --test_local_path   Use a local path for Tensile instead of remote GIT repo
-           --cpu_ref_lib       Specify library to use for CPU reference code in testing (blis or lapack)
-           --hip-clang         Build library for amdgpu backend using hip-clang
-           --build_dir         Specify name of output directory (default is ./build)
-      -n | --no_tensile        Build subset of library that does not require Tensile
-      -s | --tensile-host      Build with Tensile host
-      -r | --no-tensile-host   Do not build with Tensile host
-      -u | --use-tag-only      Ignore Tensile version and just use the Tensile tag
-           --skipldconf        Skip ld.so.conf entry
-=======
       -h | --help                Print this help message
       -i | --install             Install after build
       -d | --dependencies        Install build dependencies
@@ -47,11 +26,10 @@
            --build_dir           Specify name of output directory (default is ./build)
       -n | --no_tensile          Build subset of library that does not require Tensile
       -r | --no-tensile-host     Do not build with Tensile host
-      -s | --tensile-host        build with Tensile host
+      -s | --tensile-host        Build with Tensile host
       -u | --use-custom-version  Ignore Tensile version and just use the Tensile tag
            --ignore-cuda         Ignores installed cuda version and builds with rocm stack instead
            --skipldconf          Skip ld.so.conf entry
->>>>>>> 7e630d3b
 EOF
 #           --prefix              Specify an alternate CMAKE_INSTALL_PREFIX for cmake
 }
