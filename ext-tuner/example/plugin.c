/*************************************************************************
 * Copyright (c) 2015-2019, NVIDIA CORPORATION. All rights reserved.
 *
 * See LICENSE.txt for license information
 ************************************************************************/

#include "tuner.h"
#define __hidden __attribute__ ((visibility("hidden")))
#define HOPPER_COMPCAP_IDX 2
// NVLink, PCI, Network
#define NCCL_HW_NVLINK 0
#define NCCL_HW_PCI 1
#define NCCL_HW_NET 2

static long log2i(long n) {
 long l = 0;
 while (n>>=1) l++;
 return l;
}
// Latencies in us, Bandwidths in GB/s
// Tree { LL, LL128, Simple } , Ring { LL, LL128, Simple }
static const float baseLat  [NCCL_NUM_ALGORITHMS][NCCL_NUM_PROTOCOLS] = { 
       { 12.0, 12.0, 17.0 }, { 12.0, 12.0, 17.0 },   // Tree, Ring
       { 12.0, 12.0, 17.0 }, { 12.0, 12.0, 17.0 },   // Collnet Direct, Chain
       {    0,    0,    0 }, {    0,    0,    0 }};  // NVLS, NVLS Tree

struct tuningModel {
  float hwLat[3][NCCL_NUM_ALGORITHMS][NCCL_NUM_PROTOCOLS];
  float bwRatio[2][NCCL_NUM_ALGORITHMS][NCCL_NUM_PROTOCOLS];
  float treeCorrectionFactor[NCCL_NUM_PROTOCOLS][27];
  float ringCorrectionFactor[NCCL_NUM_PROTOCOLS][27];
};

static struct tuningModel tuning_model = {
  {
    /* NVLINK */
    { /* Tree (LL/LL128/Simple)*/ { 0.8, 0.0, 2.5 }, /* Ring (LL/LL128/Simple)*/ { 0.8, 0.0, 3.6 }, /* CollNetDirect (Simple)*/ { 0.0, 0.0, 0.8 }, /* CollNetChain (Simple)*/ { 0.0, 0.0, 0.0 }, /* NVLS */ { 0, 0, 0 }, /* NVLS Tree */ { 0, 0, 0 } },
    /* PCI */
    { /* Tree (LL/LL128/Simple)*/ { 2.2, 2.2, 5.7 }, /* Ring (LL/LL128/Simple)*/ { 2.2, 2.2, 5.7 }, /* CollNetDirect (Simple)*/ { 0.0, 0.0, 5.7 }, /* CollNetChain (Simple)*/ { 0.0, 0.0, 5.7 }, /* NVLS */ { 0, 0, 0 }, /* NVLS Tree */ { 0, 0, 0 } },
    /* NET */
    { /* Tree (LL/LL128/Simple)*/ { 12.5, 0.0, 22.4 }, /* Ring (LL/LL128/Simple)*/ { 9.5, 0.0, 19.8 }, /* CollNetDirect (Simple)*/ { 0.0, 0.0, 12.5 }, /* CollNetChain (Simple)*/ { 0.0, 0.0, 0.0 }, /* NVLS */ { 0, 0, 0 }, /* NVLS Tree */ { 0, 0, 0 } },
  },

  {
    /* 2 nodes */
    { /* Tree (LL/LL128/Simple)*/ { 0.41, 0.00, 1.00 }, /* Ring (LL/LL128/Simple)*/ { 0.41, 0.00, 1.00 }, /* CollNetDirect (Simple)*/ { 0.00, 0.00, 1.00 }, /* CollNetChain (Simple)*/ { 0.00, 0.00, 1.00 }, /* NVLS */ { 0, 0, 0 }, /* NVLS Tree */ { 0, 0, 0 } },
    /* more than 2 nodes */
    { /* Tree (LL/LL128/Simple)*/ { 0.41, 0.00, 0.86 }, /* Ring (LL/LL128/Simple)*/ { 0.41, 0.00, 1.00 }, /* CollNetDirect (Simple)*/ { 0.00, 0.00, 1.00 }, /* CollNetChain (Simple)*/ { 0.00, 0.00, 1.00 }, /* NVLS */ { 0, 0, 0 }, /* NVLS Tree */ { 0, 0, 0 } },
  },

  {
    { 0.1, 0.1, 0.1, 0.1, 0.1, 1.0, 1.0, 0.8, 0.1, 0.4, 0.5, 1.0, 0.6, 0.4, 0.6, 0.1, 0.3, 0.4, 0.4, 0.3, 0.2, 0.2, 0.2, 0.2, 0.2, 0.2, 0.2, },
    { 0.0, 0.0, 0.0, 0.0, 0.0, 0.0, 0.0, 0.0, 0.0, 0.0, 0.0, 0.0, 0.0, 0.0, 0.0, 0.0, 0.0, 0.0, 0.0, 0.0, 0.0, 0.0, 0.0, 0.0, 0.0, 0.0, 0.0, },
    { 0.1, 0.1, 0.1, 0.1, 0.1, 0.1, 0.1, 0.1, 1.0, 1.0, 1.0, 0.4, 1.0, 1.0, 1.0, 0.2, 0.7, 1.0, 1.0, 1.0, 0.8, 0.7, 0.7, 0.8, 0.8, 0.8, 0.9, },
  },

  {
    { 0.1, 0.1, 0.1, 0.1, 0.1, 0.1, 0.1, 1.0, 0.1, 0.2, 0.2, 0.1, 0.5, 0.8, 1.0, 0.2, 0.4, 0.5, 0.4, 0.4, 0.3, 0.2, 0.2, 0.2, 0.2, 0.2, 0.2, },
    { 0.0, 0.0, 0.0, 0.0, 0.0, 0.0, 0.0, 0.0, 0.0, 0.0, 0.0, 0.0, 0.0, 0.0, 0.0, 0.0, 0.0, 0.0, 0.0, 0.0, 0.0, 0.0, 0.0, 0.0, 0.0, 0.0, 0.0, },
    { 0.1, 0.1, 0.1, 0.1, 0.1, 0.1, 0.1, 0.1, 0.1, 0.7, 0.1, 0.1, 0.1, 0.1, 0.1, 1.0, 1.0, 1.0, 0.9, 1.0, 1.0, 1.0, 1.0, 1.0, 1.0, 1.0, 1.0, },
  },
};

float latencies[NCCL_NUM_FUNCTIONS][NCCL_NUM_ALGORITHMS][NCCL_NUM_PROTOCOLS];
float bandwidths[NCCL_NUM_FUNCTIONS][NCCL_NUM_ALGORITHMS][NCCL_NUM_PROTOCOLS];

ncclResult_t ncclTopoGetAlgoTime_Tuner(ncclFunc_t collType, int algorithm, int protocol, int numPipeOps, float* time, size_t nBytes) {
  float bw = bandwidths[collType][algorithm][protocol];
  float lat = latencies[collType][algorithm][protocol];

  if (bw == 0) {
    *time = -1.0; return ncclSuccess;
  }
  int logSize = log2i(nBytes>>6);
  if (algorithm == NCCL_ALGO_TREE) {
    if (logSize < 27) bw *= tuning_model.treeCorrectionFactor[protocol][logSize];
    else bw *= tuning_model.treeCorrectionFactor[protocol][26];
  }
  else if (algorithm == NCCL_ALGO_RING) {
    if(logSize < 27) bw *= tuning_model.ringCorrectionFactor[protocol][logSize];
    else bw *= tuning_model.ringCorrectionFactor[protocol][26];
  }

  int latCount = 1;
  *time = lat * latCount + (nBytes) / (1000 * bw);
  return ncclSuccess;
}

__hidden ncclResult_t pluginInit(size_t nRanks, size_t nNodes, ncclDebugLogger_t logFunction) { 
  if (nRanks <= 1) return ncclSuccess;
  int compCapIndex = HOPPER_COMPCAP_IDX;
  int index2 = nNodes <= 2 ? nNodes-1 : 2;
  int index1 = nNodes == 1 ? compCapIndex : 1;
  float ppn = (float)nRanks / nNodes; // if ppn < 2, then we are sending/receiving at the same GPU through the NIC, apply some bw discount

  int intraHw[NCCL_NUM_ALGORITHMS], hw[NCCL_NUM_ALGORITHMS];
  for (int a=0; a<NCCL_NUM_ALGORITHMS; a++) intraHw[a] = NCCL_HW_NVLINK;
  for (int a=0; a<NCCL_NUM_ALGORITHMS; a++) hw[a] = nNodes == 1 ? intraHw[a] : NCCL_HW_NET;
  for (int coll=0; coll<NCCL_NUM_FUNCTIONS; coll++) {
    int nsteps = coll == ncclFuncAllReduce ? 2*(nRanks-1) :
      coll == ncclFuncReduceScatter || coll == ncclFuncAllGather ? nRanks-1 :
      nRanks;
    int nInterSteps = coll == ncclFuncAllReduce ? (nNodes > 1 ? 2*nNodes :0) :
      coll == ncclFuncReduceScatter || coll == ncclFuncAllGather ? nNodes-1 :
      nNodes;

    for (int a=0; a<NCCL_NUM_ALGORITHMS; a++) {
      if (coll == ncclFuncBroadcast && a != NCCL_ALGO_RING) continue;
      if (coll == ncclFuncReduce && a != NCCL_ALGO_RING) continue;
      if (coll == ncclFuncReduceScatter && a != NCCL_ALGO_RING && a != NCCL_ALGO_NVLS && a != NCCL_ALGO_COLLNET_DIRECT) continue;
      if (coll == ncclFuncAllGather && a != NCCL_ALGO_RING && a != NCCL_ALGO_NVLS && a != NCCL_ALGO_COLLNET_DIRECT) continue;

      for (int p=0; p<NCCL_NUM_PROTOCOLS; p++) {
        if (a == NCCL_ALGO_TREE && p == NCCL_PROTO_SIMPLE && nNodes == 1) continue;
        if ((a == NCCL_ALGO_NVLS || a == NCCL_ALGO_NVLS_TREE) && p != NCCL_PROTO_SIMPLE) continue;
        int collnet = (a == NCCL_ALGO_COLLNET_DIRECT || a == NCCL_ALGO_COLLNET_CHAIN) ? 1 : 0;
        float bw = nNodes <= 2 || collnet ? 12.0 : 12.0; //graphs[a]->bwIntra : graphs[a]->bwInter
        if (a == NCCL_ALGO_NVLS) bw = 0.0;
        if (a == NCCL_ALGO_NVLS_TREE) bw = 0.0;
        if (collnet == 1) bw = 0.0;
        int nChannels = 28; //nNodes==1 && MI300
        float busBw = nChannels * bw; //comm->topo->baseBw != 0.0 ? comm->topo->baseBw : graphs[a]->nChannels * bw
        
        // Various model refinements
        if (nNodes <= 2)
          busBw *= tuning_model.bwRatio[0][a][p];
        else
          busBw *= tuning_model.bwRatio[1][a][p];
        if (a == NCCL_ALGO_RING && p == NCCL_PROTO_LL && (coll == ncclFuncBroadcast || coll == ncclFuncReduce) && nNodes == 1) { busBw = busBw * 1.65; }

        // Convert bus BW to algorithm BW
        if (!(a == NCCL_ALGO_COLLNET_DIRECT && (coll == ncclFuncAllGather || coll == ncclFuncReduceScatter))) {
          float ratio = 1.0f;
          if (a == NCCL_ALGO_RING) ratio *= (1.0 * nRanks) / nsteps;
          else if (a == NCCL_ALGO_NVLS || a == NCCL_ALGO_NVLS_TREE) ratio *= 5.0/6.0;
          else ratio *= .5;
          busBw *= ratio;
        }
        bandwidths[coll][a][p] = busBw;
        latencies[coll][a][p] = baseLat[a][p];
        float intraLat = tuning_model.hwLat[intraHw[a]][a][p];
        float interLat = tuning_model.hwLat[NCCL_HW_NET][a][p];

        if (a == NCCL_ALGO_RING) {
          float lat = tuning_model.hwLat[hw[a]][a][p];
          if ((coll == ncclFuncReduce || coll == ncclFuncBroadcast)) {
            latencies[coll][a][p] += lat;
          } else {
            // Inter-node rings still have to launch nsteps * net overhead.
            float netOverhead = 0.0;
            if (nNodes > 1) {
              netOverhead = 1;
              if (p == NCCL_PROTO_SIMPLE) netOverhead *= 3;
            }
            if (intraLat < netOverhead) intraLat = netOverhead;
            latencies[coll][a][p] += (nsteps-nInterSteps)*intraLat + nInterSteps*interLat;
          }
        } else if (a == NCCL_ALGO_TREE) {
          latencies[coll][a][p] +=
            2 * ((nRanks/nNodes-1) * intraLat + log2i(nNodes) * interLat);
        } else if (a == NCCL_ALGO_COLLNET_DIRECT) {
          int minimum = 1;
          if ((nRanks/nNodes-1) < 1) minimum = (nRanks/nNodes-1);
          latencies[coll][a][p] +=
            2 * (minimum * intraLat + (nRanks/nNodes-1) * 0.4) + interLat;  // Add 0.4 us arity serialization latency
        } else if (a == NCCL_ALGO_COLLNET_CHAIN) {
          latencies[coll][a][p] += 2 * (nRanks/nNodes-1) * intraLat + interLat;
        } else if (a == NCCL_ALGO_NVLS) {
          if (nNodes > 1) latencies[coll][a][p] += tuning_model.hwLat[NCCL_HW_NET][a][p];
        } else if (a == NCCL_ALGO_NVLS_TREE) {
          latencies[coll][a][p] += 2*(nNodes-1)*tuning_model.hwLat[NCCL_HW_NET][a][p];
        }
      }
    }
  }
  // Protocols/Algorithms enable/disable, and user overrides.
  // All are enabled except ll128 which is enabled by default only in certain cases.
  int protoEnable[NCCL_NUM_PROTOCOLS] = { 1, 2, 1 };
  int algoEnable[NCCL_NUM_ALGORITHMS] = { 1, 1, 1, 1, 1, 1 };

  // MNNVL: NVLS not yet supported
  algoEnable[NCCL_ALGO_NVLS_TREE] = 0;
  algoEnable[NCCL_ALGO_COLLNET_DIRECT] = 0;
  algoEnable[NCCL_ALGO_COLLNET_CHAIN] = 0;
  algoEnable[NCCL_ALGO_NVLS] = 0;

  for (int c=0; c<NCCL_NUM_FUNCTIONS; c++) for (int a=0; a<NCCL_NUM_ALGORITHMS; a++) for (int p=0; p<NCCL_NUM_PROTOCOLS; p++) {
    int pEnable = protoEnable[p];
    if (p == NCCL_PROTO_LL128) {
      pEnable = 0;
    }
    if (pEnable == 0) bandwidths[c][a][p] = 0;
    if (algoEnable[a] == 0) bandwidths[c][a][p] = 0;
  }
  return ncclSuccess;
}

__hidden ncclResult_t pluginGetCollInfo(void* context, ncclFunc_t collType, size_t nBytes,
<<<<<<< HEAD
                              int collNetSupport, int nvlsSupport, int numPipeOps,
                              int *algorithm, int *protocol, int* nChannels) {
                                
  float minTime = 3600000000.0; // Hopefully no operation will take an hour to complete.
  // Find algorithm / protocol.
  *algorithm = -1;
  *protocol = -1;
  int nAlgos = NCCL_NUM_ALGORITHMS;
  for (int a=0; a<nAlgos; a++) {
    if ((a == NCCL_ALGO_COLLNET_DIRECT || a == NCCL_ALGO_COLLNET_CHAIN) && collNetSupport != 1) continue;
    if ((a == NCCL_ALGO_NVLS || a == NCCL_ALGO_NVLS_TREE) && nvlsSupport != 1) continue;
    if (a == NCCL_ALGO_NVLS && collNetSupport != 1) continue;
    for (int p=0; p<NCCL_NUM_PROTOCOLS; p++) {
      if (p == NCCL_PROTO_LL128) continue;
      float time;
      ncclTopoGetAlgoTime_Tuner(collType, a, p, numPipeOps, &time, nBytes);
        if (time >= 0 && time < minTime) {
          *algorithm = a;
          *protocol = p;
          minTime = time;
        }
    }
=======
                              int numPipeOps, float** collCostTable, int numAlgo, int numProto,
                              int regBuff, int* nChannels) {
  // Update NCCL core generated cost table. Updated table will be evaluated by NCCL to pick the best algo/proto combo
  float (*table)[NCCL_NUM_PROTOCOLS] = (float (*)[NCCL_NUM_PROTOCOLS])collCostTable;
  if (table[NCCL_ALGO_RING][NCCL_PROTO_SIMPLE] != NCCL_ALGO_PROTO_IGNORE) {
    table[NCCL_ALGO_RING][NCCL_PROTO_SIMPLE] = 0.0;
>>>>>>> dcdc67c4
  }
  return ncclSuccess;
}

__hidden ncclResult_t pluginDestroy(void* context) { return ncclSuccess; }

#define PLUGIN_NAME "Example"

const ncclTuner_v4_t ncclTunerPlugin_v4 = {
  .name = PLUGIN_NAME,
  .init = pluginInit,
  .getCollInfo = pluginGetCollInfo,
  .destroy = pluginDestroy
};<|MERGE_RESOLUTION|>--- conflicted
+++ resolved
@@ -196,7 +196,6 @@
 }
 
 __hidden ncclResult_t pluginGetCollInfo(void* context, ncclFunc_t collType, size_t nBytes,
-<<<<<<< HEAD
                               int collNetSupport, int nvlsSupport, int numPipeOps,
                               int *algorithm, int *protocol, int* nChannels) {
                                 
@@ -219,14 +218,6 @@
           minTime = time;
         }
     }
-=======
-                              int numPipeOps, float** collCostTable, int numAlgo, int numProto,
-                              int regBuff, int* nChannels) {
-  // Update NCCL core generated cost table. Updated table will be evaluated by NCCL to pick the best algo/proto combo
-  float (*table)[NCCL_NUM_PROTOCOLS] = (float (*)[NCCL_NUM_PROTOCOLS])collCostTable;
-  if (table[NCCL_ALGO_RING][NCCL_PROTO_SIMPLE] != NCCL_ALGO_PROTO_IGNORE) {
-    table[NCCL_ALGO_RING][NCCL_PROTO_SIMPLE] = 0.0;
->>>>>>> dcdc67c4
   }
   return ncclSuccess;
 }
