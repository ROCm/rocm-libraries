# Radeon Performance Primitives Library

Radeon Performance Primitives (RPP) library is a comprehensive high-performance computer vision library for AMD (CPU and GPU) with HIP and OpenCL backend on the device side.

## Top level design
<p align="center"><img width="60%" src="rpp_new.png" /></p>

RPP is developed for __Linux__ operating system.

##### Prerequisites
1. Ubuntu `16.04`/`18.04`
2. [ROCm supported hardware](https://rocm.github.io/hardware.html)
3. [ROCm](https://github.com/RadeonOpenCompute/ROCm#installing-from-amd-rocm-repositories)

## Functions Included
### Image Augmentation Category
#### Enhancements
* Brightness modification
* Contrast modification
* Hue modification
* Saturation modification
* Color temperature modification
* Vignette effect
* Gamma Correction
* Histogram Balance
#### Self Driving Car Specs
* Exposure modifications
* Foggy
* Rainy
* Snowy
* RandomShadow
#### Geometric Distortion Nodes
* Rotate
* Warp-affine
* Flip (horizontally or vertically)
* Fish Eye Effect
* Lens correction
#### Other Augmentations
* Resize
* RandomResizeCrop
* Blending images
* Adding Occlusion
* Pixilation
* Adding Noise
* Blurring
* Adding Jitter
* RandomCropLetterBox
### Vision Functions
* Absolute Difference
* Accumulate
* Accumulate Squared
* Accumulate Weighted
* Arithmetic Addition
* Arithmetic Subtraction
* Bilateral Filter
* Bitwise AND
* Bitwise EXCLUSIVE OR
* Bitwise INCLUSIVE OR
* Bitwise NOT
* Box Filter
* Canny Edge Detector
* Channel Combine
* Channel Extract
* Control Flow
* Convert Bit Depth
* Custom Convolution
* Data Object Copy
* Dilate Image
* Equalize Histogram
* Erode Image
* Fast Corners
* Gaussian Filter
* Gaussian Image Pyramid
* Harris Corners
* Histogram
* Integral Image
* LBP
* Laplacian Image Pyramid
* Magnitude
* MatchTemplate
* Max
* Mean and Standard Deviation
* Median Filter
* Min
* Min, Max Location
* Non-Linear Filter
* Non-Maxima Suppression
* Phase
* Pixel-wise Multiplication
* Reconstruction from a Laplacian Image Pyramid
* Remap
* Scale Image
* Sobel 3x3
* TableLookup
* Tensor Add
* Tensor Convert Bit-Depth
* Tensor Matrix Multiply
* Tensor Multiply
* Tensor Subtract
* Tensor TableLookUp
* Tensor Transpose
* Thresholding
* Warp Affine
* Warp Perspective

## Variations
* Support for 3C(RGB) and 1C(Grayscale) images
* Planar and Packed
* Host and GPU 
* Batch Processing with 26 variations
* ROI variations
* Padded Variations

## [Instructions to build the library](#rpp-installation)

```
$ git clone https://github.com/GPUOpen-ProfessionalCompute-Libraries/rpp.git
$ cd rpp
$ mkdir build
$ cd build
<<<<<<< HEAD
$ cmake -DBACKEND=OCL .. #for OCL and HOST
        or
$ cmake -DBACKEND=HIP -DCOMPILE=STATIC #for HIPSTATIC
        or
$ cmake -DBACKEND=HIP -DCOMPILE=HSACOO #for HIPHSACOO
        or
$ cmake -DBACKEND=HIP -DCOMPILE=HIPRTC #for HIPRTC        
$ make -j4
$ sudo make install
```

## MIVisionX(OpenVX) Support
Extended RPP support as a functionality through OpenVX [MIVisionX](https://github.com/GPUOpen-ProfessionalCompute-Libraries/MIVisionX) (Find build instructions and build the amd_rpp library)

## Miscellaneous
#### RPP stand-alone code snippet using OCL

````
=======
$ cmake -DBACKEND=OCL ..                   #for OCL and HOST
        or
$ cmake -DBACKEND=HIP -DCOMPILE=HSACOO ..  #for HIPHSACOO
        or
$ cmake -DBACKEND=HIP -DCOMPILE=HIPRTC ..  #for HIPRTC  
        or
$ cmake -DBACKEND=HIP -DCOMPILE=STATIC ..  #for HIPSTATIC

$ make -j$nproc
$ sudo make install
```
## MIVisionX(OpenVX) Support
Extended RPP support as a functionality through OpenVX
 [MIVisionX](https://github.com/GPUOpen-ProfessionalCompute-Libraries/MIVisionX) (Find build instructions and build the amd_rpp library)

```


## Miscellaneous
#### RPP stand-alone code snippet using OCL 
```c
>>>>>>> 594cba71
    err = clGetPlatformIDs(1, &platform_id, NULL);
    err = clGetDeviceIDs(platform_id, CL_DEVICE_TYPE_GPU, 1, &device_id, NULL);
    theContext = clCreateContext(0, 1, &device_id, NULL, NULL, &err);
    theQueue = clCreateCommandQueue(theContext, device_id, 0, &err);

    d_a = clCreateBuffer(theContext, CL_MEM_READ_ONLY, bytes, NULL, NULL);
    d_c = clCreateBuffer(theContext, CL_MEM_WRITE_ONLY, bytes, NULL, NULL);
    err = clEnqueueWriteBuffer(theQueue, d_a, CL_TRUE, 0,  bytes, h_a, 0, NULL, NULL);
    cl_mem d_f;
    d_f = clCreateBuffer(theContext, CL_MEM_READ_ONLY, f_bytes, NULL, NULL);
    err = clEnqueueWriteBuffer(theQueue, d_f, CL_TRUE, 0, f_bytes, h_f, 0, NULL, NULL)
    
    Rpp32f alpha=2;
    Rpp32s beta=1;
    
    RppiSize srcSize;
    srcSize.height=height;
    srcSize.width=width;
    rppi_brighten_8u_pln1_gpu( d_a, srcSize, d_c, alpha, beta, theQueue);//device side API call
````

#### RPP stand-alone code snippet using HOST

```
        rppHandle_t handle;
    	rppCreateWithBatchSize(&handle, noOfImages);
        rppi_resize_u8_pkd3_batchDD_host(input, srcSize, output, dstSize, noOfImages, handle);
        Rpp32f alpha=2;
        Rpp32s beta=1;
    
        RppiSize srcSize;
        srcSize.height=height;
        srcSize.width=width;
        rppi_brighten_8u_pln1_gpu( d_a, srcSize, d_c, alpha, beta, theQueue);//device side API call

```

#### RPP stand-alone code snippet using HIP
<<<<<<< HEAD

```
    hipMalloc(&d_input, ioBufferSize * sizeof(Rpp8u));
    hipMalloc(&d_output, ioBufferSize * sizeof(Rpp8u));
    check_hip_error();
    hipMemcpy(d_input, input, ioBufferSize * sizeof(Rpp8u), hipMemcpyHostToDevice);
    check_hip_error();
    Rpp32f alpha=2;
    Rpp32s beta=1;

    RppiSize srcSize;
    srcSize.height=height;
    srcSize.width=width;
    rppi_brightness_u8_pkd3_gpu(d_input, srcSize[0], d_output, alpha, beta, handle); //device side API call
=======
```c
        hipMalloc(&d_input, ioBufferSize * sizeof(Rpp8u));
	hipMalloc(&d_output, ioBufferSize * sizeof(Rpp8u));
	check_hip_error();
	hipMemcpy(d_input, input, ioBufferSize * sizeof(Rpp8u), hipMemcpyHostToDevice);
	check_hip_error();

        Rpp32f alpha=2;
        Rpp32s beta=1;

        RppiSize srcSize;
        srcSize.height=height;
        srcSize.width=width;
        rppi_brightness_u8_pkd3_gpu(d_input, srcSize[0], d_output, alpha, beta, handle);//device side API call

>>>>>>> 594cba71
```

#### RPP with [GDF](https://github.com/GPUOpen-ProfessionalCompute-Libraries/MIVisionX/blob/master/utilities/runvx/README.md#amd-runvx)(uses OpenVX) code snippet

```
# specify input source for input image and request for displaying input and output images
read input  ../images/face.jpg
view input  inputWindow
view output brightnessWindow

#import RPP library
import vx_rpp
# create input and output images
data input  = image:480,360,RGB2
data output = image:480,360,U008

# compute luma image channel from input RGB image
data yuv  = image-virtual:0,0,IYUV
data luma = image-virtual:0,0,U008
node org.khronos.openvx.color_convert input yuv
node org.khronos.openvx.channel_extract yuv !CHANNEL_Y luma

#compute brightness and contrast in luma image using Brightness function
data alpha = scalar:FLOAT32,1.0  #contrast control
data beta = scalar:INT32,30    #brightness control
node org.rpp.Brightness luma output alpha beta
```<|MERGE_RESOLUTION|>--- conflicted
+++ resolved
@@ -13,7 +13,9 @@
 3. [ROCm](https://github.com/RadeonOpenCompute/ROCm#installing-from-amd-rocm-repositories)
 
 ## Functions Included
+
 ### Image Augmentation Category
+
 #### Enhancements
 * Brightness modification
 * Contrast modification
@@ -23,18 +25,21 @@
 * Vignette effect
 * Gamma Correction
 * Histogram Balance
+
 #### Self Driving Car Specs
 * Exposure modifications
 * Foggy
 * Rainy
 * Snowy
 * RandomShadow
+
 #### Geometric Distortion Nodes
 * Rotate
 * Warp-affine
 * Flip (horizontally or vertically)
 * Fish Eye Effect
 * Lens correction
+
 #### Other Augmentations
 * Resize
 * RandomResizeCrop
@@ -45,6 +50,7 @@
 * Blurring
 * Adding Jitter
 * RandomCropLetterBox
+
 ### Vision Functions
 * Absolute Difference
 * Accumulate
@@ -118,7 +124,6 @@
 $ cd rpp
 $ mkdir build
 $ cd build
-<<<<<<< HEAD
 $ cmake -DBACKEND=OCL .. #for OCL and HOST
         or
 $ cmake -DBACKEND=HIP -DCOMPILE=STATIC #for HIPSTATIC
@@ -137,99 +142,57 @@
 #### RPP stand-alone code snippet using OCL
 
 ````
-=======
-$ cmake -DBACKEND=OCL ..                   #for OCL and HOST
-        or
-$ cmake -DBACKEND=HIP -DCOMPILE=HSACOO ..  #for HIPHSACOO
-        or
-$ cmake -DBACKEND=HIP -DCOMPILE=HIPRTC ..  #for HIPRTC  
-        or
-$ cmake -DBACKEND=HIP -DCOMPILE=STATIC ..  #for HIPSTATIC
-
-$ make -j$nproc
-$ sudo make install
-```
-## MIVisionX(OpenVX) Support
-Extended RPP support as a functionality through OpenVX
- [MIVisionX](https://github.com/GPUOpen-ProfessionalCompute-Libraries/MIVisionX) (Find build instructions and build the amd_rpp library)
-
-```
-
-
-## Miscellaneous
-#### RPP stand-alone code snippet using OCL 
-```c
->>>>>>> 594cba71
-    err = clGetPlatformIDs(1, &platform_id, NULL);
-    err = clGetDeviceIDs(platform_id, CL_DEVICE_TYPE_GPU, 1, &device_id, NULL);
-    theContext = clCreateContext(0, 1, &device_id, NULL, NULL, &err);
-    theQueue = clCreateCommandQueue(theContext, device_id, 0, &err);
-
-    d_a = clCreateBuffer(theContext, CL_MEM_READ_ONLY, bytes, NULL, NULL);
-    d_c = clCreateBuffer(theContext, CL_MEM_WRITE_ONLY, bytes, NULL, NULL);
-    err = clEnqueueWriteBuffer(theQueue, d_a, CL_TRUE, 0,  bytes, h_a, 0, NULL, NULL);
-    cl_mem d_f;
-    d_f = clCreateBuffer(theContext, CL_MEM_READ_ONLY, f_bytes, NULL, NULL);
-    err = clEnqueueWriteBuffer(theQueue, d_f, CL_TRUE, 0, f_bytes, h_f, 0, NULL, NULL)
+err = clGetPlatformIDs(1, &platform_id, NULL);
+err = clGetDeviceIDs(platform_id, CL_DEVICE_TYPE_GPU, 1, &device_id, NULL);
+theContext = clCreateContext(0, 1, &device_id, NULL, NULL, &err);
+theQueue = clCreateCommandQueue(theContext, device_id, 0, &err);
+
+d_a = clCreateBuffer(theContext, CL_MEM_READ_ONLY, bytes, NULL, NULL);
+d_c = clCreateBuffer(theContext, CL_MEM_WRITE_ONLY, bytes, NULL, NULL);
+err = clEnqueueWriteBuffer(theQueue, d_a, CL_TRUE, 0,  bytes, h_a, 0, NULL, NULL);
+cl_mem d_f;
+d_f = clCreateBuffer(theContext, CL_MEM_READ_ONLY, f_bytes, NULL, NULL);
+err = clEnqueueWriteBuffer(theQueue, d_f, CL_TRUE, 0, f_bytes, h_f, 0, NULL, NULL)
     
-    Rpp32f alpha=2;
-    Rpp32s beta=1;
+Rpp32f alpha=2;
+Rpp32s beta=1;
     
-    RppiSize srcSize;
-    srcSize.height=height;
-    srcSize.width=width;
-    rppi_brighten_8u_pln1_gpu( d_a, srcSize, d_c, alpha, beta, theQueue);//device side API call
+RppiSize srcSize;
+srcSize.height=height;
+srcSize.width=width;
+rppi_brighten_8u_pln1_gpu( d_a, srcSize, d_c, alpha, beta, theQueue);//device side API call
 ````
 
 #### RPP stand-alone code snippet using HOST
 
 ```
-        rppHandle_t handle;
-    	rppCreateWithBatchSize(&handle, noOfImages);
-        rppi_resize_u8_pkd3_batchDD_host(input, srcSize, output, dstSize, noOfImages, handle);
-        Rpp32f alpha=2;
-        Rpp32s beta=1;
+rppHandle_t handle;
+rppCreateWithBatchSize(&handle, noOfImages);
+rppi_resize_u8_pkd3_batchDD_host(input, srcSize, output, dstSize, noOfImages, handle);
+Rpp32f alpha=2;
+Rpp32s beta=1;
     
-        RppiSize srcSize;
-        srcSize.height=height;
-        srcSize.width=width;
-        rppi_brighten_8u_pln1_gpu( d_a, srcSize, d_c, alpha, beta, theQueue);//device side API call
-
+RppiSize srcSize;
+srcSize.height=height;
+srcSize.width=width;
+rppi_brighten_8u_pln1_gpu( d_a, srcSize, d_c, alpha, beta, theQueue);//device side API call
 ```
 
 #### RPP stand-alone code snippet using HIP
-<<<<<<< HEAD
-
-```
-    hipMalloc(&d_input, ioBufferSize * sizeof(Rpp8u));
-    hipMalloc(&d_output, ioBufferSize * sizeof(Rpp8u));
-    check_hip_error();
-    hipMemcpy(d_input, input, ioBufferSize * sizeof(Rpp8u), hipMemcpyHostToDevice);
-    check_hip_error();
-    Rpp32f alpha=2;
-    Rpp32s beta=1;
-
-    RppiSize srcSize;
-    srcSize.height=height;
-    srcSize.width=width;
-    rppi_brightness_u8_pkd3_gpu(d_input, srcSize[0], d_output, alpha, beta, handle); //device side API call
-=======
-```c
-        hipMalloc(&d_input, ioBufferSize * sizeof(Rpp8u));
-	hipMalloc(&d_output, ioBufferSize * sizeof(Rpp8u));
-	check_hip_error();
-	hipMemcpy(d_input, input, ioBufferSize * sizeof(Rpp8u), hipMemcpyHostToDevice);
-	check_hip_error();
-
-        Rpp32f alpha=2;
-        Rpp32s beta=1;
-
-        RppiSize srcSize;
-        srcSize.height=height;
-        srcSize.width=width;
-        rppi_brightness_u8_pkd3_gpu(d_input, srcSize[0], d_output, alpha, beta, handle);//device side API call
-
->>>>>>> 594cba71
+
+```
+hipMalloc(&d_input, ioBufferSize * sizeof(Rpp8u));
+hipMalloc(&d_output, ioBufferSize * sizeof(Rpp8u));
+check_hip_error();
+hipMemcpy(d_input, input, ioBufferSize * sizeof(Rpp8u), hipMemcpyHostToDevice);
+check_hip_error();
+Rpp32f alpha=2;
+Rpp32s beta=1;
+
+RppiSize srcSize;
+srcSize.height=height;
+srcSize.width=width;
+rppi_brightness_u8_pkd3_gpu(d_input, srcSize[0], d_output, alpha, beta, handle); //device side API call
 ```
 
 #### RPP with [GDF](https://github.com/GPUOpen-ProfessionalCompute-Libraries/MIVisionX/blob/master/utilities/runvx/README.md#amd-runvx)(uses OpenVX) code snippet
@@ -240,7 +203,7 @@
 view input  inputWindow
 view output brightnessWindow
 
-#import RPP library
+# import RPP library
 import vx_rpp
 # create input and output images
 data input  = image:480,360,RGB2
@@ -252,7 +215,7 @@
 node org.khronos.openvx.color_convert input yuv
 node org.khronos.openvx.channel_extract yuv !CHANNEL_Y luma
 
-#compute brightness and contrast in luma image using Brightness function
+# compute brightness and contrast in luma image using Brightness function
 data alpha = scalar:FLOAT32,1.0  #contrast control
 data beta = scalar:INT32,30    #brightness control
 node org.rpp.Brightness luma output alpha beta
