[![Build Status](https://travis-ci.org/joemccann/dillinger.svg?branch=master)](https://travis-ci.org/joemccann/dillinger) 

# Radeon Performance Primitives Library

Radeon performance primitives(RPP) libaray is  a comprehensive high performance computer vision library for AMD(CPU and GPU) with HIP and OpenCL backend on the device side.


## Top level design
<<<<<<< HEAD
<p align="center"><img width="60%" src="docs/rpp_new.png" /></p>
=======
<p align="center"><img width="60%" src="rpp_new.png" /></p>
>>>>>>> 8416319a



RPP is developed for __Linux__ operating system.
<<<<<<< HEAD
## Prerequisites
=======
##### Prerequisites
>>>>>>> 8416319a
1. Ubuntu `16.04`/`18.04`
2. [ROCm supported hardware](https://rocm.github.io/hardware.html)
3. [ROCm](https://github.com/RadeonOpenCompute/ROCm#installing-from-amd-rocm-repositories)

## Functions Included
* Brightness
* Contrast
* Flip(Horizontal, Vertical and Both)
* Blur (Gaussian 3x3)
<<<<<<< HEAD
* HSV2RGB
* RGB2HSV
* Hue and Saturation modification(In progress)

=======
* Hue and Saturation modification
* HSV2RGB
* RGB2HSV
>>>>>>> 8416319a

## Variations
* Support for 3C(RGB) and 1C(Grayscale) images
* Planar and Packed
* Host and GPU 

## [Instructions to build the library](#rpp-installation)

```sh
$ git clone https://github.com/LokeshBonta/AMD-RPP.git
$ cd AMD-RPP
$ mkdir build
$ cd build
$ cmake -DBACKEND=OCL ..
$ make -j4
$ sudo make install
```
## MIVisionX(OpenVX) Support
Extended RPP support as a functionality through OpenVX
 [MIVisionX](https://github.com/mythreyi22/MIVisionX) (Clone the repository from the link)
### To build OpenVX with RPP extension
* RPP should be installed, follow [Instructions to build the library](#rpp-installation)
```sh
$ git  clone https://github.com/mythreyi22/MIVisionX.git
$ cd MIVisionX
$ git  checkout gdf_test
$ mkdir build
<<<<<<< HEAD
$ cd build ; cmake .. ;//For GPU support
        or
$ cd build ; cmake -DCMAKE_DISABLE_FIND_PACKAGE_OpenCL=TRUE ..;  //For CPU support
=======
$ cd build ; cmake .. ; make -j4 //For GPU support
        or
$ cd build ; cmake -DCMAKE_DISABLE_FIND_PACKAGE_OpenCL=TRUE;  //For CPU support
>>>>>>> 8416319a
$ make -j4
$ sudo make install
```




## Miscellaneous
#### RPP stand-alone code snippet
```c
err = clGetPlatformIDs(1, &platform_id, NULL);
    err = clGetDeviceIDs(platform_id, CL_DEVICE_TYPE_GPU, 1, &device_id, NULL);
    theContext = clCreateContext(0, 1, &device_id, NULL, NULL, &err);
    theQueue = clCreateCommandQueue(theContext, device_id, 0, &err);

    d_a = clCreateBuffer(theContext, CL_MEM_READ_ONLY, bytes, NULL, NULL);
    d_c = clCreateBuffer(theContext, CL_MEM_WRITE_ONLY, bytes, NULL, NULL);
    err = clEnqueueWriteBuffer(theQueue, d_a, CL_TRUE, 0,  bytes, h_a, 0, NULL, NULL);
    cl_mem d_f;
    d_f = clCreateBuffer(theContext, CL_MEM_READ_ONLY, f_bytes, NULL, NULL);
    err = clEnqueueWriteBuffer(theQueue, d_f, CL_TRUE, 0, f_bytes, h_f, 0, NULL, NULL)
    
    Rpp32f alpha=2;
    Rpp32s beta=1;
    
    RppiSize srcSize;
    srcSize.height=height;
    srcSize.width=width;
    rppi_brighten_8u_pln1_gpu( d_a, srcSize, d_c, alpha, beta, theQueue);//device side API call

```

#### RPP with [GDF](https://github.com/GPUOpen-ProfessionalCompute-Libraries/MIVisionX/blob/master/utilities/runvx/README.md#amd-runvx)(uses OpenVX) code snippet

```sh
# specify input source for input image and request for displaying input and output images
read input  ../images/face.jpg
view input  inputWindow
view output brightnessWindow

#import RPP library
import vx_rpp
# create input and output images
data input  = image:480,360,RGB2
data output = image:480,360,U008

# compute luma image channel from input RGB image
data yuv  = image-virtual:0,0,IYUV
data luma = image-virtual:0,0,U008
node org.khronos.openvx.color_convert input yuv
node org.khronos.openvx.channel_extract yuv !CHANNEL_Y luma

#compute brightness and contrast in luma image using Brightness function
data alpha = scalar:FLOAT32,1.0  #contrast control
data beta = scalar:INT32,30    #brightness control
node org.rpp.Brightness luma output alpha beta



<<<<<<< HEAD
```
=======
```
>>>>>>> 8416319a
<|MERGE_RESOLUTION|>--- conflicted
+++ resolved
@@ -1,4 +1,3 @@
-[![Build Status](https://travis-ci.org/joemccann/dillinger.svg?branch=master)](https://travis-ci.org/joemccann/dillinger) 
 
 # Radeon Performance Primitives Library
 
@@ -6,20 +5,12 @@
 
 
 ## Top level design
-<<<<<<< HEAD
-<p align="center"><img width="60%" src="docs/rpp_new.png" /></p>
-=======
 <p align="center"><img width="60%" src="rpp_new.png" /></p>
->>>>>>> 8416319a
 
 
 
 RPP is developed for __Linux__ operating system.
-<<<<<<< HEAD
-## Prerequisites
-=======
 ##### Prerequisites
->>>>>>> 8416319a
 1. Ubuntu `16.04`/`18.04`
 2. [ROCm supported hardware](https://rocm.github.io/hardware.html)
 3. [ROCm](https://github.com/RadeonOpenCompute/ROCm#installing-from-amd-rocm-repositories)
@@ -29,16 +20,9 @@
 * Contrast
 * Flip(Horizontal, Vertical and Both)
 * Blur (Gaussian 3x3)
-<<<<<<< HEAD
-* HSV2RGB
-* RGB2HSV
-* Hue and Saturation modification(In progress)
-
-=======
 * Hue and Saturation modification
 * HSV2RGB
 * RGB2HSV
->>>>>>> 8416319a
 
 ## Variations
 * Support for 3C(RGB) and 1C(Grayscale) images
@@ -66,15 +50,9 @@
 $ cd MIVisionX
 $ git  checkout gdf_test
 $ mkdir build
-<<<<<<< HEAD
-$ cd build ; cmake .. ;//For GPU support
-        or
-$ cd build ; cmake -DCMAKE_DISABLE_FIND_PACKAGE_OpenCL=TRUE ..;  //For CPU support
-=======
 $ cd build ; cmake .. ; make -j4 //For GPU support
         or
 $ cd build ; cmake -DCMAKE_DISABLE_FIND_PACKAGE_OpenCL=TRUE;  //For CPU support
->>>>>>> 8416319a
 $ make -j4
 $ sudo make install
 ```
@@ -134,8 +112,4 @@
 
 
 
-<<<<<<< HEAD
-```
-=======
-```
->>>>>>> 8416319a
+```