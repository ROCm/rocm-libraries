--- conflicted
+++ resolved
@@ -61,11 +61,7 @@
             label="${category}: ${name}"                   # e.g., "projects: hipsparse"
 
             # Use full path with leading slash for exact match
-<<<<<<< HEAD
-            if echo "$changed_files" | grep -qE "\^${category_repo}/"; then
-=======
             if echo "$changed_files" | grep -qE "^${category_repo}/"; then
->>>>>>> beca9f79
               labels_to_add+=("$label")
             else
               if echo "$current_labels" | grep -q "$label"; then
