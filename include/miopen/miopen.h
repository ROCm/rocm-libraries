--- conflicted
+++ resolved
@@ -1758,7 +1758,6 @@
 
 /*! @brief Get the index data type for pooling layer. The index type to any of the
  * miopenIndexType_t sizes; 8, 16, 32, or 64 bit unsigned integers.
-<<<<<<< HEAD
  *
  * @param poolDesc     Pointer to a pooling layer descriptor (input)
  * @param index_type   Index type (output)
@@ -1769,18 +1768,6 @@
 
 /*! @brief Sets a 2-D pooling layer descriptor details.
  *
-=======
- *
- * @param poolDesc     Pointer to a pooling layer descriptor (input)
- * @param index_type   Index type (output)
- * @return             miopenStatus_t
- */
-MIOPEN_EXPORT miopenStatus_t miopenGetPoolingIndexType(miopenPoolingDescriptor_t poolDesc,
-                                                       miopenIndexType_t* index_type);
-
-/*! @brief Sets a 2-D pooling layer descriptor details.
- *
->>>>>>> 326bf225
  * Sets the window shape, padding, and stride for a previously created 2-D pooling descriptor.
  *
  * @param poolDesc       Pointer to a pooling layer descriptor (output)
