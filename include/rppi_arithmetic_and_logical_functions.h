#ifndef RPPI_ARITHMETIC_AND_LOGICAL_FUNCTIONS_H
#define RPPI_ARITHMETIC_AND_LOGICAL_FUNCTIONS_H
#include "rppdefs.h"

#include "rppdefs.h"
#ifdef __cplusplus
extern "C" {
#endif

// --------------------
// Bitwise AND
// --------------------

// Gpu function declarations

RppStatus
rppi_bitwise_AND_u8_pln1_gpu( RppPtr_t srcPtr1, RppPtr_t srcPtr2,
                              RppiSize srcSize, RppPtr_t dstPtr,
                              RppHandle_t rppHandle );

RppStatus
rppi_bitwise_AND_u8_pln3_gpu( RppPtr_t srcPtr1, RppPtr_t srcPtr2,
                              RppiSize srcSize, RppPtr_t dstPtr,
                              RppHandle_t rppHandle );

RppStatus
rppi_bitwise_AND_u8_pkd3_gpu( RppPtr_t srcPtr1, RppPtr_t srcPtr2,
                              RppiSize srcSize, RppPtr_t dstPtr,
                              RppHandle_t rppHandle );

// Host function declarations.

RppStatus
rppi_bitwise_AND_u8_pln1_host(RppPtr_t srcPtr1, RppPtr_t srcPtr2,
                              RppiSize srcSize, RppPtr_t dstPtr);

RppStatus
rppi_bitwise_AND_u8_pln3_host(RppPtr_t srcPtr1, RppPtr_t srcPtr2,
                              RppiSize srcSize, RppPtr_t dstPtr);

RppStatus
rppi_bitwise_AND_u8_pkd3_host(RppPtr_t srcPtr1, RppPtr_t srcPtr2,
                                 RppiSize srcSize, RppPtr_t dstPtr);



// Host function declarations

RppStatus
rppi_bitwise_AND_u8_pln1_host(RppPtr_t srcPtr1, RppPtr_t srcPtr2, RppiSize srcSize, RppPtr_t dstPtr);

RppStatus
rppi_bitwise_AND_u8_pln3_host(RppPtr_t srcPtr1, RppPtr_t srcPtr2, RppiSize srcSize, RppPtr_t dstPtr);

RppStatus
rppi_bitwise_AND_u8_pkd3_host(RppPtr_t srcPtr1, RppPtr_t srcPtr2, RppiSize srcSize, RppPtr_t dstPtr);

// --------------------
// Bitwise NOT
// --------------------

// Gpu function declarations

RppStatus
rppi_bitwise_NOT_u8_pln1_gpu( RppPtr_t srcPtr1,
                              RppiSize srcSize, RppPtr_t dstPtr,
                              RppHandle_t rppHandle );

RppStatus
rppi_bitwise_NOT_u8_pln3_gpu( RppPtr_t srcPtr1,
                              RppiSize srcSize, RppPtr_t dstPtr,
                              RppHandle_t rppHandle );

RppStatus
rppi_bitwise_NOT_u8_pkd3_gpu( RppPtr_t srcPtr1,
                              RppiSize srcSize, RppPtr_t dstPtr,
                              RppHandle_t rppHandle );

<<<<<<< HEAD
// Host function declarations.
RppStatus
rppi_bitwise_NOT_u8_pln1_host( RppPtr_t srcPtr1,
                              RppiSize srcSize, RppPtr_t dstPtr);

RppStatus
rppi_bitwise_NOT_u8_pln3_host( RppPtr_t srcPtr1,
                              RppiSize srcSize, RppPtr_t dstPtr);

RppStatus
rppi_bitwise_NOT_u8_pkd3_host( RppPtr_t srcPtr1,
                              RppiSize srcSize, RppPtr_t dstPtr);
=======
// Host function declarations

RppStatus
rppi_bitwise_NOT_u8_pln1_host(RppPtr_t srcPtr, RppiSize srcSize, RppPtr_t dstPtr);

RppStatus
rppi_bitwise_NOT_u8_pln3_host(RppPtr_t srcPtr, RppiSize srcSize, RppPtr_t dstPtr);

RppStatus
rppi_bitwise_NOT_u8_pkd3_host(RppPtr_t srcPtr, RppiSize srcSize, RppPtr_t dstPtr);
>>>>>>> 91edfd61

// --------------------
// Exclusive OR
// --------------------

// Gpu function declarations

RppStatus
rppi_exclusive_OR_u8_pln1_gpu( RppPtr_t srcPtr1, RppPtr_t srcPtr2,
                              RppiSize srcSize, RppPtr_t dstPtr,
                              RppHandle_t rppHandle );

RppStatus
rppi_exclusive_OR_u8_pln3_gpu( RppPtr_t srcPtr1, RppPtr_t srcPtr2,
                              RppiSize srcSize, RppPtr_t dstPtr,
                              RppHandle_t rppHandle );

RppStatus
rppi_exclusive_OR_u8_pkd3_gpu( RppPtr_t srcPtr1, RppPtr_t srcPtr2,
                              RppiSize srcSize, RppPtr_t dstPtr,
                              RppHandle_t rppHandle );

<<<<<<< HEAD
// Host function declarations.

RppStatus
rppi_exclusive_OR_u8_pln1_host( RppPtr_t srcPtr1, RppPtr_t srcPtr2,
                              RppiSize srcSize, RppPtr_t dstPtr);

RppStatus
rppi_exclusive_OR_u8_pln3_host( RppPtr_t srcPtr1, RppPtr_t srcPtr2,
                              RppiSize srcSize, RppPtr_t dstPtr);

RppStatus
rppi_exclusive_OR_u8_pkd3_host( RppPtr_t srcPtr1, RppPtr_t srcPtr2,
                              RppiSize srcSize, RppPtr_t dstPtr);
=======
// Host function declarations

RppStatus
rppi_exclusive_OR_u8_pln1_host(RppPtr_t srcPtr1, RppPtr_t srcPtr2, RppiSize srcSize, RppPtr_t dstPtr);

RppStatus
rppi_exclusive_OR_u8_pln3_host(RppPtr_t srcPtr1, RppPtr_t srcPtr2, RppiSize srcSize, RppPtr_t dstPtr);

RppStatus
rppi_exclusive_OR_u8_pkd3_host(RppPtr_t srcPtr1, RppPtr_t srcPtr2, RppiSize srcSize, RppPtr_t dstPtr);
>>>>>>> 91edfd61

// --------------------
// Inclusive OR
// --------------------

// Gpu function declarations

RppStatus
rppi_inclusive_OR_u8_pln1_gpu( RppPtr_t srcPtr1, RppPtr_t srcPtr2,
                              RppiSize srcSize, RppPtr_t dstPtr,
                              RppHandle_t rppHandle );

RppStatus
rppi_inclusive_OR_u8_pln3_gpu( RppPtr_t srcPtr1, RppPtr_t srcPtr2,
                              RppiSize srcSize, RppPtr_t dstPtr,
                              RppHandle_t rppHandle );

RppStatus
rppi_inclusive_OR_u8_pkd3_gpu( RppPtr_t srcPtr1, RppPtr_t srcPtr2,
                              RppiSize srcSize, RppPtr_t dstPtr,
                              RppHandle_t rppHandle );

<<<<<<< HEAD
// Host function declarations.
RppStatus
rppi_inclusive_OR_u8_pln1_host( RppPtr_t srcPtr1, RppPtr_t srcPtr2,
                              RppiSize srcSize, RppPtr_t dstPtr);

RppStatus
rppi_inclusive_OR_u8_pln3_host( RppPtr_t srcPtr1, RppPtr_t srcPtr2,
                              RppiSize srcSize, RppPtr_t dstPtr);

RppStatus
rppi_inclusive_OR_u8_pkd3_host( RppPtr_t srcPtr1, RppPtr_t srcPtr2,
                              RppiSize srcSize, RppPtr_t dstPtr);
=======
// Host function declarations

RppStatus
rppi_inclusive_OR_u8_pln1_host(RppPtr_t srcPtr1, RppPtr_t srcPtr2, RppiSize srcSize, RppPtr_t dstPtr);

RppStatus
rppi_inclusive_OR_u8_pln3_host(RppPtr_t srcPtr1, RppPtr_t srcPtr2, RppiSize srcSize, RppPtr_t dstPtr);

RppStatus
rppi_inclusive_OR_u8_pkd3_host(RppPtr_t srcPtr1, RppPtr_t srcPtr2, RppiSize srcSize, RppPtr_t dstPtr);
>>>>>>> 91edfd61

// --------------------
// Addition
// --------------------

// Gpu function declarations

RppStatus
rppi_add_u8_pln1_gpu( RppPtr_t srcPtr1, RppPtr_t srcPtr2,
                              RppiSize srcSize, RppPtr_t dstPtr,
                              RppHandle_t rppHandle );

RppStatus
rppi_add_u8_pln3_gpu( RppPtr_t srcPtr1, RppPtr_t srcPtr2,
                              RppiSize srcSize, RppPtr_t dstPtr,
                              RppHandle_t rppHandle );

RppStatus
rppi_add_u8_pkd3_gpu( RppPtr_t srcPtr1, RppPtr_t srcPtr2,
                              RppiSize srcSize, RppPtr_t dstPtr,
                              RppHandle_t rppHandle );

<<<<<<< HEAD
// Host function declarations.

RppStatus
rppi_add_u8_pln1_host( RppPtr_t srcPtr1, RppPtr_t srcPtr2,
                              RppiSize srcSize, RppPtr_t dstPtr);

RppStatus
rppi_add_u8_pln3_host( RppPtr_t srcPtr1, RppPtr_t srcPtr2,
                              RppiSize srcSize, RppPtr_t dstPtr);

RppStatus
rppi_add_u8_pkd3_host( RppPtr_t srcPtr1, RppPtr_t srcPtr2,
                              RppiSize srcSize, RppPtr_t dstPtr);
=======
// Host function declarations

RppStatus
rppi_add_u8_pln1_host(RppPtr_t srcPtr1, RppPtr_t srcPtr2, RppiSize srcSize, RppPtr_t dstPtr);

RppStatus
rppi_add_u8_pln3_host(RppPtr_t srcPtr1, RppPtr_t srcPtr2, RppiSize srcSize, RppPtr_t dstPtr);

RppStatus
rppi_add_u8_pkd3_host(RppPtr_t srcPtr1, RppPtr_t srcPtr2, RppiSize srcSize, RppPtr_t dstPtr);
>>>>>>> 91edfd61

// --------------------
// Subtraction
// --------------------

// Gpu function declarations

RppStatus
rppi_subtract_u8_pln1_gpu( RppPtr_t srcPtr1, RppPtr_t srcPtr2,
                              RppiSize srcSize, RppPtr_t dstPtr,
                              RppHandle_t rppHandle );

RppStatus
rppi_subtract_u8_pln3_gpu( RppPtr_t srcPtr1, RppPtr_t srcPtr2,
                              RppiSize srcSize, RppPtr_t dstPtr,
                              RppHandle_t rppHandle );

RppStatus
rppi_subtract_u8_pkd3_gpu( RppPtr_t srcPtr1, RppPtr_t srcPtr2,
                              RppiSize srcSize, RppPtr_t dstPtr,
                              RppHandle_t rppHandle );

<<<<<<< HEAD
// Host function declarations.
RppStatus
rppi_subtract_u8_pln1_host( RppPtr_t srcPtr1, RppPtr_t srcPtr2,
                              RppiSize srcSize, RppPtr_t dstPtr);

RppStatus
rppi_subtract_u8_pln3_host( RppPtr_t srcPtr1, RppPtr_t srcPtr2,
                              RppiSize srcSize, RppPtr_t dstPtr);

RppStatus
rppi_subtract_u8_pkd3_host( RppPtr_t srcPtr1, RppPtr_t srcPtr2,
                              RppiSize srcSize, RppPtr_t dstPtr);
=======
// Host function declarations

RppStatus
rppi_subtract_u8_pln1_host(RppPtr_t srcPtr1, RppPtr_t srcPtr2, RppiSize srcSize, RppPtr_t dstPtr);

RppStatus
rppi_subtract_u8_pln3_host(RppPtr_t srcPtr1, RppPtr_t srcPtr2, RppiSize srcSize, RppPtr_t dstPtr);

RppStatus
rppi_subtract_u8_pkd3_host(RppPtr_t srcPtr1, RppPtr_t srcPtr2, RppiSize srcSize, RppPtr_t dstPtr);

>>>>>>> 91edfd61
// --------------------
// Absolute difference
// --------------------

// Gpu function declarations

RppStatus
rppi_absolute_difference_u8_pln1_gpu( RppPtr_t srcPtr1, RppPtr_t srcPtr2,
                              RppiSize srcSize, RppPtr_t dstPtr,
                              RppHandle_t rppHandle );

RppStatus
rppi_absolute_difference_u8_pln3_gpu( RppPtr_t srcPtr1, RppPtr_t srcPtr2,
                              RppiSize srcSize, RppPtr_t dstPtr,
                              RppHandle_t rppHandle );

RppStatus
rppi_absolute_difference_u8_pkd3_gpu( RppPtr_t srcPtr1, RppPtr_t srcPtr2,
                              RppiSize srcSize, RppPtr_t dstPtr,
                              RppHandle_t rppHandle );

<<<<<<< HEAD
// Host function declarations.

RppStatus
rppi_absolute_difference_u8_pln1_host(RppPtr_t srcPtr1, RppPtr_t srcPtr2, 
                                      RppiSize srcSize, RppPtr_t dstPtr);

RppStatus
rppi_absolute_difference_u8_pln3_host(RppPtr_t srcPtr1, RppPtr_t srcPtr2,
                                      RppiSize srcSize, RppPtr_t dstPtr);

RppStatus
rppi_absolute_difference_u8_pkd3_host(RppPtr_t srcPtr1, RppPtr_t srcPtr2,
                                       RppiSize srcSize, RppPtr_t dstPtr);

=======
// Host function declarations

RppStatus
rppi_absolute_difference_u8_pln1_host(RppPtr_t srcPtr1, RppPtr_t srcPtr2, RppiSize srcSize, RppPtr_t dstPtr);

RppStatus
rppi_absolute_difference_u8_pln3_host(RppPtr_t srcPtr1, RppPtr_t srcPtr2, RppiSize srcSize, RppPtr_t dstPtr);

RppStatus
rppi_absolute_difference_u8_pkd3_host(RppPtr_t srcPtr1, RppPtr_t srcPtr2, RppiSize srcSize, RppPtr_t dstPtr);
>>>>>>> 91edfd61

// --------------------
// Bilateral filter
// --------------------

// Gpu function declarations

RppStatus
rppi_bilateral_filter_u8_pln1_gpu(RppPtr_t srcPtr, RppiSize srcSize,
                                  RppPtr_t dstPtr, Rpp32u filterSize,
                                  Rpp64f sigmaI, Rpp64f sigmaS,
                                  RppHandle_t rppHandle);

RppStatus
rppi_bilateral_filter_u8_pkd3_gpu(RppPtr_t srcPtr, RppiSize srcSize,
                                  RppPtr_t dstPtr, Rpp32u filterSize,
                                  Rpp64f sigmaI, Rpp64f sigmaS,
                                  RppHandle_t rppHandle);

RppStatus
rppi_bilateral_filter_u8_pln3_gpu(RppPtr_t srcPtr, RppiSize srcSize,
                                  RppPtr_t dstPtr, Rpp32u filterSize,
                                  Rpp64f sigmaI, Rpp64f sigmaS,
                                  RppHandle_t rppHandle);

<<<<<<< HEAD
// Host function declarations.
RppStatus
rppi_bilateral_filter_u8_pln1_host(RppPtr_t srcPtr, RppiSize srcSize,
                                  RppPtr_t dstPtr, Rpp32u filterSize,
                                  Rpp64f sigmaI, Rpp64f sigmaS);

RppStatus
rppi_bilateral_filter_u8_pkd3_host(RppPtr_t srcPtr, RppiSize srcSize,
                                  RppPtr_t dstPtr, Rpp32u filterSize,
                                  Rpp64f sigmaI, Rpp64f sigmaS);

RppStatus
rppi_bilateral_filter_u8_pln3_host(RppPtr_t srcPtr, RppiSize srcSize,
                                  RppPtr_t dstPtr, Rpp32u filterSize,
                                  Rpp64f sigmaI, Rpp64f sigmaS);
=======
// Host function declarations

RppStatus
rppi_bilateral_filter_u8_pln1_host(RppPtr_t srcPtr, RppiSize srcSize, RppPtr_t dstPtr,
                             Rpp32s diameter, Rpp64f sigmaI, Rpp64f sigmaS);

RppStatus
rppi_bilateral_filter_u8_pln3_host(RppPtr_t srcPtr, RppiSize srcSize, RppPtr_t dstPtr,
                             Rpp32s diameter, Rpp64f sigmaI, Rpp64f sigmaS);

RppStatus
rppi_bilateral_filter_u8_pkd3_host(RppPtr_t srcPtr, RppiSize srcSize, RppPtr_t dstPtr,
                             Rpp32s diameter, Rpp64f sigmaI, Rpp64f sigmaS);

>>>>>>> 91edfd61
// --------------------
// Accumulation
// --------------------

// Gpu function declarations

RppStatus
rppi_accumulate_u8_pln1_gpu( RppPtr_t srcPtr1, RppPtr_t srcPtr2,
                              RppiSize srcSize,
                              RppHandle_t rppHandle );

RppStatus
rppi_accumulate_u8_pln3_gpu( RppPtr_t srcPtr1, RppPtr_t srcPtr2,
                              RppiSize srcSize,
                              RppHandle_t rppHandle );

RppStatus
rppi_accumulate_u8_pkd3_gpu( RppPtr_t srcPtr1, RppPtr_t srcPtr2,
                              RppiSize srcSize,
                              RppHandle_t rppHandle );

<<<<<<< HEAD
// Host function declarations.
RppStatus
rppi_accumulate_u8_pln1_host( RppPtr_t srcPtr1, RppPtr_t srcPtr2,
                              RppiSize srcSize);

RppStatus
rppi_accumulate_u8_pln3_host( RppPtr_t srcPtr1, RppPtr_t srcPtr2,
                              RppiSize srcSize);

RppStatus
rppi_accumulate_u8_pkd3_host( RppPtr_t srcPtr1, RppPtr_t srcPtr2,
                              RppiSize srcSize);
=======
// Host function declarations

RppStatus
rppi_accumulate_u8_pln1_host(RppPtr_t srcPtr1, RppPtr_t srcPtr2, RppiSize srcSize);

RppStatus
rppi_accumulate_u8_pln3_host(RppPtr_t srcPtr1, RppPtr_t srcPtr2, RppiSize srcSize);

RppStatus
rppi_accumulate_u8_pkd3_host(RppPtr_t srcPtr1, RppPtr_t srcPtr2, RppiSize srcSize);
>>>>>>> 91edfd61

// --------------------
// Accumulate Weighted
// --------------------

//Parameters : alpha should be [0 <= alpha <=1]

// Gpu function declarations

RppStatus
rppi_accumulate_weighted_u8_pln1_gpu( RppPtr_t srcPtr1, RppPtr_t srcPtr2,
                              RppiSize srcSize, Rpp64f alpha,
                              RppHandle_t rppHandle );

RppStatus
rppi_accumulate_weighted_u8_pln3_gpu( RppPtr_t srcPtr1, RppPtr_t srcPtr2,
                              RppiSize srcSize, Rpp64f alpha,
                              RppHandle_t rppHandle );

RppStatus
rppi_accumulate_weighted_u8_pkd3_gpu( RppPtr_t srcPtr1, RppPtr_t srcPtr2,
                              RppiSize srcSize, Rpp64f alpha,
                              RppHandle_t rppHandle );

// Host function declarations

RppStatus
rppi_accumulate_weighted_u8_pln1_host(RppPtr_t srcPtr1, RppPtr_t srcPtr2, RppiSize srcSize, Rpp32f alpha);

RppStatus
rppi_accumulate_weighted_u8_pln3_host(RppPtr_t srcPtr1, RppPtr_t srcPtr2, RppiSize srcSize, Rpp32f alpha);

RppStatus
rppi_accumulate_weighted_u8_pkd3_host(RppPtr_t srcPtr1, RppPtr_t srcPtr2, RppiSize srcSize, Rpp32f alpha);




// Host function declarations.
RppStatus
rppi_accumulate_weighted_u8_pln1_host(RppPtr_t srcPtr1, RppPtr_t srcPtr2,
                                       RppiSize srcSize, Rpp64f alpha);

RppStatus
rppi_accumulate_weighted_u8_pln3_host(RppPtr_t srcPtr1, RppPtr_t srcPtr2, 
                                        RppiSize srcSize, Rpp64f alpha);

RppStatus
rppi_accumulate_weighted_u8_pkd3_host( RppPtr_t srcPtr1, RppPtr_t srcPtr2,
                              RppiSize srcSize, Rpp64f alpha);


// --------------------
// Box Filter
// --------------------

// Gpu function declarations

RppStatus
rppi_box_filter_u8_pln1_gpu(RppPtr_t srcPtr, RppiSize srcSize, RppPtr_t dstPtr,
                            RppHandle_t rppHandle);

RppStatus
rppi_box_filter_u8_pln3_gpu(RppPtr_t srcPtr, RppiSize srcSize, RppPtr_t dstPtr,
                            RppHandle_t rppHandle);

RppStatus
rppi_box_filter_u8_pkd3_gpu(RppPtr_t srcPtr, RppiSize srcSize, RppPtr_t dstPtr,
                            RppHandle_t rppHandle);

#ifdef __cplusplus
}
#endif
#endif /* RPPI_ARITHMATIC_AND_LOGICAL_FUNCTIONS_H */<|MERGE_RESOLUTION|>--- conflicted
+++ resolved
@@ -76,7 +76,6 @@
                               RppiSize srcSize, RppPtr_t dstPtr,
                               RppHandle_t rppHandle );
 
-<<<<<<< HEAD
 // Host function declarations.
 RppStatus
 rppi_bitwise_NOT_u8_pln1_host( RppPtr_t srcPtr1,
@@ -89,18 +88,6 @@
 RppStatus
 rppi_bitwise_NOT_u8_pkd3_host( RppPtr_t srcPtr1,
                               RppiSize srcSize, RppPtr_t dstPtr);
-=======
-// Host function declarations
-
-RppStatus
-rppi_bitwise_NOT_u8_pln1_host(RppPtr_t srcPtr, RppiSize srcSize, RppPtr_t dstPtr);
-
-RppStatus
-rppi_bitwise_NOT_u8_pln3_host(RppPtr_t srcPtr, RppiSize srcSize, RppPtr_t dstPtr);
-
-RppStatus
-rppi_bitwise_NOT_u8_pkd3_host(RppPtr_t srcPtr, RppiSize srcSize, RppPtr_t dstPtr);
->>>>>>> 91edfd61
 
 // --------------------
 // Exclusive OR
@@ -123,7 +110,6 @@
                               RppiSize srcSize, RppPtr_t dstPtr,
                               RppHandle_t rppHandle );
 
-<<<<<<< HEAD
 // Host function declarations.
 
 RppStatus
@@ -137,18 +123,6 @@
 RppStatus
 rppi_exclusive_OR_u8_pkd3_host( RppPtr_t srcPtr1, RppPtr_t srcPtr2,
                               RppiSize srcSize, RppPtr_t dstPtr);
-=======
-// Host function declarations
-
-RppStatus
-rppi_exclusive_OR_u8_pln1_host(RppPtr_t srcPtr1, RppPtr_t srcPtr2, RppiSize srcSize, RppPtr_t dstPtr);
-
-RppStatus
-rppi_exclusive_OR_u8_pln3_host(RppPtr_t srcPtr1, RppPtr_t srcPtr2, RppiSize srcSize, RppPtr_t dstPtr);
-
-RppStatus
-rppi_exclusive_OR_u8_pkd3_host(RppPtr_t srcPtr1, RppPtr_t srcPtr2, RppiSize srcSize, RppPtr_t dstPtr);
->>>>>>> 91edfd61
 
 // --------------------
 // Inclusive OR
@@ -171,7 +145,6 @@
                               RppiSize srcSize, RppPtr_t dstPtr,
                               RppHandle_t rppHandle );
 
-<<<<<<< HEAD
 // Host function declarations.
 RppStatus
 rppi_inclusive_OR_u8_pln1_host( RppPtr_t srcPtr1, RppPtr_t srcPtr2,
@@ -184,18 +157,6 @@
 RppStatus
 rppi_inclusive_OR_u8_pkd3_host( RppPtr_t srcPtr1, RppPtr_t srcPtr2,
                               RppiSize srcSize, RppPtr_t dstPtr);
-=======
-// Host function declarations
-
-RppStatus
-rppi_inclusive_OR_u8_pln1_host(RppPtr_t srcPtr1, RppPtr_t srcPtr2, RppiSize srcSize, RppPtr_t dstPtr);
-
-RppStatus
-rppi_inclusive_OR_u8_pln3_host(RppPtr_t srcPtr1, RppPtr_t srcPtr2, RppiSize srcSize, RppPtr_t dstPtr);
-
-RppStatus
-rppi_inclusive_OR_u8_pkd3_host(RppPtr_t srcPtr1, RppPtr_t srcPtr2, RppiSize srcSize, RppPtr_t dstPtr);
->>>>>>> 91edfd61
 
 // --------------------
 // Addition
@@ -218,7 +179,6 @@
                               RppiSize srcSize, RppPtr_t dstPtr,
                               RppHandle_t rppHandle );
 
-<<<<<<< HEAD
 // Host function declarations.
 
 RppStatus
@@ -232,18 +192,6 @@
 RppStatus
 rppi_add_u8_pkd3_host( RppPtr_t srcPtr1, RppPtr_t srcPtr2,
                               RppiSize srcSize, RppPtr_t dstPtr);
-=======
-// Host function declarations
-
-RppStatus
-rppi_add_u8_pln1_host(RppPtr_t srcPtr1, RppPtr_t srcPtr2, RppiSize srcSize, RppPtr_t dstPtr);
-
-RppStatus
-rppi_add_u8_pln3_host(RppPtr_t srcPtr1, RppPtr_t srcPtr2, RppiSize srcSize, RppPtr_t dstPtr);
-
-RppStatus
-rppi_add_u8_pkd3_host(RppPtr_t srcPtr1, RppPtr_t srcPtr2, RppiSize srcSize, RppPtr_t dstPtr);
->>>>>>> 91edfd61
 
 // --------------------
 // Subtraction
@@ -266,7 +214,6 @@
                               RppiSize srcSize, RppPtr_t dstPtr,
                               RppHandle_t rppHandle );
 
-<<<<<<< HEAD
 // Host function declarations.
 RppStatus
 rppi_subtract_u8_pln1_host( RppPtr_t srcPtr1, RppPtr_t srcPtr2,
@@ -279,19 +226,6 @@
 RppStatus
 rppi_subtract_u8_pkd3_host( RppPtr_t srcPtr1, RppPtr_t srcPtr2,
                               RppiSize srcSize, RppPtr_t dstPtr);
-=======
-// Host function declarations
-
-RppStatus
-rppi_subtract_u8_pln1_host(RppPtr_t srcPtr1, RppPtr_t srcPtr2, RppiSize srcSize, RppPtr_t dstPtr);
-
-RppStatus
-rppi_subtract_u8_pln3_host(RppPtr_t srcPtr1, RppPtr_t srcPtr2, RppiSize srcSize, RppPtr_t dstPtr);
-
-RppStatus
-rppi_subtract_u8_pkd3_host(RppPtr_t srcPtr1, RppPtr_t srcPtr2, RppiSize srcSize, RppPtr_t dstPtr);
-
->>>>>>> 91edfd61
 // --------------------
 // Absolute difference
 // --------------------
@@ -313,7 +247,6 @@
                               RppiSize srcSize, RppPtr_t dstPtr,
                               RppHandle_t rppHandle );
 
-<<<<<<< HEAD
 // Host function declarations.
 
 RppStatus
@@ -328,18 +261,6 @@
 rppi_absolute_difference_u8_pkd3_host(RppPtr_t srcPtr1, RppPtr_t srcPtr2,
                                        RppiSize srcSize, RppPtr_t dstPtr);
 
-=======
-// Host function declarations
-
-RppStatus
-rppi_absolute_difference_u8_pln1_host(RppPtr_t srcPtr1, RppPtr_t srcPtr2, RppiSize srcSize, RppPtr_t dstPtr);
-
-RppStatus
-rppi_absolute_difference_u8_pln3_host(RppPtr_t srcPtr1, RppPtr_t srcPtr2, RppiSize srcSize, RppPtr_t dstPtr);
-
-RppStatus
-rppi_absolute_difference_u8_pkd3_host(RppPtr_t srcPtr1, RppPtr_t srcPtr2, RppiSize srcSize, RppPtr_t dstPtr);
->>>>>>> 91edfd61
 
 // --------------------
 // Bilateral filter
@@ -365,7 +286,6 @@
                                   Rpp64f sigmaI, Rpp64f sigmaS,
                                   RppHandle_t rppHandle);
 
-<<<<<<< HEAD
 // Host function declarations.
 RppStatus
 rppi_bilateral_filter_u8_pln1_host(RppPtr_t srcPtr, RppiSize srcSize,
@@ -381,22 +301,6 @@
 rppi_bilateral_filter_u8_pln3_host(RppPtr_t srcPtr, RppiSize srcSize,
                                   RppPtr_t dstPtr, Rpp32u filterSize,
                                   Rpp64f sigmaI, Rpp64f sigmaS);
-=======
-// Host function declarations
-
-RppStatus
-rppi_bilateral_filter_u8_pln1_host(RppPtr_t srcPtr, RppiSize srcSize, RppPtr_t dstPtr,
-                             Rpp32s diameter, Rpp64f sigmaI, Rpp64f sigmaS);
-
-RppStatus
-rppi_bilateral_filter_u8_pln3_host(RppPtr_t srcPtr, RppiSize srcSize, RppPtr_t dstPtr,
-                             Rpp32s diameter, Rpp64f sigmaI, Rpp64f sigmaS);
-
-RppStatus
-rppi_bilateral_filter_u8_pkd3_host(RppPtr_t srcPtr, RppiSize srcSize, RppPtr_t dstPtr,
-                             Rpp32s diameter, Rpp64f sigmaI, Rpp64f sigmaS);
-
->>>>>>> 91edfd61
 // --------------------
 // Accumulation
 // --------------------
@@ -418,7 +322,6 @@
                               RppiSize srcSize,
                               RppHandle_t rppHandle );
 
-<<<<<<< HEAD
 // Host function declarations.
 RppStatus
 rppi_accumulate_u8_pln1_host( RppPtr_t srcPtr1, RppPtr_t srcPtr2,
@@ -431,18 +334,6 @@
 RppStatus
 rppi_accumulate_u8_pkd3_host( RppPtr_t srcPtr1, RppPtr_t srcPtr2,
                               RppiSize srcSize);
-=======
-// Host function declarations
-
-RppStatus
-rppi_accumulate_u8_pln1_host(RppPtr_t srcPtr1, RppPtr_t srcPtr2, RppiSize srcSize);
-
-RppStatus
-rppi_accumulate_u8_pln3_host(RppPtr_t srcPtr1, RppPtr_t srcPtr2, RppiSize srcSize);
-
-RppStatus
-rppi_accumulate_u8_pkd3_host(RppPtr_t srcPtr1, RppPtr_t srcPtr2, RppiSize srcSize);
->>>>>>> 91edfd61
 
 // --------------------
 // Accumulate Weighted
@@ -466,19 +357,6 @@
 rppi_accumulate_weighted_u8_pkd3_gpu( RppPtr_t srcPtr1, RppPtr_t srcPtr2,
                               RppiSize srcSize, Rpp64f alpha,
                               RppHandle_t rppHandle );
-
-// Host function declarations
-
-RppStatus
-rppi_accumulate_weighted_u8_pln1_host(RppPtr_t srcPtr1, RppPtr_t srcPtr2, RppiSize srcSize, Rpp32f alpha);
-
-RppStatus
-rppi_accumulate_weighted_u8_pln3_host(RppPtr_t srcPtr1, RppPtr_t srcPtr2, RppiSize srcSize, Rpp32f alpha);
-
-RppStatus
-rppi_accumulate_weighted_u8_pkd3_host(RppPtr_t srcPtr1, RppPtr_t srcPtr2, RppiSize srcSize, Rpp32f alpha);
-
-
 
 
 // Host function declarations.
