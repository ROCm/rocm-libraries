--- conflicted
+++ resolved
@@ -150,7 +150,6 @@
                                              Rpp32u rainWidth, Rpp32u rainHeight);
 
 RppStatus
-<<<<<<< HEAD
 rppi_rain_u8_pkd3_host(RppPtr_t srcPtr,RppiSize srcSize,RppPtr_t dstPtr, Rpp32f rainValue, Rpp32u rainWidth, Rpp32u rainHeight);
 // Host color_temperature functions declaration 
 // ----------------------------------------
@@ -388,11 +387,10 @@
 rppi_random_shadow_u8_pkd3_host(RppPtr_t srcPtr, RppiSize srcSize, RppPtr_t dstPtr, 
                                 Rpp32u x1, Rpp32u y1, Rpp32u x2, Rpp32u y2, 
                                 Rpp32u numberOfShadows, Rpp32u maxSizeX, Rpp32u maxSizeY);
-=======
+RppStatus
 rppi_rain_u8_pkd3_host(RppPtr_t srcPtr,RppiSize srcSize,RppPtr_t dstPtr, Rpp32f rainValue, 
                                                 Rpp32u rainWidth, Rpp32u rainHeight);
 
->>>>>>> b64d7815
 
 // ----------------------------------------
 // GPU blur functions declaration 
