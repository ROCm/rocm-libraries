--- conflicted
+++ resolved
@@ -288,21 +288,6 @@
 rppi_exposure_u8_pkd3_gpu(RppPtr_t srcPtr, RppiSize srcSize, RppPtr_t dstPtr, Rpp32f exposureValue, RppHandle_t rppHandle);
 
 // ----------------------------------------
-<<<<<<< HEAD
-//  GPU Rain functions declaration 
-// ----------------------------------------
-
-RppStatus
-rppi_rain_u8_pln1_host(RppPtr_t srcPtr,RppiSize srcSize,RppPtr_t dstPtr, Rpp32f rainValue, Rpp32u rainWidth, Rpp32u rainHeight, RppHandle_t rppHandle);
-
-RppStatus
-rppi_rain_u8_pln3_host(RppPtr_t srcPtr,RppiSize srcSize,RppPtr_t dstPtr, Rpp32f rainValue, Rpp32u rainWidth, Rpp32u rainHeight, RppHandle_t rppHandle);
-
-RppStatus
-rppi_rain_u8_pkd3_host(RppPtr_t srcPtr,RppiSize srcSize,RppPtr_t dstPtr, Rpp32f rainValue, Rpp32u rainWidth, Rpp32u rainHeight, RppHandle_t rppHandle);
-
-
-=======
 // Rainy functions  declaration
 // ----------------------------------------
 RppStatus
@@ -331,7 +316,6 @@
 RppStatus
 rppi_fog_u8_pkd3_gpu(RppPtr_t srcPtr,RppiSize srcSize,RppPtr_t dstPtr, 
                         Rpp32f fogValue, RppHandle_t rppHandle);
->>>>>>> aa321214
 #ifdef __cplusplus
 }
 #endif
