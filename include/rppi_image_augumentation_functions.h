--- conflicted
+++ resolved
@@ -34,10 +34,6 @@
 rppi_brighten_3C8U_pln_host(RppPtr_t srcPtr, RppiSize srcSize,
                             RppPtr_t dstPtr, Rpp32f alpha, Rpp32s beta);
 
-<<<<<<< HEAD
-
-=======
->>>>>>> 7ec69139
 RppStatus
 rppi_brighten_1C8U_pln( RppPtr_t srcPtr, RppiSize srcSize,
                         RppPtr_t dstPtr,
