--- conflicted
+++ resolved
@@ -225,13 +225,9 @@
 rppi_rgb2hsv_u8_pln3_gpu(RppPtr_t srcPtr, RppiSize srcSize, RppPtr_t dstPtr,  
                             RppHandle_t rppHandle);
 
-<<<<<<< HEAD
 RppStatus
 rppi_rgb2hsv_u8_pkd3_gpu(RppPtr_t srcPtr, RppiSize srcSize, RppPtr_t dstPtr,  
                             RppHandle_t rppHandle);
-=======
-// Host function declarations
->>>>>>> 2a851c9e
 
 RppStatus
 rppi_rgb2hsv_u8_pln3_host(RppPtr_t srcPtr, RppiSize srcSize, RppPtr_t dstPtr);
