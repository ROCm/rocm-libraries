#ifndef RPPI_IMAGE_AUGUMENTATION_FUNCTIONS_H
#define RPPI_IMAGE_AUGUMENTATION_FUNCTIONS_H
#include "rppdefs.h"
#ifdef __cplusplus
extern "C" {
#endif



//------------------------- Smoothening -------------------------


// --------------------
// Gaussian Blur
// --------------------

// Host function declarations

RppStatus
rppi_blur3x3_u8_pln1_host(RppPtr_t srcPtr, RppiSize srcSize,
                            RppPtr_t dstPtr);

RppStatus
rppi_blur3x3_u8_pln3_host(RppPtr_t srcPtr, RppiSize srcSize,
                            RppPtr_t dstPtr);

RppStatus
rppi_blur3x3_u8_pkd3_host(RppPtr_t srcPtr, RppiSize srcSize,
                        RppPtr_t dstPtr);

// Gpu function declarations

RppStatus
rppi_blur3x3_u8_pln1_gpu(RppPtr_t srcPtr, RppiSize srcSize,
                        RppPtr_t dstPtr, RppHandle_t rppHandle);

RppStatus
rppi_blur3x3_u8_pln3_gpu(RppPtr_t srcPtr, RppiSize srcSize,
                        RppPtr_t dstPtr, RppHandle_t rppHandle);

RppStatus
rppi_blur3x3_u8_pkd3_gpu(RppPtr_t srcPtr, RppiSize srcSize,
                        RppPtr_t dstPtr, RppHandle_t rppHandle);



//------------------------- Image adjustments -------------------------


// --------------------
// Contrast
// --------------------

// Host function declarations

RppStatus
rppi_contrast_u8_pln1_host(RppPtr_t srcPtr, RppiSize srcSize,RppPtr_t dstPtr,
                            Rpp32u new_min = 0, Rpp32u new_max =  225);

RppStatus
rppi_contrast_u8_pln3_host(RppPtr_t srcPtr, RppiSize srcSize,RppPtr_t dstPtr,
                            Rpp32u new_min = 0, Rpp32u new_max =  225);

RppStatus
rppi_contrast_u8_pkd3_host(RppPtr_t srcPtr, RppiSize srcSize,RppPtr_t dstPtr,
                            Rpp32u new_min = 0, Rpp32u new_max =  225);

// Gpu function declarations

RppStatus
rppi_contrast_u8_pln1_gpu( RppPtr_t srcPtr, RppiSize srcSize,
                        RppPtr_t dstPtr,
                        Rpp32u min, Rpp32u max,
                        RppHandle_t rppHandle );

RppStatus
rppi_contrast_u8_pln3_gpu(RppPtr_t srcPtr, RppiSize srcSize, RppPtr_t dstPtr,
                            Rpp32u newMin, Rpp32u newMax, RppHandle_t rppHandle);

RppStatus
rppi_contrast_u8_pkd3_gpu(RppPtr_t srcPtr, RppiSize srcSize, RppPtr_t dstPtr,
                            Rpp32u newMin, Rpp32u newMax, RppHandle_t rppHandle);


// --------------------
// Brightness
// --------------------

// Host function declarations

RppStatus
rppi_brightness_u8_pln1_host(RppPtr_t srcPtr, RppiSize srcSize,
                            RppPtr_t dstPtr, Rpp32f alpha, Rpp32s beta,
                            RppHandle_t handle );

RppStatus
rppi_brightness_u8_pln3_host(RppPtr_t srcPtr, RppiSize srcSize,
                            RppPtr_t dstPtr, Rpp32f alpha, Rpp32s beta);

RppStatus
rppi_brightness_u8_pkd3_host(RppPtr_t srcPtr, RppiSize srcSize,
                            RppPtr_t dstPtr, Rpp32f alpha, Rpp32s beta);

// Gpu function declarations

RppStatus
rppi_brightness_u8_pln1_gpu( RppPtr_t srcPtr, RppiSize srcSize,
                        RppPtr_t dstPtr,
                        Rpp32f alpha, Rpp32s beta,
                        RppHandle_t rppHandle );

RppStatus
rppi_brightness_u8_pln3_gpu( RppPtr_t srcPtr, RppiSize srcSize,
                        RppPtr_t dstPtr,
                        Rpp32f alpha, Rpp32s beta,
                        RppHandle_t rppHandle );

RppStatus
rppi_brightness_u8_pkd3_gpu( RppPtr_t srcPtr, RppiSize srcSize,
                        RppPtr_t dstPtr,
                        Rpp32f alpha, Rpp32s beta,
                        RppHandle_t rppHandle );


// --------------------
// Hue
// --------------------

// Host function declarations

RppStatus
rppi_hueRGB_u8_pln3_host(RppPtr_t srcPtr, RppiSize srcSize, RppPtr_t dstPtr,
                       Rpp32f hueShift = 0);

RppStatus
rppi_hueRGB_u8_pkd3_host(RppPtr_t srcPtr, RppiSize srcSize, RppPtr_t dstPtr,
                       Rpp32f hueShift = 0);

RppStatus
rppi_hueHSV_u8_pln3_host(RppPtr_t srcPtr, RppiSize srcSize, RppPtr_t dstPtr,
                       Rpp32f hueShift = 0);

RppStatus
rppi_hueHSV_u8_pkd3_host(RppPtr_t srcPtr, RppiSize srcSize, RppPtr_t dstPtr,
                       Rpp32f hueShift = 0);


// --------------------
// Saturation
// --------------------

// Host function declarations

RppStatus
rppi_saturationRGB_u8_pln3_host(RppPtr_t srcPtr, RppiSize srcSize, RppPtr_t dstPtr,
                              Rpp32f saturationFactor = 1);

RppStatus
rppi_saturationRGB_u8_pkd3_host(RppPtr_t srcPtr, RppiSize srcSize, RppPtr_t dstPtr,
                              Rpp32f saturationFactor = 1);

RppStatus
rppi_saturationHSV_u8_pln3_host(RppPtr_t srcPtr, RppiSize srcSize, RppPtr_t dstPtr,
                              Rpp32f saturationFactor = 1);

RppStatus
rppi_saturationHSV_u8_pkd3_host(RppPtr_t srcPtr, RppiSize srcSize, RppPtr_t dstPtr,
                              Rpp32f saturationFactor = 1);


//------------------------- Geometric Transformations -------------------------


// --------------------
// Flip
// --------------------

// Host function declarations

RppStatus rppi_flip_u8_pln1_host(RppPtr_t srcPtr, RppiSize srcSize, RppPtr_t dstPtr,
                                   RppiAxis flipAxis);

RppStatus rppi_flip_u8_pln3_host(RppPtr_t srcPtr, RppiSize srcSize, RppPtr_t dstPtr,
                                   RppiAxis flipAxis);

RppStatus rppi_flip_u8_pkd3_host(RppPtr_t srcPtr, RppiSize srcSize, RppPtr_t dstPtr,
                                   RppiAxis flipAxis);

// Gpu function declarations

RppStatus
rppi_flip_u8_pln1_gpu(RppPtr_t srcPtr, RppiSize srcSize, RppPtr_t dstPtr,
                    RppiAxis flipAxis, RppHandle_t rppHandle);

RppStatus
rppi_flip_u8_pln3_gpu(RppPtr_t srcPtr, RppiSize srcSize, RppPtr_t dstPtr,
                    RppiAxis flipAxis, RppHandle_t rppHandle);

RppStatus
rppi_flip_u8_pkd3_gpu(RppPtr_t srcPtr, RppiSize srcSize, RppPtr_t dstPtr,
                    RppiAxis flipAxis, RppHandle_t rppHandle);


// --------------------
// Rotate
// --------------------

// Host function declarations

RppStatus
rppi_rotate_u8_pln1_host(RppPtr_t srcPtr, RppiSize srcSize, RppPtr_t dstPtr,
                          RppiSize sizeDst, Rpp32f angleRad = 0);


//------------------------- Color Space Conversions -------------------------


<<<<<<< HEAD
// --------------------
// RGB to HSV
// --------------------

/*NOTE: Parameters:
=======
////////////////////////// rgbtohsv conversion//////////////////////
/*Parameters
>>>>>>> a6481830
srcPtr is of type Rppu8 *
dstPtr is of type Rpp32f *
srcSize is the size of both source and destination images (Rpp32u height, Rpp32u width)
*/
<<<<<<< HEAD
=======
RppStatus
rppi_rgb2hsv_u8_pln3_gpu(RppPtr_t srcPtr, RppiSize srcSize, RppPtr_t dstPtr,  
                            RppHandle_t rppHandle);
>>>>>>> lok-hipcl-dev

// Host function declarations

RppStatus
rppi_rgb2hsv_u8_pln3_host(RppPtr_t srcPtr, RppiSize srcSize, RppPtr_t dstPtr);

RppStatus
<<<<<<< HEAD
rppi_rgb2hsv_u8_pkd3_host(RppPtr_t srcPtr, RppiSize srcSize, RppPtr_t dstPtr);

// Gpu function declarations
=======
rppi_hsv2rgb_u8_pln3_gpu(RppPtr_t srcPtr, RppiSize srcSize, RppPtr_t dstPtr, 
                        RppHandle_t rppHandle);

RppStatus
rppi_hueRGB_u8_pln3_gpu (RppPtr_t srcPtr, RppiSize srcSize, RppPtr_t dstPtr, 
                        Rpp32f hueShift,  RppHandle_t rppHandle);
RppStatus
rppi_hueHSV_u8_pln3_gpu (RppPtr_t srcPtr, RppiSize srcSize, RppPtr_t dstPtr, 
                        Rpp32f hueShift,  RppHandle_t rppHandle);
RppStatus
rppi_hueRGB_u8_pkd3_gpu (RppPtr_t srcPtr, RppiSize srcSize, RppPtr_t dstPtr, 
                        Rpp32f hueShift,  RppHandle_t rppHandle);
RppStatus
rppi_hueHSV_u8_pkd3_gpu (RppPtr_t srcPtr, RppiSize srcSize, RppPtr_t dstPtr, 
                        Rpp32f hueShift,  RppHandle_t rppHandle);
RppStatus
rppi_saturationRGB_u8_pln3_gpu (RppPtr_t srcPtr, RppiSize srcSize, RppPtr_t dstPtr, 
                        Rpp32f saturationFactor,  RppHandle_t rppHandle);
RppStatus
rppi_saturationHSV_u8_pln3_gpu (RppPtr_t srcPtr, RppiSize srcSize, RppPtr_t dstPtr, 
                        Rpp32f saturationFactor,  RppHandle_t rppHandle);
RppStatus
rppi_saturationRGB_u8_pkd3_gpu (RppPtr_t srcPtr, RppiSize srcSize, RppPtr_t dstPtr, 
                        Rpp32f saturationFactor,  RppHandle_t rppHandle);
RppStatus
rppi_saturationHSV_u8_pkd3_gpu (RppPtr_t srcPtr, RppiSize srcSize, RppPtr_t dstPtr, 
                        Rpp32f saturationFactor,  RppHandle_t rppHandle);

>>>>>>> lok-hipcl-dev

RppStatus
rppi_rgb2hsv_u8_pln3_gpu(RppPtr_t srcPtr, RppiSize srcSize, RppPtr_t dstPtr);


// --------------------
// HSV to RGB
// --------------------

// Host function declarations

RppStatus
rppi_hsv2rgb_u8_pln3_host(RppPtr_t srcPtr, RppiSize srcSize, RppPtr_t dstPtr);

RppStatus
rppi_hsv2rgb_u8_pkd3_host(RppPtr_t srcPtr, RppiSize srcSize, RppPtr_t dstPtr);

// Gpu function declarations

RppStatus
rppi_hsv2rgb_u8_pln3_gpu(RppPtr_t srcPtr, RppiSize srcSize, RppPtr_t dstPtr);









#ifdef __cplusplus
}
#endif

#endif /* RPPI_IMAGE_AUGUMENTATION_FUNCTIONS_H */<|MERGE_RESOLUTION|>--- conflicted
+++ resolved
@@ -215,26 +215,15 @@
 //------------------------- Color Space Conversions -------------------------
 
 
-<<<<<<< HEAD
-// --------------------
-// RGB to HSV
-// --------------------
-
-/*NOTE: Parameters:
-=======
 ////////////////////////// rgbtohsv conversion//////////////////////
 /*Parameters
->>>>>>> a6481830
 srcPtr is of type Rppu8 *
 dstPtr is of type Rpp32f *
 srcSize is the size of both source and destination images (Rpp32u height, Rpp32u width)
 */
-<<<<<<< HEAD
-=======
 RppStatus
 rppi_rgb2hsv_u8_pln3_gpu(RppPtr_t srcPtr, RppiSize srcSize, RppPtr_t dstPtr,  
                             RppHandle_t rppHandle);
->>>>>>> lok-hipcl-dev
 
 // Host function declarations
 
@@ -242,11 +231,6 @@
 rppi_rgb2hsv_u8_pln3_host(RppPtr_t srcPtr, RppiSize srcSize, RppPtr_t dstPtr);
 
 RppStatus
-<<<<<<< HEAD
-rppi_rgb2hsv_u8_pkd3_host(RppPtr_t srcPtr, RppiSize srcSize, RppPtr_t dstPtr);
-
-// Gpu function declarations
-=======
 rppi_hsv2rgb_u8_pln3_gpu(RppPtr_t srcPtr, RppiSize srcSize, RppPtr_t dstPtr, 
                         RppHandle_t rppHandle);
 
@@ -275,7 +259,6 @@
 rppi_saturationHSV_u8_pkd3_gpu (RppPtr_t srcPtr, RppiSize srcSize, RppPtr_t dstPtr, 
                         Rpp32f saturationFactor,  RppHandle_t rppHandle);
 
->>>>>>> lok-hipcl-dev
 
 RppStatus
 rppi_rgb2hsv_u8_pln3_gpu(RppPtr_t srcPtr, RppiSize srcSize, RppPtr_t dstPtr);
