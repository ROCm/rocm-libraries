#ifndef GUARD_MLOPEN_CONV_DRIVER_HPP
#define GUARD_MLOPEN_CONV_DRIVER_HPP

#include <cstdlib>
#include <fstream>
#include <mlopen.h>
#include "driver.hpp"
#include "mloConvHost.hpp"
#include "conv_verify.hpp"
#include "InputFlags.hpp"
#include "tensor_driver.hpp"
#include "util_driver.hpp"
#include <mlopen/tensor.hpp>
#include <vector>
#include <algorithm>
#include <float.h>
#include <memory>
#include <numeric>
#include <../test/verify.hpp>
#include "timer.hpp"

template<typename T>
void dumpBufferToFile(const char * fileName, T * data, size_t dataNumItems)
{
    std::ofstream outFile(fileName, std::ios::binary);
    if(outFile)
    {
        outFile.write(reinterpret_cast<char*>(data), dataNumItems*sizeof(T));
        outFile.close();
        printf("Wrote output to file %s\n", fileName);
    }
    else
    {
        printf("Could not open file %s for writing\n", fileName);
    }
}

template<typename T>
bool readBufferFromFile(T * data, size_t dataNumItems, const char * fileName)
{
    std::ifstream infile(fileName, std::ios::binary);
    if(infile)
    {
        infile.read(reinterpret_cast<char*>(data), dataNumItems*sizeof(T));
        infile.close();
        printf("Read data from input file %s\n", fileName);
        return true;
    }
    else
    {
        printf("Could not open file %s for reading\n", fileName);
        return false;
    }
}

template<typename T>
class ConvDriver : public Driver 
{
	public:
	ConvDriver() : Driver() {
		mlopenCreateTensorDescriptor(&inputTensor);
		mlopenCreateTensorDescriptor(&weightTensor);
		mlopenCreateTensorDescriptor(&outputTensor);
		mlopenCreateTensorDescriptor(&biasTensor);

		mlopenCreateConvolutionDescriptor(&convDesc);
	}

	int AddCmdLineArgs();
	int ParseCmdLineArgs(int argc, char *argv[]);
	InputFlags & GetInputFlags() { return inflags; }

	int GetandSetData();
	std::vector<int> GetInputTensorLengthsFromCmdLine();
	std::vector<int> GetWeightTensorLengthsFromCmdLine();

	int SetConvDescriptorFromCmdLineArgs();

	std::vector<int> GetOutputTensorLengths();

	int AllocateBuffersAndCopy();
	
	int FindForward();
	int RunForwardGPU();
	int RunForwardCPU();
	
	int FindBackwardData();
	int FindBackwardWeights();
	int RunBackwardGPU();
	int RunBackwardDataCPU();
	int RunBackwardWeightsCPU();
	
	int VerifyBackward();
	int VerifyForward();
	~ConvDriver() {

		mlopenDestroyTensorDescriptor(biasTensor);
		mlopenDestroyTensorDescriptor(outputTensor);
		mlopenDestroyTensorDescriptor(weightTensor);
		mlopenDestroyTensorDescriptor(inputTensor);

		mlopenDestroyConvolutionDescriptor(convDesc);

	}
		
	private:
	InputFlags inflags;

	mlopenTensorDescriptor_t inputTensor;
	mlopenTensorDescriptor_t weightTensor;
	mlopenTensorDescriptor_t outputTensor;
	mlopenTensorDescriptor_t biasTensor;

	std::unique_ptr<GPUMem> in_dev;
	std::unique_ptr<GPUMem> din_dev;
	std::unique_ptr<GPUMem> wei_dev;
	std::unique_ptr<GPUMem> dwei_dev;
	std::unique_ptr<GPUMem> out_dev;
	std::unique_ptr<GPUMem> dout_dev;
	std::unique_ptr<GPUMem> workspace_dev;
	std::unique_ptr<GPUMem> b_dev;

	std::vector<T> in;
	std::vector<T> din;
	std::vector<T> wei;
	std::vector<T> dwei;
	std::vector<T> out;
	std::vector<T> dout;
	std::vector<T> workspace;
	std::vector<T> outhost;
	std::vector<T> workspace_host;
	std::vector<T> din_host;
	std::vector<T> dwei_host;
	std::vector<T> b;

	mlopenConvolutionDescriptor_t convDesc;
};

template<typename T>
int ConvDriver<T>::ParseCmdLineArgs(int argc, char *argv[]) { 
	inflags.Parse(argc, argv); 

	if(inflags.GetValueInt("time") == 1) {
		mlopenEnableProfiling(GetHandle(), true);
	}
	return 0; 
}

template<typename T>
int ConvDriver<T>::GetandSetData() {
	std::vector<int> in_len = GetInputTensorLengthsFromCmdLine();
	std::vector<int> wei_len = GetWeightTensorLengthsFromCmdLine();

	SetTensor4d(inputTensor, in_len);
	SetTensor4d(weightTensor, wei_len);
	
	SetConvDescriptorFromCmdLineArgs();

	std::vector<int> out_len = GetOutputTensorLengths();
	SetTensor4d(outputTensor, out_len);

    if(inflags.GetValueInt("bias") != 0) {
        std::vector<int> b_len {1, inflags.GetValueInt("out_channels"), 1, 1};
        SetTensor4d(biasTensor, b_len); 
    }
	return(0);
}

template<typename T>
int ConvDriver<T>::AddCmdLineArgs() {
	inflags.AddInputFlag("forw", 'F', "0", "Run only Forward Convolution (Default=0)", "int");
	inflags.AddInputFlag("batchsize", 'n', "100", "Mini-batch size (Default=100)", "int");
	inflags.AddInputFlag("in_channels", 'c', "3", "Number of Input Channels (Default=3)", "int");
	inflags.AddInputFlag("in_h", 'H', "32", "Input Height (Default=32)", "int");
	inflags.AddInputFlag("in_w", 'W', "32", "Input Width (Default=32)", "int");
	inflags.AddInputFlag("out_channels", 'k', "32", "Number of Output Channels (Default=32)", "int");
	inflags.AddInputFlag("fil_h", 'y', "3", "Filter Height (Default=3)", "int");
	inflags.AddInputFlag("fil_w", 'x', "3", "Filter Width (Default=3)", "int");
	inflags.AddInputFlag("conv_stride_0", 'u', "1", "Convolution Stride Vertical (Default=1)", "int");
	inflags.AddInputFlag("conv_stride_1", 'v', "1", "Convolution Stride Horizontal (Default=1)", "int");
	inflags.AddInputFlag("pad_h", 'p', "0", "Zero Padding Height (Default=0)", "int");
	inflags.AddInputFlag("pad_w", 'q', "0", "Zero Padding Width (Default=0)", "int");
	inflags.AddInputFlag("pad_val", 'r', "0", "Padding Value (Default=0)", "int");
	inflags.AddInputFlag("iter", 'i', "10", "Number of Iterations (Default=10)", "int");
	inflags.AddInputFlag("verify", 'V', "1", "Verify Each Layer (Default=1)", "int");
	inflags.AddInputFlag("time", 't', "0", "Time Each Layer (Default=0)", "int");
	inflags.AddInputFlag("wall", 'w', "0", "Wall-clock Time Each Layer, Requires time == 1 (Default=0)", "int");
	inflags.AddInputFlag("search", 's', "0", "Search Kernel Config (Default=0)", "int");
	inflags.AddInputFlag("printconv", 'P', "1", "Print Convolution Dimensions (Default=1)", "int");
    inflags.AddInputFlag("dump_output", 'o', "0", "Dumps the output buffers (Default=0)", "int");
    inflags.AddInputFlag("in_data", 'd', "", "Input data filename (Default=)", "string");
    inflags.AddInputFlag("weights", 'e', "", "Input weights filename (Default=)", "string");
    inflags.AddInputFlag("bias", 'b', "", "Use Bias (Default=0)", "int");

	return 0;
}

template<typename T>
std::vector<int> ConvDriver<T>::GetInputTensorLengthsFromCmdLine() {
	int in_n = inflags.GetValueInt("batchsize");
	int in_c = inflags.GetValueInt("in_channels");
	int in_h = inflags.GetValueInt("in_h");
	int in_w = inflags.GetValueInt("in_w");

	return std::vector<int> ({in_n, in_c, in_h, in_w});
}

template<typename T>
std::vector<int> ConvDriver<T>::GetWeightTensorLengthsFromCmdLine() {
	int wei_n = inflags.GetValueInt("out_channels");
	int wei_c = inflags.GetValueInt("in_channels");
	int wei_h = inflags.GetValueInt("fil_h");
	int wei_w = inflags.GetValueInt("fil_w");

	return std::vector<int> ({wei_n, wei_c, wei_h, wei_w});
}

template<typename T>
int ConvDriver<T>::SetConvDescriptorFromCmdLineArgs() {

	mlopenConvolutionMode_t mode = mlopenConvolution;
	int pad_h = inflags.GetValueInt("pad_h");
	int pad_w = inflags.GetValueInt("pad_w");
	int u = inflags.GetValueInt("conv_stride_0");
	int v = inflags.GetValueInt("conv_stride_1");
	return mlopenInitConvolutionDescriptor(convDesc, mode,	pad_h, pad_w, u, v,	1, 1);
}

template<typename T>
std::vector<int> ConvDriver<T>::GetOutputTensorLengths() {
	int n, c, h, w;

	mlopenGetConvolutionForwardOutputDim(convDesc,
			inputTensor,
			weightTensor,
			&n, &c, &h, &w);

	return std::vector<int> ({n, c, h, w});
}

template<typename T>
int ConvDriver<T>::AllocateBuffersAndCopy() {
	
	size_t in_sz = GetTensorSize(inputTensor); 
	size_t wei_sz = GetTensorSize(weightTensor); 
	size_t out_sz = GetTensorSize(outputTensor); 
	size_t workSpaceSize = 0; 
	mlopenConvolutionBackwardWeightsGetWorkSpaceSize(outputTensor, inputTensor, convDesc, weightTensor, &workSpaceSize);

	cl_context ctx;

	clGetCommandQueueInfo(q, CL_QUEUE_CONTEXT, sizeof(cl_context), &ctx, NULL);

	in_dev = std::unique_ptr<GPUMem>( new GPUMem(ctx, in_sz, sizeof(float)));
	din_dev = std::unique_ptr<GPUMem>(new GPUMem(ctx, in_sz, sizeof(float)));
	wei_dev = std::unique_ptr<GPUMem>( new GPUMem(ctx, wei_sz, sizeof(float)));
	dwei_dev = std::unique_ptr<GPUMem>(new GPUMem(ctx, wei_sz, sizeof(float)));
	dout_dev = std::unique_ptr<GPUMem>(new GPUMem(ctx, out_sz, sizeof(float)));
	out_dev = std::unique_ptr<GPUMem> (new GPUMem(ctx, out_sz, sizeof(float)));
	workspace_dev = std::unique_ptr<GPUMem> (new GPUMem(ctx, workSpaceSize/sizeof(T), sizeof(T)));
	
	in = std::vector<T>(in_sz);
	din = std::vector<T>(in_sz);
	wei = std::vector<T>(wei_sz);
	dwei = std::vector<T>(wei_sz, 0);
	dout = std::vector<T>(out_sz, 0);
	out = std::vector<T>(out_sz, 0);
	workspace = std::vector<T>(workSpaceSize/sizeof(T), 0);
	outhost = std::vector<T>(out_sz, 0);
	workspace_host = std::vector<T>(workSpaceSize/sizeof(T), 0);
	dwei_host = std::vector<T>(wei_sz, 0);
	din_host = std::vector<T>(in_sz, 0);

    std::string inFileName = inflags.GetValueStr("in_data");
    std::string weiFileName = inflags.GetValueStr("weights");

    bool dataRead = false;
    if(!inFileName.empty()) {
        dataRead = readBufferFromFile(in.data(), in_sz, inFileName.c_str());
    }

	double scale = 0.01;

    if(!dataRead)
    {
        for(int i = 0; i < in_sz; i++) {
			in[i] = (T)((double)scale*rand() * (1.0 / RAND_MAX));
        }
    }

	for (int i = 0; i < out_sz; i++) {
		dout[i] = (T)(scale*(double)rand() * (1.0 / RAND_MAX));
	}

    if (inflags.GetValueInt("bias") != 0){
        size_t b_sz = GetTensorSize(biasTensor);
        b_dev = std::unique_ptr<GPUMem> (new GPUMem(ctx, b_sz, sizeof(float)));
	    b = std::vector<T>(b_sz);

        for(int i = 0; i < b_sz; i++) {
            b[i] = i%8;
        }

	    b_dev->ToGPU(q, b.data());
    }

    bool weiRead = false;
    if(!weiFileName.empty()) {
        weiRead = readBufferFromFile(wei.data(), wei_sz, weiFileName.c_str());
    }

    if(!weiRead)
    {
        for (int i = 0; i < wei_sz; i++) {
			wei[i] = (T)(scale*(double)(rand() * (1.0 / RAND_MAX) - 0.5) );
        }
    }
	
    if(inflags.GetValueInt("dump_output")) {
        dumpBufferToFile("dump_in.bin", in.data(), in_sz);
        dumpBufferToFile("dump_wei.bin", wei.data(), wei_sz);
    }

	cl_int status;
	status = in_dev->ToGPU(q, in.data());
	status |= din_dev->ToGPU(q, in.data());
	status |= wei_dev->ToGPU(q, wei.data());
	status |= dwei_dev->ToGPU(q, dwei.data());
	status |= dout_dev->ToGPU(q, dout.data());
	status |= out_dev->ToGPU(q, out.data());
	status |= workspace_dev->ToGPU(q, workspace.data());
	
	if(status != CL_SUCCESS) 
		printf("Error copying data to GPU\n");

	return mlopenStatusSuccess;
}

template<typename T>
int ConvDriver<T>::FindForward() {

	int ret_algo_count;
	mlopenConvAlgoPerf_t perf;

	return mlopenFindConvolutionForwardAlgorithm(GetHandle(),
			inputTensor,
			in_dev->GetMem(),
			weightTensor,
			wei_dev->GetMem(),
			convDesc,
			outputTensor,
			out_dev->GetMem(),
			1,
			&ret_algo_count,
			&perf,
			mlopenConvolutionFastest,
			workspace_dev->GetMem(),
			workspace_dev->GetSize(),
			(inflags.GetValueInt("search")==1)?true:false
	);
}

template<typename T>
int ConvDriver<T>::RunForwardGPU() {

	FindForward();
	int alpha = 1, beta = 1;

	Timer t;
	START_TIME;

	for(int i = 0; i < inflags.GetValueInt("iter"); i++) {
	mlopenConvolutionForward(GetHandle(),
			&alpha,
			inputTensor,
			in_dev->GetMem(),
			weightTensor,
			wei_dev->GetMem(),
			convDesc,
#if MLOPEN_USE_TINYGEMM
			mlopenConvolutionFwdAlgoGEMM,
#else
			mlopenConvolutionFwdAlgoDirect,
#endif
			&beta,
			outputTensor,
			out_dev->GetMem(),
			workspace_dev->GetMem(),
			workspace_dev->GetSize());
	}

	if(inflags.GetValueInt("time") == 1) {
		float time = 0.0;
		mlopenGetKernelTime(GetHandle(), &time);

		STOP_TIME;
		if(WALL_CLOCK)
			printf("Wall-clock Time Forward Conv. Elapsed: %f ms\n", t.gettime_ms() / inflags.GetValueInt("iter"));

		printf("GPU Kernel Time Forward Conv. Elapsed: %f ms\n", time);

	}

    if(inflags.GetValueInt("bias") != 0) {
        mlopenConvolutionForwardBias(GetHandle(),
                &alpha,
                biasTensor,
                b_dev->GetMem(),
                &beta,
                outputTensor,
                out_dev->GetMem());

        if(inflags.GetValueInt("time") == 1) {
            float time = 0.0;
            mlopenGetKernelTime(GetHandle(), &time);

            printf("GPU Kernel Time Forward Conv. Bias Elapsed: %f ms\n", time);

        }
    }

	out_dev->FromGPU(GetStream(), out.data());

    if(inflags.GetValueInt("dump_output")) {
        dumpBufferToFile("dump_fwd_out_gpu.bin", out.data(), out.size());
    }

	return mlopenStatusSuccess;
}

template<typename T>
int ConvDriver<T>::RunForwardCPU() {

	int in_n, in_c, in_h, in_w;
	int in_nstride, in_cstride, in_hstride, in_wstride;
	mlopenDataType_t dt;
	mlopenGet4dTensorDescriptor(inputTensor, &dt,
			&in_n, &in_c, &in_h, &in_w,
			&in_nstride, &in_cstride, &in_hstride, &in_wstride);

	int wei_n, wei_c, wei_h, wei_w;
	int wei_nstride, wei_cstride, wei_hstride, wei_wstride;
	mlopenGet4dTensorDescriptor(weightTensor, &dt,
			&wei_n, &wei_c, &wei_h, &wei_w,
			&wei_nstride, &wei_cstride, &wei_hstride, &wei_wstride);

	int out_n, out_c, out_h, out_w;
	int out_nstride, out_cstride, out_hstride, out_wstride;
	mlopenGet4dTensorDescriptor(outputTensor, &dt,
			&out_n, &out_c, &out_h, &out_w,
			&out_nstride, &out_cstride, &out_hstride, &out_wstride);

	int u, v, pad_h, pad_w, upx, upy;
	mlopenConvolutionMode_t mode;
	mlopenGetConvolutionDescriptor(convDesc, &mode, &pad_h, &pad_w, &u, &v, &upx, &upy);

	for(int o = 0; o < out_n; o++) { // mini-batch size
		for(int w = 0; w < out_c; w++) { // out_channels (num filters)
			for(int i = 0; i < out_h; i++) { // output_height (from getforwardoutputdim())
				int in_off_h = i * v;
				for(int j = 0; j < out_w; j++) { //output_width (from getforwardoutputdim())
					float acc = 0;
					int in_off_w = j * u;
					for(int k = 0; k < in_c; k++) { // in_channels (RGB)
						for(int x = 0; x < wei_h; x++) {
							int in_x = in_off_h - pad_h + x;
							if(in_x >= 0 && in_x < in_h) {
								for(int y = 0; y < wei_w; y++) {
									int in_y = in_off_w - pad_w + y;
									if(in_y >= 0 && in_y < in_w) {
										acc +=	in[o*in_nstride + k*in_cstride + in_x*in_w + in_y] * 
											wei[w*wei_nstride + k*wei_cstride + x*wei_hstride + y];
									}
								}
							}
						}
					}
					acc = inflags.GetValueInt("bias") != 0 ? acc+b[w] : acc;
					outhost[o*out_nstride + w*out_cstride + i*out_hstride + j] = acc;
				}
			}
		}
	}

    if(inflags.GetValueInt("dump_output")) {
        dumpBufferToFile("dump_fwd_out_cpu.bin", outhost.data(), outhost.size());
    }
	return 0;
}

template<typename T>
int ConvDriver<T>::FindBackwardData() {
	int ret_algo_count;
	mlopenConvAlgoPerf_t perf;

	return mlopenFindConvolutionBackwardDataAlgorithm(GetHandle(),
			outputTensor,
			dout_dev->GetMem(),
			weightTensor,
			wei_dev->GetMem(),
			convDesc,
			inputTensor,
			din_dev->GetMem(),
			1,
			&ret_algo_count,
			&perf,
			mlopenConvolutionFastest,
			NULL,
			10,
			(inflags.GetValueInt("search") == 1) ? true : false
		);
}

template<typename T>
int ConvDriver<T>::FindBackwardWeights() {
	int ret_algo_count;
	mlopenConvAlgoPerf_t perf;

	mlopenFindConvolutionBackwardWeightsAlgorithm(GetHandle(),
			outputTensor,
			dout_dev->GetMem(),
			inputTensor,
			in_dev->GetMem(),
			convDesc,
			weightTensor,
			wei_dev->GetMem(),
			1,
			&ret_algo_count,
			&perf,
			mlopenConvolutionFastest,
			workspace_dev->GetMem(),
			workspace_dev->GetSize(),
			(inflags.GetValueInt("search") == 1) ? true : false
		);

	float time = 0;
	mlopenGetKernelTime(GetHandle(), &time);
	printf("im time %f\n", time);

	int in_n, in_c, in_h, in_w;
	int in_nstride, in_cstride, in_hstride, in_wstride;
	mlopenDataType_t dt;
	mlopenGet4dTensorDescriptor(inputTensor, &dt,
			&in_n, &in_c, &in_h, &in_w,
			&in_nstride, &in_cstride, &in_hstride, &in_wstride);

	int wei_n, wei_c, wei_h, wei_w;
	int wei_nstride, wei_cstride, wei_hstride, wei_wstride;
	mlopenGet4dTensorDescriptor(weightTensor, &dt,
			&wei_n, &wei_c, &wei_h, &wei_w,
			&wei_nstride, &wei_cstride, &wei_hstride, &wei_wstride);

	int out_n, out_c, out_h, out_w;
	int out_nstride, out_cstride, out_hstride, out_wstride;
	mlopenGet4dTensorDescriptor(outputTensor, &dt,
			&out_n, &out_c, &out_h, &out_w,
			&out_nstride, &out_cstride, &out_hstride, &out_wstride);

	int u, v, pad_h, pad_w, upx, upy;
	mlopenConvolutionMode_t mode;
	mlopenGetConvolutionDescriptor(convDesc, &mode, &pad_h, &pad_w, &u, &v, &upx, &upy);

	if(wei_h != 1 && wei_w != 1) {
		Im2ColCPU(in, 0, in_c, in_h, in_w,
				wei_h, wei_w,
				out_h, out_w, pad_h, pad_w, v, u, workspace_host);
		
		workspace_dev->FromGPU(GetStream(), workspace.data());
		
		for(int i = 0; i < workspace.size(); i++) {
			if(workspace[i] != workspace_host[i]) {
				printf("Im2col error: %d %f %f\n ", i, workspace[i], workspace_host[i]);
			}
		}
	}
	return 0;
}

template<typename T>
int ConvDriver<T>::RunBackwardGPU() {

	FindBackwardData();

	int alpha = 1, beta = 1;
	int ret = 0;

	Timer t;
	START_TIME;

	for(int i = 0; i < inflags.GetValueInt("iter"); i++) {
	ret = mlopenConvolutionBackwardData(GetHandle(),
			&alpha,
			outputTensor,
			dout_dev->GetMem(),
			weightTensor,
			wei_dev->GetMem(),
			convDesc,
			mlopenConvolutionBwdDataAlgo_0,
			&beta,
			inputTensor,
			din_dev->GetMem(),
			NULL,
			0);
	}
	
	if(inflags.GetValueInt("time") == 1) {
		float time = 0.0;
		mlopenGetKernelTime(GetHandle(), &time);
	
		STOP_TIME;
		if(WALL_CLOCK)
			printf("Wall-clock Time Backward Data Conv. Elapsed: %f ms\n", t.gettime_ms() / inflags.GetValueInt("iter"));
		printf("GPU Kernel Time Backward Data Conv. Elapsed: %f ms\n", time);
	}

	din_dev->FromGPU(GetStream(), din.data());

	FindBackwardWeights();
	ret = mlopenConvolutionBackwardWeights(GetHandle(),
		&alpha,
		outputTensor,
		dout_dev->GetMem(),
		inputTensor,
		in_dev->GetMem(),
		convDesc,
<<<<<<< HEAD
#ifdef WIN32
		mlopenConvolutionBwdWeightsAlgoDirect,
#else // !WIN32 so Linux and APPLE
		mlopenConvolutionBwdWeightsAlgoGEMM,
=======
#if MLOPEN_USE_TINYGEMM
		mlopenConvolutionBwdWeightsAlgoGEMM,
#else
		mlopenConvolutionBwdWeightsAlgoDirect,
>>>>>>> 45dfa679
#endif
		&beta,
		weightTensor,
		dwei_dev->GetMem(),
		workspace_dev->GetMem(),
		workspace_dev->GetSize());

	if (inflags.GetValueInt("time") == 1) {
		float time = 0.0;
		mlopenGetKernelTime(GetHandle(), &time);
		printf("GPU Kernel Time Backward Weights Conv. Elapsed: %f ms\n", time);
	}
	dwei_dev->FromGPU(GetStream(), dwei.data());

    if(inflags.GetValueInt("dump_output")) {
        dumpBufferToFile("dump_bwd_din_gpu.bin", din.data(), din.size());
        dumpBufferToFile("dump_bwd_dwei_gpu.bin", dwei.data(), dwei.size());
    }

	return ret;
}

template<typename T>
int ConvDriver<T>::RunBackwardWeightsCPU() {

	int in_n, in_c, in_h, in_w;
	int in_nstride, in_cstride, in_hstride, in_wstride;
	mlopenDataType_t dt;
	mlopenGet4dTensorDescriptor(inputTensor, &dt,
			&in_n, &in_c, &in_h, &in_w,
			&in_nstride, &in_cstride, &in_hstride, &in_wstride);

	int wei_n, wei_c, wei_h, wei_w;
	int wei_nstride, wei_cstride, wei_hstride, wei_wstride;
	mlopenGet4dTensorDescriptor(weightTensor, &dt,
			&wei_n, &wei_c, &wei_h, &wei_w,
			&wei_nstride, &wei_cstride, &wei_hstride, &wei_wstride);

	int out_n, out_c, out_h, out_w;
	int out_nstride, out_cstride, out_hstride, out_wstride;
	mlopenGet4dTensorDescriptor(outputTensor, &dt,
			&out_n, &out_c, &out_h, &out_w,
			&out_nstride, &out_cstride, &out_hstride, &out_wstride);

	int u, v, pad_h, pad_w, upx, upy;
	mlopenConvolutionMode_t mode;
	mlopenGetConvolutionDescriptor(convDesc, &mode, &pad_h, &pad_w, &u, &v, &upx, &upy);

	RunBackwardWeightsCPUVerify(dwei_host, in, dout,
		in_n, in_c, in_h, in_w, in_nstride, in_cstride, in_hstride, in_wstride,
		wei_n, wei_c, wei_h, wei_w, wei_nstride, wei_cstride, wei_hstride, wei_wstride,
		out_n, out_c, out_h, out_w, out_nstride, out_cstride, out_hstride, out_wstride,
		u, v, pad_h, pad_w);

	if (inflags.GetValueInt("dump_output")) {
		dumpBufferToFile("dump_bwd_dwei_cpu.bin", dwei_host.data(), dwei_host.size());
	}

	return 0;
}

template<typename T>
int ConvDriver<T>::RunBackwardDataCPU() {

	int in_n, in_c, in_h, in_w;
	int in_nstride, in_cstride, in_hstride, in_wstride;
	mlopenDataType_t dt;
	mlopenGet4dTensorDescriptor(inputTensor, &dt,
			&in_n, &in_c, &in_h, &in_w,
			&in_nstride, &in_cstride, &in_hstride, &in_wstride);

	int wei_n, wei_c, wei_h, wei_w;
	int wei_nstride, wei_cstride, wei_hstride, wei_wstride;
	mlopenGet4dTensorDescriptor(weightTensor, &dt,
			&wei_n, &wei_c, &wei_h, &wei_w,
			&wei_nstride, &wei_cstride, &wei_hstride, &wei_wstride);

	int out_n, out_c, out_h, out_w;
	int out_nstride, out_cstride, out_hstride, out_wstride;
	mlopenGet4dTensorDescriptor(outputTensor, &dt,
			&out_n, &out_c, &out_h, &out_w,
			&out_nstride, &out_cstride, &out_hstride, &out_wstride);

	int u, v, pad_h, pad_w, upx, upy;
	mlopenConvolutionMode_t mode;
	mlopenGetConvolutionDescriptor(convDesc, &mode, &pad_h, &pad_w, &u, &v, &upx, &upy);

	for(int o = 0; o < out_n; o++) { // mini-batch size
		for(int k = 0; k < in_c; k++) { // in_channels (RGB)
			for(int w = 0; w < out_c; w++) { // out_channels (num filters)
				for(int i = 0; i < out_h; i++) { // output_height (from getforwardoutputdim())
					int in_off_h = i * v;
					for(int j = 0; j < out_w; j++) { //output_width (from getforwardoutputdim())
						int in_off_w = j * u;
						for(int x = 0; x < wei_h; x++) {
							int in_x = in_off_h - pad_h + x;
							if(in_x >= 0 && in_x < in_h) {
								for(int y = 0; y < wei_w; y++) {
									int in_y = in_off_w - pad_w + y;
									if(in_y >= 0 && in_y < in_w) {
										din_host[o*in_nstride + k*in_cstride + in_x*in_hstride + in_y] +=
											dout[o*out_nstride + w*out_cstride + i*out_hstride + j] *
											wei[w*wei_nstride + k*wei_cstride + x*wei_hstride + y];
									}
								}
							}
						}
					}
				}
			}
		}
	}

	if (inflags.GetValueInt("dump_output")) {
		dumpBufferToFile("dump_bwd_din_cpu.bin", din_host.data(), din_host.size());
	}
	return 0;
}

template<typename T>
int ConvDriver<T>::VerifyForward() {

	RunForwardCPU();

	auto error = rms_range(outhost, out);
	const double tolerance = 1e-6;
	if (!(error < tolerance))
	{
		std::cout<< "Forward Convolution Failed: " << error << "\n";
	}
	else
	{
		printf("Forward Convolution Verifies on CPU and GPU\n");
	}

	return 0;
}

template<typename T>
int ConvDriver<T>::VerifyBackward() {
	const double tolerance = 1e-6;

	RunBackwardDataCPU();

	auto error_data = rms_range(din_host, din);
	if (!(error_data < tolerance))
	{
		std::cout<<"Backward Convolution Data Failed: " << error_data <<"\n";
	}
	else
	{
		printf("Backward Convolution Data Verifies on CPU and GPU\n");
	}


	RunBackwardWeightsCPU();

	auto error_weights = rms_range(dwei_host, dwei);
	if (!(error_weights < tolerance))
	{
		std::cout<<"Backward Convolution Weights Failed: " << error_weights <<"\n";
	}
	else
	{
		printf("Backward Convolution Weights Verifies on CPU and GPU\n");
	}

	return 0;
}

#endif // GUARD_MLOPEN_CONV_DRIVER_HPP<|MERGE_RESOLUTION|>--- conflicted
+++ resolved
@@ -623,17 +623,10 @@
 		inputTensor,
 		in_dev->GetMem(),
 		convDesc,
-<<<<<<< HEAD
-#ifdef WIN32
-		mlopenConvolutionBwdWeightsAlgoDirect,
-#else // !WIN32 so Linux and APPLE
-		mlopenConvolutionBwdWeightsAlgoGEMM,
-=======
 #if MLOPEN_USE_TINYGEMM
 		mlopenConvolutionBwdWeightsAlgoGEMM,
 #else
 		mlopenConvolutionBwdWeightsAlgoDirect,
->>>>>>> 45dfa679
 #endif
 		&beta,
 		weightTensor,
@@ -758,11 +751,11 @@
 
 	RunForwardCPU();
 
-	auto error = rms_range(outhost, out);
+	auto error = mlopen::rms_range(outhost, out);
 	const double tolerance = 1e-6;
 	if (!(error < tolerance))
 	{
-		std::cout<< "Forward Convolution Failed: " << error << "\n";
+		std::cout << std::string("Forward Convolution Failed: ") << error << "\n";
 	}
 	else
 	{
@@ -778,10 +771,10 @@
 
 	RunBackwardDataCPU();
 
-	auto error_data = rms_range(din_host, din);
+	auto error_data = mlopen::rms_range (din_host, din);
 	if (!(error_data < tolerance))
 	{
-		std::cout<<"Backward Convolution Data Failed: " << error_data <<"\n";
+		std::cout << std::string("Backward Convolution Data Failed: ") << error_data << std::string("\n");
 	}
 	else
 	{
@@ -791,10 +784,10 @@
 
 	RunBackwardWeightsCPU();
 
-	auto error_weights = rms_range(dwei_host, dwei);
+	auto error_weights = mlopen::rms_range(dwei_host, dwei);
 	if (!(error_weights < tolerance))
 	{
-		std::cout<<"Backward Convolution Weights Failed: " << error_weights <<"\n";
+		std::cout << std::string("Backward Convolution Weights Failed: ") << error_weights << std::string("\n");
 	}
 	else
 	{
