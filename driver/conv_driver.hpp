--- conflicted
+++ resolved
@@ -441,30 +441,6 @@
 	int alpha = 1, beta = 1;
 
 	int ret = 0;
-<<<<<<< HEAD
-=======
-	ret = mlopenConvolutionBackwardWeights(GetHandle(),
-			&alpha,
-			outputTensor,
-			out_dev->GetMem(),
-			inputTensor,
-			in_dev->GetMem(),
-			convDesc,
-			mlopenConvolutionBwdWeightsAlgoGEMM,
-			&beta,
-			weightTensor,
-			wei_dev->GetMem(),
-			workspace_dev->GetMem(),
-			workspace_dev->GetSize());
-
-	if(inflags.GetValueInt("time") == 1) {
-		float time = 0.0;
-		mlopenGetKernelTime(GetHandle(), &time);
-		printf("GPU Kernel Time Backward Weights Conv. Elapsed: %f ms\n", time);
-	}
-
-	workspace_dev->FromGPU(GetStream(), workspace.data());
->>>>>>> 2e27cba6
 
 	Timer t;
 	START_TIME;
@@ -497,12 +473,12 @@
 
 	din_dev->FromGPU(GetStream(), din.data());
 
-#if 1
+
 	FindBackwardWeights();
 	ret = mlopenConvolutionBackwardWeights(GetHandle(),
 		&alpha,
 		outputTensor,
-		out_dev->GetMem(),
+		dout_dev->GetMem(),
 		inputTensor,
 		in_dev->GetMem(),
 		convDesc,
@@ -518,9 +494,7 @@
 		mlopenGetKernelTime(GetHandle(), &time);
 		printf("GPU Kernel Time Backward Weights Conv. Elapsed: %f ms\n", time);
 	}
-
-#endif
-//	workspace_dev->FromGPU(GetStream(), workspace.data());
+	workspace_dev->FromGPU(GetStream(), workspace.data());
 	dwei_dev->FromGPU(GetStream(), dwei.data());
 
 
@@ -665,18 +639,16 @@
 
 	RunBackwardDataCPU();
 
-<<<<<<< HEAD
+
 	auto error_data = rms_range(din_host, din);
-=======
+
 #ifndef NDEBUG
-	//dumpDataToFile("out", out.data(), sizeof(float) * out.size(), "dump_bwd_out.bin");
+	//dumpDataToFile("dout", dout.data(), sizeof(float) * dout.size(), "dump_bwd_out.bin");
 	//dumpDataToFile("wei", wei.data(), sizeof(float) * wei.size(), "dump_bwd_wei.bin");
-	//dumpDataToFile("in", in.data(), sizeof(float) * in.size(), "dump_bwd_in_gpu.bin");
-	//dumpDataToFile("inhost", inhost.data(), sizeof(float) * inhost.size(), "dump_bwd_in_cpu.bin");
+	//dumpDataToFile("din", din.data(), sizeof(float) * din.size(), "dump_bwd_in_gpu.bin");
+	//dumpDataToFile("dinhost", din_host.data(), sizeof(float) * din_host.size(), "dump_bwd_in_cpu.bin");
 #endif
 
-	auto error_data = rms_range(inhost, in);
->>>>>>> 2e27cba6
 	if (error_data > tolerance)
 	{
 		std::cout<<"Backward Convolution Data Failed: " << error_data <<"\n";
