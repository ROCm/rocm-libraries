#ifndef GUARD_MIOPEN_LSTM_VERIFY_GEMM_HPP
#define GUARD_MIOPEN_LSTM_VERIFY_GEMM_HPP

#define ADNN_MM_TRANSPOSE 1

#include <math.h>
#include <cassert>
#include <algorithm>

template <typename T>
void RunLSTMForwardGEMMCPUVerify(
    std::vector<T>& in,
    std::vector<T>& wei,     // [ input_state_weight_trans
                             // hidden_state_weight0_trans input1_trans
                             // hidden1_trans ... output_weight;
                             // bidirectional reversed weights ]
    std::vector<T>& hy_host, // current/final hidden state
    std::vector<T>& hx,      // initial hidden state
    std::vector<T>& cy_host, // current/final cell state
    std::vector<T>& cx,      // initial cell state
    std::vector<T>& out_host,
    std::vector<int>& in_n, // input batch size
    int in_h,               // input data length
    int seqLength,          // Number of iterations to unroll over
    bool bidirection,       // whether using bidirectional net
    bool biased,            // whether using bias
    int hy_d,               // 1 by numlayer (number of stacks of hidden layers) for
                            // unidirection, 2 by numlayer for bidirection
    int hy_n,               // equal to input batch size in_n[0]
    int hy_h,               // hidden state number
    int out_h,              // 1 by hy_h related function for unidirection, 2 by hy_h
                            // related function for bidirection
    int inputMode,
    std::vector<T>& rsvspace)
{
    int batch_n = sumvc(in_n);

    int numlayer = bidirection ? hy_d / 2 : hy_d;
    int bacc, baccbi; // accumulation of batch
    int bi = bidirection ? 2 : 1;

    int in_stride  = in_h;
    int out_stride = out_h;
    int wei_stride = bi * 4 * hy_h;
    int hy_stride  = bi * 6 * hy_h;
    int h_stride   = bi * hy_h;
	int uni_stride = hy_h;
<<<<<<< HEAD
	int bi_stride = hy_h * bi;
=======
>>>>>>> 2931388b

    T* hid_state = new T[numlayer * batch_n * hy_stride * 2];
    memset(hid_state, 0, numlayer * batch_n * hy_stride * 2 * sizeof(T));

    T* out_state = new T[batch_n * out_h];
    memset(out_state, 0, batch_n * out_h * sizeof(T));

    // initial input
    T* in_state = new T[batch_n * in_h];
    for(int h = 0; h < batch_n; h++)
    {
        for(int w = 0; w < in_h; w++)
        {
            in_state[h * in_stride + w] = in[h * in_stride + w];
        }
    }

    // initial hidden states
    T* hy_state = new T[hy_d * hy_n * hy_h];
    memset(hy_state, 0, hy_d * hy_n * hy_h * sizeof(T));
    T* hx_state = new T[hy_d * hy_n * hy_h];
    for(int h = 0; h < hy_d * hy_n * hy_h; h++)
    {
        hx_state[h] = hx[h];
    }
    T* cy_state = new T[hy_d * hy_n * hy_h];
    memset(cy_state, 0, hy_d * hy_n * hy_h * sizeof(T));
    T* cx_state = new T[hy_d * hy_n * hy_h];
    for(int h = 0; h < hy_d * hy_n * hy_h; h++)
    {
        cx_state[h] = cx[h];
    }

    if(inputMode == 1)
    {
        if(in_h != hy_h)
        {
            printf("Verification cannot be completed: The input tensor size must equal to the "
                   "hidden state size of the network in SKIP_INPUT mode!\n");
            return;
        }
        in_h = 0;
    }

    int wei_shift_bias = (in_h + hy_h + (bi * hy_h + hy_h) * (numlayer - 1)) * wei_stride;
    int wei_len        = wei_shift_bias;
    if(biased)
    {
        int in_bias = inputMode == 1 ? 1 : 2;
        wei_len += (in_bias + (numlayer - 1) * 2) * wei_stride;
    }

    // initial weights
    T* wei_state = new T[wei_len];
    for(int h = 0; h < wei_len; h++)
    {
        wei_state[h] = wei[h];
    }

    // forward emulator
    for(int li = 0; li < numlayer; li++)
    {
        int hid_shift = li * batch_n * hy_stride;
        int hx_shift  = li * in_n[0] * h_stride;

        // from input
        if(li == 0)
        {
            if(inputMode == 1)
            {
                for(int bs = 0; bs < batch_n; bs++)
                {
                    for(int h = 0; h < hy_h; h++)
                    {
                        for(int gi = 0; gi < 4; gi++)
                        {
                            hid_state[hid_shift + bs * hy_stride + gi * hy_h + h] +=
                                in_state[bs * in_stride + h];
                            if(bidirection)
                            {
                                hid_state[hid_shift + bs * hy_stride + (gi + 4) * hy_h + h] +=
                                    in_state[bs * in_stride + h];
                            }
                        }
                    }
                }

                // from bias
                if(biased)
                {
                    for(int bs = 0; bs < batch_n; bs++)
                    {
                        for(int h = 0; h < wei_stride; h++)
                        {
                            hid_state[hid_shift + bs * hy_stride + h] += wei[wei_shift_bias + h];
                        }
                    }
                }
            }
            else
            {
                ADNN_mm_cpu<T>(const_cast<T*>(in_state),
                               in_h,
                               batch_n,
                               in_stride,
                               0,
                               const_cast<T*>(wei_state),
                               in_h,
					hy_h * bi * 4,
                               in_stride,
					ADNN_MM_TRANSPOSE,
                               &hid_state[hid_shift],
                               hy_h * bi * 4,
                               batch_n,
                               hy_stride,
                               0,
                               1,
                               1);

                // from bias
                if(biased)
                {
                    for(int bs = 0; bs < batch_n; bs++)
                    {
                        for(int h = 0; h < wei_stride; h++)
                        {
                            hid_state[hid_shift + bs * hy_stride + h] +=
                                (wei[wei_shift_bias + h] + wei[wei_shift_bias + wei_stride + h]);
                        }
                    }
                }
            }
        }
        else
        {
            int wei_shift = (in_h + hy_h) * wei_stride + (li - 1) * (bi * hy_h + hy_h) * wei_stride;
            int prelayer_shift = (li - 1) * batch_n * hy_stride + bi * 5 * hy_h;

            ADNN_mm_cpu<T>(const_cast<T*>(&hid_state[prelayer_shift]),
                           hy_h * bi,
                           batch_n,
                           hy_stride,
                           0,
                           const_cast<T*>(&wei_state[wei_shift]),
                           hy_h * bi,
				hy_h * bi * 4,
                           bi_stride,
				ADNN_MM_TRANSPOSE,
                           &hid_state[hid_shift],
                           hy_h * bi * 4,
                           batch_n,
                           hy_stride,
                           0,
                           1,
                           1);

            // from bias
            if(biased)
            {
                int wei_shift_bias_temp =
                    (inputMode == 1) ? (wei_shift_bias + wei_stride + (li - 1) * 2 * wei_stride)
                                     : (wei_shift_bias + li * 2 * wei_stride);

                for(int bs = 0; bs < batch_n; bs++)
                {
                    for(int h = 0; h < wei_stride; h++)
                    {
                        hid_state[hid_shift + bs * hy_stride + h] +=
                            (wei[wei_shift_bias_temp + h] +
                             wei[wei_shift_bias_temp + wei_stride + h]);
                    }
                }
            }
        }

        // from hidden state
        bacc   = 0;
        baccbi = batch_n;
        for(int ti = 0; ti < seqLength; ti++)
        {
            baccbi -= in_n[seqLength - 1 - ti];
            int wei_shift = in_h * wei_stride + li * (bi * hy_h + hy_h) * wei_stride;

            if(ti == 0)
            {
                ADNN_mm_cpu<T>(const_cast<T*>(&hx_state[hx_shift]),
                               hy_h,
                               in_n[ti],
<<<<<<< HEAD
					uni_stride,
=======
                               uni_stride,
>>>>>>> 2931388b
                               0,
                               const_cast<T*>(&wei_state[wei_shift]),
                               hy_h,
					hy_h * 4,
                               uni_stride,
					ADNN_MM_TRANSPOSE,
                               &hid_state[hid_shift + bacc * hy_stride],
                               hy_h * 4,
                               in_n[ti],
                               hy_stride,
                               0,
                               1,
                               1);

                if(bidirection)
                {
<<<<<<< HEAD
					ADNN_mm_cpu<T>(const_cast<T*>(&hx_state[hx_shift + hy_n * hy_h]),
                                   hy_h,
                                   in_n[seqLength - 1 - ti],
						uni_stride,
=======
                    ADNN_mm_cpu<T>(const_cast<T*>(&hx_state[hx_shift + hy_n * hy_h]),
                                   hy_h,
                                   in_n[seqLength - 1 - ti],
                                   uni_stride,
                                   0,
                                   const_cast<T*>(&wei_state[wei_shift + 4 * hy_h]),
                                   hy_h * 4,
                                   hy_h,
                                   wei_stride,
>>>>>>> 2931388b
                                   0,
                                   const_cast<T*>(&wei_state[wei_shift + 4 * hy_h * uni_stride]),
						hy_h,
						hy_h * 4,                                   
                                   uni_stride,
						ADNN_MM_TRANSPOSE,
                                   &hid_state[hid_shift + baccbi * hy_stride + 4 * hy_h],
                                   hy_h * 4,
                                   in_n[seqLength - 1 - ti],
                                   hy_stride,
                                   0,
                                   1,
                                   1);
                }
            }
            else
            {
                ADNN_mm_cpu<T>(const_cast<T*>(&hy_state[hx_shift]),
                               hy_h,
                               in_n[ti],
<<<<<<< HEAD
					uni_stride,
=======
                               uni_stride,
>>>>>>> 2931388b
                               0,
                               const_cast<T*>(&wei_state[wei_shift]),
                               hy_h,
					hy_h * 4,
                               uni_stride,
					ADNN_MM_TRANSPOSE,
                               &hid_state[hid_shift + bacc * hy_stride],
                               hy_h * 4,
                               in_n[ti],
                               hy_stride,
                               0,
                               1,
                               1);

                if(bidirection)
                {
<<<<<<< HEAD
					ADNN_mm_cpu<T>(const_cast<T*>(&hy_state[hx_shift + hy_n * hy_h]),
                                   hy_h,
                                   in_n[seqLength - 1 - ti],
						uni_stride,
=======
                    ADNN_mm_cpu<T>(const_cast<T*>(&hy_state[hx_shift + hy_n * hy_h]),
                                   hy_h,
                                   in_n[seqLength - 1 - ti],
                                   uni_stride,
>>>>>>> 2931388b
                                   0,
                                   const_cast<T*>(&wei_state[wei_shift + 4 * hy_h * uni_stride]),
                                   hy_h,
						hy_h * 4,
                                   uni_stride,
						ADNN_MM_TRANSPOSE,
                                   &hid_state[hid_shift + baccbi * hy_stride + 4 * hy_h],
                                   hy_h * 4,
                                   in_n[seqLength - 1 - ti],
                                   hy_stride,
                                   0,
                                   1,
                                   1);
                }
            }

            for(int bs = 0; bs < in_n[ti]; bs++)
            {
                for(int h = 0; h < hy_h; h++)
                {
                    hid_state[hid_shift + (bacc + bs) * hy_stride + bi * 4 * hy_h + h] +=
                        activfunc(hid_state[hid_shift + (bacc + bs) * hy_stride + h], 2) *
                        activfunc(hid_state[hid_shift + (bacc + bs) * hy_stride + 3 * hy_h + h], 1);
                    if(ti == 0)
                    {
                        hid_state[hid_shift + (bacc + bs) * hy_stride + bi * 4 * hy_h + h] +=
                            activfunc(hid_state[hid_shift + (bacc + bs) * hy_stride + hy_h + h],
                                      2) *
<<<<<<< HEAD
							cx_state[hx_shift + bs * uni_stride + h];
=======
                            cx_state[hx_shift + bs * uni_stride + h];
>>>>>>> 2931388b
                    }
                    else
                    {
                        int prec_shift = li * batch_n * hy_stride +
                                         (bacc - in_n[ti - 1]) * hy_stride + bi * 4 * hy_h;

                        hid_state[hid_shift + (bacc + bs) * hy_stride + bi * 4 * hy_h + h] +=
                            activfunc(hid_state[hid_shift + (bacc + bs) * hy_stride + hy_h + h],
                                      2) *
                            hid_state[prec_shift + bs * hy_stride + h];
                    }

                    hid_state[hid_shift + (bacc + bs) * hy_stride + bi * 5 * hy_h + h] +=
                        activfunc(hid_state[hid_shift + (bacc + bs) * hy_stride + 2 * hy_h + h],
                                  2) *
                        activfunc(
                            hid_state[hid_shift + (bacc + bs) * hy_stride + bi * 4 * hy_h + h], 1);

                    hid_state[hid_shift + (bacc + bs) * hy_stride + h +
                              numlayer * batch_n * hy_stride] =
                        activfunc(hid_state[hid_shift + (bacc + bs) * hy_stride + h], 2);
                    hid_state[hid_shift + (bacc + bs) * hy_stride + hy_h + h +
                              numlayer * batch_n * hy_stride] =
                        activfunc(hid_state[hid_shift + (bacc + bs) * hy_stride + hy_h + h], 2);
                    hid_state[hid_shift + (bacc + bs) * hy_stride + 2 * hy_h + h +
                              numlayer * batch_n * hy_stride] =
                        activfunc(hid_state[hid_shift + (bacc + bs) * hy_stride + 2 * hy_h + h], 2);
                    hid_state[hid_shift + (bacc + bs) * hy_stride + 3 * hy_h + h +
                              numlayer * batch_n * hy_stride] =
                        activfunc(hid_state[hid_shift + (bacc + bs) * hy_stride + 3 * hy_h + h], 1);
                    hid_state[hid_shift + (bacc + bs) * hy_stride + bi * 4 * hy_h + h +
                              numlayer * batch_n * hy_stride] =
                        activfunc(
                            hid_state[hid_shift + (bacc + bs) * hy_stride + bi * 4 * hy_h + h], 1);

<<<<<<< HEAD
					cy_state[hx_shift + bs * uni_stride + h] =
                        hid_state[hid_shift + (bacc + bs) * hy_stride + bi * 4 * hy_h + h];
					hy_state[hx_shift + bs * uni_stride + h] =
=======
                    cy_state[hx_shift + bs * uni_stride + h] =
                        hid_state[hid_shift + (bacc + bs) * hy_stride + bi * 4 * hy_h + h];
                    hy_state[hx_shift + bs * uni_stride + h] =
>>>>>>> 2931388b
                        hid_state[hid_shift + (bacc + bs) * hy_stride + bi * 5 * hy_h + h];
                }
            }

            if(bidirection)
            {
                for(int bs = 0; bs < in_n[seqLength - 1 - ti]; bs++)
                {
                    for(int h = 0; h < hy_h; h++)
                    {
                        hid_state[hid_shift + (baccbi + bs) * hy_stride + bi * 4 * hy_h + hy_h +
                                  h] +=
                            activfunc(
                                hid_state[hid_shift + (baccbi + bs) * hy_stride + 4 * hy_h + h],
                                2) *
                            activfunc(
                                hid_state[hid_shift + (baccbi + bs) * hy_stride + 7 * hy_h + h], 1);
                        if(ti == 0)
                        {
                            hid_state[hid_shift + (baccbi + bs) * hy_stride + bi * 4 * hy_h + hy_h +
                                      h] +=
                                activfunc(
                                    hid_state[hid_shift + (baccbi + bs) * hy_stride + 5 * hy_h + h],
                                    2) *
<<<<<<< HEAD
								cx_state[hx_shift + bs * uni_stride + hy_n * hy_h + h];
=======
                                cx_state[hx_shift + bs * uni_stride + hy_n * hy_h + h];
>>>>>>> 2931388b
                        }
                        else
                        {
                            if(bs < in_n[seqLength - ti])
                            {
                                int prec_shift = li * batch_n * hy_stride +
                                                 (baccbi + in_n[seqLength - 1 - ti]) * hy_stride +
                                                 bi * 4 * hy_h + hy_h;

                                hid_state[hid_shift + (baccbi + bs) * hy_stride + bi * 4 * hy_h +
                                          hy_h + h] +=
                                    activfunc(hid_state[hid_shift + (baccbi + bs) * hy_stride +
                                                        5 * hy_h + h],
                                              2) *
                                    hid_state[prec_shift + bs * hy_stride + h];
                            }
                        }

                        hid_state[hid_shift + (baccbi + bs) * hy_stride + bi * 5 * hy_h + hy_h +
                                  h] +=
                            activfunc(
                                hid_state[hid_shift + (baccbi + bs) * hy_stride + 6 * hy_h + h],
                                2) *
                            activfunc(hid_state[hid_shift + (baccbi + bs) * hy_stride +
                                                bi * 4 * hy_h + hy_h + h],
                                      1);

                        hid_state[hid_shift + (baccbi + bs) * hy_stride + 4 * hy_h + h +
                                  numlayer * batch_n * hy_stride] =
                            activfunc(
                                hid_state[hid_shift + (baccbi + bs) * hy_stride + 4 * hy_h + h], 2);
                        hid_state[hid_shift + (baccbi + bs) * hy_stride + 5 * hy_h + h +
                                  numlayer * batch_n * hy_stride] =
                            activfunc(
                                hid_state[hid_shift + (baccbi + bs) * hy_stride + 5 * hy_h + h], 2);
                        hid_state[hid_shift + (baccbi + bs) * hy_stride + 6 * hy_h + h +
                                  numlayer * batch_n * hy_stride] =
                            activfunc(
                                hid_state[hid_shift + (baccbi + bs) * hy_stride + 6 * hy_h + h], 2);
                        hid_state[hid_shift + (baccbi + bs) * hy_stride + 7 * hy_h + h +
                                  numlayer * batch_n * hy_stride] =
                            activfunc(
                                hid_state[hid_shift + (baccbi + bs) * hy_stride + 7 * hy_h + h], 1);
                        hid_state[hid_shift + (baccbi + bs) * hy_stride + bi * 4 * hy_h + hy_h + h +
                                  numlayer * batch_n * hy_stride] =
                            activfunc(hid_state[hid_shift + (baccbi + bs) * hy_stride +
                                                bi * 4 * hy_h + hy_h + h],
                                      1);

<<<<<<< HEAD
						cy_state[hx_shift + bs * uni_stride + hy_n * hy_h + h] =
                            hid_state[hid_shift + (baccbi + bs) * hy_stride + bi * 4 * hy_h + hy_h +
                                      h];
						hy_state[hx_shift + bs * uni_stride + hy_n * hy_h + h] =
=======
                        cy_state[hx_shift + bs * uni_stride + hy_n * hy_h + h] =
                            hid_state[hid_shift + (baccbi + bs) * hy_stride + bi * 4 * hy_h + hy_h +
                                      h];
                        hy_state[hx_shift + bs * uni_stride + hy_n * hy_h + h] =
>>>>>>> 2931388b
                            hid_state[hid_shift + (baccbi + bs) * hy_stride + bi * 5 * hy_h + hy_h +
                                      h];
                    }
                }
            }

            bacc += in_n[ti];
        }

        // hy, cy clean
        for(int bs = in_n[seqLength - 1]; bs < in_n[0]; bs++)
        {
            for(int h = 0; h < hy_h; h++)
            {
<<<<<<< HEAD
				cy_state[hx_shift + bs * uni_stride + h] = 0;
				hy_state[hx_shift + bs * uni_stride + h] = 0;
=======
                cy_state[hx_shift + bs * uni_stride + h] = 0;
                hy_state[hx_shift + bs * uni_stride + h] = 0;
>>>>>>> 2931388b
            }
        }
    }

    // output
    int prelayer_shift = (numlayer - 1) * batch_n * hy_stride + bi * 5 * hy_h;

    for(int i = 0; i < numlayer * batch_n * hy_stride * 2; i++)
    {
        rsvspace[i] = hid_state[i];
    }

    for(int i = 0; i < hy_d * hy_n * hy_h; i++)
    {
        hy_host[i] = hy_state[i];
        cy_host[i] = cy_state[i];
    }

    for(int bs = 0; bs < batch_n; bs++)
    {
        for(int h = 0; h < out_h; h++)
        {
            out_host[bs * out_stride + h] = hid_state[prelayer_shift + bs * hy_stride + h];
        }
    }

    delete[] hid_state;
    delete[] out_state;
    delete[] in_state;
    delete[] hx_state;
    delete[] hy_state;
    delete[] cx_state;
    delete[] cy_state;
    delete[] wei_state;
}

template <typename T>
void RunLSTMBackwardDataGEMMCPUVerify(
    std::vector<T>& din_host,
    std::vector<T>& wei, // [ input_state_weight_trans
                         // hidden_state_weight0_trans input1_trans
                         // hidden1_trans ... output_weight;
                         // bidirectional reversed weights ]
    std::vector<T>& dhy, // current/final hidden state
    std::vector<T>& dhx_host,
    std::vector<T>& hx,  // initial hidden state
    std::vector<T>& dcy, // current/final cell state
    std::vector<T>& dcx_host,
    std::vector<T>& cx,
    std::vector<T>& out,
    std::vector<T>& dout,
    std::vector<int>& in_n, // input batch size
    int in_h,               // input data length
    int seqLength,          // Number of iterations to unroll over
    bool bidirection,       // whether using bidirectional net
    bool biased,            // whether using bias
    int hy_d,               // 1 by numlayer (number of stacks of hidden layers)
                            // for unidirection, 2 by numlayer for bidirection
    int hy_n,               // equal to input batch size in_n[0]
    int hy_h,               // hidden state number
    int out_h,              // 1 by hy_h related function for unidirection, 2 by
                            // hy_h related function for bidirection
    int inputMode,
    std::vector<T>& rsvspace,
    std::vector<T>& wkspace)
{
    int batch_n = sumvc(in_n);
    (void)out;

    int numlayer = bidirection ? hy_d / 2 : hy_d;
    int bacc, baccbi; // accumulation of batch
    int bi = bidirection ? 2 : 1;

    int in_stride  = in_h;
    int out_stride = out_h;
    int wei_stride = bi * 4 * hy_h;
    int hy_stride  = bi * 6 * hy_h;
    int h_stride   = bi * hy_h;
	int uni_stride = hy_h;
<<<<<<< HEAD
	int bi_stride = hy_h * bi;
=======
>>>>>>> 2931388b

    T* dh_state = new T[numlayer * batch_n * hy_stride];
    memset(dh_state, 0, numlayer * batch_n * hy_stride * sizeof(T));

    T* din_state = new T[batch_n * in_h];
    memset(din_state, 0, batch_n * in_h * sizeof(T));

    // initial dout
    T* dout_state = new T[batch_n * out_h];
    for(int h = 0; h < batch_n; h++)
    {
        for(int w = 0; w < out_h; w++)
        {
            dout_state[h * out_stride + w] = dout[h * out_stride + w];
        }
    }

    // initial hidden states
    T* dhx_state = new T[hy_d * hy_n * hy_h];
    memset(dhx_state, 0, hy_d * hy_n * hy_h * sizeof(T));
    T* dhy_state = new T[hy_d * hy_n * hy_h];
    for(int h = 0; h < hy_d * hy_n * hy_h; h++)
    {
        dhy_state[h] = dhy[h];
    }
    T* dcx_state = new T[hy_d * hy_n * hy_h];
    memset(dcx_state, 0, hy_d * hy_n * hy_h * sizeof(T));
    T* dcy_state = new T[hy_d * hy_n * hy_h];
    for(int h = 0; h < hy_d * hy_n * hy_h; h++)
    {
        dcy_state[h] = dcy[h];
    }
    T* hx_state = new T[hy_d * hy_n * hy_h];
    for(int h = 0; h < hy_d * hy_n * hy_h; h++)
    {
        hx_state[h] = hx[h];
    }
    T* cx_state = new T[hy_d * hy_n * hy_h];
    for(int h = 0; h < hy_d * hy_n * hy_h; h++)
    {
        cx_state[h] = cx[h];
    }

    if(inputMode == 1)
    {
        if(in_h != hy_h)
        {
            printf("Verification cannot be completed: The input tensor size must equal to the "
                   "hidden state size of the network in SKIP_INPUT mode!\n");
            return;
        }
        in_h = 0;
    }

    int wei_len = (in_h + hy_h + (bi * hy_h + hy_h) * (numlayer - 1)) * wei_stride;
    if(biased)
    {
        int in_bias = inputMode == 1 ? 1 : 2;
        wei_len += (in_bias + (numlayer - 1) * 2) * wei_stride;
    }

    // initial weights
    T* wei_state = new T[wei_len];
    for(int h = 0; h < wei_len; h++)
    {
        wei_state[h] = wei[h];
    }

    // bwd data emulator
    for(int li = numlayer - 1; li >= 0; li--)
    {
        int wei_shift = (in_h + hy_h) * wei_stride + li * (bi * hy_h + hy_h) * wei_stride;
        int hid_shift = li * batch_n * hy_stride;
        int hx_shift  = li * in_n[0] * h_stride;

        if(li == numlayer - 1)
        {
            for(int bs = 0; bs < batch_n; bs++)
            {
                for(int h = 0; h < out_h; h++)
                {
                    dh_state[hid_shift + bi * 5 * hy_h + bs * hy_stride + h] +=
                        dout_state[bs * out_stride + h];
                }
            }
        }
        else
        {
            int prelayer_shift = (li + 1) * batch_n * hy_stride;

            ADNN_mm_cpu<T>(const_cast<T*>(&dh_state[prelayer_shift]),
                           hy_h * bi * 4,
                           batch_n,
                           hy_stride,
                           0,
                           const_cast<T*>(&wei_state[wei_shift]),
                           hy_h * bi,
				hy_h * bi * 4,
                           bi_stride,
                           0,
                           &dh_state[hid_shift + bi * 5 * hy_h],
                           hy_h * bi,
                           batch_n,
                           hy_stride,
                           0,
                           1,
                           1);
        }

        // from hidden state
        bacc   = batch_n;
        baccbi = 0;
        for(int ti = seqLength - 1; ti >= 0; ti--)
        {
            bacc -= in_n[ti];

            if(ti == seqLength - 1)
            {
                for(int bs = 0; bs < in_n[ti]; bs++)
                {
                    for(int h = 0; h < hy_h; h++)
                    {
                        dh_state[hid_shift + (bacc + bs) * hy_stride + bi * 5 * hy_h + h] +=
<<<<<<< HEAD
							dhy_state[hx_shift + bs * uni_stride + h];
                        dh_state[hid_shift + (bacc + bs) * hy_stride + bi * 4 * hy_h + h] +=
							dcy_state[hx_shift + bs * uni_stride + h];
=======
                            dhy_state[hx_shift + bs * uni_stride + h];
                        dh_state[hid_shift + (bacc + bs) * hy_stride + bi * 4 * hy_h + h] +=
                            dcy_state[hx_shift + bs * uni_stride + h];
>>>>>>> 2931388b
                    }
                }

                if(bidirection)
                {
                    for(int bs = 0; bs < in_n[seqLength - 1 - ti]; bs++)
                    {
                        for(int h = 0; h < hy_h; h++)
                        {
                            dh_state[hid_shift + (baccbi + bs) * hy_stride + bi * 5 * hy_h + hy_h +
                                     h] += dhy_state[hx_shift + bs * uni_stride + hy_n * hy_h + h];
                            dh_state[hid_shift + (baccbi + bs) * hy_stride + bi * 4 * hy_h + hy_h +
                                     h] += dcy_state[hx_shift + bs * uni_stride + hy_n * hy_h + h];
                        }
                    }
                }
            }
            else
            {
                int pretime_shift = li * batch_n * hy_stride + (bacc + in_n[ti]) * hy_stride;
                int weitime_shift = in_h * wei_stride + li * (bi * hy_h + hy_h) * wei_stride;

                ADNN_mm_cpu<T>(const_cast<T*>(&dh_state[pretime_shift]),
                               hy_h * 4,
                               in_n[ti + 1],
                               hy_stride,
                               0,
                               const_cast<T*>(&wei_state[weitime_shift]),
                               hy_h,
					hy_h * 4,
                               uni_stride,
                               0,
                               &dh_state[hid_shift + bacc * hy_stride + bi * 5 * hy_h],
                               hy_h,
                               in_n[ti + 1],
                               hy_stride,
                               0,
                               1,
                               1);

                if(bidirection)
                {
                    pretime_shift = li * batch_n * hy_stride +
                                    (baccbi - in_n[seqLength - 2 - ti]) * hy_stride + hy_h * 4;
                    weitime_shift =
                        in_h * wei_stride + li * (bi * hy_h + hy_h) * wei_stride + hy_h * 4 * uni_stride;

                    ADNN_mm_cpu<T>(const_cast<T*>(&dh_state[pretime_shift]),
                                   hy_h * 4,
                                   in_n[seqLength - 1 - ti],
                                   hy_stride,
                                   0,
                                   const_cast<T*>(&wei_state[weitime_shift]),
                                   hy_h,
						hy_h * 4,
                                   uni_stride,
                                   0,
                                   &dh_state[hid_shift + baccbi * hy_stride + bi * 5 * hy_h + hy_h],
                                   hy_h,
                                   in_n[seqLength - 1 - ti],
                                   hy_stride,
                                   0,
                                   1,
                                   1);
                }
            }

            for(int bs = 0; bs < in_n[ti]; bs++)
            {
                for(int h = 0; h < hy_h; h++)
                {
                    if(ti < seqLength - 1)
                    {
                        if(bs < in_n[ti + 1])
                        {
                            int pretime_shift =
                                li * batch_n * hy_stride + (bacc + in_n[ti]) * hy_stride;

                            dh_state[hid_shift + (bacc + bs) * hy_stride + bi * 4 * hy_h + h] +=
                                dh_state[pretime_shift + bs * hy_stride + bi * 4 * hy_h + h] *
                                activfunc(rsvspace[pretime_shift + bs * hy_stride + hy_h + h], 2);
                        }
                    }
                    dh_state[hid_shift + (bacc + bs) * hy_stride + bi * 4 * hy_h + h] +=
                        dh_state[hid_shift + (bacc + bs) * hy_stride + bi * 5 * hy_h + h] *
                        dervactivfunc(
                            rsvspace[hid_shift + (bacc + bs) * hy_stride + bi * 4 * hy_h + h], 1) *
                        activfunc(rsvspace[hid_shift + (bacc + bs) * hy_stride + 2 * hy_h + h], 2);

                    if(ti == 0)
                    {
                        dh_state[hid_shift + (bacc + bs) * hy_stride + hy_h + h] +=
                            dh_state[hid_shift + (bacc + bs) * hy_stride + bi * 4 * hy_h + h] *
<<<<<<< HEAD
							cx_state[hx_shift + bs * uni_stride + h] *
=======
                            cx_state[hx_shift + bs * uni_stride + h] *
>>>>>>> 2931388b
                            dervactivfunc(rsvspace[hid_shift + (bacc + bs) * hy_stride + hy_h + h],
                                          2);
                    }
                    else
                    {
                        int pretime_shift =
                            li * batch_n * hy_stride + (bacc - in_n[ti - 1]) * hy_stride;

                        dh_state[hid_shift + (bacc + bs) * hy_stride + hy_h + h] +=
                            dh_state[hid_shift + (bacc + bs) * hy_stride + bi * 4 * hy_h + h] *
                            rsvspace[pretime_shift + bs * hy_stride + bi * 4 * hy_h + h] *
                            dervactivfunc(rsvspace[hid_shift + (bacc + bs) * hy_stride + hy_h + h],
                                          2);
                    }
                    dh_state[hid_shift + (bacc + bs) * hy_stride + h] +=
                        dh_state[hid_shift + (bacc + bs) * hy_stride + bi * 4 * hy_h + h] *
                        activfunc(rsvspace[hid_shift + (bacc + bs) * hy_stride + 3 * hy_h + h], 1) *
                        dervactivfunc(rsvspace[hid_shift + (bacc + bs) * hy_stride + h], 2);
                    dh_state[hid_shift + (bacc + bs) * hy_stride + 2 * hy_h + h] +=
                        dh_state[hid_shift + (bacc + bs) * hy_stride + bi * 5 * hy_h + h] *
                        activfunc(rsvspace[hid_shift + (bacc + bs) * hy_stride + bi * 4 * hy_h + h],
                                  1) *
                        dervactivfunc(rsvspace[hid_shift + (bacc + bs) * hy_stride + 2 * hy_h + h],
                                      2);
                    dh_state[hid_shift + (bacc + bs) * hy_stride + 3 * hy_h + h] +=
                        dh_state[hid_shift + (bacc + bs) * hy_stride + bi * 4 * hy_h + h] *
                        activfunc(rsvspace[hid_shift + (bacc + bs) * hy_stride + h], 2) *
                        dervactivfunc(rsvspace[hid_shift + (bacc + bs) * hy_stride + 3 * hy_h + h],
                                      1);
                }
            }

            if(bidirection)
            {
                for(int bs = 0; bs < in_n[seqLength - 1 - ti]; bs++)
                {
                    for(int h = 0; h < hy_h; h++)
                    {
                        if(ti < seqLength - 1)
                        {
                            int pretime_shift = li * batch_n * hy_stride +
                                                (baccbi - in_n[seqLength - 2 - ti]) * hy_stride;

                            dh_state[hid_shift + (baccbi + bs) * hy_stride + bi * 4 * hy_h + hy_h +
                                     h] +=
                                dh_state[pretime_shift + bs * hy_stride + bi * 4 * hy_h + hy_h +
                                         h] *
                                activfunc(rsvspace[pretime_shift + bs * hy_stride + 5 * hy_h + h],
                                          2);
                        }
                        dh_state[hid_shift + (baccbi + bs) * hy_stride + bi * 4 * hy_h + hy_h +
                                 h] +=
                            dh_state[hid_shift + (baccbi + bs) * hy_stride + bi * 5 * hy_h + hy_h +
                                     h] *
                            dervactivfunc(rsvspace[hid_shift + (baccbi + bs) * hy_stride +
                                                   bi * 4 * hy_h + hy_h + h],
                                          1) *
                            activfunc(
                                rsvspace[hid_shift + (baccbi + bs) * hy_stride + 6 * hy_h + h], 2);

                        if(ti == 0)
                        {
                            dh_state[hid_shift + (baccbi + bs) * hy_stride + 5 * hy_h + h] +=
                                dh_state[hid_shift + (baccbi + bs) * hy_stride + bi * 4 * hy_h +
                                         hy_h + h] *
<<<<<<< HEAD
								cx_state[hx_shift + bs * uni_stride + hy_n * hy_h + h] *
=======
                                cx_state[hx_shift + bs * uni_stride + hy_n * hy_h + h] *
>>>>>>> 2931388b
                                dervactivfunc(
                                    rsvspace[hid_shift + (baccbi + bs) * hy_stride + 5 * hy_h + h],
                                    2);
                        }
                        else
                        {
                            if(bs < in_n[seqLength - ti])
                            {
                                int pretime_shift = li * batch_n * hy_stride +
                                                    (baccbi + in_n[seqLength - 1 - ti]) * hy_stride;

                                dh_state[hid_shift + (baccbi + bs) * hy_stride + 5 * hy_h + h] +=
                                    dh_state[hid_shift + (baccbi + bs) * hy_stride + bi * 4 * hy_h +
                                             hy_h + h] *
                                    rsvspace[pretime_shift + bs * hy_stride + bi * 4 * hy_h + hy_h +
                                             h] *
                                    dervactivfunc(rsvspace[hid_shift + (baccbi + bs) * hy_stride +
                                                           5 * hy_h + h],
                                                  2);
                            }
                        }
                        dh_state[hid_shift + (baccbi + bs) * hy_stride + 4 * hy_h + h] +=
                            dh_state[hid_shift + (baccbi + bs) * hy_stride + bi * 4 * hy_h + hy_h +
                                     h] *
                            activfunc(
                                rsvspace[hid_shift + (baccbi + bs) * hy_stride + 7 * hy_h + h], 1) *
                            dervactivfunc(
                                rsvspace[hid_shift + (baccbi + bs) * hy_stride + 4 * hy_h + h], 2);
                        dh_state[hid_shift + (baccbi + bs) * hy_stride + 6 * hy_h + h] +=
                            dh_state[hid_shift + (baccbi + bs) * hy_stride + bi * 5 * hy_h + hy_h +
                                     h] *
                            activfunc(rsvspace[hid_shift + (baccbi + bs) * hy_stride +
                                               bi * 4 * hy_h + hy_h + h],
                                      1) *
                            dervactivfunc(
                                rsvspace[hid_shift + (baccbi + bs) * hy_stride + 6 * hy_h + h], 2);
                        dh_state[hid_shift + (baccbi + bs) * hy_stride + 7 * hy_h + h] +=
                            dh_state[hid_shift + (baccbi + bs) * hy_stride + bi * 4 * hy_h + hy_h +
                                     h] *
                            activfunc(
                                rsvspace[hid_shift + (baccbi + bs) * hy_stride + 4 * hy_h + h], 2) *
                            dervactivfunc(
                                rsvspace[hid_shift + (baccbi + bs) * hy_stride + 7 * hy_h + h], 1);
                    }
                }
            }

            baccbi += in_n[seqLength - 1 - ti];
        }

        // dcx, dhx
        int pretime_shift = li * batch_n * hy_stride;
        int weitime_shift = in_h * wei_stride + li * (bi * hy_h + hy_h) * wei_stride;

        ADNN_mm_cpu<T>(const_cast<T*>(&dh_state[pretime_shift]),
                       hy_h * 4,
                       in_n[0],
                       hy_stride,
                       0,
                       const_cast<T*>(&wei_state[weitime_shift]),
                       hy_h,
			hy_h * 4,
                       uni_stride,
                       0,
                       &dhx_state[hx_shift],
                       hy_h,
                       in_n[0],
<<<<<<< HEAD
			uni_stride,
=======
                       uni_stride,
>>>>>>> 2931388b
                       0,
                       1,
                       1);

        for(int bs = 0; bs < in_n[0]; bs++)
        {
            for(int h = 0; h < hy_h; h++)
            {
<<<<<<< HEAD
				dcx_state[hx_shift + bs * uni_stride + h] +=
=======
                dcx_state[hx_shift + bs * uni_stride + h] +=
>>>>>>> 2931388b
                    dh_state[pretime_shift + bs * hy_stride + bi * 4 * hy_h + h] *
                    activfunc(rsvspace[pretime_shift + bs * hy_stride + hy_h + h], 2);
            }
        }

        if(bidirection)
        {
            pretime_shift = li * batch_n * hy_stride + (batch_n - in_n[seqLength - 1]) * hy_stride;

            ADNN_mm_cpu<T>(const_cast<T*>(&dh_state[pretime_shift + 4 * hy_h]),
                           hy_h * 4,
                           in_n[seqLength - 1],
                           hy_stride,
                           0,
                           const_cast<T*>(&wei_state[weitime_shift + 4 * hy_h * uni_stride]),
                           hy_h,
<<<<<<< HEAD
				hy_h * 4,
                           uni_stride,
                           0,
				&dhx_state[hx_shift + hy_n * hy_h],
                           hy_h,
                           in_n[seqLength - 1],
				uni_stride,
=======
                           wei_stride,
                           ADNN_MM_TRANSPOSE,
                           &dhx_state[hx_shift + hy_n * hy_h],
                           hy_h,
                           in_n[seqLength - 1],
                           uni_stride,
>>>>>>> 2931388b
                           0,
                           1,
                           1);

            for(int bs = 0; bs < in_n[seqLength - 1]; bs++)
            {
                for(int h = 0; h < hy_h; h++)
                {
<<<<<<< HEAD
					dcx_state[hx_shift + bs * uni_stride + hy_n * hy_h + h] +=
=======
                    dcx_state[hx_shift + bs * uni_stride + hy_n * hy_h + h] +=
>>>>>>> 2931388b
                        dh_state[pretime_shift + bs * hy_stride + bi * 4 * hy_h + hy_h + h] *
                        activfunc(rsvspace[pretime_shift + bs * hy_stride + 5 * hy_h + h], 2);
                }
            }
        }
    }

    // dinput
    if(inputMode == 1)
    {
        for(int bs = 0; bs < batch_n; bs++)
        {
            for(int h = 0; h < hy_h; h++)
            {
                for(int gi = 0; gi < 4; gi++)
                {
                    din_state[bs * in_stride + h] += dh_state[bs * hy_stride + gi * hy_h + h];
                    if(bidirection)
                    {
                        din_state[bs * in_stride + h] +=
                            dh_state[bs * hy_stride + (gi + 4) * hy_h + h];
                    }
                }
            }
        }
    }
    else
    {
        ADNN_mm_cpu<T>(const_cast<T*>(dh_state),
                       hy_h * bi * 4,
                       batch_n,
                       hy_stride,
                       0,
                       const_cast<T*>(wei_state),
                       in_h,
			hy_h * bi * 4,
                       in_stride,
                       0,
                       &din_state[0],
                       in_h,
                       batch_n,
                       in_stride,
                       0,
                       1,
                       1);
    }

    for(int i = 0; i < numlayer * batch_n * hy_stride; i++)
    {
        wkspace[i] = dh_state[i];
    }

    for(int i = 0; i < hy_d * hy_n * hy_h; i++)
    {
        dhx_host[i] = dhx_state[i];
        dcx_host[i] = dcx_state[i];
    }

    for(int bs = 0; bs < batch_n; bs++)
    {
        for(int h = 0; h < in_stride; h++)
        {
            din_host[bs * in_stride + h] = din_state[bs * in_stride + h];
        }
    }

    delete[] dh_state;
    delete[] dout_state;
    delete[] din_state;
    delete[] hx_state;
    delete[] dhx_state;
    delete[] dhy_state;
    delete[] cx_state;
    delete[] dcx_state;
    delete[] dcy_state;
    delete[] wei_state;
}

template <typename T>
void RunLSTMBackwardWeightGEMMCPUVerify(std::vector<T>& in,
                                        std::vector<T>& dwei_host, // [ input_state_weight_trans
                                                                   // hidden_state_weight0_trans
                                                                   // input1_trans hidden1_trans ...
                                                                   // output_weight; bidirectional
                                                                   // reversed weights ]
                                        std::vector<T>& hx,        // initial hidden state
                                        std::vector<T>& dout,
                                        std::vector<int>& in_n, // input batch size
                                        int in_h,               // input data length
                                        int seqLength,    // Number of iterations to unroll over
                                        bool bidirection, // whether using bidirectional net
                                        bool biased,      // whether using bias
                                        int hy_d,  // 1 by numlayer (number of stacks of hidden
                                                   // layers) for unidirection, 2 by numlayer for
                                                   // bidirection
                                        int hy_n,  // equal to input batch size in_n[0]
                                        int hy_h,  // hidden state number
                                        int out_h, // 1 by hy_h related function for unidirection, 2
                                                   // by hy_h related function for bidirection
                                        int inputMode,
                                        std::vector<T>& rsvspace,
                                        std::vector<T>& wkspace)
{
    int batch_n  = sumvc(in_n);
    int numlayer = bidirection ? hy_d / 2 : hy_d;
    int bacc; // accumulation of batch
    int bi = bidirection ? 2 : 1;

    int in_stride  = in_h;
    int wei_stride = bi * 4 * hy_h;
    int hy_stride  = bi * 6 * hy_h;
    int h_stride   = bi * hy_h;
	int uni_stride = hy_h;
<<<<<<< HEAD
	int bi_stride = hy_h * bi;
=======
>>>>>>> 2931388b

    // initial input
    T* in_state = new T[batch_n * in_h];
    for(int h = 0; h < batch_n; h++)
    {
        for(int w = 0; w < in_h; w++)
        {
            in_state[h * in_h + w] = in[h * in_h + w];
        }
    }

    // initial output difference
    T* dout_state = new T[batch_n * out_h];
    for(int h = 0; h < batch_n; h++)
    {
        for(int w = 0; w < out_h; w++)
        {
            dout_state[h * out_h + w] = dout[h * out_h + w];
        }
    }

    // initial saved data
    T* wkspace_state  = new T[numlayer * batch_n * hy_stride];
    T* rsvspace_state = new T[numlayer * batch_n * hy_stride];
    for(int h = 0; h < numlayer * batch_n * hy_stride; h++)
    {
        rsvspace_state[h] = rsvspace[h];
        wkspace_state[h]  = wkspace[h];
    }

    // initial hidden states
    T* hx_state = new T[hy_d * hy_n * hy_h];
    for(int h = 0; h < hy_d * hy_n * hy_h; h++)
    {
        hx_state[h] = hx[h];
    }

    if(inputMode == 1)
    {
        if(in_h != hy_h)
        {
            printf("Verification cannot be completed: The input tensor size must equal to the "
                   "hidden state size of the network in SKIP_INPUT mode!\n");
            return;
        }
        in_h = 0;
    }

    int wei_shift_bias = (in_h + hy_h + (bi * hy_h + hy_h) * (numlayer - 1)) * wei_stride;
    int wei_len        = wei_shift_bias;
    if(biased)
    {
        int in_bias = inputMode == 1 ? 1 : 2;
        wei_len += (in_bias + (numlayer - 1) * 2) * wei_stride;
    }

    // initial dwei
    T* dwei_state = new T[wei_len];
    memset(dwei_state, 0, wei_len * sizeof(T));

    // bwd weights emulator
    for(int li = 0; li < numlayer; li++)
    {
        // between layers
        if(li == 0)
        {
            if(inputMode == 1)
            {
                if(biased)
                {
                    for(int h = 0; h < wei_stride; h++)
                    {
                        for(int w = 0; w < batch_n; w++)
                        {
                            dwei_state[wei_shift_bias + h] += wkspace[w * hy_stride + h];
                        }
                    }
                }
            }
            else
            {
                ADNN_mm_cpu<T>(const_cast<T*>(wkspace_state),
                               hy_h * bi * 4,
                               batch_n,
                               hy_stride,
                               ADNN_MM_TRANSPOSE,
                               const_cast<T*>(in_state),
                               in_h,
                               batch_n,
                               in_stride,
                               0,
                               &dwei_state[0],
                               in_h,
					hy_h * bi * 4,
                               in_stride,
                               0,
                               1,
                               1);

                if(biased)
                {
                    for(int h = 0; h < wei_stride; h++)
                    {
                        for(int w = 0; w < batch_n; w++)
                        {
                            dwei_state[wei_shift_bias + h] += wkspace[w * hy_stride + h];
                        }
                        dwei_state[wei_shift_bias + wei_stride + h] =
                            dwei_state[wei_shift_bias + h];
                    }
                }
            }
        }
        else
        {
            int prelayer_shift = (li - 1) * batch_n * hy_stride + bi * hy_h * 5;
            int hid_shift      = li * batch_n * hy_stride;
            int wei_shift = (in_h + hy_h) * wei_stride + (li - 1) * (bi * hy_h + hy_h) * wei_stride;

            ADNN_mm_cpu<T>(const_cast<T*>(&wkspace_state[hid_shift]),
                           hy_h * bi * 4,
                           batch_n,
                           hy_stride,
                           ADNN_MM_TRANSPOSE,
                           const_cast<T*>(&rsvspace_state[prelayer_shift]),
                           hy_h * bi,
                           batch_n,
                           hy_stride,
                           0,
                           &dwei_state[wei_shift],
                           hy_h * bi,
				hy_h * bi * 4,
                           bi_stride,
                           0,
                           1,
                           1);

            if(biased)
            {
                wei_shift = (inputMode == 1)
                                ? (wei_shift_bias + wei_stride + (li - 1) * 2 * wei_stride)
                                : (wei_shift_bias + li * 2 * wei_stride);

                for(int h = 0; h < wei_stride; h++)
                {
                    for(int w = 0; w < batch_n; w++)
                    {
                        dwei_state[wei_shift + h] += wkspace[hid_shift + w * hy_stride + h];
                    }
                    dwei_state[wei_shift + wei_stride + h] = dwei_state[wei_shift + h];
                }
            }
        }

        // between time
        bacc = 0;
        for(int ti = 0; ti < seqLength; ti++)
        {
            int hid_shift = li * batch_n * hy_stride + bacc * hy_stride;
            int hx_shift  = li * in_n[0] * h_stride;
            int wei_shift = in_h * wei_stride + li * (bi * hy_h + hy_h) * wei_stride;
            int pretime_shift;

            // between time
            if(ti == 0)
            {
<<<<<<< HEAD
                ADNN_mm_cpu<T>(const_cast<T*>(&wkspace_state[hid_shift]),
=======
                ADNN_mm_cpu<T>(const_cast<T*>(&hx_state[hx_shift]),
                               hy_h,
                               in_n[ti],
                               uni_stride,
                               ADNN_MM_TRANSPOSE,
                               const_cast<T*>(&wkspace_state[hid_shift]),
>>>>>>> 2931388b
                               hy_h * 4,
                               in_n[ti],
                               hy_stride,
                               ADNN_MM_TRANSPOSE,
                               const_cast<T*>(&hx_state[hx_shift]),
                               hy_h,
                               in_n[ti],
					uni_stride,
                               0,
                               &dwei_state[wei_shift],
                               hy_h,
					hy_h * 4,
                               uni_stride,
                               0,
                               1,
                               1);
            }
            else
            {
                pretime_shift =
                    li * batch_n * hy_stride + (bacc - in_n[ti - 1]) * hy_stride + bi * 5 * hy_h;

                ADNN_mm_cpu<T>(const_cast<T*>(&wkspace_state[hid_shift]),
                               hy_h * 4,
                               in_n[ti],
                               hy_stride,
                               ADNN_MM_TRANSPOSE,
                               const_cast<T*>(&rsvspace_state[pretime_shift]),
                               hy_h,
                               in_n[ti],
                               hy_stride,
                               0,
                               &dwei_state[wei_shift],
                               hy_h,
					hy_h * 4,
                               uni_stride,
                               0,
                               1,
                               1);
            }

            if(bidirection)
            {
                if(ti == seqLength - 1)
                {
<<<<<<< HEAD
                    ADNN_mm_cpu<T>(const_cast<T*>(&wkspace_state[hid_shift + 4 * hy_h]),
=======
                    ADNN_mm_cpu<T>(const_cast<T*>(&hx_state[hx_shift + hy_n * hy_h]),
                                   hy_h,
                                   in_n[ti],
                                   uni_stride,
                                   ADNN_MM_TRANSPOSE,
                                   const_cast<T*>(&wkspace_state[hid_shift + 4 * hy_h]),
>>>>>>> 2931388b
                                   hy_h * 4,
                                   in_n[ti],
                                   hy_stride,
                                   ADNN_MM_TRANSPOSE,
						const_cast<T*>(&hx_state[hx_shift + hy_n * hy_h]),
                                   hy_h,
                                   in_n[ti],
						uni_stride,
                                   0,
                                   &dwei_state[wei_shift + 4 * hy_h * uni_stride],
                                   hy_h,
						hy_h * 4,
                                   uni_stride,
                                   0,
                                   1,
                                   1);
                }
                else
                {
                    pretime_shift = 
                        li * batch_n * hy_stride + (bacc + in_n[ti]) * hy_stride + bi * 5 * hy_h;

                    ADNN_mm_cpu<T>(const_cast<T*>(&wkspace_state[hid_shift + 4 * hy_h]),
                                   hy_h * 4,
                                   in_n[ti + 1],
                                   hy_stride,
                                   ADNN_MM_TRANSPOSE,
                                   const_cast<T*>(&rsvspace_state[pretime_shift + hy_h]),
                                   hy_h,
                                   in_n[ti + 1],
                                   hy_stride,
                                   0,
                                   &dwei_state[wei_shift + 4 * hy_h * uni_stride],
                                   hy_h,
						hy_h * 4,
                                   uni_stride,
                                   0,
                                   1,
                                   1);
                }
            }

            bacc += in_n[ti];
        }
    }

    for(int i = 0; i < wei_len; i++)
    {
        dwei_host[i] = dwei_state[i];
    }

    delete[] dwei_state;
    delete[] in_state;
    delete[] dout_state;
    delete[] wkspace_state;
    delete[] rsvspace_state;
    delete[] hx_state;
}

#endif // GUARD_MIOPEN_LSTM_VERIFY_GEMM_HPP<|MERGE_RESOLUTION|>--- conflicted
+++ resolved
@@ -45,10 +45,7 @@
     int hy_stride  = bi * 6 * hy_h;
     int h_stride   = bi * hy_h;
 	int uni_stride = hy_h;
-<<<<<<< HEAD
 	int bi_stride = hy_h * bi;
-=======
->>>>>>> 2931388b
 
     T* hid_state = new T[numlayer * batch_n * hy_stride * 2];
     memset(hid_state, 0, numlayer * batch_n * hy_stride * 2 * sizeof(T));
@@ -237,11 +234,7 @@
                 ADNN_mm_cpu<T>(const_cast<T*>(&hx_state[hx_shift]),
                                hy_h,
                                in_n[ti],
-<<<<<<< HEAD
-					uni_stride,
-=======
                                uni_stride,
->>>>>>> 2931388b
                                0,
                                const_cast<T*>(&wei_state[wei_shift]),
                                hy_h,
@@ -258,22 +251,10 @@
 
                 if(bidirection)
                 {
-<<<<<<< HEAD
 					ADNN_mm_cpu<T>(const_cast<T*>(&hx_state[hx_shift + hy_n * hy_h]),
                                    hy_h,
                                    in_n[seqLength - 1 - ti],
 						uni_stride,
-=======
-                    ADNN_mm_cpu<T>(const_cast<T*>(&hx_state[hx_shift + hy_n * hy_h]),
-                                   hy_h,
-                                   in_n[seqLength - 1 - ti],
-                                   uni_stride,
-                                   0,
-                                   const_cast<T*>(&wei_state[wei_shift + 4 * hy_h]),
-                                   hy_h * 4,
-                                   hy_h,
-                                   wei_stride,
->>>>>>> 2931388b
                                    0,
                                    const_cast<T*>(&wei_state[wei_shift + 4 * hy_h * uni_stride]),
 						hy_h,
@@ -294,11 +275,7 @@
                 ADNN_mm_cpu<T>(const_cast<T*>(&hy_state[hx_shift]),
                                hy_h,
                                in_n[ti],
-<<<<<<< HEAD
-					uni_stride,
-=======
                                uni_stride,
->>>>>>> 2931388b
                                0,
                                const_cast<T*>(&wei_state[wei_shift]),
                                hy_h,
@@ -315,17 +292,10 @@
 
                 if(bidirection)
                 {
-<<<<<<< HEAD
-					ADNN_mm_cpu<T>(const_cast<T*>(&hy_state[hx_shift + hy_n * hy_h]),
-                                   hy_h,
-                                   in_n[seqLength - 1 - ti],
-						uni_stride,
-=======
                     ADNN_mm_cpu<T>(const_cast<T*>(&hy_state[hx_shift + hy_n * hy_h]),
                                    hy_h,
                                    in_n[seqLength - 1 - ti],
                                    uni_stride,
->>>>>>> 2931388b
                                    0,
                                    const_cast<T*>(&wei_state[wei_shift + 4 * hy_h * uni_stride]),
                                    hy_h,
@@ -354,11 +324,7 @@
                         hid_state[hid_shift + (bacc + bs) * hy_stride + bi * 4 * hy_h + h] +=
                             activfunc(hid_state[hid_shift + (bacc + bs) * hy_stride + hy_h + h],
                                       2) *
-<<<<<<< HEAD
-							cx_state[hx_shift + bs * uni_stride + h];
-=======
                             cx_state[hx_shift + bs * uni_stride + h];
->>>>>>> 2931388b
                     }
                     else
                     {
@@ -394,15 +360,9 @@
                         activfunc(
                             hid_state[hid_shift + (bacc + bs) * hy_stride + bi * 4 * hy_h + h], 1);
 
-<<<<<<< HEAD
-					cy_state[hx_shift + bs * uni_stride + h] =
-                        hid_state[hid_shift + (bacc + bs) * hy_stride + bi * 4 * hy_h + h];
-					hy_state[hx_shift + bs * uni_stride + h] =
-=======
                     cy_state[hx_shift + bs * uni_stride + h] =
                         hid_state[hid_shift + (bacc + bs) * hy_stride + bi * 4 * hy_h + h];
                     hy_state[hx_shift + bs * uni_stride + h] =
->>>>>>> 2931388b
                         hid_state[hid_shift + (bacc + bs) * hy_stride + bi * 5 * hy_h + h];
                 }
             }
@@ -427,11 +387,7 @@
                                 activfunc(
                                     hid_state[hid_shift + (baccbi + bs) * hy_stride + 5 * hy_h + h],
                                     2) *
-<<<<<<< HEAD
-								cx_state[hx_shift + bs * uni_stride + hy_n * hy_h + h];
-=======
                                 cx_state[hx_shift + bs * uni_stride + hy_n * hy_h + h];
->>>>>>> 2931388b
                         }
                         else
                         {
@@ -481,17 +437,10 @@
                                                 bi * 4 * hy_h + hy_h + h],
                                       1);
 
-<<<<<<< HEAD
-						cy_state[hx_shift + bs * uni_stride + hy_n * hy_h + h] =
-                            hid_state[hid_shift + (baccbi + bs) * hy_stride + bi * 4 * hy_h + hy_h +
-                                      h];
-						hy_state[hx_shift + bs * uni_stride + hy_n * hy_h + h] =
-=======
                         cy_state[hx_shift + bs * uni_stride + hy_n * hy_h + h] =
                             hid_state[hid_shift + (baccbi + bs) * hy_stride + bi * 4 * hy_h + hy_h +
                                       h];
                         hy_state[hx_shift + bs * uni_stride + hy_n * hy_h + h] =
->>>>>>> 2931388b
                             hid_state[hid_shift + (baccbi + bs) * hy_stride + bi * 5 * hy_h + hy_h +
                                       h];
                     }
@@ -506,13 +455,8 @@
         {
             for(int h = 0; h < hy_h; h++)
             {
-<<<<<<< HEAD
-				cy_state[hx_shift + bs * uni_stride + h] = 0;
-				hy_state[hx_shift + bs * uni_stride + h] = 0;
-=======
                 cy_state[hx_shift + bs * uni_stride + h] = 0;
                 hy_state[hx_shift + bs * uni_stride + h] = 0;
->>>>>>> 2931388b
             }
         }
     }
@@ -592,10 +536,7 @@
     int hy_stride  = bi * 6 * hy_h;
     int h_stride   = bi * hy_h;
 	int uni_stride = hy_h;
-<<<<<<< HEAD
 	int bi_stride = hy_h * bi;
-=======
->>>>>>> 2931388b
 
     T* dh_state = new T[numlayer * batch_n * hy_stride];
     memset(dh_state, 0, numlayer * batch_n * hy_stride * sizeof(T));
@@ -719,15 +660,9 @@
                     for(int h = 0; h < hy_h; h++)
                     {
                         dh_state[hid_shift + (bacc + bs) * hy_stride + bi * 5 * hy_h + h] +=
-<<<<<<< HEAD
-							dhy_state[hx_shift + bs * uni_stride + h];
-                        dh_state[hid_shift + (bacc + bs) * hy_stride + bi * 4 * hy_h + h] +=
-							dcy_state[hx_shift + bs * uni_stride + h];
-=======
                             dhy_state[hx_shift + bs * uni_stride + h];
                         dh_state[hid_shift + (bacc + bs) * hy_stride + bi * 4 * hy_h + h] +=
                             dcy_state[hx_shift + bs * uni_stride + h];
->>>>>>> 2931388b
                     }
                 }
 
@@ -821,11 +756,7 @@
                     {
                         dh_state[hid_shift + (bacc + bs) * hy_stride + hy_h + h] +=
                             dh_state[hid_shift + (bacc + bs) * hy_stride + bi * 4 * hy_h + h] *
-<<<<<<< HEAD
-							cx_state[hx_shift + bs * uni_stride + h] *
-=======
                             cx_state[hx_shift + bs * uni_stride + h] *
->>>>>>> 2931388b
                             dervactivfunc(rsvspace[hid_shift + (bacc + bs) * hy_stride + hy_h + h],
                                           2);
                     }
@@ -891,11 +822,7 @@
                             dh_state[hid_shift + (baccbi + bs) * hy_stride + 5 * hy_h + h] +=
                                 dh_state[hid_shift + (baccbi + bs) * hy_stride + bi * 4 * hy_h +
                                          hy_h + h] *
-<<<<<<< HEAD
-								cx_state[hx_shift + bs * uni_stride + hy_n * hy_h + h] *
-=======
                                 cx_state[hx_shift + bs * uni_stride + hy_n * hy_h + h] *
->>>>>>> 2931388b
                                 dervactivfunc(
                                     rsvspace[hid_shift + (baccbi + bs) * hy_stride + 5 * hy_h + h],
                                     2);
@@ -963,11 +890,7 @@
                        &dhx_state[hx_shift],
                        hy_h,
                        in_n[0],
-<<<<<<< HEAD
-			uni_stride,
-=======
                        uni_stride,
->>>>>>> 2931388b
                        0,
                        1,
                        1);
@@ -976,11 +899,7 @@
         {
             for(int h = 0; h < hy_h; h++)
             {
-<<<<<<< HEAD
-				dcx_state[hx_shift + bs * uni_stride + h] +=
-=======
                 dcx_state[hx_shift + bs * uni_stride + h] +=
->>>>>>> 2931388b
                     dh_state[pretime_shift + bs * hy_stride + bi * 4 * hy_h + h] *
                     activfunc(rsvspace[pretime_shift + bs * hy_stride + hy_h + h], 2);
             }
@@ -997,7 +916,6 @@
                            0,
                            const_cast<T*>(&wei_state[weitime_shift + 4 * hy_h * uni_stride]),
                            hy_h,
-<<<<<<< HEAD
 				hy_h * 4,
                            uni_stride,
                            0,
@@ -1005,14 +923,6 @@
                            hy_h,
                            in_n[seqLength - 1],
 				uni_stride,
-=======
-                           wei_stride,
-                           ADNN_MM_TRANSPOSE,
-                           &dhx_state[hx_shift + hy_n * hy_h],
-                           hy_h,
-                           in_n[seqLength - 1],
-                           uni_stride,
->>>>>>> 2931388b
                            0,
                            1,
                            1);
@@ -1021,11 +931,7 @@
             {
                 for(int h = 0; h < hy_h; h++)
                 {
-<<<<<<< HEAD
-					dcx_state[hx_shift + bs * uni_stride + hy_n * hy_h + h] +=
-=======
                     dcx_state[hx_shift + bs * uni_stride + hy_n * hy_h + h] +=
->>>>>>> 2931388b
                         dh_state[pretime_shift + bs * hy_stride + bi * 4 * hy_h + hy_h + h] *
                         activfunc(rsvspace[pretime_shift + bs * hy_stride + 5 * hy_h + h], 2);
                 }
@@ -1139,10 +1045,7 @@
     int hy_stride  = bi * 6 * hy_h;
     int h_stride   = bi * hy_h;
 	int uni_stride = hy_h;
-<<<<<<< HEAD
 	int bi_stride = hy_h * bi;
-=======
->>>>>>> 2931388b
 
     // initial input
     T* in_state = new T[batch_n * in_h];
@@ -1309,16 +1212,7 @@
             // between time
             if(ti == 0)
             {
-<<<<<<< HEAD
                 ADNN_mm_cpu<T>(const_cast<T*>(&wkspace_state[hid_shift]),
-=======
-                ADNN_mm_cpu<T>(const_cast<T*>(&hx_state[hx_shift]),
-                               hy_h,
-                               in_n[ti],
-                               uni_stride,
-                               ADNN_MM_TRANSPOSE,
-                               const_cast<T*>(&wkspace_state[hid_shift]),
->>>>>>> 2931388b
                                hy_h * 4,
                                in_n[ti],
                                hy_stride,
@@ -1364,16 +1258,7 @@
             {
                 if(ti == seqLength - 1)
                 {
-<<<<<<< HEAD
                     ADNN_mm_cpu<T>(const_cast<T*>(&wkspace_state[hid_shift + 4 * hy_h]),
-=======
-                    ADNN_mm_cpu<T>(const_cast<T*>(&hx_state[hx_shift + hy_n * hy_h]),
-                                   hy_h,
-                                   in_n[ti],
-                                   uni_stride,
-                                   ADNN_MM_TRANSPOSE,
-                                   const_cast<T*>(&wkspace_state[hid_shift + 4 * hy_h]),
->>>>>>> 2931388b
                                    hy_h * 4,
                                    in_n[ti],
                                    hy_stride,
