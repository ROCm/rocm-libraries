--- conflicted
+++ resolved
@@ -221,15 +221,9 @@
     constexpr index_t WeiBlockCopyDataPerRead = 4;
 
     constexpr index_t BlockSize = 128;
-<<<<<<< HEAD
 #elif 1
-    // 1x1, 14x14, Vega 20, try
+    // 1x1, 14x14, Vega 20, enable lds_double_buffer, disable register_double_buffer
     constexpr index_t BPerBlock = 128;
-=======
-#elif 0
-    // 1x1, 14x14, Vega 20, hack CPerBlock = 1 for debugging
-    constexpr index_t BPerBlock = 64;
->>>>>>> 6166233e
     constexpr index_t KPerBlock = 128;
     constexpr index_t CPerBlock = 8;
 
@@ -278,13 +272,8 @@
     for(index_t i = 0; i < nrepeat; ++i)
     {
         constexpr auto gridwise_conv =
-<<<<<<< HEAD
-#if 0
-            gridwise_implicit_gemm_convolution_2_chwn_cyxk_khwn
-=======
 #if 1
             GridwiseConvolutionImplicitGemm_v2_chwn_cyxk_khwn
->>>>>>> 6166233e
 #else
             GridwiseConvolutionImplicitGemm_v2_chwn_cyxk_khwn_lds_double_buffer
 #endif
@@ -318,11 +307,7 @@
         float time = launch_kernel(run_gridwise_convolution<decltype(gridwise_conv), T>,
                                    dim3(GridSize),
                                    dim3(BlockSize),
-<<<<<<< HEAD
-                                   gridwise_conv.GetDynamicSharedMemoryUsage(),
-=======
-                                   gridwise_conv,
->>>>>>> 6166233e
+                                   0,
                                    static_cast<T*>(in_chwn_device_buf.GetDeviceBuffer()),
                                    static_cast<T*>(wei_cyxk_device_buf.GetDeviceBuffer()),
                                    static_cast<T*>(out_khwn_device_buf.GetDeviceBuffer()));
