#ifndef GUARD_MIOPEN_RNN_VERIFY_GEMM_HPP
#define GUARD_MIOPEN_RNN_VERIFY_GEMM_HPP

#define ADNN_MM_TRANSPOSE 1

#include <math.h>
#include <cassert>
#include <algorithm>

int sumvc(std::vector<int>& x)
{
    int sum = 0;
    for(int i = 0; i < x.size(); i++)
    {
        sum += x[i];
    }
    return sum;
}

float activfunc(float x, int actvf)
{
    float alpha = 1, beta0 = 0, beta1 = 1;
    if(actvf == 0)
    {
        //        float y = 0;
        //        return std::max(x, y);
        return (x > 0) ? x : x * beta0;
    }
    else if(actvf == 2)
    {
        return 1 / (1 + exp(-x));
    }

    //    return tanh(x);
    return alpha * tanh(beta1 * x);
}

float dervactivfunc(float x, int actvf)
{
    if(actvf == 0)
    {
        return (x > 0 ? 1 : 0);
    }
    else if(actvf == 2)
    {
        return exp(-x) / (1 + exp(-x)) / (1 + exp(-x));
    }

    return 1 / cosh(x) / cosh(x);
}

template <typename T>
void RunRNNForwardGEMMCPUVerify(std::vector<T>& in,
                                std::vector<T>& wei,     // [ input_state_weight_trans
                                                         // hidden_state_weight0_trans input1_trans
                                                         // hidden1_trans ... output_weight;
                                                         // bidirectional reversed weights ]
                                std::vector<T>& hy_host, // current/final hidden state
                                std::vector<T>& hx,      // initial hidden state
                                std::vector<T>& out_host,
                                std::vector<int>& in_n, // input batch size
                                int in_h,               // input data length
                                int seqLength,          // Number of iterations to unroll over
                                bool bidirection,       // whether using bidirectional net
                                bool biased,            // whether using bias
                                int hy_d,  // 1 by numlayer (number of stacks of hidden layers) for
                                           // unidirection, 2 by numlayer for bidirection
                                int hy_n,  // equal to input batch size in_n[0]
                                int hy_h,  // hidden state number
                                int out_h, // 1 by hy_h related function for unidirection, 2 by hy_h
                                           // related function for bidirection
                                int squash,
                                int inputMode,
                                std::vector<T>& rsvspace)
{
    int batch_n  = sumvc(in_n);
    T* hid_state = new T[hy_d * batch_n * hy_h];
    memset(hid_state, 0, hy_d * batch_n * hy_h * sizeof(T));

    T* wk_state = new T[hy_d * batch_n * hy_h];
    memset(wk_state, 0, hy_d * batch_n * hy_h * sizeof(T));

    T* out_state = new T[batch_n * out_h];
    memset(out_state, 0, batch_n * out_h * sizeof(T));

    int numlayer = bidirection ? hy_d / 2 : hy_d;
    int bacc, baccbi; // accumulation of batch
    int bi = bidirection ? 2 : 1;

    int in_stride  = in_h;
    int hy_stride  = hy_h * bi;
    int out_stride = out_h;
	int uni_stride = hy_h;
	int bi_stride = hy_h * bi;

    // initial input
    T* in_state = new T[batch_n * in_h];
    for(int h = 0; h < batch_n; h++)
    {
        for(int w = 0; w < in_h; w++)
        {
            in_state[h * in_h + w] = in[h * in_h + w];
        }
    }

    // initial hidden states
    T* hy_state = new T[hy_d * hy_n * hy_h];
    memset(hy_state, 0, hy_d * hy_n * hy_h * sizeof(T));
    T* hx_state = new T[hy_d * hy_n * hy_h];
    for(int h = 0; h < hy_d * hy_n * hy_h; h++)
    {
        hx_state[h] = hx[h];
    }

    if(inputMode == 1)
    {
        if(in_h != hy_h)
        {
            printf("Verification cannot be completed: The input tensor size must equal to the "
                   "hidden state size of the network in SKIP_INPUT mode!\n");
            return;
        }
        in_h = 0;
    }

    // initial weights
    int wei_len = (bi * (in_h + hy_h) + (numlayer - 1) * bi * (bi + 1) * hy_h) * hy_h;
    if(biased)
    {
        int in_bias = inputMode == 1 ? 1 : 2;
        wei_len += (bi * in_bias + (numlayer - 1) * bi * 2) * hy_h;
    }

    T* wei_state = new T[wei_len];
    for(int h = 0; h < wei_len; h++)
    {
        wei_state[h] = wei[h];
    }

    int wei_shift_bias = ((in_h + hy_h) * bi + (bi * hy_h + hy_h) * bi * (numlayer - 1)) * hy_h;

    // forward emulator
    for(int li = 0; li < numlayer; li++)
    {
        int hid_shift = li * batch_n * hy_h * bi;
        int hx_shift  = li * bi * in_n[0] * hy_h;

        // from input
        if(li == 0)
        {
            if(inputMode == 1)
            {
                for(int bs = 0; bs < batch_n; bs++)
                {
                    for(int h = 0; h < hy_h; h++)
                    {
                        hid_state[hid_shift + bs * hy_stride + h] += in_state[bs * in_stride + h];
                        if(bidirection)
                        {
                            hid_state[hid_shift + bs * hy_stride + hy_h + h] +=
                                in_state[bs * in_stride + h];
                        }
                    }
                }

                // from bias
                if(biased)
                {
                    for(int bs = 0; bs < batch_n; bs++)
                    {
                        for(int h = 0; h < hy_stride; h++)
                        {
                            hid_state[hid_shift + bs * hy_stride + h] += wei[wei_shift_bias + h];
                        }
                    }
                }
            }
            else
            {
                ADNN_mm_cpu<T>(const_cast<T*>(in_state), //(const T*)&in_state[0],
                               in_h,
                               batch_n,
                               in_stride,
                               0,
<<<<<<< HEAD
                               const_cast<T*>(wei_state), //(const T*)&wei_state[0],
=======
                               (const T*)&wei_state[0],
					           in_h,
>>>>>>> 836ecf9d
                               hy_h * bi,
                               in_stride,
					           ADNN_MM_TRANSPOSE,
                               &hid_state[hid_shift],
                               hy_h * bi,
                               batch_n,
                               hy_stride,
                               0,
                               1,
                               1);

                // from bias
                if(biased)
                {
                    for(int bs = 0; bs < batch_n; bs++)
                    {
                        for(int h = 0; h < hy_stride; h++)
                        {
                            hid_state[hid_shift + bs * hy_stride + h] +=
                                (wei[wei_shift_bias + h] + wei[wei_shift_bias + hy_stride + h]);
                        }
                    }
                }
            }
        }
        else
        {
            int wei_shift = bi * (in_h + hy_h) * hy_h + (li - 1) * bi * (bi * hy_h + hy_h) * hy_h;
            int prelayer_shift = (li - 1) * batch_n * hy_h * bi;

            ADNN_mm_cpu<T>(const_cast<T*>(&wk_state[prelayer_shift]),
                           hy_h * bi,
                           batch_n,
                           hy_stride,
                           0,
                           const_cast<T*>(&wei_state[wei_shift]),
                           hy_h * bi,
                           hy_h * bi,
                           bi_stride,
				           ADNN_MM_TRANSPOSE,
                           &hid_state[hid_shift],
                           hy_h * bi,
                           batch_n,
                           hy_stride,
                           0,
                           1,
                           1);

            // from bias
            if(biased)
            {
                int wei_shift_bias_temp =
                    (inputMode == 1) ? (wei_shift_bias + bi * hy_h + bi * (li - 1) * 2 * hy_h)
                                     : (wei_shift_bias + bi * li * 2 * hy_h);

                for(int bs = 0; bs < batch_n; bs++)
                {
                    for(int h = 0; h < hy_stride; h++)
                    {
                        hid_state[hid_shift + bs * hy_stride + h] +=
                            (wei[wei_shift_bias_temp + h] +
                             wei[wei_shift_bias_temp + hy_stride + h]);
                    }
                }
            }
        }

        // from hidden state
        bacc   = 0;
        baccbi = batch_n;
        for(int ti = 0; ti < seqLength; ti++)
        {
            baccbi -= in_n[seqLength - 1 - ti];

            int wei_shift =
                li == 0 ? (in_h * hy_h * bi)
                        : (bi * (in_h + hy_h) * hy_h + (li - 1) * bi * (bi * hy_h + hy_h) * hy_h +
                           bi * hy_h * hy_stride);

            if(ti == 0)
            {
                ADNN_mm_cpu<T>(const_cast<T*>(&hx_state[hx_shift]),
                               hy_h,
                               in_n[ti],
                               hy_stride,
                               0,
                               const_cast<T*>(&wei_state[wei_shift]),
                               hy_h,
                               hy_h,
                               uni_stride,
					           ADNN_MM_TRANSPOSE,
                               &hid_state[hid_shift + bacc * hy_stride],
                               hy_h,
                               in_n[ti],
                               hy_stride,
                               0,
                               1,
                               1);

                if(bidirection)
                {
                    ADNN_mm_cpu<T>(const_cast<T*>(&hx_state[hx_shift + hy_h]),
                                   hy_h,
                                   in_n[seqLength - 1 - ti],
                                   hy_stride,
                                   0,
<<<<<<< HEAD
                                   const_cast<T*>(&wei_state[wei_shift + hy_h]),
=======
                                   (const T*)&wei_state[wei_shift + hy_h * uni_stride],
>>>>>>> 836ecf9d
                                   hy_h,
                                   hy_h,
                                   uni_stride,
						           ADNN_MM_TRANSPOSE,
                                   &hid_state[hid_shift + baccbi * hy_stride + hy_h],
                                   hy_h,
                                   in_n[seqLength - 1 - ti],
                                   hy_stride,
                                   0,
                                   1,
                                   1);
                }
            }
            else
            {
                ADNN_mm_cpu<T>(const_cast<T*>(&hy_state[hx_shift]),
                               hy_h,
                               in_n[ti],
                               hy_stride,
                               0,
                               const_cast<T*>(&wei_state[wei_shift]),
                               hy_h,
                               hy_h,
                               uni_stride,
					           ADNN_MM_TRANSPOSE,
                               &hid_state[hid_shift + bacc * hy_stride],
                               hy_h,
                               in_n[ti],
                               hy_stride,
                               0,
                               1,
                               1);

                if(bidirection)
                {
                    ADNN_mm_cpu<T>(const_cast<T*>(&hy_state[hx_shift + hy_h]),
                                   hy_h,
                                   in_n[seqLength - 1 - ti],
                                   hy_stride,
                                   0,
<<<<<<< HEAD
                                   const_cast<T*>(&wei_state[wei_shift + hy_h]),
=======
                                   (const T*)&wei_state[wei_shift + hy_h * uni_stride],
>>>>>>> 836ecf9d
                                   hy_h,
                                   hy_h,
                                   uni_stride,
						           ADNN_MM_TRANSPOSE,
                                   &hid_state[hid_shift + baccbi * hy_stride + hy_h],
                                   hy_h,
                                   in_n[seqLength - 1 - ti],
                                   hy_stride,
                                   0,
                                   1,
                                   1);
                }
            }

            for(int bs = 0; bs < in_n[ti]; bs++)
            {
                for(int h = 0; h < hy_h; h++)
                {
                    wk_state[hid_shift + bacc * hy_stride + bs * hy_stride + h] =
                        activfunc(hid_state[hid_shift + bacc * hy_stride + bs * hy_stride + h],
                                  squash); // squash_func
                    hy_state[hx_shift + bs * hy_stride + h] =
                        wk_state[hid_shift + bacc * hy_stride + bs * hy_stride + h];

                    rsvspace[hid_shift + bacc * hy_stride + bs * hy_stride + h] =
                        hid_state[hid_shift + bacc * hy_stride + bs * hy_stride + h];

                    rsvspace[hid_shift + bacc * hy_stride + bs * hy_stride + h +
                             numlayer * batch_n * hy_h * bi] =
                        activfunc(hid_state[hid_shift + bacc * hy_stride + bs * hy_stride + h],
                                  squash);

                    hy_host[hx_shift + bs * hy_stride + h] =
                        hy_state[hx_shift + bs * hy_stride + h];
                }
            }

            if(bidirection)
            {
                for(int bs = 0; bs < in_n[seqLength - 1 - ti]; bs++)
                {
                    for(int h = 0; h < hy_h; h++)
                    {
                        wk_state[hid_shift + baccbi * hy_stride + hy_h + bs * hy_stride + h] =
                            activfunc(hid_state[hid_shift + baccbi * hy_stride + hy_h +
                                                bs * hy_stride + h],
                                      squash); // squash_func
                        hy_state[hx_shift + hy_h + bs * hy_stride + h] =
                            wk_state[hid_shift + baccbi * hy_stride + hy_h + bs * hy_stride + h];

                        rsvspace[hid_shift + baccbi * hy_stride + hy_h + bs * hy_stride + h] =
                            hid_state[hid_shift + baccbi * hy_stride + hy_h + bs * hy_stride + h];

                        rsvspace[hid_shift + baccbi * hy_stride + hy_h + bs * hy_stride + h +
                                 numlayer * batch_n * hy_h * bi] =
                            activfunc(hid_state[hid_shift + baccbi * hy_stride + hy_h +
                                                bs * hy_stride + h],
                                      squash);

                        hy_host[hx_shift + hy_h + bs * hy_stride + h] =
                            hy_state[hx_shift + hy_h + bs * hy_stride + h];
                    }
                }
            }

            bacc += in_n[ti];
        }

        // hy clean
        for(int bs = in_n[seqLength - 1]; bs < in_n[0]; bs++)
        {
            for(int h = 0; h < hy_h; h++)
            {
                hy_host[hx_shift + bs * hy_stride + h] = 0;
            }
        }
    }

    // output
    int prelayer_shift = (numlayer - 1) * batch_n * hy_h * bi;

    for(int bs = 0; bs < batch_n; bs++)
    {
        for(int h = 0; h < out_h; h++)
        {
            out_host[bs * out_stride + h] = wk_state[prelayer_shift + bs * hy_stride + h];
        }
    }

    delete[] hid_state;
    delete[] wk_state;
    delete[] out_state;
    delete[] in_state;
    delete[] hx_state;
    delete[] hy_state;
    delete[] wei_state;
}

template <typename T>
void RunRNNBackwardDataGEMMCPUVerify(std::vector<T>& din_host,
                                     std::vector<T>& wei, // [ input_state_weight_trans
                                                          // hidden_state_weight0_trans input1_trans
                                                          // hidden1_trans ... output_weight;
                                                          // bidirectional reversed weights ]
                                     std::vector<T>& dhy, // current/final hidden state
                                     std::vector<T>& dhx_host,
                                     std::vector<T>& hx, // initial hidden state
                                     std::vector<T>& out,
                                     std::vector<T>& dout,
                                     std::vector<int>& in_n, // input batch size
                                     int in_h,               // input data length
                                     int seqLength,          // Number of iterations to unroll over
                                     bool bidirection,       // whether using bidirectional net
                                     bool biased,            // whether using bias
                                     int hy_d,  // 1 by numlayer (number of stacks of hidden layers)
                                                // for unidirection, 2 by numlayer for bidirection
                                     int hy_n,  // equal to input batch size in_n[0]
                                     int hy_h,  // hidden state number
                                     int out_h, // 1 by hy_h related function for unidirection, 2 by
                                                // hy_h related function for bidirection
                                     int squash,
                                     int inputMode,
                                     std::vector<T>& rsvspace,
                                     std::vector<T>& wkspace)
{
    int batch_n = sumvc(in_n);
    T* dh_state = new T[hy_d * batch_n * hy_h];
    memset(dh_state, 0, hy_d * batch_n * hy_h * sizeof(T));

    T* din_state = new T[batch_n * in_h];
    memset(din_state, 0, batch_n * in_h * sizeof(T));

    int numlayer = bidirection ? hy_d / 2 : hy_d;
    int bacc, baccbi; // accumulation of batch
    int bi = bidirection ? 2 : 1;

    int in_stride  = in_h;
    int hy_stride  = hy_h * bi;
    int out_stride = out_h;
	int uni_stride = hy_h;
	int bi_stride = hy_h * bi;

    (void)hx;
    (void)out;

    // initial dout
    T* dout_state = new T[batch_n * out_h];
    for(int h = 0; h < batch_n; h++)
    {
        for(int w = 0; w < out_h; w++)
        {
            dout_state[h * out_h + w] = dout[h * out_h + w];
        }
    }

    // initial hidden states
    T* dhx_state = new T[hy_d * hy_n * hy_h];
    memset(dhx_state, 0, hy_d * hy_n * hy_h * sizeof(T));
    T* dhy_state = new T[hy_d * hy_n * hy_h];
    for(int h = 0; h < hy_d * hy_n * hy_h; h++)
    {
        dhy_state[h] = dhy[h];
    }

    if(inputMode == 1)
    {
        if(in_h != hy_h)
        {
            printf("Verification cannot be completed: The input tensor size must equal to the "
                   "hidden state size of the network in SKIP_INPUT mode!\n");
            return;
        }
        in_h = 0;
    }

    // initial weights
    int wei_len = (bi * (in_h + hy_h) + (numlayer - 1) * bi * (bi + 1) * hy_h) * hy_h;
    if(biased)
    {
        int in_bias = inputMode == 1 ? 1 : 2;
        wei_len += (bi * in_bias + (numlayer - 1) * bi * 2) * hy_h;
    }

    T* wei_state = new T[wei_len];
    for(int h = 0; h < wei_len; h++)
    {
        wei_state[h] = wei[h];
    }

    // bwd data emulator
    for(int li = numlayer - 1; li >= 0; li--)
    {
        int wei_shift = bi * (in_h + hy_h) * hy_h + li * bi * (bi * hy_h + hy_h) * hy_h;
        int hid_shift = li * batch_n * hy_h * bi;
        int hx_shift  = li * bi * in_n[0] * hy_h;

        if(li == numlayer - 1)
        {
            for(int bs = 0; bs < batch_n; bs++)
            {
                for(int h = 0; h < out_h; h++)
                {
                    dh_state[hid_shift + bs * hy_stride + h] += dout_state[bs * out_stride + h];
                }
            }
        }
        else
        {
            int prelayer_shift = (li + 1) * batch_n * hy_h * bi;

            ADNN_mm_cpu<T>(const_cast<T*>(&dh_state[prelayer_shift]),
                           hy_h * bi,
                           batch_n,
                           hy_stride,
                           0,
                           const_cast<T*>(&wei_state[wei_shift]),
                           hy_h * bi,
                           hy_h * bi,
                           bi_stride,
                           0,
                           &dh_state[hid_shift],
                           hy_h * bi,
                           batch_n,
                           hy_stride,
                           0,
                           1,
                           1);
        }

        bacc   = batch_n;
        baccbi = 0;
        for(int ti = seqLength - 1; ti >= 0; ti--)
        {
            bacc -= in_n[ti];

            for(int bs = 0; bs < in_n[ti]; bs++)
            {
                for(int h = 0; h < hy_h; h++)
                {
                    // from post state
                    if(ti == seqLength - 1)
                    {
                        dh_state[hid_shift + bacc * hy_stride + bs * hy_stride + h] +=
                            dhy_state[hx_shift + bs * hy_stride + h];
                    }
                    else
                    {
                        dh_state[hid_shift + bacc * hy_stride + bs * hy_stride + h] +=
                            dhx_state[hx_shift + bs * hy_stride + h];
                    }

                    dh_state[hid_shift + bacc * hy_stride + bs * hy_stride + h] *= dervactivfunc(
                        rsvspace[hid_shift + bacc * hy_stride + bs * hy_stride + h], squash);
                    wkspace[hid_shift + bacc * hy_stride + bs * hy_stride + h] =
                        dh_state[hid_shift + bacc * hy_stride + bs * hy_stride + h];
                }
            }

            for(int bs = 0; bs < in_n[ti]; bs++)
            {
                memset(&dhx_state[hx_shift + bs * hy_stride], 0, hy_h * sizeof(T));
            }

            wei_shift = li == 0 ? (in_h * hy_stride) : (bi * (in_h + hy_h) * hy_h +
                                                        (li - 1) * bi * (bi * hy_h + hy_h) * hy_h +
                                                        bi * hy_h * hy_stride);

            ADNN_mm_cpu<T>(const_cast<T*>(&dh_state[hid_shift + bacc * hy_stride]),
                           hy_h,
                           in_n[ti],
                           hy_stride,
                           0,
                           const_cast<T*>(&wei_state[wei_shift]),
                           hy_h,
                           hy_h,
                           uni_stride,
                           0,
                           &dhx_state[hx_shift],
                           hy_h,
                           in_n[ti],
                           hy_stride,
                           0,
                           1,
                           1);

            if(bidirection)
            {
                for(int bs = 0; bs < in_n[seqLength - 1 - ti]; bs++)
                {
                    for(int h = 0; h < hy_h; h++)
                    {
                        // from post state
                        if(ti == seqLength - 1)
                        {
                            dh_state[hid_shift + baccbi * hy_stride + hy_h + bs * hy_stride + h] +=
                                dhy_state[hx_shift + hy_h + bs * hy_stride + h];
                        }
                        else
                        {
                            dh_state[hid_shift + baccbi * hy_stride + hy_h + bs * hy_stride + h] +=
                                dhx_state[hx_shift + hy_h + bs * hy_stride + h];
                        }

                        dh_state[hid_shift + baccbi * hy_stride + hy_h + bs * hy_stride + h] *=
                            dervactivfunc(rsvspace[hid_shift + baccbi * hy_stride + hy_h +
                                                   bs * hy_stride + h],
                                          squash);
                        wkspace[hid_shift + baccbi * hy_stride + hy_h + bs * hy_stride + h] =
                            dh_state[hid_shift + baccbi * hy_stride + hy_h + bs * hy_stride + h];
                    }
                }

                for(int bs = 0; bs < in_n[seqLength - 1 - ti]; bs++)
                {
                    memset(&dhx_state[hx_shift + bs * hy_stride + hy_h], 0, hy_h * sizeof(T));
                }

                ADNN_mm_cpu<T>(const_cast<T*>(&dh_state[hid_shift + baccbi * hy_stride + hy_h]),
                               hy_h,
                               in_n[seqLength - 1 - ti],
                               hy_stride,
                               0,
<<<<<<< HEAD
                               const_cast<T*>(&wei_state[wei_shift + hy_h]),
=======
                               (const T*)&wei_state[wei_shift + hy_h * uni_stride],
>>>>>>> 836ecf9d
                               hy_h,
                               hy_h,
                               uni_stride,
                               0,
                               &dhx_state[hx_shift + hy_h],
                               hy_h,
                               in_n[seqLength - 1 - ti],
                               hy_stride,
                               0,
                               1,
                               1);
            }

            baccbi += in_n[seqLength - 1 - ti];
        }
    }

    // dinput
    if(inputMode == 1)
    {
        for(int bs = 0; bs < batch_n; bs++)
        {
            for(int h = 0; h < hy_h; h++)
            {
                din_state[bs * in_stride + h] += dh_state[bs * hy_stride + h];
                if(bidirection)
                {
                    din_state[bs * in_stride + h] += dh_state[bs * hy_stride + hy_h + h];
                }
            }
        }
    }
    else
    {
        ADNN_mm_cpu<T>(const_cast<T*>(dh_state),
                       hy_h * bi,
                       batch_n,
                       hy_stride,
                       0,
<<<<<<< HEAD
                       const_cast<T*>(wei_state),
                       hy_h * bi,
=======
                       (const T*)&wei_state[0],
>>>>>>> 836ecf9d
                       in_h,
			           hy_h * bi,
                       in_stride,
                       0,
                       &din_state[0],
                       in_h,
                       batch_n,
                       in_stride,
                       0,
                       1,
                       1);
    }

    for(int bs = 0; bs < batch_n; bs++)
    {
        for(int w = 0; w < in_stride; w++)
        {
            din_host[bs * in_stride + w] = din_state[bs * in_stride + w];
        }
    }

    for(int h = 0; h < hy_d * hy_n * hy_h; h++)
    {
        dhx_host[h] = dhx_state[h];
    }

    delete[] dh_state;
    delete[] din_state;
    delete[] dout_state;
    delete[] dhx_state;
    delete[] dhy_state;
    delete[] wei_state;
}

template <typename T>
void RunRNNBackwardWeightGEMMCPUVerify(std::vector<T>& in,
                                       std::vector<T>& dwei_host, // [ input_state_weight_trans
                                                                  // hidden_state_weight0_trans
                                                                  // input1_trans hidden1_trans ...
                                                                  // output_weight; bidirectional
                                                                  // reversed weights ]
                                       std::vector<T>& hx,        // initial hidden state
                                       std::vector<T>& dout,
                                       std::vector<int>& in_n, // input batch size
                                       int in_h,               // input data length
                                       int seqLength,    // Number of iterations to unroll over
                                       bool bidirection, // whether using bidirectional net
                                       bool biased,      // whether using bias
                                       int hy_d,  // 1 by numlayer (number of stacks of hidden
                                                  // layers) for unidirection, 2 by numlayer for
                                                  // bidirection
                                       int hy_n,  // equal to input batch size in_n[0]
                                       int hy_h,  // hidden state number
                                       int out_h, // 1 by hy_h related function for unidirection, 2
                                                  // by hy_h related function for bidirection
                                       int squash,
                                       int inputMode,
                                       std::vector<T>& rsvspace,
                                       std::vector<T>& wkspace)
{
    int batch_n  = sumvc(in_n);
    int numlayer = bidirection ? hy_d / 2 : hy_d;
    int bacc; // accumulation of batch
    int bi = bidirection ? 2 : 1;

<<<<<<< HEAD
    int in_stride = in_h;
    int hy_stride = hy_h * bi;
=======
    int in_stride  = in_h;
    int hy_stride  = hy_h * bi;
    int out_stride = out_h;
int uni_stride = hy_h;
	int bi_stride = hy_h * bi;
>>>>>>> 836ecf9d

    (void)hy_n;

    // initial input
    T* in_state = new T[batch_n * in_h];
    for(int h = 0; h < batch_n; h++)
    {
        for(int w = 0; w < in_h; w++)
        {
            in_state[h * in_h + w] = in[h * in_h + w];
        }
    }

    // initial output difference
    T* dout_state = new T[batch_n * out_h];
    for(int h = 0; h < batch_n; h++)
    {
        for(int w = 0; w < out_h; w++)
        {
            dout_state[h * out_h + w] = dout[h * out_h + w];
        }
    }

    // initial saved data
    T* wkspace_state  = new T[hy_d * batch_n * hy_h];
    T* rsvspace_state = new T[hy_d * batch_n * hy_h];
    for(int h = 0; h < hy_d * batch_n * hy_h; h++)
    {
        rsvspace_state[h] = activfunc(rsvspace[h], squash);
        wkspace_state[h]  = wkspace[h];
    }

    // initial hidden states
    T* hx_state = new T[hy_d * hy_n * hy_h];
    for(int h = 0; h < hy_d * hy_n * hy_h; h++)
    {
        hx_state[h] = hx[h];
    }

    if(inputMode == 1)
    {
        if(in_h != hy_h)
        {
            printf("Verification cannot be completed: The input tensor size must equal to the "
                   "hidden state size of the network in SKIP_INPUT mode!\n");
            return;
        }
        in_h = 0;
    }

    int wei_len        = (bi * (in_h + hy_h) + (numlayer - 1) * bi * (bi + 1) * hy_h) * hy_h;
    int wei_shift_bias = wei_len;
    if(biased)
    {
        int in_bias = inputMode == 1 ? 1 : 2;
        wei_len += (bi * in_bias + (numlayer - 1) * bi * 2) * hy_h;
    }

    // initial dwei
    T* dwei_state = new T[wei_len];
    memset(dwei_state, 0, wei_len * sizeof(T));

    // bwd weights emulator
    for(int li = 0; li < numlayer; li++)
    {
        // between layers
        if(li == 0)
        {
            if(inputMode == 1)
            {
                if(biased)
                {
                    for(int h = 0; h < hy_stride; h++)
                    {
                        for(int w = 0; w < batch_n; w++)
                        {
                            dwei_state[wei_shift_bias + h] += wkspace[w * hy_stride + h];
                        }
                    }
                }
            }
            else
            {
<<<<<<< HEAD
                ADNN_mm_cpu<T>(const_cast<T*>(in_state),
                               in_h,
                               batch_n,
                               in_stride,
                               ADNN_MM_TRANSPOSE,
                               const_cast<T*>(wkspace_state),
=======
                ADNN_mm_cpu<T>((const T*)&wkspace_state[0],
>>>>>>> 836ecf9d
                               hy_h * bi,
                               batch_n,
                               hy_stride,
                               ADNN_MM_TRANSPOSE,
                               (const T*)&in_state[0],
                               in_h,
                               batch_n,
                               in_stride,
                               0,
                               &dwei_state[0],
                               in_h,
			       hy_h * bi,
                               in_stride,
			       0,
                               1,
                               1);

                if(biased)
                {
                    for(int h = 0; h < hy_stride; h++)
                    {
                        for(int w = 0; w < batch_n; w++)
                        {
                            dwei_state[wei_shift_bias + h] += wkspace[w * hy_stride + h];
                        }
                        dwei_state[wei_shift_bias + hy_stride + h] = dwei_state[wei_shift_bias + h];
                    }
                }
            }
        }
        else
        {
            int prelayer_shift = (li - 1) * bi * batch_n * hy_h;
            int hid_shift      = li * bi * batch_n * hy_h;
            int wei_shift = bi * (in_h + hy_h) * hy_h + (li - 1) * bi * (bi * hy_h + hy_h) * hy_h;

<<<<<<< HEAD
            ADNN_mm_cpu<T>(const_cast<T*>(&rsvspace_state[prelayer_shift]),
=======
            ADNN_mm_cpu<T>((const T*)&wkspace_state[hid_shift],
>>>>>>> 836ecf9d
                           hy_h * bi,
                           batch_n,
                           hy_stride,
                           ADNN_MM_TRANSPOSE,
<<<<<<< HEAD
                           const_cast<T*>(&wkspace_state[hid_shift]),
=======
                           (const T*)&rsvspace_state[prelayer_shift],
>>>>>>> 836ecf9d
                           hy_h * bi,
                           batch_n,
                           hy_stride,
                           0,
                           &dwei_state[wei_shift],
                           hy_h * bi,
                           hy_h * bi,
                           bi_stride,
			   0,
                           1,
                           1);

            if(biased)
            {
                wei_shift = (inputMode == 1)
                                ? (wei_shift_bias + bi * hy_h + (li - 1) * bi * 2 * hy_h)
                                : (wei_shift_bias + li * bi * 2 * hy_h);

                for(int h = 0; h < hy_stride; h++)
                {
                    for(int w = 0; w < batch_n; w++)
                    {
                        dwei_state[wei_shift + h] += wkspace[hid_shift + w * hy_stride + h];
                    }
                    dwei_state[wei_shift + hy_stride + h] = dwei_state[wei_shift + h];
                }
            }
        }

        bacc = 0;
        for(int ti = 0; ti < seqLength; ti++)
        {
            int hid_shift = li * bi * batch_n * hy_h + bacc * hy_stride;
            int hx_shift  = li * bi * in_n[0] * hy_h;
            int wei_shift;
            int pretime_shift;

            wei_shift = li == 0 ? (in_h * hy_stride) : (bi * (in_h + hy_h) * hy_h +
                                                        (li - 1) * bi * (bi * hy_h + hy_h) * hy_h +
                                                        bi * hy_h * hy_stride);

            // between time
            if(ti == 0)
            {
<<<<<<< HEAD
                ADNN_mm_cpu<T>(const_cast<T*>(&hx_state[hx_shift]),
=======
                ADNN_mm_cpu<T>((const T*)&wkspace_state[hid_shift],
>>>>>>> 836ecf9d
                               hy_h,
                               in_n[ti],
                               hy_stride,
                               ADNN_MM_TRANSPOSE,
<<<<<<< HEAD
                               const_cast<T*>(&wkspace_state[hid_shift]),
=======
                               (const T*)&hx_state[hx_shift],
>>>>>>> 836ecf9d
                               hy_h,
                               in_n[ti],
                               hy_stride,
                               0,
                               &dwei_state[wei_shift],
                               hy_h,
                               hy_h,
                               uni_stride,
			       0,
                               1,
                               1);
            }
            else
            {
                pretime_shift = li * bi * batch_n * hy_h + (bacc - in_n[ti - 1]) * hy_stride;

<<<<<<< HEAD
                ADNN_mm_cpu<T>(const_cast<T*>(&rsvspace_state[pretime_shift]),
=======
                ADNN_mm_cpu<T>((const T*)&wkspace_state[hid_shift],
>>>>>>> 836ecf9d
                               hy_h,
                               in_n[ti],
                               hy_stride,
                               ADNN_MM_TRANSPOSE,
<<<<<<< HEAD
                               const_cast<T*>(&wkspace_state[hid_shift]),
=======
                               (const T*)&rsvspace_state[pretime_shift],
>>>>>>> 836ecf9d
                               hy_h,
                               in_n[ti],
                               hy_stride,
                               0,
                               &dwei_state[wei_shift],
                               hy_h,
                               hy_h,
                               uni_stride,
                               0,
                               1,
                               1);
            }

            if(bidirection)
            {
                if(ti == seqLength - 1)
                {
<<<<<<< HEAD
                    ADNN_mm_cpu<T>(const_cast<T*>(&hx_state[hx_shift + hy_h]),
=======
                    ADNN_mm_cpu<T>((const T*)&wkspace_state[hid_shift + hy_h],
>>>>>>> 836ecf9d
                                   hy_h,
                                   in_n[ti],
                                   hy_stride,
                                   ADNN_MM_TRANSPOSE,
<<<<<<< HEAD
                                   const_cast<T*>(&wkspace_state[hid_shift + hy_h]),
=======
                                   (const T*)&hx_state[hx_shift + hy_h],
>>>>>>> 836ecf9d
                                   hy_h,
                                   in_n[ti],
                                   hy_stride,
                                   0,
                                   &dwei_state[wei_shift + hy_h * uni_stride],
                                   hy_h,
                                   hy_h,
                                   uni_stride,
                                   0,
                                   1,
                                   1);
                }
                else
                {
                    pretime_shift = li * bi * batch_n * hy_h + (bacc + in_n[ti]) * hy_stride;

<<<<<<< HEAD
                    ADNN_mm_cpu<T>(const_cast<T*>(&rsvspace_state[pretime_shift + hy_h]),
=======
                    ADNN_mm_cpu<T>((const T*)&wkspace_state[hid_shift + hy_h],
>>>>>>> 836ecf9d
                                   hy_h,
                                   in_n[ti + 1],
                                   hy_stride,
                                   ADNN_MM_TRANSPOSE,
<<<<<<< HEAD
                                   const_cast<T*>(&wkspace_state[hid_shift + hy_h]),
=======
                                   (const T*)&rsvspace_state[pretime_shift + hy_h],
>>>>>>> 836ecf9d
                                   hy_h,
                                   in_n[ti + 1],
                                   hy_stride,
                                   0,
                                   &dwei_state[wei_shift + hy_h * uni_stride],
                                   hy_h,
                                   hy_h,
                                   uni_stride,
                                   0,
                                   1,
                                   1);
                }
            }

            bacc += in_n[ti];
        }
    }

    for(int i = 0; i < wei_len; i++)
    {
        dwei_host[i] = dwei_state[i];
    }

    delete[] dwei_state;
    delete[] in_state;
    delete[] dout_state;
    delete[] wkspace_state;
    delete[] rsvspace_state;
    delete[] hx_state;
}

#endif // GUARD_MIOPEN_RNN_VERIFY_GEMM_HPP<|MERGE_RESOLUTION|>--- conflicted
+++ resolved
@@ -182,12 +182,8 @@
                                batch_n,
                                in_stride,
                                0,
-<<<<<<< HEAD
                                const_cast<T*>(wei_state), //(const T*)&wei_state[0],
-=======
-                               (const T*)&wei_state[0],
 					           in_h,
->>>>>>> 836ecf9d
                                hy_h * bi,
                                in_stride,
 					           ADNN_MM_TRANSPOSE,
@@ -294,11 +290,7 @@
                                    in_n[seqLength - 1 - ti],
                                    hy_stride,
                                    0,
-<<<<<<< HEAD
-                                   const_cast<T*>(&wei_state[wei_shift + hy_h]),
-=======
-                                   (const T*)&wei_state[wei_shift + hy_h * uni_stride],
->>>>>>> 836ecf9d
+                                   const_cast<T*>(&wei_state[wei_shift + hy_h * uni_stride]),
                                    hy_h,
                                    hy_h,
                                    uni_stride,
@@ -339,11 +331,7 @@
                                    in_n[seqLength - 1 - ti],
                                    hy_stride,
                                    0,
-<<<<<<< HEAD
-                                   const_cast<T*>(&wei_state[wei_shift + hy_h]),
-=======
-                                   (const T*)&wei_state[wei_shift + hy_h * uni_stride],
->>>>>>> 836ecf9d
+                                   const_cast<T*>(&wei_state[wei_shift + hy_h * uni_stride]),
                                    hy_h,
                                    hy_h,
                                    uni_stride,
@@ -666,11 +654,7 @@
                                in_n[seqLength - 1 - ti],
                                hy_stride,
                                0,
-<<<<<<< HEAD
-                               const_cast<T*>(&wei_state[wei_shift + hy_h]),
-=======
-                               (const T*)&wei_state[wei_shift + hy_h * uni_stride],
->>>>>>> 836ecf9d
+                               const_cast<T*>(&wei_state[wei_shift + hy_h * uni_stride]),
                                hy_h,
                                hy_h,
                                uni_stride,
@@ -710,12 +694,7 @@
                        batch_n,
                        hy_stride,
                        0,
-<<<<<<< HEAD
                        const_cast<T*>(wei_state),
-                       hy_h * bi,
-=======
-                       (const T*)&wei_state[0],
->>>>>>> 836ecf9d
                        in_h,
 			           hy_h * bi,
                        in_stride,
@@ -781,16 +760,11 @@
     int bacc; // accumulation of batch
     int bi = bidirection ? 2 : 1;
 
-<<<<<<< HEAD
-    int in_stride = in_h;
-    int hy_stride = hy_h * bi;
-=======
     int in_stride  = in_h;
     int hy_stride  = hy_h * bi;
     int out_stride = out_h;
 int uni_stride = hy_h;
 	int bi_stride = hy_h * bi;
->>>>>>> 836ecf9d
 
     (void)hy_n;
 
@@ -874,21 +848,12 @@
             }
             else
             {
-<<<<<<< HEAD
-                ADNN_mm_cpu<T>(const_cast<T*>(in_state),
-                               in_h,
-                               batch_n,
-                               in_stride,
-                               ADNN_MM_TRANSPOSE,
-                               const_cast<T*>(wkspace_state),
-=======
-                ADNN_mm_cpu<T>((const T*)&wkspace_state[0],
->>>>>>> 836ecf9d
+                ADNN_mm_cpu<T>(const_cast<T*>(wkspace_state),
                                hy_h * bi,
                                batch_n,
                                hy_stride,
                                ADNN_MM_TRANSPOSE,
-                               (const T*)&in_state[0],
+                               const_cast<T*>(in_state),
                                in_h,
                                batch_n,
                                in_stride,
@@ -920,20 +885,12 @@
             int hid_shift      = li * bi * batch_n * hy_h;
             int wei_shift = bi * (in_h + hy_h) * hy_h + (li - 1) * bi * (bi * hy_h + hy_h) * hy_h;
 
-<<<<<<< HEAD
-            ADNN_mm_cpu<T>(const_cast<T*>(&rsvspace_state[prelayer_shift]),
-=======
-            ADNN_mm_cpu<T>((const T*)&wkspace_state[hid_shift],
->>>>>>> 836ecf9d
+            ADNN_mm_cpu<T>(const_cast<T*>(&wkspace_state[hid_shift]),
                            hy_h * bi,
                            batch_n,
                            hy_stride,
                            ADNN_MM_TRANSPOSE,
-<<<<<<< HEAD
-                           const_cast<T*>(&wkspace_state[hid_shift]),
-=======
-                           (const T*)&rsvspace_state[prelayer_shift],
->>>>>>> 836ecf9d
+                           const_cast<T*>(&rsvspace_state[prelayer_shift]),
                            hy_h * bi,
                            batch_n,
                            hy_stride,
@@ -978,20 +935,12 @@
             // between time
             if(ti == 0)
             {
-<<<<<<< HEAD
-                ADNN_mm_cpu<T>(const_cast<T*>(&hx_state[hx_shift]),
-=======
-                ADNN_mm_cpu<T>((const T*)&wkspace_state[hid_shift],
->>>>>>> 836ecf9d
+                ADNN_mm_cpu<T>(const_cast<T*>(&wkspace_state[hid_shift]),
                                hy_h,
                                in_n[ti],
                                hy_stride,
                                ADNN_MM_TRANSPOSE,
-<<<<<<< HEAD
-                               const_cast<T*>(&wkspace_state[hid_shift]),
-=======
-                               (const T*)&hx_state[hx_shift],
->>>>>>> 836ecf9d
+                               const_cast<T*>(&hx_state[hx_shift]),
                                hy_h,
                                in_n[ti],
                                hy_stride,
@@ -1008,20 +957,12 @@
             {
                 pretime_shift = li * bi * batch_n * hy_h + (bacc - in_n[ti - 1]) * hy_stride;
 
-<<<<<<< HEAD
-                ADNN_mm_cpu<T>(const_cast<T*>(&rsvspace_state[pretime_shift]),
-=======
-                ADNN_mm_cpu<T>((const T*)&wkspace_state[hid_shift],
->>>>>>> 836ecf9d
+                ADNN_mm_cpu<T>(const_cast<T*>(&wkspace_state[hid_shift]),
                                hy_h,
                                in_n[ti],
                                hy_stride,
                                ADNN_MM_TRANSPOSE,
-<<<<<<< HEAD
-                               const_cast<T*>(&wkspace_state[hid_shift]),
-=======
-                               (const T*)&rsvspace_state[pretime_shift],
->>>>>>> 836ecf9d
+                               const_cast<T*>(&rsvspace_state[pretime_shift]),
                                hy_h,
                                in_n[ti],
                                hy_stride,
@@ -1039,20 +980,12 @@
             {
                 if(ti == seqLength - 1)
                 {
-<<<<<<< HEAD
-                    ADNN_mm_cpu<T>(const_cast<T*>(&hx_state[hx_shift + hy_h]),
-=======
-                    ADNN_mm_cpu<T>((const T*)&wkspace_state[hid_shift + hy_h],
->>>>>>> 836ecf9d
+                    ADNN_mm_cpu<T>(const_cast<T*>(&wkspace_state[hid_shift + hy_h]),
                                    hy_h,
                                    in_n[ti],
                                    hy_stride,
                                    ADNN_MM_TRANSPOSE,
-<<<<<<< HEAD
-                                   const_cast<T*>(&wkspace_state[hid_shift + hy_h]),
-=======
-                                   (const T*)&hx_state[hx_shift + hy_h],
->>>>>>> 836ecf9d
+                                   const_cast<T*>(&hx_state[hx_shift + hy_h]),
                                    hy_h,
                                    in_n[ti],
                                    hy_stride,
@@ -1069,20 +1002,12 @@
                 {
                     pretime_shift = li * bi * batch_n * hy_h + (bacc + in_n[ti]) * hy_stride;
 
-<<<<<<< HEAD
-                    ADNN_mm_cpu<T>(const_cast<T*>(&rsvspace_state[pretime_shift + hy_h]),
-=======
-                    ADNN_mm_cpu<T>((const T*)&wkspace_state[hid_shift + hy_h],
->>>>>>> 836ecf9d
+                    ADNN_mm_cpu<T>(const_cast<T*>(&wkspace_state[hid_shift + hy_h]),
                                    hy_h,
                                    in_n[ti + 1],
                                    hy_stride,
                                    ADNN_MM_TRANSPOSE,
-<<<<<<< HEAD
-                                   const_cast<T*>(&wkspace_state[hid_shift + hy_h]),
-=======
-                                   (const T*)&rsvspace_state[pretime_shift + hy_h],
->>>>>>> 836ecf9d
+                                   const_cast<T*>(&rsvspace_state[pretime_shift + hy_h]),
                                    hy_h,
                                    in_n[ti + 1],
                                    hy_stride,
