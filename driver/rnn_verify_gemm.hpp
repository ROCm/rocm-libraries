#ifndef GUARD_MIOPEN_RNN_VERIFY_GEMM_HPP
#define GUARD_MIOPEN_RNN_VERIFY_GEMM_HPP

#define ADNN_MM_TRANSPOSE 1

#include <cmath>
#include <cassert>
#include <algorithm>

int sumvc(std::vector<int>& x)
{
    int sum = 0;
    for(int i = 0; i < x.size(); i++)
    {
        sum += x[i];
    }
    return sum;
}

float activfunc(float x, int actvf)
{
    float alpha = 1, beta0 = 0, beta1 = 1;
    if(actvf == 0)
    {
        //        float y = 0;
        //        return std::max(x, y);
        return (x > 0) ? x : x * beta0;
    }
    else if(actvf == 2)
    {
        return 1 / (1 + exp(-x));
    }

    //    return tanh(x);
    return alpha * tanh(beta1 * x);
}

float dervactivfunc(float x, int actvf)
{
    if(actvf == 0)
    {
        return (x > 0 ? 1 : 0);
    }
    else if(actvf == 2)
    {
        return exp(-x) / (1 + exp(-x)) / (1 + exp(-x));
    }

    return 1 / cosh(x) / cosh(x);
}

template <typename T>
void RunRNNForwardGEMMCPUVerify(std::vector<T>& in,
                                std::vector<T>& wei,     // [ input_state_weight_trans
                                                         // hidden_state_weight0_trans input1_trans
                                                         // hidden1_trans ... output_weight;
                                                         // bidirectional reversed weights ]
                                std::vector<T>& hy_host, // current/final hidden state
                                std::vector<T>& hx,      // initial hidden state
                                std::vector<T>& out_host,
                                std::vector<int>& in_n, // input batch size
                                int in_h,               // input data length
                                int seqLength,          // Number of iterations to unroll over
                                bool bidirection,       // whether using bidirectional net
                                bool biased,            // whether using bias
                                int hy_d,  // 1 by numlayer (number of stacks of hidden layers) for
                                           // unidirection, 2 by numlayer for bidirection
                                int hy_n,  // equal to input batch size in_n[0]
                                int hy_h,  // hidden state number
                                int out_h, // 1 by hy_h related function for unidirection, 2 by hy_h
                                           // related function for bidirection
                                int squash,
                                int inputMode,
                                std::vector<T>& rsvspace)
{
    int batch_n  = sumvc(in_n);
    T* hid_state = new T[hy_d * batch_n * hy_h];
    memset(hid_state, 0, hy_d * batch_n * hy_h * sizeof(T));

    T* wk_state = new T[hy_d * batch_n * hy_h];
    memset(wk_state, 0, hy_d * batch_n * hy_h * sizeof(T));

    T* out_state = new T[batch_n * out_h];
    memset(out_state, 0, batch_n * out_h * sizeof(T));

    int numlayer = bidirection ? hy_d / 2 : hy_d;
    int bacc, baccbi; // accumulation of batch
    int bi = bidirection ? 2 : 1;

    int in_stride  = in_h;
    int hy_stride  = hy_h * bi;
    int out_stride = out_h;
    int uni_stride = hy_h;
    int bi_stride  = hy_h * bi;

    // initial input
    T* in_state = new T[batch_n * in_h];
    for(int h = 0; h < batch_n; h++)
    {
        for(int w = 0; w < in_h; w++)
        {
            in_state[h * in_h + w] = in[h * in_h + w];
        }
    }

    // initial hidden states
    T* hy_state = new T[hy_d * hy_n * hy_h];
    memset(hy_state, 0, hy_d * hy_n * hy_h * sizeof(T));
    T* hx_state = new T[hy_d * hy_n * hy_h];
    for(int h = 0; h < hy_d * hy_n * hy_h; h++)
    {
        hx_state[h] = hx[h];
    }

    if(inputMode == 1)
    {
        if(in_h != hy_h)
        {
            printf("Verification cannot be completed: The input tensor size must equal to the "
                   "hidden state size of the network in SKIP_INPUT mode!\n");
            return;
        }
        in_h = 0;
    }

    // initial weights
    int wei_len = (bi * (in_h + hy_h) + (numlayer - 1) * bi * (bi + 1) * hy_h) * hy_h;
    if(biased)
    {
        int in_bias = inputMode == 1 ? 1 : 2;
        wei_len += (bi * in_bias + (numlayer - 1) * bi * 2) * hy_h;
    }

    T* wei_state = new T[wei_len];
    for(int h = 0; h < wei_len; h++)
    {
        wei_state[h] = wei[h];
    }

    int wei_shift_bias = ((in_h + hy_h) * bi + (bi * hy_h + hy_h) * bi * (numlayer - 1)) * hy_h;

    // forward emulator
    for(int li = 0; li < numlayer; li++)
    {
        int hid_shift = li * batch_n * hy_h * bi;
        int hx_shift  = li * bi * in_n[0] * hy_h;

        // from input
        if(li == 0)
        {
            if(inputMode == 1)
            {
                for(int bs = 0; bs < batch_n; bs++)
                {
                    for(int h = 0; h < hy_h; h++)
                    {
                        hid_state[hid_shift + bs * hy_stride + h] += in_state[bs * in_stride + h];
                        if(bidirection)
                        {
                            hid_state[hid_shift + bs * hy_stride + hy_h + h] +=
                                in_state[bs * in_stride + h];
                        }
                    }
                }

                // from bias
                if(biased)
                {
                    for(int bs = 0; bs < batch_n; bs++)
                    {
                        for(int h = 0; h < hy_stride; h++)
                        {
                            hid_state[hid_shift + bs * hy_stride + h] += wei[wei_shift_bias + h];
                        }
                    }
                }
            }
            else
            {
                ADNN_mm_cpu<T>(const_cast<T*>(in_state), 
                               in_h,
                               batch_n,
                               in_stride,
                               0,
<<<<<<< HEAD
                               const_cast<T*>(wei_state), //(const T*)&wei_state[0],
                               in_h,
=======
                               const_cast<T*>(wei_state), 
					           in_h,
>>>>>>> a653da19
                               hy_h * bi,
                               in_stride,
                               ADNN_MM_TRANSPOSE,
                               &hid_state[hid_shift],
                               hy_h * bi,
                               batch_n,
                               hy_stride,
                               0,
                               1,
                               1);

                // from bias
                if(biased)
                {
                    for(int bs = 0; bs < batch_n; bs++)
                    {
                        for(int h = 0; h < hy_stride; h++)
                        {
                            hid_state[hid_shift + bs * hy_stride + h] +=
                                (wei[wei_shift_bias + h] + wei[wei_shift_bias + hy_stride + h]);
                        }
                    }
                }
            }
        }
        else
        {
            int wei_shift = bi * (in_h + hy_h) * hy_h + (li - 1) * bi * (bi * hy_h + hy_h) * hy_h;
            int prelayer_shift = (li - 1) * batch_n * hy_h * bi;

            ADNN_mm_cpu<T>(const_cast<T*>(&wk_state[prelayer_shift]),
                           hy_h * bi,
                           batch_n,
                           hy_stride,
                           0,
                           const_cast<T*>(&wei_state[wei_shift]),
                           hy_h * bi,
                           hy_h * bi,
                           bi_stride,
                           ADNN_MM_TRANSPOSE,
                           &hid_state[hid_shift],
                           hy_h * bi,
                           batch_n,
                           hy_stride,
                           0,
                           1,
                           1);

            // from bias
            if(biased)
            {
                int wei_shift_bias_temp =
                    (inputMode == 1) ? (wei_shift_bias + bi * hy_h + bi * (li - 1) * 2 * hy_h)
                                     : (wei_shift_bias + bi * li * 2 * hy_h);

                for(int bs = 0; bs < batch_n; bs++)
                {
                    for(int h = 0; h < hy_stride; h++)
                    {
                        hid_state[hid_shift + bs * hy_stride + h] +=
                            (wei[wei_shift_bias_temp + h] +
                             wei[wei_shift_bias_temp + hy_stride + h]);
                    }
                }
            }
        }

        // from hidden state
        bacc   = 0;
        baccbi = batch_n;
        for(int ti = 0; ti < seqLength; ti++)
        {
            baccbi -= in_n[seqLength - 1 - ti];

            int wei_shift =
                li == 0 ? (in_h * hy_h * bi)
                        : (bi * (in_h + hy_h) * hy_h + (li - 1) * bi * (bi * hy_h + hy_h) * hy_h +
                           bi * hy_h * hy_stride);

            if(ti == 0)
            {
                ADNN_mm_cpu<T>(const_cast<T*>(&hx_state[hx_shift]),
                               hy_h,
                               in_n[ti],
                               uni_stride,
                               0,
                               const_cast<T*>(&wei_state[wei_shift]),
                               hy_h,
                               hy_h,
                               uni_stride,
                               ADNN_MM_TRANSPOSE,
                               &hid_state[hid_shift + bacc * hy_stride],
                               hy_h,
                               in_n[ti],
                               hy_stride,
                               0,
                               1,
                               1);

                if(bidirection)
                {
                    ADNN_mm_cpu<T>(const_cast<T*>(&hx_state[hx_shift + hy_n * hy_h]),
                                   hy_h,
                                   in_n[seqLength - 1 - ti],
                                   uni_stride,
                                   0,
                                   const_cast<T*>(&wei_state[wei_shift + hy_h * uni_stride]),
                                   hy_h,
                                   hy_h,
                                   uni_stride,
                                   ADNN_MM_TRANSPOSE,
                                   &hid_state[hid_shift + baccbi * hy_stride + hy_h],
                                   hy_h,
                                   in_n[seqLength - 1 - ti],
                                   hy_stride,
                                   0,
                                   1,
                                   1);
                }
            }
            else
            {
                ADNN_mm_cpu<T>(const_cast<T*>(&hy_state[hx_shift]),
                               hy_h,
                               in_n[ti],
                               uni_stride,
                               0,
                               const_cast<T*>(&wei_state[wei_shift]),
                               hy_h,
                               hy_h,
                               uni_stride,
                               ADNN_MM_TRANSPOSE,
                               &hid_state[hid_shift + bacc * hy_stride],
                               hy_h,
                               in_n[ti],
                               hy_stride,
                               0,
                               1,
                               1);

                if(bidirection)
                {
                    ADNN_mm_cpu<T>(const_cast<T*>(&hy_state[hx_shift + hy_n * hy_h]),
                                   hy_h,
                                   in_n[seqLength - 1 - ti],
                                   uni_stride,
                                   0,
                                   const_cast<T*>(&wei_state[wei_shift + hy_h * uni_stride]),
                                   hy_h,
                                   hy_h,
                                   uni_stride,
                                   ADNN_MM_TRANSPOSE,
                                   &hid_state[hid_shift + baccbi * hy_stride + hy_h],
                                   hy_h,
                                   in_n[seqLength - 1 - ti],
                                   hy_stride,
                                   0,
                                   1,
                                   1);
                }
            }

            for(int bs = 0; bs < in_n[ti]; bs++)
            {
                for(int h = 0; h < hy_h; h++)
                {
                    wk_state[hid_shift + bacc * hy_stride + bs * hy_stride + h] =
                        activfunc(hid_state[hid_shift + bacc * hy_stride + bs * hy_stride + h],
                                  squash); // squash_func
                    hy_state[hx_shift + bs * uni_stride + h] =
                        wk_state[hid_shift + bacc * hy_stride + bs * hy_stride + h];

                    rsvspace[hid_shift + bacc * hy_stride + bs * hy_stride + h] =
                        hid_state[hid_shift + bacc * hy_stride + bs * hy_stride + h];

                    rsvspace[hid_shift + bacc * hy_stride + bs * hy_stride + h +
                             numlayer * batch_n * hy_h * bi] =
                        activfunc(hid_state[hid_shift + bacc * hy_stride + bs * hy_stride + h],
                                  squash);

                    hy_host[hx_shift + bs * uni_stride + h] =
                        hy_state[hx_shift + bs * uni_stride + h];
                }
            }

            if(bidirection)
            {
                for(int bs = 0; bs < in_n[seqLength - 1 - ti]; bs++)
                {
                    for(int h = 0; h < hy_h; h++)
                    {
                        wk_state[hid_shift + baccbi * hy_stride + hy_h + bs * hy_stride + h] =
                            activfunc(hid_state[hid_shift + baccbi * hy_stride + hy_h +
                                                bs * hy_stride + h],
                                      squash); // squash_func

                        hy_state[hx_shift + hy_n * hy_h + bs * uni_stride + h] =
                            wk_state[hid_shift + baccbi * hy_stride + hy_h + bs * hy_stride + h];

                        rsvspace[hid_shift + baccbi * hy_stride + hy_h + bs * hy_stride + h] =
                            hid_state[hid_shift + baccbi * hy_stride + hy_h + bs * hy_stride + h];

                        rsvspace[hid_shift + baccbi * hy_stride + hy_h + bs * hy_stride + h +
                                 numlayer * batch_n * hy_h * bi] =
                            activfunc(hid_state[hid_shift + baccbi * hy_stride + hy_h +
                                                bs * hy_stride + h],
                                      squash);

                        hy_host[hx_shift + hy_n * hy_h + bs * uni_stride + h] =
                            hy_state[hx_shift + hy_n * hy_h + bs * uni_stride + h];
                    }
                }
            }

            bacc += in_n[ti];
        }

        // hy clean
        for(int bs = in_n[seqLength - 1]; bs < in_n[0]; bs++)
        {
            for(int h = 0; h < hy_h; h++)
            {
                hy_host[hx_shift + bs * uni_stride + h] = 0;
            }
        }
    }

    // output
    int prelayer_shift = (numlayer - 1) * batch_n * hy_h * bi;

    for(int bs = 0; bs < batch_n; bs++)
    {
        for(int h = 0; h < out_h; h++)
        {
            out_host[bs * out_stride + h] = wk_state[prelayer_shift + bs * hy_stride + h];
        }
    }

    delete[] hid_state;
    delete[] wk_state;
    delete[] out_state;
    delete[] in_state;
    delete[] hx_state;
    delete[] hy_state;
    delete[] wei_state;
}

template <typename T>
void RunRNNBackwardDataGEMMCPUVerify(std::vector<T>& din_host,
                                     std::vector<T>& wei, // [ input_state_weight_trans
                                                          // hidden_state_weight0_trans input1_trans
                                                          // hidden1_trans ... output_weight;
                                                          // bidirectional reversed weights ]
                                     std::vector<T>& dhy, // current/final hidden state
                                     std::vector<T>& dhx_host,
                                     std::vector<T>& hx, // initial hidden state
                                     std::vector<T>& out,
                                     std::vector<T>& dout,
                                     std::vector<int>& in_n, // input batch size
                                     int in_h,               // input data length
                                     int seqLength,          // Number of iterations to unroll over
                                     bool bidirection,       // whether using bidirectional net
                                     bool biased,            // whether using bias
                                     int hy_d,  // 1 by numlayer (number of stacks of hidden layers)
                                                // for unidirection, 2 by numlayer for bidirection
                                     int hy_n,  // equal to input batch size in_n[0]
                                     int hy_h,  // hidden state number
                                     int out_h, // 1 by hy_h related function for unidirection, 2 by
                                                // hy_h related function for bidirection
                                     int squash,
                                     int inputMode,
                                     std::vector<T>& rsvspace,
                                     std::vector<T>& wkspace)
{
    int batch_n = sumvc(in_n);
    T* dh_state = new T[hy_d * batch_n * hy_h];
    memset(dh_state, 0, hy_d * batch_n * hy_h * sizeof(T));

    T* din_state = new T[batch_n * in_h];
    memset(din_state, 0, batch_n * in_h * sizeof(T));

    int numlayer = bidirection ? hy_d / 2 : hy_d;
    int bacc, baccbi; // accumulation of batch
    int bi = bidirection ? 2 : 1;

    int in_stride  = in_h;
    int hy_stride  = hy_h * bi;
    int out_stride = out_h;
    int uni_stride = hy_h;
    int bi_stride  = hy_h * bi;

    (void)hx;
    (void)out;

    // initial dout
    T* dout_state = new T[batch_n * out_h];
    for(int h = 0; h < batch_n; h++)
    {
        for(int w = 0; w < out_h; w++)
        {
            dout_state[h * out_h + w] = dout[h * out_h + w];
        }
    }

    // initial hidden states
    T* dhx_state = new T[hy_d * hy_n * hy_h];
    memset(dhx_state, 0, hy_d * hy_n * hy_h * sizeof(T));
    T* dhy_state = new T[hy_d * hy_n * hy_h];
    for(int h = 0; h < hy_d * hy_n * hy_h; h++)
    {
        dhy_state[h] = dhy[h];
    }

    if(inputMode == 1)
    {
        if(in_h != hy_h)
        {
            printf("Verification cannot be completed: The input tensor size must equal to the "
                   "hidden state size of the network in SKIP_INPUT mode!\n");
            return;
        }
        in_h = 0;
    }

    // initial weights
    int wei_len = (bi * (in_h + hy_h) + (numlayer - 1) * bi * (bi + 1) * hy_h) * hy_h;
    if(biased)
    {
        int in_bias = inputMode == 1 ? 1 : 2;
        wei_len += (bi * in_bias + (numlayer - 1) * bi * 2) * hy_h;
    }

    T* wei_state = new T[wei_len];
    for(int h = 0; h < wei_len; h++)
    {
        wei_state[h] = wei[h];
    }

    // bwd data emulator
    for(int li = numlayer - 1; li >= 0; li--)
    {
        int wei_shift = bi * (in_h + hy_h) * hy_h + li * bi * (bi * hy_h + hy_h) * hy_h;
        int hid_shift = li * batch_n * hy_h * bi;
        int hx_shift  = li * bi * in_n[0] * hy_h;

        if(li == numlayer - 1)
        {
            for(int bs = 0; bs < batch_n; bs++)
            {
                for(int h = 0; h < out_h; h++)
                {
                    dh_state[hid_shift + bs * hy_stride + h] += dout_state[bs * out_stride + h];
                }
            }
        }
        else
        {
            int prelayer_shift = (li + 1) * batch_n * hy_h * bi;

            ADNN_mm_cpu<T>(const_cast<T*>(&dh_state[prelayer_shift]),
                           hy_h * bi,
                           batch_n,
                           hy_stride,
                           0,
                           const_cast<T*>(&wei_state[wei_shift]),
                           hy_h * bi,
                           hy_h * bi,
                           bi_stride,
                           0,
                           &dh_state[hid_shift],
                           hy_h * bi,
                           batch_n,
                           hy_stride,
                           0,
                           1,
                           1);
        }

        bacc   = batch_n;
        baccbi = 0;
        for(int ti = seqLength - 1; ti >= 0; ti--)
        {
            bacc -= in_n[ti];

            for(int bs = 0; bs < in_n[ti]; bs++)
            {
                for(int h = 0; h < hy_h; h++)
                {
                    // from post state
                    if(ti == seqLength - 1)
                    {
                        dh_state[hid_shift + bacc * hy_stride + bs * hy_stride + h] +=
                            dhy_state[hx_shift + bs * uni_stride + h];
                    }
                    else
                    {
                        dh_state[hid_shift + bacc * hy_stride + bs * hy_stride + h] +=
                            dhx_state[hx_shift + bs * uni_stride + h];
                    }

                    dh_state[hid_shift + bacc * hy_stride + bs * hy_stride + h] *= dervactivfunc(
                        rsvspace[hid_shift + bacc * hy_stride + bs * hy_stride + h], squash);
                    wkspace[hid_shift + bacc * hy_stride + bs * hy_stride + h] =
                        dh_state[hid_shift + bacc * hy_stride + bs * hy_stride + h];
                }
            }

            for(int bs = 0; bs < in_n[ti]; bs++)
            {
                memset(&dhx_state[hx_shift + bs * uni_stride], 0, hy_h * sizeof(T));
            }

            wei_shift = li == 0 ? (in_h * hy_stride) : (bi * (in_h + hy_h) * hy_h +
                                                        (li - 1) * bi * (bi * hy_h + hy_h) * hy_h +
                                                        bi * hy_h * hy_stride);

            ADNN_mm_cpu<T>(const_cast<T*>(&dh_state[hid_shift + bacc * hy_stride]),
                           hy_h,
                           in_n[ti],
                           hy_stride,
                           0,
                           const_cast<T*>(&wei_state[wei_shift]),
                           hy_h,
                           hy_h,
                           uni_stride,
                           0,
                           &dhx_state[hx_shift],
                           hy_h,
                           in_n[ti],
                           uni_stride,
                           0,
                           1,
                           1);

            if(bidirection)
            {
                for(int bs = 0; bs < in_n[seqLength - 1 - ti]; bs++)
                {
                    for(int h = 0; h < hy_h; h++)
                    {
                        // from post state
                        if(ti == seqLength - 1)
                        {
                            dh_state[hid_shift + baccbi * hy_stride + hy_h + bs * hy_stride + h] +=
                                dhy_state[hx_shift + hy_n * hy_h + bs * uni_stride + h];
                        }
                        else
                        {
                            dh_state[hid_shift + baccbi * hy_stride + hy_h + bs * hy_stride + h] +=
                                dhx_state[hx_shift + hy_n * hy_h + bs * uni_stride + h];
                        }

                        dh_state[hid_shift + baccbi * hy_stride + hy_h + bs * hy_stride + h] *=
                            dervactivfunc(rsvspace[hid_shift + baccbi * hy_stride + hy_h +
                                                   bs * hy_stride + h],
                                          squash);
                        wkspace[hid_shift + baccbi * hy_stride + hy_h + bs * hy_stride + h] =
                            dh_state[hid_shift + baccbi * hy_stride + hy_h + bs * hy_stride + h];
                    }
                }

                for(int bs = 0; bs < in_n[seqLength - 1 - ti]; bs++)
                {
                    memset(
                        &dhx_state[hx_shift + bs * uni_stride + hy_n * hy_h], 0, hy_h * sizeof(T));
                }

                ADNN_mm_cpu<T>(const_cast<T*>(&dh_state[hid_shift + baccbi * hy_stride + hy_h]),
                               hy_h,
                               in_n[seqLength - 1 - ti],
                               hy_stride,
                               0,
                               const_cast<T*>(&wei_state[wei_shift + hy_h * uni_stride]),
                               hy_h,
                               hy_h,
                               uni_stride,
                               0,
                               &dhx_state[hx_shift + hy_n * hy_h],
                               hy_h,
                               in_n[seqLength - 1 - ti],
                               uni_stride,
                               0,
                               1,
                               1);
            }

            baccbi += in_n[seqLength - 1 - ti];
        }
    }

    // dinput
    if(inputMode == 1)
    {
        for(int bs = 0; bs < batch_n; bs++)
        {
            for(int h = 0; h < hy_h; h++)
            {
                din_state[bs * in_stride + h] += dh_state[bs * hy_stride + h];
                if(bidirection)
                {
                    din_state[bs * in_stride + h] += dh_state[bs * hy_stride + hy_h + h];
                }
            }
        }
    }
    else
    {
        ADNN_mm_cpu<T>(const_cast<T*>(dh_state),
                       hy_h * bi,
                       batch_n,
                       hy_stride,
                       0,
                       const_cast<T*>(wei_state),
                       in_h,
                       hy_h * bi,
                       in_stride,
                       0,
                       &din_state[0],
                       in_h,
                       batch_n,
                       in_stride,
                       0,
                       1,
                       1);
    }

    for(int bs = 0; bs < batch_n; bs++)
    {
        for(int w = 0; w < in_stride; w++)
        {
            din_host[bs * in_stride + w] = din_state[bs * in_stride + w];
        }
    }

    for(int h = 0; h < hy_d * hy_n * hy_h; h++)
    {
        dhx_host[h] = dhx_state[h];
    }

    delete[] dh_state;
    delete[] din_state;
    delete[] dout_state;
    delete[] dhx_state;
    delete[] dhy_state;
    delete[] wei_state;
}

template <typename T>
void RunRNNBackwardWeightGEMMCPUVerify(std::vector<T>& in,
                                       std::vector<T>& dwei_host, // [ input_state_weight_trans
                                                                  // hidden_state_weight0_trans
                                                                  // input1_trans hidden1_trans ...
                                                                  // output_weight; bidirectional
                                                                  // reversed weights ]
                                       std::vector<T>& hx,        // initial hidden state
                                       std::vector<T>& dout,
                                       std::vector<int>& in_n, // input batch size
                                       int in_h,               // input data length
                                       int seqLength,    // Number of iterations to unroll over
                                       bool bidirection, // whether using bidirectional net
                                       bool biased,      // whether using bias
                                       int hy_d,  // 1 by numlayer (number of stacks of hidden
                                                  // layers) for unidirection, 2 by numlayer for
                                                  // bidirection
                                       int hy_n,  // equal to input batch size in_n[0]
                                       int hy_h,  // hidden state number
                                       int out_h, // 1 by hy_h related function for unidirection, 2
                                                  // by hy_h related function for bidirection
                                       int squash,
                                       int inputMode,
                                       std::vector<T>& rsvspace,
                                       std::vector<T>& wkspace)
{
    int batch_n  = sumvc(in_n);
    int numlayer = bidirection ? hy_d / 2 : hy_d;
    int bacc; // accumulation of batch
    int bi = bidirection ? 2 : 1;

    int in_stride  = in_h;
    int hy_stride  = hy_h * bi;
    int out_stride = out_h;
    int uni_stride = hy_h;
<<<<<<< HEAD
    int bi_stride  = hy_h * bi;
=======
	int bi_stride = hy_h * bi;
>>>>>>> a653da19

    (void)hy_n;

    // initial input
    T* in_state = new T[batch_n * in_h];
    for(int h = 0; h < batch_n; h++)
    {
        for(int w = 0; w < in_h; w++)
        {
            in_state[h * in_h + w] = in[h * in_h + w];
        }
    }

    // initial output difference
    T* dout_state = new T[batch_n * out_h];
    for(int h = 0; h < batch_n; h++)
    {
        for(int w = 0; w < out_h; w++)
        {
            dout_state[h * out_h + w] = dout[h * out_h + w];
        }
    }

    // initial saved data
    T* wkspace_state  = new T[hy_d * batch_n * hy_h];
    T* rsvspace_state = new T[hy_d * batch_n * hy_h];
    for(int h = 0; h < hy_d * batch_n * hy_h; h++)
    {
        rsvspace_state[h] = activfunc(rsvspace[h], squash);
        wkspace_state[h]  = wkspace[h];
    }

    // initial hidden states
    T* hx_state = new T[hy_d * hy_n * hy_h];
    for(int h = 0; h < hy_d * hy_n * hy_h; h++)
    {
        hx_state[h] = hx[h];
    }

    if(inputMode == 1)
    {
        if(in_h != hy_h)
        {
            printf("Verification cannot be completed: The input tensor size must equal to the "
                   "hidden state size of the network in SKIP_INPUT mode!\n");
            return;
        }
        in_h = 0;
    }

    int wei_len        = (bi * (in_h + hy_h) + (numlayer - 1) * bi * (bi + 1) * hy_h) * hy_h;
    int wei_shift_bias = wei_len;
    if(biased)
    {
        int in_bias = inputMode == 1 ? 1 : 2;
        wei_len += (bi * in_bias + (numlayer - 1) * bi * 2) * hy_h;
    }

    // initial dwei
    T* dwei_state = new T[wei_len];
    memset(dwei_state, 0, wei_len * sizeof(T));

    // bwd weights emulator
    for(int li = 0; li < numlayer; li++)
    {
        // between layers
        if(li == 0)
        {
            if(inputMode == 1)
            {
                if(biased)
                {
                    for(int h = 0; h < hy_stride; h++)
                    {
                        for(int w = 0; w < batch_n; w++)
                        {
                            dwei_state[wei_shift_bias + h] += wkspace[w * hy_stride + h];
                        }
                    }
                }
            }
            else
            {
                ADNN_mm_cpu<T>(const_cast<T*>(wkspace_state),
                               hy_h * bi,
                               batch_n,
                               hy_stride,
                               ADNN_MM_TRANSPOSE,
                               const_cast<T*>(in_state),
                               in_h,
                               batch_n,
                               in_stride,
                               0,
                               &dwei_state[0],
                               in_h,
                               hy_h * bi,
                               in_stride,
                               0,
                               1,
                               1);

                if(biased)
                {
                    for(int h = 0; h < hy_stride; h++)
                    {
                        for(int w = 0; w < batch_n; w++)
                        {
                            dwei_state[wei_shift_bias + h] += wkspace[w * hy_stride + h];
                        }
                        dwei_state[wei_shift_bias + hy_stride + h] = dwei_state[wei_shift_bias + h];
                    }
                }
            }
        }
        else
        {
            int prelayer_shift = (li - 1) * bi * batch_n * hy_h;
            int hid_shift      = li * bi * batch_n * hy_h;
            int wei_shift = bi * (in_h + hy_h) * hy_h + (li - 1) * bi * (bi * hy_h + hy_h) * hy_h;

            ADNN_mm_cpu<T>(const_cast<T*>(&wkspace_state[hid_shift]),
                           hy_h * bi,
                           batch_n,
                           hy_stride,
                           ADNN_MM_TRANSPOSE,
                           const_cast<T*>(&rsvspace_state[prelayer_shift]),
                           hy_h * bi,
                           batch_n,
                           hy_stride,
                           0,
                           &dwei_state[wei_shift],
                           hy_h * bi,
                           hy_h * bi,
                           bi_stride,
                           0,
                           1,
                           1);

            if(biased)
            {
                wei_shift = (inputMode == 1)
                                ? (wei_shift_bias + bi * hy_h + (li - 1) * bi * 2 * hy_h)
                                : (wei_shift_bias + li * bi * 2 * hy_h);

                for(int h = 0; h < hy_stride; h++)
                {
                    for(int w = 0; w < batch_n; w++)
                    {
                        dwei_state[wei_shift + h] += wkspace[hid_shift + w * hy_stride + h];
                    }
                    dwei_state[wei_shift + hy_stride + h] = dwei_state[wei_shift + h];
                }
            }
        }

        bacc = 0;
        for(int ti = 0; ti < seqLength; ti++)
        {
            int hid_shift = li * bi * batch_n * hy_h + bacc * hy_stride;
            int hx_shift  = li * bi * in_n[0] * hy_h;
            int wei_shift;
            int pretime_shift;

            wei_shift = li == 0 ? (in_h * hy_stride) : (bi * (in_h + hy_h) * hy_h +
                                                        (li - 1) * bi * (bi * hy_h + hy_h) * hy_h +
                                                        bi * hy_h * hy_stride);

            // between time
            if(ti == 0)
            {
                ADNN_mm_cpu<T>(const_cast<T*>(&wkspace_state[hid_shift]),
                               hy_h,
                               in_n[ti],
                               hy_stride,
                               ADNN_MM_TRANSPOSE,
                               const_cast<T*>(&hx_state[hx_shift]),
                               hy_h,
                               in_n[ti],
                               uni_stride,
                               0,
                               &dwei_state[wei_shift],
                               hy_h,
                               hy_h,
                               uni_stride,
                               0,
                               1,
                               1);
            }
            else
            {
                pretime_shift = li * bi * batch_n * hy_h + (bacc - in_n[ti - 1]) * hy_stride;

                ADNN_mm_cpu<T>(const_cast<T*>(&wkspace_state[hid_shift]),
                               hy_h,
                               in_n[ti],
                               hy_stride,
                               ADNN_MM_TRANSPOSE,
                               const_cast<T*>(&rsvspace_state[pretime_shift]),
                               hy_h,
                               in_n[ti],
                               hy_stride,
                               0,
                               &dwei_state[wei_shift],
                               hy_h,
                               hy_h,
                               uni_stride,
                               0,
                               1,
                               1);
            }

            if(bidirection)
            {
                if(ti == seqLength - 1)
                {
                    ADNN_mm_cpu<T>(const_cast<T*>(&wkspace_state[hid_shift + hy_h]),
                                   hy_h,
                                   in_n[ti],
                                   hy_stride,
                                   ADNN_MM_TRANSPOSE,
                                   const_cast<T*>(&hx_state[hx_shift + hy_n * hy_h]),
                                   hy_h,
                                   in_n[ti],
                                   uni_stride,
                                   0,
                                   &dwei_state[wei_shift + hy_h * uni_stride],
                                   hy_h,
                                   hy_h,
                                   uni_stride,
                                   0,
                                   1,
                                   1);
                }
                else
                {
                    pretime_shift = li * bi * batch_n * hy_h + (bacc + in_n[ti]) * hy_stride;

                    ADNN_mm_cpu<T>(const_cast<T*>(&wkspace_state[hid_shift + hy_h]),
                                   hy_h,
                                   in_n[ti + 1],
                                   hy_stride,
                                   ADNN_MM_TRANSPOSE,
                                   const_cast<T*>(&rsvspace_state[pretime_shift + hy_h]),
                                   hy_h,
                                   in_n[ti + 1],
                                   hy_stride,
                                   0,
                                   &dwei_state[wei_shift + hy_h * uni_stride],
                                   hy_h,
                                   hy_h,
                                   uni_stride,
                                   0,
                                   1,
                                   1);
                }
            }

            bacc += in_n[ti];
        }
    }

    for(int i = 0; i < wei_len; i++)
    {
        dwei_host[i] = dwei_state[i];
    }

    delete[] dwei_state;
    delete[] in_state;
    delete[] dout_state;
    delete[] wkspace_state;
    delete[] rsvspace_state;
    delete[] hx_state;
}

#endif // GUARD_MIOPEN_RNN_VERIFY_GEMM_HPP<|MERGE_RESOLUTION|>--- conflicted
+++ resolved
@@ -182,13 +182,8 @@
                                batch_n,
                                in_stride,
                                0,
-<<<<<<< HEAD
-                               const_cast<T*>(wei_state), //(const T*)&wei_state[0],
+                               const_cast<T*>(wei_state),
                                in_h,
-=======
-                               const_cast<T*>(wei_state), 
-					           in_h,
->>>>>>> a653da19
                                hy_h * bi,
                                in_stride,
                                ADNN_MM_TRANSPOSE,
@@ -771,11 +766,7 @@
     int hy_stride  = hy_h * bi;
     int out_stride = out_h;
     int uni_stride = hy_h;
-<<<<<<< HEAD
     int bi_stride  = hy_h * bi;
-=======
-	int bi_stride = hy_h * bi;
->>>>>>> a653da19
 
     (void)hy_n;
 
