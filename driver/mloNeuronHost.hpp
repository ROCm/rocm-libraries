--- conflicted
+++ resolved
@@ -42,22 +42,6 @@
 //
 ///////////////////////////////////////////////////////////
 
-<<<<<<< HEAD
-/// \todo This needs to be reimplemented.
-#define MLO_NEURON_PASTHRU 0                         // x
-#define MLO_NEURON_LOGISTIC (MLO_NEURON_PASTHRU + 1) //	1 / (1 + e^-x)	//Sigmoid
-#define MLO_NEURON_TANH (MLO_NEURON_LOGISTIC + 1)    //	a * tanh( b * x)
-#define MLO_NEURON_RELU (MLO_NEURON_TANH + 1)        //	max(0, x)
-#define MLO_NEURON_BRELU (MLO_NEURON_RELU + 1)       //	min(a, max(0, x))
-#define MLO_NEURON_SOFTRELU \
-    (MLO_NEURON_BRELU + 1)                       //	log(1 + e^x)   // bonomial normal log likelihood
-#define MLO_NEURON_ABS (MLO_NEURON_SOFTRELU + 1) //	abs(x)
-#define MLO_NEURON_SQUARE (MLO_NEURON_ABS + 1)   //	x^2
-#define MLO_NEURON_SQR (MLO_NEURON_SQUARE + 1)   //	sqr(x)
-#define MLO_NEURON_LINEAR (MLO_NEURON_SQR + 1)   //	a + b * x
-#define MLO_NEURON_POWER (MLO_NEURON_LINEAR + 1) // (a + b * x ) ^power
-#define MLO_NEURON_TOTAL (MLO_NEURON_POWER + 1)
-=======
 #ifndef MIOPEN_NEURON_PASTHRU
 #define MIOPEN_NEURON_PASTHRU 0      // x
 #define MIOPEN_NEURON_LOGISTIC 1     // 1 / (1 + e^-x)	//Sigmoid
@@ -71,7 +55,6 @@
 #define MIOPEN_NEURON_ELU 9          // alpha * (e^x - 1) | x <= 0; x | x > 0
 #define MIOPEN_NEURON_TOTAL 10
 #endif
->>>>>>> a2e94a9e
 
 const float kBNLL_THRESHOLD = 50.;
 
