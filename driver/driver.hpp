--- conflicted
+++ resolved
@@ -129,11 +129,7 @@
     printf("Usage: ./driver *base_arg* *other_args*\n");
     printf(
         "Supported Base Arguments: conv[fp16|int8|bfp16], CBAInfer[fp16], pool[fp16], lrn[fp16], "
-<<<<<<< HEAD
-        "activ[fp16], softmax[fp16], bnorm[fp16], rnn[fp16], gemm, ctc\n");
-=======
         "activ[fp16], softmax[fp16], bnorm[fp16], rnn[fp16], gemm, ctc, dropout[fp16]\n");
->>>>>>> a5a4129f
     exit(0);
 }
 
