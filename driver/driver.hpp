--- conflicted
+++ resolved
@@ -2,24 +2,15 @@
 #define GUARD_MLOPEN_DRIVER_HPP
 
 #include <cstdio>
-<<<<<<< HEAD
-#include <MLOpen.h>
 #include <vector>
-=======
 #include <cstdlib>
 #include <mlopen.h>
->>>>>>> 069c75d0
 #include <CL/cl.h>
 #include "InputFlags.hpp"
-<<<<<<< HEAD
-=======
-#include <mlopen/tensor_extra.hpp>
-#include <vector>
 #include <algorithm>
 #include <float.h>
 #include <memory>
 #include <numeric>
->>>>>>> 069c75d0
 
 #define UNPACK_VEC4(v) (v[0]), (v[1]), (v[2]), (v[3])
 
@@ -63,7 +54,6 @@
 		return arg;
 }
 
-<<<<<<< HEAD
 class Driver
 {
 	public: 
@@ -71,29 +61,6 @@
 		mlopenCreate(&handle);
 		mlopenGetStream(handle, &q);
 	}
-=======
-template<typename T>
-int ConvDriver<T>::FindBackwardDataAlgo() {
-	int ret_algo_count;
-	mlopenConvAlgoPerf_t perf;
-
-	return mlopenFindConvolutionBackwardDataAlgorithm(handle,
-			inputTensor,
-			out_dev->GetMem(),
-			weightTensor,
-			wei_dev->GetMem(),
-			convDesc,
-			outputTensor,
-			in_dev->GetMem(),
-			1,
-			&ret_algo_count,
-			&perf,
-			mlopenConvolutionFastest,
-			NULL,
-			10,
-			(bool)inflags.GetValueInt("search"));
-}
->>>>>>> 069c75d0
 
 	mlopenHandle_t GetHandle() { return handle; }
 	cl_command_queue& GetStream() { return q; }
