--- conflicted
+++ resolved
@@ -114,11 +114,7 @@
     miopen-hip
 
 # TODO: it should be able to automatically get commit hash from requirements.txt
-<<<<<<< HEAD
-ARG CK_COMMIT=a8c5bd9b9ad950c3e742877e01cb784da91664e3
-=======
 ARG CK_COMMIT=e9ee56868191830d9169bc1596ae1cbc2ee2cf62
->>>>>>> ac1e41bc
 RUN wget -O ck.tar.gz https://www.github.com/ROCm/composable_kernel/archive/${CK_COMMIT}.tar.gz && \
     tar zxvf ck.tar.gz &&\
     cd composable_kernel-${CK_COMMIT} && \
