--- conflicted
+++ resolved
@@ -62,15 +62,9 @@
 # Install rclone
 RUN pip install https://github.com/pfultz2/rclone/archive/master.tar.gz
 
-<<<<<<< HEAD
-# Install hcc from ROCm 2.9
-RUN rclone -b roc-2.9.x -c 9a7653cf047c4c263af628320992afb32f98fcb7 https://github.com/RadeonOpenCompute/hcc.git /hcc
-RUN cget -p $PREFIX install hcc,/hcc  && rm -rf /hcc
-=======
 # Install hcc from ROCm 3.0
 RUN rclone -b roc-3.0.x -c 286651a04d9c3a8e3052dd84b1822985498cd27d https://github.com/RadeonOpenCompute/hcc.git /hcc
 RUN LDFLAGS=-fuse-ld=gold cget -p $PREFIX install hcc,/hcc  && rm -rf /hcc
->>>>>>> ef17912f
 
 # Workaround hip: It doesn't use cmake's compiler, only the compiler at /opt/rocm/hcc/bin/hcc
 RUN mkdir -p /opt/rocm/hcc/bin
