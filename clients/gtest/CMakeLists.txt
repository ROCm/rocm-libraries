# ########################################################################
# Copyright 2016 Advanced Micro Devices, Inc.
# ########################################################################

# set( Boost_DEBUG ON )
set( Boost_USE_MULTITHREADED ON )
set( Boost_DETAILED_FAILURE_MSG ON )
set( Boost_ADDITIONAL_VERSIONS 1.64.0 1.64 )
set( Boost_USE_STATIC_LIBS OFF )
find_package( Boost COMPONENTS program_options )

if( NOT Boost_FOUND )
  message( STATUS "Dynamic boost libraries not found. Attempting to find static libraries " )
  set( Boost_USE_STATIC_LIBS ON )
  find_package( Boost COMPONENTS program_options )

  if( NOT Boost_FOUND )
    message( FATAL_ERROR "boost is a required dependency and is not found;  try adding boost path to CMAKE_PREFIX_PATH" )
  endif( )
endif( )

# Linking lapack library requires fortran flags
enable_language( Fortran )
find_package( cblas CONFIG REQUIRED )
if( NOT cblas_FOUND )
  message( FATAL_ERROR "cblas is a required dependency and is not found;  try adding cblas path to CMAKE_PREFIX_PATH" )
endif( )

if( NOT TARGET hipblas )
  find_package( hipblas CONFIG PATHS /opt/rocm/hipblas )

  if( NOT hipblas_FOUND )
    message( FATAL_ERROR "hipBLAS is a required dependency and is not found; try adding hipblas path to CMAKE_PREFIX_PATH")
  endif( )
endif( )

find_package( GTest REQUIRED )

set(hipblas_test_source
  hipblas_gtest_main.cpp
  set_get_pointer_mode_gtest.cpp
  set_get_vector_gtest.cpp
  set_get_matrix_gtest.cpp
  blas1_gtest.cpp
  gemv_gtest.cpp
  ger_gtest.cpp
  gemm_gtest.cpp
  gemm_ex_gtest.cpp
  gemm_strided_batched_gtest.cpp
  gemm_batched_gtest.cpp
  geam_gtest.cpp
  trsm_gtest.cpp
)

set( hipblas_benchmark_common
  ../common/utility.cpp
  ../common/cblas_interface.cpp
  ../common/flops.cpp
  ../common/norm.cpp
  ../common/unit.cpp
  ../common/arg_check.cpp
  ../common/hipblas_template_specialization.cpp
)

add_executable( hipblas-test ${hipblas_test_source} ${hipblas_benchmark_common} )

target_include_directories( hipblas-test
  PRIVATE
    $<BUILD_INTERFACE:${CMAKE_CURRENT_SOURCE_DIR}/../include>
)

set( THREADS_PREFER_PTHREAD_FLAG ON )
find_package( Threads REQUIRED )
target_link_libraries( hipblas-test PRIVATE Threads::Threads )
target_compile_features( hipblas-test PRIVATE cxx_static_assert cxx_nullptr cxx_auto_type)

target_compile_definitions( hipblas-test PRIVATE GOOGLE_TEST )

# External header includes included as SYSTEM files
target_include_directories( hipblas-test
  SYSTEM PRIVATE
    $<BUILD_INTERFACE:${Boost_INCLUDE_DIRS}>
    $<BUILD_INTERFACE:${GTEST_INCLUDE_DIRS}>
    $<BUILD_INTERFACE:${HIP_INCLUDE_DIRS}>
    /opt/rocm/hsa/include
)

target_link_libraries( hipblas-test PRIVATE roc::hipblas cblas lapack ${GTEST_LIBRARIES} ${Boost_LIBRARIES} )

if( NOT CUDA_FOUND )
  target_compile_definitions( hipblas-test PRIVATE __HIP_PLATFORM_HCC__ )

  get_target_property( HIP_HCC_LOCATION hip::hip_hcc IMPORTED_LOCATION_RELEASE )
  target_link_libraries( hipblas-test PRIVATE ${HIP_HCC_LOCATION} )
<<<<<<< HEAD

=======
>>>>>>> 26a32182

  if( CMAKE_CXX_COMPILER MATCHES ".*/hcc$|.*/hipcc$" )
    # Remove following when hcc is fixed; hcc emits following spurious warning
    # "clang-5.0: warning: argument unused during compilation: '-isystem /opt/rocm/include'"
    target_compile_options( hipblas-test PRIVATE -Wno-unused-command-line-argument -mf16c)

  elseif( CMAKE_COMPILER_IS_GNUCXX )
    # GCC needs specific flag to turn on f16c intrinsics
    target_compile_options( hipblas-test PRIVATE -mf16c )

  endif( )

  if( CMAKE_CXX_COMPILER MATCHES ".*/hcc$|.*/hipcc$" )
    # hip-clang needs specific flag to turn on pthread and m
    target_link_libraries( hipblas-test PRIVATE -lpthread -lm )
  endif()
else( )
  target_compile_definitions( hipblas-test PRIVATE __HIP_PLATFORM_NVCC__ )

  target_include_directories( hipblas-test
    PRIVATE
      $<BUILD_INTERFACE:${CUDA_INCLUDE_DIRS}>
  )

  target_link_libraries( hipblas-test PRIVATE ${CUDA_LIBRARIES} )
endif( )

set_target_properties( hipblas-test PROPERTIES DEBUG_POSTFIX "-d" CXX_EXTENSIONS NO )
set_target_properties( hipblas-test PROPERTIES RUNTIME_OUTPUT_DIRECTORY "${PROJECT_BINARY_DIR}/staging" )<|MERGE_RESOLUTION|>--- conflicted
+++ resolved
@@ -92,10 +92,6 @@
 
   get_target_property( HIP_HCC_LOCATION hip::hip_hcc IMPORTED_LOCATION_RELEASE )
   target_link_libraries( hipblas-test PRIVATE ${HIP_HCC_LOCATION} )
-<<<<<<< HEAD
-
-=======
->>>>>>> 26a32182
 
   if( CMAKE_CXX_COMPILER MATCHES ".*/hcc$|.*/hipcc$" )
     # Remove following when hcc is fixed; hcc emits following spurious warning
