/* ************************************************************************
 * Copyright 2018-2021 Advanced Micro Devices, Inc.
 * ************************************************************************ */

#include "rocblas_data.hpp"
#include "rocblas_datatype2string.hpp"
#include "rocblas_test.hpp"
#include "testing_trmm.hpp"
#include "testing_trmm_batched.hpp"
<<<<<<< HEAD
#include "testing_trmm_batched_ex.hpp"
#include "testing_trmm_ex.hpp"
=======
#include "testing_trmm_outofplace.hpp"
#include "testing_trmm_outofplace_batched.hpp"
#include "testing_trmm_outofplace_strided_batched.hpp"
>>>>>>> d58b0049
#include "testing_trmm_strided_batched.hpp"
#include "testing_trmm_strided_batched_ex.hpp"
#include "type_dispatch.hpp"
#include <cctype>
#include <cstring>
#include <type_traits>

namespace
{
    // possible trmm test cases
    enum trmm_test_type
    {
        TRMM,
        TRMM_BATCHED,
        TRMM_STRIDED_BATCHED,
<<<<<<< HEAD
        TRMM_EX,
        TRMM_BATCHED_EX,
        TRMM_STRIDED_BATCHED_EX
=======
        TRMM_OUTOFPLACE,
        TRMM_OUTOFPLACE_BATCHED,
        TRMM_OUTOFPLACE_STRIDED_BATCHED
>>>>>>> d58b0049
    };

    //trmm test template
    template <template <typename...> class FILTER, trmm_test_type TRMM_TYPE>
    struct trmm_template : RocBLAS_Test<trmm_template<FILTER, TRMM_TYPE>, FILTER>
    {
        // Filter for which types apply to this suite
        static bool type_filter(const Arguments& arg)
        {
            return rocblas_simple_dispatch<trmm_template::template type_filter_functor>(arg);
        }

        // Filter for which functions apply to this suite
        static bool function_filter(const Arguments& arg)
        {
            switch(TRMM_TYPE)
            {
            case TRMM:
                return !strcmp(arg.function, "trmm") || !strcmp(arg.function, "trmm_bad_arg");
            case TRMM_BATCHED:
                return !strcmp(arg.function, "trmm_batched")
                       || !strcmp(arg.function, "trmm_batched_bad_arg");
            case TRMM_STRIDED_BATCHED:
                return !strcmp(arg.function, "trmm_strided_batched")
                       || !strcmp(arg.function, "trmm_strided_batched_bad_arg");
<<<<<<< HEAD
            case TRMM_EX:
                return !strcmp(arg.function, "trmm_ex") || !strcmp(arg.function, "trmm_ex_bad_arg");
            case TRMM_BATCHED_EX:
                return !strcmp(arg.function, "trmm_batched_ex")
                       || !strcmp(arg.function, "trmm_batched_ex_bad_arg");
            case TRMM_STRIDED_BATCHED_EX:
                return !strcmp(arg.function, "trmm_strided_batched_ex")
                       || !strcmp(arg.function, "trmm_strided_batched_ex_bad_arg");
=======
            case TRMM_OUTOFPLACE:
                return !strcmp(arg.function, "trmm_outofplace")
                       || !strcmp(arg.function, "trmm_outofplace_bad_arg");
            case TRMM_OUTOFPLACE_BATCHED:
                return !strcmp(arg.function, "trmm_outofplace_batched")
                       || !strcmp(arg.function, "trmm_outofplace_batched_bad_arg");
            case TRMM_OUTOFPLACE_STRIDED_BATCHED:
                return !strcmp(arg.function, "trmm_outofplace_strided_batched")
                       || !strcmp(arg.function, "trmm_outofplace_strided_batched_bad_arg");
>>>>>>> d58b0049
            }
            return false;
        }

        // Google Test name suffix based on parameters
        static std::string name_suffix(const Arguments& arg)
        {
            RocBLAS_TestName<trmm_template> name(arg.name);

            name << rocblas_datatype2string(arg.a_type);

            if(strstr(arg.function, "_bad_arg") != nullptr)
            {
                name << "_bad_arg";
            }
            else
            {
<<<<<<< HEAD
                bool is_ex = TRMM_TYPE == TRMM_EX || TRMM_TYPE == TRMM_BATCHED_EX
                             || TRMM_TYPE == TRMM_STRIDED_BATCHED_EX;
                bool is_strided
                    = TRMM_TYPE == TRMM_STRIDED_BATCHED_EX || TRMM_TYPE == TRMM_STRIDED_BATCHED;
=======
                bool is_ex = TRMM_TYPE == TRMM_OUTOFPLACE || TRMM_TYPE == TRMM_OUTOFPLACE_BATCHED
                             || TRMM_TYPE == TRMM_OUTOFPLACE_STRIDED_BATCHED;
                bool is_strided = TRMM_TYPE == TRMM_OUTOFPLACE_STRIDED_BATCHED
                                  || TRMM_TYPE == TRMM_STRIDED_BATCHED;
>>>>>>> d58b0049

                name << '_' << (char)std::toupper(arg.side) << (char)std::toupper(arg.uplo)
                     << (char)std::toupper(arg.transA) << (char)std::toupper(arg.diag) << '_'
                     << arg.M << '_' << arg.N;

                // use arg.get_alpha() to get real/complex alpha depending on datatype
                if(arg.a_type == rocblas_datatype_f32_c || arg.a_type == rocblas_datatype_f64_c)
                    name << '_' << arg.get_alpha<rocblas_float_complex>();
                else
                    name << '_' << arg.get_alpha<float>();

                name << '_' << arg.lda;

                if(is_strided)
                    name << '_' << arg.stride_a;

                name << '_' << arg.ldb;

                if(is_strided)
                    name << '_' << arg.stride_b;

                if(is_ex)
                    name << '_' << arg.ldc;

<<<<<<< HEAD
                if(TRMM_TYPE == TRMM_STRIDED_BATCHED_EX)
                    name << '_' << arg.stride_c;

                if(TRMM_TYPE == TRMM_STRIDED_BATCHED || TRMM_TYPE == TRMM_BATCHED
                   || TRMM_TYPE == TRMM_STRIDED_BATCHED_EX || TRMM_TYPE == TRMM_BATCHED_EX)
=======
                if(TRMM_TYPE == TRMM_OUTOFPLACE_STRIDED_BATCHED)
                    name << '_' << arg.stride_c;

                if(TRMM_TYPE == TRMM_STRIDED_BATCHED || TRMM_TYPE == TRMM_BATCHED
                   || TRMM_TYPE == TRMM_OUTOFPLACE_STRIDED_BATCHED
                   || TRMM_TYPE == TRMM_OUTOFPLACE_BATCHED)
>>>>>>> d58b0049
                    name << '_' << arg.batch_count;
            }

            if(arg.fortran)
                name << "_F";

            return std::move(name);
        }
    };

    // By default, arbitrary type combinations are invalid.
    // The unnamed second parameter is used for enable_if_t below.
    template <typename, typename = void>
    struct trmm_testing : rocblas_test_invalid
    {
    };

    // When the condition in the second argument is satisfied, the type combination
    // is valid. When the condition is false, this specialization does not apply.
    template <typename T>
    struct trmm_testing<T,
                        std::enable_if_t<std::is_same<T, float>{} || std::is_same<T, double>{}
                                         || std::is_same<T, rocblas_float_complex>{}
                                         || std::is_same<T, rocblas_double_complex>{}>>
        : rocblas_test_valid
    {
        void operator()(const Arguments& arg)
        {
            if(!strcmp(arg.function, "trmm"))
                testing_trmm<T>(arg);
            else if(!strcmp(arg.function, "trmm_bad_arg"))
                testing_trmm_bad_arg<T>(arg);
            else if(!strcmp(arg.function, "trmm_batched"))
                testing_trmm_batched<T>(arg);
            else if(!strcmp(arg.function, "trmm_batched_bad_arg"))
                testing_trmm_batched_bad_arg<T>(arg);
            else if(!strcmp(arg.function, "trmm_strided_batched"))
                testing_trmm_strided_batched<T>(arg);
            else if(!strcmp(arg.function, "trmm_strided_batched_bad_arg"))
                testing_trmm_strided_batched_bad_arg<T>(arg);
<<<<<<< HEAD
            else if(!strcmp(arg.function, "trmm_ex"))
                testing_trmm_ex<T>(arg);
            else if(!strcmp(arg.function, "trmm_ex_bad_arg"))
                testing_trmm_ex_bad_arg<T>(arg);
            else if(!strcmp(arg.function, "trmm_batched_ex"))
                testing_trmm_batched_ex<T>(arg);
            else if(!strcmp(arg.function, "trmm_batched_ex_bad_arg"))
                testing_trmm_batched_ex_bad_arg<T>(arg);
            else if(!strcmp(arg.function, "trmm_strided_batched_ex"))
                testing_trmm_strided_batched_ex<T>(arg);
            else if(!strcmp(arg.function, "trmm_strided_batched_ex_bad_arg"))
                testing_trmm_strided_batched_ex_bad_arg<T>(arg);
=======
            else if(!strcmp(arg.function, "trmm_outofplace"))
                testing_trmm_outofplace<T>(arg);
            else if(!strcmp(arg.function, "trmm_outofplace_bad_arg"))
                testing_trmm_outofplace_bad_arg<T>(arg);
            else if(!strcmp(arg.function, "trmm_outofplace_batched"))
                testing_trmm_outofplace_batched<T>(arg);
            else if(!strcmp(arg.function, "trmm_outofplace_batched_bad_arg"))
                testing_trmm_outofplace_batched_bad_arg<T>(arg);
            else if(!strcmp(arg.function, "trmm_outofplace_strided_batched"))
                testing_trmm_outofplace_strided_batched<T>(arg);
            else if(!strcmp(arg.function, "trmm_outofplace_strided_batched_bad_arg"))
                testing_trmm_outofplace_strided_batched_bad_arg<T>(arg);
>>>>>>> d58b0049
            else
                FAIL() << "Internal error: Test called with unknown function: " << arg.function;
        }
    };

    using trmm = trmm_template<trmm_testing, TRMM>;
    TEST_P(trmm, blas3_tensile)
    {
        RUN_TEST_ON_THREADS_STREAMS(rocblas_simple_dispatch<trmm_testing>(GetParam()));
    }
    INSTANTIATE_TEST_CATEGORIES(trmm);

    using trmm_batched = trmm_template<trmm_testing, TRMM_BATCHED>;
    TEST_P(trmm_batched, blas3_tensile)
    {
        CATCH_SIGNALS_AND_EXCEPTIONS_AS_FAILURES(rocblas_simple_dispatch<trmm_testing>(GetParam()));
    }
    INSTANTIATE_TEST_CATEGORIES(trmm_batched);

    using trmm_strided_batched = trmm_template<trmm_testing, TRMM_STRIDED_BATCHED>;
    TEST_P(trmm_strided_batched, blas3_tensile)
    {
        CATCH_SIGNALS_AND_EXCEPTIONS_AS_FAILURES(rocblas_simple_dispatch<trmm_testing>(GetParam()));
    }
    INSTANTIATE_TEST_CATEGORIES(trmm_strided_batched);

<<<<<<< HEAD
    using trmm_ex = trmm_template<trmm_testing, TRMM_EX>;
    TEST_P(trmm_ex, blas3_tensile)
    {
        RUN_TEST_ON_THREADS_STREAMS(rocblas_simple_dispatch<trmm_testing>(GetParam()));
    }
    INSTANTIATE_TEST_CATEGORIES(trmm_ex);

    using trmm_batched_ex = trmm_template<trmm_testing, TRMM_BATCHED_EX>;
    TEST_P(trmm_batched_ex, blas3_tensile)
    {
        RUN_TEST_ON_THREADS_STREAMS(rocblas_simple_dispatch<trmm_testing>(GetParam()));
    }
    INSTANTIATE_TEST_CATEGORIES(trmm_batched_ex);

    using trmm_strided_batched_ex = trmm_template<trmm_testing, TRMM_STRIDED_BATCHED_EX>;
    TEST_P(trmm_strided_batched_ex, blas3_tensile)
    {
        RUN_TEST_ON_THREADS_STREAMS(rocblas_simple_dispatch<trmm_testing>(GetParam()));
    }
    INSTANTIATE_TEST_CATEGORIES(trmm_strided_batched_ex);
=======
    using trmm_outofplace = trmm_template<trmm_testing, TRMM_OUTOFPLACE>;
    TEST_P(trmm_outofplace, blas3_tensile)
    {
        RUN_TEST_ON_THREADS_STREAMS(rocblas_simple_dispatch<trmm_testing>(GetParam()));
    }
    INSTANTIATE_TEST_CATEGORIES(trmm_outofplace);

    using trmm_outofplace_batched = trmm_template<trmm_testing, TRMM_OUTOFPLACE_BATCHED>;
    TEST_P(trmm_outofplace_batched, blas3_tensile)
    {
        RUN_TEST_ON_THREADS_STREAMS(rocblas_simple_dispatch<trmm_testing>(GetParam()));
    }
    INSTANTIATE_TEST_CATEGORIES(trmm_outofplace_batched);

    using trmm_outofplace_strided_batched
        = trmm_template<trmm_testing, TRMM_OUTOFPLACE_STRIDED_BATCHED>;
    TEST_P(trmm_outofplace_strided_batched, blas3_tensile)
    {
        RUN_TEST_ON_THREADS_STREAMS(rocblas_simple_dispatch<trmm_testing>(GetParam()));
    }
    INSTANTIATE_TEST_CATEGORIES(trmm_outofplace_strided_batched);
>>>>>>> d58b0049

} // namespace<|MERGE_RESOLUTION|>--- conflicted
+++ resolved
@@ -7,16 +7,10 @@
 #include "rocblas_test.hpp"
 #include "testing_trmm.hpp"
 #include "testing_trmm_batched.hpp"
-<<<<<<< HEAD
-#include "testing_trmm_batched_ex.hpp"
-#include "testing_trmm_ex.hpp"
-=======
 #include "testing_trmm_outofplace.hpp"
 #include "testing_trmm_outofplace_batched.hpp"
 #include "testing_trmm_outofplace_strided_batched.hpp"
->>>>>>> d58b0049
 #include "testing_trmm_strided_batched.hpp"
-#include "testing_trmm_strided_batched_ex.hpp"
 #include "type_dispatch.hpp"
 #include <cctype>
 #include <cstring>
@@ -30,15 +24,9 @@
         TRMM,
         TRMM_BATCHED,
         TRMM_STRIDED_BATCHED,
-<<<<<<< HEAD
-        TRMM_EX,
-        TRMM_BATCHED_EX,
-        TRMM_STRIDED_BATCHED_EX
-=======
         TRMM_OUTOFPLACE,
         TRMM_OUTOFPLACE_BATCHED,
         TRMM_OUTOFPLACE_STRIDED_BATCHED
->>>>>>> d58b0049
     };
 
     //trmm test template
@@ -64,16 +52,6 @@
             case TRMM_STRIDED_BATCHED:
                 return !strcmp(arg.function, "trmm_strided_batched")
                        || !strcmp(arg.function, "trmm_strided_batched_bad_arg");
-<<<<<<< HEAD
-            case TRMM_EX:
-                return !strcmp(arg.function, "trmm_ex") || !strcmp(arg.function, "trmm_ex_bad_arg");
-            case TRMM_BATCHED_EX:
-                return !strcmp(arg.function, "trmm_batched_ex")
-                       || !strcmp(arg.function, "trmm_batched_ex_bad_arg");
-            case TRMM_STRIDED_BATCHED_EX:
-                return !strcmp(arg.function, "trmm_strided_batched_ex")
-                       || !strcmp(arg.function, "trmm_strided_batched_ex_bad_arg");
-=======
             case TRMM_OUTOFPLACE:
                 return !strcmp(arg.function, "trmm_outofplace")
                        || !strcmp(arg.function, "trmm_outofplace_bad_arg");
@@ -83,7 +61,6 @@
             case TRMM_OUTOFPLACE_STRIDED_BATCHED:
                 return !strcmp(arg.function, "trmm_outofplace_strided_batched")
                        || !strcmp(arg.function, "trmm_outofplace_strided_batched_bad_arg");
->>>>>>> d58b0049
             }
             return false;
         }
@@ -101,17 +78,10 @@
             }
             else
             {
-<<<<<<< HEAD
-                bool is_ex = TRMM_TYPE == TRMM_EX || TRMM_TYPE == TRMM_BATCHED_EX
-                             || TRMM_TYPE == TRMM_STRIDED_BATCHED_EX;
-                bool is_strided
-                    = TRMM_TYPE == TRMM_STRIDED_BATCHED_EX || TRMM_TYPE == TRMM_STRIDED_BATCHED;
-=======
                 bool is_ex = TRMM_TYPE == TRMM_OUTOFPLACE || TRMM_TYPE == TRMM_OUTOFPLACE_BATCHED
                              || TRMM_TYPE == TRMM_OUTOFPLACE_STRIDED_BATCHED;
                 bool is_strided = TRMM_TYPE == TRMM_OUTOFPLACE_STRIDED_BATCHED
                                   || TRMM_TYPE == TRMM_STRIDED_BATCHED;
->>>>>>> d58b0049
 
                 name << '_' << (char)std::toupper(arg.side) << (char)std::toupper(arg.uplo)
                      << (char)std::toupper(arg.transA) << (char)std::toupper(arg.diag) << '_'
@@ -136,20 +106,12 @@
                 if(is_ex)
                     name << '_' << arg.ldc;
 
-<<<<<<< HEAD
-                if(TRMM_TYPE == TRMM_STRIDED_BATCHED_EX)
-                    name << '_' << arg.stride_c;
-
-                if(TRMM_TYPE == TRMM_STRIDED_BATCHED || TRMM_TYPE == TRMM_BATCHED
-                   || TRMM_TYPE == TRMM_STRIDED_BATCHED_EX || TRMM_TYPE == TRMM_BATCHED_EX)
-=======
                 if(TRMM_TYPE == TRMM_OUTOFPLACE_STRIDED_BATCHED)
                     name << '_' << arg.stride_c;
 
                 if(TRMM_TYPE == TRMM_STRIDED_BATCHED || TRMM_TYPE == TRMM_BATCHED
                    || TRMM_TYPE == TRMM_OUTOFPLACE_STRIDED_BATCHED
                    || TRMM_TYPE == TRMM_OUTOFPLACE_BATCHED)
->>>>>>> d58b0049
                     name << '_' << arg.batch_count;
             }
 
@@ -190,20 +152,6 @@
                 testing_trmm_strided_batched<T>(arg);
             else if(!strcmp(arg.function, "trmm_strided_batched_bad_arg"))
                 testing_trmm_strided_batched_bad_arg<T>(arg);
-<<<<<<< HEAD
-            else if(!strcmp(arg.function, "trmm_ex"))
-                testing_trmm_ex<T>(arg);
-            else if(!strcmp(arg.function, "trmm_ex_bad_arg"))
-                testing_trmm_ex_bad_arg<T>(arg);
-            else if(!strcmp(arg.function, "trmm_batched_ex"))
-                testing_trmm_batched_ex<T>(arg);
-            else if(!strcmp(arg.function, "trmm_batched_ex_bad_arg"))
-                testing_trmm_batched_ex_bad_arg<T>(arg);
-            else if(!strcmp(arg.function, "trmm_strided_batched_ex"))
-                testing_trmm_strided_batched_ex<T>(arg);
-            else if(!strcmp(arg.function, "trmm_strided_batched_ex_bad_arg"))
-                testing_trmm_strided_batched_ex_bad_arg<T>(arg);
-=======
             else if(!strcmp(arg.function, "trmm_outofplace"))
                 testing_trmm_outofplace<T>(arg);
             else if(!strcmp(arg.function, "trmm_outofplace_bad_arg"))
@@ -216,7 +164,6 @@
                 testing_trmm_outofplace_strided_batched<T>(arg);
             else if(!strcmp(arg.function, "trmm_outofplace_strided_batched_bad_arg"))
                 testing_trmm_outofplace_strided_batched_bad_arg<T>(arg);
->>>>>>> d58b0049
             else
                 FAIL() << "Internal error: Test called with unknown function: " << arg.function;
         }
@@ -243,28 +190,6 @@
     }
     INSTANTIATE_TEST_CATEGORIES(trmm_strided_batched);
 
-<<<<<<< HEAD
-    using trmm_ex = trmm_template<trmm_testing, TRMM_EX>;
-    TEST_P(trmm_ex, blas3_tensile)
-    {
-        RUN_TEST_ON_THREADS_STREAMS(rocblas_simple_dispatch<trmm_testing>(GetParam()));
-    }
-    INSTANTIATE_TEST_CATEGORIES(trmm_ex);
-
-    using trmm_batched_ex = trmm_template<trmm_testing, TRMM_BATCHED_EX>;
-    TEST_P(trmm_batched_ex, blas3_tensile)
-    {
-        RUN_TEST_ON_THREADS_STREAMS(rocblas_simple_dispatch<trmm_testing>(GetParam()));
-    }
-    INSTANTIATE_TEST_CATEGORIES(trmm_batched_ex);
-
-    using trmm_strided_batched_ex = trmm_template<trmm_testing, TRMM_STRIDED_BATCHED_EX>;
-    TEST_P(trmm_strided_batched_ex, blas3_tensile)
-    {
-        RUN_TEST_ON_THREADS_STREAMS(rocblas_simple_dispatch<trmm_testing>(GetParam()));
-    }
-    INSTANTIATE_TEST_CATEGORIES(trmm_strided_batched_ex);
-=======
     using trmm_outofplace = trmm_template<trmm_testing, TRMM_OUTOFPLACE>;
     TEST_P(trmm_outofplace, blas3_tensile)
     {
@@ -286,6 +211,5 @@
         RUN_TEST_ON_THREADS_STREAMS(rocblas_simple_dispatch<trmm_testing>(GetParam()));
     }
     INSTANTIATE_TEST_CATEGORIES(trmm_outofplace_strided_batched);
->>>>>>> d58b0049
 
 } // namespace