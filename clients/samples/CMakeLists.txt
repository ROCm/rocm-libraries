# ########################################################################
# Copyright 2016-2020 Advanced Micro Devices, Inc.
# ########################################################################

set( hipblas_samples_common ../common/utility.cpp )

add_executable( example-sscal example_sscal.cpp ${hipblas_samples_common} )
add_executable( example-sgemm example_sgemm.cpp ${hipblas_samples_common} )
add_executable( example-sgemm-strided-batched example_sgemm_strided_batched.cpp ${hipblas_samples_common} )

if( NOT TARGET hipblas )
  find_package( hipblas CONFIG PATHS ${ROCM_PATH}/hipblas )

  if( NOT hipblas_FOUND )
    message( FATAL_ERROR "hipBLAS is a required dependency and is not found; try adding rocblas path to CMAKE_PREFIX_PATH")
  endif( )
endif( )

foreach( exe example-sscal;example-sgemm;example-sgemm-strided-batched )

  target_link_libraries( ${exe} PRIVATE roc::hipblas )

  # External header includes included as SYSTEM files
  target_include_directories( ${exe}
    SYSTEM PRIVATE
      $<BUILD_INTERFACE:${HIP_INCLUDE_DIRS}>
      ${ROCM_PATH}/hsa/include
  )

  # Try to test for specific compiler features if cmake version is recent enough
  target_compile_features( ${exe} PRIVATE cxx_static_assert cxx_nullptr cxx_auto_type )

  set_target_properties( ${exe} PROPERTIES DEBUG_POSTFIX "-d" CXX_EXTENSIONS NO )
  set_target_properties( ${exe} PROPERTIES RUNTIME_OUTPUT_DIRECTORY "${PROJECT_BINARY_DIR}/staging" )
  target_include_directories( ${exe} PRIVATE $<BUILD_INTERFACE:${CMAKE_CURRENT_SOURCE_DIR}/../include> )

  if( NOT CUDA_FOUND )
    target_compile_definitions( ${exe} PRIVATE __HIP_PLATFORM_HCC__ )

<<<<<<< HEAD
  # Remove following when hcc is fixed; hcc emits following spurious warning
  # "clang-5.0: warning: argument unused during compilation: '-isystem /opt/rocm/include'"
  target_compile_options( ${exe} PRIVATE -Wno-unused-command-line-argument -mf16c)

  if( CUSTOM_TARGET )
    target_link_libraries( ${exe} PRIVATE hip::${CUSTOM_TARGET} )
  else( )
    if( LIBAMDHIP64_LIBRARY )
      target_link_libraries( ${exe} PRIVATE hip::amdhip64 )
    else( )
      get_target_property( HIP_HCC_LOCATION hip::hip_hcc IMPORTED_LOCATION_RELEASE )
      target_link_libraries( ${exe} PRIVATE ${HIP_HCC_LOCATION} )
    endif( )
=======

  # Remove following when hcc is fixed; hcc emits following spurious warning
  # "clang-5.0: warning: argument unused during compilation: '-isystem /opt/rocm/include'"
  target_compile_options( ${exe} PRIVATE -Wno-unused-command-line-argument -mf16c)
  if ( LIBAMDHIP64_LIBRARY )
    target_link_libraries( ${exe} PRIVATE hip::amdhip64 )
  else ( )
    get_target_property( HIP_HCC_LOCATION hip::hip_hcc IMPORTED_LOCATION_RELEASE )
    target_link_libraries( ${exe} PRIVATE ${HIP_HCC_LOCATION} )
  endif( )

  # Remove following when hcc is fixed; hcc emits following spurious warning ROCm v1.6.3
  # "clang-5.0: warning: argument unused during compilation: '-isystem /opt/rocm/include'"
  if( CMAKE_CXX_COMPILER MATCHES ".*/hcc$|.*/hipcc$" )
    target_compile_options( ${exe} PRIVATE -Wno-unused-command-line-argument )
>>>>>>> 2fc38737
  endif( )

  if( CMAKE_COMPILER_IS_GNUCXX )
    # GCC needs specific flag to turn on f16c intrinsics
    target_compile_options( ${exe} PRIVATE -mf16c )
  endif()


  else( )
    target_compile_definitions( ${exe} PRIVATE __HIP_PLATFORM_NVCC__ )

    target_include_directories( ${exe}
      PRIVATE
        $<BUILD_INTERFACE:${CUDA_INCLUDE_DIRS}>
    )

    target_link_libraries( ${exe} PRIVATE ${CUDA_LIBRARIES} )
  endif( )

endforeach( )
<|MERGE_RESOLUTION|>--- conflicted
+++ resolved
@@ -37,7 +37,6 @@
   if( NOT CUDA_FOUND )
     target_compile_definitions( ${exe} PRIVATE __HIP_PLATFORM_HCC__ )
 
-<<<<<<< HEAD
   # Remove following when hcc is fixed; hcc emits following spurious warning
   # "clang-5.0: warning: argument unused during compilation: '-isystem /opt/rocm/include'"
   target_compile_options( ${exe} PRIVATE -Wno-unused-command-line-argument -mf16c)
@@ -51,23 +50,12 @@
       get_target_property( HIP_HCC_LOCATION hip::hip_hcc IMPORTED_LOCATION_RELEASE )
       target_link_libraries( ${exe} PRIVATE ${HIP_HCC_LOCATION} )
     endif( )
-=======
-
-  # Remove following when hcc is fixed; hcc emits following spurious warning
-  # "clang-5.0: warning: argument unused during compilation: '-isystem /opt/rocm/include'"
-  target_compile_options( ${exe} PRIVATE -Wno-unused-command-line-argument -mf16c)
-  if ( LIBAMDHIP64_LIBRARY )
-    target_link_libraries( ${exe} PRIVATE hip::amdhip64 )
-  else ( )
-    get_target_property( HIP_HCC_LOCATION hip::hip_hcc IMPORTED_LOCATION_RELEASE )
-    target_link_libraries( ${exe} PRIVATE ${HIP_HCC_LOCATION} )
   endif( )
 
   # Remove following when hcc is fixed; hcc emits following spurious warning ROCm v1.6.3
   # "clang-5.0: warning: argument unused during compilation: '-isystem /opt/rocm/include'"
   if( CMAKE_CXX_COMPILER MATCHES ".*/hcc$|.*/hipcc$" )
     target_compile_options( ${exe} PRIVATE -Wno-unused-command-line-argument )
->>>>>>> 2fc38737
   endif( )
 
   if( CMAKE_COMPILER_IS_GNUCXX )
