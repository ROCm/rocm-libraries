#!/usr/bin/python3
"""Copyright 2018-2020 Advanced Micro Devices, Inc.
Expand rocBLAS YAML test data file into binary Arguments records"""

import re
import sys
import os
import argparse
import ctypes
from fnmatch import fnmatchcase
try:  # Import either the C or pure-Python YAML parser
    from yaml import CLoader as Loader
except ImportError:
    from yaml import Loader
import yaml

# Regex for type names in the YAML file. Optional *nnn indicates array.
TYPE_RE = re.compile(r'[a-z_A-Z]\w*(:?\s*\*\s*\d+)?$')

# Regex for integer ranges A..B[..C]
INT_RANGE_RE = re.compile(
    r'\s*(-?\d+)\s*\.\.\s*(-?\d+)\s*(?:\.\.\s*(-?\d+)\s*)?$')

# Regex for include: YAML extension
INCLUDE_RE = re.compile(r'include\s*:\s*([-.\w/]+)')

args = {}
testcases = set()
datatypes = {}
param = {}


def main():
    args.update(parse_args().__dict__)
    for doc in get_yaml_docs():
        process_doc(doc)


def process_doc(doc):
    """Process one document in the YAML file"""

    # Ignore empty documents
    if not doc or not doc.get('Tests'):
        return

    # Clear datatypes and params from previous documents
    datatypes.clear()
    param.clear()

    # Return dictionary of all known datatypes
    datatypes.update(get_datatypes(doc))

    # Arguments structure corresponding to C/C++ structure
    param['Arguments'] = type('Arguments', (ctypes.Structure,),
                              {'_fields_': get_arguments(doc)})

    # Special names which get expanded as lists of arguments
    param['dict_lists_to_expand'] = doc.get('Dictionary lists to expand') or ()

    # Lists which are not expanded
    param['lists_to_not_expand'] = doc.get('Lists to not expand') or ()

    # Defaults
    defaults = doc.get('Defaults') or {}

    # Known Bugs
    param['known_bugs'] = doc.get('Known bugs') or []

    # Functions
    param['Functions'] = doc.get('Functions') or {}

    # Instantiate all of the tests, starting with defaults
    for test in doc['Tests']:
        case = defaults.copy()
        case.update(test)
        generate(case, instantiate)


def parse_args():
    """Parse command-line arguments, returning input and output files"""
    parser = argparse.ArgumentParser(description="""
Expand rocBLAS YAML test data file into binary Arguments records
""")
    parser.add_argument('infile',
                        nargs='?',
                        type=argparse.FileType('r'),
                        default=sys.stdin)
    parser.add_argument('-o', '--out',
                        dest='outfile',
                        type=argparse.FileType('wb'),
                        default=sys.stdout)
    parser.add_argument('-I',
                        help="Add include path",
                        action='append',
                        dest='includes',
                        default=[])
    parser.add_argument('-t', '--template',
                        type=argparse.FileType('r'))
    return parser.parse_args()


def read_yaml_file(file):
    """Read the YAML file, processing include: lines as an extension"""
    file_dir = os.path.dirname(file.name) or os.getcwd()
    source = []
    for line_no, line in enumerate(file, start=1):
        # Keep track of file names and line numbers for each line of YAML
        match = line.startswith('include') and INCLUDE_RE.match(line)
        if not match:
            source.append([line, file.name, line_no])
        else:
            include_file = match.group(1)
            include_dirs = [file_dir] + args['includes']
            for path in include_dirs:
                path = os.path.join(path, include_file)
                if os.path.exists(path):
                    source.extend(read_yaml_file(open(path, 'r')))
                    break
            else:
                sys.exit("In file " + file.name + ", line " +
                         str(line_no) + ", column " + str(match.start(1)+1) +
                         ":\n" + line.rstrip() + "\n" + " " * match.start(1) +
                         "^\nCannot open " + include_file +
                         "\n\nInclude paths:\n" + "\n".join(include_dirs))
    file.close()
    return source


def get_yaml_docs():
    """Parse the YAML file"""
    source = read_yaml_file(args['infile'])

    if args.get('template'):
        source = read_yaml_file(args['template']) + source

    source_str = ''.join([line[0] for line in source])

    def mark_str(mark):
        line = source[mark.line]
        return("In file " + line[1] + ", line " + str(line[2]) + ", column " +
               str(mark.column + 1) + ":\n" + line[0].rstrip() + "\n" +
               ' ' * mark.column + "^\n")

    # We iterate through all of the documents to properly diagnose errors,
    # because the load_all generator does not handle exceptions correctly.
    docs = []
    load = Loader(source_str)
    while load.check_data():
        try:
            doc = load.get_data()
        except yaml.YAMLError as err:
            sys.exit((mark_str(err.problem_mark) if err.problem_mark else "") +
                     (err.problem + "\n" if err.problem else "") +
                     (err.note + "\n" if err.note else ""))
        else:
            docs.append(doc)
    return docs


def get_datatypes(doc):
    """ Get datatypes from YAML doc"""
    dt = ctypes.__dict__.copy()
    for declaration in doc.get('Datatypes') or ():
        for name, decl in declaration.items():
            if isinstance(decl, dict):
                # Create derived class type based on bases and attr entries
                dt[name] = type(name,
                                tuple([eval(t, dt)
                                       for t in decl.get('bases') or ()
                                       if TYPE_RE.match(t)]
                                      ), decl.get('attr') or {})
                # Import class' attributes into the datatype namespace
                for subtype in decl.get('attr') or {}:
                    if TYPE_RE.match(subtype):
                        dt[subtype] = eval(name+'.'+subtype, dt)
            elif isinstance(decl, str) and TYPE_RE.match(decl):
                dt[name] = dt[decl]
            else:
                sys.exit("Unrecognized data type "+name+": "+repr(decl))
    return dt


def get_arguments(doc):
    """The kernel argument list, with argument names and types"""
    return [(var, eval(decl[var], datatypes))
            for decl in doc.get('Arguments') or ()
            if len(decl) == 1
            for var in decl
            if TYPE_RE.match(decl[var])]


def setkey_product(test, key, vals):
    """Helper for setdefaults. Tests that all values in vals is present
    in test, if so then sets test[key] to product of all test[vals]."""
    if all(x in test for x in vals):
        result = 1
        for x in vals:
            if x in ('incx', 'incy'):
                result *= abs(test[x])
            else:
                result *= test[x]
        test[key] = int(result)


def setdefaults(test):
    """Set default values for parameters"""
    # Do not put constant defaults here -- use rocblas_common.yaml for that.
    # These are only for dynamic defaults
    # TODO: This should be ideally moved to YAML file, with eval'd expressions.

    if test['function'] in ('asum_strided_batched', 'nrm2_strided_batched',
                            'scal_strided_batched', 'swap_strided_batched',
                            'copy_strided_batched', 'dot_strided_batched',
                            'dotc_strided_batched', 'dot_strided_batched_ex',
                            'dotc_strided_batched_ex', 'rot_strided_batched',
                            'rot_strided_batched_ex',
                            'rotm_strided_batched', 'iamax_strided_batched',
                            'iamin_strided_batched', 'axpy_strided_batched',
                            'axpy_strided_batched_ex', 'nrm2_strided_batched_ex',
                            'scal_strided_batched_ex'):
        setkey_product(test, 'stride_x', ['N', 'incx', 'stride_scale'])
        setkey_product(test, 'stride_y', ['N', 'incy', 'stride_scale'])
        # we are using stride_c for param in rotm
        if all([x in test for x in ('stride_scale')]):
            test.setdefault('stride_c', int(test['stride_scale']) * 5)

    elif test['function'] in ('tpmv_strided_batched'):
        setkey_product(test, 'stride_x', ['M', 'incx', 'stride_scale'])
# Let's use M * M (> (M * (M+1)) / 2) as a 'stride' size for the packed format.
        setkey_product(test, 'stride_a', ['M', 'M', 'stride_scale'])

    elif test['function'] in ('trmv_strided_batched'):
        setkey_product(test, 'stride_x', ['M', 'incx', 'stride_scale'])
        setkey_product(test, 'stride_a', ['M', 'lda', 'stride_scale'])

    elif test['function'] in ('gemv_strided_batched', 'gbmv_strided_batched',
                              'ger_strided_batched', 'geru_strided_batched',
                              'gerc_strided_batched', 'trsv_strided_batched'):
        if test['function'] in ('ger_strided_batched', 'geru_strided_batched',
                                'gerc_strided_batched', 'trsv_strided_batched'
                                ) or test['transA'] in ('T', 'C'):
            setkey_product(test, 'stride_x', ['M', 'incx', 'stride_scale'])
            setkey_product(test, 'stride_y', ['N', 'incy', 'stride_scale'])
        else:
            setkey_product(test, 'stride_x', ['N', 'incx', 'stride_scale'])
            setkey_product(test, 'stride_y', ['M', 'incy', 'stride_scale'])
        if test['function'] in ('gbmv_strided_batched'):
            setkey_product(test, 'stride_a', ['lda', 'N', 'stride_scale'])

    elif test['function'] in ('hemv_strided_batched', 'hbmv_strided_batched',
                              'sbmv_strided_batched'):
        if all([x in test for x in ('N', 'incx', 'incy', 'stride_scale')]):
            setkey_product(test, 'stride_x', ['N', 'incx', 'stride_scale'])
            setkey_product(test, 'stride_y', ['N', 'incy', 'stride_scale'])
            setkey_product(test, 'stride_a', ['N', 'lda', 'stride_scale'])

    elif test['function'] in ('hpmv_strided_batched'):
        if all([x in test for x in ('N', 'incx', 'incy', 'stride_scale')]):
            setkey_product(test, 'stride_x', ['N', 'incx', 'stride_scale'])
            setkey_product(test, 'stride_y', ['N', 'incy', 'stride_scale'])
            ldN = int((test['N'] * (test['N'] + 1) * test['stride_scale']) / 2)
            test.setdefault('stride_a', ldN)

    elif test['function'] in ('spr_strided_batched', 'spr2_strided_batched',
                              'hpr_strided_batched', 'hpr2_strided_batched',
                              'tpsv_strided_batched'):
        setkey_product(test, 'stride_x', ['N', 'incx', 'stride_scale'])
        setkey_product(test, 'stride_y', ['N', 'incy', 'stride_scale'])
        setkey_product(test, 'stride_a', ['N', 'N', 'stride_scale'])

    elif test['function'] in ('her_strided_batched', 'her2_strided_batched',
                              'syr2_strided_batched'):
        setkey_product(test, 'stride_x', ['N', 'incx', 'stride_scale'])
        setkey_product(test, 'stride_y', ['N', 'incy', 'stride_scale'])
        setkey_product(test, 'stride_a', ['N', 'lda', 'stride_scale'])

    # we are using stride_c for arg c and stride_d for arg s in rotg
    # these are are single values for each batch
    elif test['function'] in ('rotg_strided_batched'):
        if 'stride_scale' in test:
            test.setdefault('stride_a', int(test['stride_scale']))
            test.setdefault('stride_b', int(test['stride_scale']))
            test.setdefault('stride_c', int(test['stride_scale']))
            test.setdefault('stride_d', int(test['stride_scale']))

    # we are using stride_a for d1, stride_b for d2, and stride_c for param in
    # rotmg. These are are single values for each batch, except param which is
    # a 5 element array
    elif test['function'] in ('rotmg_strided_batched'):
        if 'stride_scale' in test:
            test.setdefault('stride_a', int(test['stride_scale']))
            test.setdefault('stride_b', int(test['stride_scale']))
            test.setdefault('stride_c', int(test['stride_scale']) * 5)
            test.setdefault('stride_x', int(test['stride_scale']))
            test.setdefault('stride_y', int(test['stride_scale']))

    elif test['function'] in ('dgmm_strided_batched'):
        setkey_product(test, 'stride_c', ['N', 'ldc', 'stride_scale'])
        setkey_product(test, 'stride_a', ['N', 'lda', 'stride_scale'])
        if test['side'].upper() == 'L':
            setkey_product(test, 'stride_x', ['M', 'incx', 'stride_scale'])
        else:
            setkey_product(test, 'stride_x', ['N', 'incx', 'stride_scale'])

    elif test['function'] in ('geam_strided_batched'):
        setkey_product(test, 'stride_c', ['N', 'ldc', 'stride_scale'])

        if test['transA'].upper() == 'N':
            setkey_product(test, 'stride_a', ['N', 'lda', 'stride_scale'])
        else:
            setkey_product(test, 'stride_a', ['M', 'lda', 'stride_scale'])

        if test['transB'].upper() == 'N':
            setkey_product(test, 'stride_b', ['N', 'ldb', 'stride_scale'])
        else:
            setkey_product(test, 'stride_b', ['M', 'ldb', 'stride_scale'])

<<<<<<< HEAD
    elif test['function'] in ('trmm_strided_batched', 'trmm_strided_batched_ex'):
=======
    elif test['function'] in ('trmm_strided_batched', 'trmm_outofplace_strided_batched'):
>>>>>>> d58b0049
        setkey_product(test, 'stride_b', ['N', 'ldb', 'stride_scale'])
        setkey_product(test, 'stride_c', ['N', 'ldc', 'stride_scale'])

        if test['side'].upper() == 'L':
            setkey_product(test, 'stride_a', ['M', 'lda', 'stride_scale'])
        else:
            setkey_product(test, 'stride_a', ['N', 'lda', 'stride_scale'])

    elif test['function'] in ('trsm_strided_batched',
                              'trsm_strided_batched_ex'):
        setkey_product(test, 'stride_b', ['N', 'ldb', 'stride_scale'])

        if test['side'].upper() == 'L':
            setkey_product(test, 'stride_a', ['M', 'lda', 'stride_scale'])
        else:
            setkey_product(test, 'stride_a', ['N', 'lda', 'stride_scale'])

    elif test['function'] in ('tbmv_strided_batched'):
        if all([x in test for x in ('M', 'lda', 'stride_scale')]):
            ldM = int(test['M'] * test['lda'] * test['stride_scale'])
            test.setdefault('stride_a', ldM)
        if all([x in test for x in ('M', 'incx', 'stride_scale')]):
            ldx = int(test['M'] * abs(test['incx']) * test['stride_scale'])
            test.setdefault('stride_x', ldx)

    elif test['function'] in ('tbsv_strided_batched'):
        setkey_product(test, 'stride_a', ['N', 'lda', 'stride_scale'])
        setkey_product(test, 'stride_x', ['N', 'incx', 'stride_scale'])

    test.setdefault('stride_x', 0)
    test.setdefault('stride_y', 0)

    if test['transA'] == '*' or test['transB'] == '*':
        test.setdefault('lda', 0)
        test.setdefault('ldb', 0)
        test.setdefault('ldc', 0)
        test.setdefault('ldd', 0)
    else: #catered to gemm default behaviour
        test.setdefault('lda', (test['M'] if test['M'] != 0 else 1) if test['transA'].upper() == 'N'
                        else test['K'] if test['K'] != 0 else 1)
        test.setdefault('ldb', (test['K'] if test['K'] != 0 else 1) if test['transB'].upper() == 'N'
                        else test['N'] if test['N'] != 0 else 1)
        test.setdefault('ldc', test['M'] if test['M'] != 0 else 1)
        test.setdefault('ldd', test['M'] if test['M'] != 0 else 1)
        if test['batch_count'] > 0:
            test.setdefault('stride_a', test['lda'] *
                            (test['K'] if test['transA'].upper() == 'N' else
                             test['M']))
            test.setdefault('stride_b', test['ldb'] *
                            (test['N'] if test['transB'].upper() == 'N' else
                             test['K']))
            test.setdefault('stride_c', test['ldc'] * test['N'])
            test.setdefault('stride_d', test['ldd'] * test['N'])
            return

    test.setdefault('stride_a', 0)
    test.setdefault('stride_b', 0)
    test.setdefault('stride_c', 0)
    test.setdefault('stride_d', 0)


def write_signature(out):
    """Write the signature used to verify binary file compatibility"""
    if 'signature_written' not in args:
        sig = 0
        byt = bytearray("rocBLAS", 'utf_8')
        byt.append(0)
        last_ofs = 0
        for (name, ctype) in param['Arguments']._fields_:
            member = getattr(param['Arguments'], name)
            for i in range(0, member.offset - last_ofs):
                byt.append(0)
            for i in range(0, member.size):
                byt.append(sig ^ i)
            sig = (sig + 89) % 256
            last_ofs = member.offset + member.size
        for i in range(0, ctypes.sizeof(param['Arguments']) - last_ofs):
            byt.append(0)
        byt.extend(bytes("ROCblas", 'utf_8'))
        byt.append(0)
        out.write(byt)
        args['signature_written'] = True


def write_test(test):
    """Write the test case out to the binary file if not seen already"""

    # For each argument declared in arguments, we generate a positional
    # argument in the Arguments constructor. For strings, we pass the
    # value of the string directly. For arrays, we unpack their contents
    # into the ctype array constructor and pass the ctype array. For
    # scalars, we coerce the string/numeric value into ctype.
    arg = []
    for name, ctype in param['Arguments']._fields_:
        try:
            if issubclass(ctype, ctypes.Array):
                if issubclass(ctype._type_, ctypes.c_char):
                    arg.append(bytes(test[name], 'utf_8'))
                else:
                    arg.append(ctype(*test[name]))
            elif issubclass(ctype, ctypes.c_char):
                arg.append(bytes(test[name], 'utf_8'))
            else:
                arg.append(ctype(test[name]))
        except TypeError as err:
            sys.exit("TypeError: " + str(err) + " for " + name +
                     ", which has type " + str(type(test[name])) + "\n")

    byt = bytes(param['Arguments'](*arg))
    if byt not in testcases:
        testcases.add(byt)
        write_signature(args['outfile'])
        args['outfile'].write(byt)


def instantiate(test):
    """Instantiate a given test case"""
    test = test.copy()

    # Any Arguments fields declared as enums (a_type, b_type, etc.)
    enum_args = [decl[0] for decl in param['Arguments']._fields_
                 if decl[1].__module__ == '__main__']
    try:
        setdefaults(test)

        # For enum arguments, replace name with value
        for typename in enum_args:
            if test[typename] in datatypes:
                test[typename] = datatypes[test[typename]]

        known_bug_platforms = set()

        # Match known bugs
        if test['category'] not in ('known_bug', 'disabled'):
            for bug in param['known_bugs']:
                for key, value in bug.items():
                    if key == 'known_bug_platforms' or key == 'category':
                        continue
                    if key not in test:
                        break
                    if key == 'function':
                        if not fnmatchcase(test[key], value):
                            break
                    # For keys declared as enums, compare resulting values
                    elif test[key] != (datatypes.get(value, value)
                                       if key in enum_args else value):
                        break
                else:
                    # All values specified in known bug match the test case
                    platforms = bug.get('known_bug_platforms', '')

                    # If at least one known_bug_platforms is specified, add
                    # each platform in platforms to known_bug_platforms set
                    if platforms.strip(' :,\f\n\r\t\v'):
                        known_bug_platforms |= set(re.split('[ :,\f\n\r\t\v]+',
                                                   platforms))
                    else:
                        test['category'] = 'known_bug'
                    break

        # Unless category is already set to known_bug or disabled, set
        # known_bug_platforms to a space-separated list of platforms
        test['known_bug_platforms'] = ' ' . join(known_bug_platforms) if test[
            'category'] not in ('known_bug', 'disabled') else ''

        write_test(test)

    except KeyError as err:
        sys.exit("Undefined value " + str(err) + "\n" + str(test))


def generate(test, function):
    """Generate test combinations by iterating across lists recursively"""
    test = test.copy()

    # For specially named lists, they are expanded and merged into the test
    # argument list. When the list name is a dictionary of length 1, its pairs
    # indicate that the argument named by its key takes on values paired with
    # the argument named by its value, which is another dictionary list. We
    # process the value dictionaries' keys in alphabetic order, to ensure
    # deterministic test ordering.
    for argname in param['dict_lists_to_expand']:
        if type(argname) == dict:
            if len(argname) == 1:
                arg, target = list(argname.items())[0]
                if arg in test and type(test[arg]) == dict:
                    pairs = sorted(list(test[arg].items()), key=lambda x: x[0])
                    for test[arg], test[target] in pairs:
                        generate(test, function)
                    return
        elif argname in test and type(test[argname]) in (tuple, list, dict):
            # Pop the list and iterate across it
            ilist = test.pop(argname)

            # For a bare dictionary, wrap it in a list and apply it once
            for item in [ilist] if type(ilist) == dict else ilist:
                try:
                    case = test.copy()
                    case.update(item)  # original test merged with each item
                    generate(case, function)
                except TypeError as err:
                    sys.exit("TypeError: " + str(err) + " for " + argname +
                             ", which has type " + str(type(item)) +
                             "\nA name listed in \"Dictionary lists to "
                             "expand\" must be a defined as a dictionary.\n")
            return

    for key in sorted(list(test)):
        # Integer arguments which are ranges (A..B[..C]) are expanded
        if type(test[key]) == str:
            match = INT_RANGE_RE.match(str(test[key]))
            if match:
                for test[key] in range(int(match.group(1)),
                                       int(match.group(2))+1,
                                       int(match.group(3) or 1)):
                    generate(test, function)
                return

        # For sequence arguments, they are expanded into scalars
        elif (type(test[key]) in (tuple, list) and
              key not in param['lists_to_not_expand']):
            for test[key] in test[key]:
                generate(test, function)
            return

    # Replace typed function names with generic functions and types
    if 'rocblas_function' in test:
        func = test.pop('rocblas_function')
        if func in param['Functions']:
            test.update(param['Functions'][func])
        else:
            test['function'] = func.rpartition('rocblas_')[2]
        generate(test, function)
        return

    function(test)


if __name__ == '__main__':
    main()<|MERGE_RESOLUTION|>--- conflicted
+++ resolved
@@ -315,11 +315,7 @@
         else:
             setkey_product(test, 'stride_b', ['M', 'ldb', 'stride_scale'])
 
-<<<<<<< HEAD
-    elif test['function'] in ('trmm_strided_batched', 'trmm_strided_batched_ex'):
-=======
     elif test['function'] in ('trmm_strided_batched', 'trmm_outofplace_strided_batched'):
->>>>>>> d58b0049
         setkey_product(test, 'stride_b', ['N', 'ldb', 'stride_scale'])
         setkey_product(test, 'stride_c', ['N', 'ldc', 'stride_scale'])
 
