--- conflicted
+++ resolved
@@ -52,21 +52,6 @@
     T* A, size_t M, size_t N, size_t lda, size_t stride = 0, size_t batch_count = 1)
 {
     for(size_t i_batch = 0; i_batch < batch_count; i_batch++)
-<<<<<<< HEAD
-        for(size_t i = 0; i < M; ++i)
-            for(size_t j = 0; j < N; ++j)
-                A[i + j * lda + i_batch * stride] = T(sin(i + j * lda + i_batch * stride));
-}
-
-template <typename T>
-void rocblas_init_sin(
-    T* A, size_t M, size_t N, size_t lda, size_t stride = 0, size_t batch_count = 1)
-{
-    for(size_t i_batch = 0; i_batch < batch_count; i_batch++)
-        for(size_t i = 0; i < M; ++i)
-            for(size_t j = 0; j < N; ++j)
-                A[i + j * lda + i_batch * stride] = T(sin(i + j * lda + i_batch * stride));
-=======
 #pragma omp parallel for
         for(size_t j = 0; j < N; ++j)
         {
@@ -81,7 +66,6 @@
     std::vector<T>& A, size_t M, size_t N, size_t lda, size_t stride = 0, size_t batch_count = 1)
 {
     rocblas_init_sin(A.data(), M, N, lda, stride, batch_count);
->>>>>>> d58b0049
 }
 
 // Initialize matrix so adjacent entries have alternating sign.
@@ -133,24 +117,7 @@
 inline void rocblas_init_cos(
     std::vector<T>& A, size_t M, size_t N, size_t lda, size_t stride = 0, size_t batch_count = 1)
 {
-<<<<<<< HEAD
-    for(size_t i_batch = 0; i_batch < batch_count; i_batch++)
-        for(size_t i = 0; i < M; ++i)
-            for(size_t j = 0; j < N; ++j)
-                A[i + j * lda + i_batch * stride] = T(cos(i + j * lda + i_batch * stride));
-}
-
-template <typename T>
-void rocblas_init_cos(
-    T* A, size_t M, size_t N, size_t lda, size_t stride = 0, size_t batch_count = 1)
-{
-    for(size_t i_batch = 0; i_batch < batch_count; i_batch++)
-        for(size_t i = 0; i < M; ++i)
-            for(size_t j = 0; j < N; ++j)
-                A[i + j * lda + i_batch * stride] = T(cos(i + j * lda + i_batch * stride));
-=======
     rocblas_init_cos(A.data(), M, N, lda, stride, batch_count);
->>>>>>> d58b0049
 }
 
 /*! \brief  symmetric matrix initialization: */
