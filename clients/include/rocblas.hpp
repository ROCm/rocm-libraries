/* ************************************************************************
 * Copyright 2018-2021 Advanced Micro Devices, Inc.
 *
 * ************************************************************************ */

#pragma once

/* library headers */

#include "rocblas.h"
#ifndef WIN32
#include "rocblas_fortran.hpp"
#else
#include "rocblas_no_fortran.hpp"
#endif

#include "../../library/src/include/utility.hpp"

#if not defined(__clang_major__)
#define CONSTEXPR constexpr
#else
#define CONSTEXPR
#endif

#define GET_MACRO(_1, _2, _3, _4, _5, NAME, ...) NAME
#define MAP2CF(...) GET_MACRO(__VA_ARGS__, MAP2CF5, MAP2CF4, MAP2CF3, dum2, dum1)(__VA_ARGS__)

#ifndef WIN32
#define MAP2CF3(FN, A, PFN)         \
    template <>                     \
    static auto FN<A, false> = PFN; \
    template <>                     \
    static auto FN<A, true> = PFN##_fortran
#define MAP2CF4(FN, A, B, PFN)         \
    template <>                        \
    static auto FN<A, B, false> = PFN; \
    template <>                        \
    static auto FN<A, B, true> = PFN##_fortran
#define MAP2CF5(FN, A, B, C, PFN)         \
    template <>                           \
    static auto FN<A, B, C, false> = PFN; \
    template <>                           \
    static auto FN<A, B, C, true> = PFN##_fortran
#else
// mapping fortran and C to C API
#define MAP2CF3(FN, A, PFN)         \
    template <>                     \
    static auto FN<A, false> = PFN; \
    template <>                     \
    static auto FN<A, true> = PFN
#define MAP2CF4(FN, A, B, PFN)         \
    template <>                        \
    static auto FN<A, B, false> = PFN; \
    template <>                        \
    static auto FN<A, B, true> = PFN
#define MAP2CF5(FN, A, B, C, PFN)         \
    template <>                           \
    static auto FN<A, B, C, false> = PFN; \
    template <>                           \
    static auto FN<A, B, C, true> = PFN
#endif

/*!\file
 *  This file exposes C++ templated BLAS interface with only the precision templated.
 */

/*
 * ===========================================================================
 *   README: Please follow the naming convention
 *   Big case for matrix, e.g. matrix A, B, C   GEMM (C = A*B)
 *   Lower case for vector, e.g. vector x, y    GEMV (y = A*x)
 * ===========================================================================
 */

/*
 * ===========================================================================
 *    level 1 BLAS
 * ===========================================================================
 */

// scal
template <typename T, typename U = T, bool FORTRAN = false>
static rocblas_status (*rocblas_scal)(
    rocblas_handle handle, rocblas_int n, const U* alpha, T* x, rocblas_int incx);

MAP2CF(rocblas_scal, float, float, rocblas_sscal);
MAP2CF(rocblas_scal, double, double, rocblas_dscal);
MAP2CF(rocblas_scal, rocblas_float_complex, rocblas_float_complex, rocblas_cscal);
MAP2CF(rocblas_scal, rocblas_double_complex, rocblas_double_complex, rocblas_zscal);
MAP2CF(rocblas_scal, rocblas_float_complex, float, rocblas_csscal);
MAP2CF(rocblas_scal, rocblas_double_complex, double, rocblas_zdscal);

// scal_batched
template <typename T, typename U = T, bool FORTRAN = false>
static rocblas_status (*rocblas_scal_batched)(rocblas_handle handle,
                                              rocblas_int    n,
                                              const U*       alpha,
                                              T* const       x[],
                                              rocblas_int    incx,
                                              rocblas_int    batch_count);

MAP2CF(rocblas_scal_batched, float, float, rocblas_sscal_batched);
MAP2CF(rocblas_scal_batched, double, double, rocblas_dscal_batched);
MAP2CF(rocblas_scal_batched, rocblas_float_complex, rocblas_float_complex, rocblas_cscal_batched);
MAP2CF(rocblas_scal_batched, rocblas_double_complex, rocblas_double_complex, rocblas_zscal_batched);
MAP2CF(rocblas_scal_batched, rocblas_float_complex, float, rocblas_csscal_batched);
MAP2CF(rocblas_scal_batched, rocblas_double_complex, double, rocblas_zdscal_batched);

// scal_strided_batched
template <typename T, typename U = T, bool FORTRAN = false>
static rocblas_status (*rocblas_scal_strided_batched)(rocblas_handle handle,
                                                      rocblas_int    n,
                                                      const U*       alpha,
                                                      T*             x,
                                                      rocblas_int    incx,
                                                      rocblas_stride stride_x,
                                                      rocblas_int    batch_count);

MAP2CF(rocblas_scal_strided_batched, float, float, rocblas_sscal_strided_batched);
MAP2CF(rocblas_scal_strided_batched, double, double, rocblas_dscal_strided_batched);
MAP2CF(rocblas_scal_strided_batched,
       rocblas_float_complex,
       rocblas_float_complex,
       rocblas_cscal_strided_batched);
MAP2CF(rocblas_scal_strided_batched,
       rocblas_double_complex,
       rocblas_double_complex,
       rocblas_zscal_strided_batched);
MAP2CF(rocblas_scal_strided_batched, rocblas_float_complex, float, rocblas_csscal_strided_batched);
MAP2CF(rocblas_scal_strided_batched,
       rocblas_double_complex,
       double,
       rocblas_zdscal_strided_batched);

// copy
template <typename T, bool FORTRAN = false>
static rocblas_status (*rocblas_copy)(
    rocblas_handle handle, rocblas_int n, const T* x, rocblas_int incx, T* y, rocblas_int incy);

MAP2CF(rocblas_copy, float, rocblas_scopy);
MAP2CF(rocblas_copy, double, rocblas_dcopy);
MAP2CF(rocblas_copy, rocblas_float_complex, rocblas_ccopy);
MAP2CF(rocblas_copy, rocblas_double_complex, rocblas_zcopy);

template <typename T, bool FORTRAN = false>
static rocblas_status (*rocblas_copy_batched)(rocblas_handle handle,
                                              rocblas_int    n,
                                              const T* const x[],
                                              rocblas_int    incx,
                                              T* const       y[],
                                              rocblas_int    incy,
                                              rocblas_int    batch_count);

MAP2CF(rocblas_copy_batched, float, rocblas_scopy_batched);
MAP2CF(rocblas_copy_batched, double, rocblas_dcopy_batched);
MAP2CF(rocblas_copy_batched, rocblas_float_complex, rocblas_ccopy_batched);
MAP2CF(rocblas_copy_batched, rocblas_double_complex, rocblas_zcopy_batched);

template <typename T, bool FORTRAN = false>
static rocblas_status (*rocblas_copy_strided_batched)(rocblas_handle handle,
                                                      rocblas_int    n,
                                                      const T*       x,
                                                      rocblas_int    incx,
                                                      rocblas_stride stridex,
                                                      T*             y,
                                                      rocblas_int    incy,
                                                      rocblas_stride stridey,
                                                      rocblas_int    batch_count);

MAP2CF(rocblas_copy_strided_batched, float, rocblas_scopy_strided_batched);
MAP2CF(rocblas_copy_strided_batched, double, rocblas_dcopy_strided_batched);
MAP2CF(rocblas_copy_strided_batched, rocblas_float_complex, rocblas_ccopy_strided_batched);
MAP2CF(rocblas_copy_strided_batched, rocblas_double_complex, rocblas_zcopy_strided_batched);

// swap
template <typename T, bool FORTRAN = false>
static rocblas_status (*rocblas_swap)(
    rocblas_handle handle, rocblas_int n, T* x, rocblas_int incx, T* y, rocblas_int incy);

MAP2CF(rocblas_swap, float, rocblas_sswap);
MAP2CF(rocblas_swap, double, rocblas_dswap);
MAP2CF(rocblas_swap, rocblas_float_complex, rocblas_cswap);
MAP2CF(rocblas_swap, rocblas_double_complex, rocblas_zswap);

// swap_batched
template <typename T, bool FORTRAN = false>
static rocblas_status (*rocblas_swap_batched)(rocblas_handle handle,
                                              rocblas_int    n,
                                              T* const       x[],
                                              rocblas_int    incx,
                                              T* const       y[],
                                              rocblas_int    incy,
                                              rocblas_int    batch_count);

MAP2CF(rocblas_swap_batched, float, rocblas_sswap_batched);
MAP2CF(rocblas_swap_batched, double, rocblas_dswap_batched);
MAP2CF(rocblas_swap_batched, rocblas_float_complex, rocblas_cswap_batched);
MAP2CF(rocblas_swap_batched, rocblas_double_complex, rocblas_zswap_batched);

// swap_strided_batched
template <typename T, bool FORTRAN = false>
static rocblas_status (*rocblas_swap_strided_batched)(rocblas_handle handle,
                                                      rocblas_int    n,
                                                      T*             x,
                                                      rocblas_int    incx,
                                                      rocblas_stride stridex,
                                                      T*             y,
                                                      rocblas_int    incy,
                                                      rocblas_stride stridey,
                                                      rocblas_int    batch_count);

MAP2CF(rocblas_swap_strided_batched, float, rocblas_sswap_strided_batched);
MAP2CF(rocblas_swap_strided_batched, double, rocblas_dswap_strided_batched);
MAP2CF(rocblas_swap_strided_batched, rocblas_float_complex, rocblas_cswap_strided_batched);
MAP2CF(rocblas_swap_strided_batched, rocblas_double_complex, rocblas_zswap_strided_batched);

// dot
template <typename T, bool FORTRAN = false>
static rocblas_status (*rocblas_dot)(rocblas_handle handle,
                                     rocblas_int    n,
                                     const T*       x,
                                     rocblas_int    incx,
                                     const T*       y,
                                     rocblas_int    incy,
                                     T*             result);

MAP2CF(rocblas_dot, float, rocblas_sdot);
MAP2CF(rocblas_dot, double, rocblas_ddot);
MAP2CF(rocblas_dot, rocblas_half, rocblas_hdot);
MAP2CF(rocblas_dot, rocblas_bfloat16, rocblas_bfdot);
MAP2CF(rocblas_dot, rocblas_float_complex, rocblas_cdotu);
MAP2CF(rocblas_dot, rocblas_double_complex, rocblas_zdotu);

// dotc
template <typename T, bool FORTRAN = false>
static rocblas_status (*rocblas_dotc)(rocblas_handle handle,
                                      rocblas_int    n,
                                      const T*       x,
                                      rocblas_int    incx,
                                      const T*       y,
                                      rocblas_int    incy,
                                      T*             result);

MAP2CF(rocblas_dotc, rocblas_float_complex, rocblas_cdotc);
MAP2CF(rocblas_dotc, rocblas_double_complex, rocblas_zdotc);

// dot_batched
template <typename T, bool FORTRAN = false>
static rocblas_status (*rocblas_dot_batched)(rocblas_handle handle,
                                             rocblas_int    n,
                                             const T* const x[],
                                             rocblas_int    incx,
                                             const T* const y[],
                                             rocblas_int    incy,
                                             rocblas_int    batch_count,
                                             T*             result);

MAP2CF(rocblas_dot_batched, float, rocblas_sdot_batched);
MAP2CF(rocblas_dot_batched, double, rocblas_ddot_batched);
MAP2CF(rocblas_dot_batched, rocblas_half, rocblas_hdot_batched);
MAP2CF(rocblas_dot_batched, rocblas_bfloat16, rocblas_bfdot_batched);
MAP2CF(rocblas_dot_batched, rocblas_float_complex, rocblas_cdotu_batched);
MAP2CF(rocblas_dot_batched, rocblas_double_complex, rocblas_zdotu_batched);

// dotc_batched
template <typename T, bool FORTRAN = false>
static rocblas_status (*rocblas_dotc_batched)(rocblas_handle handle,
                                              rocblas_int    n,
                                              const T* const x[],
                                              rocblas_int    incx,
                                              const T* const y[],
                                              rocblas_int    incy,
                                              rocblas_int    batch_count,
                                              T*             result);

MAP2CF(rocblas_dotc_batched, rocblas_float_complex, rocblas_cdotc_batched);
MAP2CF(rocblas_dotc_batched, rocblas_double_complex, rocblas_zdotc_batched);

// dot_strided_batched
template <typename T, bool FORTRAN = false>
static rocblas_status (*rocblas_dot_strided_batched)(rocblas_handle handle,
                                                     rocblas_int    n,
                                                     const T*       x,
                                                     rocblas_int    incx,
                                                     rocblas_stride stridex,
                                                     const T*       y,
                                                     rocblas_int    incy,
                                                     rocblas_stride stridey,
                                                     rocblas_int    batch_count,
                                                     T*             result);

MAP2CF(rocblas_dot_strided_batched, float, rocblas_sdot_strided_batched);
MAP2CF(rocblas_dot_strided_batched, double, rocblas_ddot_strided_batched);
MAP2CF(rocblas_dot_strided_batched, rocblas_half, rocblas_hdot_strided_batched);
MAP2CF(rocblas_dot_strided_batched, rocblas_bfloat16, rocblas_bfdot_strided_batched);
MAP2CF(rocblas_dot_strided_batched, rocblas_float_complex, rocblas_cdotu_strided_batched);
MAP2CF(rocblas_dot_strided_batched, rocblas_double_complex, rocblas_zdotu_strided_batched);

// dotc
template <typename T, bool FORTRAN = false>
static rocblas_status (*rocblas_dotc_strided_batched)(rocblas_handle handle,
                                                      rocblas_int    n,
                                                      const T*       x,
                                                      rocblas_int    incx,
                                                      rocblas_stride stridex,
                                                      const T*       y,
                                                      rocblas_int    incy,
                                                      rocblas_stride stridey,
                                                      rocblas_int    batch_count,
                                                      T*             result);

MAP2CF(rocblas_dotc_strided_batched, rocblas_float_complex, rocblas_cdotc_strided_batched);
MAP2CF(rocblas_dotc_strided_batched, rocblas_double_complex, rocblas_zdotc_strided_batched);

// asum
template <typename T, bool FORTRAN = false>
static rocblas_status (*rocblas_asum)(
    rocblas_handle handle, rocblas_int n, const T* x, rocblas_int incx, real_t<T>* result);

MAP2CF(rocblas_asum, float, rocblas_sasum);
MAP2CF(rocblas_asum, double, rocblas_dasum);
MAP2CF(rocblas_asum, rocblas_float_complex, rocblas_scasum);
MAP2CF(rocblas_asum, rocblas_double_complex, rocblas_dzasum);

// asum_batched
template <typename T, bool FORTRAN = false>
static rocblas_status (*rocblas_asum_batched)(rocblas_handle handle,
                                              rocblas_int    n,
                                              const T* const x[],
                                              rocblas_int    incx,
                                              rocblas_int    batch_count,
                                              real_t<T>*     result);

MAP2CF(rocblas_asum_batched, float, rocblas_sasum_batched);
MAP2CF(rocblas_asum_batched, double, rocblas_dasum_batched);
MAP2CF(rocblas_asum_batched, rocblas_float_complex, rocblas_scasum_batched);
MAP2CF(rocblas_asum_batched, rocblas_double_complex, rocblas_dzasum_batched);

// asum_strided_batched
template <typename T, bool FORTRAN = false>
static rocblas_status (*rocblas_asum_strided_batched)(rocblas_handle handle,
                                                      rocblas_int    n,
                                                      const T*       x,
                                                      rocblas_int    incx,
                                                      rocblas_stride stridex,
                                                      rocblas_int    batch_count,
                                                      real_t<T>*     result);

MAP2CF(rocblas_asum_strided_batched, float, rocblas_sasum_strided_batched);
MAP2CF(rocblas_asum_strided_batched, double, rocblas_dasum_strided_batched);
MAP2CF(rocblas_asum_strided_batched, rocblas_float_complex, rocblas_scasum_strided_batched);
MAP2CF(rocblas_asum_strided_batched, rocblas_double_complex, rocblas_dzasum_strided_batched);

// nrm2
template <typename T, bool FORTRAN = false>
static rocblas_status (*rocblas_nrm2)(
    rocblas_handle handle, rocblas_int n, const T* x, rocblas_int incx, real_t<T>* result);

MAP2CF(rocblas_nrm2, float, rocblas_snrm2);
MAP2CF(rocblas_nrm2, double, rocblas_dnrm2);
MAP2CF(rocblas_nrm2, rocblas_float_complex, rocblas_scnrm2);
MAP2CF(rocblas_nrm2, rocblas_double_complex, rocblas_dznrm2);

// nrm2_batched
template <typename T, bool FORTRAN = false>
static rocblas_status (*rocblas_nrm2_batched)(rocblas_handle handle,
                                              rocblas_int    n,
                                              const T* const x[],
                                              rocblas_int    incx,
                                              rocblas_int    batch_count,
                                              real_t<T>*     results);

MAP2CF(rocblas_nrm2_batched, float, rocblas_snrm2_batched);
MAP2CF(rocblas_nrm2_batched, double, rocblas_dnrm2_batched);
MAP2CF(rocblas_nrm2_batched, rocblas_float_complex, rocblas_scnrm2_batched);
MAP2CF(rocblas_nrm2_batched, rocblas_double_complex, rocblas_dznrm2_batched);

// nrm2_strided_batched
template <typename T, bool FORTRAN = false>
static rocblas_status (*rocblas_nrm2_strided_batched)(rocblas_handle handle,
                                                      rocblas_int    n,
                                                      const T*       x,
                                                      rocblas_int    incx,
                                                      rocblas_stride stridex,
                                                      rocblas_int    batch_count,
                                                      real_t<T>*     results);

MAP2CF(rocblas_nrm2_strided_batched, float, rocblas_snrm2_strided_batched);
MAP2CF(rocblas_nrm2_strided_batched, double, rocblas_dnrm2_strided_batched);
MAP2CF(rocblas_nrm2_strided_batched, rocblas_float_complex, rocblas_scnrm2_strided_batched);
MAP2CF(rocblas_nrm2_strided_batched, rocblas_double_complex, rocblas_dznrm2_strided_batched);

// iamax and iamin need to be full functions rather than references, in order
// to allow them to be passed as template arguments
//
// iamax and iamin.
//

//
// Define the signature type.
//
template <typename T, bool FORTRAN = false>
using rocblas_iamax_iamin_t = rocblas_status (*)(
    rocblas_handle handle, rocblas_int n, const T* x, rocblas_int incx, rocblas_int* result);

//
// iamax
//
template <typename T, bool FORTRAN = false>
rocblas_iamax_iamin_t<T, FORTRAN> rocblas_iamax;

MAP2CF(rocblas_iamax, float, rocblas_isamax);
MAP2CF(rocblas_iamax, double, rocblas_idamax);
MAP2CF(rocblas_iamax, rocblas_float_complex, rocblas_icamax);
MAP2CF(rocblas_iamax, rocblas_double_complex, rocblas_izamax);

//
// iamin
//
template <typename T, bool FORTRAN = false>
rocblas_iamax_iamin_t<T, FORTRAN> rocblas_iamin;

MAP2CF(rocblas_iamin, float, rocblas_isamin);
MAP2CF(rocblas_iamin, double, rocblas_idamin);
MAP2CF(rocblas_iamin, rocblas_float_complex, rocblas_icamin);
MAP2CF(rocblas_iamin, rocblas_double_complex, rocblas_izamin);

//
// Define the signature type for the iamax_iamin batched.
//
template <typename T, bool FORTRAN = false>
using rocblas_iamax_iamin_batched_t = rocblas_status (*)(rocblas_handle  handle,
                                                         rocblas_int     n,
                                                         const T* const* x,
                                                         rocblas_int     incx,
                                                         rocblas_int     batch_count,
                                                         rocblas_int*    result);

//
// iamax
//
template <typename T, bool FORTRAN = false>
rocblas_iamax_iamin_batched_t<T, FORTRAN> rocblas_iamax_batched;

MAP2CF(rocblas_iamax_batched, float, rocblas_isamax_batched);
MAP2CF(rocblas_iamax_batched, double, rocblas_idamax_batched);
MAP2CF(rocblas_iamax_batched, rocblas_float_complex, rocblas_icamax_batched);
MAP2CF(rocblas_iamax_batched, rocblas_double_complex, rocblas_izamax_batched);

//
// iamin
//
template <typename T, bool FORTRAN = false>
rocblas_iamax_iamin_batched_t<T, FORTRAN> rocblas_iamin_batched;

MAP2CF(rocblas_iamin_batched, float, rocblas_isamin_batched);
MAP2CF(rocblas_iamin_batched, double, rocblas_idamin_batched);
MAP2CF(rocblas_iamin_batched, rocblas_float_complex, rocblas_icamin_batched);
MAP2CF(rocblas_iamin_batched, rocblas_double_complex, rocblas_izamin_batched);

//
// Define the signature type for the iamax_iamin strided batched.
//
template <typename T, bool FORTRAN = false>
using rocblas_iamax_iamin_strided_batched_t = rocblas_status (*)(rocblas_handle handle,
                                                                 rocblas_int    n,
                                                                 const T*       x,
                                                                 rocblas_int    incx,
                                                                 rocblas_stride stridex,
                                                                 rocblas_int    batch_count,
                                                                 rocblas_int*   result);

//
// iamax
//
template <typename T, bool FORTRAN = false>
rocblas_iamax_iamin_strided_batched_t<T, FORTRAN> rocblas_iamax_strided_batched;

MAP2CF(rocblas_iamax_strided_batched, float, rocblas_isamax_strided_batched);
MAP2CF(rocblas_iamax_strided_batched, double, rocblas_idamax_strided_batched);
MAP2CF(rocblas_iamax_strided_batched, rocblas_float_complex, rocblas_icamax_strided_batched);
MAP2CF(rocblas_iamax_strided_batched, rocblas_double_complex, rocblas_izamax_strided_batched);

//
// iamin
//
template <typename T, bool FORTRAN = false>
rocblas_iamax_iamin_strided_batched_t<T, FORTRAN> rocblas_iamin_strided_batched;

MAP2CF(rocblas_iamin_strided_batched, float, rocblas_isamin_strided_batched);
MAP2CF(rocblas_iamin_strided_batched, double, rocblas_idamin_strided_batched);
MAP2CF(rocblas_iamin_strided_batched, rocblas_float_complex, rocblas_icamin_strided_batched);
MAP2CF(rocblas_iamin_strided_batched, rocblas_double_complex, rocblas_izamin_strided_batched);

// axpy
template <typename T, bool FORTRAN = false>
static rocblas_status (*rocblas_axpy)(rocblas_handle handle,
                                      rocblas_int    n,
                                      const T*       alpha,
                                      const T*       x,
                                      rocblas_int    incx,
                                      T*             y,
                                      rocblas_int    incy);

MAP2CF(rocblas_axpy, float, rocblas_saxpy);
MAP2CF(rocblas_axpy, double, rocblas_daxpy);
MAP2CF(rocblas_axpy, rocblas_half, rocblas_haxpy);
MAP2CF(rocblas_axpy, rocblas_float_complex, rocblas_caxpy);
MAP2CF(rocblas_axpy, rocblas_double_complex, rocblas_zaxpy);

// axpy batched
template <typename T, bool FORTRAN = false>
static rocblas_status (*rocblas_axpy_batched)(rocblas_handle handle,
                                              rocblas_int    n,
                                              const T*       alpha,
                                              const T* const x[],
                                              rocblas_int    incx,
                                              T* const       y[],
                                              rocblas_int    incy,
                                              rocblas_int    batch_count);

MAP2CF(rocblas_axpy_batched, float, rocblas_saxpy_batched);
MAP2CF(rocblas_axpy_batched, double, rocblas_daxpy_batched);
MAP2CF(rocblas_axpy_batched, rocblas_half, rocblas_haxpy_batched);
MAP2CF(rocblas_axpy_batched, rocblas_float_complex, rocblas_caxpy_batched);
MAP2CF(rocblas_axpy_batched, rocblas_double_complex, rocblas_zaxpy_batched);

// axpy strided batched
template <typename T, bool FORTRAN = false>
static rocblas_status (*rocblas_axpy_strided_batched)(rocblas_handle handle,
                                                      rocblas_int    n,
                                                      const T*       alpha,
                                                      const T*       x,
                                                      rocblas_int    incx,
                                                      rocblas_stride stridex,
                                                      T*             y,
                                                      rocblas_int    incy,
                                                      rocblas_stride stridey,
                                                      rocblas_int    batch_count);

MAP2CF(rocblas_axpy_strided_batched, float, rocblas_saxpy_strided_batched);
MAP2CF(rocblas_axpy_strided_batched, double, rocblas_daxpy_strided_batched);
MAP2CF(rocblas_axpy_strided_batched, rocblas_half, rocblas_haxpy_strided_batched);
MAP2CF(rocblas_axpy_strided_batched, rocblas_float_complex, rocblas_caxpy_strided_batched);
MAP2CF(rocblas_axpy_strided_batched, rocblas_double_complex, rocblas_zaxpy_strided_batched);

// rot
template <typename T, typename U = T, typename V = T, bool FORTRAN = false>
static rocblas_status (*rocblas_rot)(rocblas_handle handle,
                                     rocblas_int    n,
                                     T*             x,
                                     rocblas_int    incx,
                                     T*             y,
                                     rocblas_int    incy,
                                     const U*       c,
                                     const V*       s);

MAP2CF(rocblas_rot, float, float, float, rocblas_srot);
MAP2CF(rocblas_rot, double, double, double, rocblas_drot);
MAP2CF(rocblas_rot, rocblas_float_complex, float, rocblas_float_complex, rocblas_crot);
MAP2CF(rocblas_rot, rocblas_float_complex, float, float, rocblas_csrot);
MAP2CF(rocblas_rot, rocblas_double_complex, double, rocblas_double_complex, rocblas_zrot);
MAP2CF(rocblas_rot, rocblas_double_complex, double, double, rocblas_zdrot);

// rot_batched
template <typename T, typename U = T, typename V = T, bool FORTRAN = false>
static rocblas_status (*rocblas_rot_batched)(rocblas_handle handle,
                                             rocblas_int    n,
                                             T* const       x[],
                                             rocblas_int    incx,
                                             T* const       y[],
                                             rocblas_int    incy,
                                             const U*       c,
                                             const V*       s,
                                             rocblas_int    batch_count);

MAP2CF(rocblas_rot_batched, float, float, float, rocblas_srot_batched);
MAP2CF(rocblas_rot_batched, double, double, double, rocblas_drot_batched);
MAP2CF(
    rocblas_rot_batched, rocblas_float_complex, float, rocblas_float_complex, rocblas_crot_batched);
MAP2CF(rocblas_rot_batched, rocblas_float_complex, float, float, rocblas_csrot_batched);
MAP2CF(rocblas_rot_batched,
       rocblas_double_complex,
       double,
       rocblas_double_complex,
       rocblas_zrot_batched);
MAP2CF(rocblas_rot_batched, rocblas_double_complex, double, double, rocblas_zdrot_batched);

// rot_strided_batched
template <typename T, typename U = T, typename V = T, bool FORTRAN = false>
static rocblas_status (*rocblas_rot_strided_batched)(rocblas_handle handle,
                                                     rocblas_int    n,
                                                     T*             x,
                                                     rocblas_int    incx,
                                                     rocblas_stride stride_x,
                                                     T*             y,
                                                     rocblas_int    incy,
                                                     rocblas_stride stride_y,
                                                     const U*       c,
                                                     const V*       s,
                                                     rocblas_int    batch_count);

MAP2CF(rocblas_rot_strided_batched, float, float, float, rocblas_srot_strided_batched);
MAP2CF(rocblas_rot_strided_batched, double, double, double, rocblas_drot_strided_batched);
MAP2CF(rocblas_rot_strided_batched,
       rocblas_float_complex,
       float,
       rocblas_float_complex,
       rocblas_crot_strided_batched);
MAP2CF(rocblas_rot_strided_batched,
       rocblas_float_complex,
       float,
       float,
       rocblas_csrot_strided_batched);
MAP2CF(rocblas_rot_strided_batched,
       rocblas_double_complex,
       double,
       rocblas_double_complex,
       rocblas_zrot_strided_batched);
MAP2CF(rocblas_rot_strided_batched,
       rocblas_double_complex,
       double,
       double,
       rocblas_zdrot_strided_batched);

// rotg
template <typename T, typename U = T, bool FORTRAN = false>
static rocblas_status (*rocblas_rotg)(rocblas_handle handle, T* a, T* b, U* c, T* s);

MAP2CF(rocblas_rotg, float, float, rocblas_srotg);
MAP2CF(rocblas_rotg, double, double, rocblas_drotg);
MAP2CF(rocblas_rotg, rocblas_float_complex, float, rocblas_crotg);
MAP2CF(rocblas_rotg, rocblas_double_complex, double, rocblas_zrotg);

// rotg_batched
template <typename T, typename U = T, bool FORTRAN = false>
static rocblas_status (*rocblas_rotg_batched)(rocblas_handle handle,
                                              T* const       a[],
                                              T* const       b[],
                                              U* const       c[],
                                              T* const       s[],
                                              rocblas_int    batch_count);

MAP2CF(rocblas_rotg_batched, float, float, rocblas_srotg_batched);
MAP2CF(rocblas_rotg_batched, double, double, rocblas_drotg_batched);
MAP2CF(rocblas_rotg_batched, rocblas_float_complex, float, rocblas_crotg_batched);
MAP2CF(rocblas_rotg_batched, rocblas_double_complex, double, rocblas_zrotg_batched);

//rotg_strided_batched
template <typename T, typename U = T, bool FORTRAN = false>
static rocblas_status (*rocblas_rotg_strided_batched)(rocblas_handle handle,
                                                      T*             a,
                                                      rocblas_stride stride_a,
                                                      T*             b,
                                                      rocblas_stride stride_b,
                                                      U*             c,
                                                      rocblas_stride stride_c,
                                                      T*             s,
                                                      rocblas_stride stride_s,
                                                      rocblas_int    batch_count);

MAP2CF(rocblas_rotg_strided_batched, float, float, rocblas_srotg_strided_batched);
MAP2CF(rocblas_rotg_strided_batched, double, double, rocblas_drotg_strided_batched);
MAP2CF(rocblas_rotg_strided_batched, rocblas_float_complex, float, rocblas_crotg_strided_batched);
MAP2CF(rocblas_rotg_strided_batched, rocblas_double_complex, double, rocblas_zrotg_strided_batched);

//rotm
template <typename T, bool FORTRAN = false>
static rocblas_status (*rocblas_rotm)(rocblas_handle handle,
                                      rocblas_int    n,
                                      T*             x,
                                      rocblas_int    incx,
                                      T*             y,
                                      rocblas_int    incy,
                                      const T*       param);

MAP2CF(rocblas_rotm, float, rocblas_srotm);
MAP2CF(rocblas_rotm, double, rocblas_drotm);

// rotm_batched
template <typename T, bool FORTRAN = false>
static rocblas_status (*rocblas_rotm_batched)(rocblas_handle handle,
                                              rocblas_int    n,
                                              T* const       x[],
                                              rocblas_int    incx,
                                              T* const       y[],
                                              rocblas_int    incy,
                                              const T* const param[],
                                              rocblas_int    batch_count);

MAP2CF(rocblas_rotm_batched, float, rocblas_srotm_batched);
MAP2CF(rocblas_rotm_batched, double, rocblas_drotm_batched);

// rotm_strided_batched
template <typename T, bool FORTRAN = false>
static rocblas_status (*rocblas_rotm_strided_batched)(rocblas_handle handle,
                                                      rocblas_int    n,
                                                      T*             x,
                                                      rocblas_int    incx,
                                                      rocblas_stride stride_x,
                                                      T*             y,
                                                      rocblas_int    incy,
                                                      rocblas_stride stride_y,
                                                      const T*       param,
                                                      rocblas_stride stride_param,
                                                      rocblas_int    batch_count);

MAP2CF(rocblas_rotm_strided_batched, float, rocblas_srotm_strided_batched);
MAP2CF(rocblas_rotm_strided_batched, double, rocblas_drotm_strided_batched);

//rotmg
template <typename T, bool FORTRAN = false>
static rocblas_status (*rocblas_rotmg)(
    rocblas_handle handle, T* d1, T* d2, T* x1, const T* y1, T* param);

MAP2CF(rocblas_rotmg, float, rocblas_srotmg);
MAP2CF(rocblas_rotmg, double, rocblas_drotmg);

//rotmg_batched
template <typename T, bool FORTRAN = false>
static rocblas_status (*rocblas_rotmg_batched)(rocblas_handle handle,
                                               T* const       d1[],
                                               T* const       d2[],
                                               T* const       x1[],
                                               const T* const y1[],
                                               T* const       param[],
                                               rocblas_int    batch_count);

MAP2CF(rocblas_rotmg_batched, float, rocblas_srotmg_batched);
MAP2CF(rocblas_rotmg_batched, double, rocblas_drotmg_batched);

//rotmg_strided_batched
template <typename T, bool FORTRAN = false>
static rocblas_status (*rocblas_rotmg_strided_batched)(rocblas_handle handle,
                                                       T*             d1,
                                                       rocblas_stride stride_d1,
                                                       T*             d2,
                                                       rocblas_stride stride_d2,
                                                       T*             x1,
                                                       rocblas_stride stride_x1,
                                                       const T*       y1,
                                                       rocblas_stride stride_y1,
                                                       T*             param,
                                                       rocblas_stride stride_param,
                                                       rocblas_int    batch_count);

MAP2CF(rocblas_rotmg_strided_batched, float, rocblas_srotmg_strided_batched);
MAP2CF(rocblas_rotmg_strided_batched, double, rocblas_drotmg_strided_batched);

/*
 * ===========================================================================
 *    level 2 BLAS
 * ===========================================================================
 */

// ger
template <typename T, bool CONJ, bool FORTRAN = false>
static rocblas_status (*rocblas_ger)(rocblas_handle handle,
                                     rocblas_int    m,
                                     rocblas_int    n,
                                     const T*       alpha,
                                     const T*       x,
                                     rocblas_int    incx,
                                     const T*       y,
                                     rocblas_int    incy,
                                     T*             A,
                                     rocblas_int    lda);

MAP2CF(rocblas_ger, float, false, rocblas_sger);
MAP2CF(rocblas_ger, double, false, rocblas_dger);
MAP2CF(rocblas_ger, rocblas_float_complex, false, rocblas_cgeru);
MAP2CF(rocblas_ger, rocblas_double_complex, false, rocblas_zgeru);
MAP2CF(rocblas_ger, rocblas_float_complex, true, rocblas_cgerc);
MAP2CF(rocblas_ger, rocblas_double_complex, true, rocblas_zgerc);

template <typename T, bool CONJ, bool FORTRAN = false>
static rocblas_status (*rocblas_ger_batched)(rocblas_handle handle,
                                             rocblas_int    m,
                                             rocblas_int    n,
                                             const T*       alpha,
                                             const T* const x[],
                                             rocblas_int    incx,
                                             const T* const y[],
                                             rocblas_int    incy,
                                             T* const       A[],
                                             rocblas_int    lda,
                                             rocblas_int    batch_count);

MAP2CF(rocblas_ger_batched, float, false, rocblas_sger_batched);
MAP2CF(rocblas_ger_batched, double, false, rocblas_dger_batched);
MAP2CF(rocblas_ger_batched, rocblas_float_complex, false, rocblas_cgeru_batched);
MAP2CF(rocblas_ger_batched, rocblas_double_complex, false, rocblas_zgeru_batched);
MAP2CF(rocblas_ger_batched, rocblas_float_complex, true, rocblas_cgerc_batched);
MAP2CF(rocblas_ger_batched, rocblas_double_complex, true, rocblas_zgerc_batched);

template <typename T, bool CONJ, bool FORTRAN = false>
static rocblas_status (*rocblas_ger_strided_batched)(rocblas_handle handle,
                                                     rocblas_int    m,
                                                     rocblas_int    n,
                                                     const T*       alpha,
                                                     const T*       x,
                                                     rocblas_int    incx,
                                                     rocblas_stride stride_x,
                                                     const T*       y,
                                                     rocblas_int    incy,
                                                     rocblas_stride stride_y,
                                                     T*             A,
                                                     rocblas_int    lda,
                                                     rocblas_stride stride_a,
                                                     rocblas_int    batch_count);

MAP2CF(rocblas_ger_strided_batched, float, false, rocblas_sger_strided_batched);
MAP2CF(rocblas_ger_strided_batched, double, false, rocblas_dger_strided_batched);
MAP2CF(rocblas_ger_strided_batched, rocblas_float_complex, false, rocblas_cgeru_strided_batched);
MAP2CF(rocblas_ger_strided_batched, rocblas_double_complex, false, rocblas_zgeru_strided_batched);
MAP2CF(rocblas_ger_strided_batched, rocblas_float_complex, true, rocblas_cgerc_strided_batched);
MAP2CF(rocblas_ger_strided_batched, rocblas_double_complex, true, rocblas_zgerc_strided_batched);

// spr
template <typename T, bool FORTRAN = false>
static rocblas_status (*rocblas_spr)(rocblas_handle handle,
                                     rocblas_fill   uplo,
                                     rocblas_int    n,
                                     const T*       alpha,
                                     const T*       x,
                                     rocblas_int    incx,
                                     T*             AP);

MAP2CF(rocblas_spr, float, rocblas_sspr);
MAP2CF(rocblas_spr, double, rocblas_dspr);
MAP2CF(rocblas_spr, rocblas_float_complex, rocblas_cspr);
MAP2CF(rocblas_spr, rocblas_double_complex, rocblas_zspr);

// spr_batched
template <typename T, bool FORTRAN = false>
static rocblas_status (*rocblas_spr_batched)(rocblas_handle handle,
                                             rocblas_fill   uplo,
                                             rocblas_int    n,
                                             const T*       alpha,
                                             const T* const x[],
                                             rocblas_int    incx,
                                             T* const       AP[],
                                             rocblas_int    batch_count);

MAP2CF(rocblas_spr_batched, float, rocblas_sspr_batched);
MAP2CF(rocblas_spr_batched, double, rocblas_dspr_batched);
MAP2CF(rocblas_spr_batched, rocblas_float_complex, rocblas_cspr_batched);
MAP2CF(rocblas_spr_batched, rocblas_double_complex, rocblas_zspr_batched);

// spr_strided_batched
template <typename T, bool FORTRAN = false>
static rocblas_status (*rocblas_spr_strided_batched)(rocblas_handle handle,
                                                     rocblas_fill   uplo,
                                                     rocblas_int    n,
                                                     const T*       alpha,
                                                     const T*       x,
                                                     rocblas_int    incx,
                                                     rocblas_stride stride_x,
                                                     T*             AP,
                                                     rocblas_stride stride_A,
                                                     rocblas_int    batch_count);

MAP2CF(rocblas_spr_strided_batched, float, rocblas_sspr_strided_batched);
MAP2CF(rocblas_spr_strided_batched, double, rocblas_dspr_strided_batched);
MAP2CF(rocblas_spr_strided_batched, rocblas_float_complex, rocblas_cspr_strided_batched);
MAP2CF(rocblas_spr_strided_batched, rocblas_double_complex, rocblas_zspr_strided_batched);

// spr2
template <typename T, bool FORTRAN = false>
static rocblas_status (*rocblas_spr2)(rocblas_handle handle,
                                      rocblas_fill   uplo,
                                      rocblas_int    n,
                                      const T*       alpha,
                                      const T*       x,
                                      rocblas_int    incx,
                                      const T*       y,
                                      rocblas_int    incy,
                                      T*             AP);

MAP2CF(rocblas_spr2, float, rocblas_sspr2);
MAP2CF(rocblas_spr2, double, rocblas_dspr2);

// spr2_batched
template <typename T, bool FORTRAN = false>
static rocblas_status (*rocblas_spr2_batched)(rocblas_handle handle,
                                              rocblas_fill   uplo,
                                              rocblas_int    n,
                                              const T*       alpha,
                                              const T* const x[],
                                              rocblas_int    incx,
                                              const T* const y[],
                                              rocblas_int    incy,
                                              T* const       AP[],
                                              rocblas_int    batch_count);

MAP2CF(rocblas_spr2_batched, float, rocblas_sspr2_batched);
MAP2CF(rocblas_spr2_batched, double, rocblas_dspr2_batched);

// spr2_strided_batched
template <typename T, bool FORTRAN = false>
static rocblas_status (*rocblas_spr2_strided_batched)(rocblas_handle handle,
                                                      rocblas_fill   uplo,
                                                      rocblas_int    n,
                                                      const T*       alpha,
                                                      const T*       x,
                                                      rocblas_int    incx,
                                                      rocblas_stride stride_x,
                                                      const T*       y,
                                                      rocblas_int    incy,
                                                      rocblas_stride stride_y,
                                                      T*             AP,
                                                      rocblas_stride stride_A,
                                                      rocblas_int    batch_count);

MAP2CF(rocblas_spr2_strided_batched, float, rocblas_sspr2_strided_batched);
MAP2CF(rocblas_spr2_strided_batched, double, rocblas_dspr2_strided_batched);

// syr
template <typename T, bool FORTRAN = false>
static rocblas_status (*rocblas_syr)(rocblas_handle handle,
                                     rocblas_fill   uplo,
                                     rocblas_int    n,
                                     const T*       alpha,
                                     const T*       x,
                                     rocblas_int    incx,
                                     T*             A,
                                     rocblas_int    lda);

MAP2CF(rocblas_syr, float, rocblas_ssyr);
MAP2CF(rocblas_syr, double, rocblas_dsyr);
MAP2CF(rocblas_syr, rocblas_float_complex, rocblas_csyr);
MAP2CF(rocblas_syr, rocblas_double_complex, rocblas_zsyr);

// syr batched
template <typename T, bool FORTRAN = false>
static rocblas_status (*rocblas_syr_batched)(rocblas_handle handle,
                                             rocblas_fill   uplo,
                                             rocblas_int    n,
                                             const T*       alpha,
                                             const T* const x[],
                                             rocblas_int    incx,
                                             T* const       A[],
                                             rocblas_int    lda,
                                             rocblas_int    batch_count);

MAP2CF(rocblas_syr_batched, float, rocblas_ssyr_batched);
MAP2CF(rocblas_syr_batched, double, rocblas_dsyr_batched);
MAP2CF(rocblas_syr_batched, rocblas_float_complex, rocblas_csyr_batched);
MAP2CF(rocblas_syr_batched, rocblas_double_complex, rocblas_zsyr_batched);

// syr strided batched
template <typename T, bool FORTRAN = false>
static rocblas_status (*rocblas_syr_strided_batched)(rocblas_handle handle,
                                                     rocblas_fill   uplo,
                                                     rocblas_int    n,
                                                     const T*       alpha,
                                                     const T*       x,
                                                     rocblas_int    incx,
                                                     rocblas_stride stridex,
                                                     T*             A,
                                                     rocblas_int    lda,
                                                     rocblas_stride strideA,
                                                     rocblas_int    batch_count);

MAP2CF(rocblas_syr_strided_batched, float, rocblas_ssyr_strided_batched);
MAP2CF(rocblas_syr_strided_batched, double, rocblas_dsyr_strided_batched);
MAP2CF(rocblas_syr_strided_batched, rocblas_float_complex, rocblas_csyr_strided_batched);
MAP2CF(rocblas_syr_strided_batched, rocblas_double_complex, rocblas_zsyr_strided_batched);

// syr2
template <typename T, bool FORTRAN = false>
static rocblas_status (*rocblas_syr2)(rocblas_handle handle,
                                      rocblas_fill   uplo,
                                      rocblas_int    n,
                                      const T*       alpha,
                                      const T*       x,
                                      rocblas_int    incx,
                                      const T*       y,
                                      rocblas_int    incy,
                                      T*             A,
                                      rocblas_int    lda);

MAP2CF(rocblas_syr2, float, rocblas_ssyr2);
MAP2CF(rocblas_syr2, double, rocblas_dsyr2);
MAP2CF(rocblas_syr2, rocblas_float_complex, rocblas_csyr2);
MAP2CF(rocblas_syr2, rocblas_double_complex, rocblas_zsyr2);

// syr2 batched
template <typename T, bool FORTRAN = false>
static rocblas_status (*rocblas_syr2_batched)(rocblas_handle handle,
                                              rocblas_fill   uplo,
                                              rocblas_int    n,
                                              const T*       alpha,
                                              const T* const x[],
                                              rocblas_int    incx,
                                              const T* const y[],
                                              rocblas_int    incy,
                                              T* const       A[],
                                              rocblas_int    lda,
                                              rocblas_int    batch_count);

MAP2CF(rocblas_syr2_batched, float, rocblas_ssyr2_batched);
MAP2CF(rocblas_syr2_batched, double, rocblas_dsyr2_batched);
MAP2CF(rocblas_syr2_batched, rocblas_float_complex, rocblas_csyr2_batched);
MAP2CF(rocblas_syr2_batched, rocblas_double_complex, rocblas_zsyr2_batched);

// syr2 strided batched
template <typename T, bool FORTRAN = false>
static rocblas_status (*rocblas_syr2_strided_batched)(rocblas_handle handle,
                                                      rocblas_fill   uplo,
                                                      rocblas_int    n,
                                                      const T*       alpha,
                                                      const T*       x,
                                                      rocblas_int    incx,
                                                      rocblas_stride stridex,
                                                      const T*       y,
                                                      rocblas_int    incy,
                                                      rocblas_stride stridey,
                                                      T*             A,
                                                      rocblas_int    lda,
                                                      rocblas_stride strideA,
                                                      rocblas_int    batch_count);

MAP2CF(rocblas_syr2_strided_batched, float, rocblas_ssyr2_strided_batched);
MAP2CF(rocblas_syr2_strided_batched, double, rocblas_dsyr2_strided_batched);
MAP2CF(rocblas_syr2_strided_batched, rocblas_float_complex, rocblas_csyr2_strided_batched);
MAP2CF(rocblas_syr2_strided_batched, rocblas_double_complex, rocblas_zsyr2_strided_batched);

// gbmv
template <typename T, bool FORTRAN = false>
static rocblas_status (*rocblas_gbmv)(rocblas_handle    handle,
                                      rocblas_operation transA,
                                      rocblas_int       m,
                                      rocblas_int       n,
                                      rocblas_int       kl,
                                      rocblas_int       ku,
                                      const T*          alpha,
                                      const T*          A,
                                      rocblas_int       lda,
                                      const T*          x,
                                      rocblas_int       incx,
                                      const T*          beta,
                                      T*                y,
                                      rocblas_int       incy);

MAP2CF(rocblas_gbmv, float, rocblas_sgbmv);
MAP2CF(rocblas_gbmv, double, rocblas_dgbmv);
MAP2CF(rocblas_gbmv, rocblas_float_complex, rocblas_cgbmv);
MAP2CF(rocblas_gbmv, rocblas_double_complex, rocblas_zgbmv);

// gbmv_batched
template <typename T, bool FORTRAN = false>
static rocblas_status (*rocblas_gbmv_batched)(rocblas_handle    handle,
                                              rocblas_operation transA,
                                              rocblas_int       m,
                                              rocblas_int       n,
                                              rocblas_int       kl,
                                              rocblas_int       ku,
                                              const T*          alpha,
                                              const T* const    A[],
                                              rocblas_int       lda,
                                              const T* const    x[],
                                              rocblas_int       incx,
                                              const T*          beta,
                                              T* const          y[],
                                              rocblas_int       incy,
                                              rocblas_int       batch_count);

MAP2CF(rocblas_gbmv_batched, float, rocblas_sgbmv_batched);
MAP2CF(rocblas_gbmv_batched, double, rocblas_dgbmv_batched);
MAP2CF(rocblas_gbmv_batched, rocblas_float_complex, rocblas_cgbmv_batched);
MAP2CF(rocblas_gbmv_batched, rocblas_double_complex, rocblas_zgbmv_batched);

// gbmv_strided_batched
template <typename T, bool FORTRAN = false>
static rocblas_status (*rocblas_gbmv_strided_batched)(rocblas_handle    handle,
                                                      rocblas_operation transA,
                                                      rocblas_int       m,
                                                      rocblas_int       n,
                                                      rocblas_int       kl,
                                                      rocblas_int       ku,
                                                      const T*          alpha,
                                                      const T*          A,
                                                      rocblas_int       lda,
                                                      rocblas_stride    stride_A,
                                                      const T*          x,
                                                      rocblas_int       incx,
                                                      rocblas_stride    stride_x,
                                                      const T*          beta,
                                                      T*                y,
                                                      rocblas_int       incy,
                                                      rocblas_stride    stride_y,
                                                      rocblas_int       batch_count);

MAP2CF(rocblas_gbmv_strided_batched, float, rocblas_sgbmv_strided_batched);
MAP2CF(rocblas_gbmv_strided_batched, double, rocblas_dgbmv_strided_batched);
MAP2CF(rocblas_gbmv_strided_batched, rocblas_float_complex, rocblas_cgbmv_strided_batched);
MAP2CF(rocblas_gbmv_strided_batched, rocblas_double_complex, rocblas_zgbmv_strided_batched);

// gemv
template <typename T, bool FORTRAN = false>
static rocblas_status (*rocblas_gemv)(rocblas_handle    handle,
                                      rocblas_operation transA,
                                      rocblas_int       m,
                                      rocblas_int       n,
                                      const T*          alpha,
                                      const T*          A,
                                      rocblas_int       lda,
                                      const T*          x,
                                      rocblas_int       incx,
                                      const T*          beta,
                                      T*                y,
                                      rocblas_int       incy);

MAP2CF(rocblas_gemv, float, rocblas_sgemv);
MAP2CF(rocblas_gemv, double, rocblas_dgemv);
MAP2CF(rocblas_gemv, rocblas_float_complex, rocblas_cgemv);
MAP2CF(rocblas_gemv, rocblas_double_complex, rocblas_zgemv);

// gemv_batched
template <typename T, bool FORTRAN = false>
static rocblas_status (*rocblas_gemv_batched)(rocblas_handle    handle,
                                              rocblas_operation transA,
                                              rocblas_int       m,
                                              rocblas_int       n,
                                              const T*          alpha,
                                              const T* const    A[],
                                              rocblas_int       lda,
                                              const T* const    x[],
                                              rocblas_int       incx,
                                              const T*          beta,
                                              T* const          y[],
                                              rocblas_int       incy,
                                              rocblas_int       batch_count);

MAP2CF(rocblas_gemv_batched, float, rocblas_sgemv_batched);
MAP2CF(rocblas_gemv_batched, double, rocblas_dgemv_batched);
MAP2CF(rocblas_gemv_batched, rocblas_float_complex, rocblas_cgemv_batched);
MAP2CF(rocblas_gemv_batched, rocblas_double_complex, rocblas_zgemv_batched);

// gemv_strided_batched
template <typename T, bool FORTRAN = false>
static rocblas_status (*rocblas_gemv_strided_batched)(rocblas_handle    handle,
                                                      rocblas_operation transA,
                                                      rocblas_int       m,
                                                      rocblas_int       n,
                                                      const T*          alpha,
                                                      const T*          A,
                                                      rocblas_int       lda,
                                                      rocblas_stride    stride_a,
                                                      const T*          x,
                                                      rocblas_int       incx,
                                                      rocblas_stride    stride_x,
                                                      const T*          beta,
                                                      T*                y,
                                                      rocblas_int       incy,
                                                      rocblas_stride    stride_y,
                                                      rocblas_int       batch_count);

MAP2CF(rocblas_gemv_strided_batched, float, rocblas_sgemv_strided_batched);
MAP2CF(rocblas_gemv_strided_batched, double, rocblas_dgemv_strided_batched);
MAP2CF(rocblas_gemv_strided_batched, rocblas_float_complex, rocblas_cgemv_strided_batched);
MAP2CF(rocblas_gemv_strided_batched, rocblas_double_complex, rocblas_zgemv_strided_batched);

// tpmv
template <typename T, bool FORTRAN = false>
static rocblas_status (*rocblas_tpmv)(rocblas_handle    handle,
                                      rocblas_fill      uplo,
                                      rocblas_operation transA,
                                      rocblas_diagonal  diag,
                                      rocblas_int       m,
                                      const T*          A,
                                      T*                x,
                                      rocblas_int       incx);

MAP2CF(rocblas_tpmv, float, rocblas_stpmv);
MAP2CF(rocblas_tpmv, double, rocblas_dtpmv);
MAP2CF(rocblas_tpmv, rocblas_float_complex, rocblas_ctpmv);
MAP2CF(rocblas_tpmv, rocblas_double_complex, rocblas_ztpmv);

// tpmv_batched
template <typename T, bool FORTRAN = false>
static rocblas_status (*rocblas_tpmv_batched)(rocblas_handle    handle,
                                              rocblas_fill      uplo,
                                              rocblas_operation transA,
                                              rocblas_diagonal  diag,
                                              rocblas_int       m,
                                              const T* const*   A,
                                              T* const*         x,
                                              rocblas_int       incx,
                                              rocblas_int       batch_count);

MAP2CF(rocblas_tpmv_batched, float, rocblas_stpmv_batched);
MAP2CF(rocblas_tpmv_batched, double, rocblas_dtpmv_batched);
MAP2CF(rocblas_tpmv_batched, rocblas_float_complex, rocblas_ctpmv_batched);
MAP2CF(rocblas_tpmv_batched, rocblas_double_complex, rocblas_ztpmv_batched);

// tpmv_strided_batched
template <typename T, bool FORTRAN = false>
static rocblas_status (*rocblas_tpmv_strided_batched)(rocblas_handle    handle,
                                                      rocblas_fill      uplo,
                                                      rocblas_operation transA,
                                                      rocblas_diagonal  diag,
                                                      rocblas_int       m,
                                                      const T*          A,
                                                      rocblas_stride    stridea,
                                                      T*                x,
                                                      rocblas_stride    stridex,
                                                      rocblas_int       incx,
                                                      rocblas_int       batch_count);

MAP2CF(rocblas_tpmv_strided_batched, float, rocblas_stpmv_strided_batched);
MAP2CF(rocblas_tpmv_strided_batched, double, rocblas_dtpmv_strided_batched);
MAP2CF(rocblas_tpmv_strided_batched, rocblas_float_complex, rocblas_ctpmv_strided_batched);
MAP2CF(rocblas_tpmv_strided_batched, rocblas_double_complex, rocblas_ztpmv_strided_batched);

// hbmv
template <typename T, bool FORTRAN = false>
static rocblas_status (*rocblas_hbmv)(rocblas_handle handle,
                                      rocblas_fill   uplo,
                                      rocblas_int    n,
                                      rocblas_int    k,
                                      const T*       alpha,
                                      const T*       A,
                                      rocblas_int    lda,
                                      const T*       x,
                                      rocblas_int    incx,
                                      const T*       beta,
                                      T*             y,
                                      rocblas_int    incy);

MAP2CF(rocblas_hbmv, rocblas_float_complex, rocblas_chbmv);
MAP2CF(rocblas_hbmv, rocblas_double_complex, rocblas_zhbmv);

// hbmv_batched
template <typename T, bool FORTRAN = false>
static rocblas_status (*rocblas_hbmv_batched)(rocblas_handle handle,
                                              rocblas_fill   uplo,
                                              rocblas_int    n,
                                              rocblas_int    k,
                                              const T*       alpha,
                                              const T* const A[],
                                              rocblas_int    lda,
                                              const T* const x[],
                                              rocblas_int    incx,
                                              const T*       beta,
                                              T* const       y[],
                                              rocblas_int    incy,
                                              rocblas_int    batch_count);

MAP2CF(rocblas_hbmv_batched, rocblas_float_complex, rocblas_chbmv_batched);
MAP2CF(rocblas_hbmv_batched, rocblas_double_complex, rocblas_zhbmv_batched);

// hbmv_strided_batched
template <typename T, bool FORTRAN = false>
static rocblas_status (*rocblas_hbmv_strided_batched)(rocblas_handle handle,
                                                      rocblas_fill   uplo,
                                                      rocblas_int    n,
                                                      rocblas_int    k,
                                                      const T*       alpha,
                                                      const T*       A,
                                                      rocblas_int    lda,
                                                      rocblas_stride stride_A,
                                                      const T*       x,
                                                      rocblas_int    incx,
                                                      rocblas_stride stride_x,
                                                      const T*       beta,
                                                      T*             y,
                                                      rocblas_int    incy,
                                                      rocblas_stride stride_y,
                                                      rocblas_int    batch_count);

MAP2CF(rocblas_hbmv_strided_batched, rocblas_float_complex, rocblas_chbmv_strided_batched);
MAP2CF(rocblas_hbmv_strided_batched, rocblas_double_complex, rocblas_zhbmv_strided_batched);

// hemv
template <typename T, bool FORTRAN = false>
static rocblas_status (*rocblas_hemv)(rocblas_handle handle,
                                      rocblas_fill   uplo,
                                      rocblas_int    n,
                                      const T*       alpha,
                                      const T*       A,
                                      rocblas_int    lda,
                                      const T*       x,
                                      rocblas_int    incx,
                                      const T*       beta,
                                      T*             y,
                                      rocblas_int    incy);

MAP2CF(rocblas_hemv, rocblas_float_complex, rocblas_chemv);
MAP2CF(rocblas_hemv, rocblas_double_complex, rocblas_zhemv);

// hemv_batched
template <typename T, bool FOTRAN = false>
static rocblas_status (*rocblas_hemv_batched)(rocblas_handle handle,
                                              rocblas_fill   uplo,
                                              rocblas_int    n,
                                              const T*       alpha,
                                              const T* const A[],
                                              rocblas_int    lda,
                                              const T* const x[],
                                              rocblas_int    incx,
                                              const T*       beta,
                                              T* const       y[],
                                              rocblas_int    incy,
                                              rocblas_int    batch_count);

MAP2CF(rocblas_hemv_batched, rocblas_float_complex, rocblas_chemv_batched);
MAP2CF(rocblas_hemv_batched, rocblas_double_complex, rocblas_zhemv_batched);

// hemv_strided_batched
template <typename T, bool FORTRAN = false>
static rocblas_status (*rocblas_hemv_strided_batched)(rocblas_handle handle,
                                                      rocblas_fill   uplo,
                                                      rocblas_int    n,
                                                      const T*       alpha,
                                                      const T*       A,
                                                      rocblas_int    lda,
                                                      rocblas_stride stride_A,
                                                      const T*       x,
                                                      rocblas_int    incx,
                                                      rocblas_stride stride_x,
                                                      const T*       beta,
                                                      T*             y,
                                                      rocblas_int    incy,
                                                      rocblas_stride stride_y,
                                                      rocblas_int    batch_count);

MAP2CF(rocblas_hemv_strided_batched, rocblas_float_complex, rocblas_chemv_strided_batched);
MAP2CF(rocblas_hemv_strided_batched, rocblas_double_complex, rocblas_zhemv_strided_batched);

// her
template <typename T, bool FORTRAN = false>
static rocblas_status (*rocblas_her)(rocblas_handle   handle,
                                     rocblas_fill     uplo,
                                     rocblas_int      n,
                                     const real_t<T>* alpha,
                                     const T*         x,
                                     rocblas_int      incx,
                                     T*               A,
                                     rocblas_int      lda);

MAP2CF(rocblas_her, rocblas_float_complex, rocblas_cher);
MAP2CF(rocblas_her, rocblas_double_complex, rocblas_zher);

// her_batched
template <typename T, bool FORTRAN = false>
static rocblas_status (*rocblas_her_batched)(rocblas_handle   handle,
                                             rocblas_fill     uplo,
                                             rocblas_int      n,
                                             const real_t<T>* alpha,
                                             const T* const   x[],
                                             rocblas_int      incx,
                                             T* const         A[],
                                             rocblas_int      lda,
                                             rocblas_int      batch_count);

MAP2CF(rocblas_her_batched, rocblas_float_complex, rocblas_cher_batched);
MAP2CF(rocblas_her_batched, rocblas_double_complex, rocblas_zher_batched);

// her_strided_batched
template <typename T, bool FORTRAN = false>
static rocblas_status (*rocblas_her_strided_batched)(rocblas_handle   handle,
                                                     rocblas_fill     uplo,
                                                     rocblas_int      n,
                                                     const real_t<T>* alpha,
                                                     const T*         x,
                                                     rocblas_int      incx,
                                                     rocblas_stride   stride_x,
                                                     T*               A,
                                                     rocblas_int      lda,
                                                     rocblas_stride   stride_A,
                                                     rocblas_int      batch_count);

MAP2CF(rocblas_her_strided_batched, rocblas_float_complex, rocblas_cher_strided_batched);
MAP2CF(rocblas_her_strided_batched, rocblas_double_complex, rocblas_zher_strided_batched);

// her2
template <typename T, bool FORTRAN = false>
static rocblas_status (*rocblas_her2)(rocblas_handle handle,
                                      rocblas_fill   uplo,
                                      rocblas_int    n,
                                      const T*       alpha,
                                      const T*       x,
                                      rocblas_int    incx,
                                      const T*       y,
                                      rocblas_int    incy,
                                      T*             A,
                                      rocblas_int    lda);

MAP2CF(rocblas_her2, rocblas_float_complex, rocblas_cher2);
MAP2CF(rocblas_her2, rocblas_double_complex, rocblas_zher2);

// her2_batched
template <typename T, bool FORTRAN = false>
static rocblas_status (*rocblas_her2_batched)(rocblas_handle handle,
                                              rocblas_fill   uplo,
                                              rocblas_int    n,
                                              const T*       alpha,
                                              const T* const x[],
                                              rocblas_int    incx,
                                              const T* const y[],
                                              rocblas_int    incy,
                                              T* const       A[],
                                              rocblas_int    lda,
                                              rocblas_int    batch_count);

MAP2CF(rocblas_her2_batched, rocblas_float_complex, rocblas_cher2_batched);
MAP2CF(rocblas_her2_batched, rocblas_double_complex, rocblas_zher2_batched);

// her2_strided_batched
template <typename T, bool FORTRAN = false>
static rocblas_status (*rocblas_her2_strided_batched)(rocblas_handle handle,
                                                      rocblas_fill   uplo,
                                                      rocblas_int    n,
                                                      const T*       alpha,
                                                      const T*       x,
                                                      rocblas_int    incx,
                                                      rocblas_stride stride_x,
                                                      const T*       y,
                                                      rocblas_int    incy,
                                                      rocblas_stride stride_y,
                                                      T*             A,
                                                      rocblas_int    lda,
                                                      rocblas_stride stride_A,
                                                      rocblas_int    batch_count);

MAP2CF(rocblas_her2_strided_batched, rocblas_float_complex, rocblas_cher2_strided_batched);
MAP2CF(rocblas_her2_strided_batched, rocblas_double_complex, rocblas_zher2_strided_batched);

// hpmv
template <typename T, bool FORTRAN = false>
static rocblas_status (*rocblas_hpmv)(rocblas_handle handle,
                                      rocblas_fill   uplo,
                                      rocblas_int    n,
                                      const T*       alpha,
                                      const T*       A,
                                      rocblas_int    lda,
                                      const T*       x,
                                      rocblas_int    incx,
                                      const T*       beta,
                                      T*             y,
                                      rocblas_int    incy);

MAP2CF(rocblas_hpmv, rocblas_float_complex, rocblas_chpmv);
MAP2CF(rocblas_hpmv, rocblas_double_complex, rocblas_zhpmv);

// hpmv_batched
template <typename T, bool FORTRAN = false>
static rocblas_status (*rocblas_hpmv_batched)(rocblas_handle handle,
                                              rocblas_fill   uplo,
                                              rocblas_int    n,
                                              const T*       alpha,
                                              const T* const A[],
                                              const T* const x[],
                                              rocblas_int    incx,
                                              const T*       beta,
                                              T* const       y[],
                                              rocblas_int    incy,
                                              rocblas_int    batch_count);

MAP2CF(rocblas_hpmv_batched, rocblas_float_complex, rocblas_chpmv_batched);
MAP2CF(rocblas_hpmv_batched, rocblas_double_complex, rocblas_zhpmv_batched);

// hpmv_strided_batched
template <typename T, bool FORTRAN = false>
static rocblas_status (*rocblas_hpmv_strided_batched)(rocblas_handle handle,
                                                      rocblas_fill   uplo,
                                                      rocblas_int    n,
                                                      const T*       alpha,
                                                      const T*       A,
                                                      rocblas_stride stride_A,
                                                      const T*       x,
                                                      rocblas_int    incx,
                                                      rocblas_stride stride_x,
                                                      const T*       beta,
                                                      T*             y,
                                                      rocblas_int    incy,
                                                      rocblas_stride stride_y,
                                                      rocblas_int    batch_count);

MAP2CF(rocblas_hpmv_strided_batched, rocblas_float_complex, rocblas_chpmv_strided_batched);
MAP2CF(rocblas_hpmv_strided_batched, rocblas_double_complex, rocblas_zhpmv_strided_batched);

// hpr
template <typename T, bool FORTRAN = false>
static rocblas_status (*rocblas_hpr)(rocblas_handle   handle,
                                     rocblas_fill     uplo,
                                     rocblas_int      n,
                                     const real_t<T>* alpha,
                                     const T*         x,
                                     rocblas_int      incx,
                                     T*               AP);

MAP2CF(rocblas_hpr, rocblas_float_complex, rocblas_chpr);
MAP2CF(rocblas_hpr, rocblas_double_complex, rocblas_zhpr);

// hpr_batched
template <typename T, bool FORTRAN = false>
static rocblas_status (*rocblas_hpr_batched)(rocblas_handle   handle,
                                             rocblas_fill     uplo,
                                             rocblas_int      n,
                                             const real_t<T>* alpha,
                                             const T* const   x[],
                                             rocblas_int      incx,
                                             T* const         AP[],
                                             rocblas_int      batch_count);

MAP2CF(rocblas_hpr_batched, rocblas_float_complex, rocblas_chpr_batched);
MAP2CF(rocblas_hpr_batched, rocblas_double_complex, rocblas_zhpr_batched);

// hpr_strided_batched
template <typename T, bool FORTRAN = false>
static rocblas_status (*rocblas_hpr_strided_batched)(rocblas_handle   handle,
                                                     rocblas_fill     uplo,
                                                     rocblas_int      n,
                                                     const real_t<T>* alpha,
                                                     const T*         x,
                                                     rocblas_int      incx,
                                                     rocblas_stride   stride_x,
                                                     T*               AP,
                                                     rocblas_stride   stride_A,
                                                     rocblas_int      batch_count);

MAP2CF(rocblas_hpr_strided_batched, rocblas_float_complex, rocblas_chpr_strided_batched);
MAP2CF(rocblas_hpr_strided_batched, rocblas_double_complex, rocblas_zhpr_strided_batched);

// hpr2
template <typename T, bool FORTRAN = false>
static rocblas_status (*rocblas_hpr2)(rocblas_handle handle,
                                      rocblas_fill   uplo,
                                      rocblas_int    n,
                                      const T*       alpha,
                                      const T*       x,
                                      rocblas_int    incx,
                                      const T*       y,
                                      rocblas_int    incy,
                                      T*             AP);

MAP2CF(rocblas_hpr2, rocblas_float_complex, rocblas_chpr2);
MAP2CF(rocblas_hpr2, rocblas_double_complex, rocblas_zhpr2);

// hpr2_batched
template <typename T, bool FORTRAN = false>
static rocblas_status (*rocblas_hpr2_batched)(rocblas_handle handle,
                                              rocblas_fill   uplo,
                                              rocblas_int    n,
                                              const T*       alpha,
                                              const T* const x[],
                                              rocblas_int    incx,
                                              const T* const y[],
                                              rocblas_int    incy,
                                              T* const       AP[],
                                              rocblas_int    batch_count);

MAP2CF(rocblas_hpr2_batched, rocblas_float_complex, rocblas_chpr2_batched);
MAP2CF(rocblas_hpr2_batched, rocblas_double_complex, rocblas_zhpr2_batched);

// hpr2_strided_batched
template <typename T, bool FORTRAN = false>
static rocblas_status (*rocblas_hpr2_strided_batched)(rocblas_handle handle,
                                                      rocblas_fill   uplo,
                                                      rocblas_int    n,
                                                      const T*       alpha,
                                                      const T*       x,
                                                      rocblas_int    incx,
                                                      rocblas_stride stride_x,
                                                      const T*       y,
                                                      rocblas_int    incy,
                                                      rocblas_stride stride_y,
                                                      T*             AP,
                                                      rocblas_stride stride_A,
                                                      rocblas_int    batch_count);

MAP2CF(rocblas_hpr2_strided_batched, rocblas_float_complex, rocblas_chpr2_strided_batched);
MAP2CF(rocblas_hpr2_strided_batched, rocblas_double_complex, rocblas_zhpr2_strided_batched);

// trmv
template <typename T, bool FORTRAN = false>
static rocblas_status (*rocblas_trmv)(rocblas_handle    handle,
                                      rocblas_fill      uplo,
                                      rocblas_operation transA,
                                      rocblas_diagonal  diag,
                                      rocblas_int       m,
                                      const T*          A,
                                      rocblas_int       lda,
                                      T*                x,
                                      rocblas_int       incx);

MAP2CF(rocblas_trmv, float, rocblas_strmv);
MAP2CF(rocblas_trmv, double, rocblas_dtrmv);
MAP2CF(rocblas_trmv, rocblas_float_complex, rocblas_ctrmv);
MAP2CF(rocblas_trmv, rocblas_double_complex, rocblas_ztrmv);

// trmv_batched
template <typename T, bool FORTRAN = false>
static rocblas_status (*rocblas_trmv_batched)(rocblas_handle    handle,
                                              rocblas_fill      uplo,
                                              rocblas_operation transA,
                                              rocblas_diagonal  diag,
                                              rocblas_int       m,
                                              const T* const*   A,
                                              rocblas_int       lda,
                                              T* const*         x,
                                              rocblas_int       incx,
                                              rocblas_int       batch_count);

MAP2CF(rocblas_trmv_batched, float, rocblas_strmv_batched);
MAP2CF(rocblas_trmv_batched, double, rocblas_dtrmv_batched);
MAP2CF(rocblas_trmv_batched, rocblas_float_complex, rocblas_ctrmv_batched);
MAP2CF(rocblas_trmv_batched, rocblas_double_complex, rocblas_ztrmv_batched);

// trmv_strided_batched
template <typename T, bool FORTRAN = false>
static rocblas_status (*rocblas_trmv_strided_batched)(rocblas_handle    handle,
                                                      rocblas_fill      uplo,
                                                      rocblas_operation transA,
                                                      rocblas_diagonal  diag,
                                                      rocblas_int       m,
                                                      const T*          A,
                                                      rocblas_int       lda,
                                                      rocblas_stride    stridea,
                                                      T*                x,
                                                      rocblas_stride    stridex,
                                                      rocblas_int       incx,
                                                      rocblas_int       batch_count);

MAP2CF(rocblas_trmv_strided_batched, float, rocblas_strmv_strided_batched);
MAP2CF(rocblas_trmv_strided_batched, double, rocblas_dtrmv_strided_batched);
MAP2CF(rocblas_trmv_strided_batched, rocblas_float_complex, rocblas_ctrmv_strided_batched);
MAP2CF(rocblas_trmv_strided_batched, rocblas_double_complex, rocblas_ztrmv_strided_batched);

// tbmv
template <typename T, bool FORTRAN = false>
static rocblas_status (*rocblas_tbmv)(rocblas_fill      uplo,
                                      rocblas_handle    handle,
                                      rocblas_diagonal  diag,
                                      rocblas_operation transA,
                                      rocblas_int       m,
                                      rocblas_int       k,
                                      const T*          A,
                                      rocblas_int       lda,
                                      T*                x,
                                      rocblas_int       incx);

MAP2CF(rocblas_tbmv, float, rocblas_stbmv);
MAP2CF(rocblas_tbmv, double, rocblas_dtbmv);
MAP2CF(rocblas_tbmv, rocblas_float_complex, rocblas_ctbmv);
MAP2CF(rocblas_tbmv, rocblas_double_complex, rocblas_ztbmv);

// tbmv_batched
template <typename T, bool FORTRAN = false>
static rocblas_status (*rocblas_tbmv_batched)(rocblas_fill      uplo,
                                              rocblas_handle    handle,
                                              rocblas_diagonal  diag,
                                              rocblas_operation transA,
                                              rocblas_int       m,
                                              rocblas_int       k,
                                              const T* const    A[],
                                              rocblas_int       lda,
                                              T* const          x[],
                                              rocblas_int       incx,
                                              rocblas_int       batch_count);

MAP2CF(rocblas_tbmv_batched, float, rocblas_stbmv_batched);
MAP2CF(rocblas_tbmv_batched, double, rocblas_dtbmv_batched);
MAP2CF(rocblas_tbmv_batched, rocblas_float_complex, rocblas_ctbmv_batched);
MAP2CF(rocblas_tbmv_batched, rocblas_double_complex, rocblas_ztbmv_batched);

// tbmv_strided_batched
template <typename T, bool FORTRAN = false>
static rocblas_status (*rocblas_tbmv_strided_batched)(rocblas_fill      uplo,
                                                      rocblas_handle    handle,
                                                      rocblas_diagonal  diag,
                                                      rocblas_operation transA,
                                                      rocblas_int       m,
                                                      rocblas_int       k,
                                                      const T*          A,
                                                      rocblas_int       lda,
                                                      rocblas_stride    stride_A,
                                                      T*                x,
                                                      rocblas_int       incx,
                                                      rocblas_stride    stride_x,
                                                      rocblas_int       batch_count);

MAP2CF(rocblas_tbmv_strided_batched, float, rocblas_stbmv_strided_batched);
MAP2CF(rocblas_tbmv_strided_batched, double, rocblas_dtbmv_strided_batched);
MAP2CF(rocblas_tbmv_strided_batched, rocblas_float_complex, rocblas_ctbmv_strided_batched);
MAP2CF(rocblas_tbmv_strided_batched, rocblas_double_complex, rocblas_ztbmv_strided_batched);

// tbsv
template <typename T, bool FORTRAN = false>
static rocblas_status (*rocblas_tbsv)(rocblas_handle    handle,
                                      rocblas_fill      uplo,
                                      rocblas_operation transA,
                                      rocblas_diagonal  diag,
                                      rocblas_int       n,
                                      rocblas_int       k,
                                      const T*          A,
                                      rocblas_int       lda,
                                      T*                x,
                                      rocblas_int       incx);

MAP2CF(rocblas_tbsv, float, rocblas_stbsv);
MAP2CF(rocblas_tbsv, double, rocblas_dtbsv);
MAP2CF(rocblas_tbsv, rocblas_float_complex, rocblas_ctbsv);
MAP2CF(rocblas_tbsv, rocblas_double_complex, rocblas_ztbsv);

// tbsv_batched
template <typename T, bool FORTRAN = false>
static rocblas_status (*rocblas_tbsv_batched)(rocblas_handle    handle,
                                              rocblas_fill      uplo,
                                              rocblas_operation transA,
                                              rocblas_diagonal  diag,
                                              rocblas_int       n,
                                              rocblas_int       k,
                                              const T* const    A[],
                                              rocblas_int       lda,
                                              T* const          x[],
                                              rocblas_int       incx,
                                              rocblas_int       batch_count);

MAP2CF(rocblas_tbsv_batched, float, rocblas_stbsv_batched);
MAP2CF(rocblas_tbsv_batched, double, rocblas_dtbsv_batched);
MAP2CF(rocblas_tbsv_batched, rocblas_float_complex, rocblas_ctbsv_batched);
MAP2CF(rocblas_tbsv_batched, rocblas_double_complex, rocblas_ztbsv_batched);

// tbsv_strided_batched
template <typename T, bool FORTRAN = false>
static rocblas_status (*rocblas_tbsv_strided_batched)(rocblas_handle    handle,
                                                      rocblas_fill      uplo,
                                                      rocblas_operation transA,
                                                      rocblas_diagonal  diag,
                                                      rocblas_int       n,
                                                      rocblas_int       k,
                                                      const T*          A,
                                                      rocblas_int       lda,
                                                      rocblas_stride    stride_a,
                                                      T*                x,
                                                      rocblas_int       incx,
                                                      rocblas_stride    stride_x,
                                                      rocblas_int       batch_count);

MAP2CF(rocblas_tbsv_strided_batched, float, rocblas_stbsv_strided_batched);
MAP2CF(rocblas_tbsv_strided_batched, double, rocblas_dtbsv_strided_batched);
MAP2CF(rocblas_tbsv_strided_batched, rocblas_float_complex, rocblas_ctbsv_strided_batched);
MAP2CF(rocblas_tbsv_strided_batched, rocblas_double_complex, rocblas_ztbsv_strided_batched);

// tpsv
template <typename T, bool FORTRAN = false>
static rocblas_status (*rocblas_tpsv)(rocblas_handle    handle,
                                      rocblas_fill      uplo,
                                      rocblas_operation transA,
                                      rocblas_diagonal  diag,
                                      rocblas_int       n,
                                      const T*          AP,
                                      T*                x,
                                      rocblas_int       incx);

MAP2CF(rocblas_tpsv, float, rocblas_stpsv);
MAP2CF(rocblas_tpsv, double, rocblas_dtpsv);
MAP2CF(rocblas_tpsv, rocblas_float_complex, rocblas_ctpsv);
MAP2CF(rocblas_tpsv, rocblas_double_complex, rocblas_ztpsv);

// tpsv_batched
template <typename T, bool FORTRAN = false>
static rocblas_status (*rocblas_tpsv_batched)(rocblas_handle    handle,
                                              rocblas_fill      uplo,
                                              rocblas_operation transA,
                                              rocblas_diagonal  diag,
                                              rocblas_int       n,
                                              const T* const    AP[],
                                              T* const          x[],
                                              rocblas_int       incx,
                                              rocblas_int       batch_count);

MAP2CF(rocblas_tpsv_batched, float, rocblas_stpsv_batched);
MAP2CF(rocblas_tpsv_batched, double, rocblas_dtpsv_batched);
MAP2CF(rocblas_tpsv_batched, rocblas_float_complex, rocblas_ctpsv_batched);
MAP2CF(rocblas_tpsv_batched, rocblas_double_complex, rocblas_ztpsv_batched);

// tpsv_strided_batched
template <typename T, bool FORTRAN = false>
static rocblas_status (*rocblas_tpsv_strided_batched)(rocblas_handle    handle,
                                                      rocblas_fill      uplo,
                                                      rocblas_operation transA,
                                                      rocblas_diagonal  diag,
                                                      rocblas_int       n,
                                                      const T*          AP,
                                                      rocblas_stride    stride_A,
                                                      T*                x,
                                                      rocblas_int       incx,
                                                      rocblas_stride    stride_x,
                                                      rocblas_int       batch_count);

MAP2CF(rocblas_tpsv_strided_batched, float, rocblas_stpsv_strided_batched);
MAP2CF(rocblas_tpsv_strided_batched, double, rocblas_dtpsv_strided_batched);
MAP2CF(rocblas_tpsv_strided_batched, rocblas_float_complex, rocblas_ctpsv_strided_batched);
MAP2CF(rocblas_tpsv_strided_batched, rocblas_double_complex, rocblas_ztpsv_strided_batched);

// trsv
template <typename T, bool FORTRAN = false>
static rocblas_status (*rocblas_trsv)(rocblas_handle    handle,
                                      rocblas_fill      uplo,
                                      rocblas_operation transA,
                                      rocblas_diagonal  diag,
                                      rocblas_int       m,
                                      const T*          A,
                                      rocblas_int       lda,
                                      T*                x,
                                      rocblas_int       incx);

MAP2CF(rocblas_trsv, float, rocblas_strsv);
MAP2CF(rocblas_trsv, double, rocblas_dtrsv);
MAP2CF(rocblas_trsv, rocblas_float_complex, rocblas_ctrsv);
MAP2CF(rocblas_trsv, rocblas_double_complex, rocblas_ztrsv);

// trsv_batched
template <typename T, bool FORTRAN = false>
static rocblas_status (*rocblas_trsv_batched)(rocblas_handle    handle,
                                              rocblas_fill      uplo,
                                              rocblas_operation transA,
                                              rocblas_diagonal  diag,
                                              rocblas_int       m,
                                              const T* const    A[],
                                              rocblas_int       lda,
                                              T* const          x[],
                                              rocblas_int       incx,
                                              rocblas_int       batch_count);

MAP2CF(rocblas_trsv_batched, float, rocblas_strsv_batched);
MAP2CF(rocblas_trsv_batched, double, rocblas_dtrsv_batched);
MAP2CF(rocblas_trsv_batched, rocblas_float_complex, rocblas_ctrsv_batched);
MAP2CF(rocblas_trsv_batched, rocblas_double_complex, rocblas_ztrsv_batched);

// trsv_strided_batched
template <typename T, bool FORTRAN = false>
static rocblas_status (*rocblas_trsv_strided_batched)(rocblas_handle    handle,
                                                      rocblas_fill      uplo,
                                                      rocblas_operation transA,
                                                      rocblas_diagonal  diag,
                                                      rocblas_int       m,
                                                      const T*          A,
                                                      rocblas_int       lda,
                                                      rocblas_stride    stride_A,
                                                      T*                x,
                                                      rocblas_int       incx,
                                                      rocblas_stride    stride_x,
                                                      rocblas_int       batch_count);

MAP2CF(rocblas_trsv_strided_batched, float, rocblas_strsv_strided_batched);
MAP2CF(rocblas_trsv_strided_batched, double, rocblas_dtrsv_strided_batched);
MAP2CF(rocblas_trsv_strided_batched, rocblas_float_complex, rocblas_ctrsv_strided_batched);
MAP2CF(rocblas_trsv_strided_batched, rocblas_double_complex, rocblas_ztrsv_strided_batched);

// spmv
template <typename T, bool FORTRAN = false>
static rocblas_status (*rocblas_spmv)(rocblas_handle handle,
                                      rocblas_fill   uplo,
                                      rocblas_int    n,
                                      const T*       alpha,
                                      const T*       A,
                                      const T*       x,
                                      rocblas_int    incx,
                                      const T*       beta,
                                      T*             y,
                                      rocblas_int    incy);

MAP2CF(rocblas_spmv, float, rocblas_sspmv);
MAP2CF(rocblas_spmv, double, rocblas_dspmv);

// spmv_batched
template <typename T, bool FORTRAN = false>
static rocblas_status (*rocblas_spmv_batched)(rocblas_handle handle,
                                              rocblas_fill   uplo,
                                              rocblas_int    n,
                                              const T*       alpha,
                                              const T* const A[],
                                              const T* const x[],
                                              rocblas_int    incx,
                                              const T*       beta,
                                              T* const       y[],
                                              rocblas_int    incy,
                                              rocblas_int    batch_count);

MAP2CF(rocblas_spmv_batched, float, rocblas_sspmv_batched);
MAP2CF(rocblas_spmv_batched, double, rocblas_dspmv_batched);

// spmv_strided_batched
template <typename T, bool FORTRAN = false>
static rocblas_status (*rocblas_spmv_strided_batched)(rocblas_handle handle,
                                                      rocblas_fill   uplo,
                                                      rocblas_int    n,
                                                      const T*       alpha,
                                                      const T*       A,
                                                      rocblas_stride stride_a,
                                                      const T*       x,
                                                      rocblas_int    incx,
                                                      rocblas_stride stride_x,
                                                      const T*       beta,
                                                      T*             y,
                                                      rocblas_int    incy,
                                                      rocblas_stride stride_y,
                                                      rocblas_int    batch_count);

MAP2CF(rocblas_spmv_strided_batched, float, rocblas_sspmv_strided_batched);
MAP2CF(rocblas_spmv_strided_batched, double, rocblas_dspmv_strided_batched);

// sbmv
template <typename T, bool FORTRAN = false>
static rocblas_status (*rocblas_sbmv)(rocblas_handle handle,
                                      rocblas_fill   uplo,
                                      rocblas_int    n,
                                      rocblas_int    k,
                                      const T*       alpha,
                                      const T*       A,
                                      rocblas_int    lda,
                                      const T*       x,
                                      rocblas_int    incx,
                                      const T*       beta,
                                      T*             y,
                                      rocblas_int    incy);

MAP2CF(rocblas_sbmv, float, rocblas_ssbmv);
MAP2CF(rocblas_sbmv, double, rocblas_dsbmv);

// sbmv_batched
template <typename T, bool FORTRAN = false>
static rocblas_status (*rocblas_sbmv_batched)(rocblas_handle handle,
                                              rocblas_fill   uplo,
                                              rocblas_int    n,
                                              rocblas_int    k,
                                              const T*       alpha,
                                              const T* const A[],
                                              rocblas_int    lda,
                                              const T* const x[],
                                              rocblas_int    incx,
                                              const T*       beta,
                                              T* const       y[],
                                              rocblas_int    incy,
                                              rocblas_int    batch_count);

MAP2CF(rocblas_sbmv_batched, float, rocblas_ssbmv_batched);
MAP2CF(rocblas_sbmv_batched, double, rocblas_dsbmv_batched);

// sbmv_strided_batched
template <typename T, bool FORTRAN = false>
static rocblas_status (*rocblas_sbmv_strided_batched)(rocblas_handle handle,
                                                      rocblas_fill   uplo,
                                                      rocblas_int    n,
                                                      rocblas_int    k,
                                                      const T*       alpha,
                                                      const T*       A,
                                                      rocblas_int    lda,
                                                      rocblas_stride stride_a,
                                                      const T*       x,
                                                      rocblas_int    incx,
                                                      rocblas_stride stride_x,
                                                      const T*       beta,
                                                      T*             y,
                                                      rocblas_int    incy,
                                                      rocblas_stride stride_y,
                                                      rocblas_int    batch_count);

MAP2CF(rocblas_sbmv_strided_batched, float, rocblas_ssbmv_strided_batched);
MAP2CF(rocblas_sbmv_strided_batched, double, rocblas_dsbmv_strided_batched);

// symv
template <typename T, bool FORTRAN = false>
static rocblas_status (*rocblas_symv)(rocblas_handle handle,
                                      rocblas_fill   uplo,
                                      rocblas_int    n,
                                      const T*       alpha,
                                      const T*       A,
                                      rocblas_int    lda,
                                      const T*       x,
                                      rocblas_int    incx,
                                      const T*       beta,
                                      T*             y,
                                      rocblas_int    incy);

MAP2CF(rocblas_symv, float, rocblas_ssymv);
MAP2CF(rocblas_symv, double, rocblas_dsymv);
MAP2CF(rocblas_symv, rocblas_float_complex, rocblas_csymv);
MAP2CF(rocblas_symv, rocblas_double_complex, rocblas_zsymv);

// symv_batched
template <typename T, bool FORTRAN = false>
static rocblas_status (*rocblas_symv_batched)(rocblas_handle handle,
                                              rocblas_fill   uplo,
                                              rocblas_int    n,
                                              const T*       alpha,
                                              const T* const A[],
                                              rocblas_int    lda,
                                              const T* const x[],
                                              rocblas_int    incx,
                                              const T*       beta,
                                              T* const       y[],
                                              rocblas_int    incy,
                                              rocblas_int    batch_count);

MAP2CF(rocblas_symv_batched, float, rocblas_ssymv_batched);
MAP2CF(rocblas_symv_batched, double, rocblas_dsymv_batched);
MAP2CF(rocblas_symv_batched, rocblas_float_complex, rocblas_csymv_batched);
MAP2CF(rocblas_symv_batched, rocblas_double_complex, rocblas_zsymv_batched);

// symv_strided_batched
template <typename T, bool FORTRAN = false>
static rocblas_status (*rocblas_symv_strided_batched)(rocblas_handle handle,
                                                      rocblas_fill   uplo,
                                                      rocblas_int    n,
                                                      const T*       alpha,
                                                      const T*       A,
                                                      rocblas_int    lda,
                                                      rocblas_stride stride_a,
                                                      const T*       x,
                                                      rocblas_int    incx,
                                                      rocblas_stride stride_x,
                                                      const T*       beta,
                                                      T*             y,
                                                      rocblas_int    incy,
                                                      rocblas_stride stride_y,
                                                      rocblas_int    batch_count);

MAP2CF(rocblas_symv_strided_batched, float, rocblas_ssymv_strided_batched);
MAP2CF(rocblas_symv_strided_batched, double, rocblas_dsymv_strided_batched);
MAP2CF(rocblas_symv_strided_batched, rocblas_float_complex, rocblas_csymv_strided_batched);
MAP2CF(rocblas_symv_strided_batched, rocblas_double_complex, rocblas_zsymv_strided_batched);

/*
 * ===========================================================================
 *    level 3 BLAS
 * ===========================================================================
 */

// dgmm
template <typename T, bool FORTRAN = false>
static rocblas_status (*rocblas_dgmm)(rocblas_handle handle,
                                      rocblas_side   side,
                                      rocblas_int    m,
                                      rocblas_int    n,
                                      const T*       A,
                                      rocblas_int    lda,
                                      const T*       x,
                                      rocblas_int    incx,
                                      T*             C,
                                      rocblas_int    ldc);

MAP2CF(rocblas_dgmm, float, rocblas_sdgmm);
MAP2CF(rocblas_dgmm, double, rocblas_ddgmm);
MAP2CF(rocblas_dgmm, rocblas_float_complex, rocblas_cdgmm);
MAP2CF(rocblas_dgmm, rocblas_double_complex, rocblas_zdgmm);

template <typename T, bool FORTRAN = false>
static rocblas_status (*rocblas_dgmm_batched)(rocblas_handle handle,
                                              rocblas_side   side,
                                              rocblas_int    m,
                                              rocblas_int    n,
                                              const T* const A[],
                                              rocblas_int    lda,
                                              const T* const x[],
                                              rocblas_int    incx,
                                              T* const       C[],
                                              rocblas_int    ldc,
                                              rocblas_int    batch_count);

MAP2CF(rocblas_dgmm_batched, float, rocblas_sdgmm_batched);
MAP2CF(rocblas_dgmm_batched, double, rocblas_ddgmm_batched);
MAP2CF(rocblas_dgmm_batched, rocblas_float_complex, rocblas_cdgmm_batched);
MAP2CF(rocblas_dgmm_batched, rocblas_double_complex, rocblas_zdgmm_batched);

template <typename T, bool FORTRAN = false>
static rocblas_status (*rocblas_dgmm_strided_batched)(rocblas_handle handle,
                                                      rocblas_side   side,
                                                      rocblas_int    m,
                                                      rocblas_int    n,
                                                      const T*       A,
                                                      rocblas_int    lda,
                                                      rocblas_stride stride_a,
                                                      const T*       x,
                                                      rocblas_int    incx,
                                                      rocblas_stride stride_x,
                                                      T*             C,
                                                      rocblas_int    ldc,
                                                      rocblas_stride stride_c,
                                                      rocblas_int    batch_count);

MAP2CF(rocblas_dgmm_strided_batched, float, rocblas_sdgmm_strided_batched);
MAP2CF(rocblas_dgmm_strided_batched, double, rocblas_ddgmm_strided_batched);
MAP2CF(rocblas_dgmm_strided_batched, rocblas_float_complex, rocblas_cdgmm_strided_batched);
MAP2CF(rocblas_dgmm_strided_batched, rocblas_double_complex, rocblas_zdgmm_strided_batched);

// geam
template <typename T, bool FORTRAN = false>
static rocblas_status (*rocblas_geam)(rocblas_handle    handle,
                                      rocblas_operation transA,
                                      rocblas_operation transB,
                                      rocblas_int       m,
                                      rocblas_int       n,
                                      const T*          alpha,
                                      const T*          A,
                                      rocblas_int       lda,
                                      const T*          beta,
                                      const T*          B,
                                      rocblas_int       ldb,
                                      T*                C,
                                      rocblas_int       ldc);

MAP2CF(rocblas_geam, float, rocblas_sgeam);
MAP2CF(rocblas_geam, double, rocblas_dgeam);
MAP2CF(rocblas_geam, rocblas_float_complex, rocblas_cgeam);
MAP2CF(rocblas_geam, rocblas_double_complex, rocblas_zgeam);

template <typename T, bool FORTRAN = false>
static rocblas_status (*rocblas_geam_batched)(rocblas_handle    handle,
                                              rocblas_operation transA,
                                              rocblas_operation transB,
                                              rocblas_int       m,
                                              rocblas_int       n,
                                              const T*          alpha,
                                              const T* const    A[],
                                              rocblas_int       lda,
                                              const T*          beta,
                                              const T* const    B[],
                                              rocblas_int       ldb,
                                              T* const          C[],
                                              rocblas_int       ldc,
                                              rocblas_int       batch_count);

MAP2CF(rocblas_geam_batched, float, rocblas_sgeam_batched);
MAP2CF(rocblas_geam_batched, double, rocblas_dgeam_batched);
MAP2CF(rocblas_geam_batched, rocblas_float_complex, rocblas_cgeam_batched);
MAP2CF(rocblas_geam_batched, rocblas_double_complex, rocblas_zgeam_batched);

template <typename T, bool FORTRAN = false>
static rocblas_status (*rocblas_geam_strided_batched)(rocblas_handle    handle,
                                                      rocblas_operation transA,
                                                      rocblas_operation transB,
                                                      rocblas_int       m,
                                                      rocblas_int       n,
                                                      const T*          alpha,
                                                      const T*          A,
                                                      rocblas_int       lda,
                                                      rocblas_stride    stride_a,
                                                      const T*          beta,
                                                      const T*          B,
                                                      rocblas_int       ldb,
                                                      rocblas_stride    stride_b,
                                                      T*                C,
                                                      rocblas_int       ldc,
                                                      rocblas_stride    stride_c,
                                                      rocblas_int       batch_count);

MAP2CF(rocblas_geam_strided_batched, float, rocblas_sgeam_strided_batched);
MAP2CF(rocblas_geam_strided_batched, double, rocblas_dgeam_strided_batched);
MAP2CF(rocblas_geam_strided_batched, rocblas_float_complex, rocblas_cgeam_strided_batched);
MAP2CF(rocblas_geam_strided_batched, rocblas_double_complex, rocblas_zgeam_strided_batched);

// gemm
template <typename T, bool FORTRAN = false>
static rocblas_status (*rocblas_gemm)(rocblas_handle    handle,
                                      rocblas_operation transA,
                                      rocblas_operation transB,
                                      rocblas_int       m,
                                      rocblas_int       n,
                                      rocblas_int       k,
                                      const T*          alpha,
                                      const T*          A,
                                      rocblas_int       lda,
                                      const T*          B,
                                      rocblas_int       ldb,
                                      const T*          beta,
                                      T*                C,
                                      rocblas_int       ldc);

MAP2CF(rocblas_gemm, float, rocblas_sgemm);
MAP2CF(rocblas_gemm, double, rocblas_dgemm);
MAP2CF(rocblas_gemm, rocblas_half, rocblas_hgemm);
MAP2CF(rocblas_gemm, rocblas_float_complex, rocblas_cgemm);
MAP2CF(rocblas_gemm, rocblas_double_complex, rocblas_zgemm);

// gemm_batched
template <typename T, bool FORTRAN = false>
static rocblas_status (*rocblas_gemm_batched)(rocblas_handle    handle,
                                              rocblas_operation transA,
                                              rocblas_operation transB,
                                              rocblas_int       m,
                                              rocblas_int       n,
                                              rocblas_int       k,
                                              const T*          alpha,
                                              const T* const    A[],
                                              rocblas_int       lda,
                                              const T* const    B[],
                                              rocblas_int       ldb,
                                              const T*          beta,
                                              T* const          C[],
                                              rocblas_int       ldc,
                                              rocblas_int       batch_count);

MAP2CF(rocblas_gemm_batched, float, rocblas_sgemm_batched);
MAP2CF(rocblas_gemm_batched, double, rocblas_dgemm_batched);
MAP2CF(rocblas_gemm_batched, rocblas_half, rocblas_hgemm_batched);
MAP2CF(rocblas_gemm_batched, rocblas_float_complex, rocblas_cgemm_batched);
MAP2CF(rocblas_gemm_batched, rocblas_double_complex, rocblas_zgemm_batched);

// gemm_strided_batched
template <typename T, bool FORTRAN = false>
static rocblas_status (*rocblas_gemm_strided_batched)(rocblas_handle    handle,
                                                      rocblas_operation transA,
                                                      rocblas_operation transB,
                                                      rocblas_int       m,
                                                      rocblas_int       n,
                                                      rocblas_int       k,
                                                      const T*          alpha,
                                                      const T*          A,
                                                      rocblas_int       lda,
                                                      rocblas_stride    bsa,
                                                      const T*          B,
                                                      rocblas_int       ldb,
                                                      rocblas_int       bsb,
                                                      const T*          beta,
                                                      T*                C,
                                                      rocblas_int       ldc,
                                                      rocblas_stride    bsc,
                                                      rocblas_int       batch_count);

MAP2CF(rocblas_gemm_strided_batched, float, rocblas_sgemm_strided_batched);
MAP2CF(rocblas_gemm_strided_batched, double, rocblas_dgemm_strided_batched);
MAP2CF(rocblas_gemm_strided_batched, rocblas_half, rocblas_hgemm_strided_batched);
MAP2CF(rocblas_gemm_strided_batched, rocblas_float_complex, rocblas_cgemm_strided_batched);
MAP2CF(rocblas_gemm_strided_batched, rocblas_double_complex, rocblas_zgemm_strided_batched);

// hemm
template <typename T, bool FORTRAN = false>
static rocblas_status (*rocblas_hemm)(rocblas_handle handle,
                                      rocblas_side   side,
                                      rocblas_fill   uplo,
                                      rocblas_int    m,
                                      rocblas_int    n,
                                      const T*       alpha,
                                      const T*       A,
                                      rocblas_int    lda,
                                      const T*       B,
                                      rocblas_int    ldb,
                                      const T*       beta,
                                      T*             C,
                                      rocblas_int    ldc);

MAP2CF(rocblas_hemm, rocblas_float_complex, rocblas_chemm);
MAP2CF(rocblas_hemm, rocblas_double_complex, rocblas_zhemm);

// hemm batched
template <typename T, bool FORTRAN = false>
static rocblas_status (*rocblas_hemm_batched)(rocblas_handle handle,
                                              rocblas_side   side,
                                              rocblas_fill   uplo,
                                              rocblas_int    m,
                                              rocblas_int    n,
                                              const T*       alpha,
                                              const T* const A[],
                                              rocblas_int    lda,
                                              const T* const B[],
                                              rocblas_int    ldb,
                                              const T*       beta,
                                              T* const       C[],
                                              rocblas_int    ldc,
                                              rocblas_int    batch_count);

MAP2CF(rocblas_hemm_batched, rocblas_float_complex, rocblas_chemm_batched);
MAP2CF(rocblas_hemm_batched, rocblas_double_complex, rocblas_zhemm_batched);

// hemm strided batched
template <typename T, bool FORTRAN = false>
static rocblas_status (*rocblas_hemm_strided_batched)(rocblas_handle handle,
                                                      rocblas_side   side,
                                                      rocblas_fill   uplo,
                                                      rocblas_int    m,
                                                      rocblas_int    n,
                                                      const T* const alpha,
                                                      const T*       A,
                                                      rocblas_int    lda,
                                                      rocblas_stride stride_a,
                                                      const T*       B,
                                                      rocblas_int    ldb,
                                                      rocblas_stride stride_b,
                                                      const T* const beta,
                                                      T*             C,
                                                      rocblas_int    ldc,
                                                      rocblas_stride stride_c,
                                                      rocblas_int    batch_count);

MAP2CF(rocblas_hemm_strided_batched, rocblas_float_complex, rocblas_chemm_strided_batched);
MAP2CF(rocblas_hemm_strided_batched, rocblas_double_complex, rocblas_zhemm_strided_batched);

// herk
template <typename T, typename U = real_t<T>, bool FORTRAN = false>
static rocblas_status (*rocblas_herk)(rocblas_handle    handle,
                                      rocblas_fill      uplo,
                                      rocblas_operation transA,
                                      rocblas_int       n,
                                      rocblas_int       k,
                                      const U*          alpha,
                                      const T*          A,
                                      rocblas_int       lda,
                                      const U*          beta,
                                      T*                C,
                                      rocblas_int       ldc);

MAP2CF(rocblas_herk, rocblas_float_complex, float, rocblas_cherk);
MAP2CF(rocblas_herk, rocblas_double_complex, double, rocblas_zherk);

// herk batched
template <typename T, typename U = real_t<T>, bool FORTRAN = false>
static rocblas_status (*rocblas_herk_batched)(rocblas_handle    handle,
                                              rocblas_fill      uplo,
                                              rocblas_operation transA,
                                              rocblas_int       n,
                                              rocblas_int       k,
                                              const U*          alpha,
                                              const T* const    A[],
                                              rocblas_int       lda,
                                              const U*          beta,
                                              T* const          C[],
                                              rocblas_int       ldc,
                                              rocblas_int       batch_count);

MAP2CF(rocblas_herk_batched, rocblas_float_complex, float, rocblas_cherk_batched);
MAP2CF(rocblas_herk_batched, rocblas_double_complex, double, rocblas_zherk_batched);

// herk strided batched
template <typename T, typename U = real_t<T>, bool FORTRAN = false>
static rocblas_status (*rocblas_herk_strided_batched)(rocblas_handle    handle,
                                                      rocblas_fill      uplo,
                                                      rocblas_operation transA,
                                                      rocblas_int       n,
                                                      rocblas_int       k,
                                                      const U* const    alpha,
                                                      const T*          A,
                                                      rocblas_int       lda,
                                                      rocblas_stride    stride_a,
                                                      const U*          beta,
                                                      T*                C,
                                                      rocblas_int       ldc,
                                                      rocblas_stride    stride_c,
                                                      rocblas_int       batch_count);

MAP2CF(rocblas_herk_strided_batched, rocblas_float_complex, float, rocblas_cherk_strided_batched);
MAP2CF(rocblas_herk_strided_batched, rocblas_double_complex, double, rocblas_zherk_strided_batched);

// her2k
template <typename T, typename U = real_t<T>, bool FORTRAN = false>
static rocblas_status (*rocblas_her2k)(rocblas_handle    handle,
                                       rocblas_fill      uplo,
                                       rocblas_operation transA,
                                       rocblas_int       n,
                                       rocblas_int       k,
                                       const T*          alpha,
                                       const T*          A,
                                       rocblas_int       lda,
                                       const T*          B,
                                       rocblas_int       ldb,
                                       const U*          beta,
                                       T*                C,
                                       rocblas_int       ldc);

MAP2CF(rocblas_her2k, rocblas_float_complex, float, rocblas_cher2k);
MAP2CF(rocblas_her2k, rocblas_double_complex, double, rocblas_zher2k);

// her2k batched
template <typename T, typename U = real_t<T>, bool FORTRAN = false>
static rocblas_status (*rocblas_her2k_batched)(rocblas_handle    handle,
                                               rocblas_fill      uplo,
                                               rocblas_operation transA,
                                               rocblas_int       n,
                                               rocblas_int       k,
                                               const T*          alpha,
                                               const T* const    A[],
                                               rocblas_int       lda,
                                               const T* const    B[],
                                               rocblas_int       ldb,
                                               const U*          beta,
                                               T* const          C[],
                                               rocblas_int       ldc,
                                               rocblas_int       batch_count);

MAP2CF(rocblas_her2k_batched, rocblas_float_complex, float, rocblas_cher2k_batched);
MAP2CF(rocblas_her2k_batched, rocblas_double_complex, double, rocblas_zher2k_batched);

// her2k strided batched
template <typename T, typename U = real_t<T>, bool FORTRAN = false>
static rocblas_status (*rocblas_her2k_strided_batched)(rocblas_handle    handle,
                                                       rocblas_fill      uplo,
                                                       rocblas_operation transA,
                                                       rocblas_int       n,
                                                       rocblas_int       k,
                                                       const T* const    alpha,
                                                       const T*          A,
                                                       rocblas_int       lda,
                                                       rocblas_stride    stride_a,
                                                       const T*          B,
                                                       rocblas_int       ldb,
                                                       rocblas_stride    stride_b,
                                                       const U*          beta,
                                                       T*                C,
                                                       rocblas_int       ldc,
                                                       rocblas_stride    stride_c,
                                                       rocblas_int       batch_count);

MAP2CF(rocblas_her2k_strided_batched, rocblas_float_complex, float, rocblas_cher2k_strided_batched);
MAP2CF(rocblas_her2k_strided_batched,
       rocblas_double_complex,
       double,
       rocblas_zher2k_strided_batched);

// herkx
template <typename T, typename U = real_t<T>, bool FORTRAN = false>
static rocblas_status (*rocblas_herkx)(rocblas_handle    handle,
                                       rocblas_fill      uplo,
                                       rocblas_operation transA,
                                       rocblas_int       n,
                                       rocblas_int       k,
                                       const T*          alpha,
                                       const T*          A,
                                       rocblas_int       lda,
                                       const T*          B,
                                       rocblas_int       ldb,
                                       const U*          beta,
                                       T*                C,
                                       rocblas_int       ldc);

MAP2CF(rocblas_herkx, rocblas_float_complex, float, rocblas_cherkx);
MAP2CF(rocblas_herkx, rocblas_double_complex, double, rocblas_zherkx);

// herkx batched
template <typename T, typename U = real_t<T>, bool FORTRAN = false>
static rocblas_status (*rocblas_herkx_batched)(rocblas_handle    handle,
                                               rocblas_fill      uplo,
                                               rocblas_operation transA,
                                               rocblas_int       n,
                                               rocblas_int       k,
                                               const T*          alpha,
                                               const T* const    A[],
                                               rocblas_int       lda,
                                               const T* const    B[],
                                               rocblas_int       ldb,
                                               const U*          beta,
                                               T* const          C[],
                                               rocblas_int       ldc,
                                               rocblas_int       batch_count);

MAP2CF(rocblas_herkx_batched, rocblas_float_complex, float, rocblas_cherkx_batched);
MAP2CF(rocblas_herkx_batched, rocblas_double_complex, double, rocblas_zherkx_batched);

// herkx strided batched
template <typename T, typename U = real_t<T>, bool FORTRAN = false>
static rocblas_status (*rocblas_herkx_strided_batched)(rocblas_handle    handle,
                                                       rocblas_fill      uplo,
                                                       rocblas_operation transA,
                                                       rocblas_int       n,
                                                       rocblas_int       k,
                                                       const T* const    alpha,
                                                       const T*          A,
                                                       rocblas_int       lda,
                                                       rocblas_stride    stride_a,
                                                       const T*          B,
                                                       rocblas_int       ldb,
                                                       rocblas_stride    stride_b,
                                                       const U*          beta,
                                                       T*                C,
                                                       rocblas_int       ldc,
                                                       rocblas_stride    stride_c,
                                                       rocblas_int       batch_count);

MAP2CF(rocblas_herkx_strided_batched, rocblas_float_complex, float, rocblas_cherkx_strided_batched);
MAP2CF(rocblas_herkx_strided_batched,
       rocblas_double_complex,
       double,
       rocblas_zherkx_strided_batched);

// symm
template <typename T, bool FORTRAN = false>
static rocblas_status (*rocblas_symm)(rocblas_handle handle,
                                      rocblas_side   side,
                                      rocblas_fill   uplo,
                                      rocblas_int    m,
                                      rocblas_int    n,
                                      const T*       alpha,
                                      const T*       A,
                                      rocblas_int    lda,
                                      const T*       B,
                                      rocblas_int    ldb,
                                      const T*       beta,
                                      T*             C,
                                      rocblas_int    ldc);

MAP2CF(rocblas_symm, float, rocblas_ssymm);
MAP2CF(rocblas_symm, double, rocblas_dsymm);
MAP2CF(rocblas_symm, rocblas_float_complex, rocblas_csymm);
MAP2CF(rocblas_symm, rocblas_double_complex, rocblas_zsymm);

// symm batched
template <typename T, bool FORTRAN = false>
static rocblas_status (*rocblas_symm_batched)(rocblas_handle handle,
                                              rocblas_side   side,
                                              rocblas_fill   uplo,
                                              rocblas_int    m,
                                              rocblas_int    n,
                                              const T*       alpha,
                                              const T* const A[],
                                              rocblas_int    lda,
                                              const T* const B[],
                                              rocblas_int    ldb,
                                              const T*       beta,
                                              T* const       C[],
                                              rocblas_int    ldc,
                                              rocblas_int    batch_count);

MAP2CF(rocblas_symm_batched, float, rocblas_ssymm_batched);
MAP2CF(rocblas_symm_batched, double, rocblas_dsymm_batched);
MAP2CF(rocblas_symm_batched, rocblas_float_complex, rocblas_csymm_batched);
MAP2CF(rocblas_symm_batched, rocblas_double_complex, rocblas_zsymm_batched);

// symm strided batched
template <typename T, bool FORTRAN = false>
static rocblas_status (*rocblas_symm_strided_batched)(rocblas_handle handle,
                                                      rocblas_side   side,
                                                      rocblas_fill   uplo,
                                                      rocblas_int    m,
                                                      rocblas_int    n,
                                                      const T* const alpha,
                                                      const T*       A,
                                                      rocblas_int    lda,
                                                      rocblas_stride stride_a,
                                                      const T*       B,
                                                      rocblas_int    ldb,
                                                      rocblas_stride stride_b,
                                                      const T* const beta,
                                                      T*             C,
                                                      rocblas_int    ldc,
                                                      rocblas_stride stride_c,
                                                      rocblas_int    batch_count);

MAP2CF(rocblas_symm_strided_batched, float, rocblas_ssymm_strided_batched);
MAP2CF(rocblas_symm_strided_batched, double, rocblas_dsymm_strided_batched);
MAP2CF(rocblas_symm_strided_batched, rocblas_float_complex, rocblas_csymm_strided_batched);
MAP2CF(rocblas_symm_strided_batched, rocblas_double_complex, rocblas_zsymm_strided_batched);

// syrk
template <typename T, bool FORTRAN = false>
static rocblas_status (*rocblas_syrk)(rocblas_handle    handle,
                                      rocblas_fill      uplo,
                                      rocblas_operation transA,
                                      rocblas_int       n,
                                      rocblas_int       k,
                                      const T*          alpha,
                                      const T*          A,
                                      rocblas_int       lda,
                                      const T*          beta,
                                      T*                C,
                                      rocblas_int       ldc);

MAP2CF(rocblas_syrk, float, rocblas_ssyrk);
MAP2CF(rocblas_syrk, double, rocblas_dsyrk);
MAP2CF(rocblas_syrk, rocblas_float_complex, rocblas_csyrk);
MAP2CF(rocblas_syrk, rocblas_double_complex, rocblas_zsyrk);

// syrk batched
template <typename T, bool FORTRAN = false>
static rocblas_status (*rocblas_syrk_batched)(rocblas_handle    handle,
                                              rocblas_fill      uplo,
                                              rocblas_operation transA,
                                              rocblas_int       n,
                                              rocblas_int       k,
                                              const T*          alpha,
                                              const T* const    A[],
                                              rocblas_int       lda,
                                              const T*          beta,
                                              T* const          C[],
                                              rocblas_int       ldc,
                                              rocblas_int       batch_count);

MAP2CF(rocblas_syrk_batched, float, rocblas_ssyrk_batched);
MAP2CF(rocblas_syrk_batched, double, rocblas_dsyrk_batched);
MAP2CF(rocblas_syrk_batched, rocblas_float_complex, rocblas_csyrk_batched);
MAP2CF(rocblas_syrk_batched, rocblas_double_complex, rocblas_zsyrk_batched);

// syrk strided batched
template <typename T, bool FORTRAN = false>
static rocblas_status (*rocblas_syrk_strided_batched)(rocblas_handle    handle,
                                                      rocblas_fill      uplo,
                                                      rocblas_operation transA,
                                                      rocblas_int       n,
                                                      rocblas_int       k,
                                                      const T* const    alpha,
                                                      const T*          A,
                                                      rocblas_int       lda,
                                                      rocblas_stride    stride_a,
                                                      const T*          beta,
                                                      T*                C,
                                                      rocblas_int       ldc,
                                                      rocblas_stride    stride_c,
                                                      rocblas_int       batch_count);

MAP2CF(rocblas_syrk_strided_batched, float, rocblas_ssyrk_strided_batched);
MAP2CF(rocblas_syrk_strided_batched, double, rocblas_dsyrk_strided_batched);
MAP2CF(rocblas_syrk_strided_batched, rocblas_float_complex, rocblas_csyrk_strided_batched);
MAP2CF(rocblas_syrk_strided_batched, rocblas_double_complex, rocblas_zsyrk_strided_batched);

// syr2k
template <typename T, bool FORTRAN = false>
static rocblas_status (*rocblas_syr2k)(rocblas_handle    handle,
                                       rocblas_fill      uplo,
                                       rocblas_operation transA,
                                       rocblas_int       n,
                                       rocblas_int       k,
                                       const T*          alpha,
                                       const T*          A,
                                       rocblas_int       lda,
                                       const T*          B,
                                       rocblas_int       ldb,
                                       const T*          beta,
                                       T*                C,
                                       rocblas_int       ldc);

MAP2CF(rocblas_syr2k, float, rocblas_ssyr2k);
MAP2CF(rocblas_syr2k, double, rocblas_dsyr2k);
MAP2CF(rocblas_syr2k, rocblas_float_complex, rocblas_csyr2k);
MAP2CF(rocblas_syr2k, rocblas_double_complex, rocblas_zsyr2k);

// syr2k batched
template <typename T, bool FORTRAN = false>
static rocblas_status (*rocblas_syr2k_batched)(rocblas_handle    handle,
                                               rocblas_fill      uplo,
                                               rocblas_operation transA,
                                               rocblas_int       n,
                                               rocblas_int       k,
                                               const T*          alpha,
                                               const T* const    A[],
                                               rocblas_int       lda,
                                               const T* const    B[],
                                               rocblas_int       ldb,
                                               const T*          beta,
                                               T* const          C[],
                                               rocblas_int       ldc,
                                               rocblas_int       batch_count);

MAP2CF(rocblas_syr2k_batched, float, rocblas_ssyr2k_batched);
MAP2CF(rocblas_syr2k_batched, double, rocblas_dsyr2k_batched);
MAP2CF(rocblas_syr2k_batched, rocblas_float_complex, rocblas_csyr2k_batched);
MAP2CF(rocblas_syr2k_batched, rocblas_double_complex, rocblas_zsyr2k_batched);

// syr2k strided batched
template <typename T, bool FORTRAN = false>
static rocblas_status (*rocblas_syr2k_strided_batched)(rocblas_handle    handle,
                                                       rocblas_fill      uplo,
                                                       rocblas_operation transA,
                                                       rocblas_int       n,
                                                       rocblas_int       k,
                                                       const T* const    alpha,
                                                       const T*          A,
                                                       rocblas_int       lda,
                                                       rocblas_stride    stride_a,
                                                       const T*          B,
                                                       rocblas_int       ldb,
                                                       rocblas_stride    stride_b,
                                                       const T*          beta,
                                                       T*                C,
                                                       rocblas_int       ldc,
                                                       rocblas_stride    stride_c,
                                                       rocblas_int       batch_count);

MAP2CF(rocblas_syr2k_strided_batched, float, rocblas_ssyr2k_strided_batched);
MAP2CF(rocblas_syr2k_strided_batched, double, rocblas_dsyr2k_strided_batched);
MAP2CF(rocblas_syr2k_strided_batched, rocblas_float_complex, rocblas_csyr2k_strided_batched);
MAP2CF(rocblas_syr2k_strided_batched, rocblas_double_complex, rocblas_zsyr2k_strided_batched);

// syrkx
template <typename T, bool FORTRAN = false>
static rocblas_status (*rocblas_syrkx)(rocblas_handle    handle,
                                       rocblas_fill      uplo,
                                       rocblas_operation transA,
                                       rocblas_int       n,
                                       rocblas_int       k,
                                       const T*          alpha,
                                       const T*          A,
                                       rocblas_int       lda,
                                       const T*          B,
                                       rocblas_int       ldb,
                                       const T*          beta,
                                       T*                C,
                                       rocblas_int       ldc);

MAP2CF(rocblas_syrkx, float, rocblas_ssyrkx);
MAP2CF(rocblas_syrkx, double, rocblas_dsyrkx);
MAP2CF(rocblas_syrkx, rocblas_float_complex, rocblas_csyrkx);
MAP2CF(rocblas_syrkx, rocblas_double_complex, rocblas_zsyrkx);

// syrkx batched
template <typename T, bool FORTRAN = false>
static rocblas_status (*rocblas_syrkx_batched)(rocblas_handle    handle,
                                               rocblas_fill      uplo,
                                               rocblas_operation transA,
                                               rocblas_int       n,
                                               rocblas_int       k,
                                               const T*          alpha,
                                               const T* const    A[],
                                               rocblas_int       lda,
                                               const T* const    B[],
                                               rocblas_int       ldb,
                                               const T*          beta,
                                               T* const          C[],
                                               rocblas_int       ldc,
                                               rocblas_int       batch_count);

MAP2CF(rocblas_syrkx_batched, float, rocblas_ssyrkx_batched);
MAP2CF(rocblas_syrkx_batched, double, rocblas_dsyrkx_batched);
MAP2CF(rocblas_syrkx_batched, rocblas_float_complex, rocblas_csyrkx_batched);
MAP2CF(rocblas_syrkx_batched, rocblas_double_complex, rocblas_zsyrkx_batched);

// syrkx strided batched
template <typename T, bool FORTRAN = false>
static rocblas_status (*rocblas_syrkx_strided_batched)(rocblas_handle    handle,
                                                       rocblas_fill      uplo,
                                                       rocblas_operation transA,
                                                       rocblas_int       n,
                                                       rocblas_int       k,
                                                       const T* const    alpha,
                                                       const T*          A,
                                                       rocblas_int       lda,
                                                       rocblas_stride    stride_a,
                                                       const T*          B,
                                                       rocblas_int       ldb,
                                                       rocblas_stride    stride_b,
                                                       const T*          beta,
                                                       T*                C,
                                                       rocblas_int       ldc,
                                                       rocblas_stride    stride_c,
                                                       rocblas_int       batch_count);

MAP2CF(rocblas_syrkx_strided_batched, float, rocblas_ssyrkx_strided_batched);
MAP2CF(rocblas_syrkx_strided_batched, double, rocblas_dsyrkx_strided_batched);
MAP2CF(rocblas_syrkx_strided_batched, rocblas_float_complex, rocblas_csyrkx_strided_batched);
MAP2CF(rocblas_syrkx_strided_batched, rocblas_double_complex, rocblas_zsyrkx_strided_batched);

// trmm
template <typename T, bool FORTRAN = false>
static rocblas_status (*rocblas_trmm)(rocblas_handle    handle,
                                      rocblas_side      side,
                                      rocblas_fill      uplo,
                                      rocblas_operation transA,
                                      rocblas_diagonal  diag,
                                      rocblas_int       m,
                                      rocblas_int       n,
                                      const T*          alpha,
                                      T*                A,
                                      rocblas_int       lda,
                                      T*                B,
                                      rocblas_int       ldb);

MAP2CF(rocblas_trmm, float, rocblas_strmm);
MAP2CF(rocblas_trmm, double, rocblas_dtrmm);
MAP2CF(rocblas_trmm, rocblas_float_complex, rocblas_ctrmm);
MAP2CF(rocblas_trmm, rocblas_double_complex, rocblas_ztrmm);

// trmm_batched
template <typename T, bool FORTRAN = false>
static rocblas_status (*rocblas_trmm_batched)(rocblas_handle    handle,
                                              rocblas_side      side,
                                              rocblas_fill      uplo,
                                              rocblas_operation transa,
                                              rocblas_diagonal  diag,
                                              rocblas_int       m,
                                              rocblas_int       n,
                                              const T*          alpha,
                                              const T* const    a[],
                                              rocblas_int       lda,
                                              T* const          c[],
                                              rocblas_int       ldc,
                                              rocblas_int       batch_count);

MAP2CF(rocblas_trmm_batched, float, rocblas_strmm_batched);
MAP2CF(rocblas_trmm_batched, double, rocblas_dtrmm_batched);
MAP2CF(rocblas_trmm_batched, rocblas_float_complex, rocblas_ctrmm_batched);
MAP2CF(rocblas_trmm_batched, rocblas_double_complex, rocblas_ztrmm_batched);

// trmm_strided_batched
template <typename T, bool FORTRAN = false>
static rocblas_status (*rocblas_trmm_strided_batched)(rocblas_handle    handle,
                                                      rocblas_side      side,
                                                      rocblas_fill      uplo,
                                                      rocblas_operation transa,
                                                      rocblas_diagonal  diag,
                                                      rocblas_int       m,
                                                      rocblas_int       n,
                                                      const T*          alpha,
                                                      const T*          a,
                                                      rocblas_int       lda,
                                                      rocblas_stride    stride_a,
                                                      T*                c,
                                                      rocblas_int       ldc,
                                                      rocblas_stride    stride_c,
                                                      rocblas_int       batch_count);

MAP2CF(rocblas_trmm_strided_batched, float, rocblas_strmm_strided_batched);
MAP2CF(rocblas_trmm_strided_batched, double, rocblas_dtrmm_strided_batched);
MAP2CF(rocblas_trmm_strided_batched, rocblas_float_complex, rocblas_ctrmm_strided_batched);
MAP2CF(rocblas_trmm_strided_batched, rocblas_double_complex, rocblas_ztrmm_strided_batched);

<<<<<<< HEAD
// trmm_ex
template <typename T, bool FORTRAN = false>
static rocblas_status (*rocblas_trmm_ex)(rocblas_handle    handle,
                                         rocblas_side      side,
                                         rocblas_fill      uplo,
                                         rocblas_operation transA,
                                         rocblas_diagonal  diag,
                                         rocblas_int       m,
                                         rocblas_int       n,
                                         const T*          alpha,
                                         const T*          A,
                                         rocblas_int       lda,
                                         const T*          B,
                                         rocblas_int       ldb,
                                         T*                C,
                                         rocblas_int       ldc);

MAP2CF(rocblas_trmm_ex, float, rocblas_strmm_ex);
MAP2CF(rocblas_trmm_ex, double, rocblas_dtrmm_ex);
MAP2CF(rocblas_trmm_ex, rocblas_float_complex, rocblas_ctrmm_ex);
MAP2CF(rocblas_trmm_ex, rocblas_double_complex, rocblas_ztrmm_ex);

// trmm_batched_ex
template <typename T, bool FORTRAN = false>
static rocblas_status (*rocblas_trmm_batched_ex)(rocblas_handle    handle,
                                                 rocblas_side      side,
                                                 rocblas_fill      uplo,
                                                 rocblas_operation transa,
=======
// trmm_outofplace
template <typename T, bool FORTRAN = false>
static rocblas_status (*rocblas_trmm_outofplace)(rocblas_handle    handle,
                                                 rocblas_side      side,
                                                 rocblas_fill      uplo,
                                                 rocblas_operation transA,
>>>>>>> d58b0049
                                                 rocblas_diagonal  diag,
                                                 rocblas_int       m,
                                                 rocblas_int       n,
                                                 const T*          alpha,
<<<<<<< HEAD
                                                 const T* const    a[],
                                                 rocblas_int       lda,
                                                 const T* const    b[],
                                                 rocblas_int       ldb,
                                                 T* const          c[],
                                                 rocblas_int       ldc,
                                                 rocblas_int       batch_count);

MAP2CF(rocblas_trmm_batched_ex, float, rocblas_strmm_batched_ex);
MAP2CF(rocblas_trmm_batched_ex, double, rocblas_dtrmm_batched_ex);
MAP2CF(rocblas_trmm_batched_ex, rocblas_float_complex, rocblas_ctrmm_batched_ex);
MAP2CF(rocblas_trmm_batched_ex, rocblas_double_complex, rocblas_ztrmm_batched_ex);

// trmm_strided_batched_ex
template <typename T, bool FORTRAN = false>
static rocblas_status (*rocblas_trmm_strided_batched_ex)(rocblas_handle    handle,
=======
                                                 const T*          A,
                                                 rocblas_int       lda,
                                                 const T*          B,
                                                 rocblas_int       ldb,
                                                 T*                C,
                                                 rocblas_int       ldc);

MAP2CF(rocblas_trmm_outofplace, float, rocblas_strmm_outofplace);
MAP2CF(rocblas_trmm_outofplace, double, rocblas_dtrmm_outofplace);
MAP2CF(rocblas_trmm_outofplace, rocblas_float_complex, rocblas_ctrmm_outofplace);
MAP2CF(rocblas_trmm_outofplace, rocblas_double_complex, rocblas_ztrmm_outofplace);

// trmm_outofplace_batched
template <typename T, bool FORTRAN = false>
static rocblas_status (*rocblas_trmm_outofplace_batched)(rocblas_handle    handle,
>>>>>>> d58b0049
                                                         rocblas_side      side,
                                                         rocblas_fill      uplo,
                                                         rocblas_operation transa,
                                                         rocblas_diagonal  diag,
                                                         rocblas_int       m,
                                                         rocblas_int       n,
                                                         const T*          alpha,
<<<<<<< HEAD
                                                         const T*          a,
                                                         rocblas_int       lda,
                                                         rocblas_stride    stride_a,
                                                         const T*          b,
                                                         rocblas_int       ldb,
                                                         rocblas_stride    stride_b,
                                                         T*                c,
                                                         rocblas_int       ldc,
                                                         rocblas_stride    stride_c,
                                                         rocblas_int       batch_count);

MAP2CF(rocblas_trmm_strided_batched_ex, float, rocblas_strmm_strided_batched_ex);
MAP2CF(rocblas_trmm_strided_batched_ex, double, rocblas_dtrmm_strided_batched_ex);
MAP2CF(rocblas_trmm_strided_batched_ex, rocblas_float_complex, rocblas_ctrmm_strided_batched_ex);
MAP2CF(rocblas_trmm_strided_batched_ex, rocblas_double_complex, rocblas_ztrmm_strided_batched_ex);
=======
                                                         const T* const    a[],
                                                         rocblas_int       lda,
                                                         const T* const    b[],
                                                         rocblas_int       ldb,
                                                         T* const          c[],
                                                         rocblas_int       ldc,
                                                         rocblas_int       batch_count);

MAP2CF(rocblas_trmm_outofplace_batched, float, rocblas_strmm_outofplace_batched);
MAP2CF(rocblas_trmm_outofplace_batched, double, rocblas_dtrmm_outofplace_batched);
MAP2CF(rocblas_trmm_outofplace_batched, rocblas_float_complex, rocblas_ctrmm_outofplace_batched);
MAP2CF(rocblas_trmm_outofplace_batched, rocblas_double_complex, rocblas_ztrmm_outofplace_batched);

// trmm_outofplace_strided_batched
template <typename T, bool FORTRAN = false>
static rocblas_status (*rocblas_trmm_outofplace_strided_batched)(rocblas_handle    handle,
                                                                 rocblas_side      side,
                                                                 rocblas_fill      uplo,
                                                                 rocblas_operation transa,
                                                                 rocblas_diagonal  diag,
                                                                 rocblas_int       m,
                                                                 rocblas_int       n,
                                                                 const T*          alpha,
                                                                 const T*          a,
                                                                 rocblas_int       lda,
                                                                 rocblas_stride    stride_a,
                                                                 const T*          b,
                                                                 rocblas_int       ldb,
                                                                 rocblas_stride    stride_b,
                                                                 T*                c,
                                                                 rocblas_int       ldc,
                                                                 rocblas_stride    stride_c,
                                                                 rocblas_int       batch_count);

MAP2CF(rocblas_trmm_outofplace_strided_batched, float, rocblas_strmm_outofplace_strided_batched);
MAP2CF(rocblas_trmm_outofplace_strided_batched, double, rocblas_dtrmm_outofplace_strided_batched);
MAP2CF(rocblas_trmm_outofplace_strided_batched,
       rocblas_float_complex,
       rocblas_ctrmm_outofplace_strided_batched);
MAP2CF(rocblas_trmm_outofplace_strided_batched,
       rocblas_double_complex,
       rocblas_ztrmm_outofplace_strided_batched);
>>>>>>> d58b0049

// trsm
template <typename T, bool FORTRAN = false>
static rocblas_status (*rocblas_trsm)(rocblas_handle    handle,
                                      rocblas_side      side,
                                      rocblas_fill      uplo,
                                      rocblas_operation transA,
                                      rocblas_diagonal  diag,
                                      rocblas_int       m,
                                      rocblas_int       n,
                                      const T*          alpha,
                                      T*                A,
                                      rocblas_int       lda,
                                      T*                B,
                                      rocblas_int       ldb);

MAP2CF(rocblas_trsm, float, rocblas_strsm);
MAP2CF(rocblas_trsm, double, rocblas_dtrsm);
MAP2CF(rocblas_trsm, rocblas_float_complex, rocblas_ctrsm);
MAP2CF(rocblas_trsm, rocblas_double_complex, rocblas_ztrsm);

// trsm_batched
template <typename T, bool FORTRAN = false>
static rocblas_status (*rocblas_trsm_batched)(rocblas_handle    handle,
                                              rocblas_side      side,
                                              rocblas_fill      uplo,
                                              rocblas_operation transA,
                                              rocblas_diagonal  diag,
                                              rocblas_int       m,
                                              rocblas_int       n,
                                              const T*          alpha,
                                              T* const          A[],
                                              rocblas_int       lda,
                                              T* const          B[],
                                              rocblas_int       ldb,
                                              rocblas_int       batch_count);

MAP2CF(rocblas_trsm_batched, float, rocblas_strsm_batched);
MAP2CF(rocblas_trsm_batched, double, rocblas_dtrsm_batched);
MAP2CF(rocblas_trsm_batched, rocblas_float_complex, rocblas_ctrsm_batched);
MAP2CF(rocblas_trsm_batched, rocblas_double_complex, rocblas_ztrsm_batched);

// trsm_strided_batched
template <typename T, bool FORTRAN = false>
static rocblas_status (*rocblas_trsm_strided_batched)(rocblas_handle    handle,
                                                      rocblas_side      side,
                                                      rocblas_fill      uplo,
                                                      rocblas_operation transA,
                                                      rocblas_diagonal  diag,
                                                      rocblas_int       m,
                                                      rocblas_int       n,
                                                      const T*          alpha,
                                                      T*                A,
                                                      rocblas_int       lda,
                                                      rocblas_stride    stride_a,
                                                      T*                B,
                                                      rocblas_int       ldb,
                                                      rocblas_stride    stride_b,
                                                      rocblas_int       batch_count);

MAP2CF(rocblas_trsm_strided_batched, float, rocblas_strsm_strided_batched);
MAP2CF(rocblas_trsm_strided_batched, double, rocblas_dtrsm_strided_batched);
MAP2CF(rocblas_trsm_strided_batched, rocblas_float_complex, rocblas_ctrsm_strided_batched);
MAP2CF(rocblas_trsm_strided_batched, rocblas_double_complex, rocblas_ztrsm_strided_batched);

// trtri
template <typename T, bool FORTRAN = false>
static rocblas_status (*rocblas_trtri)(rocblas_handle   handle,
                                       rocblas_fill     uplo,
                                       rocblas_diagonal diag,
                                       rocblas_int      n,
                                       T*               A,
                                       rocblas_int      lda,
                                       T*               invA,
                                       rocblas_int      ldinvA);

MAP2CF(rocblas_trtri, float, rocblas_strtri);
MAP2CF(rocblas_trtri, double, rocblas_dtrtri);
MAP2CF(rocblas_trtri, rocblas_float_complex, rocblas_ctrtri);
MAP2CF(rocblas_trtri, rocblas_double_complex, rocblas_ztrtri);

// trtri_batched
template <typename T, bool FORTRAN = false>
static rocblas_status (*rocblas_trtri_batched)(rocblas_handle   handle,
                                               rocblas_fill     uplo,
                                               rocblas_diagonal diag,
                                               rocblas_int      n,
                                               T* const         A[],
                                               rocblas_int      lda,
                                               T* const         invA[],
                                               rocblas_int      ldinvA,
                                               rocblas_int      batch_count);

MAP2CF(rocblas_trtri_batched, float, rocblas_strtri_batched);
MAP2CF(rocblas_trtri_batched, double, rocblas_dtrtri_batched);
MAP2CF(rocblas_trtri_batched, rocblas_float_complex, rocblas_ctrtri_batched);
MAP2CF(rocblas_trtri_batched, rocblas_double_complex, rocblas_ztrtri_batched);

// trtri_strided_batched
template <typename T, bool FORTRAN = false>
static rocblas_status (*rocblas_trtri_strided_batched)(rocblas_handle   handle,
                                                       rocblas_fill     uplo,
                                                       rocblas_diagonal diag,
                                                       rocblas_int      n,
                                                       T*               A,
                                                       rocblas_int      lda,
                                                       rocblas_stride   bsa,
                                                       T*               invA,
                                                       rocblas_int      ldinvA,
                                                       rocblas_stride   bsinvA,
                                                       rocblas_int      batch_count);

MAP2CF(rocblas_trtri_strided_batched, float, rocblas_strtri_strided_batched);
MAP2CF(rocblas_trtri_strided_batched, double, rocblas_dtrtri_strided_batched);
MAP2CF(rocblas_trtri_strided_batched, rocblas_float_complex, rocblas_ctrtri_strided_batched);
MAP2CF(rocblas_trtri_strided_batched, rocblas_double_complex, rocblas_ztrtri_strided_batched);

#undef GET_MACRO
#undef MAP2CF
#undef MAP2CF3
#undef MAP2CF4
#undef MAP2CF5<|MERGE_RESOLUTION|>--- conflicted
+++ resolved
@@ -2806,65 +2806,16 @@
 MAP2CF(rocblas_trmm_strided_batched, rocblas_float_complex, rocblas_ctrmm_strided_batched);
 MAP2CF(rocblas_trmm_strided_batched, rocblas_double_complex, rocblas_ztrmm_strided_batched);
 
-<<<<<<< HEAD
-// trmm_ex
-template <typename T, bool FORTRAN = false>
-static rocblas_status (*rocblas_trmm_ex)(rocblas_handle    handle,
-                                         rocblas_side      side,
-                                         rocblas_fill      uplo,
-                                         rocblas_operation transA,
-                                         rocblas_diagonal  diag,
-                                         rocblas_int       m,
-                                         rocblas_int       n,
-                                         const T*          alpha,
-                                         const T*          A,
-                                         rocblas_int       lda,
-                                         const T*          B,
-                                         rocblas_int       ldb,
-                                         T*                C,
-                                         rocblas_int       ldc);
-
-MAP2CF(rocblas_trmm_ex, float, rocblas_strmm_ex);
-MAP2CF(rocblas_trmm_ex, double, rocblas_dtrmm_ex);
-MAP2CF(rocblas_trmm_ex, rocblas_float_complex, rocblas_ctrmm_ex);
-MAP2CF(rocblas_trmm_ex, rocblas_double_complex, rocblas_ztrmm_ex);
-
-// trmm_batched_ex
-template <typename T, bool FORTRAN = false>
-static rocblas_status (*rocblas_trmm_batched_ex)(rocblas_handle    handle,
-                                                 rocblas_side      side,
-                                                 rocblas_fill      uplo,
-                                                 rocblas_operation transa,
-=======
 // trmm_outofplace
 template <typename T, bool FORTRAN = false>
 static rocblas_status (*rocblas_trmm_outofplace)(rocblas_handle    handle,
                                                  rocblas_side      side,
                                                  rocblas_fill      uplo,
                                                  rocblas_operation transA,
->>>>>>> d58b0049
                                                  rocblas_diagonal  diag,
                                                  rocblas_int       m,
                                                  rocblas_int       n,
                                                  const T*          alpha,
-<<<<<<< HEAD
-                                                 const T* const    a[],
-                                                 rocblas_int       lda,
-                                                 const T* const    b[],
-                                                 rocblas_int       ldb,
-                                                 T* const          c[],
-                                                 rocblas_int       ldc,
-                                                 rocblas_int       batch_count);
-
-MAP2CF(rocblas_trmm_batched_ex, float, rocblas_strmm_batched_ex);
-MAP2CF(rocblas_trmm_batched_ex, double, rocblas_dtrmm_batched_ex);
-MAP2CF(rocblas_trmm_batched_ex, rocblas_float_complex, rocblas_ctrmm_batched_ex);
-MAP2CF(rocblas_trmm_batched_ex, rocblas_double_complex, rocblas_ztrmm_batched_ex);
-
-// trmm_strided_batched_ex
-template <typename T, bool FORTRAN = false>
-static rocblas_status (*rocblas_trmm_strided_batched_ex)(rocblas_handle    handle,
-=======
                                                  const T*          A,
                                                  rocblas_int       lda,
                                                  const T*          B,
@@ -2880,7 +2831,6 @@
 // trmm_outofplace_batched
 template <typename T, bool FORTRAN = false>
 static rocblas_status (*rocblas_trmm_outofplace_batched)(rocblas_handle    handle,
->>>>>>> d58b0049
                                                          rocblas_side      side,
                                                          rocblas_fill      uplo,
                                                          rocblas_operation transa,
@@ -2888,23 +2838,6 @@
                                                          rocblas_int       m,
                                                          rocblas_int       n,
                                                          const T*          alpha,
-<<<<<<< HEAD
-                                                         const T*          a,
-                                                         rocblas_int       lda,
-                                                         rocblas_stride    stride_a,
-                                                         const T*          b,
-                                                         rocblas_int       ldb,
-                                                         rocblas_stride    stride_b,
-                                                         T*                c,
-                                                         rocblas_int       ldc,
-                                                         rocblas_stride    stride_c,
-                                                         rocblas_int       batch_count);
-
-MAP2CF(rocblas_trmm_strided_batched_ex, float, rocblas_strmm_strided_batched_ex);
-MAP2CF(rocblas_trmm_strided_batched_ex, double, rocblas_dtrmm_strided_batched_ex);
-MAP2CF(rocblas_trmm_strided_batched_ex, rocblas_float_complex, rocblas_ctrmm_strided_batched_ex);
-MAP2CF(rocblas_trmm_strided_batched_ex, rocblas_double_complex, rocblas_ztrmm_strided_batched_ex);
-=======
                                                          const T* const    a[],
                                                          rocblas_int       lda,
                                                          const T* const    b[],
@@ -2947,7 +2880,6 @@
 MAP2CF(rocblas_trmm_outofplace_strided_batched,
        rocblas_double_complex,
        rocblas_ztrmm_outofplace_strided_batched);
->>>>>>> d58b0049
 
 // trsm
 template <typename T, bool FORTRAN = false>
