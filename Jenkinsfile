--- conflicted
+++ resolved
@@ -79,11 +79,7 @@
             mkdir build
             cd build
             CXX='clang++-3.8' cmake -DBUILD_DEV=On .. 
-<<<<<<< HEAD
-            make -j32 -k analyze
-=======
-            make -j8 tidy
->>>>>>> a232f276
+            make -j8 -k analyze
         '''
     }
 }, format: rocmnode('rocm') { cmake_build ->
@@ -107,7 +103,7 @@
             mkdir build
             cd build
             CXX='hcc' cmake -DBUILD_DEV=On .. 
-            make -j8 tidy
+            make -j8 -k analyze
         '''
     }
 }
@@ -130,19 +126,6 @@
     stage('Fiji GCC Debug') {
         cmake_build('g++-5', '-DBUILD_DEV=On -DCMAKE_BUILD_TYPE=debug')
     }
-<<<<<<< HEAD
-}, hip_tidy: rocmnode('rocm') { cmake_build ->
-    stage('Hip Tidy') {
-        sh '''
-            rm -rf build
-            mkdir build
-            cd build
-            CXX='hcc' cmake -DBUILD_DEV=On .. 
-            make -j32 -k analyze
-        '''
-    }
-=======
->>>>>>> a232f276
 }, hip: rocmnode('vega') { cmake_build ->
     // stage('Hip Debug') {
     //     cmake_build('hcc', '-DBUILD_DEV=On -DCMAKE_BUILD_TYPE=debug')
