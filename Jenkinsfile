#!/usr/bin/env groovy
// This shared library is available at https://github.com/ROCmSoftwarePlatform/rocJENKINS/
@Library('rocJenkins') _

// This is file for internal AMD use.
// If you are interested in running your own Jenkins, please raise a github issue for assistance.

import com.amd.project.*
import com.amd.docker.*

////////////////////////////////////////////////////////////////////////
// Mostly generated from snippet generator 'properties; set job properties'
// Time-based triggers added to execute nightly tests, eg '30 2 * * *' means 2:30 AM
properties([
    pipelineTriggers([cron('0 3 * * *'), [$class: 'PeriodicFolderTrigger', interval: '5m']]),
    buildDiscarder(logRotator(
      artifactDaysToKeepStr: '',
      artifactNumToKeepStr: '',
      daysToKeepStr: '',
      numToKeepStr: '10')),
    disableConcurrentBuilds(),
    [$class: 'CopyArtifactPermissionProperty', projectNames: '*']
   ])


////////////////////////////////////////////////////////////////////////
import java.nio.file.Path;

tensileCI:
{
    def tensile = new rocProject('tensile')
    tensile.paths.build_command = 'cmake -D CMAKE_BUILD_TYPE=Debug ../lib'
    // Define test architectures, optional rocm version argument is available
    def nodes = new dockerNodes(['gfx900','gfx906'], tensile)

    boolean formatCheck = false
    
    def compileCommand =
    {
        platform, project->
        try
        {    
            project.paths.construct_build_prefix()

            def command = """#!/usr/bin/env bash
                    set -x
                    cd ${project.paths.project_build_prefix}
                    mkdir build && cd build
                    export PATH=/opt/rocm/bin:$PATH
                    ${project.paths.build_command}
                    make -j16
                    ./test/TensileTests --gtest_output=xml:host_test_output.xml --gtest_color=yes
                    """

            platform.runCommand(this, command)
        }
        finally
        {
            junit "${project.paths.project_build_prefix}/build/host_test_output.xml"
        }
    }
<<<<<<< HEAD
    
    def test_dir = auxiliary.isJobStartedByTimer() ? "Tensile/Tests/nightly" : "Tensile/Tests/pre_checkin"
    def testCommand =
    {
        platform, project->
        try
        {
            def command = """#!/usr/bin/env bash
                    set -x
                    cd ${project.paths.project_build_prefix}
                    tox --version
                    tox -vv --workdir /tmp/.tensile-tox Tensile/UnitTests ${test_dir} -e lint
                    tox -vv --workdir /tmp/.tensile-tox Tensile/UnitTests ${test_dir} -e py35
                    """
            platform.runCommand(this, command)
=======

    return void
}

// Docker related variables gathered together to reduce parameter bloat on function calls
class docker_data implements Serializable
{
  String from_image
  String build_docker_file
  String install_docker_file
  String docker_run_args
  String docker_build_args
}

// Docker related variables gathered together to reduce parameter bloat on function calls
class compiler_data implements Serializable
{
  String compiler_name
  String build_config
  String compiler_path
}

// Paths variables bundled together to reduce parameter bloat on function calls
class project_paths implements Serializable
{
  String project_name
  String src_prefix
  String project_src_prefix
  String build_prefix
  String project_build_prefix
}

////////////////////////////////////////////////////////////////////////
// -- MAIN
// Following this line is the start of MAIN of this Jenkinsfile

// Integration testing is a special path which implies testing of an upsteam build of hcc,
// but does not need testing across older builds of hcc or cuda.
// params.hip_integration_test is set in HIP build
// NOTE: hip does not currently set this bit; this is non-functioning at this time
// if( params.hip_integration_test )
// {
//   println "Enabling tensile integration testing pass"

//   node('docker && rocm')
//   {
//     hip_integration_testing( '--device=/dev/kfd', 'hip-ctu', 'Release' )
//   }

//   return
// }

// This defines a common build pipeline used by most targets
def build_pipeline( compiler_data compiler_args, docker_data docker_args, project_paths tensile_paths, def docker_inside_closure )
{
  ansiColor( 'vga' )
  {
    stage( "Build ${compiler_args.compiler_name} ${compiler_args.build_config}" )
    {
      // Checkout source code, dependencies and version files
      checkout_and_version( tensile_paths )

      // Conctruct a binary directory path based on build config
      build_directory_rel( tensile_paths, compiler_args );

      // Create/reuse a docker image that represents the tensile build environment
      def tensile_build_image = docker_build_image( docker_args, tensile_paths )

      // Print system information for the log
      tensile_build_image.inside( docker_args.docker_run_args, docker_inside_closure )

      // Build tensile inside of the build environment
      docker_build_inside_image( tensile_build_image, compiler_args, docker_args, tensile_paths )
    }
  }
}

// The following launches 3 builds in parallel: hcc-ctu, hcc-rocm and cuda
//parallel hcc_ctu:
//{
//  try
//  {
//    node( 'docker && rocm && gfx900' )
//    {
//      def docker_args = new docker_data(
//          from_image:'compute-artifactory:5001/rocm-developer-tools/hip/master/hip-hcc-ctu-ubuntu-16.04:latest',
//          build_docker_file:'dockerfile-build-hip-hcc-ctu-ubuntu-16.04',
//          install_docker_file:'dockerfile-tensile-hip-hcc-ctu-ubuntu-16.04',
//          docker_run_args:'--device=/dev/kfd --device=/dev/dri --group-add=video',
//          docker_build_args:' --pull' )
//
//      def compiler_args = new compiler_data(
//          compiler_name:'hcc-ctu',
//          build_config:'Release',
//          compiler_path:'/opt/rocm/bin/hcc' )
//
//      def tensile_paths = new project_paths(
//          project_name:'tensile',
//          src_prefix:'src',
//          build_prefix:'src' )
//  
//      def print_version_closure = {
//        sh  """
//            set -x
//            /opt/rocm/bin/rocm_agent_enumerator -t ALL
//            /opt/rocm/bin/hcc --version
//          """
//      }
//
//      build_pipeline( compiler_args, docker_args, tensile_paths, print_version_closure )
//    }
//  }
//  catch( err )
//  {
//    currentBuild.result = 'UNSTABLE'
//  }
//},
parallel rocm24_ubuntu_gfx900:
{
  node( 'docker && rocm24 && gfx900')
  {
    def hcc_docker_args = new docker_data(
        from_image:'rocm/dev-ubuntu-16.04:2.4',
        build_docker_file:'dockerfile-build-rocm-terminal',
        install_docker_file:'dockerfile-install-ubuntu',
        docker_run_args:'--device=/dev/kfd --device=/dev/dri --group-add=video',
        docker_build_args:' --pull' )

    def hcc_compiler_args = new compiler_data(
        compiler_name:'hcc-rocm24-ubuntu',
        build_config:'Release',
        compiler_path:'/opt/rocm/bin/hcc' )

    def tensile_paths = new project_paths(
        project_name:'tensile',
        src_prefix:'src',
        build_prefix:'src' )

    def print_version_closure = {
      sh  """
          set -x
          /opt/rocm/bin/rocm_agent_enumerator -t ALL
          /opt/rocm/bin/hcc --version
        """
    }

    build_pipeline( hcc_compiler_args, hcc_docker_args, tensile_paths, print_version_closure )
  }
},

rocm24_ubuntu_gfx906:
{
    try
    {
        node( 'docker && rocm24 && gfx906')
        {
            def hcc_docker_args = new docker_data(
                from_image:'rocm/dev-ubuntu-16.04:2.4',
                build_docker_file:'dockerfile-build-rocm-terminal',
                install_docker_file:'dockerfile-install-ubuntu',
                docker_run_args:'--device=/dev/kfd --device=/dev/dri --group-add=video',
                docker_build_args:' --pull' )

            def hcc_compiler_args = new compiler_data(
                compiler_name:'hcc-rocm24-ubuntu',
                build_config:'Release',
                compiler_path:'/opt/rocm/bin/hcc' )

            def tensile_paths = new project_paths(
                project_name:'tensile',
                src_prefix:'src',
                build_prefix:'src' )

            def print_version_closure = {
              sh  """
                  set -x
                  /opt/rocm/bin/rocm_agent_enumerator -t ALL
                  /opt/rocm/bin/hcc --version
                """
>>>>>>> 37a79ecb
        }
        finally
        {
            junit "${project.paths.project_build_prefix}/*_tests.xml"
        }
    }
    def packageCommand = null

    buildProject(tensile, formatCheck, nodes.dockerArray, compileCommand, testCommand, packageCommand)
    
}<|MERGE_RESOLUTION|>--- conflicted
+++ resolved
@@ -59,8 +59,7 @@
             junit "${project.paths.project_build_prefix}/build/host_test_output.xml"
         }
     }
-<<<<<<< HEAD
-    
+  
     def test_dir = auxiliary.isJobStartedByTimer() ? "Tensile/Tests/nightly" : "Tensile/Tests/pre_checkin"
     def testCommand =
     {
@@ -75,187 +74,6 @@
                     tox -vv --workdir /tmp/.tensile-tox Tensile/UnitTests ${test_dir} -e py35
                     """
             platform.runCommand(this, command)
-=======
-
-    return void
-}
-
-// Docker related variables gathered together to reduce parameter bloat on function calls
-class docker_data implements Serializable
-{
-  String from_image
-  String build_docker_file
-  String install_docker_file
-  String docker_run_args
-  String docker_build_args
-}
-
-// Docker related variables gathered together to reduce parameter bloat on function calls
-class compiler_data implements Serializable
-{
-  String compiler_name
-  String build_config
-  String compiler_path
-}
-
-// Paths variables bundled together to reduce parameter bloat on function calls
-class project_paths implements Serializable
-{
-  String project_name
-  String src_prefix
-  String project_src_prefix
-  String build_prefix
-  String project_build_prefix
-}
-
-////////////////////////////////////////////////////////////////////////
-// -- MAIN
-// Following this line is the start of MAIN of this Jenkinsfile
-
-// Integration testing is a special path which implies testing of an upsteam build of hcc,
-// but does not need testing across older builds of hcc or cuda.
-// params.hip_integration_test is set in HIP build
-// NOTE: hip does not currently set this bit; this is non-functioning at this time
-// if( params.hip_integration_test )
-// {
-//   println "Enabling tensile integration testing pass"
-
-//   node('docker && rocm')
-//   {
-//     hip_integration_testing( '--device=/dev/kfd', 'hip-ctu', 'Release' )
-//   }
-
-//   return
-// }
-
-// This defines a common build pipeline used by most targets
-def build_pipeline( compiler_data compiler_args, docker_data docker_args, project_paths tensile_paths, def docker_inside_closure )
-{
-  ansiColor( 'vga' )
-  {
-    stage( "Build ${compiler_args.compiler_name} ${compiler_args.build_config}" )
-    {
-      // Checkout source code, dependencies and version files
-      checkout_and_version( tensile_paths )
-
-      // Conctruct a binary directory path based on build config
-      build_directory_rel( tensile_paths, compiler_args );
-
-      // Create/reuse a docker image that represents the tensile build environment
-      def tensile_build_image = docker_build_image( docker_args, tensile_paths )
-
-      // Print system information for the log
-      tensile_build_image.inside( docker_args.docker_run_args, docker_inside_closure )
-
-      // Build tensile inside of the build environment
-      docker_build_inside_image( tensile_build_image, compiler_args, docker_args, tensile_paths )
-    }
-  }
-}
-
-// The following launches 3 builds in parallel: hcc-ctu, hcc-rocm and cuda
-//parallel hcc_ctu:
-//{
-//  try
-//  {
-//    node( 'docker && rocm && gfx900' )
-//    {
-//      def docker_args = new docker_data(
-//          from_image:'compute-artifactory:5001/rocm-developer-tools/hip/master/hip-hcc-ctu-ubuntu-16.04:latest',
-//          build_docker_file:'dockerfile-build-hip-hcc-ctu-ubuntu-16.04',
-//          install_docker_file:'dockerfile-tensile-hip-hcc-ctu-ubuntu-16.04',
-//          docker_run_args:'--device=/dev/kfd --device=/dev/dri --group-add=video',
-//          docker_build_args:' --pull' )
-//
-//      def compiler_args = new compiler_data(
-//          compiler_name:'hcc-ctu',
-//          build_config:'Release',
-//          compiler_path:'/opt/rocm/bin/hcc' )
-//
-//      def tensile_paths = new project_paths(
-//          project_name:'tensile',
-//          src_prefix:'src',
-//          build_prefix:'src' )
-//  
-//      def print_version_closure = {
-//        sh  """
-//            set -x
-//            /opt/rocm/bin/rocm_agent_enumerator -t ALL
-//            /opt/rocm/bin/hcc --version
-//          """
-//      }
-//
-//      build_pipeline( compiler_args, docker_args, tensile_paths, print_version_closure )
-//    }
-//  }
-//  catch( err )
-//  {
-//    currentBuild.result = 'UNSTABLE'
-//  }
-//},
-parallel rocm24_ubuntu_gfx900:
-{
-  node( 'docker && rocm24 && gfx900')
-  {
-    def hcc_docker_args = new docker_data(
-        from_image:'rocm/dev-ubuntu-16.04:2.4',
-        build_docker_file:'dockerfile-build-rocm-terminal',
-        install_docker_file:'dockerfile-install-ubuntu',
-        docker_run_args:'--device=/dev/kfd --device=/dev/dri --group-add=video',
-        docker_build_args:' --pull' )
-
-    def hcc_compiler_args = new compiler_data(
-        compiler_name:'hcc-rocm24-ubuntu',
-        build_config:'Release',
-        compiler_path:'/opt/rocm/bin/hcc' )
-
-    def tensile_paths = new project_paths(
-        project_name:'tensile',
-        src_prefix:'src',
-        build_prefix:'src' )
-
-    def print_version_closure = {
-      sh  """
-          set -x
-          /opt/rocm/bin/rocm_agent_enumerator -t ALL
-          /opt/rocm/bin/hcc --version
-        """
-    }
-
-    build_pipeline( hcc_compiler_args, hcc_docker_args, tensile_paths, print_version_closure )
-  }
-},
-
-rocm24_ubuntu_gfx906:
-{
-    try
-    {
-        node( 'docker && rocm24 && gfx906')
-        {
-            def hcc_docker_args = new docker_data(
-                from_image:'rocm/dev-ubuntu-16.04:2.4',
-                build_docker_file:'dockerfile-build-rocm-terminal',
-                install_docker_file:'dockerfile-install-ubuntu',
-                docker_run_args:'--device=/dev/kfd --device=/dev/dri --group-add=video',
-                docker_build_args:' --pull' )
-
-            def hcc_compiler_args = new compiler_data(
-                compiler_name:'hcc-rocm24-ubuntu',
-                build_config:'Release',
-                compiler_path:'/opt/rocm/bin/hcc' )
-
-            def tensile_paths = new project_paths(
-                project_name:'tensile',
-                src_prefix:'src',
-                build_prefix:'src' )
-
-            def print_version_closure = {
-              sh  """
-                  set -x
-                  /opt/rocm/bin/rocm_agent_enumerator -t ALL
-                  /opt/rocm/bin/hcc --version
-                """
->>>>>>> 37a79ecb
         }
         finally
         {
