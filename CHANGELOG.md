--- conflicted
+++ resolved
@@ -2,8 +2,6 @@
 
 Full documentation for rocSPARSE is available at [rocsparse.readthedocs.io](https://rocsparse.readthedocs.io/en/latest/).
 
-<<<<<<< HEAD
-=======
 ## rocSPARSE 2.5.2
 ### Added
 - Added rocsparse_inverse_permutation
@@ -21,7 +19,6 @@
 ### Known Issues
 - In csritlu0, the algorithm rocsparse_itilu0_alg_sync_split_fusion has some accuracy issues to investigate with XNACK enabled. The fallback is rocsparse_itilu0_alg_sync_split.
 
->>>>>>> a4b75c69
 ## rocSPARSE 2.5.1 for ROCm 5.5.0
 ### Added
 - Added bsrgemm and spgemm for BSR format
