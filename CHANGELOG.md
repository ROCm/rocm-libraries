# Change Log for hipSOLVER

Full documentation for hipSOLVER is available at [hipsolver.readthedocs.io](https://hipsolver.readthedocs.io/en/latest/).

<<<<<<< HEAD
=======
## (Unreleased) hipSOLVER
### Added
- Added functions
  - gels
    - hipsolverSSgels_bufferSize, hipsolverDDgels_bufferSize, hipsolverCCgels_bufferSize, hipsolverZZgels_bufferSize
    - hipsolverSSgels, hipsolverDDgels, hipsolverCCgels, hipsolverZZgels
- Added library version and device information to hipsolver-test output.
- Added compatibility API with hipsolverDn prefix.
- Added compatibility-only functions
  - gesvdj
    - hipsolverDnSgesvdj_bufferSize, hipsolverDnDgesvdj_bufferSize, hipsolverDnCgesvdj_bufferSize, hipsolverDnZgesvdj_bufferSize
    - hipsolverDnSgesvdj, hipsolverDnDgesvdj, hipsolverDnCgesvdj, hipsolverDnZgesvdj
  - gesvdjBatched
    - hipsolverDnSgesvdjBatched_bufferSize, hipsolverDnDgesvdjBatched_bufferSize, hipsolverDnCgesvdjBatched_bufferSize, hipsolverDnZgesvdjBatched_bufferSize
    - hipsolverDnSgesvdjBatched, hipsolverDnDgesvdjBatched, hipsolverDnCgesvdjBatched, hipsolverDnZgesvdjBatched
  - syevj
    - hipsolverDnSsyevj_bufferSize, hipsolverDnDsyevj_bufferSize, hipsolverDnCheevj_bufferSize, hipsolverDnZheevj_bufferSize
    - hipsolverDnSsyevj, hipsolverDnDsyevj, hipsolverDnCheevj, hipsolverDnZheevj
  - syevjBatched
    - hipsolverDnSsyevjBatched_bufferSize, hipsolverDnDsyevjBatched_bufferSize, hipsolverDnCheevjBatched_bufferSize, hipsolverDnZheevjBatched_bufferSize
    - hipsolverDnSsyevjBatched, hipsolverDnDsyevjBatched, hipsolverDnCheevjBatched, hipsolverDnZheevjBatched
  - sygvj
    - hipsolverDnSsygvj_bufferSize, hipsolverDnDsygvj_bufferSize, hipsolverDnChegvj_bufferSize, hipsolverDnZhegvj_bufferSize
    - hipsolverDnSsygvj, hipsolverDnDsygvj, hipsolverDnChegvj, hipsolverDnZhegvj

### Changed
- The rocSOLVER backend now allows hipsolverXXgels and hipsolverXXgesv to be called in-place when B == X.
- The rocSOLVER backend now allows rwork to be passed as a null pointer to hipsolverXgesvd.

### Fixed
- bufferSize functions will now return HIPSOLVER_STATUS_NOT_INITIALIZED instead of HIPSOLVER_STATUS_INVALID_VALUE when both handle and lwork are null.
- Fixed rare memory allocation failure in syevd/heevd and sygvd/hegvd caused by improper workspace array allocation outside of rocSOLVER.


>>>>>>> 695c78f4
## hipSOLVER 1.2.0 for ROCm 5.0.0
### Added
- Added functions
  - sytrf
    - hipsolverSsytrf_bufferSize, hipsolverDsytrf_bufferSize, hipsolverCsytrf_bufferSize, hipsolverZsytrf_bufferSize
    - hipsolverSsytrf, hipsolverDsytrf, hipsolverCsytrf, hipsolverZsytrf

### Fixed
- Fixed use of incorrect `HIP_PATH` when building from source (#40).
  Thanks [@jakub329homola](https://github.com/jakub329homola)!


## hipSOLVER 1.1.0 for ROCm 4.5.0
### Added
- Added functions
  - gesv
    - hipsolverSSgesv_bufferSize, hipsolverDDgesv_bufferSize, hipsolverCCgesv_bufferSize, hipsolverZZgesv_bufferSize
    - hipsolverSSgesv, hipsolverDDgesv, hipsolverCCgesv, hipsolverZZgesv
  - potrs
    - hipsolverSpotrs_bufferSize, hipsolverDpotrs_bufferSize, hipsolverCpotrs_bufferSize, hipsolverZpotrs_bufferSize
    - hipsolverSpotrs, hipsolverDpotrs, hipsolverCpotrs, hipsolverZpotrs
  - potrsBatched
    - hipsolverSpotrsBatched_bufferSize, hipsolverDpotrsBatched_bufferSize, hipsolverCpotrsBatched_bufferSize, hipsolverZpotrsBatched_bufferSize
    - hipsolverSpotrsBatched, hipsolverDpotrsBatched, hipsolverCpotrsBatched, hipsolverZpotrsBatched
  - potri
    - hipsolverSpotri_bufferSize, hipsolverDpotri_bufferSize, hipsolverCpotri_bufferSize, hipsolverZpotri_bufferSize
    - hipsolverSpotri, hipsolverDpotri, hipsolverCpotri, hipsolverZpotri
  - orgbr/ungbr
    - hipsolverSorgbr_bufferSize, hipsolverDorgbr_bufferSize, hipsolverCungbr_bufferSize, hipsolverZungbr_bufferSize
    - hipsolverSorgbr, hipsolverDorgbr, hipsolverCungbr, hipsolverZungbr
  - orgqr/ungqr
    - hipsolverSorgqr_bufferSize, hipsolverDorgqr_bufferSize, hipsolverCungqr_bufferSize, hipsolverZungqr_bufferSize
    - hipsolverSorgqr, hipsolverDorgqr, hipsolverCungqr, hipsolverZungqr
  - orgtr/ungtr
    - hipsolverSorgtr_bufferSize, hipsolverDorgtr_bufferSize, hipsolverCungtr_bufferSize, hipsolverZungtr_bufferSize
    - hipsolverSorgtr, hipsolverDorgtr, hipsolverCungtr, hipsolverZungtr
  - ormqr/unmqr
    - hipsolverSormqr_bufferSize, hipsolverDormqr_bufferSize, hipsolverCunmqr_bufferSize, hipsolverZunmqr_bufferSize
    - hipsolverSormqr, hipsolverDormqr, hipsolverCunmqr, hipsolverZunmqr
  - ormtr/unmtr
    - hipsolverSormtr_bufferSize, hipsolverDormtr_bufferSize, hipsolverCunmtr_bufferSize, hipsolverZunmtr_bufferSize
    - hipsolverSormtr, hipsolverDormtr, hipsolverCunmtr, hipsolverZunmtr
  - gebrd
    - hipsolverSgebrd_bufferSize, hipsolverDgebrd_bufferSize, hipsolverCgebrd_bufferSize, hipsolverZgebrd_bufferSize
    - hipsolverSgebrd, hipsolverDgebrd, hipsolverCgebrd, hipsolverZgebrd
  - geqrf
    - hipsolverSgeqrf_bufferSize, hipsolverDgeqrf_bufferSize, hipsolverCgeqrf_bufferSize, hipsolverZgeqrf_bufferSize
    - hipsolverSgeqrf, hipsolverDgeqrf, hipsolverCgeqrf, hipsolverZgeqrf
  - gesvd
    - hipsolverSgesvd_bufferSize, hipsolverDgesvd_bufferSize, hipsolverCgesvd_bufferSize, hipsolverZgesvd_bufferSize
    - hipsolverSgesvd, hipsolverDgesvd, hipsolverCgesvd, hipsolverZgesvd
  - getrs
    - hipsolverSgetrs_bufferSize, hipsolverDgetrs_bufferSize, hipsolverCgetrs_bufferSize, hipsolverZgetrs_bufferSize
    - hipsolverSgetrs, hipsolverDgetrs, hipsolverCgetrs, hipsolverZgetrs
  - potrf
    - hipsolverSpotrf_bufferSize, hipsolverDpotrf_bufferSize, hipsolverCpotrf_bufferSize, hipsolverZpotrf_bufferSize
    - hipsolverSpotrf, hipsolverDpotrf, hipsolverCpotrf, hipsolverZpotrf
  - potrfBatched
    - hipsolverSpotrfBatched_bufferSize, hipsolverDpotrfBatched_bufferSize, hipsolverCpotrfBatched_bufferSize, hipsolverZpotrfBatched_bufferSize
    - hipsolverSpotrfBatched, hipsolverDpotrfBatched, hipsolverCpotrfBatched, hipsolverZpotrfBatched
  - syevd/heevd
    - hipsolverSsyevd_bufferSize, hipsolverDsyevd_bufferSize, hipsolverCheevd_bufferSize, hipsolverZheevd_bufferSize
    - hipsolverSsyevd, hipsolverDsyevd, hipsolverCheevd, hipsolverZheevd
  - sygvd/hegvd
    - hipsolverSsygvd_bufferSize, hipsolverDsygvd_bufferSize, hipsolverChegvd_bufferSize, hipsolverZhegvd_bufferSize
    - hipsolverSsygvd, hipsolverDsygvd, hipsolverChegvd, hipsolverZhegvd
  - sytrd/hetrd
    - hipsolverSsytrd_bufferSize, hipsolverDsytrd_bufferSize, hipsolverChetrd_bufferSize, hipsolverZhetrd_bufferSize
    - hipsolverSsytrd, hipsolverDsytrd, hipsolverChetrd, hipsolverZhetrd
  - getrf
    - hipsolverSgetrf_bufferSize, hipsolverDgetrf_bufferSize, hipsolverCgetrf_bufferSize, hipsolverZgetrf_bufferSize
    - hipsolverSgetrf, hipsolverDgetrf, hipsolverCgetrf, hipsolverZgetrf
  - auxiliary
    - hipsolverCreate, hipsolverDestroy
    - hipsolverSetStream, hipsolverGetStream

### Changed
- hipSOLVER functions will now return HIPSOLVER_STATUS_INVALID_ENUM or HIPSOLVER_STATUS_UNKNOWN status codes rather than throw exceptions.
- hipsolverXgetrf functions now take lwork as an argument.

### Removed
- Removed unused HIPSOLVER_FILL_MODE_FULL enum value.
- Removed hipsolverComplex and hipsolverDoubleComplex from the library. Use hipFloatComplex and hipDoubleComplex instead.
<|MERGE_RESOLUTION|>--- conflicted
+++ resolved
@@ -2,8 +2,6 @@
 
 Full documentation for hipSOLVER is available at [hipsolver.readthedocs.io](https://hipsolver.readthedocs.io/en/latest/).
 
-<<<<<<< HEAD
-=======
 ## (Unreleased) hipSOLVER
 ### Added
 - Added functions
@@ -38,7 +36,6 @@
 - Fixed rare memory allocation failure in syevd/heevd and sygvd/hegvd caused by improper workspace array allocation outside of rocSOLVER.
 
 
->>>>>>> 695c78f4
 ## hipSOLVER 1.2.0 for ROCm 5.0.0
 ### Added
 - Added functions
