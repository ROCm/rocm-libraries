# Change Log for hipfort

<<<<<<< HEAD
## hipfort 0.6.0 for ROCm 6.4.0

### Upcoming changes

* The hipfc compiler wrapper has been deprecated and will be removed
  in a future release. Users are encouraged to directly invoke their
  Fortran or HIP compilers as appropriate for each source file.

=======
## hipfort 0.5.1 for ROCm 6.3.2

### Additions

* Support for building with LLVM Flang

### Resolved issues

* Fixed the exported `hipfort::hipsparse` CMake target
>>>>>>> a2e55bef

## hipfort 0.5.0 for ROCm 6.3.0

### Added

* Added roctx to the hipfort interfaces

### Changed

* Updated the hipsolver bindings

## hipfort 0.4-0 for ROCm 6.0.1

### Resolved issues

- Included hipfort-config.cmake in the deb and rpm packages

## hipfort 0.4-0 for ROCm 6.0.0

### Additions

- Added an exported hipfort-config.cmake with the following targets:
  - `hipfort::hip`
  - `hipfort::rocblas`
  - `hipfort::hipblas`
  - `hipfort::rocfft`
  - `hipfort::hipfft`
  - `hipfort::rocsolver`
  - `hipfort::hipsolver`
  - `hipfort::rocrand`
  - `hipfort::hiprand`
  - `hipfort::rocsparse`
  - `hipfort::hipsparse`

## hipfort 0.4-0 for ROCm 5.7.0

### Additions

- Added `rocm_agent_enumerator` fallback for hipfc architecture autodetection

### Changes

- Updated documentation to use the Sphinx toolchain and publish to ReadTheDocs
- Updated `HIP_PLATFORM` from 'nvcc' to 'nvidia'

## hipfort 0.4-0 for ROCm 5.6.0

### Additions

- Added hipfc architecture autodetection for gx1101 devices

## hipfort 0.4-0 for ROCm 5.5.0

### Fixes

- Fixed hipfc architecture autodetection for gfx90a devices that were
  previously unrecognized<|MERGE_RESOLUTION|>--- conflicted
+++ resolved
@@ -1,6 +1,5 @@
 # Change Log for hipfort
 
-<<<<<<< HEAD
 ## hipfort 0.6.0 for ROCm 6.4.0
 
 ### Upcoming changes
@@ -9,7 +8,6 @@
   in a future release. Users are encouraged to directly invoke their
   Fortran or HIP compilers as appropriate for each source file.
 
-=======
 ## hipfort 0.5.1 for ROCm 6.3.2
 
 ### Additions
@@ -19,7 +17,6 @@
 ### Resolved issues
 
 * Fixed the exported `hipfort::hipsparse` CMake target
->>>>>>> a2e55bef
 
 ## hipfort 0.5.0 for ROCm 6.3.0
 
