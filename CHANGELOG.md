# Change Log for rocThrust

Full documentation for rocThrust is available at [https://rocthrust.readthedocs.io/en/latest/](https://rocthrust.readthedocs.io/en/latest/)

<<<<<<< HEAD
## (Released) rocThrust 2.15.0 for ROCm 5.2
=======
## rocThrust 2.15.0 for ROCm 5.2
>>>>>>> 25d869db
### Added
- Packages for tests and benchmark executable on all supported OSes using CPack.

## rocThrust 2.14.0 for ROCm 5.1
### Added
- Updated to match upstream Thrust 1.15.0
### Known issues
- async_copy, partition, and stable_sort_by_key unit tests are failing on HIP on Windows.

## rocThrust 2.13.0 for ROCm 5.0
- Updated to match upstream Thrust 1.13.0
- Updated to match upstream Thrust 1.14.0
- Added async scan
### Changed
- Scan algorithms: `inclusive_scan` now uses the input-type as accumulator-type, `exclusive_scan` uses initial-value-type.
    - This particularly changes behaviour of small-size input types with large-size output types (e.g. `short` input, `int` output).
    - And low-res input with high-res output (e.g. `float` input, `double` output)

## rocThrust-2.11.2 for ROCm 4.5.0
### Added
- Initial HIP on Windows support. See README for instructions on how to build and install.
### Changed
- Packaging changed to a development package (called rocthrust-dev for `.deb` packages, and rocthrust-devel for `.rpm` packages). As rocThrust is a header-only library, there is no runtime package. To aid in the transition, the development package sets the "provides" field to provide the package rocthrust, so that existing packages depending on rocthrust can continue to work. This provides feature is introduced as a deprecated feature and will be removed in a future ROCm release.
### Known issues
- async_copy, partition, and stable_sort_by_key unit tests are failing on HIP on Windows.
- Mixed type exclusive scan algorithm still not using the initial value type for results type.

## [rocThrust-2.11.1 for ROCm 4.4.0]
### Added
- gfx1030 support
- Address Sanitizer build option
### Fixed
- async_transform unit test failure fixed.

## [rocThrust-2.11.0 for ROCm 4.3.0]
### Added
- Updated to match upstream Thrust 1.11
- gfx90a support added
- gfx803 support re-enabled

## [rocThrust-2.10.9 for ROCm 4.2.0]
### Added
- Updated to match upstream Thrust 1.10
### Changed
- Minimum cmake version required for building rocThrust is now 3.10.2
### Fixed
- Size zero inputs are now properly handled with newer ROCm builds that no longer allow zero-size kernel grid/block dimensions
- Warning of unused results fixed.

## [rocThrust-2.10.8 for ROCm 4.1.0]
### Added
- No new features

## [rocThrust-2.10.7 for ROCm 4.0.0]
### Added
- Updated to upstream Thrust 1.10.0
- Implemented runtime error for unsupported algorithms and disabled respective tests.
- Updated CMake to use downloaded rocPRIM.

## [rocThrust-2.10.6 for ROCm 3.10]
### Added
- Added copy_if on device test case
### Known issues
- ROCm support for device malloc has been disabled. As a result, rocThrust functionality dependent on device malloc does not work. Please avoid using device launched thrust::sort and thrust::sort_by_key. Host launched functionality is not impacted. A partial enablement of device malloc is possible by setting HIP_ENABLE_DEVICE_MALLOC to 1. Thrust::sort and thrust::sort_by_key may work on certain input sizes but is not recommended for production code.

## [rocThrust-2.10.5 for ROCm 3.9.0]
### Added
- Updated to upstream Thrust 1.9.8
- New test cases for device-side algorithms
### Fixes
- Bugfix for binary search
- Implemented workarounds for hipStreamDefault hang
### Known issues
- ROCm support for device malloc has been disabled. As a result, rocThrust functionality dependent on device malloc does not work. Please avoid using device launched thrust::sort and thrust::sort_by_key. Host launched functionality is not impacted. A partial enablement of device malloc is possible by setting HIP_ENABLE_DEVICE_MALLOC to 1. Thrust::sort and thrust::sort_by_key may work on certain input sizes but is not recommended for production code.

## [rocThrust-2.10.4 for ROCm 3.8.0]
### Added
- No new features
### Known issues
- ROCm support for device malloc has been disabled. As a result, rocThrust functionality dependent on device malloc does not work. Please avoid using device launched thrust::sort and thrust::sort_by_key. Host launched functionality is not impacted. A partial enablement of device malloc is possible by setting HIP_ENABLE_DEVICE_MALLOC to 1. Thrust::sort and thrust::sort_by_key may work on certain input sizes but is not recommended for production code.

## [rocThrust-2.10.3 for ROCm 3.7.0]
### Added
- Updated to upstream Thrust 1.9.4
### Changed
- Package dependecy change to rocprim only
### Known issues
- ROCm support for device malloc has been disabled. As a result, rocThrust functionality dependent on device malloc does not work. Please avoid using device launched thrust::sort and thrust::sort_by_key. Host launched functionality is not impacted. A partial enablement of device malloc is possible by setting HIP_ENABLE_DEVICE_MALLOC to 1. Thrust::sort and thrust::sort_by_key may work on certain input sizes but is not recommended for production code.

## [rocThrust-2.10.2 for ROCm 3.6.0]
### Added
- No new features
### Known Issues
- ROCm support for device malloc has been disabled. As a result, rocThrust functionality dependent on device malloc does not work. Please avoid using device launched thrust::sort and thrust::sort_by_key. Host launched functionality is not impacted. A partial enablement of device malloc is possible by setting HIP_ENABLE_DEVICE_MALLOC to 1. Thrust::sort and thrust::sort_by_key may work on certain input sizes but is not recommended for production code.

## [rocThrust-2.10.1 for ROCm 3.5.0]
### Added
- Improved tests with fixed and random seeds for test data
### Changed
- CMake searches for rocThrust locally first; downloads from github if local search fails
### Deprecated
- HCC build deprecated<|MERGE_RESOLUTION|>--- conflicted
+++ resolved
@@ -2,11 +2,7 @@
 
 Full documentation for rocThrust is available at [https://rocthrust.readthedocs.io/en/latest/](https://rocthrust.readthedocs.io/en/latest/)
 
-<<<<<<< HEAD
-## (Released) rocThrust 2.15.0 for ROCm 5.2
-=======
 ## rocThrust 2.15.0 for ROCm 5.2
->>>>>>> 25d869db
 ### Added
 - Packages for tests and benchmark executable on all supported OSes using CPack.
 
