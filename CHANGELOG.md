--- conflicted
+++ resolved
@@ -1,7 +1,5 @@
 # Change Log for hipBLAS
 
-<<<<<<< HEAD
-=======
 ## (Unreleased) hipBLAS 0.52.0
 ### Added
 - Added --cudapath option to install.sh to allow user to specify which cuda build they would like to use.
@@ -12,7 +10,6 @@
 - Fixed #includes to support a compiler version.
 - Fixed client dependency support in install.sh
 
->>>>>>> 0d89967f
 ## hipBLAS 0.51.0 for ROCm 5.2.0
 ### Added
 - Packages for test and benchmark executables on all supported OSes using CPack.
