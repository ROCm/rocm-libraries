# Change Log for hipBLAS

<<<<<<< HEAD
## [hipBLAS 0.44.0 for ROCm 4.2.0]
### Added
- Made necessary changes to work with rocBLAS' gemm_ex changes. When using rocBLAS backend, hipBLAS will query the preferable
  layout of int8 data to be passed to gemm_ex, and will pass in the resulting flag. Users must be sure to use the preferable
  data format when calling gemm_ex with a rocBLAS backend.
- Added hipblas-bench with support for:
    - copy, swap, scal
=======
>>>>>>> 745b7441
## [hipBLAS 0.42.0 for ROCm 4.1.0]
### Added
- Added the following functions. All added functions include batched and strided-batched support with rocBLAS backend:
    - axpy_ex
    - dot_ex
    - nrm2_ex
    - rot_ex
    - scal_ex

### Fixed
- Fixed complex unit test bug caused by incorrect caxpy and zaxpy function signatures

## [hipBLAS 0.40.0 for ROCm 4.0.0]
### Added
- Added changelog
- Added hipblas-bench with support for:
    - gemv, trsm, gemm
- Added rocSOLVER as a cpack dependency

## [hipBLAS 0.38.0 for ROCm 3.10.0]
### Added
- Added hipblasSetAtomicsMode and hipblasGetAtomicsMode
- No longer look for CUDA backend unless --cuda build flag is passed

## [hipBLAS 0.36.0 for ROCm 3.9.0]
### Added
- Make device memory reallocate on demand

## [hipBLAS 0.34.0 for ROCm 3.8.0]
### Added
- Added --static build flag to allow for creating a static library

## [hipBLAS 0.32.0 for ROCm 3.7.0]
### Added
- Added --rocblas-path command line option to choose path to pre-built rocBLAS
- Added sgetriBatched, dgetriBatched, cgetriBatched, and zgetriBatched
- Added TrsmEx, TrsmBatchedEx, and TrsmStridedBatchedEx
- Added hipblasSetVectorAsync and hipblasGetVectorAsync
- Added hipblasSetMatrixAsync and hipblasGetMatrixAsync
- Added Fortran support for getrf, getrs, geqrf and all variants thereof

## [hipBLAS 0.30.0 for ROCm 3.6.0]
### Added
- Added the following functions. All added functions include batched and strided-batched support with rocBLAS backend:
    - stbsv, dtbsv, ctbsv, ztbsv
    - ssymm, dsymm, csymm, zsymm
    - cgeam, zgeam
    - chemm, zhemm
    - strtri, dtrtri, ctrtri, ztrtri
    - sdgmm, ddgmm, cdgmm, zdgmm
- Added GemmBatchedEx and GemmStridedBatchedEx
- Added Fortran support for BLAS functions

## [hipBLAS 0.28.0 for ROCm 3.5.0]
### Added
- Added the following functions. All added functions include batched and strided-batched support with rocBLAS backend:
    - sgbmv, dgbmv, cgbmv, zgbmv
    - chemv, zhemv
    - stbmv, dtbmv, ctbmv, ztbmv
    - strmv, trmv, ctrmv, ztrmv
    - chbmv, zhbmv
    - cher, zher
    - cher2, zher2
    - chpmv, zhpmv
    - chpr, zhpr
    - chpr2, zhpr2
    - ssbmv, dsbmv
    - sspmv, dspmv
    - ssymv, dsymv, csymv, zsymv
    - stpmv, dtpmv, ctpmv, ztpmv
    - cgeru, cgerc, zgeru, zgerc
    - sspr, dspr, cspr, zspr
    - sspr2, dspr2
    - csyr, zsyr
    - ssyr2, dsyr2, csyr2, zsyr2
    - stpsv, dtpsv, ctpsv, ztpsv
    - ctrsv, ztrsv
    - cherk, zherk
    - cherkx, zherkx
    - cher2k, zher2k
    - ssyrk, dsyrk, csyrk, zsyrk
    - ssyr2k, dsyr2k, csyr2k, zsyr2k
    - ssyrkx, dsyrkx, csyrkx, zsyrkx
    - ctrmm, ztrmm
    - ctrsm, ztrsm<|MERGE_RESOLUTION|>--- conflicted
+++ resolved
@@ -1,6 +1,5 @@
 # Change Log for hipBLAS
 
-<<<<<<< HEAD
 ## [hipBLAS 0.44.0 for ROCm 4.2.0]
 ### Added
 - Made necessary changes to work with rocBLAS' gemm_ex changes. When using rocBLAS backend, hipBLAS will query the preferable
@@ -8,8 +7,7 @@
   data format when calling gemm_ex with a rocBLAS backend.
 - Added hipblas-bench with support for:
     - copy, swap, scal
-=======
->>>>>>> 745b7441
+
 ## [hipBLAS 0.42.0 for ROCm 4.1.0]
 ### Added
 - Added the following functions. All added functions include batched and strided-batched support with rocBLAS backend:
