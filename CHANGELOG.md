# Change Log for rocBLAS

Full documentation for rocBLAS is available at [rocblas.readthedocs.io](https://rocblas.readthedocs.io/en/latest/).

<<<<<<< HEAD
## (Unreleased) rocBLAS 2.44.0
### Added
- Packages for test and benchmark executables on all supported OSes using CPack.

### Changed
- Modifying gemm_ex for HBH (High-precision F16). The alpha/beta data type remains as F32 without narrowing to F16 and expanding back to F32 in the kernel. This change prevents rounding errors due to alpha/beta conversion in situations where alpha/beta are not exactly represented as an F16.

## (Unreleased) rocBLAS 2.43.0
=======
## rocBLAS 2.43.0 for ROCm 5.1.0
>>>>>>> 490c4140
### Added
- Option to install script for number of jobs to use for rocBLAS and Tensile compilation (-j, --jobs)
- Option to install script to build clients without using any Fortran (--clients_no_fortran)
- rocblas_client_initialize function, to perform rocBLAS initialize for clients(benchmark/test) and report the execution time.
- Added tests for output of reduction functions when given bad input
- Added user specified initialization (rand_int/trig_float/hpl) for initializing matrices and vectors in rocblas-bench

### Optimizations
- Improved performance of trsm with side == left and n == 1
- Improved perforamnce of trsm with side == left and m <= 32 along with side == right and n <= 32

### Changed
- For syrkx and trmm internal API use rocblas_stride datatype for offset
- For non-batched and batched gemm_ex functions if the C matrix pointer equals the D matrix pointer (aliased) their respective type and leading dimension arguments must now match
- Test client dependencies updated to GTest 1.11
- non-global false positives reported by cppcheck from file based suppression to inline suppression. File based suppression will only be used for global false positives.
- Help menu messages in install.sh
- For ger function, typecast the 'lda'(offset) datatype to size_t during offset calculation to avoid overflow and remove duplicate template functions.
- Modified default initialization from rand_int to hpl for initializing matrices and vectors in rocblas-bench

### Fixed
- For function trmv (non-transposed cases) avoid overflow in offset calculation
- Fixed cppcheck errors/warnings
- Fixed doxygen warnings

## rocBLAS 2.42.0 for ROCm 5.0.0
### Added
- Added rocblas_get_version_string_size convenience function
- Added rocblas_xtrmm_outofplace, an out-of-place version of rocblas_xtrmm
- Added hpl and trig initialization for gemm_ex to rocblas-bench
- Added source code gemm. It can be used as an alternative to Tensile for debugging and development
- Added option ROCM_MATHLIBS_API_USE_HIP_COMPLEX to opt-in to use hipFloatComplex and hipDoubleComplex

### Optimizations
- Improved performance of non-batched and batched single-precision GER for size m > 1024. Performance enhanced by 5-10% measured on a MI100 (gfx908) GPU.
- Improved performance of non-batched and batched HER for all sizes and data types. Performance enhanced by 2-17% measured on a MI100 (gfx908) GPU.

### Changed
- Instantiate templated rocBLAS functions to reduce size of librocblas.so
- Removed static library dependency on msgpack
- Removed boost dependencies for clients

### Fixed
- Option to install script to build only rocBLAS clients with a pre-built rocBLAS library
- Correctly set output of nrm2_batched_ex and nrm2_strided_batched_ex when given bad input
- Fix for dgmm with side == rocblas_side_left and a negative incx
- Fixed out-of-bounds read for small trsm
- Fixed numerical checking for tbmv_strided_batched

## rocBLAS 2.41.0 for ROCm 4.5.0
### Optimizations
- Improved performance of non-batched and batched syr for all sizes and data types
- Improved performance of non-batched and batched hemv for all sizes and data types
- Improved performance of non-batched and batched symv for all sizes and data types
- Improved memory utilization in rocblas-bench, rocblas-test gemm functions, increasing possible runtime sizes.
- Improved performance of non-batched and batched dot, dotc, and dot_ex for small n. e.g. sdot n <= 31000.
- Improved performance of non-batched and batched trmv for all sizes and matrix types.
- Improved performance of non-batched and batched gemv transpose case for all sizes and datatypes.
- Improved performance of sger and dger for all sizes, in particular the larger dger sizes.
- Improved performance of syrkx for for large size including those in rocBLAS Issue #1184.

### Changed
- Update from C++14 to C++17.
- Packaging split into a runtime package (called rocblas) and a development package (called rocblas-dev for `.deb` packages, and rocblas-devel for `.rpm` packages). The development package depends on runtime. The runtime package suggests the development package for all supported OSes except CentOS 7 to aid in the transition. The suggests feature in packaging is introduced as a deprecated feature and will be removed in a future rocm release.

### Fixed
- For function geam avoid overflow in offset calculation.
- For function syr avoid overflow in offset calculation.
- For function gemv (Transpose-case) avoid overflow in offset calculation.
- For functions ssyrk and dsyrk, allow conjugate-transpose case to match legacy BLAS. Behavior is the same as the transpose case.

## rocBLAS 2.39.0 for ROCm 4.3.0
### Optimizations
- Improved performance of non-batched and batched rocblas_Xgemv for gfx908 when m <= 15000 and n <= 15000
- Improved performance of non-batched and batched rocblas_sgemv and rocblas_dgemv for gfx906 when m <= 6000 and n <= 6000
- Improved the overall performance of non-batched and batched rocblas_cgemv for gfx906
- Improved the overall performance of rocblas_Xtrsv

### Changed
- Internal use only APIs prefixed with rocblas_internal_ and deprecated to discourage use

## rocBLAS 2.38.0 for ROCm 4.2.0
### Added
- Added option to install script to build only rocBLAS clients with a pre-built rocBLAS library
- Supported gemm ext for unpacked int8 input layout on gfx908 GPUs
  - Added new flags rocblas_gemm_flags::rocblas_gemm_flags_pack_int8x4 to specify if using the packed layout
    - Set the rocblas_gemm_flags_pack_int8x4 when using packed int8x4, this should be always set on GPUs before gfx908.
    - For gfx908 GPUs, unpacked int8 is supported so no need to set this flag.
    - Notice the default flags 0 uses unpacked int8, this somehow changes the behaviour of int8 gemm from ROCm 4.1.0
- Added a query function rocblas_query_int8_layout_flag to get the preferable layout of int8 for gemm by device

### Optimizations
- Improved performance of single precision copy, swap, and scal when incx == 1 and incy == 1.
- Improved performance of single precision axpy when incx == 1, incy == 1 and batch_count =< 8192.
- Improved performance of trmm.

### Changed
- Change cmake_minimum_required to VERSION 3.16.8

## rocBLAS 2.36.0 for ROCm 4.1.0
### Added
- Added Numerical checking helper function to detect zero/NaN/Inf in the input and the output vectors of rocBLAS level 1 and 2 functions.
- Added Numerical checking helper function to detect zero/NaN/Inf in the input and the output general matrices of rocBLAS level 2 and 3 functions.
### Fixed
- Fixed complex unit test bug caused by incorrect caxpy and zaxpy function signatures.
- Make functions compliant with Legacy Blas for special values alpha == 0, k == 0, beta == 1, beta == 0.
### Optimizations
- Improved performance of single precision axpy_batched and axpy_strided_batched: batch_count >= 8192.
- Improved performance of trmm.

## rocBLAS 2.34.0 for ROCm 4.0.0
### Added
- Add changelog.
- Improved performance of gemm_batched for small m, n, k and NT, NC, TN, TT, TC, CN, CT, CC.
- Improved performance of gemv, gemv_batched, gemv_strided_batched: small n large m.
- Removed support for legacy hcc compiler.
- Add rot_ex, rot_batched_ex, and rot_strided_batched_ex.

### Fixed
- Removed `-DUSE_TENSILE_HOST` from `roc::rocblas` CMake usage requirements. This
  is a rocblas internal variable, and does not need to be defined in user code.


## rocBLAS 2.32.0 for ROCm 3.10.0
### Added
- Improved performance of gemm_batched for NN, general m, n, k, small m, n, k.


## rocBLAS 2.30.0 for ROCm 3.9.0
### Added
- Slight improvements to FP16 Megatron BERT performance on MI50.
- Improvements to FP16 Transformer performance on MI50.
- Slight improvements to FP32 Transformer performance on MI50.
- Improvements to FP32 DLRM Terabyte performance on gfx908.


## rocBLAS 2.28.0 for ROCm 3.8.0
### Added
- added two functions:
  - rocblas_status rocblas_set_atomics_mode(rocblas_atomics_mode mode)
  - rocblas_status rocblas_get_atomics_mode(rocblas_atomics_mode mode)
- added enum rocblas_atomics_mode. It can have two values
  - rocblas_atomics_allowed
  - rocblas_atomics_not_allowed
  The default is rocblas_atomics_not_allowed
- function rocblas_Xdgmm algorithm corrected and incx=0 support added
- dependencies:
  - rocblas-tensile internal component requires msgpack instead of LLVM
- Moved the following files from /opt/rocm/include to /opt/rocm/include/internal:
  - rocblas-auxillary.h
  - rocblas-complex-types.h
  - rocblas-functions.h
  - rocblas-types.h
  - rocblas-version.h
  - rocblas_bfloat16.h

  These files should NOT be included directly as this may lead to errors. Instead, /opt/rocm/include/rocblas.h should be included directly. /opt/rocm/include/rocblas_module.f90 can also be direcly used.


## rocBLAS 2.26.0 for ROCm 3.7.0
### Added
- Improvements to rocblas_Xgemm_batched performance for small m, n, k.
- Improvements to rocblas_Xgemv_batched  and rocblas_Xgemv_strided_batched performance for small m (QMCPACK use).
- Improvements to rocblas_Xdot (batched and non-batched) performance when both incx and incy are 1.
- Improvements to FP32 ONNX BERT performance for MI50.
- Significant improvements to FP32 Resnext, Inception Convolution performance for gfx908.
- Slight improvements to FP32 DLRM Terabyte performance for gfx908.
- Significant improvements to FP32 BDAS performance for gfx908.
- Significant improvements to FP32 BDAS performance for MI50 and MI60.
- Added substitution method for small trsm sizes with m <= 64 && n <= 64. Increases performance drastically for small batched trsm.


## rocBLAS 2.24.0 for ROCm 3.6.0
### Added
- Improvements to User Guide and Design Document.
- L1 dot function optimized to utilize shuffle instructions ( improvements on bf16, f16, f32 data types ).
- L1 dot function added x dot x optimized kernel.
- Standardization of L1 rocblas-bench to use device pointer mode to focus on GPU memory bandwidth.
- Adjustments for hipcc (hip-clang) compiler as standard build compiler and Centos8 support.
- Added Fortran interface for all rocBLAS functions.


## rocBLAS 2.22.0 for ROCm 3.5.0
### Added
- add geam complex, geam_batched, and geam_strided_batched.
- add dgmm, dgmm_batched, and dgmm_strided_batched.
- Optimized performance
  - ger
    - rocblas_sger, rocblas_dger,
    - rocblas_sger_batched, rocblas_dger_batched
    - rocblas_sger_strided_batched, rocblas_dger_strided_batched
  - geru
    - rocblas_cgeru, rocblas_zgeru
    - rocblas_cgeru_batched, rocblas_zgeru_batched
    - rocblas_cgeru_strided_batched, rocblas_zgeru_strided_batched
  - gerc
    - rocblas_cgerc, rocblas_zgerc
    - rocblas_cgerc_batched, rocblas_zgerc_batched
    - rocblas_cgerc_strided_batched, rocblas_zgerc_strided_batched
  - symv
    - rocblas_ssymv, rocblas_dsymv, rocblas_csymv, rocblas_zsymv
    - rocblas_ssymv_batched, rocblas_dsymv_batched, rocblas_csymv_batched, rocblas_zsymv_batched
    - rocblas_ssymv_strided_batched, rocblas_dsymv_strided_batched, rocblas_csymv_strided_batched, rocblas_zsymv_strided_batched
  - sbmv
    - rocblas_ssbmv, rocblas_dsbmv
    - rocblas_ssbmv_batched, rocblas_dsbmv_batched
    - rocblas_ssbmv_strided_batched, rocblas_dsbmv_strided_batched
  - spmv
    - rocblas_sspmv, rocblas_dspmv
    - rocblas_sspmv_batched, rocblas_dspmv_batched
    - rocblas_sspmv_strided_batched, rocblas_dspmv_strided_batched
- improved documentation.
- Fix argument checking in functions to match legacy BLAS.
- Fixed conjugate-transpose version of geam.

### Known Issues
- Compilation for GPU Targets:
When using the install.sh script for "all" GPU Targets, which is the default, you must first set an environment variable HCC_AMDGPU_TARGET listing the GPU targets, e.g.  HCC_AMDGPU_TARGET=gfx803,gfx900,gfx906,gfx908
If building for a specific architecture(s) using the  -a | --architecture flag, you should also set the environment variable HCC_AMDGPU_TARGET to match.
Mismatching the environment variable to the -a flag architectures creates builds that may result in SEGFAULTS when running on GPUs which weren't specified.<|MERGE_RESOLUTION|>--- conflicted
+++ resolved
@@ -2,7 +2,6 @@
 
 Full documentation for rocBLAS is available at [rocblas.readthedocs.io](https://rocblas.readthedocs.io/en/latest/).
 
-<<<<<<< HEAD
 ## (Unreleased) rocBLAS 2.44.0
 ### Added
 - Packages for test and benchmark executables on all supported OSes using CPack.
@@ -11,9 +10,7 @@
 - Modifying gemm_ex for HBH (High-precision F16). The alpha/beta data type remains as F32 without narrowing to F16 and expanding back to F32 in the kernel. This change prevents rounding errors due to alpha/beta conversion in situations where alpha/beta are not exactly represented as an F16.
 
 ## (Unreleased) rocBLAS 2.43.0
-=======
 ## rocBLAS 2.43.0 for ROCm 5.1.0
->>>>>>> 490c4140
 ### Added
 - Option to install script for number of jobs to use for rocBLAS and Tensile compilation (-j, --jobs)
 - Option to install script to build clients without using any Fortran (--clients_no_fortran)
