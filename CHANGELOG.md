--- conflicted
+++ resolved
@@ -3,7 +3,6 @@
 Full documentation for hipSOLVER is available at [hipsolver.readthedocs.io](https://hipsolver.readthedocs.io/en/latest/).
 
 
-<<<<<<< HEAD
 ## (Unreleased) hipSOLVER
 ### Added
 ### Optimized
@@ -15,12 +14,9 @@
 ### Security
 
 
-## (Unreleased) hipSOLVER 1.8.0
-=======
 ## hipSOLVER 1.8.0 for ROCm 5.6.0
 ### Added
 - Added compatibility API with hipsolverRf prefix
->>>>>>> df25e920
 
 
 ## hipSOLVER 1.7.0 for ROCm 5.5.0
