--- conflicted
+++ resolved
@@ -217,14 +217,8 @@
 
 # Package specific CPACK vars
 if( NOT USE_CUDA )
-<<<<<<< HEAD
-  set(hipsolver_pkgdeps "rocblas >= 4.2.0" "rocsolver >= 3.27.0")
-
-  if( BUILD_WITH_SPARSE )
-    list(APPEND hipsolver_pkgdeps "rocsparse >= 2.2.0")
-=======
   set(rocblas_minimum 4.2.0)
-  set(rocsolver_minimum 3.26.0)
+  set(rocsolver_minimum 3.27.0)
   rocm_package_add_dependencies(SHARED_DEPENDS "rocblas >= ${rocblas_minimum}" "rocsolver >= ${rocsolver_minimum}")
   rocm_package_add_rpm_dependencies(STATIC_DEPENDS "rocblas-static-devel >= ${rocblas_minimum}" "rocsolver-static-devel >= ${rocsolver_minimum}")
   rocm_package_add_deb_dependencies(STATIC_DEPENDS "rocblas-static-dev >= ${rocblas_minimum}" "rocsolver-static-dev >= ${rocsolver_minimum}")
@@ -234,7 +228,6 @@
     rocm_package_add_dependencies(SHARED_DEPENDS "rocsparse >= ${rocsparse_minimum}")
     rocm_package_add_rpm_dependencies(STATIC_DEPENDS "rocsparse-static-devel >= ${rocsparse_minimum}")
     rocm_package_add_deb_dependencies(STATIC_DEPENDS "rocsparse-static-dev >= ${rocsparse_minimum}")
->>>>>>> cf24dadb
 
     if( SYSTEM_OS STREQUAL "centos" OR SYSTEM_OS STREQUAL "rhel" OR SYSTEM_OS STREQUAL "mariner" )
       list(APPEND hipsolver_pkgdeps "suitesparse")
