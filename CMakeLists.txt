# Copyright (c) 2015 - 2020 Advanced Micro Devices, Inc. All rights reserved.
# 
# Permission is hereby granted, free of charge, to any person obtaining a copy
# of this software and associated documentation files (the "Software"), to deal
# in the Software without restriction, including without limitation the rights
# to use, copy, modify, merge, publish, distribute, sublicense, and/or sell
# copies of the Software, and to permit persons to whom the Software is
# furnished to do so, subject to the following conditions:
#  
# The above copyright notice and this permission notice shall be included in
# all copies or substantial portions of the Software.
#  
# THE SOFTWARE IS PROVIDED "AS IS", WITHOUT WARRANTY OF ANY KIND, EXPRESS OR
# IMPLIED, INCLUDING BUT NOT LIMITED TO THE WARRANTIES OF MERCHANTABILITY,
# FITNESS FOR A PARTICULAR PURPOSE AND NONINFRINGEMENT.  IN NO EVENT SHALL THE
# AUTHORS OR COPYRIGHT HOLDERS BE LIABLE FOR ANY CLAIM, DAMAGES OR OTHER
# LIABILITY, WHETHER IN AN ACTION OF CONTRACT, TORT OR OTHERWISE, ARISING FROM,
# OUT OF OR IN CONNECTION WITH THE SOFTWARE OR THE USE OR OTHER DEALINGS IN
# THE SOFTWARE.

cmake_minimum_required(VERSION 3.5)
project(amd_rpp)
<<<<<<< HEAD
set(VERSION "0.5")
=======
set(VERSION "0.6")
>>>>>>> 32a95d7b

# ROCm Path
set(ROCM_PATH /opt/rocm CACHE PATH "ROCm installation path")
# need to do this to avoid setting the default path to /usr/local
if(CMAKE_INSTALL_PREFIX_INITIALIZED_TO_DEFAULT)
  set(CMAKE_INSTALL_PREFIX ${ROCM_PATH}/rpp CACHE PATH "RPP default ROCm installation path" FORCE)
endif(CMAKE_INSTALL_PREFIX_INITIALIZED_TO_DEFAULT)

# set message options
if(NOT WIN32)
  string(ASCII 27 Esc)
  set(ColourReset "${Esc}[m")
  set(Red         "${Esc}[31m")
  set(Green       "${Esc}[32m")
  set(Yellow      "${Esc}[33m")
  set(Blue        "${Esc}[34m")
  set(BoldBlue    "${Esc}[1;34m")
endif()

message("-- ${BoldBlue}Radeon Performance Primitives (RPP) Version -- ${VERSION}${ColourReset}")
message("-- ${BoldBlue}RPP install path set to -- ${CMAKE_INSTALL_PREFIX}${ColourReset}")
message("-- ${Yellow}cmake minimum version required: ${CMAKE_MINIMUM_REQUIRED_VERSION}${ColourReset}")
message("-- ${Green}cmake version found: ${CMAKE_VERSION}${ColourReset}")

include(CheckCXXCompilerFlag)
# set default backend to OPENCL
if (NOT DEFINED BACKEND)
    SET(BACKEND "OCL")
endif()

if(WIN32 AND CMAKE_CROSSCOMPILING)
    set(WINE_CMD "wine")
else()
    set(WINE_CMD)
endif()

# Cmake checks and setups
if ("${CMAKE_SOURCE_DIR}" STREQUAL "${CMAKE_BINARY_DIR}")
  message(FATAL_ERROR "-- ${Red}In-source builds are not allowed. Invoke cmake from build directory${ColourReset}")
endif ()
list(APPEND CMAKE_MODULE_PATH "${CMAKE_CURRENT_LIST_DIR}/cmake")

# Set Compilers
# set(COMPILER_FOR_OPENCL ${ROCM_PATH}/bin/hipcc)
# set(COMPILER_FOR_HIP ${ROCM_PATH}/bin/hipcc)
# set(COMPILER_FOR_HIPOC ${ROCM_PATH}/bin/hipcc)
set(COMPILER_FOR_HIP ${ROCM_PATH}/bin/hipcc)
set(COMPILER_FOR_OPENCL clang++)

include(ClangTidy)
enable_clang_tidy(
    CHECKS
        *
        -cert-env33-c
        -android-cloexec-fopen
        # Yea we shouldn't be using rand()
        -cert-msc30-c
        -cert-msc50-cpp
        -clang-analyzer-alpha.core.CastToStruct
        -clang-analyzer-optin.performance.Padding
        -clang-diagnostic-deprecated-declarations
        -clang-diagnostic-extern-c-compat
        -clang-diagnostic-unused-command-line-argument
        -cppcoreguidelines-pro-bounds-array-to-pointer-decay
        -cppcoreguidelines-pro-bounds-constant-array-index
        -cppcoreguidelines-pro-bounds-pointer-arithmetic
        -cppcoreguidelines-pro-type-member-init
        -cppcoreguidelines-pro-type-reinterpret-cast
        -cppcoreguidelines-pro-type-union-access
        -cppcoreguidelines-pro-type-vararg
        -cppcoreguidelines-special-member-functions
        -fuchsia-*
        -google-explicit-constructor
        -google-readability-braces-around-statements
        -google-readability-todo
        -google-runtime-int
        -google-runtime-references
        -hicpp-braces-around-statements
        -hicpp-explicit-conversions
        -hicpp-no-array-decay
        # We really shouldn't use bitwise operators with signed integers, but
        # opencl leaves us no choice
        -hicpp-signed-bitwise
        -hicpp-special-member-functions
        -hicpp-use-equals-default
        -hicpp-use-override
        -llvm-header-guard
        -llvm-include-order
        -misc-misplaced-const
        -modernize-pass-by-value
        -modernize-use-default-member-init
        -modernize-use-equals-default
        -modernize-use-transparent-functors
        -performance-unnecessary-value-param
        -readability-braces-around-statements
        -readability-else-after-return
        -readability-named-parameter
        -hicpp-use-auto
	    -modernize-use-auto
        -cppcoreguidelines-avoid-magic-numbers
        -readability-magic-numbers
        -cppcoreguidelines-macro-usage
        -misc-non-private-member-variables-in-classes
        -cppcoreguidelines-non-private-member-variables-in-classes
        -readability-isolate-declaration
        -cppcoreguidelines-avoid-c-arrays
        -hicpp-avoid-c-arrays
        -modernize-avoid-c-arrays
        -readability-uppercase-literal-suffix
        -hicpp-uppercase-literal-suffix
        -cert-msc32-c
        -cert-msc51-cpp
        -bugprone-exception-escape

        ${CLANG_TIDY_CHECKS}
    ERRORS
        *
        -readability-inconsistent-declaration-parameter-name
    HEADER_FILTER
        ".*hpp"
    EXTRA_ARGS

)
include(CppCheck)
enable_cppcheck(
    CHECKS
        all
    SUPPRESS
        ConfigurationNotChecked
        unmatchedSuppression
        unusedFunction
        # constStatement
        noExplicitConstructor
        passedByValue
        # preprocessorErrorDirective
        unusedStructMember
        # Ignore initializer lists in the tests
        useInitializationList:*test/*.cpp
        *:*.cl
        *:*src/kernels/*.h
        knownConditionTrueFalse:*src/kernels/composable_kernel/*/*
        wrongPrintfScanfArgNum:*src/kernels/composable_kernel/*/*
        unusedScopedObject:*src/kernels/composable_kernel/*/*
    FORCE
    SOURCES
        addkernels/
        # driver/
        include/
        src/
        test/
    INCLUDE
        ${CMAKE_CURRENT_SOURCE_DIR}/include
        ${CMAKE_CURRENT_BINARY_DIR}/include
        ${CMAKE_CURRENT_SOURCE_DIR}/src/include

)

# Find required packages
find_package(OpenCL REQUIRED) # OpenCL_INCLUDE_DIRS, OpenCL_LIBRARIES

set( MODULES_LIST modules)

# look for and register extractkernel
find_program(EXTRACTKERNEL_BIN extractkernel
    PATH_SUFFIXES bin
    PATHS ${ROCM_PATH}
)
if(EXTRACTKERNEL_BIN)
    message(STATUS "${Green}extractkernel found: ${EXTRACTKERNEL_BIN}${ColourReset}")
    set(EXTRACTKERNEL_BIN "${EXTRACTKERNEL_BIN}")
else()
    message(FATAL_ERROR "${Red}extractkernel not found${ColourReset}")
endif()

foreach (MOD_NAME ${MODULES_LIST})
    add_subdirectory(${CMAKE_SOURCE_DIR}/src/${MOD_NAME})
endforeach(MOD_NAME)

# Backend Specific Settings

if( "${BACKEND}" STREQUAL "HIP")
    find_package(HIP REQUIRED)
    set(CMAKE_CXX_COMPILER ${COMPILER_FOR_HIP})
    set(CMAKE_CXX_FLAGS "${CMAKE_CXX_FLAGS} ${HIP_HIPCC_FLAGS} -fopenmp -Ofast -msse4.2 -msse4.1 -mssse3 -mavx2")

    #set( LINK_LIST  ${ROCM_PATH}/lib/libhip_hcc.so  ${ROCM_PATH}/lib/libhip_hcc.so ${LINK_LIST})
   find_program(HIP_OC_COMPILER clang-ocl
        PATH_SUFFIXES bin
        PATHS ${ROCM_PATH}
    )
    if(HIP_OC_COMPILER)
        message(STATUS "${Green}hip compiler: ${HIP_OC_COMPILER}${ColourReset}")
        set(HIP_OC_COMPILER "${HIP_OC_COMPILER}")
    else()
        message(FATAL_ERROR "${Red}clang-ocl not found${ColourReset}")
    endif()

    set(RPP_BACKEND_HIP 1)
    find_program(HIP_OC_COMPILER clang-ocl
        PATH_SUFFIXES bin
        PATHS ${ROCM_PATH}
    )
    if(HIP_OC_COMPILER)
        message(STATUS "${Green}hip compiler: ${HIP_OC_COMPILER}${ColourReset}")
        set(HIP_OC_COMPILER "${HIP_OC_COMPILER}")
    else()
        message(FATAL_ERROR "${Red}clang-ocl not found${ColourReset}")
    endif()

    link_libraries(stdc++)

    # A hack to make this work without the device enumerator
    link_libraries(-amdgpu-target=gfx803 -amdgpu-target=gfx900 -Wno-unused-command-line-argument)
    CHECK_CXX_COMPILER_FLAG(-amdgpu-target=gfx906 -Werror, GFX_906_FLAG_VALID)
    if(GFX_906_FLAG_VALID)
        link_libraries(-amdgpu-target=gfx906)
    endif()
    # end hack

    set(HIP_COMPILER ${CMAKE_CXX_COMPILER} CACHE PATH "")

    link_libraries(stdc++)

    # A hack to make this work without the device enumerator
    link_libraries(-amdgpu-target=gfx803 -amdgpu-target=gfx900 -Wno-unused-command-line-argument)
    CHECK_CXX_COMPILER_FLAG(-amdgpu-target=gfx906 -Werror, GFX_906_FLAG_VALID)
    if(GFX_906_FLAG_VALID)
        link_libraries(-amdgpu-target=gfx906)
    endif()
    # end hack
    add_definitions( -DHIP_OC_COMPILER=${HIP_OC_COMPILER})

    set(HIP_COMPILER ${CMAKE_CXX_COMPILER} CACHE PATH "")

    if ("${COMPILE}" STREQUAL "HIPRTC")
	add_compile_definitions(HIPRTC)
    elseif ("${COMPILE}" STREQUAL "HSACOO")
	add_compile_definitions(HSACOO)
    endif()
elseif( "${BACKEND}" STREQUAL "OCL")
    set(RPP_BACKEND_OPENCL 1)
    set(CMAKE_CXX_COMPILER  ${COMPILER_FOR_OPENCL}) # GCC and G++ donst work for creating .so file
    set(CMAKE_CXX_FLAGS "${CMAKE_CXX_FLAGS} -fopenmp -Ofast -msse4.2 -msse4.1 -mssse3 -mavx2")
    set( LINK_LIST ${OpenCL_LIBRARIES} ${LINK_LIST})
    set( INCLUDE_LIST ${OpenCL_INCLUDE_DIRS} ${INCLUDE_LIST})
    add_definitions(-DRPP_CACHE_DIR="${CACHE_DIR}")
endif()

if (NOT DEFINED SIMD_ENABLE)
    SET(SIMD_ENABLE "1")
endif()

add_library(${PROJECT_NAME} SHARED include/rpp.h $<TARGET_OBJECTS:modules>)
if( "${SIMD_ENABLE}" STREQUAL "1")
    target_compile_definitions(${PROJECT_NAME} PUBLIC ENABLE_SIMD_INTRINSICS=1)
    message("-- ${Green}${PROJECT_NAME} built with ENABLE_SIMD_INTRINSICS${ColourReset}")
else()
    target_compile_definitions(${PROJECT_NAME} PUBLIC ENABLE_SIMD_INTRINSICS=0)
    message("-- ${Red}${PROJECT_NAME} not built with ENABLE_SIMD_INTRINSICS${ColourReset}")
endif()

# target setting
option(Boost_USE_STATIC_LIBS "Use boost static libraries" ON)
set(BOOST_COMPONENTS filesystem system)
add_definitions(-DBOOST_ALL_NO_LIB=1)
find_package(Boost REQUIRED COMPONENTS ${BOOST_COMPONENTS})

set_target_properties(${PROJECT_NAME} PROPERTIES POSITION_INDEPENDENT_CODE ON)
set_target_properties(${PROJECT_NAME} PROPERTIES LINKER_LANGUAGE CXX)
find_package(OpenMP)

target_include_directories(${PROJECT_NAME}
    PUBLIC
        ${CMAKE_CURRENT_SOURCE_DIR}/include
        ${ROCM_PATH}/include
    PRIVATE
        ${CMAKE_CURRENT_SOURCE_DIR}/src/include
        ${INCLUDE_LIST}
)

add_subdirectory(addkernels)

# Installation
install (TARGETS ${PROJECT_NAME} LIBRARY DESTINATION ${CMAKE_INSTALL_PREFIX}/lib)
install (DIRECTORY include DESTINATION ${CMAKE_INSTALL_PREFIX})

# set package information
set(CPACK_PACKAGE_VERSION       ${VERSION})
set(CPACK_PACKAGE_NAME          "rpp")
set(CPACK_PACKAGE_RELEASE       1)
set(CPACK_PACKAGE_LICENSE       "MIT")
set(CPACK_PACKAGE_CONTACT       "Kiriti Gowda <Kiriti.NageshGowda@amd.com>")
set(CPACK_PACKAGE_VENDOR        "AMD Radeon")
set(CPACK_PACKAGE_ICON          "${CMAKE_SOURCE_DIR}/docs/images/MIVisionX.bmp")
set(CPACK_PACKAGE_GROUP         "Development/Tools")
set(CPACK_PACKAGE_HOMEPAGE      "https://gpuopen-professionalcompute-libraries.github.io/rpp/")
set(CPACK_PACKAGE_DESCRIPTION_SUMMARY   "Radeon Performance Primitives (RPP) library is a comprehensive high performance computer vision library for AMD (CPU and GPU) with HIP and OpenCL back-ends.")

# find linux distribution
find_program(LSB_RELEASE_EXEC lsb_release)
execute_process(COMMAND ${LSB_RELEASE_EXEC} -is
                OUTPUT_VARIABLE LSB_RELEASE_ID_SHORT
                OUTPUT_STRIP_TRAILING_WHITESPACE
                )

# generate .deb or .rpm package
if(LSB_RELEASE_ID_SHORT STREQUAL "Ubuntu" AND NOT APPLE)
    message("-- Ubuntu detected   -- .deb package will be created")
    set(CPACK_DEBIAN_PACKAGE_HOMEPAGE   ${CPACK_PACKAGE_HOMEPAGE})
    set(CPACK_GENERATOR                 "DEB")
    set(CPACK_DEBIAN_PACKAGE_DEPENDS    "libboost-all-dev, clang")
elseif(APPLE)
    message("-- Apple detected    -- OSX package will be created")
    set(CPACK_BUNDLE_PACKAGE_HOMEPAGE   ${CPACK_PACKAGE_HOMEPAGE})
    set(CPACK_GENERATOR                 "Bundle")
else()
    message("-- CentOS detected   -- .rpm package will be created")
    set(CPACK_RPM_PACKAGE_URL           ${CPACK_PACKAGE_HOMEPAGE})
    set(CPACK_GENERATOR                 "RPM")
    set(CPACK_RPM_PACKAGE_REQUIRES      "libboost-all-dev, clang")
    set(CPACK_RPM_PACKAGE_AUTOREQPROV   "no")
endif()

set(CPACK_PACKAGING_INSTALL_PREFIX ${CMAKE_INSTALL_PREFIX})
set(CPACK_PACKAGE_FILE_NAME "${CPACK_PACKAGE_NAME}-${CPACK_PACKAGE_VERSION}-${CPACK_PACKAGE_RELEASE}.${CMAKE_SYSTEM_PROCESSOR}")
include(CPack)<|MERGE_RESOLUTION|>--- conflicted
+++ resolved
@@ -20,11 +20,7 @@
 
 cmake_minimum_required(VERSION 3.5)
 project(amd_rpp)
-<<<<<<< HEAD
-set(VERSION "0.5")
-=======
 set(VERSION "0.6")
->>>>>>> 32a95d7b
 
 # ROCm Path
 set(ROCM_PATH /opt/rocm CACHE PATH "ROCm installation path")
