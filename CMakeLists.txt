################################################################################
#
# MIT License
#
# Copyright (c) 2017 Advanced Micro Devices, Inc.
#
# Permission is hereby granted, free of charge, to any person obtaining a copy
# of this software and associated documentation files (the "Software"), to deal
# in the Software without restriction, including without limitation the rights
# to use, copy, modify, merge, publish, distribute, sublicense, and/or sell
# copies of the Software, and to permit persons to whom the Software is
# furnished to do so, subject to the following conditions:
#
# The above copyright notice and this permission notice shall be included in all
# copies or substantial portions of the Software.
#
# THE SOFTWARE IS PROVIDED "AS IS", WITHOUT WARRANTY OF ANY KIND, EXPRESS OR
# IMPLIED, INCLUDING BUT NOT LIMITED TO THE WARRANTIES OF MERCHANTABILITY,
# FITNESS FOR A PARTICULAR PURPOSE AND NONINFRINGEMENT. IN NO EVENT SHALL THE
# AUTHORS OR COPYRIGHT HOLDERS BE LIABLE FOR ANY CLAIM, DAMAGES OR OTHER
# LIABILITY, WHETHER IN AN ACTION OF CONTRACT, TORT OR OTHERWISE, ARISING FROM,
# OUT OF OR IN CONNECTION WITH THE SOFTWARE OR THE USE OR OTHER DEALINGS IN THE
# SOFTWARE.
#
################################################################################
cmake_minimum_required( VERSION 3.5 )

# This has to be initialized before the project() command appears
# Set the default of CMAKE_BUILD_TYPE to be release, unless user specifies with -D.  MSVC_IDE does not use CMAKE_BUILD_TYPE
if( NOT MSVC_IDE AND NOT CMAKE_BUILD_TYPE )
    set( CMAKE_BUILD_TYPE Release CACHE STRING "Choose the type of build, options are: None Debug Release RelWithDebInfo MinSizeRel." )
endif()

# Default installation path
if(WIN32)
    set(CMAKE_INSTALL_PREFIX "/opt/rocm/x86_64-w64-mingw32" CACHE PATH "")
else()
    set(CMAKE_INSTALL_PREFIX "/opt/rocm" CACHE PATH "")
endif()

project ( MIOpen C CXX )

enable_testing()

find_package(ROCM REQUIRED PATHS /opt/rocm)

include(ROCMInstallTargets)
include(ROCMPackageConfigHelpers)
include(ROCMSetupVersion)
include(ROCMInstallSymlinks)
include(ROCMCreatePackage)
include(CheckCXXCompilerFlag)

set(MIOPEN_ENABLE_SQLITE On CACHE BOOL "")
<<<<<<< HEAD
=======
# Use SQLITE for compiled kernels, when turned off this will use raw files
set(MIOPEN_ENABLE_SQLITE_KERN_CACHE On CACHE BOOL "")
>>>>>>> ef17912f
if(MIOPEN_ENABLE_SQLITE)
    # MIOpen now depends on SQLite as well
    find_package(PkgConfig)
    pkg_check_modules(SQLITE3 REQUIRED sqlite3)
endif()
option( BUILD_DEV "Build for development only" OFF)

# Control Code Object V3 for HIP kernels
set(MIOPEN_ENABLE_HCC_COV3 Off CACHE BOOL "Enable Code Object V3 for Hip kernels")
# Strip symbols for release
if(NOT WIN32 AND NOT APPLE)
    set(CMAKE_C_FLAGS_RELEASE "${CMAKE_C_FLAGS_RELEASE} -s")
    set(CMAKE_CXX_FLAGS_RELEASE "${CMAKE_CXX_FLAGS_RELEASE} -s")
endif()

<<<<<<< HEAD
rocm_setup_version(VERSION 2.2.1)
=======
rocm_setup_version(VERSION 2.3.0)
>>>>>>> ef17912f

list( APPEND CMAKE_MODULE_PATH ${PROJECT_SOURCE_DIR}/cmake )
include(TargetFlags)

if(CMAKE_CXX_COMPILER_ID STREQUAL "GNU")
    if(CMAKE_CXX_COMPILER_VERSION VERSION_LESS "5.3")
        message(FATAL_ERROR "MIOpen requires at least gcc 5.3")
    endif()
endif()

############################################################
# require C++14
add_compile_options(-std=c++14)

############################################################
# OPTION - MIOpen Backend
# - OpenCL
# - HCC
check_cxx_compiler_flag("--cuda-host-only -x hip" HAS_HIP)
if(CMAKE_CXX_COMPILER MATCHES ".*hcc" OR CMAKE_CXX_COMPILER MATCHES ".*hipcc" OR HAS_HIP)
    set(MIOPEN_DEFAULT_BACKEND "HIP")
else()
    set(MIOPEN_DEFAULT_BACKEND "OpenCL")
endif()

if(WIN32 AND CMAKE_CROSSCOMPILING)
    set(WINE_CMD "wine")
else()
    set(WINE_CMD)
endif()

list(APPEND CMAKE_PREFIX_PATH /opt/rocm /opt/rocm/hcc /opt/rocm/hip)

option(ENABLE_HIP_WORKAROUNDS Off)

set( MIOPEN_BACKEND ${MIOPEN_DEFAULT_BACKEND} CACHE STRING
    "Which of MIOpens's backends to use?" )
set_property( CACHE MIOPEN_BACKEND PROPERTY STRINGS
    OpenCL HIP HIPOC )

# HIP is always required
find_package(hip REQUIRED PATHS /opt/rocm)
target_flags(HIP_COMPILER_FLAGS hip::device)

message(STATUS "Hip compiler flags: ${HIP_COMPILER_FLAGS}")

add_definitions("-DHIP_COMPILER_FLAGS=${HIP_COMPILER_FLAGS}")

# OpenCL 1.2
if( MIOPEN_BACKEND STREQUAL "OpenCL")
    set(MIOPEN_BACKEND_OPENCL 1)
    find_package( OpenCL REQUIRED )
    find_program(MIOPEN_HIP_COMPILER hcc
        PATH_SUFFIXES bin
        PATHS /opt/rocm
    )
    set(MIOPEN_USE_MIOPENGEMM ON CACHE BOOL "")
    if(MIOPEN_HIP_COMPILER)
        message("hip compiler: ${MIOPEN_HIP_COMPILER}")
    else()
        message(FATAL_ERROR "hip compiler not found")
    endif()

    # scgemm not support opencl backend yet.
    set(MIOPEN_USE_SCGEMM OFF)
endif()

# HIP
if( MIOPEN_BACKEND STREQUAL "HIP" OR MIOPEN_BACKEND STREQUAL "HIPOC")
    set(MIOPEN_BACKEND_HIP 1)
    set(MIOPEN_USE_MIOPENGEMM OFF CACHE BOOL "")
    find_program(HIP_OC_COMPILER clang-ocl
        PATH_SUFFIXES bin
        PATHS /opt/rocm
    )
    if(HIP_OC_COMPILER)
        message(STATUS "hip compiler: ${HIP_OC_COMPILER}")
        set(HIP_OC_COMPILER "${HIP_OC_COMPILER}")
    else()
        message(FATAL_ERROR "clang-ocl not found")
    endif()
    
    if(CMAKE_CXX_COMPILER MATCHES ".*hcc")
        link_libraries(stdc++)

        # A hack to make this work without the device enumerator
        link_libraries(-amdgpu-target=gfx803 -amdgpu-target=gfx900 -Wno-unused-command-line-argument)
        CHECK_CXX_COMPILER_FLAG("-amdgpu-target=gfx906 -Werror" GFX_906_FLAG_VALID)
        if(GFX_906_FLAG_VALID)
            link_libraries(-amdgpu-target=gfx906)
        endif()

        CHECK_CXX_COMPILER_FLAG(-amdgpu-target=gfx908 -Werror, GFX_908_FLAG_VALID)
        if(GFX_908_FLAG_VALID)
            link_libraries(-amdgpu-target=gfx908)
        endif()
        # end hack
    else()
        # Hcc's clang always defines __HCC__ even when not using hcc driver
        add_definitions(-U__HCC__)
    endif()
    # end hack

    set(MIOPEN_HIP_COMPILER ${CMAKE_CXX_COMPILER} CACHE PATH "")


    # rocblas
    set(MIOPEN_USE_ROCBLAS ON CACHE BOOL "")
    if(MIOPEN_USE_ROCBLAS)
        find_package(rocblas REQUIRED PATHS /opt/rocm)
        message(STATUS "Build with rocblas")
    else()
        message(STATUS "Build without rocblas")
    endif()

    # scgemm
    set(MIOPEN_USE_SCGEMM OFF CACHE BOOL "")
    if(MIOPEN_USE_SCGEMM)
        message(STATUS "Build with scgemm")
    else()
        message(STATUS "Build without scgemm")
    endif()
endif()
message( STATUS "${MIOPEN_BACKEND} backend selected." )
# look for and register extractkernel
find_program(EXTRACTKERNEL_BIN extractkernel
    PATH_SUFFIXES bin
    PATHS /opt/rocm
)
if(EXTRACTKERNEL_BIN)
    message(STATUS "extractkernel found: ${EXTRACTKERNEL_BIN}")
    set(EXTRACTKERNEL_BIN "${EXTRACTKERNEL_BIN}")
else()
    message(FATAL_ERROR "extractkernel not found")
endif()

# Online assembler
find_program(MIOPEN_AMDGCN_ASSEMBLER
    NAMES clang
    PATHS 
        ${MIOPEN_AMDGCN_ASSEMBLER_PATH}
        /opt/rocm
        /opt/rocm/hcc
        ${CMAKE_INSTALL_PREFIX}
        ${CMAKE_INSTALL_PREFIX}/hcc
    PATH_SUFFIXES 
        /opencl/bin/x86_64
        /bin
    NO_DEFAULT_PATH
)
message(STATUS "AMDGCN assembler: ${MIOPEN_AMDGCN_ASSEMBLER}")

# miopengemm
if(MIOPEN_USE_MIOPENGEMM)
    find_package(miopengemm PATHS /opt/rocm)
    if(miopengemm_FOUND)
        message(STATUS "Build with miopengemm")
        set(MIOPEN_USE_MIOPENGEMM 1)
    else()
        message(STATUS "Build without miopengemm")
        set(MIOPEN_USE_MIOPENGEMM 0)
    endif()
else()
    message(STATUS "Build without miopengemm")
    set(MIOPEN_USE_MIOPENGEMM 0)
endif()

option(Boost_USE_STATIC_LIBS "Use boost static libraries" ON)
set(BOOST_COMPONENTS filesystem system)
add_definitions(-DBOOST_ALL_NO_LIB=1)
find_package(Boost REQUIRED COMPONENTS ${BOOST_COMPONENTS})

find_path(HALF_INCLUDE_DIR half.hpp)

option( BUILD_SHARED_LIBS "Build as a shared library" ON )

option( MIOPEN_DEBUG_FIND_DB_CACHING "Use system find-db caching" ON)

set( MIOPEN_INSTALL_DIR miopen)
set( DATA_INSTALL_DIR ${MIOPEN_INSTALL_DIR}/${CMAKE_INSTALL_DATAROOTDIR}/miopen )

set(MIOPEN_GPU_SYNC Off CACHE BOOL "")
if(BUILD_DEV)
    set(MIOPEN_BUILD_DEV 1)
    set(MIOPEN_SYSTEM_DB_PATH "${CMAKE_SOURCE_DIR}/src/kernels" CACHE PATH "Default path of system db files")
    set(MIOPEN_USER_DB_PATH "${CMAKE_SOURCE_DIR}/src/kernels" CACHE PATH "Default path of user db files")
    set(MIOPEN_CACHE_DIR "" CACHE STRING "")
else()
    set(MIOPEN_BUILD_DEV 0)
    set(MIOPEN_SYSTEM_DB_PATH "${CMAKE_INSTALL_PREFIX}/${DATA_INSTALL_DIR}/db" CACHE PATH "Default path of system db files")
    set(MIOPEN_USER_DB_PATH "~/.config/miopen/" CACHE STRING "Default path of user db files")
    set(MIOPEN_CACHE_DIR "~/.cache/miopen/" CACHE STRING "")
endif()
set(MIOPEN_USER_DB_SUFFIX "${MIOPEN_BACKEND}.${MIOpen_VERSION_MAJOR}_${MIOpen_VERSION_MINOR}_${MIOpen_VERSION_PATCH}" CACHE PATH "Filename suffix for the user find-db files")
set(MIOPEN_SYSTEM_FIND_DB_SUFFIX "${MIOPEN_BACKEND}" CACHE PATH "Filename suffix for the system find-db files")


set(MIOPEN_PACKAGE_REQS "rocm-utils, hip-hcc")
if(MIOPEN_USE_MIOPENGEMM)
    set(MIOPEN_PACKAGE_REQS "${MIOPEN_PACKAGE_REQS}, miopengemm")
endif()
set(CPACK_DEBIAN_PACKAGE_DEPENDS "${MIOPEN_PACKAGE_REQS}, rocm-opencl-dev")
set(CPACK_RPM_PACKAGE_REQUIRES "${MIOPEN_PACKAGE_REQS}, rocm-opencl-devel")

rocm_create_package(
    NAME MIOpen-${MIOPEN_BACKEND}
    DESCRIPTION "AMD's DNN Library"
    MAINTAINER "Paul Fultz II <paul.fultz@amd.com>"
    LDCONFIG
    # DEPENDS rocm-opencl rocm-utils hip-hcc tinygemm
)

include(EnableCompilerWarnings)
set(MIOPEN_TIDY_ERRORS ERRORS * -readability-inconsistent-declaration-parameter-name)
if(CMAKE_CXX_COMPILER MATCHES ".*hcc")
    set(MIOPEN_TIDY_CHECKS -modernize-use-override -readability-non-const-parameter)
# Enable tidy on hip
elseif(MIOPEN_BACKEND STREQUAL "HIP")
    set(MIOPEN_TIDY_ERRORS ALL)

endif()

include(ClangTidy)
enable_clang_tidy(
    CHECKS
        *
        -android-cloexec-fopen
        # Yea we shouldn't be using rand()
        -cert-msc30-c
        -bugprone-exception-escape
        -cert-env33-c
        -cert-msc32-c
        -cert-msc50-cpp
        -cert-msc51-cpp
        -clang-analyzer-alpha.core.CastToStruct
        -clang-analyzer-optin.performance.Padding
        -clang-diagnostic-deprecated-declarations
        -clang-diagnostic-extern-c-compat
        -clang-diagnostic-unused-command-line-argument
        -cppcoreguidelines-avoid-c-arrays
        -cppcoreguidelines-avoid-magic-numbers
        -cppcoreguidelines-explicit-virtual-functions
        -cppcoreguidelines-init-variables
        -cppcoreguidelines-macro-usage
        -cppcoreguidelines-non-private-member-variables-in-classes
        -cppcoreguidelines-pro-bounds-array-to-pointer-decay
        -cppcoreguidelines-pro-bounds-constant-array-index
        -cppcoreguidelines-pro-bounds-pointer-arithmetic
        -cppcoreguidelines-pro-type-member-init
        -cppcoreguidelines-pro-type-reinterpret-cast
        -cppcoreguidelines-pro-type-union-access
        -cppcoreguidelines-pro-type-vararg
        -cppcoreguidelines-special-member-functions
        -fuchsia-*
        -google-explicit-constructor
        -google-readability-braces-around-statements
        -google-readability-todo
        -google-runtime-int
        -google-runtime-references
        -hicpp-braces-around-statements
        -hicpp-explicit-conversions
        -hicpp-no-array-decay
        # We really shouldn't use bitwise operators with signed integers, but
        # opencl leaves us no choice
        -hicpp-avoid-c-arrays
        -hicpp-signed-bitwise
        -hicpp-special-member-functions
        -hicpp-uppercase-literal-suffix
        -hicpp-use-auto
        -hicpp-use-equals-default
        -hicpp-use-override
        -llvm-header-guard
        -llvm-include-order
        -misc-misplaced-const
        -misc-non-private-member-variables-in-classes
        -modernize-avoid-c-arrays
        -modernize-pass-by-value
        -modernize-use-auto
        -modernize-use-default-member-init
        -modernize-use-equals-default
        -modernize-use-trailing-return-type
        -modernize-use-transparent-functors
        -performance-unnecessary-value-param
        -readability-braces-around-statements
        -readability-else-after-return
        -readability-isolate-declaration
        -readability-magic-numbers
        -readability-named-parameter
        -readability-uppercase-literal-suffix
        -readability-convert-member-functions-to-static

        ${MIOPEN_TIDY_CHECKS}
    ${MIOPEN_TIDY_ERRORS}
    HEADER_FILTER
        ".*hpp"
    EXTRA_ARGS
        -DMIOPEN_USE_CLANG_TIDY

)
include(CppCheck)
enable_cppcheck(
    CHECKS
        warning
        style
        performance
        portability
    SUPPRESS
        ConfigurationNotChecked
        constStatement
        duplicateCondition
        noExplicitConstructor
        passedByValue
        # preprocessorErrorDirective
        shadowVariable
        unusedFunction
        unusedPrivateFunction
        unusedStructMember
        # Ignore initializer lists in the tests
        useInitializationList:*test/*.cpp
        *:*.cl
        *:*src/kernels/*.h
        knownConditionTrueFalse:*src/kernels/composable_kernel/*/*
        redundantAssignment:*src/kernels/composable_kernel/*/*
        unreadVariable:*src/kernels/composable_kernel/*/*
        unusedScopedObject:*src/kernels/composable_kernel/*/*
        wrongPrintfScanfArgNum:*src/kernels/composable_kernel/*/*
        unmatchedSuppression
    FORCE
    SOURCES
        addkernels/
        # driver/
        include/
        src/
        test/
    INCLUDE
        ${CMAKE_CURRENT_SOURCE_DIR}/include
        ${CMAKE_CURRENT_BINARY_DIR}/include
        ${CMAKE_CURRENT_SOURCE_DIR}/src/include
    DEFINE
        CPPCHECK=1
        MIOPEN_USE_MIOPENGEMM=1
        __linux__=1
)

set(CMAKE_LIBRARY_OUTPUT_DIRECTORY ${CMAKE_CURRENT_BINARY_DIR}/lib)
set(CMAKE_ARCHIVE_OUTPUT_DIRECTORY ${CMAKE_CURRENT_BINARY_DIR}/lib)
set(CMAKE_RUNTIME_OUTPUT_DIRECTORY ${CMAKE_CURRENT_BINARY_DIR}/bin)

add_subdirectory(addkernels)
add_subdirectory(doc)
add_subdirectory(src)
add_subdirectory(driver)
add_subdirectory(test)
add_subdirectory(speedtests)<|MERGE_RESOLUTION|>--- conflicted
+++ resolved
@@ -52,11 +52,8 @@
 include(CheckCXXCompilerFlag)
 
 set(MIOPEN_ENABLE_SQLITE On CACHE BOOL "")
-<<<<<<< HEAD
-=======
 # Use SQLITE for compiled kernels, when turned off this will use raw files
 set(MIOPEN_ENABLE_SQLITE_KERN_CACHE On CACHE BOOL "")
->>>>>>> ef17912f
 if(MIOPEN_ENABLE_SQLITE)
     # MIOpen now depends on SQLite as well
     find_package(PkgConfig)
@@ -64,19 +61,13 @@
 endif()
 option( BUILD_DEV "Build for development only" OFF)
 
-# Control Code Object V3 for HIP kernels
-set(MIOPEN_ENABLE_HCC_COV3 Off CACHE BOOL "Enable Code Object V3 for Hip kernels")
 # Strip symbols for release
 if(NOT WIN32 AND NOT APPLE)
     set(CMAKE_C_FLAGS_RELEASE "${CMAKE_C_FLAGS_RELEASE} -s")
     set(CMAKE_CXX_FLAGS_RELEASE "${CMAKE_CXX_FLAGS_RELEASE} -s")
 endif()
 
-<<<<<<< HEAD
-rocm_setup_version(VERSION 2.2.1)
-=======
 rocm_setup_version(VERSION 2.3.0)
->>>>>>> ef17912f
 
 list( APPEND CMAKE_MODULE_PATH ${PROJECT_SOURCE_DIR}/cmake )
 include(TargetFlags)
