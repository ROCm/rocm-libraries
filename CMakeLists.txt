--- conflicted
+++ resolved
@@ -149,11 +149,7 @@
   else()
     # Use the virtual-env setup and download package from specified repot:
     set( tensile_fork "ROCmSoftwarePlatform" CACHE STRING "Tensile fork to use" )
-<<<<<<< HEAD
-    set( tensile_tag v4.1.0 CACHE STRING "Tensile tag to download" )
-=======
-    set( tensile_tag 4.1.1 CACHE STRING "Tensile tag to download" )
->>>>>>> a8a22f4b
+    set( tensile_tag v4.1.1 CACHE STRING "Tensile tag to download" )
     virtualenv_install("git+https://github.com/ROCmSoftwarePlatform/Tensile.git@${tensile_tag}")
     message (STATUS "using GIT Tensile fork=${tensile_fork} from branch=${tensile_tag}")
   endif()
