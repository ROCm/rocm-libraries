# MIT License
#
# Copyright (c) 2018-2023 Advanced Micro Devices, Inc. All rights reserved.
#
# Permission is hereby granted, free of charge, to any person obtaining a copy
# of this software and associated documentation files (the "Software"), to deal
# in the Software without restriction, including without limitation the rights
# to use, copy, modify, merge, publish, distribute, sublicense, and/or sell
# copies of the Software, and to permit persons to whom the Software is
# furnished to do so, subject to the following conditions:
#
# The above copyright notice and this permission notice shall be included in all
# copies or substantial portions of the Software.
#
# THE SOFTWARE IS PROVIDED "AS IS", WITHOUT WARRANTY OF ANY KIND, EXPRESS OR
# IMPLIED, INCLUDING BUT NOT LIMITED TO THE WARRANTIES OF MERCHANTABILITY,
# FITNESS FOR A PARTICULAR PURPOSE AND NONINFRINGEMENT. IN NO EVENT SHALL THE
# AUTHORS OR COPYRIGHT HOLDERS BE LIABLE FOR ANY CLAIM, DAMAGES OR OTHER
# LIABILITY, WHETHER IN AN ACTION OF CONTRACT, TORT OR OTHERWISE, ARISING FROM,
# OUT OF OR IN CONNECTION WITH THE SOFTWARE OR THE USE OR OTHER DEALINGS IN THE
# SOFTWARE.

cmake_minimum_required(VERSION 3.16 FATAL_ERROR)

#
# hipRAND project
#
project(hipRAND CXX)

set(hipRAND_VERSION "2.10.16")

if(DEFINED ENV{ROCM_PATH})
  set (ROCM_PATH "$ENV{ROCM_PATH}" CACHE PATH "The path to the ROCm installation.")
endif()
set (ROCM_PATH "/opt/rocm" CACHE PATH "The path to the ROCm installation.")

# Install prefix
if (WIN32)
  SET( CMAKE_INSTALL_PREFIX "C:/hipSDK" CACHE PATH "Install path" FORCE )
  SET( INSTALL_PREFIX "C:/hipSDK" )
  SET( CPACK_SET_DESTDIR FALSE )
  SET( CPACK_PACKAGE_INSTALL_DIRECTORY "C:/hipSDK" )
  SET( CPACK_PACKAGING_INSTALL_PREFIX "" )
  set( CPACK_INCLUDE_TOPLEVEL_DIRECTORY OFF )
else()
  set(CMAKE_INSTALL_PREFIX "${ROCM_PATH}" CACHE PATH "Install path prefix, prepended onto install directories")

  #Adding CMAKE_PREFIX_PATH
  list( APPEND CMAKE_PREFIX_PATH ${ROCM_PATH}/llvm ${ROCM_PATH} )
  if(NOT CPACK_PACKAGING_INSTALL_PREFIX)
      set(CPACK_PACKAGING_INSTALL_PREFIX "${CMAKE_INSTALL_PREFIX}")
  endif()
endif()

# Build options
option(BUILD_FORTRAN_WRAPPER "Build Fortran wrapper" OFF)
option(BUILD_TEST "Build tests (requires googletest)" OFF)
option(BUILD_BENCHMARK "Build benchmarks" OFF)
option(BUILD_ADDRESS_SANITIZER "Build with address sanitizer enabled" OFF)
option(DOWNLOAD_ROCRAND "Download rocRAND if it is not found in the default install directory or the manually-specified directory" OFF)
set(ROCRAND_PATH "" CACHE PATH "Path to rocRAND install.")

# CMake modules
list(APPEND CMAKE_MODULE_PATH
    ${CMAKE_CURRENT_SOURCE_DIR}/cmake
    ${CMAKE_CURRENT_SOURCE_DIR}/cmake/Modules
    ${HIP_DIR}/cmake ${ROCM_PATH}/hip/cmake # FindHIP.cmake
    ${ROCM_PATH}/llvm
)

# Set a default build type if none was specified
if(NOT CMAKE_BUILD_TYPE AND NOT CMAKE_CONFIGURATION_TYPES)
    message(STATUS "Setting build type to 'Release' as none was specified.")
    set(CMAKE_BUILD_TYPE "Release" CACHE STRING "Choose the type of build." FORCE)
    set_property(CACHE CMAKE_BUILD_TYPE PROPERTY STRINGS "" "Debug" "Release" "MinSizeRel" "RelWithDebInfo")
endif()

set(CMAKE_INSTALL_RPATH_USE_LINK_PATH TRUE CACHE BOOL "Add paths to linker search and installed rpath")

# Set the default value of BUILD_SHARED_LIBS
set(BUILD_SHARED_LIBS ON CACHE BOOL "Build shared")

# Include cmake scripts
include(cmake/Dependencies.cmake)

# Detect compiler support for target ID
# This section is deprecated. Please use rocm_check_target_ids for future use.
if( CMAKE_CXX_COMPILER MATCHES ".*/hipcc$" )
    execute_process(COMMAND ${CMAKE_CXX_COMPILER} "--help"
        OUTPUT_VARIABLE CXX_OUTPUT
        OUTPUT_STRIP_TRAILING_WHITESPACE
        ERROR_STRIP_TRAILING_WHITESPACE)
    string(REGEX MATCH ".mcode\-object\-version" TARGET_ID_SUPPORT ${CXX_OUTPUT})
endif()

# Verify that hipcc or HIP-aware clang is used on ROCM platform
# TODO: Fix VerifyCompiler for Windows
if (NOT WIN32)
  include(cmake/VerifyCompiler.cmake)
else()
  list(APPEND CMAKE_PREFIX_PATH ${ROCM_PATH} ${ROCM_PATH}/hip ${ROCM_PATH}/llvm)
  find_package(hip REQUIRED CONFIG PATHS ${HIP_DIR} ${ROCM_PATH})
endif()

<<<<<<< HEAD
# Build option to disable -Werror
option(DISABLE_WERROR "Disable building with Werror" ON)

# Build CXX flags
set(CMAKE_CXX_STANDARD 11)
set(CMAKE_CXX_STANDARD_REQUIRED ON)
set(CMAKE_CXX_EXTENSIONS OFF)
if(DISABLE_WERROR)
    set(CMAKE_CXX_FLAGS "${CMAKE_CXX_FLAGS} -Wall -Wextra")
else()
    set(CMAKE_CXX_FLAGS "${CMAKE_CXX_FLAGS} -Wall -Wextra -Werror")
endif()
=======
  # FOR HANDLING ENABLE/DISABLE OPTIONAL BACKWARD COMPATIBILITY for FILE/FOLDER REORG
  option(BUILD_FILE_REORG_BACKWARD_COMPATIBILITY "Build with file/folder reorg with backward compatibility enabled" OFF)
>>>>>>> 5e1fb6f4

# HIP on Windows: xhip is required with clang++ to get __half defined
if (WIN32)
  add_compile_options(-xhip)
endif()

if(BUILD_ADDRESS_SANITIZER AND BUILD_SHARED_LIBS)
  set(CMAKE_CXX_FLAGS "${CMAKE_CXX_FLAGS} -fsanitize=address -shared-libasan")
  set(CMAKE_C_FLAGS "${CMAKE_C_FLAGS} -fsanitize=address -shared-libasan")
  add_link_options(-fuse-ld=lld)
endif()

# FOR HANDLING ENABLE/DISABLE OPTIONAL BACKWARD COMPATIBILITY for FILE/FOLDER REORG
option(BUILD_FILE_REORG_BACKWARD_COMPATIBILITY "Build with file/folder reorg with backward compatibility enabled" ON)

# Set version variables
rocm_setup_version( VERSION "${hipRAND_VERSION}" )
set ( hiprand_VERSION ${hipRAND_VERSION} )
# Old-style version number used within the library's API. rocrand_get_version should be modified.
math(EXPR hiprand_VERSION_NUMBER "${hipRAND_VERSION_MAJOR} * 100000 + ${hipRAND_VERSION_MINOR} * 100 + ${hipRAND_VERSION_PATCH}")
set(hiprand_SOVERSION 1.1)

# Print configuration summary
include(cmake/Summary.cmake)
print_configuration_summary()

# hipRAND library
# This adds library targets: hiprand,
# also includes Fortran wrapper
add_subdirectory(library)

# Tests
if(BUILD_TEST)
    enable_testing()
    rocm_package_setup_component(clients)
    rocm_package_setup_client_component(tests)
    add_subdirectory(test)
endif()

set(CPACK_RESOURCE_FILE_LICENSE "${CMAKE_CURRENT_SOURCE_DIR}/LICENSE.txt")
set(CPACK_RPM_PACKAGE_LICENSE "MIT")
if(WIN32)
    set(CPACK_SOURCE_GENERATOR "ZIP")
    set(CPACK_GENERATOR "ZIP")
    set(CMAKE_INSTALL_PREFIX "C:/hipSDK" CACHE PATH "Install path" FORCE)
    set(INSTALL_PREFIX "C:/hipSDK")
    set(CPACK_SET_DESTDIR OFF)
    set(CPACK_PACKAGE_INSTALL_DIRECTORY "C:/hipSDK")
    set(CPACK_PACKAGING_INSTALL_PREFIX "")
    set(CPACK_INCLUDE_TOPLEVEL_DIRECTORY OFF)
else()
    if(NOT CPACK_PACKAGING_INSTALL_PREFIX)
        set(CPACK_PACKAGING_INSTALL_PREFIX "${CMAKE_INSTALL_PREFIX}")
    endif()
endif()

if( HIP_RUNTIME_LOWER STREQUAL "rocclr" )
    rocm_package_add_dependencies("hip-rocclr >= 3.5.0")
elseif( HIP_RUNTIME STREQUAL "cuda" )
    rocm_package_add_dependencies("hip-nvcc >= 3.5.0")
endif( )
rocm_package_add_dependencies("rocrand >= ${hipRAND_VERSION}")

set(CPACK_RPM_EXCLUDE_FROM_AUTO_FILELIST_ADDITION "\${CPACK_PACKAGING_INSTALL_PREFIX}" "\${CPACK_PACKAGING_INSTALL_PREFIX}/include")

if (BUILD_WITH_LIB STREQUAL "CUDA")
    set(package_name hiprand-alt)
else()
    set(package_name hiprand)
endif()

set(HIPRAND_CONFIG_DIR "\${CPACK_PACKAGING_INSTALL_PREFIX}/${CMAKE_INSTALL_LIBDIR}" CACHE PATH "Path placed into ldconfig file")

rocm_create_package(
        NAME ${package_name}
        DESCRIPTION "Radeon Open Compute RAND library"
        MAINTAINER "hipRAND Maintainer <hiprand-maintainer@amd.com>"
        LDCONFIG
        LDCONFIG_DIR ${HIPRAND_CONFIG_DIR}
)<|MERGE_RESOLUTION|>--- conflicted
+++ resolved
@@ -102,7 +102,6 @@
   find_package(hip REQUIRED CONFIG PATHS ${HIP_DIR} ${ROCM_PATH})
 endif()
 
-<<<<<<< HEAD
 # Build option to disable -Werror
 option(DISABLE_WERROR "Disable building with Werror" ON)
 
@@ -115,10 +114,10 @@
 else()
     set(CMAKE_CXX_FLAGS "${CMAKE_CXX_FLAGS} -Wall -Wextra -Werror")
 endif()
-=======
-  # FOR HANDLING ENABLE/DISABLE OPTIONAL BACKWARD COMPATIBILITY for FILE/FOLDER REORG
-  option(BUILD_FILE_REORG_BACKWARD_COMPATIBILITY "Build with file/folder reorg with backward compatibility enabled" OFF)
->>>>>>> 5e1fb6f4
+
+# FOR HANDLING ENABLE/DISABLE OPTIONAL BACKWARD COMPATIBILITY for FILE/FOLDER REORG
+option(BUILD_FILE_REORG_BACKWARD_COMPATIBILITY "Build with file/folder reorg with backward compatibility enabled" OFF)
+
 
 # HIP on Windows: xhip is required with clang++ to get __half defined
 if (WIN32)
