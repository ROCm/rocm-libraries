--- conflicted
+++ resolved
@@ -5,17 +5,6 @@
   message(FATAL_ERROR "In-source builds are not allowed. Invoke cmake from build directory")
 endif ()
 
-<<<<<<< HEAD
-if (BACKEND_OCL)
-    set(CMAKE_CXX_COMPILER /usr/bin/gcc)
-    set(CMAKE_CXX_FLAGS  "${CMAKE_CXX_FLAGS} -lOpenCL -lm")
-    add_library(brightness_contrast SHARED src/imgaug/cl/cl_brightness_contrast.cpp
-                                           src/imgaug/rppi_brightness_contrast.cpp)
-    link_directories(/opt/rocm/opencl/lib/)
-    include_directories(/opt/rocm/opencl/include/)
-    add_definitions(-DOCL_COMPILE)
-elseif(BACKEND_HIP)
-=======
 add_library(${PROJECT_NAME} SHARED include/rpp.h)
 
 #TODO: Future Work Build list can be set from CLI ; CACHED and to be used
@@ -26,7 +15,6 @@
 endforeach(MOD_NAME)
 
 if( "${BACKEND}" STREQUAL "HIP")
->>>>>>> 4d4db10b
     set(CMAKE_CXX_COMPILER /opt/rocm/bin/hipcc)
 elseif( "${BACKEND}" STREQUAL "OCL")
     set(CMAKE_CXX_COMPILER /opt/rocm/bin/hipcc) # GCC and G++ donst work for creating .so file
@@ -42,18 +30,6 @@
 target_include_directories(${PROJECT_NAME}
     PUBLIC
         ${CMAKE_CURRENT_SOURCE_DIR}/include
-<<<<<<< HEAD
-    PRIVATE
-        ${CMAKE_CURRENT_SOURCE_DIR}/src
-        ${CMAKE_CURRENT_SOURCE_DIR}/src/include
-)
-
-install (TARGETS brightness_contrast
-         LIBRARY DESTINATION /opt/rocm/rpp/lib
-)
-install (DIRECTORY include
-         DESTINATION /opt/rocm/rpp/include
-=======
         ${CMAKE_CURRENT_SOURCE_DIR}/src/include
 )
 
@@ -62,5 +38,4 @@
 )
 install (DIRECTORY include
          DESTINATION /opt/rocm/rpp/
->>>>>>> 4d4db10b
 )