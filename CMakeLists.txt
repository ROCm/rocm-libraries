--- conflicted
+++ resolved
@@ -104,23 +104,18 @@
     list( APPEND HIP_INCLUDE_DIRS "${HIP_ROOT_DIR}/include" )
 endif( )
 
-<<<<<<< HEAD
-
 option(BUILD_CODE_COVERAGE "Build with code coverage enabled" OFF)
 if(BUILD_CODE_COVERAGE)
   add_compile_options(-fprofile-arcs -ftest-coverage)
   add_link_options(--coverage)
 endif()
 
-
-=======
 option(BUILD_ADDRESS_SANITIZER "Build with address sanitizer enabled" OFF)
 if(BUILD_ADDRESS_SANITIZER)
     set(CMAKE_CXX_FLAGS "${CMAKE_CXX_FLAGS} -fsanitize=address -shared-libasan")
     set(CMAKE_C_FLAGS "${CMAKE_C_FLAGS} -fsanitize=address -shared-libasan")
 endif()
 
->>>>>>> fcb0d3ba
 add_subdirectory( library )
 
 include( clients/cmake/build-options.cmake )
