cmake_minimum_required(VERSION 3.5)

if("${CMAKE_SOURCE_DIR}" STREQUAL "${CMAKE_BINARY_DIR}")
    message(FATAL_ERROR "The binary and source directroy cannot be the same")
endif()

# This has to be initialized before the project() command appears
# Set the default of CMAKE_BUILD_TYPE to be release, unless user specifies with -D.  MSVC_IDE does not use CMAKE_BUILD_TYPE
if( NOT MSVC_IDE AND NOT CMAKE_BUILD_TYPE )
    set( CMAKE_BUILD_TYPE Release CACHE STRING "Choose the type of build, options are: None Debug Release RelWithDebInfo MinSizeRel." )
endif()

# Default installation path
if(WIN32)
    set(CMAKE_INSTALL_PREFIX "/opt/rocm/x86_64-w64-mingw32" CACHE PATH "")
else()
    set(CMAKE_INSTALL_PREFIX "/opt/rocm" CACHE PATH "")
endif()

project(migraphx)
find_package(ROCM REQUIRED)

include(ROCMSetupVersion)

rocm_setup_version(VERSION 0.1)

option( BUILD_SHARED_LIBS "Build as a shared library" ON )

if(CMAKE_CXX_COMPILER_ID STREQUAL "GNU")
    if(CMAKE_CXX_COMPILER_VERSION VERSION_LESS "5.4")
        message(FATAL_ERROR "MIGraph requires at least gcc 5.4")
    endif()
endif()

if(CMAKE_CXX_COMPILER MATCHES ".*hcc")
    message(STATUS "Enable miopen backend")
    set(MIGRAPHX_ENABLE_GPU On CACHE BOOL "")
else()
    set(MIGRAPHX_ENABLE_GPU Off CACHE BOOL "")
endif()

add_compile_options(-std=c++14)

list(APPEND CMAKE_MODULE_PATH ${CMAKE_CURRENT_SOURCE_DIR}/cmake)
include(EnableCompilerWarnings)
include(ROCMClangTidy)
rocm_enable_clang_tidy(
    CHECKS
        *
        -android-cloexec-fopen
        -clang-analyzer-alpha.core.CastToStruct
        -clang-analyzer-optin.performance.Padding
        -clang-diagnostic-deprecated-declarations
        -clang-diagnostic-extern-c-compat
        -clang-diagnostic-disabled-macro-expansion
        -clang-diagnostic-unused-command-line-argument
        -cppcoreguidelines-pro-bounds-array-to-pointer-decay
        -cppcoreguidelines-pro-bounds-constant-array-index
        -cppcoreguidelines-pro-bounds-pointer-arithmetic
        -cppcoreguidelines-pro-type-member-init
        -cppcoreguidelines-pro-type-reinterpret-cast
        -cppcoreguidelines-pro-type-union-access
        -cppcoreguidelines-pro-type-vararg
        -cppcoreguidelines-special-member-functions
        -fuchsia-*
        -google-readability-braces-around-statements
        -google-readability-todo
        -google-runtime-int
        -google-runtime-references
        -hicpp-braces-around-statements
        -hicpp-explicit-conversions
        -hicpp-no-array-decay
        -hicpp-special-member-functions
        -hicpp-uppercase-literal-suffix
        -hicpp-use-override
        # This check is broken
        -llvm-header-guard
        -llvm-include-order
        -misc-macro-parentheses
        -modernize-use-override
        -modernize-pass-by-value
        -modernize-use-default-member-init
        -modernize-use-transparent-functors
        -readability-braces-around-statements
        -readability-else-after-return
        -readability-named-parameter
        -readability-uppercase-literal-suffix,
        -*-avoid-c-arrays
        -*-explicit-constructor
        -*-magic-numbers
        -*-non-private-member-variables-in-classes
        -*-use-auto
        -*-use-emplace
        -*-use-equals-default
    ERRORS
        *
        -readability-inconsistent-declaration-parameter-name
    HEADER_FILTER
        ".*hpp"
    EXTRA_ARGS
        -DMIGRAPHX_USE_CLANG_TIDY
        "-Dmain\\\\(...\\\\)=main\\\\(__VA_ARGS__\\\\) // NOLINT"

)
include(ROCMCppCheck)
rocm_enable_cppcheck(
    CHECKS
        warning
        style
        performance
        portability
    SUPPRESS 
        ConfigurationNotChecked
        unmatchedSuppression
        unusedFunction
        noExplicitConstructor
        passedByValue
        unusedStructMember
        functionStatic
<<<<<<< HEAD
        functionConst:*program.hpp
=======
        functionConst
        shadowFunction
        shadowVar
>>>>>>> c13f50d5
        definePrefix:*test/include/test.hpp
    FORCE
    INCONCLUSIVE
    RULE_FILE
        ${CMAKE_CURRENT_SOURCE_DIR}/cppcheck.rules
    SOURCES
        src/
        test/
    INCLUDE
        ${CMAKE_CURRENT_SOURCE_DIR}/src/include
        ${CMAKE_CURRENT_SOURCE_DIR}/src/targets/cpu/include
        ${CMAKE_CURRENT_SOURCE_DIR}/src/targets/miopen/include
        ${CMAKE_CURRENT_SOURCE_DIR}/test/include
    DEFINE
        CPPCHECK=1
)

enable_testing()

include(ROCMCreatePackage)
rocm_create_package(
    NAME MIGraphX
    DESCRIPTION "AMD's graph optimizer"
    MAINTAINER "Paul Fultz II <paul.fultz@amd.com>"
    LDCONFIG
    DEPENDS miopen-hip rocblas hip_hcc half
)

add_subdirectory(src)
add_subdirectory(doc)
add_subdirectory(test)
add_subdirectory(tools)<|MERGE_RESOLUTION|>--- conflicted
+++ resolved
@@ -117,13 +117,9 @@
         passedByValue
         unusedStructMember
         functionStatic
-<<<<<<< HEAD
         functionConst:*program.hpp
-=======
-        functionConst
         shadowFunction
         shadowVar
->>>>>>> c13f50d5
         definePrefix:*test/include/test.hpp
     FORCE
     INCONCLUSIVE
