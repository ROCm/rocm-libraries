--- conflicted
+++ resolved
@@ -20,15 +20,9 @@
 # OUT OF OR IN CONNECTION WITH THE SOFTWARE OR THE USE OR OTHER DEALINGS IN THE
 # SOFTWARE.
 
-<<<<<<< HEAD
-list(APPEND CMAKE_PREFIX_PATH $ENV{ROCM_PATH} $ENV{ROCM_PATH}/hip)
-if(CMAKE_CXX_COMPILER MATCHES ".*/nvcc$" OR "${CMAKE_CXX_COMPILER_ID}" STREQUAL "GNU")
-    find_package(hip QUIET CONFIG PATHS $ENV{ROCM_PATH})
-=======
 list(APPEND CMAKE_PREFIX_PATH ${ROCM_PATH} ${ROCM_PATH}/hip)
 if(CMAKE_CXX_COMPILER MATCHES ".*/nvcc$" OR "${CMAKE_CXX_COMPILER_ID}" STREQUAL "GNU")
     find_package(hip QUIET CONFIG PATHS ${ROCM_PATH})
->>>>>>> 2aeea261
     if(NOT hip_FOUND)
         find_package(HIP REQUIRED)
     endif()
@@ -37,11 +31,7 @@
        set(HIP_COMPILER "nvcc" CACHE STRING "HIP Compiler" FORCE)
     endif()
 else()
-<<<<<<< HEAD
-  find_package(hip REQUIRED CONFIG PATHS $ENV{ROCM_PATH})
-=======
   find_package(hip REQUIRED CONFIG PATHS ${ROCM_PATH})
->>>>>>> 2aeea261
 endif()
 
 if(HIP_COMPILER STREQUAL "nvcc")
@@ -54,11 +44,7 @@
     if(NOT (CMAKE_CXX_COMPILER MATCHES ".*/hcc$" OR CMAKE_CXX_COMPILER MATCHES ".*/hipcc$"))
         message(FATAL_ERROR "On ROCm platform 'hcc' or 'clang' must be used as C++ compiler.")
     elseif(NOT CXX_VERSION_STRING MATCHES "clang")
-<<<<<<< HEAD
-        list(APPEND CMAKE_PREFIX_PATH $ENV{ROCM_PATH}/hcc)
-=======
         list(APPEND CMAKE_PREFIX_PATH ${ROCM_PATH}/hcc)
->>>>>>> 2aeea261
         set(CMAKE_CXX_FLAGS "${CMAKE_CXX_FLAGS} -Wno-unused-command-line-argument")
     endif()
 else()
