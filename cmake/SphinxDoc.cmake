include(CMakeParseArguments)
include(MainDoc)
include(DoxygenDoc)

find_program(SPHINX_EXECUTABLE NAMES sphinx-build
    HINTS
    $ENV{SPHINX_DIR}
    PATH_SUFFIXES bin
    DOC "Sphinx documentation generator"
)

mark_as_advanced(SPHINX_EXECUTABLE)

set(BINARY_BUILD_DIR "${CMAKE_CURRENT_BINARY_DIR}/sphinx/_build")
 
# Sphinx cache with pickled ReST documents
set(SPHINX_CACHE_DIR "${CMAKE_CURRENT_BINARY_DIR}/sphinx/_doctrees")
 
# HTML output directory
set(SPHINX_DEFAULT_HTML_DIR "${CMAKE_CURRENT_BINARY_DIR}/sphinx/html")
function(add_sphinx_doc SRC_DIR)
    set(options)
    set(oneValueArgs BUILDER OUTPUT_DIR)
    set(multiValueArgs DEPENDS VARS TEMPLATE_VARS)

    cmake_parse_arguments(PARSE "${options}" "${oneValueArgs}" "${multiValueArgs}" ${ARGN})

    string(TOUPPER ${PARSE_BUILDER} BUILDER)

    set(ADDITIONAL_ARGS)
    foreach(VAR ${PARSE_VARS})
        list(APPEND ADDITIONAL_ARGS -D ${VAR})
    endforeach()
    foreach(VAR ${PARSE_TEMPLATE_VARS})
        list(APPEND ADDITIONAL_ARGS -A ${VAR})
    endforeach()

    if(PARSE_OUTPUT_DIR)
        get_filename_component(OUTPUT_DIR ${PARSE_OUTPUT_DIR} ABSOLUTE)
        set(SPHINX_${BUILDER}_DIR ${OUTPUT_DIR} CACHE PATH "Path to ${PARSE_BUILDER} output")
    else()
        set(SPHINX_${BUILDER}_DIR "${CMAKE_CURRENT_BINARY_DIR}/sphinx/${PARSE_BUILDER}" CACHE PATH "Path to ${PARSE_BUILDER} output")
    endif()

    add_custom_target(sphinx-${BUILDER}
        ${SPHINX_EXECUTABLE}
        -b ${PARSE_BUILDER}
        -d "${SPHINX_CACHE_DIR}"
        ${ADDITIONAL_ARGS}
        "${SRC_DIR}"
        "${SPHINX_${BUILDER}_DIR}"
        WORKING_DIRECTORY ${CMAKE_CURRENT_SOURCE_DIR}
        COMMENT "Building ${PARSE_BUILDER} documentation with Sphinx"
    )
    mark_as_doc(sphinx-${BUILDER})
<<<<<<< HEAD
    add_dependencies(sphinx-${BUILDER} ${PARSE_DEPENDS})
=======
    if(PARSE_DEPENDS)
        add_dependencies(sphinx-${BUILDER} ${PARSE_DEPENDS})
    endif()
>>>>>>> 7d7f1365

endfunction()

<|MERGE_RESOLUTION|>--- conflicted
+++ resolved
@@ -53,13 +53,9 @@
         COMMENT "Building ${PARSE_BUILDER} documentation with Sphinx"
     )
     mark_as_doc(sphinx-${BUILDER})
-<<<<<<< HEAD
-    add_dependencies(sphinx-${BUILDER} ${PARSE_DEPENDS})
-=======
     if(PARSE_DEPENDS)
         add_dependencies(sphinx-${BUILDER} ${PARSE_DEPENDS})
     endif()
->>>>>>> 7d7f1365
 
 endfunction()
 
