--- conflicted
+++ resolved
@@ -43,7 +43,6 @@
 find_package(CUDA QUIET)
 
 if( CUDA_INCLUDE_DIRS AND CUDA_VERSION AND CUDA_NVCC_EXECUTABLE)
-<<<<<<< HEAD
   message(STATUS "CUDA_VERSION = ${CUDA_VERSION}")
   message(STATUS "CUDA_INCLUDE_DIRS = ${CUDA_INCLUDE_DIRS}")
   message(STATUS "CUDA_NVCC_EXECUTABLE = ${CUDA_NVCC_EXECUTABLE}")
@@ -54,119 +53,59 @@
     set(ENV{HIP_PLATFORM} nvcc)
 
 else()
-  find_package(HCC)
+  if (NOT DEFINED HIP_PATH)
+    find_path( HIP_INCLUDE_DIR
+      NAMES
+        hip/hip_runtime.h
+      PATHS
+        ENV HIP_PATH
+        /opt/rocm
+      PATH_SUFFIXES
+        /include/hip
+        /include
+    )
 
-  message(STATUS "HCC_FOUND = ${HCC_FOUND}")
-  message(STATUS "HCC = ${HCC}")
-  message(STATUS "HCC_INCLUDE_DIRS = ${HCC_INCLUDE_DIRS}")
-  message(STATUS "HSA_LIBRARIES = ${HSA_LIBRARIES}")
+    set (HIP_INCLUDE_DIRS ${HIP_INCLUDE_DIR})
+    set (HIP_PATH ${HIP_INCLUDE_DIR})
+    if (NOT DEFINED ENV{HIP_PATH})
+      set( ENV{HIP_PATH} ${HIP_PATH})
+    endif( )
+  endif()
 
-  if( ${HCC_FOUND} STREQUAL  "TRUE" )
+  message(STATUS "ENV HIP_PATH = $ENV{HIP_PATH}")
 
-    if (NOT DEFINED HIP_PATH)
-      find_path( HIP_INCLUDE_DIR
-        NAMES
-          hip/hip_runtime.h
-        PATHS
-          ENV HIP_PATH
+  find_program(HIPCC
+    NAMES  hipcc
+    PATHS
+      ENV HIP_PATH
           /opt/rocm
-        PATH_SUFFIXES
-          /include/hip
-          /include
+    PATH_SUFFIXES
+          /bin
       )
-=======
-    message(STATUS "CUDA_VERSION = ${CUDA_VERSION}")
-    message(STATUS "CUDA_INCLUDE_DIRS = ${CUDA_INCLUDE_DIRS}")
-    message(STATUS "CUDA_NVCC_EXECUTABLE = ${CUDA_NVCC_EXECUTABLE}")
 
-    set( HIP_PLATFORM "nvcc" )
+    message(STATUS "HIPCC = ${HIPCC}")
 
+  if( DEFINED HIPCC)
+
+          set( HIP_PLATFORM "hcc" )
     #export the environment variable, so that HIPCC can find it.
-    set(ENV{HIP_PLATFORM} nvcc)
+          set(ENV{HIP_PLATFORM} "hcc")
+      # set (CMAKE_CXX_COMPILER ${HIPCC})
 
-else()
+  endif()
+
+  include(FindPackageHandleStandardArgs)
+  find_package_handle_standard_args(
+    HIP
+    FOUND_VAR HIP_FOUND
+    REQUIRED_VARS HIP_PATH HIP_INCLUDE_DIRS HIPCC)
+
+  if( HIP_FOUND )
     find_dependency(HCC REQUIRED)
 
     message(STATUS "HCC_FOUND = ${HCC_FOUND}")
     message(STATUS "HCC = ${HCC}")
     message(STATUS "HCC_INCLUDE_DIRS = ${HCC_INCLUDE_DIRS}")
     message(STATUS "HSA_LIBRARIES = ${HSA_LIBRARIES}")
-
-
-    if (NOT DEFINED HIP_PATH)
-      find_path( HIP_INCLUDE_DIR
-            NAMES
-                hip_runtime.h
-            PATHS
-                ENV HIP_PATH
-                /opt/rocm
-            PATH_SUFFIXES
-                /include/hip
-                /include
-        )
->>>>>>> 2ff2ec0a
-
-      set (HIP_INCLUDE_DIRS ${HIP_INCLUDE_DIR})
-      set (HIP_PATH ${HIP_INCLUDE_DIR})
-      if (NOT DEFINED ENV{HIP_PATH})
-        set( ENV{HIP_PATH} ${HIP_PATH})
-      endif( )
-    endif()
-<<<<<<< HEAD
-
-    message(STATUS "ENV HIP_PATH = $ENV{HIP_PATH}")
-
-    find_program(HIPCC
-      NAMES  hipcc
-      PATHS
-        ENV HIP_PATH
-      PATH_SUFFIXES
-        /bin)
-
-      message(STATUS "HIPCC = ${HIPCC}")
-
-    if( DEFINED HIPCC)
-
-            set( HIP_PLATFORM "hcc" )
-      #export the environment variable, so that HIPCC can find it.
-            set(ENV{HIP_PLATFORM} "hcc")
-      set (CMAKE_CXX_COMPILER ${HIPCC})
-
-    else()
-      message(SEND_ERROR "Did not find HIPCC")
-    endif()
-  else()
-    message(SEND_ERROR "hcc not found")
   endif()
-=======
-
-    message(STATUS "ENV HIP_PATH = $ENV{HIP_PATH}")
-
-    find_program(HIPCC
-        NAMES  hipcc
-        PATHS
-            ENV HIP_PATH
-            /opt/rocm
-        PATH_SUFFIXES
-            /bin
-        )
-
-        message(STATUS "HIPCC = ${HIPCC}")
-
-    if( DEFINED HIPCC)
-
-        set( HIP_PLATFORM "hcc" )
-        #export the environment variable, so that HIPCC can find it.
-        set(ENV{HIP_PLATFORM} "hcc")
-        # set (CMAKE_CXX_COMPILER ${HIPCC})
-
-    endif()
-
-    include(FindPackageHandleStandardArgs)
-    find_package_handle_standard_args(
-      HIP
-      FOUND_VAR HIP_FOUND
-      REQUIRED_VARS HIP_PATH HIP_INCLUDE_DIRS HIPCC)
->>>>>>> 2ff2ec0a
-
 endif()