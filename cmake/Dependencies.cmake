# ########################################################################
# Copyright 2019 Advanced Micro Devices, Inc.
# ########################################################################

# ###########################
# rocThrust dependencies
# ###########################

# HIP dependency is handled earlier in the project cmake file
# when VerifyCompiler.cmake is included.

# For downloading, building, and installing required dependencies
include(cmake/DownloadProject.cmake)

# GIT
find_package(Git REQUIRED)
if (NOT Git_FOUND)
  message(FATAL_ERROR "Please ensure Git is installed on the system")
endif()

# rocPRIM (https://github.com/ROCmSoftwarePlatform/rocPRIM)
if(NOT DOWNLOAD_ROCPRIM)
  find_package(rocprim)
endif()
if(NOT rocprim_FOUND)
  message(STATUS "Downloading and building rocprim.")
  download_project(
    PROJ                rocprim
    GIT_REPOSITORY      https://github.com/ROCmSoftwarePlatform/rocPRIM.git
    GIT_TAG             develop
    INSTALL_DIR         ${CMAKE_CURRENT_BINARY_DIR}/deps/rocprim
    CMAKE_ARGS          -DBUILD_TEST=OFF -DCMAKE_INSTALL_PREFIX=<INSTALL_DIR> -DCMAKE_PREFIX_PATH=/opt/rocm
    LOG_DOWNLOAD        TRUE
    LOG_CONFIGURE       TRUE
    LOG_BUILD           TRUE
    LOG_INSTALL         TRUE
    BUILD_PROJECT       TRUE
    UPDATE_DISCONNECTED TRUE # Never update automatically from the remote repository
  )
  find_package(rocprim REQUIRED CONFIG PATHS ${CMAKE_CURRENT_BINARY_DIR}/deps/rocprim NO_DEFAULT_PATH)
endif()

# Test dependencies
if(BUILD_TEST)
  find_package(GTest QUIET)
  
  if(NOT TARGET GTest::GTest AND NOT TARGET GTest::gtest)
    message(STATUS "GTest not found or force download GTest on. Downloading and building GTest.")
    set(GTEST_ROOT ${CMAKE_CURRENT_BINARY_DIR}/deps/gtest CACHE PATH "")  

    download_project(
      PROJ                googletest
      GIT_REPOSITORY      https://github.com/google/googletest.git
      GIT_TAG             release-1.8.1
      INSTALL_DIR         ${GTEST_ROOT}
      CMAKE_ARGS          -DBUILD_GTEST=ON -DINSTALL_GTEST=ON -Dgtest_force_shared_crt=ON -DBUILD_SHARED_LIBS=ON -DCMAKE_INSTALL_PREFIX=<INSTALL_DIR>
      LOG_DOWNLOAD        TRUE
      LOG_CONFIGURE       TRUE
      LOG_BUILD           TRUE
      LOG_INSTALL         TRUE
      BUILD_PROJECT       TRUE
      UPDATE_DISCONNECTED TRUE
    )
    list( APPEND CMAKE_PREFIX_PATH ${GTEST_ROOT} )    
    find_package(GTest REQUIRED)
  endif()
endif()

find_package(ROCM QUIET CONFIG PATHS /opt/rocm)
if(NOT ROCM_FOUND)
  set(rocm_cmake_tag "master" CACHE STRING "rocm-cmake tag to download")
  file(
    DOWNLOAD https://github.com/RadeonOpenCompute/rocm-cmake/archive/${rocm_cmake_tag}.zip
    ${CMAKE_CURRENT_BINARY_DIR}/rocm-cmake-${rocm_cmake_tag}.zip
    STATUS rocm_cmake_download_status LOG rocm_cmake_download_log
  )
  list(GET rocm_cmake_download_status 0 rocm_cmake_download_error_code)
  if(rocm_cmake_download_error_code)
    message(FATAL_ERROR "Error: downloading "
      "https://github.com/RadeonOpenCompute/rocm-cmake/archive/${rocm_cmake_tag}.zip failed "
      "error_code: ${rocm_cmake_download_error_code} "
      "log: ${rocm_cmake_download_log} "
    )
  endif()

  execute_process(
    COMMAND ${CMAKE_COMMAND} -E tar xzf ${CMAKE_CURRENT_BINARY_DIR}/rocm-cmake-${rocm_cmake_tag}.zip
    WORKING_DIRECTORY ${CMAKE_CURRENT_BINARY_DIR}
    RESULT_VARIABLE rocm_cmake_unpack_error_code
  )
<<<<<<< HEAD
  if(rocm_cmake_unpack_error_code)
    message(FATAL_ERROR "Error: unpacking  ${CMAKE_CURRENT_BINARY_DIR}/rocm-cmake-${rocm_cmake_tag}.zip failed")
  endif()
  find_package(ROCM REQUIRED CONFIG PATHS ${CMAKE_CURRENT_BINARY_DIR}/rocm-cmake-${rocm_cmake_tag})
endif()

# rocm-cmake contains common cmake code for rocm projects to help
# setup and install
find_package( ROCM CONFIG )
=======
  find_package(GTest REQUIRED)
endif()

# Find or download/install rocm-cmake project
find_package(ROCM 0.6 QUIET CONFIG PATHS /opt/rocm)
if(NOT ROCM_FOUND)
  message(STATUS "rocm-cmake not found. Downloading and building rocm-cmake.")
  set(ROCM_CMAKE_ROOT ${CMAKE_CURRENT_BINARY_DIR}/deps/rocm-cmake CACHE PATH "")
  download_project(
      PROJ           rocm-cmake
      GIT_REPOSITORY https://github.com/RadeonOpenCompute/rocm-cmake.git
      GIT_TAG        master
      INSTALL_DIR    ${ROCM_CMAKE_ROOT}
      CMAKE_ARGS     -DCMAKE_INSTALL_PREFIX=<INSTALL_DIR>
      LOG_DOWNLOAD   TRUE
      LOG_CONFIGURE  TRUE
      LOG_BUILD      TRUE
      LOG_INSTALL    TRUE
      BUILD_PROJECT  TRUE
      ${UPDATE_DISCONNECTED_IF_AVAILABLE}
    )
  find_package(ROCM 0.6 REQUIRED CONFIG PATHS ${ROCM_CMAKE_ROOT})
endif()

>>>>>>> d203e06f
include( ROCMSetupVersion )
include( ROCMCreatePackage )
include( ROCMInstallTargets )
include( ROCMPackageConfigHelpers )
include( ROCMInstallSymlinks )
include( ROCMCheckTargetIds OPTIONAL )<|MERGE_RESOLUTION|>--- conflicted
+++ resolved
@@ -88,7 +88,6 @@
     WORKING_DIRECTORY ${CMAKE_CURRENT_BINARY_DIR}
     RESULT_VARIABLE rocm_cmake_unpack_error_code
   )
-<<<<<<< HEAD
   if(rocm_cmake_unpack_error_code)
     message(FATAL_ERROR "Error: unpacking  ${CMAKE_CURRENT_BINARY_DIR}/rocm-cmake-${rocm_cmake_tag}.zip failed")
   endif()
@@ -97,36 +96,34 @@
 
 # rocm-cmake contains common cmake code for rocm projects to help
 # setup and install
-find_package( ROCM CONFIG )
-=======
-  find_package(GTest REQUIRED)
+if (WIN32)
+  find_package( ROCM CONFIG )
+else()
+  # Find or download/install rocm-cmake project
+  find_package(ROCM 0.6 QUIET CONFIG PATHS /opt/rocm)
+  if(NOT ROCM_FOUND)
+    message(STATUS "rocm-cmake not found. Downloading and building rocm-cmake.")
+    set(ROCM_CMAKE_ROOT ${CMAKE_CURRENT_BINARY_DIR}/deps/rocm-cmake CACHE PATH "")
+    download_project(
+        PROJ           rocm-cmake
+        GIT_REPOSITORY https://github.com/RadeonOpenCompute/rocm-cmake.git
+        GIT_TAG        master
+        INSTALL_DIR    ${ROCM_CMAKE_ROOT}
+        CMAKE_ARGS     -DCMAKE_INSTALL_PREFIX=<INSTALL_DIR>
+        LOG_DOWNLOAD   TRUE
+        LOG_CONFIGURE  TRUE
+        LOG_BUILD      TRUE
+        LOG_INSTALL    TRUE
+        BUILD_PROJECT  TRUE
+        ${UPDATE_DISCONNECTED_IF_AVAILABLE}
+      )
+    find_package(ROCM 0.6 REQUIRED CONFIG PATHS ${ROCM_CMAKE_ROOT})
+  endif()
 endif()
 
-# Find or download/install rocm-cmake project
-find_package(ROCM 0.6 QUIET CONFIG PATHS /opt/rocm)
-if(NOT ROCM_FOUND)
-  message(STATUS "rocm-cmake not found. Downloading and building rocm-cmake.")
-  set(ROCM_CMAKE_ROOT ${CMAKE_CURRENT_BINARY_DIR}/deps/rocm-cmake CACHE PATH "")
-  download_project(
-      PROJ           rocm-cmake
-      GIT_REPOSITORY https://github.com/RadeonOpenCompute/rocm-cmake.git
-      GIT_TAG        master
-      INSTALL_DIR    ${ROCM_CMAKE_ROOT}
-      CMAKE_ARGS     -DCMAKE_INSTALL_PREFIX=<INSTALL_DIR>
-      LOG_DOWNLOAD   TRUE
-      LOG_CONFIGURE  TRUE
-      LOG_BUILD      TRUE
-      LOG_INSTALL    TRUE
-      BUILD_PROJECT  TRUE
-      ${UPDATE_DISCONNECTED_IF_AVAILABLE}
-    )
-  find_package(ROCM 0.6 REQUIRED CONFIG PATHS ${ROCM_CMAKE_ROOT})
-endif()
-
->>>>>>> d203e06f
 include( ROCMSetupVersion )
 include( ROCMCreatePackage )
 include( ROCMInstallTargets )
 include( ROCMPackageConfigHelpers )
 include( ROCMInstallSymlinks )
-include( ROCMCheckTargetIds OPTIONAL )+include( ROCMCheckTargetIds OPTIONAL )
