# MIT License
#
# Copyright (c) 2018 Advanced Micro Devices, Inc. All rights reserved.
#
# Permission is hereby granted, free of charge, to any person obtaining a copy
# of this software and associated documentation files (the "Software"), to deal
# in the Software without restriction, including without limitation the rights
# to use, copy, modify, merge, publish, distribute, sublicense, and/or sell
# copies of the Software, and to permit persons to whom the Software is
# furnished to do so, subject to the following conditions:
#
# The above copyright notice and this permission notice shall be included in all
# copies or substantial portions of the Software.
#
# THE SOFTWARE IS PROVIDED "AS IS", WITHOUT WARRANTY OF ANY KIND, EXPRESS OR
# IMPLIED, INCLUDING BUT NOT LIMITED TO THE WARRANTIES OF MERCHANTABILITY,
# FITNESS FOR A PARTICULAR PURPOSE AND NONINFRINGEMENT. IN NO EVENT SHALL THE
# AUTHORS OR COPYRIGHT HOLDERS BE LIABLE FOR ANY CLAIM, DAMAGES OR OTHER
# LIABILITY, WHETHER IN AN ACTION OF CONTRACT, TORT OR OTHERWISE, ARISING FROM,
# OUT OF OR IN CONNECTION WITH THE SOFTWARE OR THE USE OR OTHER DEALINGS IN THE
# SOFTWARE.

# Dependencies

# HIP dependency is handled earlier in the project cmake file
# when VerifyCompiler.cmake is included.

# GIT
find_package(Git REQUIRED)

# Find or download/install rocm-cmake project
<<<<<<< HEAD
find_package(ROCM 0.7 QUIET CONFIG PATHS $ENV{ROCM_PATH})
=======
find_package(ROCM 0.7 QUIET CONFIG PATHS ${ROCM_PATH})
>>>>>>> 2aeea261
if(NOT ROCM_FOUND)
    set(PROJECT_EXTERN_DIR "${CMAKE_CURRENT_BINARY_DIR}/deps")
    file( TO_NATIVE_PATH "${PROJECT_EXTERN_DIR}" PROJECT_EXTERN_DIR_NATIVE)
    set(rocm_cmake_tag "master" CACHE STRING "rocm-cmake tag to download")
    file(
        DOWNLOAD https://github.com/RadeonOpenCompute/rocm-cmake/archive/${rocm_cmake_tag}.tar.gz
        ${PROJECT_EXTERN_DIR}/rocm-cmake-${rocm_cmake_tag}.tar.gz
        STATUS rocm_cmake_download_status LOG rocm_cmake_download_log
    )
    list(GET rocm_cmake_download_status 0 rocm_cmake_download_error_code)
    if(rocm_cmake_download_error_code)
        message(FATAL_ERROR "Error: downloading "
            "https://github.com/RadeonOpenCompute/rocm-cmake/archive/${rocm_cmake_tag}.zip failed "
            "error_code: ${rocm_cmake_download_error_code} "
            "log: ${rocm_cmake_download_log} "
        )
    endif()

    execute_process(
        COMMAND ${CMAKE_COMMAND} -E tar xzvf ${PROJECT_EXTERN_DIR}/rocm-cmake-${rocm_cmake_tag}.tar.gz
        WORKING_DIRECTORY ${PROJECT_EXTERN_DIR}
    )
    execute_process(
        COMMAND ${CMAKE_COMMAND} -S ${PROJECT_EXTERN_DIR}/rocm-cmake-${rocm_cmake_tag} -B ${PROJECT_EXTERN_DIR}/rocm-cmake-${rocm_cmake_tag}/build
        WORKING_DIRECTORY ${PROJECT_EXTERN_DIR}
    )
    execute_process(
        COMMAND ${CMAKE_COMMAND} --install ${PROJECT_EXTERN_DIR}/rocm-cmake-${rocm_cmake_tag}/build --prefix ${PROJECT_EXTERN_DIR}/rocm
        WORKING_DIRECTORY ${PROJECT_EXTERN_DIR} )
    if(rocm_cmake_unpack_error_code)
        message(FATAL_ERROR "Error: unpacking ${CMAKE_CURRENT_BINARY_DIR}/rocm-cmake-${rocm_cmake_tag}.zip failed")
    endif()
    find_package(ROCM 0.7 REQUIRED CONFIG PATHS ${PROJECT_EXTERN_DIR})
endif()

include(ROCMSetupVersion)
include(ROCMCreatePackage)
include(ROCMInstallTargets)
include(ROCMPackageConfigHelpers)
include(ROCMInstallSymlinks)
include(ROCMCheckTargetIds)
include(ROCMUtilities)

set( AMDGPU_TARGETS "all" CACHE STRING "Compile for which gpu architectures?")
# Set the AMDGPU_TARGETS with backward compatiblity
rocm_check_target_ids(DEFAULT_AMDGPU_TARGETS
    TARGETS "gfx803;gfx900:xnack-;gfx906:xnack-;gfx908:xnack-;gfx90a:xnack-;gfx90a:xnack+;gfx1030"
)
if (AMDGPU_TARGETS)
    if( AMDGPU_TARGETS STREQUAL "all" )
      set( gpus "${DEFAULT_AMDGPU_TARGETS}")
    else()
      set( gpus "${AMDGPU_TARGETS}")
    endif()
    # must FORCE set this AMDGPU_TARGETS before any find_package( hip ...), in this file
    # to override CACHE var and set --offload-arch flags via hip-config.cmake hip::device dependency
    set( AMDGPU_TARGETS "${gpus}" CACHE STRING "AMD GPU targets to compile for" FORCE )
endif()

# For downloading, building, and installing required dependencies
include(cmake/DownloadProject.cmake)

# Fortran Wrapper
if(BUILD_FORTRAN_WRAPPER)
    enable_language(Fortran)
endif()

# Test dependencies
if(BUILD_TEST)
  # NOTE: Google Test has created a mess with legacy FindGTest.cmake and newer GTestConfig.cmake
  #
  # FindGTest.cmake defines:   GTest::GTest, GTest::Main, GTEST_FOUND
  #
  # GTestConfig.cmake defines: GTest::gtest, GTest::gtest_main, GTest::gmock, GTest::gmock_main
  #
  # NOTE2: Finding GTest in MODULE mode, one cannot invoke find_package in CONFIG mode, because targets
  #        will be duplicately defined.
  if(NOT DEPENDENCIES_FORCE_DOWNLOAD)
    # Google Test (https://github.com/google/googletest)
    find_package(GTest QUIET)
  endif()

  if(NOT TARGET GTest::GTest AND NOT TARGET GTest::gtest)
    message(STATUS "GTest not found or force download GTest on. Downloading and building GTest.")
    set(GTEST_ROOT ${CMAKE_CURRENT_BINARY_DIR}/deps/gtest CACHE PATH "")
    download_project(
      PROJ                googletest
      GIT_REPOSITORY      https://github.com/google/googletest.git
      GIT_TAG             release-1.10.0
      INSTALL_DIR         ${GTEST_ROOT}
      CMAKE_ARGS          -DBUILD_GTEST=ON -DINSTALL_GTEST=ON -Dgtest_force_shared_crt=ON -DBUILD_SHARED_LIBS=OFF -DCMAKE_INSTALL_PREFIX=<INSTALL_DIR>
      LOG_DOWNLOAD        TRUE
      LOG_CONFIGURE       TRUE
      LOG_BUILD           TRUE
      LOG_INSTALL         TRUE
      BUILD_PROJECT       TRUE
      UPDATE_DISCONNECTED TRUE # Never update automatically from the remote repository
    )
    list( APPEND CMAKE_PREFIX_PATH ${GTEST_ROOT} )
    find_package(GTest CONFIG REQUIRED PATHS ${GTEST_ROOT})
  endif()
endif()

<|MERGE_RESOLUTION|>--- conflicted
+++ resolved
@@ -29,11 +29,8 @@
 find_package(Git REQUIRED)
 
 # Find or download/install rocm-cmake project
-<<<<<<< HEAD
-find_package(ROCM 0.7 QUIET CONFIG PATHS $ENV{ROCM_PATH})
-=======
 find_package(ROCM 0.7 QUIET CONFIG PATHS ${ROCM_PATH})
->>>>>>> 2aeea261
+
 if(NOT ROCM_FOUND)
     set(PROJECT_EXTERN_DIR "${CMAKE_CURRENT_BINARY_DIR}/deps")
     file( TO_NATIVE_PATH "${PROJECT_EXTERN_DIR}" PROJECT_EXTERN_DIR_NATIVE)
