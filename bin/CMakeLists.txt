
cmake_minimum_required(VERSION 2.8.12 FATAL_ERROR)
if ("${CMAKE_SOURCE_DIR}" STREQUAL "${CMAKE_CURRENT_SOURCE_DIR}")
  project(hipfort-tools)
endif()

# ensure mymcpu utility and Makefile.hipfort are available in build directory 
add_custom_command( OUTPUT sharedir
   COMMAND /bin/mkdir -p ${CMAKE_CURRENT_BINARY_DIR}/../share/hipfort
   DEPENDS ${CMAKE_CURRENT_SOURCE_DIR}/Makefile.hipfort)

add_custom_command( OUTPUT libexecdir
   COMMAND /bin/mkdir -p ${CMAKE_CURRENT_BINARY_DIR}/../libexec/hipfort
   DEPENDS ${CMAKE_CURRENT_SOURCE_DIR}/gputable.txt)

add_custom_command( OUTPUT bindir
   COMMAND /bin/mkdir -p ${CMAKE_CURRENT_BINARY_DIR}/../bin
   DEPENDS ${CMAKE_CURRENT_SOURCE_DIR}/hipfc)

add_custom_command( OUTPUT gputable.txt
   COMMAND /bin/cp -p ${CMAKE_CURRENT_SOURCE_DIR}/gputable.txt ${CMAKE_CURRENT_BINARY_DIR}/../libexec/hipfort/gputable.txt
   DEPENDS ${CMAKE_CURRENT_SOURCE_DIR}/gputable.txt libexecdir)

string(REGEX REPLACE "[/]" "\\\\/" escaped_path ${HIPFORT_COMPILER})
set(sed_str s/gfortran/${escaped_path}/g)
string(REGEX REPLACE "[/]" "\\\\/" installed_path ${HIPFORT_INSTALL_DIR})
set(sed_str2 s/_HIPFORT_INSTALL_DIR_/${installed_path}/g)

add_custom_command( OUTPUT Makefile.hipfort
   COMMAND /bin/cp -p ${CMAKE_CURRENT_SOURCE_DIR}/Makefile.hipfort ${CMAKE_CURRENT_BINARY_DIR}/../share/hipfort/Makefile.hipfort.needs_edit
   COMMAND /bin/sed -e '${sed_str}' ${CMAKE_CURRENT_BINARY_DIR}/../share/hipfort/Makefile.hipfort.needs_edit > ../share/hipfort/Makefile.hipfort
   DEPENDS ${CMAKE_CURRENT_SOURCE_DIR}/Makefile.hipfort sharedir)

add_custom_command( OUTPUT mymcpu
   COMMAND /bin/cp -p ${CMAKE_CURRENT_SOURCE_DIR}/mymcpu ${CMAKE_CURRENT_BINARY_DIR}/../libexec/hipfort/mymcpu.needs_edit
   COMMAND /bin/sed -e "s/X\\.Y\\-Z/${HIPFORT_VERSION}/g" ${CMAKE_CURRENT_BINARY_DIR}/../libexec/hipfort/mymcpu.needs_edit > ../libexec/hipfort/mymcpu
   COMMAND /bin/chmod  755  ${CMAKE_CURRENT_BINARY_DIR}/../libexec/hipfort/mymcpu
   DEPENDS ${CMAKE_CURRENT_SOURCE_DIR}/mymcpu libexecdir)

# The myarchgpu symbolic link is needed for test targets before installation
add_custom_command( OUTPUT myarchgpu
   COMMAND /bin/ln -sf ${CMAKE_CURRENT_BINARY_DIR}/../libexec/hipfort/mymcpu ${CMAKE_CURRENT_BINARY_DIR}/../libexec/hipfort/myarchgpu
   DEPENDS mymcpu libexecdir)

add_custom_command( OUTPUT hipfc
   COMMAND /bin/cp -p ${CMAKE_CURRENT_SOURCE_DIR}/hipfc ${CMAKE_CURRENT_BINARY_DIR}/../bin/hipfc.needs_edit
   COMMAND /bin/sed -i -e '${sed_str}' ${CMAKE_CURRENT_BINARY_DIR}/../bin/hipfc.needs_edit
   COMMAND /bin/sed -i -e "s/X\\.Y\\-Z/${HIPFORT_VERSION}/g" ${CMAKE_CURRENT_BINARY_DIR}/../bin/hipfc.needs_edit
   COMMAND /bin/sed -e '${sed_str2}' ${CMAKE_CURRENT_BINARY_DIR}/../bin/hipfc.needs_edit > hipfc
   COMMAND /bin/chmod 755 hipfc
   DEPENDS ${CMAKE_CURRENT_SOURCE_DIR}/hipfc bindir)

add_custom_target(util_scripts ALL DEPENDS bindir libexecdir sharedir gputable.txt Makefile.hipfort hipfc mymcpu myarchgpu)

# Install hipfc binary, marking under Component devel
rocm_install(PROGRAMS
   # Version string edited
   ${CMAKE_CURRENT_BINARY_DIR}/../bin/hipfc
   DESTINATION ${CMAKE_INSTALL_BINDIR}
   COMPONENT devel
)

# Install libexec files, marking under Component devel
rocm_install(PROGRAMS
   # The first two are symlinks
   ${CMAKE_CURRENT_SOURCE_DIR}/mygpu
   ${CMAKE_CURRENT_SOURCE_DIR}/myarchgpu
<<<<<<< HEAD
   # These two have their version string edited
   ${CMAKE_CURRENT_BINARY_DIR}/../bin/hipfc
   ${CMAKE_CURRENT_BINARY_DIR}/../bin/mymcpu
   DESTINATION bin
   ${RUNTIME_COMPONENT}
=======
   # Version string edited
   ${CMAKE_CURRENT_BINARY_DIR}/../libexec/hipfort/mymcpu
   DESTINATION ${CMAKE_INSTALL_LIBEXECDIR}/hipfort
   COMPONENT devel
>>>>>>> cd4bee5c
)

# GPUTable.txt installed to libexec
# Install gputable.txt files, marking under Component devel
rocm_install(FILES
   ${CMAKE_CURRENT_SOURCE_DIR}/gputable.txt
<<<<<<< HEAD
   ${CMAKE_CURRENT_BINARY_DIR}/../bin/Makefile.hipfort
   DESTINATION bin
   ${RUNTIME_COMPONENT})
=======
   DESTINATION ${CMAKE_INSTALL_LIBEXECDIR}/hipfort
   COMPONENT devel)

# Makefile.hipfort installed to share
# Install Makefile.hipfort files, marking under Component devel
rocm_install(FILES
   ${CMAKE_CURRENT_BINARY_DIR}/../share/hipfort/Makefile.hipfort
   DESTINATION ${CMAKE_INSTALL_DATADIR}/hipfort
   COMPONENT devel)
>>>>>>> cd4bee5c
<|MERGE_RESOLUTION|>--- conflicted
+++ resolved
@@ -65,29 +65,16 @@
    # The first two are symlinks
    ${CMAKE_CURRENT_SOURCE_DIR}/mygpu
    ${CMAKE_CURRENT_SOURCE_DIR}/myarchgpu
-<<<<<<< HEAD
-   # These two have their version string edited
-   ${CMAKE_CURRENT_BINARY_DIR}/../bin/hipfc
-   ${CMAKE_CURRENT_BINARY_DIR}/../bin/mymcpu
-   DESTINATION bin
-   ${RUNTIME_COMPONENT}
-=======
    # Version string edited
    ${CMAKE_CURRENT_BINARY_DIR}/../libexec/hipfort/mymcpu
    DESTINATION ${CMAKE_INSTALL_LIBEXECDIR}/hipfort
    COMPONENT devel
->>>>>>> cd4bee5c
 )
 
 # GPUTable.txt installed to libexec
 # Install gputable.txt files, marking under Component devel
 rocm_install(FILES
    ${CMAKE_CURRENT_SOURCE_DIR}/gputable.txt
-<<<<<<< HEAD
-   ${CMAKE_CURRENT_BINARY_DIR}/../bin/Makefile.hipfort
-   DESTINATION bin
-   ${RUNTIME_COMPONENT})
-=======
    DESTINATION ${CMAKE_INSTALL_LIBEXECDIR}/hipfort
    COMPONENT devel)
 
@@ -96,5 +83,4 @@
 rocm_install(FILES
    ${CMAKE_CURRENT_BINARY_DIR}/../share/hipfort/Makefile.hipfort
    DESTINATION ${CMAKE_INSTALL_DATADIR}/hipfort
-   COMPONENT devel)
->>>>>>> cd4bee5c
+   COMPONENT devel)