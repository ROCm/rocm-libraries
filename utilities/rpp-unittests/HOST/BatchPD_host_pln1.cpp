--- conflicted
+++ resolved
@@ -427,13 +427,8 @@
 
         for (int i = 0; i < ioBufferSize; i++)
         {
-<<<<<<< HEAD
-            *inputf16Temp = (Rpp16f)*inputTemp;
-            *inputf16_secondTemp = (Rpp16f)*input_secondTemp;
-=======
             *inputf16Temp = ((Rpp16f)*inputTemp) / 255.0;
             *inputf16_secondTemp = ((Rpp16f)*input_secondTemp) / 255.0;
->>>>>>> 8df115e6
             inputTemp++;
             inputf16Temp++;
             input_secondTemp++;
@@ -453,13 +448,8 @@
 
         for (int i = 0; i < ioBufferSize; i++)
         {
-<<<<<<< HEAD
-            *inputf32Temp = (Rpp32f)*inputTemp;
-            *inputf32_secondTemp = (Rpp32f)*input_secondTemp;
-=======
             *inputf32Temp = ((Rpp32f)*inputTemp) / 255.0;
             *inputf32_secondTemp = ((Rpp32f)*input_secondTemp) / 255.0;
->>>>>>> 8df115e6
             inputTemp++;
             inputf32Temp++;
             input_secondTemp++;
@@ -2044,11 +2034,7 @@
         outputf16Temp = outputf16;
         for (int i = 0; i < oBufferSize; i++)
         {
-<<<<<<< HEAD
-            *outputTemp = (Rpp8u)RPPPIXELCHECK(*outputf16Temp);
-=======
             *outputTemp = (Rpp8u)RPPPIXELCHECK(*outputf16Temp * 255.0);
->>>>>>> 8df115e6
             outputf16Temp++;
             outputTemp++;
         }
@@ -2062,11 +2048,7 @@
         outputf32Temp = outputf32;
         for (int i = 0; i < oBufferSize; i++)
         {
-<<<<<<< HEAD
-            *outputTemp = (Rpp8u)RPPPIXELCHECK(*outputf32Temp);
-=======
             *outputTemp = (Rpp8u)RPPPIXELCHECK(*outputf32Temp * 255.0);
->>>>>>> 8df115e6
             outputf32Temp++;
             outputTemp++;
         }
