--- conflicted
+++ resolved
@@ -123,15 +123,11 @@
         strcpy(funcName, "blend");
         outputFormatToggle = 0;
         break;
-<<<<<<< HEAD
     case 4:
         strcpy(funcName, "contrast");
         outputFormatToggle = 0;
         break;
-     case 13:
-=======
     case 13:
->>>>>>> dcd2cb93
         strcpy(funcName, "exposure");
         outputFormatToggle = 0;
         break;
