#include <stdio.h>
#include <dirent.h>
#include <string.h>
#include <opencv2/core/core.hpp>
#include <opencv2/highgui/highgui.hpp>
#include <opencv2/opencv.hpp>
#include <iostream>
#include "/opt/rocm/rpp/include/rppi.h"
#include <sys/types.h>
#include <sys/stat.h>
#include <unistd.h>
#include <time.h>
#include <omp.h>
// #include <CL/cl.hpp>     // Not required for host
#include <half.hpp>
#include <fstream>

using namespace cv;
using namespace std;
using half_float::half;

typedef half Rpp16f;

#define RPPPIXELCHECK(pixel) (pixel < (Rpp32f)0) ? ((Rpp32f)0) : ((pixel < (Rpp32f)255) ? pixel : ((Rpp32f)255))

int main(int argc, char **argv)
{
<<<<<<< HEAD
    const int MIN_ARG_COUNT = 6;
    printf("\nUsage: ./BatchPD_host <src1 folder> <src2 folder (place same as src1 folder for single image functionalities)> <dst folder> <u8 = 0 / f16 = 1 / f32 = 2> <case number = 1:7>\n");
=======
    const int MIN_ARG_COUNT = 7;
    printf("\nUsage: ./BatchPD_host_pkd3 <src1 folder> <src2 folder (place same as src1 folder for single image functionalities)> <dst folder> <u8 = 0 / f16 = 1 / f32 = 2 / u8->f16 = 3 / u8->f32 = 4 / i8 = 5 / u8->i8 = 6> <outputFormatToggle (pkd->pkd = 0 / pkd->pln = 1)> <case number = 1:7>\n");
>>>>>>> 8df115e6
    if (argc < MIN_ARG_COUNT)
    {
        printf("\nImproper Usage! Needs all arguments!\n");
        return -1;
    }

    printf("\nInputs for this test case are:");
    printf("\nsrc1 = %s", argv[1]);
    printf("\nsrc2 = %s", argv[2]);
    printf("\ndst = %s", argv[3]);
    printf("\nu8 / f16 / f32 / u8->f16 / u8->f32 / i8 / u8->i8 (0/1/2/3/4/5/6) = %s", argv[4]);
    printf("\noutputFormatToggle (pkd->pkd = 0 / pkd->pln = 1) = %s", argv[5]);
    printf("\ncase number (1:7) = %s", argv[6]);

    char *src = argv[1];
    char *src_second = argv[2];
    char *dst = argv[3];
    int ip_bitDepth = atoi(argv[4]);
    unsigned int outputFormatToggle = atoi(argv[5]);
    int test_case = atoi(argv[6]);

    int ip_channel = 3;

    char funcType[1000] = {"BatchPD_HOST_PKD3"};

    if (outputFormatToggle == 0)
    {
        strcat(funcType, "_toPKD3");
    }
    else if (outputFormatToggle == 1)
    {
        strcat(funcType, "_toPLN3");
    }

    char funcName[1000];
    switch (test_case)
    {
    case 1:
        strcpy(funcName, "rotate");
        break;
    case 2:
        strcpy(funcName, "resize");
        break;
    case 3:
        strcpy(funcName, "resize_crop");
        break;
    case 4:
        strcpy(funcName, "resize_crop_mirror");
        break;
    case 5:
        strcpy(funcName, "crop");
        break;
    case 6:
        strcpy(funcName, "crop_mirror_normalize");
        break;
    case 7:
        strcpy(funcName, "color_twist");
        break;
    }

    if (ip_bitDepth == 0)
    {
        strcat(funcName, "_u8_");
    }
    else if (ip_bitDepth == 1)
    {
        strcat(funcName, "_f16_");
    }
    else if (ip_bitDepth == 2)
    {
        strcat(funcName, "_f32_");
    }
    else if (ip_bitDepth == 3)
    {
        strcat(funcName, "_u8_f16_");
    }
    else if (ip_bitDepth == 4)
    {
        strcat(funcName, "_u8_f32_");
    }
    else if (ip_bitDepth == 5)
    {
        strcat(funcName, "_i8_");
    }
    else if (ip_bitDepth == 6)
    {
        strcat(funcName, "_u8_i8_");
    }

    char func[1000];
    strcpy(func, funcName);
    strcat(func, funcType);
    printf("\n\nRunning %s...", func);

    int missingFuncFlag = 0;

    int i = 0, j = 0;
    int minHeight = 30000, minWidth = 30000, maxHeight = 0, maxWidth = 0;
    int minDstHeight = 30000, minDstWidth = 30000, maxDstHeight = 0, maxDstWidth = 0;
    unsigned long long count = 0;
    unsigned long long ioBufferSize = 0;
    unsigned long long oBufferSize = 0;
    static int noOfImages = 0;

    Mat image, image_second;

    struct dirent *de;
    char src1[1000];
    strcpy(src1, src);
    strcat(src1, "/");
    char src1_second[1000];
    strcpy(src1_second, src_second);
    strcat(src1_second, "/");
    strcat(funcName, funcType);
    strcat(dst, "/");
    strcat(dst, funcName);

    DIR *dr = opendir(src);
    while ((de = readdir(dr)) != NULL)
    {
        if (strcmp(de->d_name, ".") == 0 || strcmp(de->d_name, "..") == 0)
            continue;
        noOfImages += 1;
    }
    closedir(dr);

    RppiSize *srcSize = (RppiSize *)calloc(noOfImages, sizeof(RppiSize));
    RppiSize *dstSize = (RppiSize *)calloc(noOfImages, sizeof(RppiSize));
    const int images = noOfImages;
    char imageNames[images][1000];

    DIR *dr1 = opendir(src);
    while ((de = readdir(dr1)) != NULL)
    {
        if (strcmp(de->d_name, ".") == 0 || strcmp(de->d_name, "..") == 0)
            continue;
        strcpy(imageNames[count], de->d_name);
        char temp[1000];
        strcpy(temp, src1);
        strcat(temp, imageNames[count]);
        if (ip_channel == 3)
        {
            image = imread(temp, 1);
        }
        else
        {
            image = imread(temp, 0);
        }
        srcSize[count].height = image.rows;
        srcSize[count].width = image.cols;
        if (maxHeight < srcSize[count].height)
            maxHeight = srcSize[count].height;
        if (maxWidth < srcSize[count].width)
            maxWidth = srcSize[count].width;
        if (minHeight > srcSize[count].height)
            minHeight = srcSize[count].height;
        if (minWidth > srcSize[count].width)
            minWidth = srcSize[count].width;

        dstSize[count].height = image.rows;
        dstSize[count].width = image.cols;
        if (maxDstHeight < dstSize[count].height)
            maxDstHeight = dstSize[count].height;
        if (maxDstWidth < dstSize[count].width)
            maxDstWidth = dstSize[count].width;
        if (minDstHeight > dstSize[count].height)
            minDstHeight = dstSize[count].height;
        if (minDstWidth > dstSize[count].width)
            minDstWidth = dstSize[count].width;

        count++;
    }
    closedir(dr1);

    ioBufferSize = (unsigned long long)maxHeight * (unsigned long long)maxWidth * (unsigned long long)ip_channel * (unsigned long long)noOfImages;
    oBufferSize = (unsigned long long)maxDstHeight * (unsigned long long)maxDstWidth * (unsigned long long)ip_channel * (unsigned long long)noOfImages;

    Rpp8u *input = (Rpp8u *)calloc(ioBufferSize, sizeof(Rpp8u));
    Rpp8u *input_second = (Rpp8u *)calloc(ioBufferSize, sizeof(Rpp8u));
    Rpp8u *output = (Rpp8u *)calloc(oBufferSize, sizeof(Rpp8u));

    Rpp16f *inputf16 = (Rpp16f *)calloc(ioBufferSize, sizeof(Rpp16f));
    Rpp16f *inputf16_second = (Rpp16f *)calloc(ioBufferSize, sizeof(Rpp16f));
    Rpp16f *outputf16 = (Rpp16f *)calloc(ioBufferSize, sizeof(Rpp16f));
<<<<<<< HEAD

    Rpp32f *inputf32 = (Rpp32f *)calloc(ioBufferSize, sizeof(Rpp32f));
    Rpp32f *inputf32_second = (Rpp32f *)calloc(ioBufferSize, sizeof(Rpp32f));
    Rpp32f *outputf32 = (Rpp32f *)calloc(ioBufferSize, sizeof(Rpp32f));
=======

    Rpp32f *inputf32 = (Rpp32f *)calloc(ioBufferSize, sizeof(Rpp32f));
    Rpp32f *inputf32_second = (Rpp32f *)calloc(ioBufferSize, sizeof(Rpp32f));
    Rpp32f *outputf32 = (Rpp32f *)calloc(ioBufferSize, sizeof(Rpp32f));

    Rpp8s *inputi8 = (Rpp8s *)calloc(ioBufferSize, sizeof(Rpp8s));
    Rpp8s *inputi8_second = (Rpp8s *)calloc(ioBufferSize, sizeof(Rpp8s));
    Rpp8s *outputi8 = (Rpp8s *)calloc(ioBufferSize, sizeof(Rpp8s));
>>>>>>> 8df115e6

    RppiSize maxSize, maxDstSize;
    maxSize.height = maxHeight;
    maxSize.width = maxWidth;
    maxDstSize.height = maxDstHeight;
    maxDstSize.width = maxDstWidth;

    DIR *dr2 = opendir(src);
    DIR *dr2_second = opendir(src_second);
    count = 0;
    i = 0;
    while ((de = readdir(dr2)) != NULL)
    {
        if (strcmp(de->d_name, ".") == 0 || strcmp(de->d_name, "..") == 0)
            continue;

        count = (unsigned long long)i * (unsigned long long)maxHeight * (unsigned long long)maxWidth * (unsigned long long)ip_channel;

        char temp[1000];
        strcpy(temp, src1);
        strcat(temp, de->d_name);

        char temp_second[1000];
        strcpy(temp_second, src1_second);
        strcat(temp_second, de->d_name);

        if (ip_channel == 3)
        {
            image = imread(temp, 1);
            image_second = imread(temp_second, 1);
        }
        else
        {
            image = imread(temp, 0);
            image_second = imread(temp_second, 0);
        }

        Rpp8u *ip_image = image.data;
        Rpp8u *ip_image_second = image_second.data;
        for (j = 0; j < srcSize[i].height; j++)
        {
            for (int x = 0; x < srcSize[i].width; x++)
            {
                for (int y = 0; y < ip_channel; y++)
                {
                    input[count + ((j * maxWidth * ip_channel) + (x * ip_channel) + y)] = ip_image[(j * srcSize[i].width * ip_channel) + (x * ip_channel) + y];
                    input_second[count + ((j * maxWidth * ip_channel) + (x * ip_channel) + y)] = ip_image_second[(j * srcSize[i].width * ip_channel) + (x * ip_channel) + y];
                }
            }
        }
        i++;
    }
    closedir(dr2);

    if (ip_bitDepth == 1)
    {
        Rpp8u *inputTemp, *input_secondTemp;
        Rpp16f *inputf16Temp, *inputf16_secondTemp;

        inputTemp = input;
        input_secondTemp = input_second;

        inputf16Temp = inputf16;
        inputf16_secondTemp = inputf16_second;

        for (int i = 0; i < ioBufferSize; i++)
        {
<<<<<<< HEAD
            *inputf16Temp = (Rpp16f)*inputTemp;
            *inputf16_secondTemp = (Rpp16f)*input_secondTemp;
=======
            *inputf16Temp = ((Rpp16f)*inputTemp) / 255.0;
            *inputf16_secondTemp = ((Rpp16f)*input_secondTemp) / 255.0;
>>>>>>> 8df115e6
            inputTemp++;
            inputf16Temp++;
            input_secondTemp++;
            inputf16_secondTemp++;
        }
    }
    else if (ip_bitDepth == 2)
    {
        Rpp8u *inputTemp, *input_secondTemp;
        Rpp32f *inputf32Temp, *inputf32_secondTemp;

        inputTemp = input;
        input_secondTemp = input_second;

        inputf32Temp = inputf32;
        inputf32_secondTemp = inputf32_second;

        for (int i = 0; i < ioBufferSize; i++)
        {
<<<<<<< HEAD
            *inputf32Temp = (Rpp32f)*inputTemp;
            *inputf32_secondTemp = (Rpp32f)*input_secondTemp;
=======
            *inputf32Temp = ((Rpp32f)*inputTemp) / 255.0;
            *inputf32_secondTemp = ((Rpp32f)*input_secondTemp) / 255.0;
>>>>>>> 8df115e6
            inputTemp++;
            inputf32Temp++;
            input_secondTemp++;
            inputf32_secondTemp++;
        }
    }
    else if (ip_bitDepth == 5)
    {
        Rpp8u *inputTemp, *input_secondTemp;
        Rpp8s *inputi8Temp, *inputi8_secondTemp;

        inputTemp = input;
        input_secondTemp = input_second;

        inputi8Temp = inputi8;
        inputi8_secondTemp = inputi8_second;

        for (int i = 0; i < ioBufferSize; i++)
        {
            *inputi8Temp = (Rpp8s) (((Rpp32s) *inputTemp) - 128);
            *inputi8_secondTemp = (Rpp8s) (((Rpp32s) *input_secondTemp) - 128);
            inputTemp++;
            inputi8Temp++;
            input_secondTemp++;
            inputi8_secondTemp++;
        }
    }

    rppHandle_t handle;
    rppCreateWithBatchSize(&handle, noOfImages);
<<<<<<< HEAD

=======
>>>>>>> 8df115e6
    clock_t start, end;
    double start_omp, end_omp;
    double cpu_time_used, omp_time_used;

    string test_case_name;

    switch (test_case)
    {
    case 1:
    {
        test_case_name = "rotate";

        Rpp32f angle[images];
        for (i = 0; i < images; i++)
        {
            angle[i] = 50;
        }

        start = clock();
        start_omp = omp_get_wtime();
        if (ip_bitDepth == 0)
            rppi_rotate_u8_pkd3_batchPD_host(input, srcSize, maxSize, output, dstSize, maxDstSize, angle, noOfImages, handle);
        else if (ip_bitDepth == 1)
<<<<<<< HEAD
            rppi_rotate_f16_pkd3_batchPD_host(inputf16, srcSize, maxSize, outputf16, dstSize, maxDstSize, angle, noOfImages, handle);
        else if (ip_bitDepth == 2)
            rppi_rotate_f32_pkd3_batchPD_host(inputf32, srcSize, maxSize, outputf32, dstSize, maxDstSize, angle, noOfImages, handle);
=======
            rppi_rotate_f16_pkd3_batchPD_host(inputf16, srcSize, maxSize, outputf16, dstSize, maxDstSize, angle, outputFormatToggle, noOfImages, handle);
        else if (ip_bitDepth == 2)
            rppi_rotate_f32_pkd3_batchPD_host(inputf32, srcSize, maxSize, outputf32, dstSize, maxDstSize, angle, outputFormatToggle, noOfImages, handle);
        else if (ip_bitDepth == 3)
            missingFuncFlag = 1;
        else if (ip_bitDepth == 4)
            missingFuncFlag = 1;
        else if (ip_bitDepth == 5)
            rppi_rotate_i8_pkd3_batchPD_host(inputi8, srcSize, maxSize, outputi8, dstSize, maxDstSize, angle, outputFormatToggle, noOfImages, handle);
        else if (ip_bitDepth == 6)
            missingFuncFlag = 1;
        else
            missingFuncFlag = 1;
>>>>>>> 8df115e6
        end_omp = omp_get_wtime();
        end = clock();

        break;
    }
    case 2:
    {
        test_case_name = "resize";

        for (i = 0; i < images; i++)
        {
            dstSize[i].height = image.rows / 3;
            dstSize[i].width = image.cols / 1.1;
            if (maxDstHeight < dstSize[i].height)
                maxDstHeight = dstSize[i].height;
            if (maxDstWidth < dstSize[i].width)
                maxDstWidth = dstSize[i].width;
            if (minDstHeight > dstSize[i].height)
                minDstHeight = dstSize[i].height;
            if (minDstWidth > dstSize[i].width)
                minDstWidth = dstSize[i].width;
        }
        maxDstSize.height = maxDstHeight;
        maxDstSize.width = maxDstWidth;

        start = clock();
        start_omp = omp_get_wtime();
        if (ip_bitDepth == 0)
            rppi_resize_u8_pkd3_batchPD_host(input, srcSize, maxSize, output, dstSize, maxDstSize, noOfImages, handle);
        else if (ip_bitDepth == 1)
<<<<<<< HEAD
            rppi_resize_f16_pkd3_batchPD_host(inputf16, srcSize, maxSize, outputf16, dstSize, maxDstSize, noOfImages, handle);
        else if (ip_bitDepth == 2)
            rppi_resize_f32_pkd3_batchPD_host(inputf32, srcSize, maxSize, outputf32, dstSize, maxDstSize, noOfImages, handle);
=======
            rppi_resize_f16_pkd3_batchPD_host(inputf16, srcSize, maxSize, outputf16, dstSize, maxDstSize, outputFormatToggle, noOfImages, handle);
        else if (ip_bitDepth == 2)
            rppi_resize_f32_pkd3_batchPD_host(inputf32, srcSize, maxSize, outputf32, dstSize, maxDstSize, outputFormatToggle, noOfImages, handle);
        else if (ip_bitDepth == 3)
            rppi_resize_u8_f16_pkd3_batchPD_host(input, srcSize, maxSize, outputf16, dstSize, maxDstSize, outputFormatToggle, noOfImages, handle);
        else if (ip_bitDepth == 4)
            rppi_resize_u8_f32_pkd3_batchPD_host(input, srcSize, maxSize, outputf32, dstSize, maxDstSize, outputFormatToggle, noOfImages, handle);
        else if (ip_bitDepth == 5)
            rppi_resize_i8_pkd3_batchPD_host(inputi8, srcSize, maxSize, outputi8, dstSize, maxDstSize, outputFormatToggle, noOfImages, handle);
        else if (ip_bitDepth == 6)
            rppi_resize_u8_i8_pkd3_batchPD_host(input, srcSize, maxSize, outputi8, dstSize, maxDstSize, outputFormatToggle, noOfImages, handle);
        else
            missingFuncFlag = 1;
>>>>>>> 8df115e6
        end_omp = omp_get_wtime();
        end = clock();

        break;
    }
    case 3:
    {
        test_case_name = "resize_crop";

        Rpp32u x1[images];
        Rpp32u y1[images];
        Rpp32u x2[images];
        Rpp32u y2[images];
        for (i = 0; i < images; i++)
        {
            x1[i] = 0;
            y1[i] = 0;
            x2[i] = 50;
            y2[i] = 50;
            dstSize[i].height = image.rows / 3;
            dstSize[i].width = image.cols / 1.1;
            if (maxDstHeight < dstSize[i].height)
                maxDstHeight = dstSize[i].height;
            if (maxDstWidth < dstSize[i].width)
                maxDstWidth = dstSize[i].width;
            if (minDstHeight > dstSize[i].height)
                minDstHeight = dstSize[i].height;
            if (minDstWidth > dstSize[i].width)
                minDstWidth = dstSize[i].width;
        }
        maxDstSize.height = maxDstHeight;
        maxDstSize.width = maxDstWidth;

        start = clock();
        start_omp = omp_get_wtime();
        if (ip_bitDepth == 0)
            rppi_resize_crop_u8_pkd3_batchPD_host(input, srcSize, maxSize, output, dstSize, maxDstSize, x1, x2, y1, y2, noOfImages, handle);
        else if (ip_bitDepth == 1)
<<<<<<< HEAD
            rppi_resize_crop_f16_pkd3_batchPD_host(inputf16, srcSize, maxSize, outputf16, dstSize, maxDstSize, x1, x2, y1, y2, noOfImages, handle);
        else if (ip_bitDepth == 2)
            rppi_resize_crop_f32_pkd3_batchPD_host(inputf32, srcSize, maxSize, outputf32, dstSize, maxDstSize, x1, x2, y1, y2, noOfImages, handle);
=======
            rppi_resize_crop_f16_pkd3_batchPD_host(inputf16, srcSize, maxSize, outputf16, dstSize, maxDstSize, x1, x2, y1, y2, outputFormatToggle, noOfImages, handle);
        else if (ip_bitDepth == 2)
            rppi_resize_crop_f32_pkd3_batchPD_host(inputf32, srcSize, maxSize, outputf32, dstSize, maxDstSize, x1, x2, y1, y2, outputFormatToggle, noOfImages, handle);
        else if (ip_bitDepth == 3)
            missingFuncFlag = 1;
        else if (ip_bitDepth == 4)
            missingFuncFlag = 1;
        else if (ip_bitDepth == 5)
            rppi_resize_crop_i8_pkd3_batchPD_host(inputi8, srcSize, maxSize, outputi8, dstSize, maxDstSize, x1, x2, y1, y2, outputFormatToggle, noOfImages, handle);
        else if (ip_bitDepth == 6)
            missingFuncFlag = 1;
        else
            missingFuncFlag = 1;
>>>>>>> 8df115e6
        end_omp = omp_get_wtime();
        end = clock();

        break;
    }
    case 4:
    {
        test_case_name = "resize_crop_mirror";

        Rpp32u x1[images];
        Rpp32u y1[images];
        Rpp32u x2[images];
        Rpp32u y2[images];
        Rpp32u mirrorFlag[images];
        for (i = 0; i < images; i++)
        {
            x1[i] = 0;
            y1[i] = 0;
            x2[i] = 50;
            y2[i] = 50;
            dstSize[i].height = image.rows / 3;
            dstSize[i].width = image.cols / 1.1;
            if (maxDstHeight < dstSize[i].height)
                maxDstHeight = dstSize[i].height;
            if (maxDstWidth < dstSize[i].width)
                maxDstWidth = dstSize[i].width;
            if (minDstHeight > dstSize[i].height)
                minDstHeight = dstSize[i].height;
            if (minDstWidth > dstSize[i].width)
                minDstWidth = dstSize[i].width;
            mirrorFlag[i] = 1;
        }
        maxDstSize.height = maxDstHeight;
        maxDstSize.width = maxDstWidth;

        start = clock();
        start_omp = omp_get_wtime();
        if (ip_bitDepth == 0)
            rppi_resize_crop_mirror_u8_pkd3_batchPD_host(input, srcSize, maxSize, output, dstSize, maxDstSize, x1, x2, y1, y2, mirrorFlag, noOfImages, handle);
        else if (ip_bitDepth == 1)
<<<<<<< HEAD
            rppi_resize_crop_mirror_f16_pkd3_batchPD_host(inputf16, srcSize, maxSize, outputf16, dstSize, maxDstSize, x1, x2, y1, y2, mirrorFlag, noOfImages, handle);
        else if (ip_bitDepth == 2)
            rppi_resize_crop_mirror_f32_pkd3_batchPD_host(inputf32, srcSize, maxSize, outputf32, dstSize, maxDstSize, x1, x2, y1, y2, mirrorFlag, noOfImages, handle);
=======
            rppi_resize_crop_mirror_f16_pkd3_batchPD_host(inputf16, srcSize, maxSize, outputf16, dstSize, maxDstSize, x1, x2, y1, y2, mirrorFlag, outputFormatToggle, noOfImages, handle);
        else if (ip_bitDepth == 2)
            rppi_resize_crop_mirror_f32_pkd3_batchPD_host(inputf32, srcSize, maxSize, outputf32, dstSize, maxDstSize, x1, x2, y1, y2, mirrorFlag, outputFormatToggle, noOfImages, handle);
        else if (ip_bitDepth == 3)
            missingFuncFlag = 1;
        else if (ip_bitDepth == 4)
            missingFuncFlag = 1;
        else if (ip_bitDepth == 5)
            rppi_resize_crop_mirror_i8_pkd3_batchPD_host(inputi8, srcSize, maxSize, outputi8, dstSize, maxDstSize, x1, x2, y1, y2, mirrorFlag, outputFormatToggle, noOfImages, handle);
        else if (ip_bitDepth == 6)
            missingFuncFlag = 1;
        else
            missingFuncFlag = 1;
>>>>>>> 8df115e6
        end_omp = omp_get_wtime();
        end = clock();

        break;
    }
    case 5:
    {
        test_case_name = "crop";

        Rpp32u crop_pos_x[images];
        Rpp32u crop_pos_y[images];
        for (i = 0; i < images; i++)
        {
            dstSize[i].height = 100;
            dstSize[i].width = 100;
            if (maxDstHeight < dstSize[i].height)
                maxDstHeight = dstSize[i].height;
            if (maxDstWidth < dstSize[i].width)
                maxDstWidth = dstSize[i].width;
            if (minDstHeight > dstSize[i].height)
                minDstHeight = dstSize[i].height;
            if (minDstWidth > dstSize[i].width)
                minDstWidth = dstSize[i].width;
            crop_pos_x[i] = 50;
            crop_pos_y[i] = 50;
        }

        start = clock();
        start_omp = omp_get_wtime();
        if (ip_bitDepth == 0)
            rppi_crop_u8_pkd3_batchPD_host(input, srcSize, maxSize, output, dstSize, maxDstSize, crop_pos_x, crop_pos_y, noOfImages, handle);
        else if (ip_bitDepth == 1)
<<<<<<< HEAD
            rppi_crop_f16_pkd3_batchPD_host(inputf16, srcSize, maxSize, outputf16, dstSize, maxDstSize, crop_pos_x, crop_pos_y, noOfImages, handle);
        else if (ip_bitDepth == 2)
            rppi_crop_f32_pkd3_batchPD_host(inputf32, srcSize, maxSize, outputf32, dstSize, maxDstSize, crop_pos_x, crop_pos_y, noOfImages, handle);
=======
            rppi_crop_f16_pkd3_batchPD_host(inputf16, srcSize, maxSize, outputf16, dstSize, maxDstSize, crop_pos_x, crop_pos_y, outputFormatToggle, noOfImages, handle);
        else if (ip_bitDepth == 2)
            rppi_crop_f32_pkd3_batchPD_host(inputf32, srcSize, maxSize, outputf32, dstSize, maxDstSize, crop_pos_x, crop_pos_y, outputFormatToggle, noOfImages, handle);
        else if (ip_bitDepth == 3)
            rppi_crop_u8_f16_pkd3_batchPD_host(input, srcSize, maxSize, outputf16, dstSize, maxDstSize, crop_pos_x, crop_pos_y, outputFormatToggle, noOfImages, handle);
        else if (ip_bitDepth == 4)
            rppi_crop_u8_f32_pkd3_batchPD_host(input, srcSize, maxSize, outputf32, dstSize, maxDstSize, crop_pos_x, crop_pos_y, outputFormatToggle, noOfImages, handle);
        else if (ip_bitDepth == 5)
            rppi_crop_i8_pkd3_batchPD_host(inputi8, srcSize, maxSize, outputi8, dstSize, maxDstSize, crop_pos_x, crop_pos_y, outputFormatToggle, noOfImages, handle);
        else if (ip_bitDepth == 6)
            rppi_crop_u8_i8_pkd3_batchPD_host(input, srcSize, maxSize, outputi8, dstSize, maxDstSize, crop_pos_x, crop_pos_y, outputFormatToggle, noOfImages, handle);
        else
            missingFuncFlag = 1;
>>>>>>> 8df115e6
        end_omp = omp_get_wtime();
        end = clock();

        break;
    }
    case 6:
    {
        test_case_name = "crop_mirror_normalize";

        Rpp32u crop_pos_x[images];
        Rpp32u crop_pos_y[images];
        Rpp32f mean[images];
        Rpp32f stdDev[images];
        Rpp32u mirrorFlag[images];
        for (i = 0; i < images; i++)
        {
            dstSize[i].height = 100;
            dstSize[i].width = 100;
            if (maxDstHeight < dstSize[i].height)
                maxDstHeight = dstSize[i].height;
            if (maxDstWidth < dstSize[i].width)
                maxDstWidth = dstSize[i].width;
            if (minDstHeight > dstSize[i].height)
                minDstHeight = dstSize[i].height;
            if (minDstWidth > dstSize[i].width)
                minDstWidth = dstSize[i].width;
            crop_pos_x[i] = 50;
            crop_pos_y[i] = 50;
            mean[i] = 0.0;
            stdDev[i] = 1.0;
            mirrorFlag[i] = 1;
        }
<<<<<<< HEAD
        Rpp32u outputFormatToggle = 0;

        start = clock();
        start_omp = omp_get_wtime();
        if (ip_bitDepth == 0)
            rppi_crop_mirror_normalize_u8_pkd3_batchPD_host(input, srcSize, maxSize, output, dstSize, maxDstSize, crop_pos_x, crop_pos_y, mean, stdDev, mirrorFlag, outputFormatToggle, noOfImages, handle);
        else if (ip_bitDepth == 1)
            rppi_crop_mirror_normalize_f16_pkd3_batchPD_host(inputf16, srcSize, maxSize, outputf16, dstSize, maxDstSize, crop_pos_x, crop_pos_y, mean, stdDev, mirrorFlag, outputFormatToggle, noOfImages, handle);
        else if (ip_bitDepth == 2)
            rppi_crop_mirror_normalize_f32_pkd3_batchPD_host(inputf32, srcSize, maxSize, outputf32, dstSize, maxDstSize, crop_pos_x, crop_pos_y, mean, stdDev, mirrorFlag, outputFormatToggle, noOfImages, handle);
        end_omp = omp_get_wtime();
        end = clock();

        break;
    }
    case 7:
    {
        test_case_name = "color_twist";

=======

        start = clock();
        start_omp = omp_get_wtime();
        if (ip_bitDepth == 0)
            rppi_crop_mirror_normalize_u8_pkd3_batchPD_host(input, srcSize, maxSize, output, dstSize, maxDstSize, crop_pos_x, crop_pos_y, mean, stdDev, mirrorFlag, outputFormatToggle, noOfImages, handle);
        else if (ip_bitDepth == 1)
            rppi_crop_mirror_normalize_f16_pkd3_batchPD_host(inputf16, srcSize, maxSize, outputf16, dstSize, maxDstSize, crop_pos_x, crop_pos_y, mean, stdDev, mirrorFlag, outputFormatToggle, noOfImages, handle);
        else if (ip_bitDepth == 2)
            rppi_crop_mirror_normalize_f32_pkd3_batchPD_host(inputf32, srcSize, maxSize, outputf32, dstSize, maxDstSize, crop_pos_x, crop_pos_y, mean, stdDev, mirrorFlag, outputFormatToggle, noOfImages, handle);
        else if (ip_bitDepth == 3)
            rppi_crop_mirror_normalize_u8_f16_pkd3_batchPD_host(input, srcSize, maxSize, outputf16, dstSize, maxDstSize, crop_pos_x, crop_pos_y, mean, stdDev, mirrorFlag, outputFormatToggle, noOfImages, handle);
        else if (ip_bitDepth == 4)
            rppi_crop_mirror_normalize_u8_f32_pkd3_batchPD_host(input, srcSize, maxSize, outputf32, dstSize, maxDstSize, crop_pos_x, crop_pos_y, mean, stdDev, mirrorFlag, outputFormatToggle, noOfImages, handle);
        else if (ip_bitDepth == 5)
            rppi_crop_mirror_normalize_i8_pkd3_batchPD_host(inputi8, srcSize, maxSize, outputi8, dstSize, maxDstSize, crop_pos_x, crop_pos_y, mean, stdDev, mirrorFlag, outputFormatToggle, noOfImages, handle);
        else if (ip_bitDepth == 6)
            rppi_crop_mirror_normalize_u8_i8_pkd3_batchPD_host(input, srcSize, maxSize, outputi8, dstSize, maxDstSize, crop_pos_x, crop_pos_y, mean, stdDev, mirrorFlag, outputFormatToggle, noOfImages, handle);
        else
            missingFuncFlag = 1;
        end_omp = omp_get_wtime();
        end = clock();

        break;
    }
    case 7:
    {
        test_case_name = "color_twist";

>>>>>>> 8df115e6
        Rpp32f alpha[images];
        Rpp32f beta[images];
        Rpp32f hueShift[images];
        Rpp32f saturationFactor[images];
        for (i = 0; i < images; i++)
        {
            alpha[i] = 1.4;
            beta[i] = 0;
            hueShift[i] = 60;
            saturationFactor[i] = 1.9;
        }

        start = clock();
        start_omp = omp_get_wtime();
        if (ip_bitDepth == 0)
            rppi_color_twist_u8_pkd3_batchPD_host(input, srcSize, maxSize, output, alpha, beta, hueShift, saturationFactor, noOfImages, handle);
        else if (ip_bitDepth == 1)
<<<<<<< HEAD
            rppi_color_twist_f16_pkd3_batchPD_host(inputf16, srcSize, maxSize, outputf16, alpha, beta, hueShift, saturationFactor, noOfImages, handle);
        else if (ip_bitDepth == 2)
            rppi_color_twist_f32_pkd3_batchPD_host(inputf32, srcSize, maxSize, outputf32, alpha, beta, hueShift, saturationFactor, noOfImages, handle);
=======
            rppi_color_twist_f16_pkd3_batchPD_host(inputf16, srcSize, maxSize, outputf16, alpha, beta, hueShift, saturationFactor, outputFormatToggle, noOfImages, handle);
        else if (ip_bitDepth == 2)
            rppi_color_twist_f32_pkd3_batchPD_host(inputf32, srcSize, maxSize, outputf32, alpha, beta, hueShift, saturationFactor, outputFormatToggle, noOfImages, handle);
        else if (ip_bitDepth == 3)
            missingFuncFlag = 1;
        else if (ip_bitDepth == 4)
            missingFuncFlag = 1;
        else if (ip_bitDepth == 5)
            rppi_color_twist_i8_pkd3_batchPD_host(inputi8, srcSize, maxSize, outputi8, alpha, beta, hueShift, saturationFactor, outputFormatToggle, noOfImages, handle);
        else if (ip_bitDepth == 6)
            missingFuncFlag = 1;
        else
            missingFuncFlag = 1;
>>>>>>> 8df115e6
        end_omp = omp_get_wtime();
        end = clock();

        break;
    }
    default:
        missingFuncFlag = 1;
        break;
    }

    if (missingFuncFlag == 1)
    {
        printf("\nThe functionality %s doesn't yet exist in RPP\n", func);
        return -1;
    }

    cpu_time_used = ((double)(end - start)) / CLOCKS_PER_SEC;
    omp_time_used = end_omp - start_omp;
    cout << "\nCPU Time - BatchPD : " << cpu_time_used;
    cout << "\nOMP Time - BatchPD : " << omp_time_used;
    printf("\n");

    string fileName = std::to_string(ip_bitDepth);
    ofstream outputFile (fileName + ".csv");

    if (ip_bitDepth == 0)
    {
        Rpp8u *outputTemp;
        outputTemp = output;

        if (outputFile.is_open())
        {
            for (int i = 0; i < oBufferSize; i++)
            {
                outputFile << (Rpp32u) *outputTemp << ",";
                outputTemp++;
            }
            outputFile.close();
        }
        else
            cout << "Unable to open file!";

    }
    else if ((ip_bitDepth == 1) || (ip_bitDepth == 3))
    {
        Rpp8u *outputTemp;
        outputTemp = output;
        Rpp16f *outputf16Temp;
        outputf16Temp = outputf16;

        if (outputFile.is_open())
        {
<<<<<<< HEAD
            *outputTemp = (Rpp8u)RPPPIXELCHECK(*outputf16Temp);
            outputf16Temp++;
            outputTemp++;
=======
            for (int i = 0; i < oBufferSize; i++)
            {
                outputFile << *outputf16Temp << ",";
                *outputTemp = (Rpp8u)RPPPIXELCHECK(*outputf16Temp * 255.0);
                outputf16Temp++;
                outputTemp++;
            }
            outputFile.close();
>>>>>>> 8df115e6
        }
        else
            cout << "Unable to open file!";

    }
    else if ((ip_bitDepth == 2) || (ip_bitDepth == 4))
    {
        Rpp8u *outputTemp;
        outputTemp = output;
        Rpp32f *outputf32Temp;
        outputf32Temp = outputf32;
        
        if (outputFile.is_open())
        {
<<<<<<< HEAD
            *outputTemp = (Rpp8u)RPPPIXELCHECK(*outputf32Temp);
            outputf32Temp++;
            outputTemp++;
=======
            for (int i = 0; i < oBufferSize; i++)
            {
                outputFile << *outputf32Temp << ",";
                *outputTemp = (Rpp8u)RPPPIXELCHECK(*outputf32Temp * 255.0);
                outputf32Temp++;
                outputTemp++;
            }
            outputFile.close();
>>>>>>> 8df115e6
        }
        else
            cout << "Unable to open file!";
    }
    else if ((ip_bitDepth == 5) || (ip_bitDepth == 6))
    {
        Rpp8u *outputTemp;
        outputTemp = output;
        Rpp8s *outputi8Temp;
        outputi8Temp = outputi8;
        
        if (outputFile.is_open())
        {
            for (int i = 0; i < oBufferSize; i++)
            {
                outputFile << (Rpp32s) *outputi8Temp << ",";
                *outputTemp = (Rpp8u) RPPPIXELCHECK(((Rpp32s) *outputi8Temp) + 128);
                outputi8Temp++;
                outputTemp++;
            }
            outputFile.close();
        }
        else
            cout << "Unable to open file!";
    }

    if (((outputFormatToggle == 1) && (ip_bitDepth != 0)) || ((test_case == 6) && (ip_bitDepth == 0) && (outputFormatToggle == 1)))
    {
        Rpp8u *outputCopy = (Rpp8u *)calloc(oBufferSize, sizeof(Rpp8u));
        memcpy(outputCopy, output, oBufferSize * sizeof(Rpp8u));
        
        Rpp8u *outputTemp, *outputCopyTemp;
        Rpp8u *outputCopyTempR, *outputCopyTempG, *outputCopyTempB;
        outputTemp = output;
        outputCopyTemp = outputCopy;

        Rpp32u colIncrementPln = 0, rowIncrementPln = 0;
        Rpp32u colIncrementPkd = 0, rowIncrementPkd = 0;
        Rpp32u imageDimMax = maxDstSize.width * maxDstSize.height;

        for (int count = 0; count < noOfImages; count++)
        {
            colIncrementPln = maxDstSize.width - dstSize[count].width;
            rowIncrementPln = (maxDstSize.height - dstSize[count].height) * maxDstSize.width;
            colIncrementPkd = colIncrementPln * ip_channel;
            rowIncrementPkd = rowIncrementPln * ip_channel;

<<<<<<< HEAD
=======
            outputCopyTempR = outputCopyTemp;
            outputCopyTempG = outputCopyTempR + imageDimMax;
            outputCopyTempB = outputCopyTempG + imageDimMax;

            for (int i = 0; i < dstSize[count].height; i++)
            {
                for (int j = 0; j < dstSize[count].width; j++)
                {
                    *outputTemp = *outputCopyTempR;
                    outputTemp++;
                    outputCopyTempR++;
                    *outputTemp = *outputCopyTempG;
                    outputTemp++;
                    outputCopyTempG++;
                    *outputTemp = *outputCopyTempB;
                    outputTemp++;
                    outputCopyTempB++;
                }
                memset(outputTemp, (Rpp8u) 0, colIncrementPkd * sizeof(Rpp8u));
                outputTemp += colIncrementPkd;
                outputCopyTempR += colIncrementPln;
                outputCopyTempG += colIncrementPln;
                outputCopyTempB += colIncrementPln;
            }
            memset(outputTemp, (Rpp8u) 0, rowIncrementPkd * sizeof(Rpp8u));
            outputTemp += rowIncrementPkd;
            outputCopyTemp += (imageDimMax * ip_channel);
        }

        free(outputCopy);
    }

>>>>>>> 8df115e6
    rppDestroyHost(handle);

    mkdir(dst, 0700);
    strcat(dst, "/");
    count = 0;
    for (j = 0; j < noOfImages; j++)
    {
        int op_size = maxHeight * maxWidth * ip_channel;
        Rpp8u *temp_output = (Rpp8u *)calloc(op_size, sizeof(Rpp8u));
        for (i = 0; i < op_size; i++)
        {
            temp_output[i] = output[count];
            count++;
        }
        char temp[1000];
        strcpy(temp, dst);
        strcat(temp, imageNames[j]);
        Mat mat_op_image;
        if (ip_channel == 3)
        {
            mat_op_image = Mat(maxHeight, maxWidth, CV_8UC3, temp_output);
            imwrite(temp, mat_op_image);
        }
        if (ip_channel == 1)
        {
            mat_op_image = Mat(maxHeight, maxWidth, CV_8UC1, temp_output);
            imwrite(temp, mat_op_image);
        }
        free(temp_output);
    }

    free(srcSize);
    free(dstSize);
    free(input);
    free(input_second);
    free(output);
    free(inputf16);
    free(inputf16_second);
    free(outputf16);
    free(inputf32);
    free(inputf32_second);
    free(outputf32);

    return 0;
}<|MERGE_RESOLUTION|>--- conflicted
+++ resolved
@@ -25,13 +25,8 @@
 
 int main(int argc, char **argv)
 {
-<<<<<<< HEAD
-    const int MIN_ARG_COUNT = 6;
-    printf("\nUsage: ./BatchPD_host <src1 folder> <src2 folder (place same as src1 folder for single image functionalities)> <dst folder> <u8 = 0 / f16 = 1 / f32 = 2> <case number = 1:7>\n");
-=======
     const int MIN_ARG_COUNT = 7;
     printf("\nUsage: ./BatchPD_host_pkd3 <src1 folder> <src2 folder (place same as src1 folder for single image functionalities)> <dst folder> <u8 = 0 / f16 = 1 / f32 = 2 / u8->f16 = 3 / u8->f32 = 4 / i8 = 5 / u8->i8 = 6> <outputFormatToggle (pkd->pkd = 0 / pkd->pln = 1)> <case number = 1:7>\n");
->>>>>>> 8df115e6
     if (argc < MIN_ARG_COUNT)
     {
         printf("\nImproper Usage! Needs all arguments!\n");
@@ -216,21 +211,14 @@
     Rpp16f *inputf16 = (Rpp16f *)calloc(ioBufferSize, sizeof(Rpp16f));
     Rpp16f *inputf16_second = (Rpp16f *)calloc(ioBufferSize, sizeof(Rpp16f));
     Rpp16f *outputf16 = (Rpp16f *)calloc(ioBufferSize, sizeof(Rpp16f));
-<<<<<<< HEAD
 
     Rpp32f *inputf32 = (Rpp32f *)calloc(ioBufferSize, sizeof(Rpp32f));
     Rpp32f *inputf32_second = (Rpp32f *)calloc(ioBufferSize, sizeof(Rpp32f));
     Rpp32f *outputf32 = (Rpp32f *)calloc(ioBufferSize, sizeof(Rpp32f));
-=======
-
-    Rpp32f *inputf32 = (Rpp32f *)calloc(ioBufferSize, sizeof(Rpp32f));
-    Rpp32f *inputf32_second = (Rpp32f *)calloc(ioBufferSize, sizeof(Rpp32f));
-    Rpp32f *outputf32 = (Rpp32f *)calloc(ioBufferSize, sizeof(Rpp32f));
 
     Rpp8s *inputi8 = (Rpp8s *)calloc(ioBufferSize, sizeof(Rpp8s));
     Rpp8s *inputi8_second = (Rpp8s *)calloc(ioBufferSize, sizeof(Rpp8s));
     Rpp8s *outputi8 = (Rpp8s *)calloc(ioBufferSize, sizeof(Rpp8s));
->>>>>>> 8df115e6
 
     RppiSize maxSize, maxDstSize;
     maxSize.height = maxHeight;
@@ -298,13 +286,8 @@
 
         for (int i = 0; i < ioBufferSize; i++)
         {
-<<<<<<< HEAD
-            *inputf16Temp = (Rpp16f)*inputTemp;
-            *inputf16_secondTemp = (Rpp16f)*input_secondTemp;
-=======
             *inputf16Temp = ((Rpp16f)*inputTemp) / 255.0;
             *inputf16_secondTemp = ((Rpp16f)*input_secondTemp) / 255.0;
->>>>>>> 8df115e6
             inputTemp++;
             inputf16Temp++;
             input_secondTemp++;
@@ -324,13 +307,8 @@
 
         for (int i = 0; i < ioBufferSize; i++)
         {
-<<<<<<< HEAD
-            *inputf32Temp = (Rpp32f)*inputTemp;
-            *inputf32_secondTemp = (Rpp32f)*input_secondTemp;
-=======
             *inputf32Temp = ((Rpp32f)*inputTemp) / 255.0;
             *inputf32_secondTemp = ((Rpp32f)*input_secondTemp) / 255.0;
->>>>>>> 8df115e6
             inputTemp++;
             inputf32Temp++;
             input_secondTemp++;
@@ -361,10 +339,6 @@
 
     rppHandle_t handle;
     rppCreateWithBatchSize(&handle, noOfImages);
-<<<<<<< HEAD
-
-=======
->>>>>>> 8df115e6
     clock_t start, end;
     double start_omp, end_omp;
     double cpu_time_used, omp_time_used;
@@ -388,11 +362,6 @@
         if (ip_bitDepth == 0)
             rppi_rotate_u8_pkd3_batchPD_host(input, srcSize, maxSize, output, dstSize, maxDstSize, angle, noOfImages, handle);
         else if (ip_bitDepth == 1)
-<<<<<<< HEAD
-            rppi_rotate_f16_pkd3_batchPD_host(inputf16, srcSize, maxSize, outputf16, dstSize, maxDstSize, angle, noOfImages, handle);
-        else if (ip_bitDepth == 2)
-            rppi_rotate_f32_pkd3_batchPD_host(inputf32, srcSize, maxSize, outputf32, dstSize, maxDstSize, angle, noOfImages, handle);
-=======
             rppi_rotate_f16_pkd3_batchPD_host(inputf16, srcSize, maxSize, outputf16, dstSize, maxDstSize, angle, outputFormatToggle, noOfImages, handle);
         else if (ip_bitDepth == 2)
             rppi_rotate_f32_pkd3_batchPD_host(inputf32, srcSize, maxSize, outputf32, dstSize, maxDstSize, angle, outputFormatToggle, noOfImages, handle);
@@ -406,7 +375,6 @@
             missingFuncFlag = 1;
         else
             missingFuncFlag = 1;
->>>>>>> 8df115e6
         end_omp = omp_get_wtime();
         end = clock();
 
@@ -437,11 +405,6 @@
         if (ip_bitDepth == 0)
             rppi_resize_u8_pkd3_batchPD_host(input, srcSize, maxSize, output, dstSize, maxDstSize, noOfImages, handle);
         else if (ip_bitDepth == 1)
-<<<<<<< HEAD
-            rppi_resize_f16_pkd3_batchPD_host(inputf16, srcSize, maxSize, outputf16, dstSize, maxDstSize, noOfImages, handle);
-        else if (ip_bitDepth == 2)
-            rppi_resize_f32_pkd3_batchPD_host(inputf32, srcSize, maxSize, outputf32, dstSize, maxDstSize, noOfImages, handle);
-=======
             rppi_resize_f16_pkd3_batchPD_host(inputf16, srcSize, maxSize, outputf16, dstSize, maxDstSize, outputFormatToggle, noOfImages, handle);
         else if (ip_bitDepth == 2)
             rppi_resize_f32_pkd3_batchPD_host(inputf32, srcSize, maxSize, outputf32, dstSize, maxDstSize, outputFormatToggle, noOfImages, handle);
@@ -455,7 +418,6 @@
             rppi_resize_u8_i8_pkd3_batchPD_host(input, srcSize, maxSize, outputi8, dstSize, maxDstSize, outputFormatToggle, noOfImages, handle);
         else
             missingFuncFlag = 1;
->>>>>>> 8df115e6
         end_omp = omp_get_wtime();
         end = clock();
 
@@ -494,11 +456,6 @@
         if (ip_bitDepth == 0)
             rppi_resize_crop_u8_pkd3_batchPD_host(input, srcSize, maxSize, output, dstSize, maxDstSize, x1, x2, y1, y2, noOfImages, handle);
         else if (ip_bitDepth == 1)
-<<<<<<< HEAD
-            rppi_resize_crop_f16_pkd3_batchPD_host(inputf16, srcSize, maxSize, outputf16, dstSize, maxDstSize, x1, x2, y1, y2, noOfImages, handle);
-        else if (ip_bitDepth == 2)
-            rppi_resize_crop_f32_pkd3_batchPD_host(inputf32, srcSize, maxSize, outputf32, dstSize, maxDstSize, x1, x2, y1, y2, noOfImages, handle);
-=======
             rppi_resize_crop_f16_pkd3_batchPD_host(inputf16, srcSize, maxSize, outputf16, dstSize, maxDstSize, x1, x2, y1, y2, outputFormatToggle, noOfImages, handle);
         else if (ip_bitDepth == 2)
             rppi_resize_crop_f32_pkd3_batchPD_host(inputf32, srcSize, maxSize, outputf32, dstSize, maxDstSize, x1, x2, y1, y2, outputFormatToggle, noOfImages, handle);
@@ -512,7 +469,6 @@
             missingFuncFlag = 1;
         else
             missingFuncFlag = 1;
->>>>>>> 8df115e6
         end_omp = omp_get_wtime();
         end = clock();
 
@@ -553,11 +509,6 @@
         if (ip_bitDepth == 0)
             rppi_resize_crop_mirror_u8_pkd3_batchPD_host(input, srcSize, maxSize, output, dstSize, maxDstSize, x1, x2, y1, y2, mirrorFlag, noOfImages, handle);
         else if (ip_bitDepth == 1)
-<<<<<<< HEAD
-            rppi_resize_crop_mirror_f16_pkd3_batchPD_host(inputf16, srcSize, maxSize, outputf16, dstSize, maxDstSize, x1, x2, y1, y2, mirrorFlag, noOfImages, handle);
-        else if (ip_bitDepth == 2)
-            rppi_resize_crop_mirror_f32_pkd3_batchPD_host(inputf32, srcSize, maxSize, outputf32, dstSize, maxDstSize, x1, x2, y1, y2, mirrorFlag, noOfImages, handle);
-=======
             rppi_resize_crop_mirror_f16_pkd3_batchPD_host(inputf16, srcSize, maxSize, outputf16, dstSize, maxDstSize, x1, x2, y1, y2, mirrorFlag, outputFormatToggle, noOfImages, handle);
         else if (ip_bitDepth == 2)
             rppi_resize_crop_mirror_f32_pkd3_batchPD_host(inputf32, srcSize, maxSize, outputf32, dstSize, maxDstSize, x1, x2, y1, y2, mirrorFlag, outputFormatToggle, noOfImages, handle);
@@ -571,7 +522,6 @@
             missingFuncFlag = 1;
         else
             missingFuncFlag = 1;
->>>>>>> 8df115e6
         end_omp = omp_get_wtime();
         end = clock();
 
@@ -604,11 +554,6 @@
         if (ip_bitDepth == 0)
             rppi_crop_u8_pkd3_batchPD_host(input, srcSize, maxSize, output, dstSize, maxDstSize, crop_pos_x, crop_pos_y, noOfImages, handle);
         else if (ip_bitDepth == 1)
-<<<<<<< HEAD
-            rppi_crop_f16_pkd3_batchPD_host(inputf16, srcSize, maxSize, outputf16, dstSize, maxDstSize, crop_pos_x, crop_pos_y, noOfImages, handle);
-        else if (ip_bitDepth == 2)
-            rppi_crop_f32_pkd3_batchPD_host(inputf32, srcSize, maxSize, outputf32, dstSize, maxDstSize, crop_pos_x, crop_pos_y, noOfImages, handle);
-=======
             rppi_crop_f16_pkd3_batchPD_host(inputf16, srcSize, maxSize, outputf16, dstSize, maxDstSize, crop_pos_x, crop_pos_y, outputFormatToggle, noOfImages, handle);
         else if (ip_bitDepth == 2)
             rppi_crop_f32_pkd3_batchPD_host(inputf32, srcSize, maxSize, outputf32, dstSize, maxDstSize, crop_pos_x, crop_pos_y, outputFormatToggle, noOfImages, handle);
@@ -622,7 +567,6 @@
             rppi_crop_u8_i8_pkd3_batchPD_host(input, srcSize, maxSize, outputi8, dstSize, maxDstSize, crop_pos_x, crop_pos_y, outputFormatToggle, noOfImages, handle);
         else
             missingFuncFlag = 1;
->>>>>>> 8df115e6
         end_omp = omp_get_wtime();
         end = clock();
 
@@ -655,27 +599,6 @@
             stdDev[i] = 1.0;
             mirrorFlag[i] = 1;
         }
-<<<<<<< HEAD
-        Rpp32u outputFormatToggle = 0;
-
-        start = clock();
-        start_omp = omp_get_wtime();
-        if (ip_bitDepth == 0)
-            rppi_crop_mirror_normalize_u8_pkd3_batchPD_host(input, srcSize, maxSize, output, dstSize, maxDstSize, crop_pos_x, crop_pos_y, mean, stdDev, mirrorFlag, outputFormatToggle, noOfImages, handle);
-        else if (ip_bitDepth == 1)
-            rppi_crop_mirror_normalize_f16_pkd3_batchPD_host(inputf16, srcSize, maxSize, outputf16, dstSize, maxDstSize, crop_pos_x, crop_pos_y, mean, stdDev, mirrorFlag, outputFormatToggle, noOfImages, handle);
-        else if (ip_bitDepth == 2)
-            rppi_crop_mirror_normalize_f32_pkd3_batchPD_host(inputf32, srcSize, maxSize, outputf32, dstSize, maxDstSize, crop_pos_x, crop_pos_y, mean, stdDev, mirrorFlag, outputFormatToggle, noOfImages, handle);
-        end_omp = omp_get_wtime();
-        end = clock();
-
-        break;
-    }
-    case 7:
-    {
-        test_case_name = "color_twist";
-
-=======
 
         start = clock();
         start_omp = omp_get_wtime();
@@ -704,7 +627,6 @@
     {
         test_case_name = "color_twist";
 
->>>>>>> 8df115e6
         Rpp32f alpha[images];
         Rpp32f beta[images];
         Rpp32f hueShift[images];
@@ -722,11 +644,6 @@
         if (ip_bitDepth == 0)
             rppi_color_twist_u8_pkd3_batchPD_host(input, srcSize, maxSize, output, alpha, beta, hueShift, saturationFactor, noOfImages, handle);
         else if (ip_bitDepth == 1)
-<<<<<<< HEAD
-            rppi_color_twist_f16_pkd3_batchPD_host(inputf16, srcSize, maxSize, outputf16, alpha, beta, hueShift, saturationFactor, noOfImages, handle);
-        else if (ip_bitDepth == 2)
-            rppi_color_twist_f32_pkd3_batchPD_host(inputf32, srcSize, maxSize, outputf32, alpha, beta, hueShift, saturationFactor, noOfImages, handle);
-=======
             rppi_color_twist_f16_pkd3_batchPD_host(inputf16, srcSize, maxSize, outputf16, alpha, beta, hueShift, saturationFactor, outputFormatToggle, noOfImages, handle);
         else if (ip_bitDepth == 2)
             rppi_color_twist_f32_pkd3_batchPD_host(inputf32, srcSize, maxSize, outputf32, alpha, beta, hueShift, saturationFactor, outputFormatToggle, noOfImages, handle);
@@ -740,7 +657,6 @@
             missingFuncFlag = 1;
         else
             missingFuncFlag = 1;
->>>>>>> 8df115e6
         end_omp = omp_get_wtime();
         end = clock();
 
@@ -793,11 +709,6 @@
 
         if (outputFile.is_open())
         {
-<<<<<<< HEAD
-            *outputTemp = (Rpp8u)RPPPIXELCHECK(*outputf16Temp);
-            outputf16Temp++;
-            outputTemp++;
-=======
             for (int i = 0; i < oBufferSize; i++)
             {
                 outputFile << *outputf16Temp << ",";
@@ -806,7 +717,6 @@
                 outputTemp++;
             }
             outputFile.close();
->>>>>>> 8df115e6
         }
         else
             cout << "Unable to open file!";
@@ -821,11 +731,6 @@
         
         if (outputFile.is_open())
         {
-<<<<<<< HEAD
-            *outputTemp = (Rpp8u)RPPPIXELCHECK(*outputf32Temp);
-            outputf32Temp++;
-            outputTemp++;
-=======
             for (int i = 0; i < oBufferSize; i++)
             {
                 outputFile << *outputf32Temp << ",";
@@ -834,7 +739,6 @@
                 outputTemp++;
             }
             outputFile.close();
->>>>>>> 8df115e6
         }
         else
             cout << "Unable to open file!";
@@ -882,8 +786,6 @@
             colIncrementPkd = colIncrementPln * ip_channel;
             rowIncrementPkd = rowIncrementPln * ip_channel;
 
-<<<<<<< HEAD
-=======
             outputCopyTempR = outputCopyTemp;
             outputCopyTempG = outputCopyTempR + imageDimMax;
             outputCopyTempB = outputCopyTempG + imageDimMax;
@@ -916,7 +818,6 @@
         free(outputCopy);
     }
 
->>>>>>> 8df115e6
     rppDestroyHost(handle);
 
     mkdir(dst, 0700);
