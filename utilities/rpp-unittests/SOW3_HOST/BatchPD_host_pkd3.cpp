--- conflicted
+++ resolved
@@ -253,13 +253,9 @@
 
         for (int i = 0; i < ioBufferSize; i++)
         {
-<<<<<<< HEAD
+
             *inputf16Temp = (Rpp16f) *inputTemp / 255.0;
             *inputf16_secondTemp = (Rpp16f) *input_secondTemp / 255.0;
-=======
-            *inputf16Temp = (Rpp16f)*inputTemp;
-            *inputf16_secondTemp = (Rpp16f)*input_secondTemp;
->>>>>>> 59b58efe
             inputTemp++;
             inputf16Temp++;
             input_secondTemp++;
@@ -279,13 +275,8 @@
 
         for (int i = 0; i < ioBufferSize; i++)
         {
-<<<<<<< HEAD
             *inputf32Temp = (Rpp32f) *inputTemp / 255.0;
             *inputf32_secondTemp = (Rpp32f) *input_secondTemp / 255.0;
-=======
-            *inputf32Temp = (Rpp32f)*inputTemp;
-            *inputf32_secondTemp = (Rpp32f)*input_secondTemp;
->>>>>>> 59b58efe
             inputTemp++;
             inputf32Temp++;
             input_secondTemp++;
@@ -295,13 +286,7 @@
 
     rppHandle_t handle;
     rppCreateWithBatchSize(&handle, noOfImages);
-<<<<<<< HEAD
- 
-    clock_t start, end;   
-=======
-
     clock_t start, end;
->>>>>>> 59b58efe
     double start_omp, end_omp;
     double cpu_time_used, omp_time_used;
 
@@ -581,11 +566,7 @@
         outputf16Temp = outputf16;
         for (int i = 0; i < oBufferSize; i++)
         {
-<<<<<<< HEAD
             *outputTemp = (Rpp8u) RPPPIXELCHECK(*outputf16Temp * 255.0);
-=======
-            *outputTemp = (Rpp8u)RPPPIXELCHECK(*outputf16Temp);
->>>>>>> 59b58efe
             outputf16Temp++;
             outputTemp++;
         }
@@ -599,12 +580,9 @@
         outputf32Temp = outputf32;
         for (int i = 0; i < oBufferSize; i++)
         {
-<<<<<<< HEAD
+
             *outputTemp = (Rpp8u) RPPPIXELCHECK(*outputf32Temp * 255.0);
-=======
-            *outputTemp = (Rpp8u)RPPPIXELCHECK(*outputf32Temp);
->>>>>>> 59b58efe
-            outputf32Temp++;
+	    outputf32Temp++;
             outputTemp++;
         }
     }
