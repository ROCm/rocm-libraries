--- conflicted
+++ resolved
@@ -31,14 +31,11 @@
         rocRoller::GPUArchitectureTarget{rocRoller::GPUArchitectureGFX::GFX941, {.sramecc = true}},
         rocRoller::GPUArchitectureTarget{rocRoller::GPUArchitectureGFX::GFX942},
         rocRoller::GPUArchitectureTarget{rocRoller::GPUArchitectureGFX::GFX942, {.sramecc = true}},
-<<<<<<< HEAD
         rocRoller::GPUArchitectureTarget{rocRoller::GPUArchitectureGFX::GFX950},
         rocRoller::GPUArchitectureTarget{rocRoller::GPUArchitectureGFX::GFX950, {.xnack = true}},
         rocRoller::GPUArchitectureTarget{rocRoller::GPUArchitectureGFX::GFX950, {.sramecc = true}},
         rocRoller::GPUArchitectureTarget{rocRoller::GPUArchitectureGFX::GFX1010},
         rocRoller::GPUArchitectureTarget{rocRoller::GPUArchitectureGFX::GFX1011},
-=======
->>>>>>> 92c20d50
         rocRoller::GPUArchitectureTarget{rocRoller::GPUArchitectureGFX::GFX1012},
         rocRoller::GPUArchitectureTarget{rocRoller::GPUArchitectureGFX::GFX1012, {.xnack = true}},
         rocRoller::GPUArchitectureTarget{rocRoller::GPUArchitectureGFX::GFX1030},
@@ -271,7 +268,7 @@
             SupportedArchitectures.begin(),
             SupportedArchitectures.end(),
             std::back_inserter(retval),
-            [](rocRoller::GPUArchitectureTarget const& x) -> bool { return x.is950GPU(); });
+            [](rocRoller::GPUArchitectureTarget const& x) -> bool { return x.isCDNA35GPU(); });
         return retval;
     }
 
@@ -297,11 +294,7 @@
 
             {rocRoller::GPUCapability::PackedWorkitemIDs,
              [](rocRoller::GPUArchitectureTarget x) -> bool {
-<<<<<<< HEAD
-                 return x.is90aGPU() || x.is94XGPU() || x.is950GPU();
-=======
-                 return x.isCDNA2GPU() || x.isCDNA3GPU();
->>>>>>> 92c20d50
+                 return x.isCDNA2GPU() || x.isCDNA3GPU() || x.isCDNA35GPU();
              }},
 
     };
@@ -704,439 +697,6 @@
     // Tuple mapping a <Vector of GPUInstructionInfo> to a <Vector of GPUArchitectureTarget>
     const std::vector<std::tuple<std::vector<rocRoller::GPUArchitectureTarget>,
                                  std::vector<rocRoller::GPUInstructionInfo>>>
-<<<<<<< HEAD
-        InstructionInfos
-        = {{SupportedArchitectures,
-            {
-                rocRoller::GPUInstructionInfo(
-                    "s_endpgm", -1, {rocRoller::GPUWaitQueueType::FinalInstruction}),
-            }},
-           {gfx9ISAs(),
-            {
-                rocRoller::GPUInstructionInfo(
-                    "s_atc_probe", 1, {rocRoller::GPUWaitQueueType::LGKMSmemQueue}),
-                rocRoller::GPUInstructionInfo(
-                    "s_atc_probe_buffer", 1, {rocRoller::GPUWaitQueueType::LGKMSmemQueue}),
-                rocRoller::GPUInstructionInfo(
-                    "s_atomic_add", 1, {rocRoller::GPUWaitQueueType::LGKMSmemQueue}),
-                rocRoller::GPUInstructionInfo(
-                    "s_atomic_add_x2", 2, {rocRoller::GPUWaitQueueType::LGKMSmemQueue}),
-                rocRoller::GPUInstructionInfo(
-                    "s_atomic_and", 1, {rocRoller::GPUWaitQueueType::LGKMSmemQueue}),
-                rocRoller::GPUInstructionInfo(
-                    "s_atomic_and_x2", 2, {rocRoller::GPUWaitQueueType::LGKMSmemQueue}),
-                rocRoller::GPUInstructionInfo(
-                    "s_atomic_cmpswap", 1, {rocRoller::GPUWaitQueueType::LGKMSmemQueue}),
-                rocRoller::GPUInstructionInfo(
-                    "s_atomic_cmpswap_x2", 2, {rocRoller::GPUWaitQueueType::LGKMSmemQueue}),
-                rocRoller::GPUInstructionInfo(
-                    "s_atomic_dec", 1, {rocRoller::GPUWaitQueueType::LGKMSmemQueue}),
-                rocRoller::GPUInstructionInfo(
-                    "s_atomic_dec_x2", 2, {rocRoller::GPUWaitQueueType::LGKMSmemQueue}),
-                rocRoller::GPUInstructionInfo(
-                    "s_atomic_inc", 1, {rocRoller::GPUWaitQueueType::LGKMSmemQueue}),
-                rocRoller::GPUInstructionInfo(
-                    "s_atomic_inc_x2", 2, {rocRoller::GPUWaitQueueType::LGKMSmemQueue}),
-                rocRoller::GPUInstructionInfo(
-                    "s_atomic_or", 1, {rocRoller::GPUWaitQueueType::LGKMSmemQueue}),
-                rocRoller::GPUInstructionInfo(
-                    "s_atomic_or_x2", 2, {rocRoller::GPUWaitQueueType::LGKMSmemQueue}),
-                rocRoller::GPUInstructionInfo(
-                    "s_atomic_smax", 1, {rocRoller::GPUWaitQueueType::LGKMSmemQueue}),
-                rocRoller::GPUInstructionInfo(
-                    "s_atomic_smax_x2", 2, {rocRoller::GPUWaitQueueType::LGKMSmemQueue}),
-                rocRoller::GPUInstructionInfo(
-                    "s_atomic_smin", 1, {rocRoller::GPUWaitQueueType::LGKMSmemQueue}),
-                rocRoller::GPUInstructionInfo(
-                    "s_atomic_smin_x2", 2, {rocRoller::GPUWaitQueueType::LGKMSmemQueue}),
-                rocRoller::GPUInstructionInfo(
-                    "s_atomic_sub", 1, {rocRoller::GPUWaitQueueType::LGKMSmemQueue}),
-                rocRoller::GPUInstructionInfo(
-                    "s_atomic_sub_x2", 2, {rocRoller::GPUWaitQueueType::LGKMSmemQueue}),
-                rocRoller::GPUInstructionInfo(
-                    "s_atomic_swap", 1, {rocRoller::GPUWaitQueueType::LGKMSmemQueue}),
-                rocRoller::GPUInstructionInfo(
-                    "s_atomic_swap_x2", 2, {rocRoller::GPUWaitQueueType::LGKMSmemQueue}),
-                rocRoller::GPUInstructionInfo(
-                    "s_atomic_umax", 1, {rocRoller::GPUWaitQueueType::LGKMSmemQueue}),
-                rocRoller::GPUInstructionInfo(
-                    "s_atomic_umax_x2", 2, {rocRoller::GPUWaitQueueType::LGKMSmemQueue}),
-                rocRoller::GPUInstructionInfo(
-                    "s_atomic_umin", 1, {rocRoller::GPUWaitQueueType::LGKMSmemQueue}),
-                rocRoller::GPUInstructionInfo(
-                    "s_atomic_umin_x2", 2, {rocRoller::GPUWaitQueueType::LGKMSmemQueue}),
-                rocRoller::GPUInstructionInfo(
-                    "s_atomic_xor", 1, {rocRoller::GPUWaitQueueType::LGKMSmemQueue}),
-                rocRoller::GPUInstructionInfo(
-                    "s_atomic_xor_x2", 2, {rocRoller::GPUWaitQueueType::LGKMSmemQueue}),
-                rocRoller::GPUInstructionInfo(
-                    "s_buffer_atomic_add", 1, {rocRoller::GPUWaitQueueType::LGKMSmemQueue}),
-                rocRoller::GPUInstructionInfo(
-                    "s_buffer_atomic_add_x2", 2, {rocRoller::GPUWaitQueueType::LGKMSmemQueue}),
-                rocRoller::GPUInstructionInfo(
-                    "s_buffer_atomic_and", 1, {rocRoller::GPUWaitQueueType::LGKMSmemQueue}),
-                rocRoller::GPUInstructionInfo(
-                    "s_buffer_atomic_and_x2", 2, {rocRoller::GPUWaitQueueType::LGKMSmemQueue}),
-                rocRoller::GPUInstructionInfo(
-                    "s_buffer_atomic_cmpswap", 1, {rocRoller::GPUWaitQueueType::LGKMSmemQueue}),
-                rocRoller::GPUInstructionInfo(
-                    "s_buffer_atomic_cmpswap_x2", 2, {rocRoller::GPUWaitQueueType::LGKMSmemQueue}),
-                rocRoller::GPUInstructionInfo(
-                    "s_buffer_atomic_dec", 1, {rocRoller::GPUWaitQueueType::LGKMSmemQueue}),
-                rocRoller::GPUInstructionInfo(
-                    "s_buffer_atomic_dec_x2", 2, {rocRoller::GPUWaitQueueType::LGKMSmemQueue}),
-                rocRoller::GPUInstructionInfo(
-                    "s_buffer_atomic_inc", 1, {rocRoller::GPUWaitQueueType::LGKMSmemQueue}),
-                rocRoller::GPUInstructionInfo(
-                    "s_buffer_atomic_inc_x2", 2, {rocRoller::GPUWaitQueueType::LGKMSmemQueue}),
-                rocRoller::GPUInstructionInfo(
-                    "s_buffer_atomic_or", 1, {rocRoller::GPUWaitQueueType::LGKMSmemQueue}),
-                rocRoller::GPUInstructionInfo(
-                    "s_buffer_atomic_or_x2", 2, {rocRoller::GPUWaitQueueType::LGKMSmemQueue}),
-                rocRoller::GPUInstructionInfo(
-                    "s_buffer_atomic_smax", 1, {rocRoller::GPUWaitQueueType::LGKMSmemQueue}),
-                rocRoller::GPUInstructionInfo(
-                    "s_buffer_atomic_smax_x2", 2, {rocRoller::GPUWaitQueueType::LGKMSmemQueue}),
-                rocRoller::GPUInstructionInfo(
-                    "s_buffer_atomic_smin", 1, {rocRoller::GPUWaitQueueType::LGKMSmemQueue}),
-                rocRoller::GPUInstructionInfo(
-                    "s_buffer_atomic_smin_x2", 2, {rocRoller::GPUWaitQueueType::LGKMSmemQueue}),
-                rocRoller::GPUInstructionInfo(
-                    "s_buffer_atomic_sub", 1, {rocRoller::GPUWaitQueueType::LGKMSmemQueue}),
-                rocRoller::GPUInstructionInfo(
-                    "s_buffer_atomic_sub_x2", 2, {rocRoller::GPUWaitQueueType::LGKMSmemQueue}),
-                rocRoller::GPUInstructionInfo(
-                    "s_buffer_atomic_swap", 1, {rocRoller::GPUWaitQueueType::LGKMSmemQueue}),
-                rocRoller::GPUInstructionInfo(
-                    "s_buffer_atomic_swap_x2", 2, {rocRoller::GPUWaitQueueType::LGKMSmemQueue}),
-                rocRoller::GPUInstructionInfo(
-                    "s_buffer_atomic_umax", 1, {rocRoller::GPUWaitQueueType::LGKMSmemQueue}),
-                rocRoller::GPUInstructionInfo(
-                    "s_buffer_atomic_umax_x2", 2, {rocRoller::GPUWaitQueueType::LGKMSmemQueue}),
-                rocRoller::GPUInstructionInfo(
-                    "s_buffer_atomic_umin", 1, {rocRoller::GPUWaitQueueType::LGKMSmemQueue}),
-                rocRoller::GPUInstructionInfo(
-                    "s_buffer_atomic_umin_x2", 2, {rocRoller::GPUWaitQueueType::LGKMSmemQueue}),
-                rocRoller::GPUInstructionInfo(
-                    "s_buffer_atomic_xor", 1, {rocRoller::GPUWaitQueueType::LGKMSmemQueue}),
-                rocRoller::GPUInstructionInfo(
-                    "s_buffer_atomic_xor_x2", 2, {rocRoller::GPUWaitQueueType::LGKMSmemQueue}),
-                rocRoller::GPUInstructionInfo(
-                    "s_buffer_load_dword", 1, {rocRoller::GPUWaitQueueType::LGKMSmemQueue}),
-                rocRoller::GPUInstructionInfo(
-                    "s_buffer_load_dwordx16", 2, {rocRoller::GPUWaitQueueType::LGKMSmemQueue}),
-                rocRoller::GPUInstructionInfo(
-                    "s_buffer_load_dwordx2", 2, {rocRoller::GPUWaitQueueType::LGKMSmemQueue}),
-                rocRoller::GPUInstructionInfo(
-                    "s_buffer_load_dwordx4", 2, {rocRoller::GPUWaitQueueType::LGKMSmemQueue}),
-                rocRoller::GPUInstructionInfo(
-                    "s_buffer_load_dwordx8", 2, {rocRoller::GPUWaitQueueType::LGKMSmemQueue}),
-                rocRoller::GPUInstructionInfo(
-                    "s_buffer_store_dword", 1, {rocRoller::GPUWaitQueueType::LGKMSmemQueue}),
-                rocRoller::GPUInstructionInfo(
-                    "s_buffer_store_dwordx2", 2, {rocRoller::GPUWaitQueueType::LGKMSmemQueue}),
-                rocRoller::GPUInstructionInfo(
-                    "s_buffer_store_dwordx4", 2, {rocRoller::GPUWaitQueueType::LGKMSmemQueue}),
-                rocRoller::GPUInstructionInfo(
-                    "s_dcache_discard", 1, {rocRoller::GPUWaitQueueType::LGKMSmemQueue}),
-                rocRoller::GPUInstructionInfo(
-                    "s_dcache_discard_x2", 2, {rocRoller::GPUWaitQueueType::LGKMSmemQueue}),
-                rocRoller::GPUInstructionInfo(
-                    "s_dcache_inv", 1, {rocRoller::GPUWaitQueueType::LGKMSmemQueue}),
-                rocRoller::GPUInstructionInfo(
-                    "s_dcache_inv_vol", 1, {rocRoller::GPUWaitQueueType::LGKMSmemQueue}),
-                rocRoller::GPUInstructionInfo(
-                    "s_dcache_wb", 1, {rocRoller::GPUWaitQueueType::LGKMSmemQueue}),
-                rocRoller::GPUInstructionInfo(
-                    "s_dcache_wb_vol", 1, {rocRoller::GPUWaitQueueType::LGKMSmemQueue}),
-                rocRoller::GPUInstructionInfo(
-                    "s_load_dword", 0, {rocRoller::GPUWaitQueueType::LGKMSmemQueue}),
-                rocRoller::GPUInstructionInfo(
-                    "s_load_dwordx16", 0, {rocRoller::GPUWaitQueueType::LGKMSmemQueue}),
-                rocRoller::GPUInstructionInfo(
-                    "s_load_dwordx2", 0, {rocRoller::GPUWaitQueueType::LGKMSmemQueue}),
-                rocRoller::GPUInstructionInfo(
-                    "s_load_dwordx4", 0, {rocRoller::GPUWaitQueueType::LGKMSmemQueue}),
-                rocRoller::GPUInstructionInfo(
-                    "s_load_dwordx8", 0, {rocRoller::GPUWaitQueueType::LGKMSmemQueue}),
-                rocRoller::GPUInstructionInfo(
-                    "s_memrealtime", 2, {rocRoller::GPUWaitQueueType::LGKMSmemQueue}),
-                rocRoller::GPUInstructionInfo(
-                    "s_memtime", 2, {rocRoller::GPUWaitQueueType::LGKMSmemQueue}),
-                rocRoller::GPUInstructionInfo(
-                    "s_scratch_load_dword", 1, {rocRoller::GPUWaitQueueType::LGKMSmemQueue}),
-                rocRoller::GPUInstructionInfo("s_scratch_load_dwordx2",
-                                              2,
-                                              {rocRoller::GPUWaitQueueType::LGKMSmemQueue}),
-                rocRoller::GPUInstructionInfo("s_scratch_load_dwordx4",
-                                              2,
-                                              {rocRoller::GPUWaitQueueType::LGKMSmemQueue}),
-                rocRoller::GPUInstructionInfo(
-                    "s_scratch_store_dword", 1, {rocRoller::GPUWaitQueueType::LGKMSmemQueue}),
-                rocRoller::GPUInstructionInfo(
-                    "s_scratch_store_dwordx2", 2, {rocRoller::GPUWaitQueueType::LGKMSmemQueue}),
-                rocRoller::GPUInstructionInfo(
-                    "s_scratch_store_dwordx4", 2, {rocRoller::GPUWaitQueueType::LGKMSmemQueue}),
-                rocRoller::GPUInstructionInfo(
-                    "s_store_dword", 0, {rocRoller::GPUWaitQueueType::LGKMSmemQueue}),
-                rocRoller::GPUInstructionInfo(
-                    "s_store_dwordx2", 0, {rocRoller::GPUWaitQueueType::LGKMSmemQueue}),
-                rocRoller::GPUInstructionInfo(
-                    "s_store_dwordx4", 0, {rocRoller::GPUWaitQueueType::LGKMSmemQueue}),
-                rocRoller::GPUInstructionInfo(
-                    "s_sendmsg", 1, {rocRoller::GPUWaitQueueType::LGKMSendMsgQueue}),
-                rocRoller::GPUInstructionInfo("exp", 1, {rocRoller::GPUWaitQueueType::EXPQueue}),
-                rocRoller::GPUInstructionInfo("v_dot2_f32_f16", 0, {}, 1),
-                rocRoller::GPUInstructionInfo("v_dot2_i32_i16", 0, {}, 1),
-                rocRoller::GPUInstructionInfo("v_dot4_i32_i8", 0, {}, 1),
-                rocRoller::GPUInstructionInfo("v_dot8_i32_i4", 0, {}, 1),
-                rocRoller::GPUInstructionInfo("v_accvgpr_read_b32", 0, {}, 1),
-                rocRoller::GPUInstructionInfo("v_accvgpr_write_b32", 0, {}, 2),
-                rocRoller::GPUInstructionInfo("v_accvgpr_write", 0, {}, 2),
-            }},
-           {cdnaISAs_1_2(),
-            {
-                rocRoller::GPUInstructionInfo("v_mfma_f32_16x16x16bf16_1k", 0, {}, 8),
-                rocRoller::GPUInstructionInfo("v_mfma_f32_16x16x16f16", 0, {}, 8),
-                rocRoller::GPUInstructionInfo("v_mfma_f32_16x16x1f32", 0, {}, 8),
-                rocRoller::GPUInstructionInfo("v_mfma_f32_16x16x2bf16", 0, {}, 8),
-                rocRoller::GPUInstructionInfo("v_mfma_f32_16x16x4bf16_1k", 0, {}, 8),
-                rocRoller::GPUInstructionInfo("v_mfma_f32_16x16x4f16", 0, {}, 8),
-                rocRoller::GPUInstructionInfo("v_mfma_f32_16x16x4f32", 0, {}, 8),
-                rocRoller::GPUInstructionInfo("v_mfma_f32_16x16x8bf16", 0, {}, 8),
-                rocRoller::GPUInstructionInfo("v_mfma_f32_16x16x8xf32", 0, {}, 8),
-                rocRoller::GPUInstructionInfo("v_mfma_f32_32x32x1f32", 0, {}, 16),
-                rocRoller::GPUInstructionInfo("v_mfma_f32_32x32x2bf16", 0, {}, 16),
-                rocRoller::GPUInstructionInfo("v_mfma_f32_32x32x2f32", 0, {}, 16),
-                rocRoller::GPUInstructionInfo("v_mfma_f32_32x32x4bf16", 0, {}, 16),
-                rocRoller::GPUInstructionInfo("v_mfma_f32_32x32x4bf16_1k", 0, {}, 16),
-                rocRoller::GPUInstructionInfo("v_mfma_f32_32x32x4f16", 0, {}, 16),
-                rocRoller::GPUInstructionInfo("v_mfma_f32_32x32x4xf32", 0, {}, 16),
-                rocRoller::GPUInstructionInfo("v_mfma_f32_32x32x8bf16_1k", 0, {}, 16),
-                rocRoller::GPUInstructionInfo("v_mfma_f32_32x32x8f16", 0, {}, 16),
-                rocRoller::GPUInstructionInfo("v_mfma_f32_4x4x1f32", 0, {}, 2),
-                rocRoller::GPUInstructionInfo("v_mfma_f32_4x4x2bf16", 0, {}, 2),
-                rocRoller::GPUInstructionInfo("v_mfma_f32_4x4x4bf16_1k", 0, {}, 2),
-                rocRoller::GPUInstructionInfo("v_mfma_f32_4x4x4f16", 0, {}, 2),
-                rocRoller::GPUInstructionInfo("v_mfma_f64_16x16x4f64", 0, {}, 8),
-                rocRoller::GPUInstructionInfo("v_mfma_f64_4x4x4f64", 0, {}, 2),
-                rocRoller::GPUInstructionInfo("v_mfma_i32_16x16x16i8", 0, {}, 8),
-                rocRoller::GPUInstructionInfo("v_mfma_i32_16x16x32i8", 0, {}, 8),
-                rocRoller::GPUInstructionInfo("v_mfma_i32_16x16x4i8", 0, {}, 8),
-                rocRoller::GPUInstructionInfo("v_mfma_i32_32x32x16i8", 0, {}, 16),
-                rocRoller::GPUInstructionInfo("v_mfma_i32_32x32x4i8", 0, {}, 16),
-                rocRoller::GPUInstructionInfo("v_mfma_i32_32x32x8i8", 0, {}, 16),
-                rocRoller::GPUInstructionInfo("v_mfma_i32_4x4x4i8", 0, {}, 2),
-            }},
-           {gfx94XISAs(),
-            {
-                rocRoller::GPUInstructionInfo("v_mov_b64", -1, {}, 0),
-                // V_MFMA_F32_{*}_F32
-                rocRoller::GPUInstructionInfo("v_mfma_f32_32x32x1_2b_f32", 0, {}, 16),
-                rocRoller::GPUInstructionInfo("v_mfma_f32_32x32x1f32", 0, {}, 16),
-                rocRoller::GPUInstructionInfo("v_mfma_f32_16x16x1_4b_f32", 0, {}, 8),
-                rocRoller::GPUInstructionInfo("v_mfma_f32_16x16x1f32", 0, {}, 8),
-                rocRoller::GPUInstructionInfo("v_mfma_f32_4x4x1_16b_f32", 0, {}, 2),
-                rocRoller::GPUInstructionInfo("v_mfma_f32_4x4x1f32", 0, {}, 2),
-                rocRoller::GPUInstructionInfo("v_mfma_f32_32x32x2_f32", 0, {}, 16),
-                rocRoller::GPUInstructionInfo("v_mfma_f32_32x32x2f32", 0, {}, 16),
-                rocRoller::GPUInstructionInfo("v_mfma_f32_16x16x4_f32", 0, {}, 8),
-                rocRoller::GPUInstructionInfo("v_mfma_f32_16x16x4f32", 0, {}, 8),
-                // V_MFMA_F32_{*}_F16
-                rocRoller::GPUInstructionInfo("v_mfma_f32_32x32x4_2b_f16", 0, {}, 16),
-                rocRoller::GPUInstructionInfo("v_mfma_f32_32x32x4f16", 0, {}, 16),
-                rocRoller::GPUInstructionInfo("v_mfma_f32_16x16x4_4b_f16", 0, {}, 8),
-                rocRoller::GPUInstructionInfo("v_mfma_f32_16x16x4f16", 0, {}, 8),
-                rocRoller::GPUInstructionInfo("v_mfma_f32_4x4x4_16b_f16", 0, {}, 2),
-                rocRoller::GPUInstructionInfo("v_mfma_f32_4x4x4f16", 0, {}, 2),
-                rocRoller::GPUInstructionInfo("v_mfma_f32_32x32x8_f16", 0, {}, 8),
-                rocRoller::GPUInstructionInfo("v_mfma_f32_32x32x8f16", 0, {}, 8),
-                rocRoller::GPUInstructionInfo("v_mfma_f32_16x16x16_f16", 0, {}, 4),
-                rocRoller::GPUInstructionInfo("v_mfma_f32_16x16x16f16", 0, {}, 4),
-                // V_MFMA_F32_{*}_BF16
-                rocRoller::GPUInstructionInfo("v_mfma_f32_32x32x4_2b_bf16", 0, {}, 16),
-                rocRoller::GPUInstructionInfo("v_mfma_f32_32x32x4bf16", 0, {}, 16),
-                rocRoller::GPUInstructionInfo("v_mfma_f32_32x32x4bf16_1k", 0, {}, 16),
-                rocRoller::GPUInstructionInfo("v_mfma_f32_16x16x4_4b_bf16", 0, {}, 8),
-                rocRoller::GPUInstructionInfo("v_mfma_f32_16x16x4bf16", 0, {}, 8),
-                rocRoller::GPUInstructionInfo("v_mfma_f32_16x16x4bf16_1k", 0, {}, 8),
-                rocRoller::GPUInstructionInfo("v_mfma_f32_4x4x4_16b_bf16", 0, {}, 2),
-                rocRoller::GPUInstructionInfo("v_mfma_f32_4x4x4bf16", 0, {}, 2),
-                rocRoller::GPUInstructionInfo("v_mfma_f32_4x4x4bf16_1k", 0, {}, 2),
-                rocRoller::GPUInstructionInfo("v_mfma_f32_32x32x8_bf16", 0, {}, 8),
-                rocRoller::GPUInstructionInfo("v_mfma_f32_32x32x8bf16", 0, {}, 8),
-                rocRoller::GPUInstructionInfo("v_mfma_f32_32x32x8bf16_1k", 0, {}, 8),
-                rocRoller::GPUInstructionInfo("v_mfma_f32_16x16x16_bf16", 0, {}, 4),
-                rocRoller::GPUInstructionInfo("v_mfma_f32_16x16x16bf16", 0, {}, 4),
-                rocRoller::GPUInstructionInfo("v_mfma_f32_16x16x16bf16_1k", 0, {}, 8),
-                // V_MFMA_I32_{*}_I8
-                rocRoller::GPUInstructionInfo("v_mfma_i32_32x32x4_2b_i8", 0, {}, 16),
-                rocRoller::GPUInstructionInfo("v_mfma_i32_32x32x4i8", 0, {}, 16),
-                rocRoller::GPUInstructionInfo("v_mfma_i32_16x16x4_4b_i8", 0, {}, 8),
-                rocRoller::GPUInstructionInfo("v_mfma_i32_16x16x4i8", 0, {}, 8),
-                rocRoller::GPUInstructionInfo("v_mfma_i32_4x4x4_16b_i8", 0, {}, 2),
-                rocRoller::GPUInstructionInfo("v_mfma_i32_4x4x4i8", 0, {}, 2),
-                rocRoller::GPUInstructionInfo("v_mfma_i32_32x32x16_i8", 0, {}, 8),
-                rocRoller::GPUInstructionInfo("v_mfma_i32_32x32x16i8", 0, {}, 8),
-                rocRoller::GPUInstructionInfo("v_mfma_i32_16x16x32_i8", 0, {}, 4),
-                rocRoller::GPUInstructionInfo("v_mfma_i32_16x16x32i8", 0, {}, 4),
-                // V_MFMA_F32_{*}_XF32
-                rocRoller::GPUInstructionInfo("v_mfma_f32_16x16x8_xf32", 0, {}, 4),
-                rocRoller::GPUInstructionInfo("v_mfma_f32_16x16x8xf32", 0, {}, 4),
-                rocRoller::GPUInstructionInfo("v_mfma_f32_32x32x4_xf32", 0, {}, 8),
-                rocRoller::GPUInstructionInfo("v_mfma_f32_32x32x4xf32", 0, {}, 8),
-                // V_MFMA_F64_{*}_F64
-                rocRoller::GPUInstructionInfo("v_mfma_f64_16x16x4_f64", 0, {}, 8),
-                rocRoller::GPUInstructionInfo("v_mfma_f64_16x16x4f64", 0, {}, 8),
-                rocRoller::GPUInstructionInfo("v_mfma_f64_4x4x4_4b_f64", 0, {}, 4),
-                rocRoller::GPUInstructionInfo("v_mfma_f64_4x4x4f64", 0, {}, 4),
-                // V_MFMA_F32_{*}_BF8_BF8
-                rocRoller::GPUInstructionInfo("v_mfma_f32_16x16x32_bf8_bf8", 0, {}, 4),
-                rocRoller::GPUInstructionInfo("v_mfma_f32_32x32x16_bf8_bf8", 0, {}, 8),
-                // V_MFMA_F32_{*}_BF8_FP8
-                rocRoller::GPUInstructionInfo("v_mfma_f32_16x16x32_bf8_fp8", 0, {}, 4),
-                rocRoller::GPUInstructionInfo("v_mfma_f32_32x32x16_bf8_fp8", 0, {}, 8),
-                // V_MFMA_F32_{*}_FP8_BF8
-                rocRoller::GPUInstructionInfo("v_mfma_f32_16x16x32_fp8_bf8", 0, {}, 4),
-                rocRoller::GPUInstructionInfo("v_mfma_f32_32x32x16_fp8_bf8", 0, {}, 8),
-                // V_MFMA_F32_{*}_FP8_FP8
-                rocRoller::GPUInstructionInfo("v_mfma_f32_16x16x32_fp8_fp8", 0, {}, 4),
-                rocRoller::GPUInstructionInfo("v_mfma_f32_32x32x16_fp8_fp8", 0, {}, 8),
-            }},
-           {gfx95XISAs(),
-            {
-                rocRoller::GPUInstructionInfo("v_mov_b64", -1, {}, 0),
-                // V_MFMA_F32_{*}_F32
-                rocRoller::GPUInstructionInfo("v_mfma_f32_32x32x1_2b_f32", 0, {}, 16),
-                rocRoller::GPUInstructionInfo("v_mfma_f32_32x32x1f32", 0, {}, 16),
-                rocRoller::GPUInstructionInfo("v_mfma_f32_16x16x1_4b_f32", 0, {}, 8),
-                rocRoller::GPUInstructionInfo("v_mfma_f32_16x16x1f32", 0, {}, 8),
-                rocRoller::GPUInstructionInfo("v_mfma_f32_4x4x1_16b_f32", 0, {}, 2),
-                rocRoller::GPUInstructionInfo("v_mfma_f32_4x4x1f32", 0, {}, 2),
-                rocRoller::GPUInstructionInfo("v_mfma_f32_32x32x2_f32", 0, {}, 16),
-                rocRoller::GPUInstructionInfo("v_mfma_f32_32x32x2f32", 0, {}, 16),
-                rocRoller::GPUInstructionInfo("v_mfma_f32_16x16x4_f32", 0, {}, 8),
-                rocRoller::GPUInstructionInfo("v_mfma_f32_16x16x4f32", 0, {}, 8),
-                // V_MFMA_F32_{*}_F16
-                rocRoller::GPUInstructionInfo("v_mfma_f32_32x32x4_2b_f16", 0, {}, 16),
-                rocRoller::GPUInstructionInfo("v_mfma_f32_32x32x4f16", 0, {}, 16),
-                rocRoller::GPUInstructionInfo("v_mfma_f32_16x16x4_4b_f16", 0, {}, 8),
-                rocRoller::GPUInstructionInfo("v_mfma_f32_16x16x4f16", 0, {}, 8),
-                rocRoller::GPUInstructionInfo("v_mfma_f32_4x4x4_16b_f16", 0, {}, 2),
-                rocRoller::GPUInstructionInfo("v_mfma_f32_4x4x4f16", 0, {}, 2),
-                rocRoller::GPUInstructionInfo("v_mfma_f32_32x32x8_f16", 0, {}, 8),
-                rocRoller::GPUInstructionInfo("v_mfma_f32_32x32x8f16", 0, {}, 8),
-                rocRoller::GPUInstructionInfo("v_mfma_f32_16x16x16_f16", 0, {}, 4),
-                rocRoller::GPUInstructionInfo("v_mfma_f32_16x16x16f16", 0, {}, 4),
-                // These two instructions are new
-                rocRoller::GPUInstructionInfo("v_mfma_f32_16x16x32_f16", 0, {}, 4),
-                rocRoller::GPUInstructionInfo("v_mfma_f32_32x32x16_f16", 0, {}, 8),
-                // V_MFMA_F32_{*}_BF16
-                rocRoller::GPUInstructionInfo("v_mfma_f32_32x32x4_2b_bf16", 0, {}, 16),
-                rocRoller::GPUInstructionInfo("v_mfma_f32_32x32x4bf16", 0, {}, 16),
-                rocRoller::GPUInstructionInfo("v_mfma_f32_32x32x4bf16_1k", 0, {}, 16),
-                rocRoller::GPUInstructionInfo("v_mfma_f32_16x16x4_4b_bf16", 0, {}, 8),
-                rocRoller::GPUInstructionInfo("v_mfma_f32_16x16x4bf16", 0, {}, 8),
-                rocRoller::GPUInstructionInfo("v_mfma_f32_16x16x4bf16_1k", 0, {}, 8),
-                rocRoller::GPUInstructionInfo("v_mfma_f32_4x4x4_16b_bf16", 0, {}, 2),
-                rocRoller::GPUInstructionInfo("v_mfma_f32_4x4x4bf16", 0, {}, 2),
-                rocRoller::GPUInstructionInfo("v_mfma_f32_4x4x4bf16_1k", 0, {}, 2),
-                rocRoller::GPUInstructionInfo("v_mfma_f32_32x32x8_bf16", 0, {}, 8),
-                rocRoller::GPUInstructionInfo("v_mfma_f32_32x32x8bf16", 0, {}, 8),
-                rocRoller::GPUInstructionInfo("v_mfma_f32_32x32x8bf16_1k", 0, {}, 8),
-                rocRoller::GPUInstructionInfo("v_mfma_f32_16x16x16_bf16", 0, {}, 4),
-                rocRoller::GPUInstructionInfo("v_mfma_f32_16x16x16bf16", 0, {}, 4),
-                rocRoller::GPUInstructionInfo("v_mfma_f32_16x16x16bf16_1k", 0, {}, 4),
-                // These two instructions are new
-                rocRoller::GPUInstructionInfo("v_mfma_f32_16x16x32_bf16", 0, {}, 4),
-                rocRoller::GPUInstructionInfo("v_mfma_f32_32x32x16_bf16", 0, {}, 8),
-                // V_MFMA_I32_{*}_I8
-                rocRoller::GPUInstructionInfo("v_mfma_i32_32x32x4_2b_i8", 0, {}, 16),
-                rocRoller::GPUInstructionInfo("v_mfma_i32_32x32x4i8", 0, {}, 16),
-                rocRoller::GPUInstructionInfo("v_mfma_i32_16x16x4_4b_i8", 0, {}, 8),
-                rocRoller::GPUInstructionInfo("v_mfma_i32_16x16x4i8", 0, {}, 8),
-                rocRoller::GPUInstructionInfo("v_mfma_i32_4x4x4_16b_i8", 0, {}, 2),
-                rocRoller::GPUInstructionInfo("v_mfma_i32_4x4x4i8", 0, {}, 2),
-                rocRoller::GPUInstructionInfo("v_mfma_i32_32x32x16_i8", 0, {}, 8),
-                rocRoller::GPUInstructionInfo("v_mfma_i32_32x32x16i8", 0, {}, 8),
-                rocRoller::GPUInstructionInfo("v_mfma_i32_16x16x32_i8", 0, {}, 4),
-                rocRoller::GPUInstructionInfo("v_mfma_i32_16x16x32i8", 0, {}, 4),
-                // These two instructions are new
-                rocRoller::GPUInstructionInfo("v_mfma_i32_16x16x64_i8", 0, {}, 4),
-                rocRoller::GPUInstructionInfo("v_mfma_i32_32x32x32_i8", 0, {}, 8),
-                // V_MFMA_F32_{*}_XF32
-                rocRoller::GPUInstructionInfo("v_mfma_f32_16x16x8xf32", 0, {}, 4),
-                rocRoller::GPUInstructionInfo("v_mfma_f32_32x32x4xf32", 0, {}, 8),
-                // V_MFMA_F64_{*}_F64
-                rocRoller::GPUInstructionInfo("v_mfma_f64_16x16x4_f64", 0, {}, 8),
-                // gfx950 increases the cycles of v_mfma_f64_16x16x4f64 to 64 (32 in gfx940)
-                rocRoller::GPUInstructionInfo("v_mfma_f64_16x16x4f64", 0, {}, 16),
-                rocRoller::GPUInstructionInfo("v_mfma_f64_4x4x4_4b_f64", 0, {}, 4),
-                rocRoller::GPUInstructionInfo("v_mfma_f64_4x4x4f64", 0, {}, 4),
-                // V_MFMA_F32_{*}_BF8_BF8
-                rocRoller::GPUInstructionInfo("v_mfma_f32_16x16x32_bf8_bf8", 0, {}, 4),
-                rocRoller::GPUInstructionInfo("v_mfma_f32_32x32x16_bf8_bf8", 0, {}, 8),
-                // V_MFMA_F32_{*}_BF8_FP8
-                rocRoller::GPUInstructionInfo("v_mfma_f32_16x16x32_bf8_fp8", 0, {}, 4),
-                rocRoller::GPUInstructionInfo("v_mfma_f32_32x32x16_bf8_fp8", 0, {}, 8),
-                // V_MFMA_F32_{*}_FP8_BF8
-                rocRoller::GPUInstructionInfo("v_mfma_f32_16x16x32_fp8_bf8", 0, {}, 4),
-                rocRoller::GPUInstructionInfo("v_mfma_f32_32x32x16_fp8_bf8", 0, {}, 8),
-                // V_MFMA_F32_{*}_BF8_BF8
-                rocRoller::GPUInstructionInfo("v_mfma_f32_16x16x32_fp8_fp8", 0, {}, 4),
-                rocRoller::GPUInstructionInfo("v_mfma_f32_32x32x16_fp8_fp8", 0, {}, 8),
-                // V_MFMA_F32_{*}_F8F6F4 (new in 950)
-                // TODO: instructions below have different cycles depending on the matrix type,
-                //       but currently GPUInstructionInfo assumes each instruction has only
-                //       a fixed latency.
-                // Using passes instead of cycles (1 pass = 4 cycles)
-                // if (either matrix is F8) -> 8 passes   else() -> 4 passes
-                rocRoller::GPUInstructionInfo("v_mfma_f32_16x16x128_f8f6f4", 0, {}, 8),
-                rocRoller::GPUInstructionInfo("v_mfma_scale_f32_16x16x128_f8f6f4", 0, {}, 8),
-                // if (either matrix is F8) -> 16 passes  else() -> 8 passes
-                rocRoller::GPUInstructionInfo("v_mfma_f32_32x32x64_f8f6f4", 0, {}, 16),
-                rocRoller::GPUInstructionInfo("v_mfma_scale_f32_32x32x64_f8f6f4", 0, {}, 16),
-                // DS_READ_B64_TR_B{16,8,4} and DS_READ_B96_TR_B6
-                rocRoller::GPUInstructionInfo("ds_read_b64_tr_b16",
-                                              1,
-                                              {rocRoller::GPUWaitQueueType::LGKMDSQueue},
-                                              4,
-                                              (1 << 16) - 1),
-                rocRoller::GPUInstructionInfo("ds_read_b64_tr_b8",
-                                              1,
-                                              {rocRoller::GPUWaitQueueType::LGKMDSQueue},
-                                              4,
-                                              (1 << 16) - 1),
-                rocRoller::GPUInstructionInfo("ds_read_b64_tr_b4",
-                                              1,
-                                              {rocRoller::GPUWaitQueueType::LGKMDSQueue},
-                                              4,
-                                              (1 << 16) - 1),
-                rocRoller::GPUInstructionInfo("ds_read_b96_tr_b6",
-                                              1,
-                                              {rocRoller::GPUWaitQueueType::LGKMDSQueue},
-                                              8,
-                                              (1 << 16) - 1),
-            }}};
-
-    const std::unordered_map<std::string, std::vector<rocRoller::GPUArchitectureTarget>>
-        BranchInstructions = {
-            {"s_branch", gfx9ISAs()},
-            {"s_cbranch_scc0", gfx9ISAs()},
-            {"s_cbranch_scc1", gfx9ISAs()},
-            {"s_cbranch_vccz", gfx9ISAs()},
-            {"s_cbranch_vccnz", gfx9ISAs()},
-            {"s_cbranch_execz", gfx9ISAs()},
-            {"s_cbranch_execnz", gfx9ISAs()},
-            {"s_cbranch_cdbgsys", gfx9ISAs()},
-            {"s_cbranch_cdbguser", gfx9ISAs()},
-            {"s_cbranch_cdbgsys_and_user", gfx9ISAs()},
-            {"s_setpc", gfx9ISAs()},
-            {"s_swappc", gfx9ISAs()},
-            {"s_call_b64", gfx9ISAs()},
-            {"s_subvector_loop_begin", gfx9ISAs()},
-            {"s_subvector_loop_end", gfx9ISAs()},
-=======
         InstructionInfos = {
             {SupportedArchitectures,
              {
@@ -1431,6 +991,121 @@
                  rocRoller::GPUInstructionInfo("v_mfma_f32_16x16x32_fp8_fp8", 0, {}, 4),
                  rocRoller::GPUInstructionInfo("v_mfma_f32_32x32x16_fp8_fp8", 0, {}, 8),
              }},
+            {gfx95XISAs(),
+             {
+                 rocRoller::GPUInstructionInfo("v_mov_b64", -1, {}, 0),
+                 // V_MFMA_F32_{*}_F32
+                 rocRoller::GPUInstructionInfo("v_mfma_f32_32x32x1_2b_f32", 0, {}, 16),
+                 rocRoller::GPUInstructionInfo("v_mfma_f32_32x32x1f32", 0, {}, 16),
+                 rocRoller::GPUInstructionInfo("v_mfma_f32_16x16x1_4b_f32", 0, {}, 8),
+                 rocRoller::GPUInstructionInfo("v_mfma_f32_16x16x1f32", 0, {}, 8),
+                 rocRoller::GPUInstructionInfo("v_mfma_f32_4x4x1_16b_f32", 0, {}, 2),
+                 rocRoller::GPUInstructionInfo("v_mfma_f32_4x4x1f32", 0, {}, 2),
+                 rocRoller::GPUInstructionInfo("v_mfma_f32_32x32x2_f32", 0, {}, 16),
+                 rocRoller::GPUInstructionInfo("v_mfma_f32_32x32x2f32", 0, {}, 16),
+                 rocRoller::GPUInstructionInfo("v_mfma_f32_16x16x4_f32", 0, {}, 8),
+                 rocRoller::GPUInstructionInfo("v_mfma_f32_16x16x4f32", 0, {}, 8),
+                 // V_MFMA_F32_{*}_F16
+                 rocRoller::GPUInstructionInfo("v_mfma_f32_32x32x4_2b_f16", 0, {}, 16),
+                 rocRoller::GPUInstructionInfo("v_mfma_f32_32x32x4f16", 0, {}, 16),
+                 rocRoller::GPUInstructionInfo("v_mfma_f32_16x16x4_4b_f16", 0, {}, 8),
+                 rocRoller::GPUInstructionInfo("v_mfma_f32_16x16x4f16", 0, {}, 8),
+                 rocRoller::GPUInstructionInfo("v_mfma_f32_4x4x4_16b_f16", 0, {}, 2),
+                 rocRoller::GPUInstructionInfo("v_mfma_f32_4x4x4f16", 0, {}, 2),
+                 rocRoller::GPUInstructionInfo("v_mfma_f32_32x32x8_f16", 0, {}, 8),
+                 rocRoller::GPUInstructionInfo("v_mfma_f32_32x32x8f16", 0, {}, 8),
+                 rocRoller::GPUInstructionInfo("v_mfma_f32_16x16x16_f16", 0, {}, 4),
+                 rocRoller::GPUInstructionInfo("v_mfma_f32_16x16x16f16", 0, {}, 4),
+                 // These two instructions are new
+                 rocRoller::GPUInstructionInfo("v_mfma_f32_16x16x32_f16", 0, {}, 4),
+                 rocRoller::GPUInstructionInfo("v_mfma_f32_32x32x16_f16", 0, {}, 8),
+                 // V_MFMA_F32_{*}_BF16
+                 rocRoller::GPUInstructionInfo("v_mfma_f32_32x32x4_2b_bf16", 0, {}, 16),
+                 rocRoller::GPUInstructionInfo("v_mfma_f32_32x32x4bf16", 0, {}, 16),
+                 rocRoller::GPUInstructionInfo("v_mfma_f32_32x32x4bf16_1k", 0, {}, 16),
+                 rocRoller::GPUInstructionInfo("v_mfma_f32_16x16x4_4b_bf16", 0, {}, 8),
+                 rocRoller::GPUInstructionInfo("v_mfma_f32_16x16x4bf16", 0, {}, 8),
+                 rocRoller::GPUInstructionInfo("v_mfma_f32_16x16x4bf16_1k", 0, {}, 8),
+                 rocRoller::GPUInstructionInfo("v_mfma_f32_4x4x4_16b_bf16", 0, {}, 2),
+                 rocRoller::GPUInstructionInfo("v_mfma_f32_4x4x4bf16", 0, {}, 2),
+                 rocRoller::GPUInstructionInfo("v_mfma_f32_4x4x4bf16_1k", 0, {}, 2),
+                 rocRoller::GPUInstructionInfo("v_mfma_f32_32x32x8_bf16", 0, {}, 8),
+                 rocRoller::GPUInstructionInfo("v_mfma_f32_32x32x8bf16", 0, {}, 8),
+                 rocRoller::GPUInstructionInfo("v_mfma_f32_32x32x8bf16_1k", 0, {}, 8),
+                 rocRoller::GPUInstructionInfo("v_mfma_f32_16x16x16_bf16", 0, {}, 4),
+                 rocRoller::GPUInstructionInfo("v_mfma_f32_16x16x16bf16", 0, {}, 4),
+                 rocRoller::GPUInstructionInfo("v_mfma_f32_16x16x16bf16_1k", 0, {}, 4),
+                 // These two instructions are new
+                 rocRoller::GPUInstructionInfo("v_mfma_f32_16x16x32_bf16", 0, {}, 4),
+                 rocRoller::GPUInstructionInfo("v_mfma_f32_32x32x16_bf16", 0, {}, 8),
+                 // V_MFMA_I32_{*}_I8
+                 rocRoller::GPUInstructionInfo("v_mfma_i32_32x32x4_2b_i8", 0, {}, 16),
+                 rocRoller::GPUInstructionInfo("v_mfma_i32_32x32x4i8", 0, {}, 16),
+                 rocRoller::GPUInstructionInfo("v_mfma_i32_16x16x4_4b_i8", 0, {}, 8),
+                 rocRoller::GPUInstructionInfo("v_mfma_i32_16x16x4i8", 0, {}, 8),
+                 rocRoller::GPUInstructionInfo("v_mfma_i32_4x4x4_16b_i8", 0, {}, 2),
+                 rocRoller::GPUInstructionInfo("v_mfma_i32_4x4x4i8", 0, {}, 2),
+                 rocRoller::GPUInstructionInfo("v_mfma_i32_32x32x16_i8", 0, {}, 8),
+                 rocRoller::GPUInstructionInfo("v_mfma_i32_32x32x16i8", 0, {}, 8),
+                 rocRoller::GPUInstructionInfo("v_mfma_i32_16x16x32_i8", 0, {}, 4),
+                 rocRoller::GPUInstructionInfo("v_mfma_i32_16x16x32i8", 0, {}, 4),
+                 // These two instructions are new
+                 rocRoller::GPUInstructionInfo("v_mfma_i32_16x16x64_i8", 0, {}, 4),
+                 rocRoller::GPUInstructionInfo("v_mfma_i32_32x32x32_i8", 0, {}, 8),
+                 // V_MFMA_F32_{*}_XF32
+                 rocRoller::GPUInstructionInfo("v_mfma_f32_16x16x8xf32", 0, {}, 4),
+                 rocRoller::GPUInstructionInfo("v_mfma_f32_32x32x4xf32", 0, {}, 8),
+                 // V_MFMA_F64_{*}_F64
+                 rocRoller::GPUInstructionInfo("v_mfma_f64_16x16x4_f64", 0, {}, 8),
+                 // gfx950 increases the cycles of v_mfma_f64_16x16x4f64 to 64 (32 in gfx940)
+                 rocRoller::GPUInstructionInfo("v_mfma_f64_16x16x4f64", 0, {}, 16),
+                 rocRoller::GPUInstructionInfo("v_mfma_f64_4x4x4_4b_f64", 0, {}, 4),
+                 rocRoller::GPUInstructionInfo("v_mfma_f64_4x4x4f64", 0, {}, 4),
+                 // V_MFMA_F32_{*}_BF8_BF8
+                 rocRoller::GPUInstructionInfo("v_mfma_f32_16x16x32_bf8_bf8", 0, {}, 4),
+                 rocRoller::GPUInstructionInfo("v_mfma_f32_32x32x16_bf8_bf8", 0, {}, 8),
+                 // V_MFMA_F32_{*}_BF8_FP8
+                 rocRoller::GPUInstructionInfo("v_mfma_f32_16x16x32_bf8_fp8", 0, {}, 4),
+                 rocRoller::GPUInstructionInfo("v_mfma_f32_32x32x16_bf8_fp8", 0, {}, 8),
+                 // V_MFMA_F32_{*}_FP8_BF8
+                 rocRoller::GPUInstructionInfo("v_mfma_f32_16x16x32_fp8_bf8", 0, {}, 4),
+                 rocRoller::GPUInstructionInfo("v_mfma_f32_32x32x16_fp8_bf8", 0, {}, 8),
+                 // V_MFMA_F32_{*}_BF8_BF8
+                 rocRoller::GPUInstructionInfo("v_mfma_f32_16x16x32_fp8_fp8", 0, {}, 4),
+                 rocRoller::GPUInstructionInfo("v_mfma_f32_32x32x16_fp8_fp8", 0, {}, 8),
+                 // V_MFMA_F32_{*}_F8F6F4 (new in 950)
+                 // TODO: instructions below have different cycles depending on the matrix type,
+                 //       but currently GPUInstructionInfo assumes each instruction has only
+                 //       a fixed latency.
+                 // Using passes instead of cycles (1 pass = 4 cycles)
+                 // if (either matrix is F8) -> 8 passes   else() -> 4 passes
+                 rocRoller::GPUInstructionInfo("v_mfma_f32_16x16x128_f8f6f4", 0, {}, 8),
+                 rocRoller::GPUInstructionInfo("v_mfma_scale_f32_16x16x128_f8f6f4", 0, {}, 8),
+                 // if (either matrix is F8) -> 16 passes  else() -> 8 passes
+                 rocRoller::GPUInstructionInfo("v_mfma_f32_32x32x64_f8f6f4", 0, {}, 16),
+                 rocRoller::GPUInstructionInfo("v_mfma_scale_f32_32x32x64_f8f6f4", 0, {}, 16),
+                 // DS_READ_B64_TR_B{16,8,4} and DS_READ_B96_TR_B6
+                 rocRoller::GPUInstructionInfo("ds_read_b64_tr_b16",
+                                               1,
+                                               {rocRoller::GPUWaitQueueType::LGKMDSQueue},
+                                               4,
+                                               (1 << 16) - 1),
+                 rocRoller::GPUInstructionInfo("ds_read_b64_tr_b8",
+                                               1,
+                                               {rocRoller::GPUWaitQueueType::LGKMDSQueue},
+                                               4,
+                                               (1 << 16) - 1),
+                 rocRoller::GPUInstructionInfo("ds_read_b64_tr_b4",
+                                               1,
+                                               {rocRoller::GPUWaitQueueType::LGKMDSQueue},
+                                               4,
+                                               (1 << 16) - 1),
+                 rocRoller::GPUInstructionInfo("ds_read_b96_tr_b6",
+                                               1,
+                                               {rocRoller::GPUWaitQueueType::LGKMDSQueue},
+                                               8,
+                                               (1 << 16) - 1),
+             }},
             {gfx9ISAs(),
              {
                  rocRoller::GPUInstructionInfo(
@@ -1439,7 +1114,6 @@
                      {},
                      -1), //TODO: Remove this when MRISA supports instruction, or instruction is not needed anymore
              }},
->>>>>>> 92c20d50
     };
 
     const std::unordered_map<std::string, std::vector<rocRoller::GPUArchitectureTarget>>
