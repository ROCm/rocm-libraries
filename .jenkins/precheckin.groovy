#!/usr/bin/env groovy
@Library('rocJenkins@pong') _
import com.amd.project.*
import com.amd.docker.*
import java.nio.file.Path;

def runCI = 
{
    nodeDetails, jobName->

    def prj = new rocProject('rocPRIM', 'PreCheckin')
    prj.paths.build_command = './install -c'
    prj.timeout.compile = 600

    def nodes = new dockerNodes(nodeDetails, jobName, prj)

    def commonGroovy
    def settings = [:]
    boolean formatCheck = false
     
    def compileCommand =
    {
        platform, project->

        commonGroovy = load "${project.paths.project_src_prefix}/.jenkins/common.groovy"
        commonGroovy.runCompileCommand(platform, project, jobName, settings)
    }

    def testCommand =
    {
        platform, project->

<<<<<<< HEAD
        commonGroovy.runTestCommand(platform, project, settings)
=======
        commonGroovy.runTestCommand(platform, project, true)
>>>>>>> 2525b11f
    }

    def packageCommand =
    {
        platform, project->

        commonGroovy.runPackageCommand(platform, project)
    }

    buildProject(prj, formatCheck, nodes.dockerArray, compileCommand, testCommand, packageCommand)
}

ci: { 
    String urlJobName = auxiliary.getTopJobName(env.BUILD_URL)

    def propertyList = ["compute-rocm-dkms-no-npi":[pipelineTriggers([cron('0 1 * * 0')])], 
                        "compute-rocm-dkms-no-npi-hipclang":[pipelineTriggers([cron('0 1 * * 0')])],
                        "rocm-docker":[]]
    propertyList = auxiliary.appendPropertyList(propertyList)

    def jobNameList = ["compute-rocm-dkms-no-npi-hipclang":([ubuntu18:['gfx900'],centos7:['gfx906'],centos8:['gfx906'],sles15sp1:['gfx908']])]
    jobNameList = auxiliary.appendJobNameList(jobNameList, 'rocPRIM')

    propertyList.each 
    {
        jobName, property->
        if (urlJobName == jobName)
            properties(auxiliary.addCommonProperties(property))
    }
    
    jobNameList.each 
    {
        jobName, nodeDetails->
        if (urlJobName == jobName)
            stage(jobName) {
                runCI(nodeDetails, jobName)
            }
    }

    // For url job names that are not listed by the jobNameList i.e. compute-rocm-dkms-no-npi-1901
    if(!jobNameList.keySet().contains(urlJobName))
    {
        properties(auxiliary.addCommonProperties([pipelineTriggers([cron('0 1 * * *')])]))
        stage(urlJobName) {
            runCI([ubuntu16:['gfx906']], urlJobName)
        }
    }
}<|MERGE_RESOLUTION|>--- conflicted
+++ resolved
@@ -15,7 +15,9 @@
     def nodes = new dockerNodes(nodeDetails, jobName, prj)
 
     def commonGroovy
-    def settings = [:]
+    def settings = [rocmExamples:true,
+                    debug:false]
+
     boolean formatCheck = false
      
     def compileCommand =
@@ -30,11 +32,7 @@
     {
         platform, project->
 
-<<<<<<< HEAD
         commonGroovy.runTestCommand(platform, project, settings)
-=======
-        commonGroovy.runTestCommand(platform, project, true)
->>>>>>> 2525b11f
     }
 
     def packageCommand =
