--- conflicted
+++ resolved
@@ -1,7 +1,6 @@
 // This file is for internal AMD use.
 // If you are interested in running your own Jenkins, please raise a github issue for assistance.
 
-<<<<<<< HEAD
 def runCompileCommand(platform, project, jobName, settings)
 {
     project.paths.construct_build_prefix()
@@ -9,15 +8,7 @@
     String buildTypeArg = settings.debug ? '-DCMAKE_BUILD_TYPE=Debug' : '-DCMAKE_BUILD_TYPE=Release'
     String buildTypeDir = settings.debug ? 'debug' : 'release'
     String asanFlag = settings.addressSanitizer ? '-DBUILD_ADDRESS_SANITIZER=ON' : ''
-=======
-def runCompileCommand(platform, project, jobName, boolean debug=false, boolean staticLibrary=false)
-{
-    project.paths.construct_build_prefix()
-
-    String buildTypeArg = debug ? '-DCMAKE_BUILD_TYPE=Debug' : '-DCMAKE_BUILD_TYPE=Release'
-    String buildStatic = staticLibrary ? '-DBUILD_SHARED_LIBS=OFF' : '-DBUILD_SHARED_LIBS=ON'
-    String buildTypeDir = debug ? 'debug' : 'release'
->>>>>>> 2525b11f
+    String buildStatic = settings.staticLibrary ? '-DBUILD_SHARED_LIBS=OFF' : '-DBUILD_SHARED_LIBS=ON'
     String cmake = platform.jenkinsLabel.contains('centos') ? 'cmake3' : 'cmake'
     //Set CI node's gfx arch as target if PR, otherwise use default targets of the library
     String amdgpuTargets = env.BRANCH_NAME.startsWith('PR-') ? '-DAMDGPU_TARGETS=\$gfx_arch' : ''
@@ -27,11 +18,7 @@
                 cd ${project.paths.project_build_prefix}
                 mkdir -p build/${buildTypeDir} && cd build/${buildTypeDir}
                 ${auxiliary.gfxTargetParser()}
-<<<<<<< HEAD
-                ${cmake} --toolchain=toolchain-linux.cmake ${buildTypeArg} ${amdgpuTargets} ${asanFlag} -DBUILD_TEST=ON -DBUILD_BENCHMARK=ON ../..
-=======
-                ${cmake} --toolchain=toolchain-linux.cmake ${buildTypeArg} ${buildStatic} ${amdgpuTargets} -DBUILD_TEST=ON -DBUILD_BENCHMARK=ON ../..
->>>>>>> 2525b11f
+                ${cmake} --toolchain=toolchain-linux.cmake ${buildTypeArg} ${buildStatic} ${amdgpuTargets} ${asanFlag} -DBUILD_TEST=ON -DBUILD_BENCHMARK=ON ../..
                 make -j\$(nproc)
                 """
 
@@ -39,11 +26,7 @@
 }
 
 
-<<<<<<< HEAD
 def runTestCommand (platform, project, settings)
-=======
-def runTestCommand (platform, project, boolean rocmExamples=false)
->>>>>>> 2525b11f
 {
     String sudo = auxiliary.sudo(platform.jenkinsLabel)
 
@@ -91,7 +74,7 @@
             """
     platform.runCommand(this, command)
     //ROCM Examples
-    if (rocmExamples){
+    if (settings.rocmExamples){
         String buildString = ""
         if (platform.os.contains("ubuntu")){
             buildString += "sudo dpkg -i *.deb"
