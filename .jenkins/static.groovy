#!/usr/bin/env groovy
@Library('rocJenkins@pong') _
import com.amd.project.*
import com.amd.docker.*
import java.nio.file.Path;

def runCI = 
{
    nodeDetails, jobName->

    def prj = new rocProject('rocPRIM', 'static')
    prj.paths.build_command = './install -c -s'
    prj.timeout.compile = 600
    prj.timeout.packaging = 120

    def nodes = new dockerNodes(nodeDetails, jobName, prj)

    def commonGroovy
    def settings = [:]
    boolean formatCheck = false
     
    def compileCommand =
    {
        platform, project->

        commonGroovy = load "${project.paths.project_src_prefix}/.jenkins/common.groovy"
<<<<<<< HEAD
        commonGroovy.runCompileCommand(platform, project, jobName, settings)
=======
        commonGroovy.runCompileCommand(platform, project, jobName, debug=false, staticLibrary=true)
>>>>>>> 2525b11f
    }

    def testCommand =
    {
        platform, project->

        commonGroovy.runTestCommand(platform, project, settings)
    }

    def packageCommand =
    {
        platform, project->

        commonGroovy.runPackageCommand(platform, project)
    }

    buildProject(prj, formatCheck, nodes.dockerArray, compileCommand, testCommand, packageCommand)
}

ci: { 
    String urlJobName = auxiliary.getTopJobName(env.BUILD_URL)

    def propertyList = ["compute-rocm-dkms-no-npi":[pipelineTriggers([cron('0 1 * * 0')])], 
                        "compute-rocm-dkms-no-npi-hipclang":[pipelineTriggers([cron('0 1 * * 0')])],
                        "rocm-docker":[]]
    propertyList = auxiliary.appendPropertyList(propertyList)

    def jobNameList = ["compute-rocm-dkms-no-npi-hipclang":([ubuntu18:['gfx900'],centos7:['gfx906'],centos8:['gfx906'],sles15sp1:['gfx908']])]
    jobNameList = auxiliary.appendJobNameList(jobNameList, 'rocPRIM')

    propertyList.each 
    {
        jobName, property->
        if (urlJobName == jobName)
            properties(auxiliary.addCommonProperties(property))
    }
    
    jobNameList.each 
    {
        jobName, nodeDetails->
        if (urlJobName == jobName)
            stage(jobName) {
                runCI(nodeDetails, jobName)
            }
    }

    // For url job names that are not listed by the jobNameList i.e. compute-rocm-dkms-no-npi-1901
    if(!jobNameList.keySet().contains(urlJobName))
    {
        properties(auxiliary.addCommonProperties([pipelineTriggers([cron('0 1 * * *')])]))
        stage(urlJobName) {
            runCI([ubuntu16:['gfx906']], urlJobName)
        }
    }
}<|MERGE_RESOLUTION|>--- conflicted
+++ resolved
@@ -16,7 +16,8 @@
     def nodes = new dockerNodes(nodeDetails, jobName, prj)
 
     def commonGroovy
-    def settings = [:]
+    def settings = [staticLibrary:true,
+                    debug:false]
     boolean formatCheck = false
      
     def compileCommand =
@@ -24,11 +25,7 @@
         platform, project->
 
         commonGroovy = load "${project.paths.project_src_prefix}/.jenkins/common.groovy"
-<<<<<<< HEAD
         commonGroovy.runCompileCommand(platform, project, jobName, settings)
-=======
-        commonGroovy.runCompileCommand(platform, project, jobName, debug=false, staticLibrary=true)
->>>>>>> 2525b11f
     }
 
     def testCommand =
