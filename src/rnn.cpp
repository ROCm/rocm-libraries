/*******************************************************************************
 *
 * MIT License
 *
 * Copyright (c) 2017 Advanced Micro Devices, Inc.
 *
 * Permission is hereby granted, free of charge, to any person obtaining a copy
 * of this software and associated documentation files (the "Software"), to deal
 * in the Software without restriction, including without limitation the rights
 * to use, copy, modify, merge, publish, distribute, sublicense, and/or sell
 * copies of the Software, and to permit persons to whom the Software is
 * furnished to do so, subject to the following conditions:
 *
 * The above copyright notice and this permission notice shall be included in all
 * copies or substantial portions of the Software.
 *
 * THE SOFTWARE IS PROVIDED "AS IS", WITHOUT WARRANTY OF ANY KIND, EXPRESS OR
 * IMPLIED, INCLUDING BUT NOT LIMITED TO THE WARRANTIES OF MERCHANTABILITY,
 * FITNESS FOR A PARTICULAR PURPOSE AND NONINFRINGEMENT. IN NO EVENT SHALL THE
 * AUTHORS OR COPYRIGHT HOLDERS BE LIABLE FOR ANY CLAIM, DAMAGES OR OTHER
 * LIABILITY, WHETHER IN AN ACTION OF CONTRACT, TORT OR OTHERWISE, ARISING FROM,
 * OUT OF OR IN CONNECTION WITH THE SOFTWARE OR THE USE OR OTHER DEALINGS IN THE
 * SOFTWARE.
 *
 *******************************************************************************/

#include <miopen/rnn.hpp>
#include <miopen/errors.hpp>
#include <miopen/env.hpp>

// MIOPEN_DECLARE_ENV_VAR(MIOPEN_DEBUG_AMD_ROCM_PRECOMPILED_BINARIES)
// MIOPEN_DECLARE_ENV_VAR(MIOPEN_DEBUG_AMD_ASM_KERNELS_PERF_FILTERING)

// Disable specific warnings
#define MIO_RNN_DEBUG 0

#ifdef __clang__
#pragma clang diagnostic push
#pragma clang diagnostic ignored "-Wunused-parameter"
#endif

#define MIOPEN_RNN_SYNCH 0
#define MIO_RNN_CPP_PROF 0

#define isNotRNNskip (inputMode != miopenRNNskip)

namespace miopen {

void profileRNNkernels(Handle& handle, unsigned char select)
{

    float ktime        = 0.;
    static float ctime = 0.;
    assert((select < 3) && "profileSequence case incorrect");
    switch(select)
    {

    case 0:
        if(handle.IsProfilingEnabled())
        {
            ctime = 0.;
            ktime = handle.GetKernelTime();
            ctime = ktime;

#if(MIO_RNN_CPP_PROF == 1)
            printf("init ktime: %f\n", ktime);
            printf("init ctime: %f\n", ctime);
#endif
        }
#if(MIOPEN_RNN_SYNCH == 1)
        else
        {
            handle.Finish();
        }
#endif
        break;
    case 1:
        if(handle.IsProfilingEnabled())
        {
            ktime = handle.GetKernelTime();
            ctime += ktime;

#if(MIO_RNN_CPP_PROF == 1)
            printf("intermediate ktime: %f\n", ktime);
            printf("intermediate ctime: %f\n", ctime);
#endif
        }
#if(MIOPEN_RNN_SYNCH == 1)
        else
        {
            handle.Finish();
        }
#endif
        break;

    case 2:
        if(handle.IsProfilingEnabled())
        {
#if(MIO_RNN_CPP_PROF == 1)
            ktime = handle.GetKernelTime();
            printf("Final time: %f\n", ktime + ctime);
            handle.AccumKernelTime(ctime);
#else
            handle.GetKernelTime();
            handle.AccumKernelTime(ctime);
#endif
        }
        break;
    }
}

size_t RNNDescriptor::biasOffsetCalculation(const TensorDescriptor& xDesc,
                                            const int layer,
                                            const int biasID)
{
    if(biasMode == miopenRNNNoBias)
    {
        return 0;
    }

    auto inputVectorLen = xDesc.GetLengths()[1];
    if(inputMode == miopenRNNskip)
        inputVectorLen = 0;

    int bi = dirMode == miopenRNNbidirection ? 2 : 1;

    size_t layerJump = 0;

    if(dirMode)
    {
        if(layer > 1)
        {
            layerJump += (isNotRNNskip * hsize + hsize) * nHiddenTensorsPerLayer * 2;
            layerJump += (hsize * 2) * nHiddenTensorsPerLayer * (layer / 2 - 1) * 2;
        }

<<<<<<< HEAD
        if(layerID >= nHiddenTensorsPerLayer * isNotRNNskip)
        {
            layerJump += (hsize)*nHiddenTensorsPerLayer * 2;
            layerJump += (layer % 2 == 1) ? nHiddenTensorsPerLayer * (hsize) : 0;
            layerJump += (hsize) * (layerID - nHiddenTensorsPerLayer * isNotRNNskip);
=======
            // jump over input layer's input matrices
            layerJump = 2 * inputVectorLen * hsize * nHiddenTensorsPerLayer;

            // jump over input layer's hidden matrices
            layerJump += 2 * hsize * hsize * nHiddenTensorsPerLayer;

            // jump over all other layers' matrices
            layerJump += 4 * hsize * hsize * nHiddenTensorsPerLayer * (nLayers - 2);

            // jump over all other biases
            layerJump += 2 * hsize * nHiddenTensorsPerLayer * layer;

            // forward or backward direction bias
            layerJump += direction * hsize * nHiddenTensorsPerLayer;

            // jump to either the input bias, or weight bias
            layerJump += 2 * hsize * biasID * nHiddenTensorsPerLayer;
>>>>>>> 7a183fde
        }
        else
        {
<<<<<<< HEAD
            layerJump += (layer % 2 == 1) ? nHiddenTensorsPerLayer * (hsize) : 0;
            layerJump += (hsize)*layerID;
=======
            // jump over input layer's input bias
            layerJump = biasID * 2 * inputVectorLen * hsize * nHiddenTensorsPerLayer;

            // forward or backward direction bias
            layerJump += direction * hsize * nHiddenTensorsPerLayer;
>>>>>>> 7a183fde
        }
    }
    else
    {

<<<<<<< HEAD
        if(layer > 0)
        {
            layerJump += (hsize * isNotRNNskip + hsize) * nHiddenTensorsPerLayer;
            layerJump += (hsize * 2) * nHiddenTensorsPerLayer * (layer - 1);
=======
            // jump to either the input bias, or weight bias
            layerJump += hsize * biasID * nHiddenTensorsPerLayer;
        }
        else
        {
            // jump over input layer's input bias
            layerJump = biasID * inputVectorLen * hsize * nHiddenTensorsPerLayer;
>>>>>>> 7a183fde
        }

        layerJump += (hsize)*layerID;
    }

    return layerJump;
}

size_t RNNDescriptor::paramsOffsetCalculation(const TensorDescriptor& xDesc,
                                              const int layer,
                                              const int paramID)
{
    auto inputVectorLen = xDesc.GetLengths()[1];
    if(inputMode == miopenRNNskip)
    {
        inputVectorLen = 0;
    }

    size_t layerJump = 0;
    if(dirMode)
    {
        if(layer > 1)
        {
<<<<<<< HEAD
            layerJump += (inputVectorLen * hsize + hsize * hsize) * nHiddenTensorsPerLayer * 2;
            layerJump +=
                (hsize * hsize * 2 + hsize * hsize) * nHiddenTensorsPerLayer * (layer / 2 - 1) * 2;

            if(layerID >= nHiddenTensorsPerLayer)
            {
                layerJump += hsize * hsize * 2 * nHiddenTensorsPerLayer * 2;
                layerJump += (layer % 2 == 1) ? nHiddenTensorsPerLayer * (hsize * hsize) : 0;
                layerJump += (hsize * hsize) * (layerID - nHiddenTensorsPerLayer);
            }
            else
            {
                layerJump += (layer % 2 == 1) ? nHiddenTensorsPerLayer * (2 * hsize * hsize) : 0;
                layerJump += (2 * hsize * hsize) * layerID;
            }
=======
            // jump over input layer's input matrices
            layerJump = 2 * inputVectorLen * hsize * nHiddenTensorsPerLayer;

            // jump over input layer's hidden matrices
            layerJump += 2 * hsize * hsize * nHiddenTensorsPerLayer;

            // jump over all other layers' matrices
            layerJump += 4 * hsize * hsize * nHiddenTensorsPerLayer * (layer - 2);

            // forward or backward direction matrix
            layerJump += direction * hsize * nHiddenTensorsPerLayer;

            // jump to either the input matrix, or weight matrix
            layerJump += 2 * hsize * hsize * paramID * nHiddenTensorsPerLayer;
>>>>>>> 7a183fde
        }
        else
        {
<<<<<<< HEAD
            if(layerID >= nHiddenTensorsPerLayer * isNotRNNskip)
            {
                layerJump += (inputVectorLen * hsize) * nHiddenTensorsPerLayer * 2;
                layerJump += (layer == 1) ? nHiddenTensorsPerLayer * (hsize * hsize) : 0;
                layerJump += (hsize * hsize) * (layerID - nHiddenTensorsPerLayer * isNotRNNskip);
            }
            else
            {
                layerJump += (layer == 1) ? nHiddenTensorsPerLayer * (inputVectorLen * hsize) : 0;
                layerJump += (inputVectorLen * hsize) * layerID;
            }
=======
            // jump over input layer's input matrices
            layerJump = paramID * 2 * inputVectorLen * hsize * nHiddenTensorsPerLayer;

            // forward or backward direction matrix
            layerJump += direction * hsize * nHiddenTensorsPerLayer;
>>>>>>> 7a183fde
        }
    }
    else
    {

<<<<<<< HEAD
        if(layer > 0)
        {
            layerJump += (inputVectorLen * hsize + hsize * hsize) * nHiddenTensorsPerLayer;
            layerJump += (hsize * hsize * 2) * nHiddenTensorsPerLayer * (layer - 1);
            layerJump += (hsize * hsize) * layerID;
        }
        else
        {
            if(layerID >= nHiddenTensorsPerLayer * isNotRNNskip)
            {
                layerJump += (inputVectorLen * hsize) * nHiddenTensorsPerLayer;
                layerJump += (hsize * hsize) * (layerID - nHiddenTensorsPerLayer * isNotRNNskip);
            }
            else
            {
                layerJump += (inputVectorLen * hsize) * layerID;
            }
=======
            // jump over all other layers' matrices
            layerJump += 2 * hsize * hsize * nHiddenTensorsPerLayer * (layer - 1);

            // jump to either the input matrix, or weight matrix
            layerJump += hsize * hsize * paramID * nHiddenTensorsPerLayer;
        }
        else
        {
            // jump over input layer's input matrices
            layerJump = paramID * inputVectorLen * hsize * nHiddenTensorsPerLayer;
>>>>>>> 7a183fde
        }
    }
    return layerJump;
}

std::vector<int> RNNDescriptor::pTensorLengthsCalculation(const TensorDescriptor& xDesc,
                                                          const int layer,
                                                          const int paramID)
{
    auto inputVectorLen = xDesc.GetLengths()[1];
    if(inputMode == miopenRNNskip)
    {
        inputVectorLen = 0;
    }

    std::vector<int> tdim(2, 0);
    if(dirMode)
    {
        if(layer > 1) // NOT the input layer
        {
            if(paramID >= nHiddenTensorsPerLayer)
            {
                tdim[0] = tdim[1] = hsize;
            }
            else
            {
                tdim[0] = hsize * 2;
                tdim[1] = hsize;
            }
        }
        else // IS the input layer
        {
            if(paramID >= nHiddenTensorsPerLayer * isNotRNNskip)
            {
                tdim[0] = tdim[1] = hsize;
            }
            else
            {
                tdim[0] = hsize;
                tdim[1] = inputVectorLen;
            }
        }
    }
    else
    {
        if(layer > 0) // NOT the input layer
        {
            tdim[0] = tdim[1] = hsize;
        }
        else
        {
            if(paramID >= nHiddenTensorsPerLayer * isNotRNNskip)
            {
                tdim[0] = tdim[1] = hsize;
            }
            else
            {
                tdim[0] = hsize;
                tdim[1] = inputVectorLen;
            }
        }
    }
    return tdim;
}

RNNDescriptor::RNNDescriptor()
{
    nLayers                = 1;
    hsize                  = 0;
    inputBatchLenSum       = 0;
    nHiddenTensorsPerLayer = 0;
    rnnMode                = miopenRNNTANH;
    dirMode                = miopenRNNunidirection;
    biasMode               = miopenRNNNoBias;
    algoMode               = miopenRNNdefault;
    inputMode              = miopenRNNlinear;
    dataType               = miopenFloat;
    typeSize               = 4;
    workspaceScale         = 1;
}

RNNDescriptor::RNNDescriptor(int hsz,
                             int layers,
                             miopenRNNMode_t rmode,
                             miopenRNNInputMode_t inMode,
                             miopenRNNDirectionMode_t bidir,
                             miopenRNNBiasMode_t bmode,
                             miopenRNNAlgo_t amode,
                             miopenDataType_t dType)
{

    if(hsz < 0 || layers < 0)
    {
        MIOPEN_THROW(miopenStatusBadParm, "Parameter to RNN must be a positive integer.");
    }
    if(!(rmode == miopenRNNRELU || rmode == miopenRNNTANH || rmode == miopenLSTM ||
         rmode == miopenGRU))
    {
        MIOPEN_THROW(miopenStatusBadParm, "RNN mode not supported");
    }
    if(bidir != 0 && bidir != 1)
    {
        MIOPEN_THROW(miopenStatusBadParm, "Parameters to RNN directional type not supported");
    }
    if(bmode != 0 && bmode != 1)
    {
        MIOPEN_THROW(miopenStatusBadParm, "Parameters to RNN bias type not supported");
    }
    if(dType != miopenFloat)
    {
        MIOPEN_THROW(miopenStatusNotImplemented, "Only float datatype is supported");
    }
    else
    {
        typeSize = 4;
    }

    hsize     = hsz;
    nLayers   = layers;
    inputMode = inMode;
    dirMode   = bidir;
    rnnMode   = rmode;
    algoMode  = amode;
    biasMode  = bmode;
    dataType  = dType;

    switch(rmode)
    {
    case 0: // RNN vanilla
    case 1: // RNN vanilla
        nHiddenTensorsPerLayer = 1;
        workspaceScale         = 1;
        break;
    case 2: // LSTM
        nHiddenTensorsPerLayer = 4;
        workspaceScale         = 6;
        break;
    case 3: // GRU
        nHiddenTensorsPerLayer = 3;
        workspaceScale         = 4;
        break;
    }
    inputBatchLenSum = 0; // init
}

size_t RNNDescriptor::GetWorkspaceSize(Handle& /* handle */,
                                       const int seqLength,
                                       c_array_view<miopenTensorDescriptor_t> xDesc)
{

    if(xDesc[0].GetType() != dataType)
    {
        MIOPEN_THROW(miopenStatusBadParm, "Data type mismatch between descriptors");
    }
    if(!inputBatchLenSum)
    {
        for(int i = 0; i < seqLength; i++)
        {
            inputBatchLenSum += xDesc[i].GetLengths()[0];
        }
    }

    auto x = workspaceScale * nLayers * inputBatchLenSum * hsize * typeSize;
    return size_t(dirMode == miopenRNNbidirection ? 2 * x : x);
}

size_t RNNDescriptor::GetReserveSize(Handle& /* handle */,
                                     const int sLen,
                                     c_array_view<miopenTensorDescriptor_t> xDesc)
{

    if(xDesc[0].GetType() != dataType)
    {
        MIOPEN_THROW(miopenStatusBadParm, "Data type mismatch between descriptors");
    }
    if(!inputBatchLenSum)
    {
        for(int i = 0; i < sLen; i++)
        {
            inputBatchLenSum += xDesc[i].GetLengths()[0];
        }
    }

    // auto x = workspaceScale * nLayers * inputBatchLenSum * hsize * sizeof(xDesc[0].GetType());
    auto x = 2 * workspaceScale * nLayers * inputBatchLenSum * hsize * typeSize;
    return size_t(dirMode == miopenRNNbidirection ? 2 * x : x);
}

size_t RNNDescriptor::GetParamsSize(Handle& /* handle */,
                                    const TensorDescriptor& xDesc,
                                    miopenDataType_t dtype)
{
    if(xDesc.GetType() != dataType || dtype != dataType)
    {
        MIOPEN_THROW(miopenStatusBadParm, "Data type mismatch.");
    }
    assert(xDesc.GetLengths().size() > 1);
    auto inputVectorLen = xDesc.GetLengths()[1];
    if(inputMode == miopenRNNskip)
        inputVectorLen = 0;

    int bi  = dirMode == miopenRNNbidirection ? 2 : 1;
    auto sz = nHiddenTensorsPerLayer * hsize * bi *
              (inputVectorLen + hsize + (nLayers - 1) * (bi + 1) * hsize);
#if(MIO_RNN_DEBUG == 1)
    fprintf(stderr, "weight size: %d\n", sz);
#endif
    if(biasMode == miopenRNNwithBias)
    {
        auto in_bias = inputMode == miopenRNNskip ? 1 : 2;
        sz += (in_bias + (nLayers - 1) * 2) * nHiddenTensorsPerLayer * hsize * bi;
    }
    return size_t(typeSize * sz);
}

size_t RNNDescriptor::GetRNNInputSuperTensorSize(Handle& /* handle */,
                                                 const int seqLength,
                                                 c_array_view<miopenTensorDescriptor_t> xDesc)
{
    if(xDesc[0].GetType() != dataType)
    {
        MIOPEN_THROW(miopenStatusBadParm, "Data type mismatch between descriptors");
    }
    if(!inputBatchLenSum)
    {
        for(int i = 0; i < seqLength; i++)
        {
            inputBatchLenSum += xDesc[i].GetLengths()[0];
        }
    }
    auto x = inputBatchLenSum * xDesc[0].GetLengths()[1] * typeSize;
    return size_t(x);
}

size_t RNNDescriptor::GetRNNHiddenSuperTensorSize(Handle& /* handle */,
                                                  c_array_view<miopenTensorDescriptor_t> xDesc)
{
    if(xDesc[0].GetType() != dataType)
    {
        MIOPEN_THROW(miopenStatusBadParm, "Data type mismatch between descriptors");
    }
    auto x = xDesc[0].GetLengths()[0] * hsize * nLayers * typeSize;
    return size_t(dirMode == miopenRNNbidirection ? 2 * x : x);
}

void RNNDescriptor::GetParamsDescriptor(Handle& /* handle */,
                                        const TensorDescriptor& xDesc,
                                        TensorDescriptor& wDesc,
                                        miopenDataType_t dtype)
{

    if(dtype != dataType)
    {
        MIOPEN_THROW(miopenStatusBadParm, "Data type mismatch.");
    }

    auto inputVectorLen = xDesc.GetLengths()[1]; // input vector size
    if(inputMode == miopenRNNskip)
        inputVectorLen = 0;

    // Create weight super tensor descriptor
    int bi = (dirMode == miopenRNNbidirection) ? 2 : 1;
    std::vector<int> weight_lens(2, 0);
    weight_lens[0] = inputVectorLen + ((nLayers - 1) * (bi + 1) + 1) * hsize;
    weight_lens[1] = bi * hsize * nHiddenTensorsPerLayer;
    wDesc          = miopen::TensorDescriptor(dtype, weight_lens.data(), 2);
}

<<<<<<< HEAD
std::size_t RNNDescriptor::GetLayerParamSize(Handle& handle,
                                             int layer,
                                             const TensorDescriptor& xDesc,
                                             int paramID)
=======
std::size_t RNNDescriptor::GetLayerParamSize(Handle& /* handle */,
                                             int layer,
                                             const TensorDescriptor& xDesc,
                                             int /* paramID */)
>>>>>>> 7a183fde
{
    if(xDesc.GetType() != dataType)
    {
        MIOPEN_THROW(miopenStatusBadParm, "Data type mismatch.");
    }
    auto inputVectorLen = xDesc.GetLengths()[1]; // input vector size
    inputVectorLen      = (inputMode == miopenRNNskip) ? hsize : inputVectorLen;

    // Assuming Djikstra counting
    if((dirMode && layer <= 1) || (!dirMode && layer < 1))
    {
        return size_t(typeSize * inputVectorLen * hsize);
<<<<<<< HEAD
    }
    else if(dirMode && paramID < nHiddenTensorsPerLayer)
    {
        return size_t(typeSize * hsize * hsize * 2);
=======
>>>>>>> 7a183fde
    }
    else
    {
        return size_t(typeSize * hsize * hsize);
    }
}

<<<<<<< HEAD
std::size_t RNNDescriptor::GetLayerBiasSize(Handle& handle, int layer, int biasID)
=======
std::size_t RNNDescriptor::GetLayerBiasSize(Handle& /* handle */, int /* layer */, int /* biasID */)
>>>>>>> 7a183fde
{
    return size_t(typeSize * hsize); // is ther more needed here?
}

void RNNDescriptor::GetLayerParam(Handle& handle,
                                  const int layer,
                                  const TensorDescriptor& xDesc,
                                  const TensorDescriptor& /* wDesc */,
                                  ConstData_t w,
                                  const int paramID,
                                  TensorDescriptor& paramDesc,
                                  Data_t param)
{
<<<<<<< HEAD

    // 1. Calculate the location of the matrix via layerID, bidirection setting, and params
    auto poffset = paramsOffsetCalculation(xDesc, layer, layerID);

    // 2. Get the dimensions of the parameter matrix
    auto pDims = pTensorLengthsCalculation(xDesc, layer, layerID);
=======

    // Get the dimensions of the parameter matrix
    auto pDims = pTensorLengthsCalculation(xDesc, layer);
    if(param == nullptr)
    {
        paramDesc = miopen::TensorDescriptor(dataType, pDims.data(), 2);
        return;
    }
>>>>>>> 7a183fde

    // Calculate the location of the matrix via paramID, bidirection setting, and params
    auto poffset = paramsOffsetCalculation(xDesc, layer, paramID);

    // Construct descriptor for param matrix
    paramDesc = miopen::TensorDescriptor(dataType, pDims.data(), 2);

<<<<<<< HEAD
#if(MIO_RNN_DEBUG == 1)
    fprintf(stderr, "GetLayerParam pDims %d %d\n", pDims[0], pDims[1]);
    fprintf(stderr,
            "GetLayerParam layer: %d layerID: %d offst: %d size: %d\n",
            layer,
            layerID,
            poffset,
            paramDesc.GetElementSize());
#endif

    if(paramTensor == nullptr)
    {
        return;
    }

    // 4. Copy over data to previously allocated param tensor
    miopen::CopyTensor(handle, paramDesc, w, paramDesc, paramTensor, poffset, 0);
=======
    // Copy over data to previously allocated param tensor
    miopen::CopyTensor(handle, paramDesc, w, paramDesc, param, poffset, 0);
>>>>>>> 7a183fde
}

void RNNDescriptor::GetLayerBias(Handle& handle,
                                 const int layer,
                                 const TensorDescriptor& xDesc,
                                 const TensorDescriptor& /* wDesc */,
                                 ConstData_t w,
                                 const int biasID,
                                 TensorDescriptor& biasDesc,
                                 Data_t bias)
{
    auto bdim = int(hsize);

    // Get the dimensions of the parameter matrix
    if(bias == nullptr)
    {
        biasDesc = miopen::TensorDescriptor(dataType, &bdim, 1);
        return;
    }
    else if(biasMode == miopenRNNNoBias)
    { // Don't set bias to nullptr, otherwise that is a memory leak. The user should free that
        // memory.
        return;
    }
<<<<<<< HEAD

    // 1. Calculate the location of the matrix via layerID, bidirection setting, and params
    auto poffset = paramsOffsetCalculation(xDesc, nLayers, 0);
    auto boffset = biasOffsetCalculation(xDesc, layer, layerID) + poffset;
=======
    // 1. Calculate the location of the matrix via biasID, bidirection setting, and params
    auto boffset = biasOffsetCalculation(xDesc, layer, biasID);
>>>>>>> 7a183fde

    // 3. Construct descriptor for param matrix
    biasDesc = miopen::TensorDescriptor(dataType, &bdim, 1);

#if(MIO_RNN_DEBUG == 1)
    fprintf(stderr, "GetLayerbias bDims %d\n", bdim);
    fprintf(stderr,
            "GetLayerBias layer: %d layerID: %d offst: %d size: %d\n",
            layer,
            layerID,
            boffset,
            biasDesc.GetElementSize());
#endif

    if(bias == nullptr)
    {
        return;
    }

    // 4. Copy over data to previously allocated param tensor
    miopen::CopyTensor(handle, biasDesc, w, biasDesc, bias, boffset, 0);
}

void RNNDescriptor::SetLayerParam(Handle& handle,
                                  const int layer,
                                  const TensorDescriptor& xDesc,
                                  const TensorDescriptor& /* wDesc */,
                                  Data_t w,
                                  const int paramID,
                                  const TensorDescriptor& paramDesc,
                                  ConstData_t param)
{
    // TODO dlowell: Need guard checks here, or have them caught at the copy call?

    // 1. Calculate the location of the matrix via paramID, bidirection setting, and params
    auto poffset = paramsOffsetCalculation(xDesc, layer, paramID);

    // 2. Calculate the strides for the matrix
    std::vector<int> pstride(2, 1);
    pstride[0] = ((dirMode == miopenRNNbidirection) ? 2 : 1) * nHiddenTensorsPerLayer;

    std::vector<int> intLens(paramDesc.GetLengths().begin(), paramDesc.GetLengths().end());

    // 3. Construct descriptor to access into w
    auto pDesc = miopen::TensorDescriptor(dataType, intLens.data(), pstride.data(), 2);

#if(MIO_RNN_DEBUG == 1)
    fprintf(stderr,
            "SetLayerParam layer: %d layerID: %d offst: %d size: %d\n",
            layer,
            layerID,
            poffset,
            paramDesc.GetElementSize());
#endif

    // 4. Copy over data to previously allocated param tensor
    // miopen::CopyTensor(handle, paramDesc, param, pDesc, w, 0, poffset);
    miopen::CopyTensor(handle, paramDesc, param, paramDesc, w, 0, poffset);
}

void RNNDescriptor::SetLayerBias(Handle& handle,
                                 const int layer,
                                 const TensorDescriptor& xDesc,
                                 const TensorDescriptor& /* wDesc */,
                                 Data_t w,
                                 const int biasID,
                                 const TensorDescriptor& biasDesc,
                                 ConstData_t bias)
{
    if(biasMode == miopenRNNNoBias)
    {
        return;
    }
    // TODO dlowell: Need guard checks here, or have them caught at the copy call?

<<<<<<< HEAD
    // 1. Calculate the location of the matrix via layerID, bidirection setting, and params
    auto poffset = paramsOffsetCalculation(xDesc, nLayers, 0);
    auto boffset = biasOffsetCalculation(xDesc, layer, layerID) + poffset;
=======
    // 1. Calculate the location of the matrix via biasID, bidirection setting, and params
    auto boffset = biasOffsetCalculation(xDesc, layer, biasID);
>>>>>>> 7a183fde

    // 2. Calculate the strides for the matrix
    std::vector<int> bstride(1, 1);
    bstride[0] = nHiddenTensorsPerLayer;

    std::vector<int> intLens(biasDesc.GetLengths().begin(), biasDesc.GetLengths().end());

    // 3. Construct descriptor to access into w
    auto bDesc = miopen::TensorDescriptor(dataType, intLens.data(), bstride.data(), 1);

#if(MIO_RNN_DEBUG == 1)
    fprintf(stderr, "SetLayerBias biasDesc %d\n", biasDesc.GetLengths()[0]);
    fprintf(stderr,
            "SetLayerBias layer: %d layerID: %d offst: %d size: %d\n",
            layer,
            layerID,
            boffset,
            bDesc.GetElementSize());
#endif

    // 4. Copy over data to previously allocated param tensor
    miopen::CopyTensor(handle, biasDesc, bias, biasDesc, w, 0, boffset);
}

std::ostream& operator<<(std::ostream& stream, const RNNDescriptor& r)
{
    stream << r.hsize << ", ";
    stream << r.nLayers << ", ";
    stream << r.nHiddenTensorsPerLayer << ", ";
    stream << r.workspaceScale << ", ";
    stream << r.inputBatchLenSum << ", ";
    return stream;
}

} // namespace miopen

// Restore warnings
#ifdef __clang__
#pragma clang diagnostic pop
#endif<|MERGE_RESOLUTION|>--- conflicted
+++ resolved
@@ -32,7 +32,7 @@
 // MIOPEN_DECLARE_ENV_VAR(MIOPEN_DEBUG_AMD_ASM_KERNELS_PERF_FILTERING)
 
 // Disable specific warnings
-#define MIO_RNN_DEBUG 0
+#define MIO_RNN_DEBUG 1
 
 #ifdef __clang__
 #pragma clang diagnostic push
@@ -109,7 +109,7 @@
     }
 }
 
-size_t RNNDescriptor::biasOffsetCalculation(const TensorDescriptor& xDesc,
+size_t RNNDescriptor::biasOffsetCalculation(const TensorDescriptor& /*xDesc*/,
                                             const int layer,
                                             const int biasID)
 {
@@ -118,11 +118,11 @@
         return 0;
     }
 
-    auto inputVectorLen = xDesc.GetLengths()[1];
-    if(inputMode == miopenRNNskip)
-        inputVectorLen = 0;
-
-    int bi = dirMode == miopenRNNbidirection ? 2 : 1;
+    //auto inputVectorLen = xDesc.GetLengths()[1];
+    //if(inputMode == miopenRNNskip)
+    //inputVectorLen = 0;
+
+    //int bi = dirMode == miopenRNNbidirection ? 2 : 1;
 
     size_t layerJump = 0;
 
@@ -134,66 +134,28 @@
             layerJump += (hsize * 2) * nHiddenTensorsPerLayer * (layer / 2 - 1) * 2;
         }
 
-<<<<<<< HEAD
-        if(layerID >= nHiddenTensorsPerLayer * isNotRNNskip)
+        if(biasID >= nHiddenTensorsPerLayer * isNotRNNskip)
         {
             layerJump += (hsize)*nHiddenTensorsPerLayer * 2;
             layerJump += (layer % 2 == 1) ? nHiddenTensorsPerLayer * (hsize) : 0;
-            layerJump += (hsize) * (layerID - nHiddenTensorsPerLayer * isNotRNNskip);
-=======
-            // jump over input layer's input matrices
-            layerJump = 2 * inputVectorLen * hsize * nHiddenTensorsPerLayer;
-
-            // jump over input layer's hidden matrices
-            layerJump += 2 * hsize * hsize * nHiddenTensorsPerLayer;
-
-            // jump over all other layers' matrices
-            layerJump += 4 * hsize * hsize * nHiddenTensorsPerLayer * (nLayers - 2);
-
-            // jump over all other biases
-            layerJump += 2 * hsize * nHiddenTensorsPerLayer * layer;
-
-            // forward or backward direction bias
-            layerJump += direction * hsize * nHiddenTensorsPerLayer;
-
-            // jump to either the input bias, or weight bias
-            layerJump += 2 * hsize * biasID * nHiddenTensorsPerLayer;
->>>>>>> 7a183fde
+            layerJump += (hsize) * (biasID - nHiddenTensorsPerLayer * isNotRNNskip);
         }
         else
         {
-<<<<<<< HEAD
             layerJump += (layer % 2 == 1) ? nHiddenTensorsPerLayer * (hsize) : 0;
-            layerJump += (hsize)*layerID;
-=======
-            // jump over input layer's input bias
-            layerJump = biasID * 2 * inputVectorLen * hsize * nHiddenTensorsPerLayer;
-
-            // forward or backward direction bias
-            layerJump += direction * hsize * nHiddenTensorsPerLayer;
->>>>>>> 7a183fde
+            layerJump += (hsize)*biasID;
         }
     }
     else
     {
 
-<<<<<<< HEAD
         if(layer > 0)
         {
             layerJump += (hsize * isNotRNNskip + hsize) * nHiddenTensorsPerLayer;
             layerJump += (hsize * 2) * nHiddenTensorsPerLayer * (layer - 1);
-=======
-            // jump to either the input bias, or weight bias
-            layerJump += hsize * biasID * nHiddenTensorsPerLayer;
-        }
-        else
-        {
-            // jump over input layer's input bias
-            layerJump = biasID * inputVectorLen * hsize * nHiddenTensorsPerLayer;
->>>>>>> 7a183fde
-        }
-
-        layerJump += (hsize)*layerID;
+        }
+
+        layerJump += (hsize)*biasID;
     }
 
     return layerJump;
@@ -214,95 +176,57 @@
     {
         if(layer > 1)
         {
-<<<<<<< HEAD
             layerJump += (inputVectorLen * hsize + hsize * hsize) * nHiddenTensorsPerLayer * 2;
             layerJump +=
                 (hsize * hsize * 2 + hsize * hsize) * nHiddenTensorsPerLayer * (layer / 2 - 1) * 2;
 
-            if(layerID >= nHiddenTensorsPerLayer)
+            if(paramID >= nHiddenTensorsPerLayer)
             {
                 layerJump += hsize * hsize * 2 * nHiddenTensorsPerLayer * 2;
                 layerJump += (layer % 2 == 1) ? nHiddenTensorsPerLayer * (hsize * hsize) : 0;
-                layerJump += (hsize * hsize) * (layerID - nHiddenTensorsPerLayer);
+                layerJump += (hsize * hsize) * (paramID - nHiddenTensorsPerLayer);
             }
             else
             {
                 layerJump += (layer % 2 == 1) ? nHiddenTensorsPerLayer * (2 * hsize * hsize) : 0;
-                layerJump += (2 * hsize * hsize) * layerID;
-            }
-=======
-            // jump over input layer's input matrices
-            layerJump = 2 * inputVectorLen * hsize * nHiddenTensorsPerLayer;
-
-            // jump over input layer's hidden matrices
-            layerJump += 2 * hsize * hsize * nHiddenTensorsPerLayer;
-
-            // jump over all other layers' matrices
-            layerJump += 4 * hsize * hsize * nHiddenTensorsPerLayer * (layer - 2);
-
-            // forward or backward direction matrix
-            layerJump += direction * hsize * nHiddenTensorsPerLayer;
-
-            // jump to either the input matrix, or weight matrix
-            layerJump += 2 * hsize * hsize * paramID * nHiddenTensorsPerLayer;
->>>>>>> 7a183fde
+                layerJump += (2 * hsize * hsize) * paramID;
+            }
         }
         else
         {
-<<<<<<< HEAD
-            if(layerID >= nHiddenTensorsPerLayer * isNotRNNskip)
+            if(paramID >= nHiddenTensorsPerLayer * isNotRNNskip)
             {
                 layerJump += (inputVectorLen * hsize) * nHiddenTensorsPerLayer * 2;
                 layerJump += (layer == 1) ? nHiddenTensorsPerLayer * (hsize * hsize) : 0;
-                layerJump += (hsize * hsize) * (layerID - nHiddenTensorsPerLayer * isNotRNNskip);
+                layerJump += (hsize * hsize) * (paramID - nHiddenTensorsPerLayer * isNotRNNskip);
             }
             else
             {
                 layerJump += (layer == 1) ? nHiddenTensorsPerLayer * (inputVectorLen * hsize) : 0;
-                layerJump += (inputVectorLen * hsize) * layerID;
-            }
-=======
-            // jump over input layer's input matrices
-            layerJump = paramID * 2 * inputVectorLen * hsize * nHiddenTensorsPerLayer;
-
-            // forward or backward direction matrix
-            layerJump += direction * hsize * nHiddenTensorsPerLayer;
->>>>>>> 7a183fde
+                layerJump += (inputVectorLen * hsize) * paramID;
+            }
         }
     }
     else
     {
 
-<<<<<<< HEAD
         if(layer > 0)
         {
             layerJump += (inputVectorLen * hsize + hsize * hsize) * nHiddenTensorsPerLayer;
             layerJump += (hsize * hsize * 2) * nHiddenTensorsPerLayer * (layer - 1);
-            layerJump += (hsize * hsize) * layerID;
+            layerJump += (hsize * hsize) * paramID;
         }
         else
         {
-            if(layerID >= nHiddenTensorsPerLayer * isNotRNNskip)
+            if(paramID >= nHiddenTensorsPerLayer * isNotRNNskip)
             {
                 layerJump += (inputVectorLen * hsize) * nHiddenTensorsPerLayer;
-                layerJump += (hsize * hsize) * (layerID - nHiddenTensorsPerLayer * isNotRNNskip);
+                layerJump += (hsize * hsize) * (paramID - nHiddenTensorsPerLayer * isNotRNNskip);
             }
             else
             {
-                layerJump += (inputVectorLen * hsize) * layerID;
-            }
-=======
-            // jump over all other layers' matrices
-            layerJump += 2 * hsize * hsize * nHiddenTensorsPerLayer * (layer - 1);
-
-            // jump to either the input matrix, or weight matrix
-            layerJump += hsize * hsize * paramID * nHiddenTensorsPerLayer;
-        }
-        else
-        {
-            // jump over input layer's input matrices
-            layerJump = paramID * inputVectorLen * hsize * nHiddenTensorsPerLayer;
->>>>>>> 7a183fde
+                layerJump += (inputVectorLen * hsize) * paramID;
+            }
         }
     }
     return layerJump;
@@ -571,17 +495,10 @@
     wDesc          = miopen::TensorDescriptor(dtype, weight_lens.data(), 2);
 }
 
-<<<<<<< HEAD
-std::size_t RNNDescriptor::GetLayerParamSize(Handle& handle,
+std::size_t RNNDescriptor::GetLayerParamSize(Handle& /*handle*/,
                                              int layer,
                                              const TensorDescriptor& xDesc,
                                              int paramID)
-=======
-std::size_t RNNDescriptor::GetLayerParamSize(Handle& /* handle */,
-                                             int layer,
-                                             const TensorDescriptor& xDesc,
-                                             int /* paramID */)
->>>>>>> 7a183fde
 {
     if(xDesc.GetType() != dataType)
     {
@@ -591,16 +508,16 @@
     inputVectorLen      = (inputMode == miopenRNNskip) ? hsize : inputVectorLen;
 
     // Assuming Djikstra counting
-    if((dirMode && layer <= 1) || (!dirMode && layer < 1))
-    {
-        return size_t(typeSize * inputVectorLen * hsize);
-<<<<<<< HEAD
+    if(((dirMode && layer <= 1) || (!dirMode && layer < 1)))
+    {
+        if(paramID >= nHiddenTensorsPerLayer * isNotRNNskip)
+            return size_t(typeSize * hsize * hsize);
+        else
+            return size_t(typeSize * inputVectorLen * hsize);
     }
     else if(dirMode && paramID < nHiddenTensorsPerLayer)
     {
         return size_t(typeSize * hsize * hsize * 2);
-=======
->>>>>>> 7a183fde
     }
     else
     {
@@ -608,11 +525,7 @@
     }
 }
 
-<<<<<<< HEAD
-std::size_t RNNDescriptor::GetLayerBiasSize(Handle& handle, int layer, int biasID)
-=======
 std::size_t RNNDescriptor::GetLayerBiasSize(Handle& /* handle */, int /* layer */, int /* biasID */)
->>>>>>> 7a183fde
 {
     return size_t(typeSize * hsize); // is ther more needed here?
 }
@@ -626,23 +539,13 @@
                                   TensorDescriptor& paramDesc,
                                   Data_t param)
 {
-<<<<<<< HEAD
-
-    // 1. Calculate the location of the matrix via layerID, bidirection setting, and params
-    auto poffset = paramsOffsetCalculation(xDesc, layer, layerID);
-
-    // 2. Get the dimensions of the parameter matrix
-    auto pDims = pTensorLengthsCalculation(xDesc, layer, layerID);
-=======
-
     // Get the dimensions of the parameter matrix
-    auto pDims = pTensorLengthsCalculation(xDesc, layer);
+    auto pDims = pTensorLengthsCalculation(xDesc, layer, paramID);
     if(param == nullptr)
     {
         paramDesc = miopen::TensorDescriptor(dataType, pDims.data(), 2);
         return;
     }
->>>>>>> 7a183fde
 
     // Calculate the location of the matrix via paramID, bidirection setting, and params
     auto poffset = paramsOffsetCalculation(xDesc, layer, paramID);
@@ -650,28 +553,18 @@
     // Construct descriptor for param matrix
     paramDesc = miopen::TensorDescriptor(dataType, pDims.data(), 2);
 
-<<<<<<< HEAD
 #if(MIO_RNN_DEBUG == 1)
     fprintf(stderr, "GetLayerParam pDims %d %d\n", pDims[0], pDims[1]);
     fprintf(stderr,
             "GetLayerParam layer: %d layerID: %d offst: %d size: %d\n",
             layer,
-            layerID,
+            paramID,
             poffset,
             paramDesc.GetElementSize());
 #endif
 
-    if(paramTensor == nullptr)
-    {
-        return;
-    }
-
-    // 4. Copy over data to previously allocated param tensor
-    miopen::CopyTensor(handle, paramDesc, w, paramDesc, paramTensor, poffset, 0);
-=======
     // Copy over data to previously allocated param tensor
     miopen::CopyTensor(handle, paramDesc, w, paramDesc, param, poffset, 0);
->>>>>>> 7a183fde
 }
 
 void RNNDescriptor::GetLayerBias(Handle& handle,
@@ -696,15 +589,10 @@
         // memory.
         return;
     }
-<<<<<<< HEAD
-
     // 1. Calculate the location of the matrix via layerID, bidirection setting, and params
-    auto poffset = paramsOffsetCalculation(xDesc, nLayers, 0);
-    auto boffset = biasOffsetCalculation(xDesc, layer, layerID) + poffset;
-=======
-    // 1. Calculate the location of the matrix via biasID, bidirection setting, and params
-    auto boffset = biasOffsetCalculation(xDesc, layer, biasID);
->>>>>>> 7a183fde
+    int x = (dirMode == miopenRNNbidirection) ? nLayers * 2 : nLayers;
+    auto poffset = paramsOffsetCalculation(xDesc, x, 0);
+    auto boffset = biasOffsetCalculation(xDesc, layer, biasID) + poffset;
 
     // 3. Construct descriptor for param matrix
     biasDesc = miopen::TensorDescriptor(dataType, &bdim, 1);
@@ -714,7 +602,7 @@
     fprintf(stderr,
             "GetLayerBias layer: %d layerID: %d offst: %d size: %d\n",
             layer,
-            layerID,
+            biasID,
             boffset,
             biasDesc.GetElementSize());
 #endif
@@ -755,7 +643,7 @@
     fprintf(stderr,
             "SetLayerParam layer: %d layerID: %d offst: %d size: %d\n",
             layer,
-            layerID,
+            paramID,
             poffset,
             paramDesc.GetElementSize());
 #endif
@@ -780,14 +668,10 @@
     }
     // TODO dlowell: Need guard checks here, or have them caught at the copy call?
 
-<<<<<<< HEAD
     // 1. Calculate the location of the matrix via layerID, bidirection setting, and params
-    auto poffset = paramsOffsetCalculation(xDesc, nLayers, 0);
-    auto boffset = biasOffsetCalculation(xDesc, layer, layerID) + poffset;
-=======
-    // 1. Calculate the location of the matrix via biasID, bidirection setting, and params
-    auto boffset = biasOffsetCalculation(xDesc, layer, biasID);
->>>>>>> 7a183fde
+    int x = (dirMode == miopenRNNbidirection) ? nLayers * 2 : nLayers;
+    auto poffset = paramsOffsetCalculation(xDesc, x, 0);
+    auto boffset = biasOffsetCalculation(xDesc, layer, biasID) + poffset;
 
     // 2. Calculate the strides for the matrix
     std::vector<int> bstride(1, 1);
@@ -801,9 +685,9 @@
 #if(MIO_RNN_DEBUG == 1)
     fprintf(stderr, "SetLayerBias biasDesc %d\n", biasDesc.GetLengths()[0]);
     fprintf(stderr,
-            "SetLayerBias layer: %d layerID: %d offst: %d size: %d\n",
+            "SetLayerBias layer: %d layerID: %d offset: %d size: %d\n",
             layer,
-            layerID,
+            biasID,
             boffset,
             bDesc.GetElementSize());
 #endif
