/*************************************************************************
 * Copyright (c) 2017-2022, NVIDIA CORPORATION. All rights reserved.
 * Modifications Copyright (c) 2019-2023 Advanced Micro Devices, Inc. All rights reserved.
 *
 * See LICENSE.txt for license information
 ************************************************************************/

#include "enqueue.h"
#include "argcheck.h"
#include "coll_net.h"
#include "graph/topo.h"
#include <hip/hip_runtime.h>
#include <hip/hip_ext.h>
#include "gdrwrap.h"
#include "bootstrap.h"
#include <cstring>
#include "channel.h"
#include "rocmwrap.h"
#include "rccl_vars.h"
#include <cstring> // std::memcpy
#include <cinttypes> // PRIx64

static void* const ncclKernelGeneric = (void*)NCCL_KERN_NAME(SendRecv, RING, SIMPLE, Sum, int8_t);

struct ncclKernelMatch {
  void* kernelFn;
  bool specialized;
};

<<<<<<< HEAD
typedef void(*ncclKern_t)(struct ncclDevComm* comm, uint64_t channelMask, struct ncclWork* workHead);
=======
// Only generate inline kernels for LL
#define NCCL_FUNC5(func, algo, devredop, dtype, specialized) \
  /*LL    */{(void*)NCCL_KERN_NAME(func, algo, LL, devredop, dtype), true && specialized}, \
  /*LL128 */{(void*)NCCL_KERN_NAME(func, algo, LL, devredop, dtype), false && specialized}, \
  /*SIMPLE*/{(void*)NCCL_KERN_NAME(func, algo, LL, devredop, dtype), false && specialized}

#define NCCL_FUNC4(func, devredop, type, specialized) \
  NCCL_FUNC5(func, TREE,           devredop, type, specialized), \
  NCCL_FUNC5(func, RING,           devredop, type, specialized), \
  NCCL_FUNC5(func, COLLNET_DIRECT, devredop, type, specialized), \
  NCCL_FUNC5(func, COLLNET_CHAIN,  devredop, type, specialized), \
  NCCL_FUNC5(func, NVLS,           devredop, type, specialized), \
  NCCL_FUNC5(func, NVLS_TREE,      devredop, type, specialized)

#ifdef __CUDA_BF16_TYPES_EXIST__
  #define HAVE_BFLOAT16 1
#else
  #define HAVE_BFLOAT16 0
#endif

// Must be consistent with ncclDataType_t
#define NCCL_FUNCS3(func, devredop, reduction, specialized) \
  NCCL_FUNC4(func, devredop, MACRO_IF(reduction, int8_t, int8_t), specialized), \
  NCCL_FUNC4(func, devredop, MACRO_IF(reduction, uint8_t, int8_t), specialized), \
  NCCL_FUNC4(func, devredop, MACRO_IF(reduction, int32_t, int8_t), specialized), \
  NCCL_FUNC4(func, devredop, MACRO_IF(reduction, uint32_t, int8_t), specialized), \
  NCCL_FUNC4(func, devredop, MACRO_IF(reduction, int64_t, int8_t), specialized), \
  NCCL_FUNC4(func, devredop, MACRO_IF(reduction, uint64_t, int8_t), specialized), \
  NCCL_FUNC4(func, devredop, MACRO_IF(reduction, half, int8_t), specialized), \
  NCCL_FUNC4(func, devredop, MACRO_IF(reduction, float, int8_t), specialized), \
  NCCL_FUNC4(func, devredop, MACRO_IF(reduction, double, int8_t), specialized) \
  MACRO_IF(HAVE_BFLOAT16, \
    SINGLE_ARG(, NCCL_FUNC4(func, devredop, MACRO_IF(reduction, __nv_bfloat16, int8_t), specialized)), \
    /*nothing*/ \
  )

// Must be consistent with ncclDevRedOp_t -- but we only generate kernel for sums.
#define NCCL_FUNCS2(func, reduction) \
  NCCL_FUNCS3(func, Sum, reduction, /*specialized=*/1), /*Sum*/ \
  NCCL_FUNCS3(func, Sum, reduction, /*specialized=*/0), /*Prod*/ \
  NCCL_FUNCS3(func, Sum, reduction, /*specialized=*/0), /*Max*/ \
  NCCL_FUNCS3(func, Sum, reduction, /*specialized=*/0), /*Min*/ \
  NCCL_FUNCS3(func, Sum, reduction, /*specialized=*/0), /*PreMulSum*/ \
  NCCL_FUNCS3(func, Sum, reduction, /*specialized=*/0)  /*SumPostDiv*/
>>>>>>> ea383122

// Must be consistent with the ncclFuncSet enum
#ifdef ENABLE_COLLTRACE
static ncclKernelMatch const ncclKerns[2] = {
  {(void *)NCCL_KERN_NAME(SendRecv, RING, SIMPLE, Sum, int8_t), true},
  {(void *)NCCL_KERN_NAME_DEBUG(SendRecv, RING, SIMPLE, Sum, int8_t), true},
};
#else
static ncclKernelMatch const ncclKerns[1] = {
  {(void*)NCCL_KERN_NAME(SendRecv, RING, SIMPLE, Sum, int8_t), true}
};
#endif

static ncclResult_t computeColl(struct ncclInfo* info /* input */, int* workFuncIndex, struct ncclWorkElem* work, struct ncclProxyOp* proxyOp /* output */);

NCCL_PARAM(L1SharedMemoryCarveout, "L1_SHARED_MEMORY_CARVEOUT", 0);

// Returns maximum kernel stack size of all CUDA kernels
ncclResult_t ncclInitKernelsForDevice(int cudaArch, size_t* maxStackSize) {
  constexpr int KernelCount = sizeof(ncclKerns)/sizeof(ncclKerns[0]);
  ncclResult_t result = ncclSuccess;

  if (maxStackSize) *maxStackSize = 0;
  int carveout = ncclParamL1SharedMemoryCarveout();

  // Keep track if we already visited a function pointer.
  void* lru[2] = {nullptr, nullptr};
  for (int i=0; i < KernelCount; i++) {
    void* fn = ncclKerns[i].kernelFn;
    if (fn == lru[0] || fn == lru[1]) goto next_kernel;
    lru[1] = lru[0];
    lru[0] = fn;

    if (maxStackSize) {
      cudaFuncAttributes attr = {0};
      CUDACHECKGOTO(cudaFuncGetAttributes(&attr, fn), result, ignore0);
      if (attr.localSizeBytes > *maxStackSize) *maxStackSize = attr.localSizeBytes;
    ignore0:;
    }

    if (carveout) {
      CUDACHECKGOTO(cudaFuncSetAttribute(fn,
        cudaFuncAttributePreferredSharedMemoryCarveout, carveout),
        result, ignore1);
    ignore1:;
    }

    if (ncclShmemDynamicSize(cudaArch) != 0) {
      CUDACHECKGOTO(cudaFuncSetAttribute(fn,
        cudaFuncAttributeMaxDynamicSharedMemorySize, ncclShmemDynamicSize(cudaArch)),
        result, next_kernel);
    }
  next_kernel:;
  }
  return result;
}

/*****************************************************************************/
/*       Launch system : synchronization and CUDA kernel launch              */
/*****************************************************************************/

static void appendWorkElemColl(
    struct ncclComm* comm, struct ncclKernelPlan* plan, int channelId,
    int funcIndex, struct ncclWorkElem const *elem, int bid
  ) {
  struct ncclKernelPlan::Channel* chan = &plan->channels[channelId];
  struct ncclWorkList* q = ncclIntruQueueTail(&chan->workQueue);
  if (q && funcIndex == q->work.header.funcIndex
        && elem->nWarps == q->work.elems[0].nWarps
        && chan->nWorkElem < NCCL_MAX_WORK_ELEMENTS) {
    int e = chan->nWorkElem++;
    q->work.elems[e] = *elem; // C++ struct assignment
    q->work.elems[e].bid = bid;
    q->work.elems[e].isUsed = 1;
    return;
  }
  q = ncclMemoryStackAlloc<struct ncclWorkList>(&comm->memScoped);
  q->work.header.type = ncclWorkTypeColl;
  q->work.header.funcIndex = funcIndex;
  q->work.elems[0] = *elem; // C++ struct assignment
  q->work.elems[0].bid = bid;
  q->work.elems[0].isUsed = 1;
  chan->nWorkElem = 1;
  chan->nWork += 1;
  ncclIntruQueueEnqueue(&chan->workQueue, q);
}

static void appendWorkElemColl(
    struct ncclComm* comm, struct ncclKernelPlan* plan, int channelId,
    int funcIndex, struct ncclWorkElemReg const *elem, int bid
  ) {
  struct ncclKernelPlan::Channel* chan = &plan->channels[channelId];
  struct ncclWorkList* q = ncclIntruQueueTail(&chan->workQueue);
  if (q && funcIndex == q->work.header.funcIndex
        && elem->elem.nWarps == q->work.regElems[0].elem.nWarps
        && chan->nWorkElem < NCCL_MAX_WORK_ELEMENTS_REG) {
    int e = chan->nWorkElem++;
    q->work.regElems[e] = *elem; // C++ struct assignment
    q->work.regElems[e].elem.bid = bid;
    q->work.regElems[e].elem.isUsed = 1;
    return;
  }
  q = ncclMemoryStackAlloc<struct ncclWorkList>(&comm->memScoped);
  q->work.header.type = ncclWorkTypeRegColl;
  q->work.header.funcIndex = funcIndex;
  q->work.regElems[0] = *elem; // C++ struct assignment
  q->work.regElems[0].elem.bid = bid;
  q->work.regElems[0].elem.isUsed = 1;
  chan->nWorkElem = 1;
  chan->nWork += 1;
  ncclIntruQueueEnqueue(&chan->workQueue, q);
}

static void finishWorkP2p(struct ncclWork* work, int WarpSize) {
  int nElem = 0;
  for (int e=0; e < NCCL_MAX_WORK_ELEMENTS_P2P; e++) {
    if (work->p2pElems[e].p2pType != ncclWorkP2pTypeUnused)
      nElem = e+1;
  }
  int nGroup = 1;
  while (nGroup < nElem) nGroup *= 2;
  int nWarp = 1;
  while (nWarp*nGroup <= (NCCL_MAX_NTHREADS/WarpSize)/2) nWarp *= 2;
  for (int i=0; i < nGroup; i++) {
    work->p2pElems[i].ngroups = nGroup;
    work->p2pElems[i].warpStart = i*(NCCL_MAX_NTHREADS/WarpSize)/nGroup;
    int extraWarp = /*nWarp >= 2 ? i%2 : */0;
    work->p2pElems[i].nWarps = nWarp + extraWarp;
  }
}

static void finishWork(struct ncclWork* work, int WarpSize) {
  if (work->header.type == ncclWorkTypeP2p) {
    finishWorkP2p(work, WarpSize);
  }
}

static void appendWorkElemP2p(
    struct ncclComm* comm, struct ncclKernelPlan* plan, int channelId,
    struct ncclWorkElemP2p const *elem, bool fuseOk
  ) {
  constexpr int funcIndex = FUNC_INDEX_P2P;
  struct ncclKernelPlan::Channel* chan = &plan->channels[channelId];
  struct ncclWorkList* q = ncclIntruQueueTail(&chan->workQueue);
  if (q && funcIndex == q->work.header.funcIndex) {
    if (!fuseOk) goto NewWork;
    if (chan->p2pTailElem[elem->p2pType-1] < NCCL_MAX_WORK_ELEMENTS_P2P) {
      for (int e = -2 + chan->p2pTailElem[elem->p2pType-1]; e >= 0; e -= 2) {
        // Can't have multiple elements of the same ncclWork communicate with the
        // same peer otherwise they would attempt to use that connection concurrently.
        if (q->work.p2pElems[e].peer == elem->peer)
          goto NewWork;
      }
      int e = chan->p2pTailElem[elem->p2pType-1];
      q->work.p2pElems[e] = *elem; // C++ struct assignment
      chan->p2pTailElem[elem->p2pType-1] += 2;
      return;
    }
  NewWork:
    finishWorkP2p(&q->work, comm->WarpSize);
  }
  q = ncclMemoryStackAlloc<struct ncclWorkList>(&comm->memScoped);
  q->work.header.type = ncclWorkTypeP2p;
  q->work.header.funcIndex = FUNC_INDEX_P2P;
  chan->p2pTailElem[ncclWorkP2pTypeRecv-1] = 0;
  chan->p2pTailElem[ncclWorkP2pTypeSend-1] = 1;
  q->work.p2pElems[chan->p2pTailElem[elem->p2pType-1]] = *elem; // C++ struct assignment
  chan->p2pTailElem[elem->p2pType-1] += 2;
  chan->nWork += 1;
  ncclIntruQueueEnqueue(&chan->workQueue, q);
}

static ncclResult_t addProxyOpIfNeeded(struct ncclComm* comm, struct ncclKernelPlan* plan, struct ncclProxyOp* op) {
  bool needed = true;
  NCCLCHECK(ncclProxySaveOp(comm, op, &needed));
  if (needed) {
    struct ncclProxyOp* q = ncclMemoryPoolAlloc<struct ncclProxyOp>(&comm->memPool_ncclProxyOp, &comm->memPermanent);
    *q = *op; // C++ struct assignment
    ncclIntruQueueEnqueue(&plan->channels[op->channelId].proxyOpQueue, q);
  }
  return ncclSuccess;
}

// Put coll workelem & proxyOp in plan assuming nWorkBudget permits, so please
// ensure *nWorkBudget >= nBids upon entry.
static ncclResult_t addCollToPlan(
    struct ncclComm* comm, struct ncclKernelPlan* plan, int* nWorkBudget, int funcIndex,
    struct ncclWorkElem const* workElem, struct ncclProxyOp const* proxyOp,
    int nCollChannels, int nBid, size_t bytes, bool regBufUsed, void* regBufSend[], void* regBufRecv[]
  ) {
  struct ncclKernelPlan::Channel *chans = plan->channels;

  // Choose the `nBid` least loaded channels to do the work. This ensures
  // all bids go to different channels in case they need to synchronize.
  int least[/*nBid*/MAXCHANNELS];
  least[0] = 0;
  int maxIndexInLeast = 0;
  size_t maxBytesInLeast = chans[0].collBytes;
  // Initialize least[] such that the first nBid channels are accounted for.
  for (int b=1; b < nBid; b++) {
    least[b] = b;
    if (maxBytesInLeast < chans[b].collBytes) {
      maxIndexInLeast = b;
      maxBytesInLeast = chans[b].collBytes;
    }
  }
  // Sort in the rest of the channels. If a channel has less work than the max
  // member of least[], replace that member and compute the new max.
  for (int c=nBid; c < nCollChannels; c++) {
    if (chans[c].collBytes < maxBytesInLeast) {
      least[maxIndexInLeast] = c;
      maxBytesInLeast = chans[least[0]].collBytes;
      maxIndexInLeast = 0;
      for (int b=1; b < nBid; b++) {
        if (maxBytesInLeast < chans[least[b]].collBytes) {
          maxIndexInLeast = b;
          maxBytesInLeast = chans[least[b]].collBytes;
        }
      }
    }
  }

  uint64_t opCount = uint64_t(plan->collOpCount++)<<1 | 0;
  bytes /= nBid;
  for (int bid=0; bid < nBid; bid++) {
    int c = least[bid];
    chans[c].collBytes += bytes;

    // Add work elem
    *nWorkBudget += chans[c].nWork;
    if (!regBufUsed) {
      appendWorkElemColl(comm, plan, c, funcIndex, workElem, bid);
    } else {
      // Buffer registration in play which could only for CollNet at the moment.
      struct ncclChannel* channel = &comm->channels[c];
      struct ncclWorkElemReg workElemReg;
      workElemReg.elem = *workElem; // C++ struct assignment
      workElemReg.elem.regUsed = 1;
      for (int i=0; i < NCCL_MAX_DIRECT_ARITY; i++) {
        int peer = channel->collnetDirect.down[i];
        if (peer == -1) break;
        int j = comm->rankToLocalRank[peer]; // Get intra-node slot
        workElemReg.dnInputs[i] = regBufSend[j]; // Input buffer of leaf peer
        workElemReg.dnOutputs[i] = regBufRecv[j]; // Output buffer of leaf peer
      }
      for (int i=0; i < NCCL_MAX_DIRECT_ARITY; i++) {
        int peer = channel->collnetDirect.up[i];
        if (peer == -1) break;
        int j = comm->rankToLocalRank[peer];
        // Output buffer of root peer
        workElemReg.upOutputs[i] = regBufRecv[j];
      }
      appendWorkElemColl(comm, plan, c, funcIndex, &workElemReg, bid);
    }
    *nWorkBudget -= chans[c].nWork; // subtract delta of chans[c].nWork

    // Add proxy task. Empty collectives do not make it to the proxy thread
    // since they don't imply synchronization for the user like p2p.
    if (proxyOp->nsteps != 0) {
      struct ncclProxyOp tmp = *proxyOp; // C++ struct assignment
      tmp.channelId = c;
      tmp.opCount = opCount;
      NCCLCHECK(addProxyOpIfNeeded(comm, plan, &tmp));
    }
  }
  return ncclSuccess;
}

NCCL_PARAM(P2pLLThreshold, "P2P_LL_THRESHOLD", 16384);

// Put p2p op in plan assuming there is space in nWorkBudget, so you must
// ensure *nWorkBudget >= 1 upon entry.
static ncclResult_t addP2pToPlan(
    struct ncclComm* comm, struct ncclKernelPlan* plan, int* nWorkBudget,
<<<<<<< HEAD
    bool isSendNotRecv, int peer, int chunk, void *addr, size_t bytes, uint32_t connIndex
=======
    bool isSendNotRecv, int peer, int chunk, void *addr, size_t bytes, bool fuseOk
>>>>>>> ea383122
  ) {
  struct ncclInfo info = {
    isSendNotRecv ? ncclFuncSend : ncclFuncRecv,
    isSendNotRecv ? "Send" : "Recv",
    nullptr, addr, bytes, ncclInt8, ncclSum, peer, comm, (cudaStream_t)0,
    /*Args*/1, 1
  };

  int channelId;
  NCCLCHECK(ncclChannelCompute(comm, peer, chunk%comm->p2pnChannelsPerPeer, info.coll, &channelId));
  info.channelId = channelId;

  // 1 is connIndex
  struct ncclConnInfo* conn = isSendNotRecv ?
    &comm->channels[channelId].peers[peer]->send[1].conn : &comm->channels[channelId].peers[peer]->recv[1].conn;
  info.protocol = ((conn->buffs[NCCL_PROTO_LL] != nullptr) && bytes <= ncclParamP2pLLThreshold()) ? NCCL_PROTO_LL : NCCL_PROTO_SIMPLE;

  struct ncclProxyOp proxyOp = {};
  NCCLCHECK(ncclProxyComputeP2p(&info, &proxyOp));
  proxyOp.connIndex = connIndex;

  struct ncclWorkElemP2p elem = {0};
  elem.proto = info.protocol;
  elem.peer = addr == nullptr ? -1 : peer;
  elem.nWarps = NCCL_MAX_NTHREADS/comm->WarpSize;
  elem.p2pType = isSendNotRecv ? ncclWorkP2pTypeSend : ncclWorkP2pTypeRecv;
  elem.buffLo32 = uint32_t(reinterpret_cast<uintptr_t>(addr));
  elem.buffHi32 = reinterpret_cast<uintptr_t>(addr)>>32;
  elem.countLo32 = uint32_t(bytes);
  elem.countHi32 = bytes>>32;
  elem.chunkSize = info.chunkSize; // computed by ncclProxyComputeP2p
  elem.opCount = (uint16_t)comm->opCount;
  elem.connIndex = connIndex;

  *nWorkBudget += plan->channels[channelId].nWork;
  appendWorkElemP2p(comm, plan, channelId, &elem, fuseOk);
  *nWorkBudget -= plan->channels[channelId].nWork;

  // Calculate the opCount after appendWorkElemP2p since it will always return
  // with channel->nWork equal to one plus the work index this p2p settled in.
  proxyOp.opCount = uint64_t(plan->channels[channelId].nWork)<<1 | 1;
  if (addr != nullptr) NCCLCHECK(addProxyOpIfNeeded(comm, plan, &proxyOp));
  return ncclSuccess;
}

static void finishPlan(struct ncclKernelPlan* plan) {
  int channelUbound = 0;
  int channelCount = 0;
  uint64_t channelMask = 0;
  bool hasProxyOps = false;
  for (int c=0; c < MAXCHANNELS; c++) {
    struct ncclWorkList* tail = ncclIntruQueueTail(&plan->channels[c].workQueue);
    if (tail != nullptr) {
      channelUbound = c+1;
      channelCount += 1;
      channelMask |= 1ull<<c;
      tail->work.header.isLast = 1;
      finishWork(&tail->work, plan->comm->WarpSize);
    }
    hasProxyOps |= !ncclIntruQueueEmpty(&plan->channels[c].proxyOpQueue);
  }
  plan->channelUbound = channelUbound;
  plan->channelCount = channelCount;
  plan->channelMask = channelMask;
  plan->hasProxyOps = hasProxyOps;
  plan->threadPerBlock = std::max(plan->threadPerBlock, 3*plan->comm->WarpSize);
}

static ncclResult_t registerIntraNodeBuffers(
    struct ncclComm* comm, struct ncclKernelPlan* plan, struct ncclInfo* info,
    bool* outRegBufUsed,
    void* outRegBufSend[NCCL_MAX_LOCAL_RANKS],
    void* outRegBufRecv[NCCL_MAX_LOCAL_RANKS]
  ) {
  *outRegBufUsed = false;
  ncclResult_t result = ncclSuccess;

#if CUDART_VERSION >= 11030
  int localRank = comm->localRank;

  if (CUPFN(cuMemGetAddressRange) == nullptr) return ncclSuccess;

  struct HandlePair {
    cudaIpcMemHandle_t ipc[2]; // {send, recv}
    size_t offset[2]; // {send, recv}
  };
  struct HandlePair handles[NCCL_MAX_LOCAL_RANKS];

  CUDACHECKGOTO(cudaIpcGetMemHandle(&handles[localRank].ipc[0], (void*)info->sendbuff), result, fallback);
  CUDACHECKGOTO(cudaIpcGetMemHandle(&handles[localRank].ipc[1], (void*)info->recvbuff), result, fallback);

  void *baseSend, *baseRecv;
  size_t size;
  CUCHECK(cuMemGetAddressRange((CUdeviceptr *)&baseSend, &size, (CUdeviceptr)info->sendbuff));
  handles[localRank].offset[0] = (char*)info->sendbuff - (char*)baseSend;
  CUCHECK(cuMemGetAddressRange((CUdeviceptr *)&baseRecv, &size, (CUdeviceptr)info->recvbuff));
  handles[localRank].offset[1] = (char*)info->recvbuff - (char*)baseRecv;

  NCCLCHECK(bootstrapIntraNodeAllGather(comm->bootstrap, comm->localRankToRank, comm->localRank, comm->localRanks, handles, sizeof(struct HandlePair)));

  // Open handles locally
  for (int i=0; i < comm->localRanks; i++) {
    if (i == localRank) { // Skip self
      outRegBufSend[i] = nullptr;
      outRegBufRecv[i] = nullptr;
    } else {
      for (int sr=0; sr < 2; sr++) {
        // Get base address of mapping
        void* base;
        CUDACHECK(cudaIpcOpenMemHandle(&base, handles[i].ipc[sr], cudaIpcMemLazyEnablePeerAccess));
        // Get real buffer address by adding offset in the mapping
        (sr==0 ? outRegBufSend : outRegBufRecv)[i] = (char*)base + handles[i].offset[sr];
        // Enqueue reminder to close memory handle
        struct ncclPointerList* q = ncclMemoryPoolAlloc<struct ncclPointerList>(&comm->memPool_ncclPointerList, &comm->memPermanent);
        q->ptr = base;
        ncclIntruQueueEnqueue(&plan->ipcMemQueue, q);
      }
    }
  }
  *outRegBufUsed = true;

fallback:
#endif
  return result;
}

NCCL_PARAM(GraphRegister, "GRAPH_REGISTER", 0);

static ncclResult_t getCollNetSupport(struct ncclInfo* info, int* collNetTypeSupport);
static ncclResult_t getAlgoInfo(struct ncclInfo* info, int collNetTypeSupport, int numPipeOps);

static ncclResult_t scheduleCollTasksToPlan(
    struct ncclComm* comm, struct ncclKernelPlan* plan, int* nWorkBudget
  ) {
  struct ncclTasks* tasks = &comm->tasks;

  size_t bytePerChannel[/*collNetSupport*/2];
  if (comm->channelSize > 0) {
    // Set by user
    bytePerChannel[/*collNetSupport=*/0] = comm->channelSize;
    bytePerChannel[/*collNetSupport=*/1] = comm->channelSize;
  } else {
    // Latency increases as scale increases
    // We would thus want to increase the chunk size to compensate for the lost efficiency
    bytePerChannel[/*collNetSupport=*/0] = NCCL_AGG_CHANNEL_SIZE * std::min(16, comm->nRanks);
    bytePerChannel[/*collNetSupport=*/1] = 256<<10; // Hand-tuned
  }

  for (int collNetSupport=0; collNetSupport < 2; collNetSupport++) {
    while (tasks->collBytesTotal < bytePerChannel[collNetSupport]*comm->nChannels &&
           bytePerChannel[collNetSupport] > NCCL_MIN_CHANNEL_SIZE) {
      // Reduce per-channel size so we utilize all channels.
      bytePerChannel[collNetSupport] /= 2;
    }
  }

  while (tasks->nTasksColl != 0) {
    struct ncclTaskColl* head = ncclIntruQueueHead(&tasks->collQueue);
    struct ncclInfo aggInfo = {};
    aggInfo.comm = comm;
    aggInfo.coll = head->func;
    aggInfo.datatype = head->datatype;
    aggInfo.opFull = head->op;
    aggInfo.op = (ncclRedOp_t)(int)head->op.op;
    aggInfo.count = head->count;
    int nAggChannels = 0;
    int nAggOps = 1;
    struct ncclTaskColl* aggEnd = head->next;
    int collNetSupport = 0;
    NCCLCHECK(getCollNetSupport(&aggInfo, &collNetSupport));

    // Find a range of ops that can be aggregated together.
    while (aggEnd != nullptr &&
           aggEnd->func == aggInfo.coll &&
           aggEnd->datatype == aggInfo.datatype &&
           aggEnd->op.op == aggInfo.opFull.op) {
      aggInfo.count += aggEnd->count;
      int nc = DIVUP(aggEnd->count*ncclTypeSize(aggInfo.datatype), bytePerChannel[collNetSupport]);
      nc = std::max(1, std::min(nc, comm->nChannels));
      nAggChannels += nc;
      nAggOps++;
      aggEnd = aggEnd->next;
    }

    if (nAggOps > 1) {
      NCCLCHECK(ncclInfoSetDerived(&aggInfo, comm->nRanks));
      aggInfo.nChannels = std::min(comm->nChannels, nAggChannels);
      int opPerChannel = DIVUP(nAggChannels, aggInfo.nChannels);
      NCCLCHECK(getAlgoInfo(&aggInfo, collNetSupport, opPerChannel));
    }

    while (head != aggEnd) {
      struct ncclInfo info = {};
      info.comm = comm;
      info.coll = head->func;
      info.sendbuff = head->sendbuff;
      info.recvbuff = head->recvbuff;
      info.count = head->count;
      info.root = head->root;
      info.datatype = head->datatype;
      info.opFull = head->op; // C++ struct assignment
      info.op = (ncclRedOp_t)(int)head->op.op;
      info.chunkSteps = head->chunkSteps;
      info.sliceSteps = head->sliceSteps;
      NCCLCHECK(ncclInfoSetDerived(&info, comm->nRanks));
      if (nAggOps > 1) {
        int maxChannels = aggInfo.algorithm == NCCL_ALGO_NVLS || aggInfo.algorithm == NCCL_ALGO_NVLS_TREE ? comm->nvlsChannels : comm->nChannels;
        info.nChannels = DIVUP(info.nBytes, bytePerChannel[collNetSupport]);
        info.nChannels = std::max(1, std::min(info.nChannels, maxChannels));
        info.algorithm = aggInfo.algorithm;
        info.protocol = aggInfo.protocol;
        info.nThreads = aggInfo.nThreads;
      }

      int workFuncIndex;
      struct ncclWorkElem workElem = {};
      struct ncclProxyOp proxyOp = {};
      NCCLCHECK(computeColl(&info, &workFuncIndex, &workElem, &proxyOp));

      if (*nWorkBudget < info.nChannels) return ncclSuccess; // Ensure room for addCollToPlan()

      bool regBufUsed = false;
      void* regBufSend[NCCL_MAX_LOCAL_RANKS];
      void* regBufRecv[NCCL_MAX_LOCAL_RANKS];
      if (plan->persistent && ncclParamGraphRegister() &&
          info.algorithm == NCCL_ALGO_COLLNET_DIRECT &&   // limited to CollNetDirect for now
          comm->intraHighestTransportType == TRANSPORT_P2P && // only when all ranks can p2p each other
          comm->intraRanks < comm->localRanks) { // only with inter-process & intra-node peers
        NCCLCHECK(registerIntraNodeBuffers(comm, plan, &info, &regBufUsed, regBufSend, regBufRecv));
      }

      int maxChannels = info.algorithm == NCCL_ALGO_NVLS || aggInfo.algorithm == NCCL_ALGO_NVLS_TREE ? comm->nvlsChannels : comm->nChannels;
      NCCLCHECK(addCollToPlan(comm, plan, nWorkBudget, workFuncIndex, &workElem, &proxyOp,
        maxChannels, info.nChannels, info.nBytes, regBufUsed, regBufSend, regBufRecv));
      tasks->nTasksColl -= 1;
      tasks->collBytesTotal -= info.nBytes;
      ncclIntruQueueDequeue(&tasks->collQueue);
      head = ncclIntruQueueHead(&tasks->collQueue);

      plan->threadPerBlock = std::max(plan->threadPerBlock, info.nThreads);
      if (!plan->kernelSpecialized) {
        plan->kernelFn = ncclKerns[ncclGetKernelIndex(comm)].kernelFn;
        plan->kernelSpecialized = ncclKerns[ncclGetKernelIndex(comm)].specialized;
      }
    }
  }
  return ncclSuccess;
}

static size_t calcP2pChunkSize(size_t totalSize, int minChannels, int maxChannels, size_t minSize, size_t maxSize) {
  size_t size = std::max(minSize, divUp(totalSize, minChannels));
  int nChannels = minChannels;
  while (size > maxSize && nChannels <= maxChannels/2) {
    nChannels *= 2;
    size = divUp(totalSize, nChannels);
  }
  return alignUp(size, minSize);
}

RCCL_PARAM(P2pNetThreshold, "P2P_NET_THRESHOLD", 131072);

static ncclResult_t scheduleP2pTasksToPlan(
    struct ncclComm* comm, struct ncclKernelPlan* plan, int* nWorkBudget
  ) {
  struct ncclTasks* tasks = &comm->tasks;
  int nRanks = comm->nRanks;
  struct ncclTasks::Peer* peers = tasks->peers;
  int const *sendOrder = tasks->p2pSendOrder;
  int const *recvOrder = tasks->p2pRecvOrder;

  plan->threadPerBlock = std::max(plan->threadPerBlock, NCCL_MAX_NTHREADS);
  if (!plan->kernelSpecialized) {
    plan->kernelFn = ncclKerns[ncclGetKernelIndex(comm)].kernelFn;
    plan->kernelSpecialized = ncclKerns[ncclGetKernelIndex(comm)].specialized;
  }

  // Compute how much to split operations
  // Natural step size matching buffer steps.
  ssize_t stepSize = comm->p2pChunkSize;
  // Try to use all channels
  int nChannelsMax = comm->p2pnChannelsPerPeer;
  int nChannelsMin = nChannelsMax;
  if (comm->nNodes == 1) {
    // Try to use all channels, but one channel per operation.
    while (nChannelsMin*nRanks > comm->p2pnChannels && nChannelsMin > 1) nChannelsMin /= 2;
    // Avoid overloading channels with 8+ operations as we loose the sync warp, hence a bit of bandwidth.
    while (nChannelsMax*nRanks > comm->p2pnChannels*4 && nChannelsMax > 1) nChannelsMax /= 2;
  }

  bool fuseOk;
  // We can perform 8 send/recv per round per CTA. Make sure we jump between fused blocks at node boundaries.
  while (tasks->nTasksP2p != 0) {
    for (int i=0; i < tasks->p2pOrderSteps; i++) {
      int sendPeer = sendOrder[i];
      int recvPeer = recvOrder[i];
      if ((i % (NCCL_MAX_WORK_ELEMENTS_P2P/2)) == 0) fuseOk = false;
      struct ncclTaskP2p* send = sendPeer != -1 ? ncclIntruQueueHead(&peers[sendPeer].sendQueue) : NULL;
      struct ncclTaskP2p* recv = recvPeer != -1 ? ncclIntruQueueHead(&peers[recvPeer].recvQueue) : NULL;
      if (sendPeer == comm->rank) {
        if (recvPeer != comm->rank) {
          WARN("Sendrecv plan not aligned for self");
          return ncclInternalError;
        }
        if (send && recv == nullptr) {
          WARN("Trying to send to self without a matching recv");
          return ncclInvalidUsage;
        }
        if (send == nullptr && recv) {
          WARN("Trying to recv to self without a matching send");
          return ncclInvalidUsage;
        }
      }
      if (send != nullptr || recv != nullptr) {
        char* recvPtr = recv ? (char*)recv->buff : nullptr;
        char* sendPtr = send ? (char*)send->buff : nullptr;
        ssize_t recvBytes = recv ? recv->bytes : 0;
        ssize_t sendBytes = send ? send->bytes : 0;
        ssize_t minSize = stepSize/8;
        ssize_t maxSize = comm->nNodes > 1 ? stepSize : stepSize*32;
        ssize_t recvChunkBytesMax = calcP2pChunkSize(recvBytes, nChannelsMin, nChannelsMax, minSize, maxSize);
        ssize_t sendChunkBytesMax = calcP2pChunkSize(sendBytes, nChannelsMin, nChannelsMax, minSize, maxSize);
        // Zero size send/recv are syncs, encode here with -1.
        recvBytes = recv && recvBytes == 0 ? -1 : recvBytes;
        sendBytes = send && sendBytes == 0 ? -1 : sendBytes;
        // Advance to current chunk. Syncs will always have chunk=0 so no effect on the -1.
        if (recv) recvPtr   += recv->chunk*recvChunkBytesMax;
        if (recv) recvBytes -= recv->chunk*recvChunkBytesMax;
        if (send) sendPtr   += send->chunk*sendChunkBytesMax;
        if (send) sendBytes -= send->chunk*sendChunkBytesMax;

        uint16_t sendIdx = 1, recvIdx = 1;
        if(comm->p2pNet && sendBytes > rcclParamP2pNetThreshold())
          sendIdx = NCCL_CONN_IDX_P2P_NET;
        if(comm->p2pNet && recvBytes > rcclParamP2pNetThreshold())
          recvIdx = NCCL_CONN_IDX_P2P_NET;

        do {
          ssize_t recvChunkBytes = std::min(recvBytes, recvChunkBytesMax); // -1 preserved
          ssize_t sendChunkBytes = std::min(sendBytes, sendChunkBytesMax);
          if (recvChunkBytes != 0) {
            if (recvChunkBytes == -1) recvChunkBytes = 0;
            if (*nWorkBudget < 1) return ncclSuccess; // ensure room in budget
<<<<<<< HEAD
            NCCLCHECK(addP2pToPlan(comm, plan, nWorkBudget, /*isSendNotRecv=*/false, recvPeer, recv->chunk, recvPtr, recvChunkBytes, recvIdx));
=======
            NCCLCHECK(addP2pToPlan(comm, plan, nWorkBudget, /*isSendNotRecv=*/false, recvPeer, recv->chunk, recvPtr, recvChunkBytes, fuseOk));
            fuseOk = true;
>>>>>>> ea383122
            recvPtr += recvChunkBytes;
            recvBytes -= recvChunkBytes;
            recv->chunk += 1;
            if (recvBytes <= 0) {
              recvBytes = 0; // in case still -1
              ncclIntruQueueDequeue(&peers[recvPeer].recvQueue);
              tasks->nTasksP2p -= 1;
            }
          }
          if (sendChunkBytes != 0) {
            if (sendChunkBytes == -1) sendChunkBytes = 0;
            if (*nWorkBudget < 1) return ncclSuccess; // ensure room in budget
<<<<<<< HEAD
            NCCLCHECK(addP2pToPlan(comm, plan, nWorkBudget, /*isSendNotRecv=*/true, sendPeer, send->chunk, sendPtr, sendChunkBytes, sendIdx));
=======
            NCCLCHECK(addP2pToPlan(comm, plan, nWorkBudget, /*isSendNotRecv=*/true, sendPeer, send->chunk, sendPtr, sendChunkBytes, fuseOk));
            fuseOk = true;
>>>>>>> ea383122
            sendPtr += sendChunkBytes;
            sendBytes -= sendChunkBytes;
            send->chunk += 1;
            if (sendBytes <= 0) {
              sendBytes = 0; // in case still -1
              ncclIntruQueueDequeue(&peers[sendPeer].sendQueue);
              tasks->nTasksP2p -= 1;
            }
          }
        } while (sendBytes != 0 || recvBytes != 0);
      }
    }
  }
  return ncclSuccess;
}

// Comparison of monotonic rolling counters.
static inline bool rollingLess32(uint32_t a, uint32_t b) {
  constexpr uint32_t PositiveMax = uint32_t(-1)>>1;
  return a-b > PositiveMax;
}
static inline uint32_t rollingMin32(uint32_t a, uint32_t b) {
  constexpr uint32_t PositiveMax = uint32_t(-1)>>1;
  return (b-a <= PositiveMax) ? a : b;
}

// Spin until its safe to increase comm->workFifoSent to desiredSent.
static void waitWorkFifoAvailable(struct ncclComm* comm, uint32_t desiredSent) {
  if (__builtin_expect(rollingLess32(comm->workFifoAckdMin + comm->workFifoDepth, desiredSent), false)) {
    while (1) {
      // We have to poll for notifications from device.
      uint32_t* doneLive = comm->workFifoDone;
      uint32_t ackd[MAXCHANNELS];
      for (int c=0; c < MAXCHANNELS; c++) {
        ackd[c] = __atomic_load_n(&doneLive[c], __ATOMIC_RELAXED);
      }
      // Compiler-only fence to prevent fusion of loops to encourage dense loads.
      __atomic_signal_fence(__ATOMIC_SEQ_CST);

      uint32_t ackdAll = comm->workFifoSent;
      for (int c=0; c < MAXCHANNELS; c++) {
        // ackdAll is min over all non-quiesced channels
        if (ackd[c] != comm->channels[c].workFifoSent)
          ackdAll = rollingMin32(ackdAll, ackd[c]);
      }

      // Compiler only fence to prevent fusion of loops to encourage dense stores.
      __atomic_signal_fence(__ATOMIC_SEQ_CST);

      for (int c=0; c < MAXCHANNELS; c++) {
        // Advance counter on quiesced channels so they don't lag behind
        // too far where they could get lost in 32-bit wraparound.
        if (ackd[c] == comm->channels[c].workFifoSent) {
          comm->channels[c].workFifoSent = ackdAll;
          __atomic_store_n(&doneLive[c], ackdAll, __ATOMIC_RELAXED);
        }
      }
      comm->workFifoAckdMin = ackdAll;

      // See if that was enough.
      if (!rollingLess32(comm->workFifoAckdMin + comm->workFifoDepth, desiredSent)) break;
      sched_yield();
    }
  }
}

static ncclResult_t uploadWork(struct ncclComm* comm, struct ncclKernelPlan* plan) {
  bool persistent = plan->persistent;
  int channelUbound = plan->channelUbound;
  int nWork = 0;
  for (int c=0; c < channelUbound; c++) nWork += plan->channels[c].nWork;

  struct ncclWork* workHeap;
  if (!persistent) {
    workHeap = comm->workFifoHeap;
  } else {
    workHeap = ncclMemoryStackAlloc<struct ncclWork>(&comm->memScoped, nWork);
  }
  uint32_t ixMask = persistent ? ~uint32_t(0) : comm->workFifoDepth-1;
  uint32_t ixSent;
  if (persistent) {
    ixSent = 0;
  } else {
    ixSent = comm->workFifoSent;
    // First work for a channel has to be at workHeap+blockIdx.x which means
    // we cannot tolerate fifo wraparound. So round up to the wrap boundary
    // if not doing so would incur crossing it.
    if (((ixSent + plan->channelCount-1) & ixMask) < (ixSent & ixMask)) {
      ixSent = (ixSent + ixMask) & ~ixMask;
      // Need to update workFifoSent so waitWorkFifoAvailable() knows we've
      // skipped those elements. Consider if all the channels report quiesced,
      // this way the skipped slots will be considered consumed as well.
      comm->workFifoSent = ixSent;
    }
    waitWorkFifoAvailable(comm, ixSent + nWork);
  }
  uint32_t ixHead = ixSent;
  ixSent += plan->channelCount;
  int channelsWithWork = 0; // number of channels below `c` with work structs.
  for (int c=0; c < channelUbound; c++) {
    struct ncclWorkList* q = ncclIntruQueueHead(&plan->channels[c].workQueue);
    // Offset of first work equals number of channels below with work.
    uint32_t ix = ixHead + channelsWithWork;
    channelsWithWork += q != nullptr ? 1 : 0;
    while (q != nullptr) {
      if (q->next != nullptr) {
        q->work.header.workNext = int32_t(ixSent & ixMask) - int32_t(ixHead & ixMask);
      } else {
        q->work.header.inFifo = !persistent ? 1 : 0;
        // Tell channel to ack us back ix+1 indicating that all slots up to and
        // including ix have been consumed.
        q->work.header.doneAcks = ix+1;
        comm->channels[c].workFifoSent = ix+1;
      }
      workHeap[ix & ixMask] = q->work; // C++ struct assignment
      q = q->next;
      if (q != nullptr) ix = ixSent++;
    }
  }

  if (!persistent) {
    comm->workFifoSent = ixSent;
    if (comm->workFifoHeapGdrHandle != nullptr) wc_store_fence();
    plan->workHead = &comm->devWorkFifoHeap[ixHead & ixMask];
  } else {
    NCCLCHECK(ncclCudaMalloc(&plan->workHead, nWork));
    NCCLCHECK(ncclCudaMemcpy(plan->workHead, workHeap, nWork));
  }
  return ncclSuccess;
}

static ncclResult_t uploadProxyOps(struct ncclComm* comm, struct ncclKernelPlan* plan) {
  uint64_t collOpCount = comm->sharedRes->collOpCount;
  // Advance comm's collOpCount by number of colls in this plan.
  comm->sharedRes->collOpCount += plan->collOpCount;
  for (int c=0; c < plan->channelUbound; c++) {
    struct ncclProxyOp* q = ncclIntruQueueHead(&plan->channels[c].proxyOpQueue);
    uint64_t p2pOpCount = comm->sharedRes->p2pOpCount[c];
    uint64_t nextP2pOpCount = p2pOpCount;
    while (q != nullptr) {
      struct ncclProxyOp* qNext = q->enqNext;
      // Ignoring the bottom tag bit, opCount's are zero-based within plan so
      // translate them to the tip of the comm's history.
      if (q->opCount & 1) { // p2p
        // p2pOpCount is monotonic increasing within a plan's channel so just
        // remember last value to compute max.
        nextP2pOpCount = p2pOpCount + (q->opCount>>1);
        nextP2pOpCount += 1; // +1 to ensure next plan doesn't collide
        q->opCount = (p2pOpCount<<1) + q->opCount;
      } else { // coll
        q->opCount = (collOpCount<<1) + q->opCount;
      }
      NCCLCHECK(ncclProxySaveOp(comm, q, nullptr)); // May overwrite enqNext.
      if (!plan->persistent) {
        // Non-persistent kernels have their memory reclaimed after upload.
        ncclMemoryPoolFree(&plan->memPool_ncclProxyOp, q);
      }
      q = qNext;
    }
    // Advance channel's p2pOpCount by number of p2p's in this plan channel.
    comm->sharedRes->p2pOpCount[c] = nextP2pOpCount;
  }
  return ncclSuccess;
}

static ncclResult_t hostStreamPlanTask(struct ncclComm* comm, struct ncclKernelPlan* plan) {
  NCCLCHECK(uploadProxyOps(comm, plan));
  NCCLCHECK(ncclProxyStart(comm));
  if (!plan->persistent) {
    // Notify main thread of our reclaiming. This will reclaim plan concurrently.
    ncclIntruQueueMpscEnqueue(&comm->callbackQueue, &plan->reclaimer);
  }
  return ncclSuccess;
}

static void HIPRT_CB hostStreamPlanCallback(void *plan_) {
  NVTX3_FUNC_RANGE_IN(nccl_domain);
  struct ncclKernelPlan* plan = (struct ncclKernelPlan*)plan_;
  ncclResult_t result = hostStreamPlanTask(plan->comm, plan);
  if (result != ncclSuccess) {
    WARN("hostStreamPlanCallback() failed : %s", ncclGetErrorString(result));
  }
}

static ncclResult_t reclaimPlan(struct ncclComm* comm, struct ncclCommCallback* me) {
  struct ncclKernelPlan* plan = (struct ncclKernelPlan*)me; // cast from first member `reclaim`
  if (plan->persistent) {
    comm->persistentRefs -= 1;
    NCCLCHECK(ncclCudaFree(plan->workHead));
    while (!ncclIntruQueueEmpty(&plan->ipcMemQueue)) {
      struct ncclPointerList* q = ncclIntruQueueDequeue(&plan->ipcMemQueue);
      CUDACHECKIGNORE(cudaIpcCloseMemHandle(q->ptr));
      ncclMemoryPoolFree(&comm->memPool_ncclPointerList, q);
    }
  }
  ncclMemoryPoolTakeAll(&comm->memPool_ncclProxyOp, &plan->memPool_ncclProxyOp);
  ncclMemoryPoolFree(&comm->memPool_ncclKernelPlan, plan);
  return ncclSuccess;
}

static void persistentDestructor(void* plans_) {
  struct ncclKernelPlan* plan = (struct ncclKernelPlan*)plans_;
  struct ncclComm* comm = plan->comm;
  while (plan != nullptr) {
    struct ncclKernelPlan* next = plan->next;
    ncclIntruQueueMpscEnqueue(&comm->callbackQueue, &plan->reclaimer);
    plan = next;
  }
}

ncclResult_t ncclLaunchPrepare(struct ncclComm* comm) {
  ncclResult_t result = ncclSuccess;
  struct ncclTasks* tasks = &comm->tasks;
  bool persistent = ncclCudaGraphValid(tasks->capturingGraph);
  int nPlans = 0;

  // Poll for callbacks sent to us from other threads. Typically these free
  // resources from to our memory pools.
  NCCLCHECK(ncclCommPollCallbacks(comm, /*waitSome=*/false));

  // We already have one frame present which holds all of our tasks (which we
  // are about to schedule). Now push an additional frame for allocating
  // work structs (see appendWorkElem() variants all use scoped allocation).
  ncclMemoryStackPush(&comm->memScoped);

  if (tasks->nTasksColl + tasks->nTasksP2p != 0) {
    do {
      struct ncclKernelPlan* plan = ncclMemoryPoolAlloc<struct ncclKernelPlan>(&comm->memPool_ncclKernelPlan, &comm->memPermanent);
      ncclIntruQueueEnqueue(&comm->planQueue, plan);
      nPlans += 1;
      plan->comm = comm;
      plan->reclaimer.fn = reclaimPlan;
      plan->persistent = persistent;

      // Non-persistent kernels fill up at most half of our fifo per kernel.
      int nWorkBudget = plan->persistent ? INT_MAX : comm->workFifoDepth/2;
      int nWorkBudgetOld = nWorkBudget;

      // Drain coll tasks first. This is essential since we partition tasks based
      // on the work budget and p2p work isn't collective. If we were to drain p2p
      // first, the place where we cut the kernel could vary by rank which would
      // cause the "shortest channel first" channel picker to have divergent results.
      if (tasks->nTasksColl != 0) {
        NCCLCHECKGOTO(scheduleCollTasksToPlan(comm, plan, &nWorkBudget), result, failure);
      }
      // And only drain p2p tasks once colls are depleted.
      if (tasks->nTasksColl == 0 && tasks->nTasksP2p != 0) {
        NCCLCHECKGOTO(scheduleP2pTasksToPlan(comm, plan, &nWorkBudget), result, failure);
      }
      if (nWorkBudget == nWorkBudgetOld) {
        // We weren't able to fit any tasks into our budget which means now we're
        // stuck in an infinite loop. We defer this check until here, instead of
        // doing it in comm init, to permit testing with insanely shallow queues
        // for cases where that's expected to still work (e.g. few channels).
        WARN("'NCCL_WORK_FIFO_DEPTH=%d' is too small. Minimum value is %d", comm->workFifoDepth, 2*MAXCHANNELS);
        result = ncclInvalidUsage;
        goto failure;
      }
      finishPlan(plan);
    } while (tasks->nTasksColl + tasks->nTasksP2p != 0);

    struct ncclKernelPlan* planHead = ncclIntruQueueHead(&comm->planQueue);
    comm->unlaunchedPlansHead = planHead;

    // Semantically we want these dependencies for the kernels launched:
    //   1. Launch host task on hostStream.
    //   2. Launch kernel, depends on all of {deviceStream, hostStream, userStream[i]...}
    //   3. {deviceStream, userStream[i]...} depend on kernel.
    // We achieve this by:
    //   1. userStream[0] waits on deviceStream
    //   2. deviceStream waits on each of userStream[1...]
    //   3. host task launch on hostStream
    //   4. userStream[0] waits on hostStream
    //   5. kernel launch on userStream[0]
    //   6. deviceStream waits on userStream[0]
    //   7. userStream[1...] each waits on deviceStream
    // The two-level fan-in fan-out is because ncclStrongStreamWaitStream() requires
    // at least one of the two streams to be strong-stream.
    cudaStream_t launchStream = tasks->streams->stream;
    NCCLCHECKGOTO(ncclStrongStreamAcquire(tasks->capturingGraph, &comm->sharedRes->deviceStream), result, failure);

<<<<<<< HEAD
    if (tasks->numStreams != 1) {
      // Create dependency for device stream on user streams. First from extra user
      // streams to deviceStream. Then deviceStream to first user stream.
      for (struct ncclCudaStreamList* l=tasks->streams->next; l != nullptr; l = l->next) {
        NCCLCHECKGOTO(ncclStrongStreamWaitStream(tasks->capturingGraph, &comm->deviceStream, l->stream), result, failure);
      }
      NCCLCHECKGOTO(ncclStrongStreamWaitStream(tasks->capturingGraph, launchStream, &comm->deviceStream), result, failure);
    } else if (tasks->streams->stream != comm->lastStream && comm->lastStream != nullptr) {
      // Stream changed from last call, create dependency against last NCCL kernel launch
      CUDACHECK(hipStreamWaitEvent(tasks->streams->stream, comm->doneEvent, 0));
    }
=======
    // Create dependency for device stream on user streams. First from extra user
    // streams to deviceStream. Then deviceStream to first user stream.
    for (struct ncclCudaStreamList* l=tasks->streams->next; l != nullptr; l = l->next) {
      NCCLCHECKGOTO(ncclStrongStreamWaitStream(tasks->capturingGraph, &comm->sharedRes->deviceStream, l->stream), result, failure);
    }
    NCCLCHECKGOTO(ncclStrongStreamWaitStream(tasks->capturingGraph, launchStream, &comm->sharedRes->deviceStream), result, failure);
>>>>>>> ea383122

    if (persistent || comm->persistentRefs != 0 || ncclCudaLaunchBlocking) {
      // We have to launch host tasks to push proxy args. We are careful to only
      // do this if necessary since host tasks impose a high performance cost in CUDA.
      bool acquired = false;
      for (struct ncclKernelPlan* plan=planHead; plan != nullptr; plan = plan->next) {
        if (plan->hasProxyOps) {
          if (!acquired) {
            acquired = true;
            NCCLCHECKGOTO(ncclStrongStreamAcquire(tasks->capturingGraph, &comm->sharedRes->hostStream), result, failure);
          }
          NCCLCHECKGOTO(ncclStrongStreamLaunchHost(tasks->capturingGraph, &comm->sharedRes->hostStream, hostStreamPlanCallback, plan), result, failure);
        }
      }
      if (acquired) {
        // Make to-be-launched kernels dependent on just-launched host stream tasks.
<<<<<<< HEAD
        if (tasks->numStreams != 1) NCCLCHECKGOTO(ncclStrongStreamWaitStream(tasks->capturingGraph, launchStream, &comm->hostStream), result, failure);
        NCCLCHECKGOTO(ncclStrongStreamRelease(tasks->capturingGraph, &comm->hostStream), result, failure);
=======
        NCCLCHECKGOTO(ncclStrongStreamWaitStream(tasks->capturingGraph, launchStream, &comm->sharedRes->hostStream), result, failure);
        NCCLCHECKGOTO(ncclStrongStreamRelease(tasks->capturingGraph, &comm->sharedRes->hostStream), result, failure);
>>>>>>> ea383122
      }
    }

    if (persistent) {
      comm->persistentRefs += nPlans;
      NCCLCHECKGOTO(ncclCudaGraphAddDestructor(tasks->capturingGraph, persistentDestructor, (void*)planHead), result, failure);
    }
  }

  if (false) {
  failure:
    ncclMemoryStackPop(&comm->memScoped); // deallocate ncclWork's
  }
  return result;
}

ncclResult_t ncclLaunchKernelBefore_NoUncapturedCuda(struct ncclComm* comm, struct ncclKernelPlan* plan) {
  // This code is called after we've checked in to the intra-process barrier
  // but before launching the kernel. We are not allowed to call CUDA unless the
  // kernel launch is captured.
  NCCLCHECK(uploadWork(comm, plan));
  return ncclSuccess;
}

#if CUDART_VERSION >= 12000
// NCCL uses the "Remote" Mem Sync domain by default
NCCL_PARAM(MemSyncDomain, "MEM_SYNC_DOMAIN", cudaLaunchMemSyncDomainRemote);
#endif

ncclResult_t ncclLaunchKernel(struct ncclComm* comm, struct ncclKernelPlan* plan) {
  struct ncclTasks* tasks = &comm->tasks;
  void *fn = plan->kernelFn;
  cudaStream_t launchStream = tasks->streams->stream;
  dim3 grid = {(unsigned)plan->channelCount, 1, 1};
  dim3 block = {(unsigned)plan->threadPerBlock, 1, 1};
  size_t smem = ncclShmemDynamicSize(comm->cudaArch);
  void *args[3] = {&comm->devComm, &plan->channelMask, &plan->workHead};
  if (tasks->numStreams == 1) {
    CUDACHECK(hipExtLaunchKernel(plan->kernelFn, grid, block, args, 0, tasks->streams->stream, NULL, comm->doneEvent, 0));
    comm->lastStream = tasks->streams->stream;
    return ncclSuccess;
  }

  #if CUDART_VERSION >= 11080
  int driverVersion;
  NCCLCHECK(ncclCudaDriverVersion(&driverVersion));
  if (driverVersion >= 11080) {
    int compCap = comm->compCap;
    unsigned int clusterSize = (compCap == 90) ? comm->config.cgaClusterSize : 0;

    cudaLaunchConfig_t launchConfig = {0};
    cudaLaunchAttribute launchAttrs[3];
    int attrs = 0;
    /* Cooperative Group Array (CGA)
     * On sm90 and later we have an extra level of hierarchy where we
     * can group together several blocks within the Grid, called
     * Thread Block Clusters.
     * Clusters enable multiple thread blocks running concurrently
     * across multiple SMs to synchronize and collaboratively fetch
     * and exchange data. A cluster of blocks are guaranteed to be
     * concurrently scheduled onto a group of SMs.
     * The maximum value is 8 and it must be divisible into the grid dimensions
     */
    if (clusterSize) {
      // Grid dimension must be divisible by clusterSize
      if (grid.x % clusterSize) clusterSize = 1;
      launchAttrs[attrs].id = cudaLaunchAttributeClusterDimension;
      launchAttrs[attrs++].val.clusterDim = {clusterSize, 1, 1};
      launchAttrs[attrs].id = cudaLaunchAttributeClusterSchedulingPolicyPreference;
      launchAttrs[attrs++].val.clusterSchedulingPolicyPreference = cudaClusterSchedulingPolicySpread;
    }
    #if CUDART_VERSION >= 12000
    if (compCap >= 90 && driverVersion >= 12000) {
      // Set the NCCL Mem Sync domain on CUDA 12.0 and later (sm90)
      launchAttrs[attrs].id = cudaLaunchAttributeMemSyncDomain;
      launchAttrs[attrs++].val.memSyncDomain = (cudaLaunchMemSyncDomain) ncclParamMemSyncDomain();
    }
    #endif
    launchConfig.gridDim = grid;
    launchConfig.blockDim = block;
    launchConfig.dynamicSmemBytes = smem;
    launchConfig.attrs = launchAttrs;
    launchConfig.numAttrs = attrs;
    launchConfig.stream = launchStream;

    CUDACHECK(cudaLaunchKernelExC(&launchConfig, fn, args));
    return ncclSuccess;
  }
  #endif
  // Standard kernel launch
  CUDACHECK(cudaLaunchKernel(fn, grid, block, args, smem, launchStream));
  return ncclSuccess;
}

ncclResult_t ncclLaunchKernelAfter_NoCuda(struct ncclComm* comm, struct ncclKernelPlan* plan) {
  if (!(plan->persistent || comm->persistentRefs != 0 || ncclCudaLaunchBlocking)) {
    // If this isn't being captured and there aren't any CUDA graphs alive
    // then we don't need to do our proxyOp pushing on the host stream.
    NCCLCHECK(hostStreamPlanTask(comm, plan));
  }
  return ncclSuccess;
}

ncclResult_t ncclLaunchFinish(struct ncclComm* comm) {
  ncclResult_t result = ncclSuccess;
  struct ncclTasks* tasks = &comm->tasks;
  tasks->collBytesTotal = 0; // Just in case subtraction during scheduleCollTasksToPlan() doesn't get to 0

  // Deallocate ncclWork's. This frame exists so long as ncclLaunchPrepare
  // succeeded, and if it ncclLaunchPrepare didn't succeed we wouldn't be here.
  ncclMemoryStackPop(&comm->memScoped);

  if (!ncclIntruQueueEmpty(&comm->planQueue)) {
    // Reset queue to empty without destroying plans since those will be sent
    // back to us for reclaiming via callbackQueue.
    ncclIntruQueueConstruct(&comm->planQueue);
    cudaStream_t launchStream = tasks->streams->stream; // First user stream gets launch
    // Create dependency for deviceStream on launchStream. We know that deviceStream
    // hasn't been modified since launchStream waited on it (in ncclLaunchPrepare),
    // so we can say that launchStream subsumes it.
<<<<<<< HEAD
    if (tasks->numStreams != 1) NCCLCHECKGOTO(ncclStrongStreamWaitStream(tasks->capturingGraph, &comm->deviceStream, launchStream, /*b_subsumes_a=*/true), result, resume1);
=======
    NCCLCHECKGOTO(ncclStrongStreamWaitStream(tasks->capturingGraph, &comm->sharedRes->deviceStream, launchStream, /*b_subsumes_a=*/true), result, resume1);
>>>>>>> ea383122
  resume1:
    // Create dependency for other user streams (skip launch stream) on deviceStream.
    // Again, the user streams haven't been touched since deviceStream waited on them
    // so we can say they are subsumed by deviceStream.
    struct ncclCudaStreamList* sl = tasks->streams->next;
    tasks->streams = nullptr; // Reset comm->tasks.streams to empty.
<<<<<<< HEAD
    while (sl != nullptr && tasks->numStreams != 1) {
      NCCLCHECKGOTO(ncclStrongStreamWaitStream(tasks->capturingGraph, sl->stream, &comm->deviceStream, /*b_subsumes_a=*/true), result, resume2);
=======
    while (sl != nullptr) {
      NCCLCHECKGOTO(ncclStrongStreamWaitStream(tasks->capturingGraph, sl->stream, &comm->sharedRes->deviceStream, /*b_subsumes_a=*/true), result, resume2);
>>>>>>> ea383122
    resume2:
      sl = sl->next;
    }
    tasks->numStreams = 0;
    // Release device stream as acquired in ncclLaunchPrepare()
    NCCLCHECKGOTO(ncclStrongStreamRelease(tasks->capturingGraph, &comm->sharedRes->deviceStream), result, resume3);
  resume3:;
  }
  return result;
}

/*****************************************************************************/
/* Enqueueing system : computation of kernel and proxy operations parameters */
/*****************************************************************************/

static inline ncclResult_t getCollNetSupport(struct ncclInfo* info, int* collNetTypeSupport) {
  // Translate ncclAvg and PreMulSum
  ncclRedOp_t netOp = info->op == ncclAvg || info->op >= ncclNumOps ? ncclSum : info->op;
  *collNetTypeSupport = info->comm->collNetSupportMatrix[netOp][info->datatype];
  return ncclSuccess;
}

// numPipeOps: number of pipelined ops. Can be greater than 1 in aggregation mode. Used to adjust latency.
static ncclResult_t getAlgoInfo(struct ncclInfo* info, int collNetTypeSupport, int numPipeOps) {
  struct ncclComm* comm = info->comm;
  if (comm->nRanks == 1 || info->coll == ncclFuncAllToAllPivot) {
    info->algorithm = NCCL_ALGO_RING;
    info->protocol = NCCL_PROTO_SIMPLE;
  }
  else {
    float minTime = 3600000000.0; // Hopefully no operation will take an hour to complete.
    // Find algorithm / protocol.
    info->algorithm = -1;
    info->protocol = -1;
    int nAlgos = NCCL_NUM_ALGORITHMS;
    for (int a=0; a<nAlgos; a++) {
      if ((a == NCCL_ALGO_COLLNET_DIRECT || a == NCCL_ALGO_COLLNET_CHAIN) && collNetTypeSupport != 1) continue;
      if (a == NCCL_ALGO_NVLS && !NCCL_NVLS_SUPPORTS(info->datatype, info->opFull.op)) continue;
      if (a == NCCL_ALGO_NVLS && collNetTypeSupport != 1 && comm->nNodes > 1) continue;
      if (a == NCCL_ALGO_NVLS_TREE && !NCCL_NVLS_SUPPORTS(info->datatype, info->opFull.op)) continue;

      for (int p=0; p<NCCL_NUM_PROTOCOLS; p++) {
        float time;
        NCCLCHECK(ncclTopoGetAlgoTime(info, a, p, numPipeOps, &time));
        if (time >= 0 && time < minTime) {
          info->algorithm = a;
          info->protocol = p;
          minTime = time;
        }
      }
    }
    if (info->algorithm == -1 || info->protocol == -1) {
      WARN("Error : no algorithm/protocol available");
      return ncclInternalError;
    }
    //if (comm->rank == 0) INFO(NCCL_TUNING, "%ld Bytes -> Algo %d proto %d time %f", info->nBytes, info->algorithm, info->protocol, minTime);
    TRACE(NCCL_COLL, "%ld Bytes -> Algo %d proto %d time %f", info->nBytes, info->algorithm, info->protocol, minTime);
  }

  int nc = (info->nChannels > 0) ? info->nChannels : comm->nChannels;
  int nt = comm->maxThreads[info->algorithm][info->protocol];
  int threadThreshold = comm->threadThresholds[info->algorithm][info->protocol];
  if (info->algorithm == NCCL_ALGO_COLLNET_DIRECT) {
    // CollNet channel tuning
    int ncSwitch = 16;
    bool flag = true;
    while (ncSwitch >= 1 && flag) {
      while ((flag = info->nBytes < nc*nt*info->comm->channels[0].collnetDirect.nHeads*threadThreshold) && nc > ncSwitch) {
        if (nc == ncSwitch+ncSwitch/2) threadThreshold /= 2;
        nc--;
      }
      ncSwitch /= 2;
    }
  } else if (info->algorithm == NCCL_ALGO_NVLS || info->algorithm == NCCL_ALGO_NVLS_TREE) {
    // NVLS should not need more than 16 channels to get peak BW.
    nc = comm->nvlsChannels;
  } else {
    // Ring/Tree channel tuning
    while (info->nBytes < nc*nt*threadThreshold) {
      if (nc >= 2) nc--;
#if defined(__HIP_PLATFORM_HCC__) || defined(__HCC__) || defined(__HIPCC__)
      // do not reduce threads count on VEGA
#else
      else if ((nt % 128) == 0) nt/=2;
#endif
      else break;
    }
  }
#if defined(__HIP_PLATFORM_HCC__) || defined(__HCC__) || defined(__HIPCC__)
#else
  if (info->protocol == NCCL_PROTO_SIMPLE) {
    if (info->algorithm == NCCL_ALGO_RING) nt += WARP_SIZE; // Extra warp for sync
    // More threads or sync warps needed due to split thread model
    if (info->algorithm == NCCL_ALGO_TREE) nt += 4*WARP_SIZE;
  }
  nt = nt/WARP_SIZE < 3 ? 3*WARP_SIZE : nt;
#endif
  if (info->coll == ncclFuncAllToAllPivot) {
    int pivotA2ANumUniRings = comm->topo->pivotA2ANumBiRings * 2;
    info->nChannels = comm->nChannels / pivotA2ANumUniRings * pivotA2ANumUniRings;
   } else if (info->coll == ncclFuncAllReduce && comm->topo->pivotA2ANumBiRings == 3) {
    static int userTuneInput = -2;
    if (userTuneInput == -2) {
      const char *protoStr = getenv("NCCL_PROTO");
      const char *algoStr = getenv("NCCL_ALGO");
      if (!protoStr && !algoStr)
        userTuneInput = 0;
      else
        userTuneInput = 1;
    }
    info->nChannels = nc;
    if (!userTuneInput) {
      // always respect user settings
      if (info->nBytes <= 2200008) {
        info->protocol = NCCL_PROTO_LL;
        info->algorithm = NCCL_ALGO_TREE;
        info->nChannels = std::min(24, comm->nChannels);
      } else {
        info->protocol = NCCL_PROTO_SIMPLE;
        info->algorithm = NCCL_ALGO_RING;
      }
    }
  } else {
    info->nChannels = nc;
  }
  info->nThreads = nt;
  return ncclSuccess;
}

static ncclResult_t getPatternInfo(struct ncclInfo* info) {
  switch (info->coll) {
    case ncclFuncBroadcast:
      info->pattern = info->algorithm == NCCL_ALGO_TREE ? ncclPatternTreeDown : ncclPatternPipelineFrom; break;
    case ncclFuncReduce:
      info->pattern = info->algorithm == NCCL_ALGO_TREE ? ncclPatternTreeUp : ncclPatternPipelineTo; break;
    case ncclFuncReduceScatter:
    case ncclFuncAllGather:
<<<<<<< HEAD
    case ncclFuncAllToAllPivot:
      info->pattern = ncclPatternRing; break;
=======
      info->pattern =
        info->algorithm == NCCL_ALGO_NVLS ? ncclPatternNvls :
        ncclPatternRing; break;
>>>>>>> ea383122
    case ncclFuncAllReduce:
      info->pattern =
        info->algorithm == NCCL_ALGO_NVLS ? ncclPatternNvls :
        info->algorithm == NCCL_ALGO_NVLS_TREE ? ncclPatternNvlsTree :
        info->algorithm == NCCL_ALGO_COLLNET_DIRECT ? ncclPatternCollnetDirect :
        info->algorithm == NCCL_ALGO_COLLNET_CHAIN ? ncclPatternCollnetChain :
        info->algorithm == NCCL_ALGO_TREE ? ncclPatternTreeUpDown :
        ncclPatternRingTwice; break;
    default:
      WARN("Unknown pattern for collective %d algorithm %d", info->coll, info->algorithm);
      return ncclInternalError;
  }
  return ncclSuccess;
}

static ncclResult_t getLoopInfo(struct ncclInfo* info) {
  switch (info->pattern) {
    case ncclPatternTreeUp:
    case ncclPatternTreeDown:
    case ncclPatternTreeUpDown:
    case ncclPatternPipelineFrom:
    case ncclPatternPipelineTo:
    case ncclPatternCollnetChain:
      info->nstepsPerLoop = info->nchunksPerLoop = 1; break;
    case ncclPatternNvls:
      info->nstepsPerLoop = 1; info->nchunksPerLoop = info->comm->channels[0].nvls.nHeads; break;
    case ncclPatternCollnetDirect:
      info->nstepsPerLoop = 1; info->nchunksPerLoop = info->comm->channels[0].collnetDirect.nHeads; break;
    case ncclPatternRing:
      info->nstepsPerLoop = info->comm->nRanks-1; info->nchunksPerLoop = info->comm->nRanks; break;
    case ncclPatternRingTwice:
      info->nstepsPerLoop = 2*(info->comm->nRanks-1); info->nchunksPerLoop = info->comm->nRanks; break;
    case ncclPatternNvlsTree:
      info->nstepsPerLoop = 1; info->nchunksPerLoop = info->comm->channels[0].nvls.nHeads; break;
    default:
      WARN("Unknown pattern %d", info->pattern);
      return ncclInternalError;
  }
  return ncclSuccess;
}

RCCL_PARAM(IntraNetThreshold, "INTRANET_THRESHOLD", 8388608);

static ncclResult_t computeColl(struct ncclInfo* info /* input */, int* workFuncIndex, struct ncclWorkElem* work, struct ncclProxyOp* proxyOp /* output */) {
  int collNetTypeSupport = 0;
  // Check whether algo and proto have been preset (as in aggregation case)
  // If so, skip the calculation
  if (info->nChannels > 0 && info->nThreads > 0) goto comp_next;
  NCCLCHECK(getCollNetSupport(info, &collNetTypeSupport));
  NCCLCHECK(getAlgoInfo(info, collNetTypeSupport, 1));

comp_next:
  // Set nstepsPerLoop and nchunksPerLoop
  NCCLCHECK(getPatternInfo(info));
  NCCLCHECK(getLoopInfo(info));
  work->sendbuff = info->sendbuff;
  work->recvbuff = info->recvbuff;
  work->root = info->root;
  work->count = info->count;
  work->nChannels = info->nChannels;
  work->nWarps = info->nThreads / info->comm->WarpSize;
  work->redOpArg = info->opFull.scalarArg;
  work->redOpArgIsPtr = info->opFull.scalarArgIsPtr;
  work->opCount = info->comm->opCount;

  if (info->comm->nRanks == 1) {
    // one-rank reduce index
    *workFuncIndex = FUNC_INDEX_P2P - ncclNumTypes + int(info->datatype);
    return ncclSuccess;
  } else if (info->coll == ncclFuncAllToAllPivot) {
    *workFuncIndex = FUNC_INDEX_ALLTOALL_PIVOT;
  } else {
    *workFuncIndex = FUNC_INDEX(info->coll, info->opFull.op, info->datatype, info->algorithm, info->protocol);
  }

  work->connIndex = 0;
  proxyOp->connIndex = 0;
  if (info->protocol == NCCL_PROTO_SIMPLE && info->algorithm == NCCL_ALGO_RING) {
    if (info->comm->useIntraNet && info->nBytes > rcclParamIntraNetThreshold()) {
      work->connIndex = NCCL_CONN_IDX_P2P_NET;
      proxyOp->connIndex = NCCL_CONN_IDX_P2P_NET;
    }
  }

  int stepSize   = info->comm->buffSizes[info->protocol]/NCCL_STEPS;
  int chunkSteps = (info->protocol == NCCL_PROTO_SIMPLE && info->algorithm == NCCL_ALGO_RING) ? info->chunkSteps : 1;
  int sliceSteps = (info->protocol == NCCL_PROTO_SIMPLE && info->algorithm == NCCL_ALGO_RING) ? info->sliceSteps : 1;
  int chunkSize  = stepSize*chunkSteps;

  // Compute lastChunkSize
  if (info->algorithm == NCCL_ALGO_TREE && info->protocol == NCCL_PROTO_SIMPLE) {
    if (info->pattern == ncclPatternTreeUpDown) {
      // Optimize chunkSize / nSteps
      while (info->nBytes / (info->nChannels*chunkSize) < info->comm->channels[0].tree.depth*8 && chunkSize > 131072) chunkSize /= 2;
      while (info->nBytes / (info->nChannels*chunkSize) < info->comm->channels[0].tree.depth*4 && chunkSize > 65536) chunkSize /= 2;
      while (info->nBytes / (info->nChannels*chunkSize) < info->comm->channels[0].tree.depth && chunkSize > 32768) chunkSize /= 2;
    }
    // Use lastChunkSize as chunkSize
    work->lastChunkSize = chunkSize / ncclTypeSize(info->datatype);
  } else if (info->algorithm == NCCL_ALGO_COLLNET_DIRECT) {
    // Optimize chunkSize / nSteps
    while (info->nBytes / (info->nChannels*info->comm->channels[0].collnetDirect.nHeads*chunkSize) < info->comm->channels[0].collnetDirect.depth*64 && chunkSize > 131072) chunkSize /= 2;
    while (info->nBytes / (info->nChannels*info->comm->channels[0].collnetDirect.nHeads*chunkSize) < info->comm->channels[0].collnetDirect.depth*8 && chunkSize > 65536) chunkSize /= 2;
    while (info->nBytes / (info->nChannels*info->comm->channels[0].collnetDirect.nHeads*chunkSize) < info->comm->channels[0].collnetDirect.depth*8 && chunkSize > 32768) chunkSize /= 2;
    // Use lastChunkSize as chunkSize
    work->lastChunkSize = chunkSize / ncclTypeSize(info->datatype);
    // Set direct direction for broadcast-gather (read or write)
    work->direct = (info->nBytes / info->nChannels <= 1024*1024) ? NCCL_DIRECT_WRITE : NCCL_DIRECT_READ;
  } else if (info->algorithm == NCCL_ALGO_COLLNET_CHAIN) {
    stepSize   = info->comm->buffSizes[NCCL_PROTO_SIMPLE]/NCCL_STEPS;
    chunkSize  = std::min(256*1024, stepSize*chunkSteps);
    while (info->nBytes / (info->nChannels*chunkSize) < info->comm->channels[0].collnetChain.depth*64 && chunkSize > 131072) chunkSize /= 2;
    while (info->nBytes / (info->nChannels*chunkSize) < info->comm->channels[0].collnetChain.depth*8 && chunkSize > 65536) chunkSize /= 2;
    while (info->nBytes / (info->nChannels*chunkSize) < info->comm->channels[0].collnetChain.depth && chunkSize > 32768) chunkSize /= 2;
    work->lastChunkSize = chunkSize / ncclTypeSize(info->datatype);
  } else if (info->algorithm == NCCL_ALGO_NVLS) {
    int maxChunkSize = 131072;
    if (chunkSize > maxChunkSize) chunkSize = maxChunkSize;
    // Use uint64_t so that concurrentOps*chunkSize*X does not overflow
    uint64_t concurrentOps = info->nChannels*info->comm->channels[0].nvls.nHeads;
    if ((info->nBytes < (64 * (concurrentOps*chunkSize))) && (chunkSize > 65536)) chunkSize = 65536;
    if ((info->nBytes < (8 * (concurrentOps*chunkSize))) && (chunkSize > 32768)) chunkSize = 32768;
    if ((info->nBytes < (2 * (concurrentOps*chunkSize))) && (chunkSize > 16384)) chunkSize = 16384;
    work->lastChunkSize = chunkSize / ncclTypeSize(info->datatype);
  } else if (info->algorithm == NCCL_ALGO_NVLS_TREE) {
    // Use uint64_t so that concurrentOps*chunkSize*X does not overflow
    uint64_t concurrentOps = info->nChannels*info->comm->channels[0].nvls.nHeads;
    if ((info->nBytes < (32 * (concurrentOps*chunkSize))) && (chunkSize > 262144)) chunkSize = 262144;
    if ((info->nBytes < (16 * (concurrentOps*chunkSize))) && (chunkSize > 131072)) chunkSize = 131072;
    if ((info->nBytes < (4 * (concurrentOps*chunkSize))) && (chunkSize > 65536)) chunkSize = 65536;
    if ((info->nBytes < (1 * (concurrentOps*chunkSize))) && (chunkSize > 32768)) chunkSize = 32768;
    work->lastChunkSize = chunkSize / ncclTypeSize(info->datatype);
  } else if (info->protocol == NCCL_PROTO_LL) {
    const ssize_t sliceSize = stepSize*sizeof(uint64_t)/sizeof(union ncclLLFifoLine);
    const ssize_t loopSize = info->nChannels*info->nchunksPerLoop*(ssize_t)sliceSize;
    work->lastChunkSize = DIVUP((info->nBytes-(info->nBytes/loopSize)*loopSize), info->nChannels*info->nchunksPerLoop);
    ALIGN_SIZE(work->lastChunkSize, info->nThreads*sizeof(uint64_t));
    work->lastChunkSize /= ncclTypeSize(info->datatype);
  } else if (info->algorithm == NCCL_ALGO_TREE && info->protocol == NCCL_PROTO_LL128) {
    int nNodes = info->comm->nNodes;
    float ppn = info->comm->nRanks / (float)nNodes;
    float nstepsLL128 = 1+log2i(nNodes) + 0.1*ppn;
    while (info->nBytes / (info->nChannels*chunkSize) < nstepsLL128*64/ppn && chunkSize > 131072) chunkSize /= 2;
    while (info->nBytes / (info->nChannels*chunkSize) < nstepsLL128*16/ppn && chunkSize > 32768) chunkSize /= 2;
    // Use lastChunkSize as chunkSize
    work->lastChunkSize = chunkSize*NCCL_LL128_DATAELEMS/(NCCL_LL128_LINEELEMS*ncclTypeSize(info->datatype));
  }

  // Compute nSteps for proxies
  int chunkEffectiveSize = chunkSize;
  if (info->protocol == NCCL_PROTO_LL) chunkEffectiveSize /= 2;
  if (info->protocol == NCCL_PROTO_LL128) chunkEffectiveSize = (chunkSize / NCCL_LL128_LINEELEMS) * NCCL_LL128_DATAELEMS;
  //if (info->comm->rank == 0) printf("Coll %d, size %ld -> %dx%d, chunkSize %d (algo %d proto%d)\n", info->coll, info->nBytes, info->nChannels, info->nThreads, chunkSize, info->algorithm, info->protocol);
  int nLoops = (int)(DIVUP(info->nBytes, (((size_t)(info->nChannels))*info->nchunksPerLoop*chunkEffectiveSize)));
  proxyOp->nsteps = info->nstepsPerLoop * nLoops * chunkSteps;
  proxyOp->sliceSteps = sliceSteps;
  proxyOp->chunkSteps = chunkSteps;
  proxyOp->chunkSize = chunkSize;
  proxyOp->protocol = info->protocol;
  proxyOp->dtype = info->datatype;
  proxyOp->redOp = info->opFull.op==ncclDevPreMulSum || info->opFull.op==ncclDevSumPostDiv ? ncclSum : // Network sees avg as sum
                     info->op;
  proxyOp->pattern = info->pattern;
  proxyOp->root = info->root;
  // This is used by P2P to reduce the receive buffer size. We don't use it in collectives
  // because some protocols need to transmit more than the total size, plus they sometimes
  // round up
  proxyOp->nbytes = stepSize*proxyOp->sliceSteps;
  // For Pivot A2A, lastChunkSize is not needed, set pivotA2ANumBiRings instead
  if (info->coll == ncclFuncAllToAllPivot) {
    work->pivotA2ANumBiRings = info->comm->topo->pivotA2ANumBiRings;
  }

  TRACE(NCCL_COLL,"opCount %lx slicesteps %d spl %d cpl %d nbytes %zi -> protocol %d nchannels %d nthreads %d, nloops %d nsteps %d chunksize %d comm %p",
      proxyOp->opCount, sliceSteps, info->nstepsPerLoop, info->nchunksPerLoop, info->nBytes, info->protocol, info->nChannels, info->nThreads,
      nLoops, proxyOp->nsteps, chunkSize, info->comm);
  return ncclSuccess;
}

static ncclResult_t hostToDevRedOp(
    ncclDevRedOpFull *opFull, ncclRedOp_t op, ncclDataType_t datatype, ncclComm *comm
  ) {
  union {
    int8_t i8;
    uint8_t u8;
    int32_t i32;
    uint32_t u32;
    int64_t i64;
    uint64_t u64;
    half f16;
    #if defined(RCCL_BFLOAT16)
      rccl_bfloat16 bf16;
    #endif
    float f32;
    double f64;
    void *ptr;
  };
  u64 = 0;
  opFull->scalarArgIsPtr = false;
  switch (int(op)) {
  case ncclSum:  opFull->op = ncclDevSum;  break;
  case ncclProd: opFull->op = ncclDevProd; break;
  case ncclMax:  opFull->op = ncclDevMax;  break;
  case ncclMin:  opFull->op = ncclDevMin;  break;
  case ncclAvg:
    switch ((int)datatype) {
    case ncclInt8:  case ncclInt32:  case ncclInt64:
    case ncclUint8: case ncclUint32: case ncclUint64:
      opFull->op = ncclDevSumPostDiv;
      u64 = comm->nRanks;
      break;
    case ncclFloat16:
      opFull->op = ncclDevPreMulSum;
      f16 = __float2half(float(1.0/comm->nRanks)); // __double2half not supported pre CUDA 11.x
      break;
    #if defined(RCCL_BFLOAT16)
    case ncclBfloat16:
      opFull->op = ncclDevPreMulSum;
      bf16 = (rccl_bfloat16)(float(1.0/comm->nRanks));
      break;
    #endif
    case ncclFloat32:
      opFull->op = ncclDevPreMulSum;
      f32 = float(1.0/comm->nRanks);
      break;
    case ncclFloat64:
      opFull->op = ncclDevPreMulSum;
      f64 = 1.0/comm->nRanks;
      break;
    }
    opFull->scalarArgIsPtr = false;
    opFull->scalarArg = u64;
    break;
  default: // user created
    int ix = int(ncclUserRedOpMangle(comm, op)) - int(ncclNumOps);
    ncclUserRedOp *user = &comm->userRedOps[ix];
    if (datatype != user->datatype) {
      WARN("Data type supplied to user-created ncclRedOp_t does not match type "
           "given to reduction operation");
      return ncclInvalidArgument;
    }
    *opFull = user->opFull;
    break;
  }
  return ncclSuccess;
}

// Converts `info` to a task and adds it to `comm->tasks`. The exception is with
// single rank communicators, collectives are issued as `ncclMemcpyAsync`s and
// thus don't need a task.
static ncclResult_t taskAppend(struct ncclComm* comm, struct ncclInfo const* info) {
  ncclTasks *tasks = &comm->tasks;
  if (info->coll == ncclFuncSend || info->coll == ncclFuncRecv) {
    int peer = info->root;
    ssize_t nBytes = info->count*ncclTypeSize(info->datatype);
    bool isSendNotRecv = info->coll == ncclFuncSend;

    // Must be in thread local group before tasks can be alloc'd in `comm->memScoped`.
    ncclGroupCommJoin(info->comm);
    struct ncclTaskP2p* p2p = ncclMemoryStackAlloc<struct ncclTaskP2p>(&comm->memScoped);
    p2p->buff = (void*)info->recvbuff;
    p2p->bytes = nBytes;
    p2p->chunk = 0;
    ncclIntruQueueEnqueue(
      isSendNotRecv ? &tasks->peers[peer].sendQueue : &tasks->peers[peer].recvQueue,
      p2p);
    tasks->nTasksP2p += 1;

    // Mark channels that need pre-connect
    if (comm->rank != peer) {
      int channelBaseId;
      NCCLCHECK(ncclChannelComputeBase(comm, peer, info->coll, &channelBaseId));
      if (!(isSendNotRecv ? tasks->peers[peer].sendSeen : tasks->peers[peer].recvSeen)) {
        (isSendNotRecv ? tasks->peers[peer].sendSeen : tasks->peers[peer].recvSeen) = true;
        for (int c=0; c < comm->p2pnChannelsPerPeer; c++) {
          int channelId;
          NCCLCHECK(ncclChannelComputeFromBase(comm, channelBaseId, c, &channelId));
          if (isSendNotRecv) {
            if (comm->channels[channelId].peers[peer]->send[1].connected == 0) { // P2P uses only 1 connector
              comm->connectSend[peer] |= (1UL<<channelId);
              ncclGroupCommPreconnect(comm);
            }
            if (comm->p2pNet && comm->channels[channelId].peers[peer].send[NCCL_CONN_IDX_P2P_NET].connected == 0) {
              comm->connectSend[peer+comm->nRanks*NCCL_CONN_IDX_P2P_NET] |= (1UL<<channelId);
              ncclGroupCommPreconnect(comm);
            }
          } else {
            if (comm->channels[channelId].peers[peer]->recv[1].connected == 0) { // P2P uses only 1 connector
              comm->connectRecv[peer] |= (1UL<<channelId);
              ncclGroupCommPreconnect(comm);
            }
            if (comm->p2pNet && comm->channels[channelId].peers[peer].recv[NCCL_CONN_IDX_P2P_NET].connected == 0) {
              comm->connectRecv[peer+comm->nRanks*NCCL_CONN_IDX_P2P_NET] |= (1UL<<channelId);
              ncclGroupCommPreconnect(comm);
            }
          }
        }
      }
    }
  } else {
    // Copy reduction op state from op handle into info struct here since the
    // op handle may be destroyed before ncclGroupEnd().
    struct ncclDevRedOpFull opFull;
    NCCLCHECK(hostToDevRedOp(&opFull, info->op, info->datatype, comm));

    // User-defined reduction ops may need alter the data even for unitary reductions
    if (comm->nRanks == 1 && opFull.op < ncclDevPreMulSum) {
      if (info->sendbuff != info->recvbuff) {
        size_t bytes = info->count*ncclTypeSize(info->datatype);
        CUDACHECK(cudaMemcpyAsync(info->recvbuff, info->sendbuff, bytes, cudaMemcpyDeviceToDevice, info->stream));
      }
      return ncclSuccess;
    } else {
      // Must be in thread local group before tasks can be alloc'd in `comm->memScoped`.
      ncclGroupCommJoin(info->comm);
      struct ncclTaskColl* t = ncclMemoryStackAlloc<struct ncclTaskColl>(&comm->memScoped);
      t->func = info->coll;
      t->sendbuff = info->sendbuff;
      t->recvbuff = info->recvbuff;
      t->count = info->count;
      t->root = info->root;
      t->datatype = info->datatype;
      t->op = opFull; // C++ struct assignment
      t->chunkSteps = info->chunkSteps;
      t->sliceSteps = info->sliceSteps;
      ncclIntruQueueEnqueue(&tasks->collQueue, t);
      tasks->collBytesTotal += info->nBytes;
      tasks->nTasksColl += 1;
    }
  }

  if (info->stream != tasks->streamRecent || tasks->streams == nullptr) {
    tasks->streamRecent = info->stream;
    struct ncclCudaStreamList* l = tasks->streams;
    while (true) {
      if (l == nullptr) { // Got to the end, this must be a new stream.
        struct ncclCudaGraph graph;
        NCCLCHECK(ncclCudaGetCapturingGraph(&graph, info->stream))
        if (tasks->streams != nullptr && !ncclCudaGraphSame(tasks->capturingGraph, graph)) {
          WARN("Streams given to a communicator within a NCCL group must either be all uncaptured or all captured by the same graph.");
          return ncclInvalidUsage;
        }
        tasks->capturingGraph = graph; // C++ struct assignment
        // Add stream to list
        l = ncclMemoryStackAlloc<struct ncclCudaStreamList>(&comm->memScoped);
        l->stream = info->stream;
        l->next = tasks->streams;
        tasks->streams = l;
        tasks->numStreams++;
        break;
      }
      if (l->stream == info->stream)
        break; // Already seen stream.
      l = l->next;
    }
  }
  return ncclSuccess;
}

ncclResult_t ncclEnqueueCheck(struct ncclInfo* info) {
  NCCLCHECK(ncclGroupStartInternal());
  ncclResult_t ret = ncclSuccess;
  int devOld = -1;

  NCCLCHECKGOTO(PtrCheck(info->comm, info->opName, "comm"), ret, fail);
  // Check whether communicator is ready to communicate
  NCCLCHECKGOTO(ncclCommEnsureReady(info->comm), ret, fail);

  if (info->comm->checkPointers) {
    CUDACHECKGOTO(cudaGetDevice(&devOld), ret, fail);
    CUDACHECKGOTO(cudaSetDevice(info->comm->cudaDev), ret, fail);
  }
  NCCLCHECKGOTO(ArgsCheck(info), ret, fail);

  INFO(NCCL_COLL,"%s: opCount %lx sendbuff %p recvbuff %p count %zi datatype %d op %d root %d comm %p [nranks=%d] stream %p",
        info->opName, info->comm->opCount, info->sendbuff, info->recvbuff, info->count,
        info->datatype, info->op, info->root, info->comm, info->comm->nRanks, info->stream);
  TRACE_CALL("nccl%s(%" PRIx64 ",%" PRIx64 ",%zi,%d,%d,%d,%p,%p)", info->opName, reinterpret_cast<int64_t>(info->sendbuff), reinterpret_cast<int64_t>(info->recvbuff), info->count, info->datatype, info->op, info->root, info->comm, info->stream);

  NCCLCHECKGOTO(taskAppend(info->comm, info), ret, fail);

exit:
  if (devOld != -1) CUDACHECK(cudaSetDevice(devOld));
  ncclGroupErrCheck(ret);
  NCCLCHECK(ncclGroupEndInternal());
  /* if depth is 1, ncclGroupEndInternal() will trigger group ops. The state can change
   * so we have to check state here. */
  if (info->comm && !info->comm->config.blocking) { NCCLCHECK(ncclCommGetAsyncError(info->comm, &ret)) };
  return ret;
fail:
  if (info->comm && !info->comm->config.blocking) (void) ncclCommSetAsyncError(info->comm, ret);
  goto exit;
}

NCCL_API(ncclResult_t, ncclRedOpCreatePreMulSum, ncclRedOp_t *op, void *scalar, ncclDataType_t datatype, ncclScalarResidence_t residence, ncclComm_t comm);
ncclResult_t ncclRedOpCreatePreMulSum(ncclRedOp_t *op, void *scalar, ncclDataType_t datatype, ncclScalarResidence_t residence, ncclComm_t comm) {
  NCCLCHECK(PtrCheck(comm, "ncclRedOpCreatePreMulSum", "comm"));
  /* join init thread before creating PreMulSum op. */
  NCCLCHECK(ncclCommEnsureReady(comm));

  if (comm->userRedOpFreeHead == comm->userRedOpCapacity) {
    // double capacity and resize
    int cap = 2*comm->userRedOpCapacity;
    if (cap < 4) cap = 4;
    ncclUserRedOp *ops = new ncclUserRedOp[cap];
    std::memcpy(ops, comm->userRedOps, comm->userRedOpCapacity*sizeof(ncclUserRedOp));
    for(int ix=comm->userRedOpCapacity; ix < cap; ix++)
      ops[ix].freeNext = ix + 1;
    delete[] comm->userRedOps;
    comm->userRedOps = ops;
    comm->userRedOpCapacity = cap;
  }
  // pop from free list
  int ix = comm->userRedOpFreeHead;
  ncclUserRedOp *user = &comm->userRedOps[ix];
  comm->userRedOpFreeHead = user->freeNext;

  user->freeNext = -1; // allocated
  user->datatype = datatype;
  user->opFull.op = ncclDevPreMulSum;
  if (residence == ncclScalarHostImmediate) {
    user->opFull.scalarArgIsPtr = false;
    std::memcpy(&user->opFull.scalarArg, scalar, ncclTypeSize(datatype));
  } else {
    user->opFull.scalarArgIsPtr = true;
    user->opFull.scalarArg = reinterpret_cast<uint64_t>(scalar);
  }
  *op = ncclRedOp_t(int(ncclNumOps) + ix);
  *op = ncclUserRedOpMangle(comm, *op);
  TRACE_CALL("ncclRedOpCreatePreMulSum(%d,%p,%d,%d,%p)", *op, scalar, datatype, residence, comm);
  return ncclSuccess;
}

NCCL_API(ncclResult_t, ncclRedOpDestroy, ncclRedOp_t op, ncclComm_t comm);
ncclResult_t ncclRedOpDestroy(ncclRedOp_t op, ncclComm_t comm) {
  if (0 <= int(op) && int(op) < int(ncclNumOps)) {
    WARN("ncclRedOpDestroy : operator is a NCCL builtin.");
    return ncclInvalidArgument;
  }
  if (int(op) < 0 || int(ncclMaxRedOp) < int(op)) {
    WARN("ncclRedOpDestroy :  operator is garbage.");
    return ncclInvalidArgument;
  }
  if (comm == NULL) {
    WARN("ncclRedOpDestroy : invalid communicator passed.");
    return ncclInvalidArgument;
  }

  int ix = int(ncclUserRedOpMangle(comm, op)) - int(ncclNumOps);
  if (comm->userRedOpCapacity <= ix || comm->userRedOps[ix].freeNext != -1) {
    WARN("ncclRedOpDestroy : operator unknown to this communicator.");
    return ncclInvalidArgument;
  }
  // push to free list
  comm->userRedOps[ix].freeNext = comm->userRedOpFreeHead;
  comm->userRedOpFreeHead = ix;
  TRACE_CALL("ncclRedOpDestroy(%d,%p)", op, comm);
  return ncclSuccess;
}<|MERGE_RESOLUTION|>--- conflicted
+++ resolved
@@ -27,54 +27,7 @@
   bool specialized;
 };
 
-<<<<<<< HEAD
 typedef void(*ncclKern_t)(struct ncclDevComm* comm, uint64_t channelMask, struct ncclWork* workHead);
-=======
-// Only generate inline kernels for LL
-#define NCCL_FUNC5(func, algo, devredop, dtype, specialized) \
-  /*LL    */{(void*)NCCL_KERN_NAME(func, algo, LL, devredop, dtype), true && specialized}, \
-  /*LL128 */{(void*)NCCL_KERN_NAME(func, algo, LL, devredop, dtype), false && specialized}, \
-  /*SIMPLE*/{(void*)NCCL_KERN_NAME(func, algo, LL, devredop, dtype), false && specialized}
-
-#define NCCL_FUNC4(func, devredop, type, specialized) \
-  NCCL_FUNC5(func, TREE,           devredop, type, specialized), \
-  NCCL_FUNC5(func, RING,           devredop, type, specialized), \
-  NCCL_FUNC5(func, COLLNET_DIRECT, devredop, type, specialized), \
-  NCCL_FUNC5(func, COLLNET_CHAIN,  devredop, type, specialized), \
-  NCCL_FUNC5(func, NVLS,           devredop, type, specialized), \
-  NCCL_FUNC5(func, NVLS_TREE,      devredop, type, specialized)
-
-#ifdef __CUDA_BF16_TYPES_EXIST__
-  #define HAVE_BFLOAT16 1
-#else
-  #define HAVE_BFLOAT16 0
-#endif
-
-// Must be consistent with ncclDataType_t
-#define NCCL_FUNCS3(func, devredop, reduction, specialized) \
-  NCCL_FUNC4(func, devredop, MACRO_IF(reduction, int8_t, int8_t), specialized), \
-  NCCL_FUNC4(func, devredop, MACRO_IF(reduction, uint8_t, int8_t), specialized), \
-  NCCL_FUNC4(func, devredop, MACRO_IF(reduction, int32_t, int8_t), specialized), \
-  NCCL_FUNC4(func, devredop, MACRO_IF(reduction, uint32_t, int8_t), specialized), \
-  NCCL_FUNC4(func, devredop, MACRO_IF(reduction, int64_t, int8_t), specialized), \
-  NCCL_FUNC4(func, devredop, MACRO_IF(reduction, uint64_t, int8_t), specialized), \
-  NCCL_FUNC4(func, devredop, MACRO_IF(reduction, half, int8_t), specialized), \
-  NCCL_FUNC4(func, devredop, MACRO_IF(reduction, float, int8_t), specialized), \
-  NCCL_FUNC4(func, devredop, MACRO_IF(reduction, double, int8_t), specialized) \
-  MACRO_IF(HAVE_BFLOAT16, \
-    SINGLE_ARG(, NCCL_FUNC4(func, devredop, MACRO_IF(reduction, __nv_bfloat16, int8_t), specialized)), \
-    /*nothing*/ \
-  )
-
-// Must be consistent with ncclDevRedOp_t -- but we only generate kernel for sums.
-#define NCCL_FUNCS2(func, reduction) \
-  NCCL_FUNCS3(func, Sum, reduction, /*specialized=*/1), /*Sum*/ \
-  NCCL_FUNCS3(func, Sum, reduction, /*specialized=*/0), /*Prod*/ \
-  NCCL_FUNCS3(func, Sum, reduction, /*specialized=*/0), /*Max*/ \
-  NCCL_FUNCS3(func, Sum, reduction, /*specialized=*/0), /*Min*/ \
-  NCCL_FUNCS3(func, Sum, reduction, /*specialized=*/0), /*PreMulSum*/ \
-  NCCL_FUNCS3(func, Sum, reduction, /*specialized=*/0)  /*SumPostDiv*/
->>>>>>> ea383122
 
 // Must be consistent with the ncclFuncSet enum
 #ifdef ENABLE_COLLTRACE
@@ -349,11 +302,7 @@
 // ensure *nWorkBudget >= 1 upon entry.
 static ncclResult_t addP2pToPlan(
     struct ncclComm* comm, struct ncclKernelPlan* plan, int* nWorkBudget,
-<<<<<<< HEAD
-    bool isSendNotRecv, int peer, int chunk, void *addr, size_t bytes, uint32_t connIndex
-=======
-    bool isSendNotRecv, int peer, int chunk, void *addr, size_t bytes, bool fuseOk
->>>>>>> ea383122
+    bool isSendNotRecv, int peer, int chunk, void *addr, size_t bytes, uint32_t connIndex, bool fuseOk
   ) {
   struct ncclInfo info = {
     isSendNotRecv ? ncclFuncSend : ncclFuncRecv,
@@ -696,12 +645,8 @@
           if (recvChunkBytes != 0) {
             if (recvChunkBytes == -1) recvChunkBytes = 0;
             if (*nWorkBudget < 1) return ncclSuccess; // ensure room in budget
-<<<<<<< HEAD
-            NCCLCHECK(addP2pToPlan(comm, plan, nWorkBudget, /*isSendNotRecv=*/false, recvPeer, recv->chunk, recvPtr, recvChunkBytes, recvIdx));
-=======
-            NCCLCHECK(addP2pToPlan(comm, plan, nWorkBudget, /*isSendNotRecv=*/false, recvPeer, recv->chunk, recvPtr, recvChunkBytes, fuseOk));
+            NCCLCHECK(addP2pToPlan(comm, plan, nWorkBudget, /*isSendNotRecv=*/false, recvPeer, recv->chunk, recvPtr, recvChunkBytes, recvIdx, fuseOk));
             fuseOk = true;
->>>>>>> ea383122
             recvPtr += recvChunkBytes;
             recvBytes -= recvChunkBytes;
             recv->chunk += 1;
@@ -714,12 +659,8 @@
           if (sendChunkBytes != 0) {
             if (sendChunkBytes == -1) sendChunkBytes = 0;
             if (*nWorkBudget < 1) return ncclSuccess; // ensure room in budget
-<<<<<<< HEAD
-            NCCLCHECK(addP2pToPlan(comm, plan, nWorkBudget, /*isSendNotRecv=*/true, sendPeer, send->chunk, sendPtr, sendChunkBytes, sendIdx));
-=======
-            NCCLCHECK(addP2pToPlan(comm, plan, nWorkBudget, /*isSendNotRecv=*/true, sendPeer, send->chunk, sendPtr, sendChunkBytes, fuseOk));
+            NCCLCHECK(addP2pToPlan(comm, plan, nWorkBudget, /*isSendNotRecv=*/true, sendPeer, send->chunk, sendPtr, sendChunkBytes, sendIdx, fuseOk));
             fuseOk = true;
->>>>>>> ea383122
             sendPtr += sendChunkBytes;
             sendBytes -= sendChunkBytes;
             send->chunk += 1;
@@ -1001,26 +942,17 @@
     cudaStream_t launchStream = tasks->streams->stream;
     NCCLCHECKGOTO(ncclStrongStreamAcquire(tasks->capturingGraph, &comm->sharedRes->deviceStream), result, failure);
 
-<<<<<<< HEAD
     if (tasks->numStreams != 1) {
       // Create dependency for device stream on user streams. First from extra user
       // streams to deviceStream. Then deviceStream to first user stream.
       for (struct ncclCudaStreamList* l=tasks->streams->next; l != nullptr; l = l->next) {
-        NCCLCHECKGOTO(ncclStrongStreamWaitStream(tasks->capturingGraph, &comm->deviceStream, l->stream), result, failure);
-      }
-      NCCLCHECKGOTO(ncclStrongStreamWaitStream(tasks->capturingGraph, launchStream, &comm->deviceStream), result, failure);
+        NCCLCHECKGOTO(ncclStrongStreamWaitStream(tasks->capturingGraph, &comm->sharedRes->deviceStream, l->stream), result, failure);
+      }
+      NCCLCHECKGOTO(ncclStrongStreamWaitStream(tasks->capturingGraph, launchStream, &comm->sharedRes->deviceStream), result, failure);
     } else if (tasks->streams->stream != comm->lastStream && comm->lastStream != nullptr) {
       // Stream changed from last call, create dependency against last NCCL kernel launch
       CUDACHECK(hipStreamWaitEvent(tasks->streams->stream, comm->doneEvent, 0));
     }
-=======
-    // Create dependency for device stream on user streams. First from extra user
-    // streams to deviceStream. Then deviceStream to first user stream.
-    for (struct ncclCudaStreamList* l=tasks->streams->next; l != nullptr; l = l->next) {
-      NCCLCHECKGOTO(ncclStrongStreamWaitStream(tasks->capturingGraph, &comm->sharedRes->deviceStream, l->stream), result, failure);
-    }
-    NCCLCHECKGOTO(ncclStrongStreamWaitStream(tasks->capturingGraph, launchStream, &comm->sharedRes->deviceStream), result, failure);
->>>>>>> ea383122
 
     if (persistent || comm->persistentRefs != 0 || ncclCudaLaunchBlocking) {
       // We have to launch host tasks to push proxy args. We are careful to only
@@ -1037,13 +969,8 @@
       }
       if (acquired) {
         // Make to-be-launched kernels dependent on just-launched host stream tasks.
-<<<<<<< HEAD
-        if (tasks->numStreams != 1) NCCLCHECKGOTO(ncclStrongStreamWaitStream(tasks->capturingGraph, launchStream, &comm->hostStream), result, failure);
-        NCCLCHECKGOTO(ncclStrongStreamRelease(tasks->capturingGraph, &comm->hostStream), result, failure);
-=======
-        NCCLCHECKGOTO(ncclStrongStreamWaitStream(tasks->capturingGraph, launchStream, &comm->sharedRes->hostStream), result, failure);
+        if (tasks->numStreams != 1) NCCLCHECKGOTO(ncclStrongStreamWaitStream(tasks->capturingGraph, launchStream, &comm->sharedRes->hostStream), result, failure);
         NCCLCHECKGOTO(ncclStrongStreamRelease(tasks->capturingGraph, &comm->sharedRes->hostStream), result, failure);
->>>>>>> ea383122
       }
     }
 
@@ -1164,24 +1091,15 @@
     // Create dependency for deviceStream on launchStream. We know that deviceStream
     // hasn't been modified since launchStream waited on it (in ncclLaunchPrepare),
     // so we can say that launchStream subsumes it.
-<<<<<<< HEAD
-    if (tasks->numStreams != 1) NCCLCHECKGOTO(ncclStrongStreamWaitStream(tasks->capturingGraph, &comm->deviceStream, launchStream, /*b_subsumes_a=*/true), result, resume1);
-=======
-    NCCLCHECKGOTO(ncclStrongStreamWaitStream(tasks->capturingGraph, &comm->sharedRes->deviceStream, launchStream, /*b_subsumes_a=*/true), result, resume1);
->>>>>>> ea383122
+    if (tasks->numStreams != 1) NCCLCHECKGOTO(ncclStrongStreamWaitStream(tasks->capturingGraph, &comm->sharedRes->deviceStream, launchStream, /*b_subsumes_a=*/true), result, resume1);
   resume1:
     // Create dependency for other user streams (skip launch stream) on deviceStream.
     // Again, the user streams haven't been touched since deviceStream waited on them
     // so we can say they are subsumed by deviceStream.
     struct ncclCudaStreamList* sl = tasks->streams->next;
     tasks->streams = nullptr; // Reset comm->tasks.streams to empty.
-<<<<<<< HEAD
     while (sl != nullptr && tasks->numStreams != 1) {
-      NCCLCHECKGOTO(ncclStrongStreamWaitStream(tasks->capturingGraph, sl->stream, &comm->deviceStream, /*b_subsumes_a=*/true), result, resume2);
-=======
-    while (sl != nullptr) {
       NCCLCHECKGOTO(ncclStrongStreamWaitStream(tasks->capturingGraph, sl->stream, &comm->sharedRes->deviceStream, /*b_subsumes_a=*/true), result, resume2);
->>>>>>> ea383122
     resume2:
       sl = sl->next;
     }
@@ -1319,14 +1237,11 @@
       info->pattern = info->algorithm == NCCL_ALGO_TREE ? ncclPatternTreeUp : ncclPatternPipelineTo; break;
     case ncclFuncReduceScatter:
     case ncclFuncAllGather:
-<<<<<<< HEAD
-    case ncclFuncAllToAllPivot:
-      info->pattern = ncclPatternRing; break;
-=======
       info->pattern =
         info->algorithm == NCCL_ALGO_NVLS ? ncclPatternNvls :
         ncclPatternRing; break;
->>>>>>> ea383122
+    case ncclFuncAllToAllPivot:
+      info->pattern = ncclPatternRing; break;
     case ncclFuncAllReduce:
       info->pattern =
         info->algorithm == NCCL_ALGO_NVLS ? ncclPatternNvls :
@@ -1609,7 +1524,7 @@
               comm->connectSend[peer] |= (1UL<<channelId);
               ncclGroupCommPreconnect(comm);
             }
-            if (comm->p2pNet && comm->channels[channelId].peers[peer].send[NCCL_CONN_IDX_P2P_NET].connected == 0) {
+            if (comm->p2pNet && comm->channels[channelId].peers[peer]->send[NCCL_CONN_IDX_P2P_NET].connected == 0) {
               comm->connectSend[peer+comm->nRanks*NCCL_CONN_IDX_P2P_NET] |= (1UL<<channelId);
               ncclGroupCommPreconnect(comm);
             }
@@ -1618,7 +1533,7 @@
               comm->connectRecv[peer] |= (1UL<<channelId);
               ncclGroupCommPreconnect(comm);
             }
-            if (comm->p2pNet && comm->channels[channelId].peers[peer].recv[NCCL_CONN_IDX_P2P_NET].connected == 0) {
+            if (comm->p2pNet && comm->channels[channelId].peers[peer]->recv[NCCL_CONN_IDX_P2P_NET].connected == 0) {
               comm->connectRecv[peer+comm->nRanks*NCCL_CONN_IDX_P2P_NET] |= (1UL<<channelId);
               ncclGroupCommPreconnect(comm);
             }
