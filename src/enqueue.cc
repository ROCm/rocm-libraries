/*************************************************************************
 * Copyright (c) 2017-2019, NVIDIA CORPORATION. All rights reserved.
 * Modifications Copyright (c) 2019 Advanced Micro Devices, Inc. All rights reserved.
 *
 * See LICENSE.txt for license information
 ************************************************************************/

#include "enqueue.h"
#include "argcheck.h"

// Only generate inline kernels for LL
#define NCCL_FUNC5(coll, op, dtype) \
<<<<<<< HEAD
  NCCL_KERN_NAME(coll##LL, op, dtype), \
  NCCL_KERN_NAME(coll##LL, op, dtype)

#define NCCL_FUNC4(coll, op, dtype) \
  NCCL_FUNC5(coll##Ring, op, dtype), \
  NCCL_FUNC5(coll##Tree, op, dtype)
=======
  (void*)NCCL_KERN_NAME(coll##LL, op, dtype), \
  (void*)NCCL_KERN_NAME(coll##LL, op, dtype), \
  (void*)NCCL_KERN_NAME(coll##LL, op, dtype)

#define NCCL_FUNC4(coll, op, dtype) \
  (void*)NCCL_FUNC5(coll##Tree, op, dtype), \
  (void*)NCCL_FUNC5(coll##Ring, op, dtype)
>>>>>>> 299c554d

// Must be consistent with ncclDataType_t
#define NCCL_FUNCS3A(coll, op) \
  NCCL_FUNC4(coll, op,  i8), \
  NCCL_FUNC4(coll, op,  u8), \
  NCCL_FUNC4(coll, op, i32), \
  NCCL_FUNC4(coll, op, u32), \
  NCCL_FUNC4(coll, op, i64), \
  NCCL_FUNC4(coll, op, u64), \
  NCCL_FUNC4(coll, op, f16), \
  NCCL_FUNC4(coll, op, f32), \
  NCCL_FUNC4(coll, op, f64), \
  NCCL_FUNC4(coll, op, b16)
#define NCCL_FUNCS3B(coll, op) \
  NCCL_FUNC4(coll, op,  i8), \
  NCCL_FUNC4(coll, op,  i8), \
  NCCL_FUNC4(coll, op,  i8), \
  NCCL_FUNC4(coll, op,  i8), \
  NCCL_FUNC4(coll, op,  i8), \
  NCCL_FUNC4(coll, op,  i8), \
  NCCL_FUNC4(coll, op,  i8), \
  NCCL_FUNC4(coll, op,  i8), \
  NCCL_FUNC4(coll, op,  i8), \
  NCCL_FUNC4(coll, op,  i8)

// Must be consistent with ncclRedOp_t -- but we only generate kernel for sums.
#define NCCL_FUNCS2A(coll) \
  NCCL_FUNCS3A(coll, sum), \
  NCCL_FUNCS3A(coll, sum), \
  NCCL_FUNCS3A(coll, sum), \
  NCCL_FUNCS3A(coll, sum)
#define NCCL_FUNCS2B(coll) \
  NCCL_FUNCS3B(coll, copy), \
  NCCL_FUNCS3B(coll, copy), \
  NCCL_FUNCS3B(coll, copy), \
  NCCL_FUNCS3B(coll, copy)

typedef void(*ncclKern_t)(struct ncclColl);
// Must be consistent with the ncclFuncSet enum
<<<<<<< HEAD
static ncclKern_t const ncclKerns[ncclCollCount*ncclNumOps*ncclNumTypes*2*2] = {
=======
static void* const ncclKerns[NCCL_NUM_FUNCTIONS*ncclNumOps*ncclNumTypes*NCCL_NUM_ALGORITHMS*NCCL_NUM_PROTOCOLS] = {
>>>>>>> 299c554d
  NCCL_FUNCS2B(ncclBroadcast),
  NCCL_FUNCS2A(ncclReduce),
  NCCL_FUNCS2B(ncclAllGather),
  NCCL_FUNCS2A(ncclReduceScatter),
  NCCL_FUNCS2A(ncclAllReduce)
};

/*****************************************************************************/
/*       Launch system : synchronization and CUDA kernel launch              */
/*****************************************************************************/

ncclResult_t ncclLaunchCooperativeKernelMultiDevice(hipLaunchParams *paramsList, int* cudaDevs, int numDevices, int cgMode) {
  if (cgMode & 0x01) {
    CUDACHECK(hipExtLaunchMultiKernelMultiDevice(paramsList, numDevices,
            // These flags are to reduce the latency of using this API
            0));
    return ncclSuccess;
  }
  int savedDev;
  CUDACHECK(hipGetDevice(&savedDev));
  for (int i = 0; i < numDevices; i++) {
    hipLaunchParams* params = paramsList+i;
    CUDACHECK(hipSetDevice(cudaDevs[i]));
    hipLaunchKernelGGL(((void (*)(struct ncclColl))params->func), params->gridDim, params->blockDim, params->sharedMem, params->stream, **((struct ncclColl **)(params->args)));
  }
  CUDACHECK(hipSetDevice(savedDev));
  return ncclSuccess;
}

ncclResult_t setupLaunch(struct ncclComm* comm, hipLaunchParams* params) {
  params->gridDim.x = std::min<unsigned>(params->gridDim.x, comm->nChannels);

  // Set active = 2 for the last operation
  for (int r=0; r<params->gridDim.x; r++) {
    struct ncclChannel* channel = comm->channels+r;
    STORE(&channel->collectives[(channel->collStart+channel->collCount-1)%NCCL_MAX_OPS].active, 2);
  }

  // Find the first operation, choose the kernel accordingly and pass it
  // as the first argument.
  struct ncclColl* coll = comm->channels[0].collectives+comm->channels[0].collStart;
  memcpy(&comm->args, coll, sizeof(struct ncclColl));
  // As we pass that coll directly, we can free it immediately.
  STORE(&coll->active, 0);

  params->func = (void *)ncclKerns[coll->funcIndex];
  return ncclSuccess;
}

ncclResult_t ncclCpuBarrierIn(struct ncclComm* comm, int* isLast) {
  volatile int* ptr = (volatile int*)(comm->intraBarrier+comm->intraPhase);
  int val = LOAD(ptr);
  bool done = false;
  while (done == false) {
    if (val >= comm->intraRanks) {
      WARN("Trying to launch too many collectives");
      return ncclInvalidUsage;
    }
    if (val+1 == comm->intraRanks) {
      // Reset the barrier.
      comm->intraBarrier[comm->intraPhase^1] = 0;
      *isLast = 1;
      return ncclSuccess;
    }
    done = __sync_bool_compare_and_swap(ptr, val, val+1);
    val++;
  }
  *isLast = 0;
  return ncclSuccess;
}

ncclResult_t ncclCpuBarrierLast(struct ncclComm* comm) {
  volatile int* ptr = (volatile int*)(comm->intraBarrier+comm->intraPhase);
  int val = LOAD(ptr);
  if (__sync_bool_compare_and_swap(ptr, val, val+1) != true) {
    WARN("Trying to launch too many collectives");
    return ncclInternalError;
  }
  return ncclSuccess;
}

ncclResult_t ncclCpuBarrierOut(struct ncclComm* comm) {
  volatile int* ptr = (volatile int*)(comm->intraBarrier+comm->intraPhase);
  while (LOAD(ptr) < comm->intraRanks) pthread_yield();
  comm->intraPhase ^= 1;
  return ncclSuccess;
}

ncclResult_t ncclBarrierEnqueue(struct ncclComm* comm) {
  if (comm->nRanks == 1) return ncclSuccess;
  hipLaunchParams* params = comm->myParams;

  NCCLCHECK(setupLaunch(comm, params));

  // Use internal NCCL stream for CGMD/GROUP launch if required or if the user stream is NULL
  if (comm->launchMode == ncclComm::GROUP && (comm->groupCudaStream || comm->userStream == NULL)) {
    // Enqueue event in user stream
    CUDACHECK(hipEventRecord(comm->doneEvent, comm->userStream));
    // Create dependency between user stream and internal NCCL stream
    CUDACHECK(hipStreamWaitEvent(comm->groupStream, comm->doneEvent, 0));
    params->stream = comm->groupStream;
  } else {
    if (comm->userStream != params->stream) {
      // Stream changed from last call, create dependency against last NCCL kernel launch
      CUDACHECK(hipStreamWaitEvent(comm->userStream, comm->doneEvent, 0));
    }
    params->stream = comm->userStream;
  }

  int isLast = 0;
  NCCLCHECK(ncclCpuBarrierIn(comm, &isLast));

  if (isLast) {
    if (comm->launchMode == ncclComm::GROUP) {
      // I'm the last. Launch all operations.
      NCCLCHECK(ncclLaunchCooperativeKernelMultiDevice(comm->intraParams, comm->intraCudaDevs, comm->intraRanks, *comm->intraCGMode));
    }
    NCCLCHECK(ncclCpuBarrierLast(comm));
  }
  return ncclSuccess;
}

ncclResult_t ncclBarrierEnqueueWait(ncclComm_t comm) {
  if (comm->nRanks == 1) return ncclSuccess;
  // We can't print the CG mode before the first barrier happened.
  if (comm->rank == 0 && *comm->intraCGMode & 0x10) {
    *comm->intraCGMode ^= 0x10;
    INFO(NCCL_INIT,"Launch mode %s%s%s",
        comm->launchMode == ncclComm::GROUP ? "Group" : "Parallel",
        *comm->intraCGMode ? "/CGMD" : "",
        (comm->launchMode == ncclComm::GROUP && comm->groupCudaStream) ? "/Stream" : "");
  }

  NCCLCHECK(ncclCpuBarrierOut(comm));

  hipLaunchParams *params = comm->myParams;
  if (comm->launchMode == ncclComm::PARALLEL) {
    hipLaunchKernelGGL(((void (*)(struct ncclColl))params->func), params->gridDim, params->blockDim, params->sharedMem, params->stream, **((struct ncclColl **)(params->args)));
  }
  // Start the network proxies as soon as the kernel has been launched. We can't
  // perform any CUDA call between the two or having a hipFree between the CUDA
  // launch and the transportStartProxy call could cause a deadlock.
  // Also, starting the proxies after the CUDA launch seems to be better for
  // performance (latency).
  for (int r=0; r<params->gridDim.x; r++) {
    struct ncclChannel* channel = comm->channels+r;
    channel->collStart = channel->collFifoTail;
    channel->collCount = 0;
  }
  params->gridDim.x = params->blockDim.x = 0;
  comm->lastOpCount = comm->opCount;
  NCCLCHECK(transportStartProxy(comm));
  return ncclSuccess;
}

ncclResult_t ncclEnqueueEvents(ncclComm_t comm) {
  hipLaunchParams *params = comm->myParams;
  // Enqueue event after NCCL kernel
  CUDACHECK(hipEventRecord(comm->doneEvent, params->stream));
  // Use internal NCCL stream for CGMD/GROUP launch if required or if the user stream is NULL
  if (comm->launchMode == ncclComm::GROUP && (comm->groupCudaStream || comm->userStream == NULL)) {
    // Create dependency between NCCL internal stream and user stream
    CUDACHECK(hipStreamWaitEvent(comm->userStream, comm->doneEvent, 0));
  }
  comm->userStreamSet = false;
  return ncclSuccess;
}

/*****************************************************************************/
/* Enqueueing system : computation of kernel and proxy operations parameters */
/*****************************************************************************/

// Trees are not perfectly sticking to the model for medium sizes. Applying a static correction
// factor is not ideal but works quite well. Powers of two, 64 B to 1 GB.
static float treeCorrectionFactor[NCCL_NUM_PROTOCOLS][22] = {
  { 1.0, 1.0, 1.0, 1.0,  .9,  .8,  .7,  .7,  .7,  .7,  .6,  .5,  .5,  .5,  .6,  .7,  .8,  .9,  .9, 1.0, 1.0, 1.0 },
  { 1.0, 1.0, 1.0, 1.0, 1.0,  .9,  .8,  .8,  .8,  .8,  .7,  .7,  .7,  .6,  .6,  .7,  .7,  .8,  .8,  .9,  .9, 1.0 },
  {  .9,  .9,  .9,  .9,  .9,  .9,  .9,  .8,  .7,  .6,  .6,  .5,  .5,  .5,  .5,  .5,  .5,  .6,  .6,  .7,  .8,  .9 }
};

static ncclResult_t getAlgoInfo(struct ncclInfo* info) {
  struct ncclComm* comm = info->comm;
  float minTime = 3600000.0; // Hopefully no operation will take an hour to complete.
  // Find algorithm / protocol.
  info->algorithm = -1;
  info->protocol = -1;
  for (int a=0; a<NCCL_NUM_ALGORITHMS; a++) {
    for (int p=0; p<NCCL_NUM_PROTOCOLS; p++) {
      float bw = comm->bandwidths[info->coll][a][p];
      if (bw == 0) continue;
      int logSize = log2i(info->nBytes>>6);
      if (a == NCCL_ALGO_TREE && logSize < 22) bw *= treeCorrectionFactor[p][logSize];
      float time = comm->latencies[info->coll][a][p] + (info->nBytes) / (1000 * bw);
      if (time < minTime) {
        info->algorithm = a;
        info->protocol = p;
        minTime = time;
      }
    }
  }
  if (info->algorithm == -1 || info->protocol == -1) {
    WARN("Error : no algorithm/protocol available");
    return ncclInternalError;
  }
  //if (comm->rank == 0) INFO(NCCL_COLL, "%ld Bytes -> Algo %d proto %d time %d", info->nBytes, info->algorithm, info->protocol, minTime);
  TRACE(NCCL_COLL, "%ld Bytes -> Algo %d proto %d time %f", info->nBytes, info->algorithm, info->protocol, minTime);

  int nc = comm->nChannels;
  int nt = comm->maxThreads[info->protocol];
  int threadThreshold = comm->threadThresholds[info->algorithm][info->protocol];
  while (info->nBytes < nc*nt*threadThreshold) {
    if (nc >= 2) nc--;
    else if ((nt % 128) == 0) nt/=2;
    else break;
  }
  if (info->protocol == NCCL_PROTO_SIMPLE) nt += WARP_SIZE; // Extra warp for sync
  info->nChannels = nc;
  info->nThreads = nt;
  return ncclSuccess;
}

static ncclResult_t getPatternInfo(struct ncclInfo* info) {
  switch (info->coll) {
    case ncclCollBroadcast:
      info->pattern = info->algorithm == NCCL_ALGO_TREE ? ncclPatternTreeDown : ncclPatternPipelineFrom; break;
    case ncclCollReduce:
      info->pattern = info->algorithm == NCCL_ALGO_TREE ? ncclPatternTreeUp : ncclPatternPipelineTo; break;
    case ncclCollReduceScatter:
    case ncclCollAllGather:
      info->pattern = ncclPatternRing; break;
    case ncclCollAllReduce:
      info->pattern = info->algorithm == NCCL_ALGO_TREE ? ncclPatternTreeUpDown : ncclPatternRingTwice; break;
    default:
      WARN("Unknown pattern for collective %d algorithm %d", info->coll, info->algorithm);
      return ncclInternalError;
  }
  return ncclSuccess;
}

static ncclResult_t getLoopInfo(struct ncclInfo* info) {
  switch (info->pattern) {
    case ncclPatternTreeUp:
    case ncclPatternTreeDown:
    case ncclPatternTreeUpDown:
    case ncclPatternPipelineFrom:
    case ncclPatternPipelineTo:
      info->nstepsPerLoop = info-> nchunksPerLoop = 1; break;
    case ncclPatternRing:
      info->nstepsPerLoop = info->comm->nRanks-1; info->nchunksPerLoop = info->comm->nRanks; break;
    case ncclPatternRingTwice:
      info->nstepsPerLoop = 2*(info->comm->nRanks-1); info->nchunksPerLoop = info->comm->nRanks; break;
    default:
      WARN("Unknown pattern %d\n", info->pattern);
      return ncclInternalError;
  }
  return ncclSuccess;
}

<<<<<<< HEAD
static void getKernelInfo(struct ncclInfo* info, uint8_t* nChannels, uint16_t* nThreads, int* llMode) {
  // Compute thresholds and limits that users can override
  ssize_t perThreadLLThreshold = std::min<ssize_t>(info->comm->threadThreshold, NCCL_LL_CHANNEL_THRESHOLD);
  int maxLLNthreads = std::min(NCCL_LL_MAX_NTHREADS, info->comm->nThreads);

  // First compute nThreads
  int nt = NCCL_LL_MIN_NTHREADS;
  while (DIVUP(info->nBytes, nt*info->nchunksPerLoop) > perThreadLLThreshold && nt*2 <= maxLLNthreads) nt *= 2;

  // Then compute nChannels
  int nc = DIVUP(info->nBytes, nt*info->nchunksPerLoop*perThreadLLThreshold);
  if (nc == 0) nc = 1;
  if (nc > info->comm->nChannels) nc = info->comm->nChannels;

  // Check if we have a fixed LL threshold, otherwise compute it.
  int perThreadThreshold = info->comm->threadThreshold;
  if (info->pattern >= ncclPatternTreeUp) perThreadThreshold *= 4;
  ssize_t llThreshold = info->comm->llThreshold >= 0 ?
    info->comm->llThreshold :
    nc*nt*info->nchunksPerLoop*perThreadThreshold;

  if (info->nBytes <= llThreshold) {
    *llMode = 1;
    *nChannels = nc;
    *nThreads = nt;
  } else {
    *llMode = 0;
    *nChannels = info->comm->nChannels;
    *nThreads = info->comm->nThreads;
  }
}

=======
>>>>>>> 299c554d
static ncclResult_t computeColl(struct ncclInfo* info /* input */, struct ncclColl* coll, struct ncclProxyArgs* proxyArgs /* output */) {
  // Set nstepsPerLoop and nchunksPerLoop
  NCCLCHECK(getAlgoInfo(info));
  NCCLCHECK(getPatternInfo(info));
  NCCLCHECK(getLoopInfo(info));

  coll->args.root = info->root;
  coll->args.N = info->count;
  coll->args.ThisInput = info->sendbuff;
  coll->args.ThisOutput = info->recvbuff;
  coll->args.comm = info->comm->devComm;
  coll->args.opCount = info->comm->opCount;
  coll->args.nChannels = info->nChannels;
  coll->args.nThreads = info->nThreads;

  coll->funcIndex = FUNC_INDEX(info->coll, info->op, info->datatype, info->algorithm, info->protocol);

  int stepSize   = (info->protocol == NCCL_PROTO_LL ? NCCL_LL_BUFF_SIZE : info->protocol == NCCL_PROTO_LL128 ? NCCL_LL128_BUFF_SIZE : info->comm->channels[0].buffSize ) / NCCL_STEPS;
  int chunkSteps = (info->protocol == NCCL_PROTO_SIMPLE && info->algorithm == NCCL_ALGO_RING) ? info->chunkSteps : 1;
  int sliceSteps = (info->protocol == NCCL_PROTO_SIMPLE && info->algorithm == NCCL_ALGO_RING) ? info->sliceSteps : 1;
  int chunkSize  = stepSize*chunkSteps;

  // Compute lastChunkSize
  if (info->algorithm == NCCL_ALGO_TREE && info->protocol == NCCL_PROTO_SIMPLE) {
    if (info->pattern == ncclPatternTreeUpDown) {
      // Optimize chunkSize / nSteps
      while (info->nBytes / (info->nChannels*chunkSize) < info->comm->channels[0].treeUp.depth*8 && chunkSize > 131072) chunkSize /= 2;
      while (info->nBytes / (info->nChannels*chunkSize) < info->comm->channels[0].treeUp.depth*4 && chunkSize > 65536) chunkSize /= 2;
      while (info->nBytes / (info->nChannels*chunkSize) < info->comm->channels[0].treeUp.depth && chunkSize > 32768) chunkSize /= 2;
    }
    // Use lastChunkSize as chunkSize
    coll->args.lastChunkSize = chunkSize / ncclTypeSize(info->datatype);
  } else if (info->protocol == NCCL_PROTO_LL) {
    int sliceSize = NCCL_LL_SLICE_LINES * sizeof(uint64_t);
    const ssize_t loopSize = info->nChannels*info->nchunksPerLoop*(ssize_t)sliceSize;
    coll->args.lastChunkSize = DIVUP((info->nBytes-(info->nBytes/loopSize)*loopSize), info->nChannels*info->nchunksPerLoop);
    ALIGN_SIZE(coll->args.lastChunkSize, info->nThreads*sizeof(uint64_t));
    coll->args.lastChunkSize /= ncclTypeSize(info->datatype);
  } else if (info->algorithm == NCCL_ALGO_TREE && info->protocol == NCCL_PROTO_LL128) {
    int nstepsInter = 1+log2i(info->comm->nNodes);
    while (info->nBytes / (info->nChannels*chunkSize) < nstepsInter*4 && chunkSize > 32768) chunkSize /= 2;
    // Use lastChunkSize as chunkSize
    coll->args.lastChunkSize = chunkSize*NCCL_LL128_DATAELEMS/(NCCL_LL128_LINEELEMS*ncclTypeSize(info->datatype));
  }

  // Compute nSteps for proxies
  int chunkEffectiveSize = chunkSize;
  if (info->protocol == NCCL_PROTO_LL) chunkEffectiveSize /= 2;
  if (info->protocol == NCCL_PROTO_LL128) chunkEffectiveSize = (chunkSize / NCCL_LL128_LINEELEMS) * NCCL_LL128_DATAELEMS;
  //if (info->comm->rank == 0) printf("Coll %d, size %ld -> %dx%d, chunkSize %d (algo %d proto%d)\n", info->coll, info->nBytes, info->nChannels, info->nThreads, chunkSize, info->algorithm, info->protocol);
  int nLoops = (int)(DIVUP(info->nBytes, (((size_t)(info->nChannels))*info->nchunksPerLoop*chunkEffectiveSize)));
  proxyArgs->nsteps = info->nstepsPerLoop * nLoops * chunkSteps;
  proxyArgs->sliceSteps = sliceSteps;
  proxyArgs->chunkSteps = chunkSteps;
  proxyArgs->protocol = info->protocol;
  proxyArgs->opCount = info->comm->opCount;
  TRACE(NCCL_NET,"opCount %lx slicesteps %d spl %d cpl %d nbytes %zi -> protocol %d nchannels %d nthreads %d, nloops %d nsteps %d comm %p",
      coll->args.opCount, proxyArgs->sliceSteps, info->nstepsPerLoop, info->nchunksPerLoop, info->nBytes, info->protocol, info->nChannels, info->nThreads,
      nLoops, proxyArgs->nsteps, info->comm);
  return ncclSuccess;
}

static ncclResult_t saveKernel(struct ncclInfo* info) {
  if (info->comm->nRanks == 1) {
    if (info->sendbuff != info->recvbuff)
      CUDACHECK(hipMemcpyAsync(info->recvbuff, info->sendbuff, info->nBytes, hipMemcpyDeviceToDevice, info->stream));
    return ncclSuccess;
  }

  struct ncclColl coll;
  struct ncclProxyArgs proxyArgs;
  memset(&proxyArgs, 0, sizeof(struct ncclProxyArgs));
  NCCLCHECK(computeColl(info, &coll, &proxyArgs));

  info->comm->myParams->blockDim.x = std::max<unsigned>(info->comm->myParams->blockDim.x, coll.args.nThreads);
  if (info->comm->userStreamSet == false) {
    info->comm->userStream = info->stream;
    info->comm->userStreamSet = true;
  } else if (info->stream != info->comm->userStream) {
    WARN("Error : mixing different streams within a group call is not supported.");
    return ncclInvalidUsage;
  }
  for (int bid=0; bid<coll.args.nChannels; bid++) {
    struct ncclChannel* channel = info->comm->channels+(info->comm->myParams->gridDim.x % info->comm->nChannels);

    if (channel->collCount == NCCL_MAX_OPS) {
      WARN("Too many aggregated operations (%d max)", NCCL_MAX_OPS);
      return ncclInvalidUsage;
    }

    // Proxy
    proxyArgs.channel = channel;
    NCCLCHECK(transportSaveProxies(&proxyArgs, info->pattern, info->root, info->comm->nRanks));

    info->comm->myParams->gridDim.x++;

    int opIndex = channel->collFifoTail;
    struct ncclColl* c = channel->collectives+opIndex;
    volatile uint8_t* activePtr = (volatile uint8_t*)&c->active;
    while (LOAD(activePtr) != 0) sched_yield();

    memcpy(c, &coll, sizeof(struct ncclColl));

    c->args.bid = bid;
    STORE(&c->active, 1);
    opIndex = (opIndex+1)%NCCL_MAX_OPS;
    c->nextIndex = opIndex;
    channel->collFifoTail = opIndex;
    channel->collCount++;
  }
  info->comm->opCount++;
  return ncclSuccess;
}


ncclResult_t ncclEnqueueCheck(struct ncclInfo* info) {
  if (info->comm == NULL) return ncclInvalidArgument;

  INFO(NCCL_COLL,"%s: opCount %lx sendbuff %p recvbuff %p count %zi datatype %d op %d root %d comm %p [nranks=%d] stream %p",
       info->opName, info->comm->opCount, info->sendbuff, info->recvbuff, info->count,
       info->datatype, info->op, info->root, info->comm, info->comm->nRanks, info->stream);

  // Launch asynchronously if needed
  if (ncclAsyncMode()) {
    ncclResult_t ret = ncclSuccess;
    int savedDev = -1;
    if (info->comm->checkPointers) {
      CUDACHECKGOTO(hipGetDevice(&savedDev), ret, end);
      CUDACHECKGOTO(hipSetDevice(info->comm->cudaDev), ret, end);
    }
    // Check arguments
    NCCLCHECKGOTO(ArgsCheck(info), ret, end);
    // Always register comm even in case of error to make sure ncclGroupEnd
    // cleans it up.
    NCCLCHECKGOTO(ncclAsyncColl(info->comm), ret, end);
    NCCLCHECKGOTO(saveKernel(info), ret, end);
end:
    if (savedDev != -1) CUDACHECK(hipSetDevice(savedDev));
    ncclAsyncErrCheck(ret);
    return ret;
  } else {
    NCCLCHECK(ArgsCheck(info));
    NCCLCHECK(saveKernel(info));
    NCCLCHECK(ncclBarrierEnqueue(info->comm));
    NCCLCHECK(ncclBarrierEnqueueWait(info->comm));
    NCCLCHECK(ncclEnqueueEvents(info->comm));
    return ncclSuccess;
  }
}<|MERGE_RESOLUTION|>--- conflicted
+++ resolved
@@ -10,22 +10,13 @@
 
 // Only generate inline kernels for LL
 #define NCCL_FUNC5(coll, op, dtype) \
-<<<<<<< HEAD
+  NCCL_KERN_NAME(coll##LL, op, dtype), \
   NCCL_KERN_NAME(coll##LL, op, dtype), \
   NCCL_KERN_NAME(coll##LL, op, dtype)
 
 #define NCCL_FUNC4(coll, op, dtype) \
-  NCCL_FUNC5(coll##Ring, op, dtype), \
-  NCCL_FUNC5(coll##Tree, op, dtype)
-=======
-  (void*)NCCL_KERN_NAME(coll##LL, op, dtype), \
-  (void*)NCCL_KERN_NAME(coll##LL, op, dtype), \
-  (void*)NCCL_KERN_NAME(coll##LL, op, dtype)
-
-#define NCCL_FUNC4(coll, op, dtype) \
-  (void*)NCCL_FUNC5(coll##Tree, op, dtype), \
-  (void*)NCCL_FUNC5(coll##Ring, op, dtype)
->>>>>>> 299c554d
+  NCCL_FUNC5(coll##Tree, op, dtype), \
+  NCCL_FUNC5(coll##Ring, op, dtype)
 
 // Must be consistent with ncclDataType_t
 #define NCCL_FUNCS3A(coll, op) \
@@ -65,11 +56,7 @@
 
 typedef void(*ncclKern_t)(struct ncclColl);
 // Must be consistent with the ncclFuncSet enum
-<<<<<<< HEAD
-static ncclKern_t const ncclKerns[ncclCollCount*ncclNumOps*ncclNumTypes*2*2] = {
-=======
-static void* const ncclKerns[NCCL_NUM_FUNCTIONS*ncclNumOps*ncclNumTypes*NCCL_NUM_ALGORITHMS*NCCL_NUM_PROTOCOLS] = {
->>>>>>> 299c554d
+static ncclKern_t const ncclKerns[NCCL_NUM_FUNCTIONS*ncclNumOps*ncclNumTypes*NCCL_NUM_ALGORITHMS*NCCL_NUM_PROTOCOLS] = {
   NCCL_FUNCS2B(ncclBroadcast),
   NCCL_FUNCS2A(ncclReduce),
   NCCL_FUNCS2B(ncclAllGather),
@@ -274,7 +261,8 @@
     WARN("Error : no algorithm/protocol available");
     return ncclInternalError;
   }
-  //if (comm->rank == 0) INFO(NCCL_COLL, "%ld Bytes -> Algo %d proto %d time %d", info->nBytes, info->algorithm, info->protocol, minTime);
+
+  if (comm->rank == 0) INFO(NCCL_COLL, "%ld Bytes -> Algo %d proto %d time %d", info->nBytes, info->algorithm, info->protocol, minTime);
   TRACE(NCCL_COLL, "%ld Bytes -> Algo %d proto %d time %f", info->nBytes, info->algorithm, info->protocol, minTime);
 
   int nc = comm->nChannels;
@@ -282,10 +270,17 @@
   int threadThreshold = comm->threadThresholds[info->algorithm][info->protocol];
   while (info->nBytes < nc*nt*threadThreshold) {
     if (nc >= 2) nc--;
+#if defined(__HIP_PLATFORM_HCC__) || defined(__HCC__) || defined(__HIPCC__)
+    // do not reduce threads count on VEGA
+#else
     else if ((nt % 128) == 0) nt/=2;
+#endif
     else break;
   }
+#if defined(__HIP_PLATFORM_HCC__) || defined(__HCC__) || defined(__HIPCC__)
+#else
   if (info->protocol == NCCL_PROTO_SIMPLE) nt += WARP_SIZE; // Extra warp for sync
+#endif
   info->nChannels = nc;
   info->nThreads = nt;
   return ncclSuccess;
@@ -328,41 +323,6 @@
   return ncclSuccess;
 }
 
-<<<<<<< HEAD
-static void getKernelInfo(struct ncclInfo* info, uint8_t* nChannels, uint16_t* nThreads, int* llMode) {
-  // Compute thresholds and limits that users can override
-  ssize_t perThreadLLThreshold = std::min<ssize_t>(info->comm->threadThreshold, NCCL_LL_CHANNEL_THRESHOLD);
-  int maxLLNthreads = std::min(NCCL_LL_MAX_NTHREADS, info->comm->nThreads);
-
-  // First compute nThreads
-  int nt = NCCL_LL_MIN_NTHREADS;
-  while (DIVUP(info->nBytes, nt*info->nchunksPerLoop) > perThreadLLThreshold && nt*2 <= maxLLNthreads) nt *= 2;
-
-  // Then compute nChannels
-  int nc = DIVUP(info->nBytes, nt*info->nchunksPerLoop*perThreadLLThreshold);
-  if (nc == 0) nc = 1;
-  if (nc > info->comm->nChannels) nc = info->comm->nChannels;
-
-  // Check if we have a fixed LL threshold, otherwise compute it.
-  int perThreadThreshold = info->comm->threadThreshold;
-  if (info->pattern >= ncclPatternTreeUp) perThreadThreshold *= 4;
-  ssize_t llThreshold = info->comm->llThreshold >= 0 ?
-    info->comm->llThreshold :
-    nc*nt*info->nchunksPerLoop*perThreadThreshold;
-
-  if (info->nBytes <= llThreshold) {
-    *llMode = 1;
-    *nChannels = nc;
-    *nThreads = nt;
-  } else {
-    *llMode = 0;
-    *nChannels = info->comm->nChannels;
-    *nThreads = info->comm->nThreads;
-  }
-}
-
-=======
->>>>>>> 299c554d
 static ncclResult_t computeColl(struct ncclInfo* info /* input */, struct ncclColl* coll, struct ncclProxyArgs* proxyArgs /* output */) {
   // Set nstepsPerLoop and nchunksPerLoop
   NCCLCHECK(getAlgoInfo(info));
