--- conflicted
+++ resolved
@@ -13,21 +13,11 @@
 #include <hip/hip_ext.h>
 #include "gdrwrap.h"
 #include "bootstrap.h"
+#include <cstring>
 
 #include <cstring> // std::memcpy
 
 // Only generate inline kernels for LL
-<<<<<<< HEAD
-#define NCCL_FUNC5(func, algo, redop, dtype) \
-  NCCL_KERN_NAME(func, algo, LL, redop, dtype), \
-  NCCL_KERN_NAME(func, algo, LL, redop, dtype), \
-  NCCL_KERN_NAME(func, algo, LL, redop, dtype)
-
-#define NCCL_FUNC4(func, redop, type) \
-  NCCL_FUNC5(func, TREE,    redop, type), \
-  NCCL_FUNC5(func, RING,    redop, type), \
-  NCCL_FUNC5(func, COLLNET, redop, type)
-=======
 #define NCCL_FUNC5(func, algo, devredop, dtype) \
   (void*)NCCL_KERN_NAME(func, algo, LL, devredop, dtype), \
   (void*)NCCL_KERN_NAME(func, algo, LL, devredop, dtype), \
@@ -37,9 +27,7 @@
   (void*)NCCL_FUNC5(func, TREE,    devredop, type), \
   (void*)NCCL_FUNC5(func, RING,    devredop, type), \
   (void*)NCCL_FUNC5(func, COLLNET, devredop, type)
->>>>>>> 30ca3fca
-
-#if defined(__CUDA_BF16_TYPES_EXIST__)
+
 // Must be consistent with ncclDataType_t
 #define NCCL_FUNCS3A(func, devredop) \
   (void*)NCCL_FUNC4(func, devredop, int8_t), \
@@ -51,7 +39,7 @@
   (void*)NCCL_FUNC4(func, devredop, half), \
   (void*)NCCL_FUNC4(func, devredop, float), \
   (void*)NCCL_FUNC4(func, devredop, double), \
-  (void*)NCCL_FUNC4(func, devredop, __nv_bfloat16)
+  (void*)NCCL_FUNC4(func, devredop, rccl_bfloat16)
 #define NCCL_FUNCS3B(func, devredop) \
   (void*)NCCL_FUNC4(func, devredop, int8_t), \
   (void*)NCCL_FUNC4(func, devredop, int8_t), \
@@ -63,54 +51,6 @@
   (void*)NCCL_FUNC4(func, devredop, int8_t), \
   (void*)NCCL_FUNC4(func, devredop, int8_t), \
   (void*)NCCL_FUNC4(func, devredop, int8_t)
-#else
-// Must be consistent with ncclDataType_t
-<<<<<<< HEAD
-#define NCCL_FUNCS3A(func, redop) \
-  NCCL_FUNC4(func, redop, int8_t), \
-  NCCL_FUNC4(func, redop, uint8_t), \
-  NCCL_FUNC4(func, redop, int32_t), \
-  NCCL_FUNC4(func, redop, uint32_t), \
-  NCCL_FUNC4(func, redop, int64_t), \
-  NCCL_FUNC4(func, redop, uint64_t), \
-  NCCL_FUNC4(func, redop, half), \
-  NCCL_FUNC4(func, redop, float), \
-  NCCL_FUNC4(func, redop, double), \
-  NCCL_FUNC4(func, redop, rccl_bfloat16)
-#define NCCL_FUNCS3B(func, redop) \
-  NCCL_FUNC4(func, redop, int8_t), \
-  NCCL_FUNC4(func, redop, int8_t), \
-  NCCL_FUNC4(func, redop, int8_t), \
-  NCCL_FUNC4(func, redop, int8_t), \
-  NCCL_FUNC4(func, redop, int8_t), \
-  NCCL_FUNC4(func, redop, int8_t), \
-  NCCL_FUNC4(func, redop, int8_t), \
-  NCCL_FUNC4(func, redop, int8_t), \
-  NCCL_FUNC4(func, redop, int8_t), \
-  NCCL_FUNC4(func, redop, int8_t)
-=======
-#define NCCL_FUNCS3A(func, devredop) \
-  (void*)NCCL_FUNC4(func, devredop, int8_t), \
-  (void*)NCCL_FUNC4(func, devredop, uint8_t), \
-  (void*)NCCL_FUNC4(func, devredop, int32_t), \
-  (void*)NCCL_FUNC4(func, devredop, uint32_t), \
-  (void*)NCCL_FUNC4(func, devredop, int64_t), \
-  (void*)NCCL_FUNC4(func, devredop, uint64_t), \
-  (void*)NCCL_FUNC4(func, devredop, half), \
-  (void*)NCCL_FUNC4(func, devredop, float), \
-  (void*)NCCL_FUNC4(func, devredop, double)
-#define NCCL_FUNCS3B(func, devredop) \
-  (void*)NCCL_FUNC4(func, devredop, int8_t), \
-  (void*)NCCL_FUNC4(func, devredop, int8_t), \
-  (void*)NCCL_FUNC4(func, devredop, int8_t), \
-  (void*)NCCL_FUNC4(func, devredop, int8_t), \
-  (void*)NCCL_FUNC4(func, devredop, int8_t), \
-  (void*)NCCL_FUNC4(func, devredop, int8_t), \
-  (void*)NCCL_FUNC4(func, devredop, int8_t), \
-  (void*)NCCL_FUNC4(func, devredop, int8_t), \
-  (void*)NCCL_FUNC4(func, devredop, int8_t)
->>>>>>> 30ca3fca
-#endif
 
 // Must be consistent with ncclDevRedOp_t -- but we only generate kernel for sums.
 #define NCCL_FUNCS2A(func) \
@@ -121,48 +61,17 @@
   NCCL_FUNCS3A(func, Sum), /*PreMulSum*/ \
   NCCL_FUNCS3A(func, Sum)  /*SumPostDiv*/
 #define NCCL_FUNCS2B(func) \
-<<<<<<< HEAD
-  NCCL_FUNCS3B(func, Sum), \
-  NCCL_FUNCS3B(func, Sum), \
-  NCCL_FUNCS3A(func, Sum), \
-  NCCL_FUNCS3B(func, Sum), \
-  NCCL_FUNCS3B(func, Sum)
-=======
   NCCL_FUNCS3B(func, Sum), /*Sum*/ \
   NCCL_FUNCS3B(func, Sum), /*Prod*/ \
   NCCL_FUNCS3B(func, Sum), /*Max*/ \
   NCCL_FUNCS3B(func, Sum), /*Min*/ \
   NCCL_FUNCS3B(func, Sum), /*PreMulSum*/ \
   NCCL_FUNCS3B(func, Sum)  /*SumPostDiv*/
->>>>>>> 30ca3fca
 
 typedef void(*ncclKern_t)(struct ncclWorkElem first);
 // Must be consistent with the ncclFuncSet enum
-<<<<<<< HEAD
 static ncclKern_t const ncclKerns[1] = {
   NCCL_KERN_NAME(SendRecv, RING, SIMPLE, Sum, int8_t),
-=======
-static void* const ncclKerns[1+ncclNumTypes+NCCL_NUM_FUNCTIONS*ncclNumDevRedOps*ncclNumTypes*NCCL_NUM_ALGORITHMS*NCCL_NUM_PROTOCOLS] = {
-  (void*)NCCL_KERN_NAME(SendRecv, RING, SIMPLE, Sum, int8_t),
-  // We don't bake special kernels for the one-rank reductions
-  /*int8*/(void*)NCCL_KERN_NAME(SendRecv, RING, SIMPLE, Sum, int8_t),
-  /*uint8*/(void*)NCCL_KERN_NAME(SendRecv, RING, SIMPLE, Sum, int8_t),
-  /*int32*/(void*)NCCL_KERN_NAME(SendRecv, RING, SIMPLE, Sum, int8_t),
-  /*uint32*/(void*)NCCL_KERN_NAME(SendRecv, RING, SIMPLE, Sum, int8_t),
-  /*int64*/(void*)NCCL_KERN_NAME(SendRecv, RING, SIMPLE, Sum, int8_t),
-  /*uint64*/(void*)NCCL_KERN_NAME(SendRecv, RING, SIMPLE, Sum, int8_t),
-  /*half*/(void*)NCCL_KERN_NAME(SendRecv, RING, SIMPLE, Sum, int8_t),
-  /*float*/(void*)NCCL_KERN_NAME(SendRecv, RING, SIMPLE, Sum, int8_t),
-  /*double*/(void*)NCCL_KERN_NAME(SendRecv, RING, SIMPLE, Sum, int8_t),
-  #if defined(__CUDA_BF16_TYPES_EXIST__)
-    /*bfloat16*/(void*)NCCL_KERN_NAME(SendRecv, RING, SIMPLE, Sum, int8_t),
-  #endif
-  NCCL_FUNCS2B(Broadcast),
-  NCCL_FUNCS2A(Reduce),
-  NCCL_FUNCS2B(AllGather),
-  NCCL_FUNCS2A(ReduceScatter),
-  NCCL_FUNCS2A(AllReduce)
->>>>>>> 30ca3fca
 };
 
 // Determine the maximum kernel stack size of all CUDA kernels
@@ -441,13 +350,8 @@
 RCCL_PARAM(SharpThreshold, "SHARP_THRESHOLD", 16384);
 
 static inline ncclResult_t getCollNetSupport(struct ncclInfo* info, int* collNetTypeSupport) {
-<<<<<<< HEAD
   if (info->comm->collNetSupport > 0 && info->nBytes < rcclParamSharpThreshold()) {
-    ncclRedOp_t netOp = info->op == ncclAvg ? ncclSum : info->op;
-=======
-  if (info->comm->collNetSupport > 0) {
     ncclRedOp_t netOp = info->op == ncclAvg || info->op >= ncclNumOps ? ncclSum : info->op;
->>>>>>> 30ca3fca
     NCCLCHECK(collNetReduceSupport(info->datatype, netOp, collNetTypeSupport));
   } else {
     *collNetTypeSupport = 0;
@@ -579,7 +483,7 @@
   NCCLCHECK(getPatternInfo(info));
   NCCLCHECK(getLoopInfo(info));
 
-  work->op.opCount = info->comm->collOpCount;
+  work->coll.opCount = info->comm->collOpCount;
   work->sendbuff = info->sendbuff;
   work->recvbuff = info->recvbuff;
   work->coll.root = info->root;
@@ -591,7 +495,7 @@
 
   if (info->comm->nRanks == 1) {
     // one-rank reduce index
-    work->funcIndex = 1 + int(info->datatype);
+    work->funcIndex = FUNC_INDEX_P2P - ncclNumTypes + int(info->datatype);
     return ncclSuccess;
   }
 
@@ -622,7 +526,7 @@
                                                                info->comm->nChannels,
                                                                &work->clique.nChannels));
       work->clique.count = info->count;
-      work->funcIndex = FUNC_INDEX(info->coll, info->op, info->datatype, info->algorithm, info->protocol);
+      work->funcIndex = FUNC_INDEX(info->coll, info->opFull.op, info->datatype, info->algorithm, info->protocol);
 
       // Setup pointers to where all the input/output pointers will be
       NCCLCHECK(info->comm->cliqueManager->WaitForPointers(work));
@@ -710,8 +614,8 @@
 }
 
 struct ncclBuffRegHandle {
-  cudaIpcMemHandle_t sendBuffIpc;
-  cudaIpcMemHandle_t recvBuffIpc;
+  hipIpcMemHandle_t sendBuffIpc;
+  hipIpcMemHandle_t recvBuffIpc;
   ssize_t sendBuffOffset;
   ssize_t recvBuffOffset;
 };
@@ -726,8 +630,8 @@
   struct ncclBuffRegHandle regHandles[NCCL_MAX_INTRA_RANKS];
   // Get IPC handles
   // Note: the handle only corresponds to the base address of the allocation
-  CUDACHECK(cudaIpcGetMemHandle(&regHandles[comm->intraNodeRank].sendBuffIpc, (void*)info->sendbuff));
-  CUDACHECK(cudaIpcGetMemHandle(&regHandles[comm->intraNodeRank].recvBuffIpc, (void*)info->recvbuff));
+  CUDACHECK(hipIpcGetMemHandle(&regHandles[comm->intraNodeRank].sendBuffIpc, (void*)info->sendbuff));
+  CUDACHECK(hipIpcGetMemHandle(&regHandles[comm->intraNodeRank].recvBuffIpc, (void*)info->recvbuff));
   // Get offset of user buffer within allocation
   void* baseAddr;
   size_t size;
@@ -745,8 +649,8 @@
       regInfo->sendbuffsBase[i] = regInfo->recvbuffsBase[i] = NULL;
       continue;
     }
-    CUDACHECK(cudaIpcOpenMemHandle(regInfo->sendbuffsBase+i, regHandles[i].sendBuffIpc, cudaIpcMemLazyEnablePeerAccess));
-    CUDACHECK(cudaIpcOpenMemHandle(regInfo->recvbuffsBase+i, regHandles[i].recvBuffIpc, cudaIpcMemLazyEnablePeerAccess));
+    CUDACHECK(hipIpcOpenMemHandle(regInfo->sendbuffsBase+i, regHandles[i].sendBuffIpc, hipIpcMemLazyEnablePeerAccess));
+    CUDACHECK(hipIpcOpenMemHandle(regInfo->recvbuffsBase+i, regHandles[i].recvBuffIpc, hipIpcMemLazyEnablePeerAccess));
     // Get real address of buffer
     regInfo->sendbuffs[i] = (char*)regInfo->sendbuffsBase[i] + regHandles[i].sendBuffOffset;
     regInfo->recvbuffs[i] = (char*)regInfo->recvbuffsBase[i] + regHandles[i].recvBuffOffset;
@@ -974,7 +878,7 @@
   elem->nThreads = NCCL_MAX_NTHREADS;
   elem->sendbuff = info->sendbuff;
   elem->recvbuff = info->recvbuff;
-  elem->op.opCount = info->comm->p2pOpCount;
+  elem->p2p.opCount = info->comm->p2pOpCount;
   elem->p2p.sendCount = info->sendbytes;
   elem->p2p.recvCount = info->recvbytes;
   elem->p2p.sendChunkSize = info->sendChunkSize;
@@ -1048,12 +952,8 @@
 
   // store work element into FIFO
   NCCLCHECK(ncclProxySaveP2p(comm, proxyArgs));
-<<<<<<< HEAD
-  NCCLCHECK(enqueueSegOp(P2P_SEGMENT, workElem, w, segment));
+  NCCLCHECK(enqueueSegOp(P2P_Segment, workElem, w, segment, &eqElem->buffRegInfo, channel, comm));
   comm->p2pOpCount++;
-=======
-  NCCLCHECK(enqueueSegOp(P2P_Segment, workElem, w, segment, &eqElem->buffRegInfo, channel, comm));
->>>>>>> 30ca3fca
   return ncclSuccess;
 }
 
@@ -1173,7 +1073,7 @@
     return NULL;
   }
   int dev = res->comm->cudaDev;
-  CUDACHECKIGNORE(cudaSetDevice(dev));
+  CUDACHECKIGNORE(hipSetDevice(dev));
   INFO(NCCL_COLL, "CUDA Graph helper thread created for device %d", dev);
 
   volatile enum helperThreadState* state = &res->threadState;
@@ -1183,7 +1083,7 @@
     int ipcCount = 0;
     while (res->ipcHead != ipcTailMark) {
       if (res->ipcBases[res->ipcHead] != NULL)
-        CUDACHECKIGNORE(cudaIpcCloseMemHandle(res->ipcBases[res->ipcHead]));
+        CUDACHECKIGNORE(hipIpcCloseMemHandle(res->ipcBases[res->ipcHead]));
       res->ipcBases[res->ipcHead] = NULL;
       res->ipcHead = (res->ipcHead+1)%NCCL_IPC_POOL_SIZE;
       ipcCount++;
@@ -1204,23 +1104,23 @@
 ncclResult_t ncclGetCudaGraph(ncclComm_t comm, cudaGraph_t* graph) {
   comm->usingCudaGraph = 0;
 #if CUDART_VERSION >= 11030
-  cudaStreamCaptureStatus captureStatus;
-  unsigned long long cudaGraphId;
+  hipStreamCaptureStatus captureStatus;
+  unsigned long long hipGraphId;
   if (comm->driverVersion < 11030) {
-    CUDACHECK(cudaStreamIsCapturing(comm->userStream, &captureStatus));
-    if (captureStatus != cudaStreamCaptureStatusNone) {
+    CUDACHECK(hipStreamIsCapturing(comm->userStream, &captureStatus));
+    if (captureStatus != hipStreamCaptureStatusNone) {
       WARN("The installed CUDA driver is older than the minimum version (R465) required for NCCL's CUDA Graphs support");
       return ncclInvalidUsage;
     }
     return ncclSuccess;
   }
-  CUDACHECK(cudaStreamGetCaptureInfo_v2(comm->userStream, &captureStatus, &cudaGraphId, graph, NULL, NULL));
-  if (captureStatus == cudaStreamCaptureStatusActive) {
-    if (cudaGraphId != comm->lastCudaGraphId) {
-      INFO(NCCL_COLL, "stream is being captured by a new graph, id %llu", cudaGraphId);
+  CUDACHECK(hipStreamGetCaptureInfo_v2(comm->userStream, &captureStatus, &hipGraphId, graph, NULL, NULL));
+  if (captureStatus == hipStreamCaptureStatusActive) {
+    if (hipGraphId != comm->lastCudaGraphId) {
+      INFO(NCCL_COLL, "stream is being captured by a new graph, id %llu", hipGraphId);
       // We are in a new graph, hence need to forget the last setup node so that
       // the first setup node in the new graph will not have a dependency
-      comm->lastCudaGraphId = cudaGraphId;
+      comm->lastCudaGraphId = hipGraphId;
       comm->lastSetupNode = NULL;
     }
     if (comm->launchMode == ncclComm::GROUP) comm->launchMode = ncclComm::GROUP_GRAPH;
@@ -1239,22 +1139,22 @@
   return ncclSuccess;
 }
 
-ncclResult_t ncclCudaGraphHostSetup(ncclComm_t comm, cudaGraph_t graph) {
+ncclResult_t ncclCudaGraphHostSetup(ncclComm_t comm, hipGraph_t graph) {
 #if CUDART_VERSION >= 11030
   struct ncclQueueInfo* eqInfo = comm->enqueueInfo;
   // Create a CUDA object to wrap around the argument space
   // which CUDA graph would manage lifetime of
-  cudaUserObject_t object;
-  CUDACHECK(cudaUserObjectCreate(&object, eqInfo, ncclDestroyQueueInfo, 1/*initialRefcount*/, cudaUserObjectNoDestructorSync));
-  CUDACHECK(cudaGraphRetainUserObject(graph, object, 1, cudaGraphUserObjectMove));
-
-  cudaHostFn_t fn = ncclEnqueueHostSetup<1>;
+  hipUserObject_t object;
+  CUDACHECK(hipUserObjectCreate(&object, eqInfo, ncclDestroyQueueInfo, 1/*initialRefcount*/, hipUserObjectNoDestructorSync));
+  CUDACHECK(hipGraphRetainUserObject(graph, object, 1, hipGraphUserObjectMove));
+
+  hipHostFn_t fn = ncclEnqueueHostSetup<1>;
   // Add a CPU node to the graph
-  cudaGraphNode_t setupNode;
-  cudaHostNodeParams setupNodeParams = {fn, eqInfo};
+  hipGraphNode_t setupNode;
+  hipHostNodeParams setupNodeParams = {fn, eqInfo};
   int numDependencies = comm->lastSetupNode == NULL ? 0 : 1;
-  CUDACHECK(cudaGraphAddHostNode(&setupNode, graph, &comm->lastSetupNode, numDependencies, &setupNodeParams));
-  CUDACHECK(cudaStreamUpdateCaptureDependencies(comm->userStream, &setupNode, 1, cudaStreamAddCaptureDependencies));
+  CUDACHECK(hipGraphAddHostNode(&setupNode, graph, &comm->lastSetupNode, numDependencies, &setupNodeParams));
+  CUDACHECK(hipStreamUpdateCaptureDependencies(comm->userStream, &setupNode, 1, hipStreamAddCaptureDependencies));
   comm->lastSetupNode = setupNode;
   return ncclSuccess;
 #else
@@ -1274,8 +1174,8 @@
     int64_t i64;
     uint64_t u64;
     half f16;
-    #if defined(__CUDA_BF16_TYPES_EXIST__)
-      __nv_bfloat16 bf16;
+    #if defined(RCCL_BFLOAT16)
+      rccl_bfloat16 bf16;
     #endif
     float f32;
     double f64;
@@ -1299,10 +1199,10 @@
       opFull->op = ncclDevPreMulSum;
       f16 = __float2half(float(1.0/comm->nRanks)); // __double2half not supported pre CUDA 11.x
       break;
-    #if defined(__CUDA_BF16_TYPES_EXIST__)
+    #if defined(RCCL_BFLOAT16)
     case ncclBfloat16:
       opFull->op = ncclDevPreMulSum;
-      bf16 = __float2bfloat16(float(1.0/comm->nRanks));
+      bf16 = (rccl_bfloat16)(float(1.0/comm->nRanks));
       break;
     #endif
     case ncclFloat32:
@@ -1332,7 +1232,6 @@
 }
 
 ncclResult_t ncclEnqueueCheck(struct ncclInfo* info) {
-<<<<<<< HEAD
   // [RCCL] Check for clique-based kernel support
   {
     if (info->comm->cliqueManager->IsSupported(info->coll,
@@ -1347,26 +1246,14 @@
   }
   // [/RCCL]
 
-  // Launch asynchronously if needed
-  if (ncclAsyncMode()) {
-    ncclResult_t ret = ncclSuccess;
-    int savedDev = -1;
-    // Check arguments
-    NCCLCHECK(PtrCheck(info->comm, info->opName, "comm"));
-    if (info->comm->checkPointers) {
-      CUDACHECKGOTO(hipGetDevice(&savedDev), ret, end);
-      CUDACHECKGOTO(hipSetDevice(info->comm->cudaDev), ret, end);
-    }
-    NCCLCHECKGOTO(ArgsCheck(info), ret, end);
-=======
   ncclResult_t ret = ncclSuccess;
   bool isAsync = ncclAsyncMode();
   int savedDev = -1;
   // Check arguments
   NCCLCHECK(PtrCheck(info->comm, info->opName, "comm"));
   if (isAsync && info->comm->checkPointers) {
-    CUDACHECKGOTO(cudaGetDevice(&savedDev), ret, end);
-    CUDACHECKGOTO(cudaSetDevice(info->comm->cudaDev), ret, end);
+    CUDACHECKGOTO(hipGetDevice(&savedDev), ret, end);
+    CUDACHECKGOTO(hipSetDevice(info->comm->cudaDev), ret, end);
   }
   NCCLCHECKGOTO(ArgsCheck(info), ret, end);
 
@@ -1376,29 +1263,20 @@
 
   // Launch asynchronously if needed
   if (isAsync) {
->>>>>>> 30ca3fca
     // Always register comm even in case of error to make sure ncclGroupEnd
     // cleans it up.
     NCCLCHECKGOTO(ncclAsyncColl(info->comm), ret, end);
     NCCLCHECKGOTO(checkSetStream(info), ret, end);
 
-    INFO(NCCL_COLL,"%s: opCount %lx sendbuff %p recvbuff %p count %zi datatype %d op %d root %d comm %p [nranks=%d] stream %p",
+    INFO(NCCL_COLL,"%s: opCount %lx sendbuff %p recvbuff %p count %zi datatype %d op %d root %d comm %p [nranks=%d] stream %p devRedOp %d isPtr %d scaler %lx",
         info->opName, info->coll == ncclFuncSendRecv ? info->comm->p2pOpCount : info->comm->collOpCount, info->sendbuff, info->recvbuff, info->count,
-        info->datatype, info->op, info->root, info->comm, info->comm->nRanks, info->stream);
+        info->datatype, info->op, info->root, info->comm, info->comm->nRanks, info->stream, info->opFull.op, info->opFull.scalarArgIsPtr, info->opFull.scalarArg);
 
     if (info->coll == ncclFuncSendRecv) { //p2p stored separately
       NCCLCHECKGOTO(ncclSaveP2p(info), ret, end);
     } else {
       NCCLCHECKGOTO(ncclSaveAsyncColl(info), ret, end);
     }
-<<<<<<< HEAD
-
-end:
-    if (savedDev != -1) CUDACHECK(hipSetDevice(savedDev));
-    ncclAsyncErrCheck(ret);
-    return ret;
-=======
->>>>>>> 30ca3fca
   } else {
     NCCLCHECKGOTO(checkSetStream(info), ret, end);
 
@@ -1429,7 +1307,7 @@
     NCCLCHECKGOTO(ncclLaunchReset(comm), ret, end);
   }
 end:
-  if (isAsync && savedDev != -1) CUDACHECK(cudaSetDevice(savedDev));
+  if (isAsync && savedDev != -1) CUDACHECK(hipSetDevice(savedDev));
   if (isAsync) ncclAsyncErrCheck(ret);
   return ret;
 }
