/*************************************************************************
 * Copyright (c) 2017-2022, NVIDIA CORPORATION. All rights reserved.
 * Modifications Copyright (c) 2019-2023 Advanced Micro Devices, Inc. All rights reserved.
 * Modifications Copyright (c) Microsoft Corporation. Licensed under the MIT License.
 *
 * See LICENSE.txt for license information
 ************************************************************************/

#include "enqueue.h"
#include "argcheck.h"
#include "coll_net.h"
#include "graph/topo.h"
#include <hip/hip_runtime.h>
#include <hip/hip_ext.h>
#include "gdrwrap.h"
#include "bootstrap.h"
#include <cstring>
#include "channel.h"
<<<<<<< HEAD
#include "rocmwrap.h"
#include "rccl_vars.h"
=======
#include "cudawrap.h"
#include "profiler.h"
>>>>>>> 68b54236
#include "transport.h"
#include "common.h"
#include "api_trace.h"
#include <cstring> // std::memcpy
#include <cinttypes> // PRIx64

struct ncclKernelMatch {
  void* kernelFn;
  bool specialized;
};

#ifdef ENABLE_COLLTRACE
#define ncclGetKernelIndex(p_comm) ((p_comm)->unroll + ((p_comm)->collTraceEnabled ? 2 : 0))
static ncclKernelMatch const ncclKerns[4] = {
  {(void *)ncclDevKernel_Generic, true},
  {(void *)ncclDevKernel_Generic_4, true},
  {(void *)ncclDevKernelDebug_Generic, true},
  {(void *)ncclDevKernelDebug_Generic_4, true}
};
#else
#define ncclGetKernelIndex(p_comm) ((p_comm)->unroll)
static ncclKernelMatch const ncclKerns[2] = {
  {(void*)ncclDevKernel_Generic, true},
  {(void*)ncclDevKernel_Generic_4, true}
};
#endif

NCCL_PARAM(L1SharedMemoryCarveout, "L1_SHARED_MEMORY_CARVEOUT", 0);

// Returns maximum kernel stack size of all CUDA kernels
ncclResult_t ncclInitKernelsForDevice(int cudaArch, size_t* maxStackSize) {
  constexpr int KernelCount = sizeof(ncclKerns)/sizeof(ncclKerns[0]);
  ncclResult_t result = ncclSuccess;

  if (maxStackSize) *maxStackSize = 0;
  int carveout = ncclParamL1SharedMemoryCarveout();

  // Keep track if we already visited a function pointer.
  void* lru[2] = {nullptr, nullptr};
  for (int i=0; i < KernelCount; i++) {
    void* fn = ncclKerns[i].kernelFn;
    if (fn == lru[0] || fn == lru[1]) goto next_kernel;
    lru[1] = lru[0];
    lru[0] = fn;

    if (maxStackSize) {
      cudaFuncAttributes attr = {0};
      if (cudaFuncGetAttributes(&attr, fn) != cudaSuccess)
        WARN("Failed to get kernel attributes");
      if (attr.localSizeBytes > *maxStackSize) *maxStackSize = attr.localSizeBytes;
    ignore0:;
    }

    if (carveout) {
      CUDACHECKGOTO(cudaFuncSetAttribute(fn,
        cudaFuncAttributePreferredSharedMemoryCarveout, carveout),
        result, ignore1);
    ignore1:;
    }

    if (ncclShmemDynamicSize(cudaArch) != 0) {
      CUDACHECKGOTO(cudaFuncSetAttribute(fn,
        cudaFuncAttributeMaxDynamicSharedMemorySize, ncclShmemDynamicSize(cudaArch)),
        result, next_kernel);
    }
  next_kernel:;
  }
  return result;
}

////////////////////////////////////////////////////////////////////////////////
// Data movement metrics.

static inline int ncclFuncTrafficPerByte(ncclFunc_t func, int nRanks) {
  switch (func) {
  case ncclFuncAllReduce: return 2;
  case ncclFuncAllGather: return nRanks;
  case ncclFuncReduceScatter: return nRanks;
  default: return 1;
  }
}
static inline size_t ncclFuncSendCount(ncclFunc_t func, int nRanks, size_t count) {
  return func == ncclFuncReduceScatter ? nRanks*count : count;
}
static inline size_t ncclFuncRecvCount(ncclFunc_t func, int nRanks, size_t count) {
  return func == ncclFuncAllGather ? nRanks*count : count;
}
static inline size_t ncclFuncMaxSendRecvCount(ncclFunc_t func, int nRanks, size_t count) {
  return func == ncclFuncAllGather || func == ncclFuncReduceScatter ? nRanks*count : count;
}

/*****************************************************************************/
/*       Launch system : synchronization and CUDA kernel launch              */
/*****************************************************************************/
static ncclResult_t addProxyOpIfNeeded(struct ncclComm* comm, struct ncclKernelPlan* plan, struct ncclProxyOp* op) {
  bool needed = true;
  NCCLCHECK(ncclProxySaveOp(comm, op, &needed));
  if (needed) {
    struct ncclProxyOp* q = ncclMemoryPoolAlloc<struct ncclProxyOp>(&comm->memPool_ncclProxyOp, &comm->memPermanent);
    *q = *op; // C++ struct assignment
    ncclIntruQueueEnqueue(&comm->planner.wipPlan.channels[op->channelId].proxyOpQueue, q);
  }
  return ncclSuccess;
}

static void addWorkBatchToPlan(
    struct ncclComm* comm, struct ncclKernelPlan* plan, int channelId,
    enum ncclDevWorkType workType, int devFuncId, uint32_t workOffset,
    int p2pRound = -1
  ) {
  ncclKernelPlanner::WipPlan::Channel* chan = &comm->planner.wipPlan.channels[channelId];
  size_t workSize = ncclDevWorkSize(workType);
  // Conditions causing us to create a new blank batch.
  bool newBatch = (chan->workBatchQueue.tail == nullptr);
  struct ncclDevWorkBatch* batch = nullptr;
  if (!newBatch) {
    batch = &chan->workBatchQueue.tail->batch;
    // All of the conditions that prevent us from appending to current batch.
    newBatch |= batch->workType != (uint8_t)workType;
    newBatch |= batch->funcId != devFuncId;
    // The following ensure the device can handle a batch this large. They have to
    // account for all extension batches being fused together which is why
    // wipBatch.workBytes and wipBatch.nP2ps aren't reset to 0 for a new extension
    // batch further down.
    newBatch |= NCCL_MAX_DEV_WORK_BATCH_BYTES < chan->wipBatch.workBytes + workSize;
    if (workType == ncclDevWorkTypeP2p) {
      newBatch |= chan->wipBatch.nP2ps == NCCL_MAX_DEV_WORK_P2P_PER_BATCH;
      for (int i=0; i < chan->wipBatch.nP2ps; i++) {
        newBatch |= p2pRound == chan->wipBatch.p2pRounds[i];
      }
    }
  }
  // Conditions causing us to create an extension batch (prev->nextExtends=1)
  uint32_t offset = newBatch ? 0 : (workOffset - batch->offsetBase);
  bool extendBatch = 63*workSize < offset;
  extendBatch |= 0 != offset%workSize;
  if (newBatch || extendBatch) {
    if (!newBatch) batch->nextExtends = extendBatch; // Extending the previous batch.
    struct ncclWorkBatchList* batchNode = ncclMemoryStackAlloc<ncclWorkBatchList>(&comm->memScoped);
    // Coverity thinks that ncclIntruQueueEnqueue will access chan->workBatchQueue->tail, which might
    // be NULL.  But that code is guarded by chan->workBatchQueue->head not being NULL, in which
    // case tail won't be NULL either.
    // coverity[var_deref_model:FALSE]
    ncclIntruQueueEnqueue(&chan->workBatchQueue, batchNode);
    batch = &batchNode->batch;
    batch->nextExtends = 0;
    batch->workType = (uint32_t)workType;
    batch->funcId = devFuncId;
    batch->offsetBase = workOffset;
    batch->offsetBitset = 0;
    offset = 0;
    if (newBatch) {
      // Since extension batches are fused together on the device, and these values
      // account for constraints on the fused batch, we only reset the values on
      // a new batch
      chan->wipBatch.workBytes = 0;
      chan->wipBatch.nP2ps = 0;
      // We don't count extension batches since this is used to derive a proxyOpCount,
      // and we wan't all ops which are fused together to have the same value.
      chan->nWorkBatchesP2p += (workType == ncclDevWorkTypeP2p ? 1 : 0);
    }
    plan->nWorkBatches += 1;
  }
  batch->offsetBitset |= 1ull<<(offset/workSize);
  chan->wipBatch.workBytes += workSize;
  if (workType == ncclDevWorkTypeP2p) {
    // We need to ensure that a single batch doesn't have multiple p2p's
    // of the same round since they would use the same connections.
    chan->wipBatch.p2pRounds[chan->wipBatch.nP2ps++] = p2pRound;
  }
}

static void finishPlan(struct ncclComm* comm, struct ncclKernelPlan* plan) {
  ncclKernelPlanner::WipPlan::Channel* wipChannels = comm->planner.wipPlan.channels;
  size_t workBytes = plan->workBytes;
  size_t batchBytes = plan->nWorkBatches*sizeof(struct ncclDevWorkBatch);

  plan->threadPerBlock = std::max(plan->threadPerBlock, NCCL_MIN_NTHREADS);

  // If we can fit everything into the kernel args we do so.
  if (sizeof(ncclDevKernelArgs) + batchBytes + workBytes <= comm->workArgsBytes) {
    plan->workStorageType = ncclDevWorkStorageTypeArgs;
  }
  plan->kernelArgsSize = sizeof(struct ncclDevKernelArgs) + batchBytes;
  plan->kernelArgsSize += (plan->workStorageType == ncclDevWorkStorageTypeArgs) ? workBytes : 0;
  plan->kernelArgsSize = alignUp(plan->kernelArgsSize, 16);
  plan->kernelArgs = (struct ncclDevKernelArgs*)ncclMemoryStackAlloc(&comm->memScoped, plan->kernelArgsSize, /*align=*/16);
  plan->kernelArgs->comm = comm->devComm;
  plan->kernelArgs->channelMask = plan->channelMask;
  plan->kernelArgs->workStorageType = plan->workStorageType;

  // Put batches into the kernel arguments. The first batch for each channel
  // must be located at batchZero[blockIdx.x]. To achieve this we round robin
  // over the channels in ascending order until they're exhausted.
  struct channelMasks hasBatchMask = plan->channelMask;
  struct ncclDevWorkBatch* batchPrev[MAXCHANNELS] = {}; // {0...}
  struct ncclDevWorkBatch* batchZero = (struct ncclDevWorkBatch*)(plan->kernelArgs+1);
  int batchIx = 0;
  for (int maskIdx = 0; maskIdx < MAXCHANNELS/64; maskIdx++) {
    while (hasBatchMask.masks[maskIdx] != 0) {
      uint64_t tmpMask = hasBatchMask.masks[maskIdx]; // channels with a batch for this round.
      do {
        int c = popFirstOneBit(&tmpMask) + maskIdx * 64;
        if (!ncclIntruQueueEmpty(&wipChannels[c].workBatchQueue)) {
          struct ncclWorkBatchList* batchNode = ncclIntruQueueDequeue(&wipChannels[c].workBatchQueue);
          if (batchPrev[c] != nullptr) {
            batchPrev[c]->nextJump = int(&batchZero[batchIx] - batchPrev[c]);
          }
          batchPrev[c] = &batchZero[batchIx];
          batchZero[batchIx++] = batchNode->batch;
        }
        if (ncclIntruQueueEmpty(&wipChannels[c].workBatchQueue)) {
          hasBatchMask.masks[maskIdx] ^= 1ull<<(c%64);
        }
      } while (tmpMask != 0);
    }
  }

  // Merge-sort per-channel proxy-op lists by opCount when merging them into plan->proxyOpQueue
  // Phase 1: scan first op of each channel, store opCount in headIds[c].
  uint64_t headIds[MAXCHANNELS];
  int nHeads = 0;
  int channelUbound = 0;
  for (int c=0; c < MAXCHANNELS; c++) {
    struct ncclProxyOp* op = ncclIntruQueueHead(&wipChannels[c].proxyOpQueue);
    headIds[c] = op ? op->opCount : uint64_t(-1);
    if (op) nHeads += 1;
    if (op) plan->hasProxyOps = true;
    if (op) channelUbound = c+1;
  }
  // Phase 2: Dequeue from planner->channels[c], enqueue in merged order to plan
  while (nHeads != 0) {
    int c = -1;
    uint64_t minId = uint64_t(-1);
    // Find channel with least proxy-op id. We store the heads[c]->opCount in
    // headIds[c] to remove indirect loads from this loop.
    for (int c1=0; c1 < channelUbound; c1++) {
      uint64_t id = headIds[c1];
      id = (id>>1 | id<<63); // Move tag bit to order collectives before p2p's
      if (id < minId) { c = c1; minId = id; }
    }
    struct ncclProxyOp* op = ncclIntruQueueDequeue(&wipChannels[c].proxyOpQueue);
    struct ncclProxyOp* opNext = ncclIntruQueueHead(&wipChannels[c].proxyOpQueue);
    headIds[c] = opNext ? opNext->opCount : uint64_t(-1);
    nHeads -= opNext ? 0 : 1;
    ncclIntruQueueEnqueue(&plan->proxyOpQueue, op);
  }
}

int64_t ncclParamLocalRegister();
NCCL_PARAM(GraphRegister, "GRAPH_REGISTER", 1);

struct ncclIpcCleanupCallback {
  struct ncclCommCallback base;
  void* ptr;
};
static ncclResult_t cleanupIpc(struct ncclComm* comm, struct ncclCommCallback* cb) {
  struct ncclIpcCleanupCallback* me = (struct ncclIpcCleanupCallback*)cb;
  CUDACHECKIGNORE(cudaIpcCloseMemHandle(me->ptr));
  free(me);
  return ncclSuccess;
}

static ncclResult_t registerCheckP2PConnection(struct ncclComm* comm, struct ncclConnector* conn, struct ncclTopoGraph* graph, int peer, bool* needReg) {
  if (conn->connected) {
    if (conn->conn.flags & (NCCL_IPC_READ | NCCL_IPC_WRITE | NCCL_DIRECT_READ | NCCL_DIRECT_WRITE)) {
      *needReg = true;
    } else {
      // network connection
      *needReg = false;
    }
  } else {
    struct ncclPeerInfo* peerInfo = &comm->peerInfo[peer];
    struct ncclPeerInfo* myInfo = &comm->peerInfo[comm->rank];
    int canConnect = 0;
    NCCLCHECK(ncclTransports[0]->canConnect(&canConnect, comm, graph, myInfo, peerInfo));
    if (canConnect) {
      *needReg = true;
    } else {
      *needReg = false;
    }
  }
  return ncclSuccess;
}

static ncclResult_t registerCollBuffers(
    struct ncclComm* comm, struct ncclTaskColl* info,
    void* outRegBufSend[NCCL_MAX_LOCAL_RANKS],
    void* outRegBufRecv[NCCL_MAX_LOCAL_RANKS],
    struct ncclIntruQueue<struct ncclCommCallback, &ncclCommCallback::next>* cleanupQueue,
    bool* regNeedConnect
  ) {
  ncclResult_t result = ncclSuccess;

  info->regBufType = NCCL_REGULAR_BUFFER;
  *regNeedConnect = true;
  if (!(ncclParamLocalRegister() || (comm->planner.persistent && ncclParamGraphRegister()))) goto exit;
#if CUDART_VERSION >= 11030
  if (info->algorithm == NCCL_ALGO_NVLS || info->algorithm == NCCL_ALGO_NVLS_TREE) {
    if (!comm->nvlsRegSupport || info->opDev.op == ncclDevPreMulSum) goto exit;
    bool regBufUsed = false;
    const void *sendbuff = info->sendbuff;
    void *recvbuff = info->recvbuff;
    if (info->func == ncclFuncAllGather) sendbuff = NULL;
    if (info->func == ncclFuncReduceScatter) recvbuff = NULL;
    size_t elementSize = ncclTypeSize(info->datatype);
    size_t sendbuffSize = elementSize*ncclFuncSendCount(info->func, comm->nRanks, info->count);
    size_t recvbuffSize = elementSize*ncclFuncRecvCount(info->func, comm->nRanks, info->count);

    /* first try local registration. */
    if (ncclParamLocalRegister()) {
      ncclNvlsLocalRegisterBuffer(comm, sendbuff, recvbuff, sendbuffSize, recvbuffSize, &regBufUsed, outRegBufSend, outRegBufRecv);
    }

    if (regBufUsed == false && comm->planner.persistent && ncclParamGraphRegister()) {
      ncclNvlsGraphRegisterBuffer(comm, sendbuff, recvbuff, sendbuffSize, recvbuffSize, &regBufUsed, outRegBufSend, outRegBufRecv, cleanupQueue, &info->nCleanupQueueElts);
    }

    if (regBufUsed) {
      *regNeedConnect = false;
      /* tweak NVLS channels usage; for registered NVLS buffer, we only need 4/5 channels to
       * saturate bandwidth. */
      if (comm->nNodes == 1) {
        if (info->func == ncclFuncReduceScatter)
          info->nMaxChannels = std::max(comm->config.minCTAs, std::min(comm->config.maxCTAs, 5));
        else
          info->nMaxChannels = std::max(comm->config.minCTAs, std::min(comm->config.maxCTAs, 4));
      } else {
        info->nMaxChannels = std::max(comm->config.minCTAs, std::min(comm->config.maxCTAs, 6));
      }
      info->regBufType = NCCL_NVLS_REG_BUFFER;
    }
  } else if ((info->algorithm == NCCL_ALGO_COLLNET_DIRECT || info->algorithm == NCCL_ALGO_COLLNET_CHAIN) && comm->collNetRegSupport && info->opDev.op != ncclDevPreMulSum && info->opDev.op != ncclDevSumPostDiv) {
    size_t elementSize = ncclTypeSize(info->datatype);
    size_t sendbuffSize = elementSize*ncclFuncSendCount(info->func, comm->nRanks, info->count);
    size_t recvbuffSize = elementSize*ncclFuncRecvCount(info->func, comm->nRanks, info->count);
    int sendRegBufFlag = 0;
    int recvRegBufFlag = 0;
    void *sendHandle, *recvHandle;

    if (ncclParamLocalRegister()) {
      ncclCollnetLocalRegisterBuffer(comm, info->sendbuff, sendbuffSize, collNetSend, &sendRegBufFlag, &sendHandle);
      info->sendMhandle = sendHandle;
      if (sendRegBufFlag) {
        ncclCollnetLocalRegisterBuffer(comm, info->recvbuff, recvbuffSize, collNetRecv, &recvRegBufFlag, &recvHandle);
        info->recvMhandle = recvHandle;
      }
    }

    if ((sendRegBufFlag == 0 || recvRegBufFlag == 0) && comm->planner.persistent && ncclParamGraphRegister()) {
      if (!sendRegBufFlag) {
        ncclCollnetGraphRegisterBuffer(comm, info->sendbuff, sendbuffSize, collNetSend, &sendRegBufFlag, &sendHandle, cleanupQueue, &info->nCleanupQueueElts);
        info->sendMhandle = sendHandle;
      }
      if (sendRegBufFlag && !recvRegBufFlag) {
        ncclCollnetGraphRegisterBuffer(comm, info->recvbuff, recvbuffSize, collNetRecv, &recvRegBufFlag, &recvHandle, cleanupQueue, &info->nCleanupQueueElts);
        info->recvMhandle = recvHandle;
      }
    }

    if (sendRegBufFlag && recvRegBufFlag) {
      info->nMaxChannels = 1;
      info->regBufType = NCCL_COLLNET_REG_BUFFER;
      if (sendRegBufFlag == 1 && recvRegBufFlag == 1) {
        INFO(NCCL_REG, "rank %d successfully registered collNet sendbuff %p (handle %p), sendbuff size %ld, recvbuff %p (handle %p), recvbuff size %ld", comm->rank, info->sendbuff, sendHandle, sendbuffSize, info->recvbuff, recvHandle, recvbuffSize);
      }
    }
  } else if (comm->intraNodeP2pSupport && info->protocol == NCCL_PROTO_SIMPLE) {
    // IPC buffer registration
    if (info->func == ncclFuncReduceScatter) goto exit;
    if (info->algorithm == NCCL_ALGO_RING && ((info->func == ncclFuncAllReduce && info->sendbuff == info->recvbuff) || info->func == ncclFuncReduce)) goto exit;
    if ((info->algorithm == NCCL_ALGO_TREE || info->algorithm == NCCL_ALGO_COLLNET_CHAIN) && info->sendbuff == info->recvbuff) goto exit;
    if (info->func == ncclFuncAllGather && info->algorithm == NCCL_ALGO_PAT) goto exit;

    int peerRanks[NCCL_MAX_LOCAL_RANKS];
    int nPeers = 0;
    size_t elementSize = ncclTypeSize(info->datatype);
    size_t sendbuffSize = elementSize*ncclFuncSendCount(info->func, comm->nRanks, info->count);
    size_t recvbuffSize = elementSize*ncclFuncRecvCount(info->func, comm->nRanks, info->count);
    int regBufFlag = 0;
    memset(peerRanks, 0xff, sizeof(int) * NCCL_MAX_LOCAL_RANKS);

    if (info->algorithm == NCCL_ALGO_COLLNET_DIRECT) {
      struct ncclChannel* channel = comm->channels;
      for (int r = 0; r < NCCL_MAX_DIRECT_ARITY; ++r) {
        for (int updown = 0; updown < 2; ++updown) {
          int peer;
          if (updown == 0)
            peer = channel->collnetDirect.up[r];
          else
            peer = channel->collnetDirect.down[r];
          if (peer != -1) {
            struct ncclConnector* peerConn = &channel->peers[peer]->recv[0];
            bool needReg = false;

            NCCLCHECK(registerCheckP2PConnection(comm, peerConn, &comm->graphs[NCCL_ALGO_COLLNET_DIRECT], peer, &needReg));
            if (needReg) {
              bool found = false;
              for (int p = 0; p < nPeers; ++p) {
                if (peerRanks[p] == peer) {
                  found = true;
                  break;
                }
              }
              if (!found) peerRanks[nPeers++] = peer;
            }
          }
        }
      }

      if (nPeers > 0) {
        if (ncclParamLocalRegister())
          ncclIpcLocalRegisterBuffer(comm, info->sendbuff, sendbuffSize, peerRanks, nPeers, NCCL_IPC_COLLECTIVE, &regBufFlag, &info->sendbuffOffset, &info->sendbuffRmtAddrs);
        if (!regBufFlag && comm->planner.persistent && ncclParamGraphRegister()) {
          ncclIpcGraphRegisterBuffer(comm, info->sendbuff, sendbuffSize, peerRanks, nPeers, NCCL_IPC_COLLECTIVE, &regBufFlag, &info->sendbuffOffset, &info->sendbuffRmtAddrs, cleanupQueue, &info->nCleanupQueueElts);
        }
        if (regBufFlag) {
          if (ncclParamLocalRegister())
            ncclIpcLocalRegisterBuffer(comm, info->recvbuff, recvbuffSize, peerRanks, nPeers, NCCL_IPC_COLLECTIVE, &regBufFlag, &info->recvbuffOffset, &info->recvbuffRmtAddrs);
          if (!regBufFlag && comm->planner.persistent && ncclParamGraphRegister()) {
            ncclIpcGraphRegisterBuffer(comm, info->recvbuff, recvbuffSize, peerRanks, nPeers, NCCL_IPC_COLLECTIVE, &regBufFlag, &info->recvbuffOffset, &info->recvbuffRmtAddrs, cleanupQueue, &info->nCleanupQueueElts);
          }
        }
      }
      if (regBufFlag) {
        info->regBufType = NCCL_IPC_REG_BUFFER;
      }
    } else if (info->algorithm == NCCL_ALGO_RING) {
      struct ncclReg* recvRegRecord;
      NCCLCHECK(ncclRegFind(comm, info->recvbuff, recvbuffSize, &recvRegRecord));
      if (recvRegRecord == NULL) goto exit;
      for (int c = 0; c < comm->nChannels; ++c) {
        struct ncclChannel* channel = comm->channels + c;
        for (int r = 0; r < 2; ++r) {
          bool needReg = false;
          int peer;
          struct ncclConnector* peerConn;
          // P2P transport
          if (r == 0)
            peer = channel->ring.prev;
          else
            peer = channel->ring.next;
          peerConn = &channel->peers[peer]->recv[0];
          NCCLCHECK(registerCheckP2PConnection(comm, peerConn, &comm->graphs[NCCL_ALGO_RING], peer, &needReg));

          if (needReg) {
            bool found = false;
            for (int p = 0; p < nPeers; ++p) {
              if (peerRanks[p] == peer) {
                found = true;
                break;
              }
            }
            if (!found) peerRanks[nPeers++] = peer;
          }
        }
      }
      if (nPeers > 0) {
        if (ncclParamLocalRegister()) {
          ncclIpcLocalRegisterBuffer(comm, info->recvbuff, recvbuffSize, peerRanks, nPeers, NCCL_IPC_COLLECTIVE, &regBufFlag, &info->recvbuffOffset, &info->recvbuffRmtAddrs);
        }
        if (!regBufFlag && comm->planner.persistent && ncclParamGraphRegister()) {
          ncclIpcGraphRegisterBuffer(comm, info->recvbuff, recvbuffSize, peerRanks, nPeers, NCCL_IPC_COLLECTIVE, &regBufFlag, &info->recvbuffOffset, &info->recvbuffRmtAddrs, cleanupQueue, &info->nCleanupQueueElts);
        }
      }
      if (regBufFlag) {
        info->regBufType = NCCL_IPC_REG_BUFFER;
      }
    } else if (info->algorithm == NCCL_ALGO_TREE || info->algorithm == NCCL_ALGO_COLLNET_CHAIN) {
      struct ncclReg* recvRegRecord;
      NCCLCHECK(ncclRegFind(comm, info->recvbuff, recvbuffSize, &recvRegRecord));
      if (recvRegRecord == NULL) goto exit;
      for (int c = 0; c < comm->nChannels; ++c) {
        struct ncclChannel* channel = comm->channels + c;
        struct ncclTree* tree = NULL;
        int peers[NCCL_MAX_TREE_ARITY + 1];

        if (info->algorithm == NCCL_ALGO_TREE)
          tree = &channel->tree;
        else
          tree = &channel->collnetChain;
        for (int p = 0; p < NCCL_MAX_TREE_ARITY; ++p) peers[p] = tree->down[p];
        peers[NCCL_MAX_TREE_ARITY] = tree->up;
        for (int p = 0; p < NCCL_MAX_TREE_ARITY + 1; ++p) {
          int peer = peers[p];
          bool peerNeedReg = false;
          struct ncclConnector* recvConn = NULL;
          // P2P transport
          if (peer == -1 || peer == comm->nRanks) continue;
          recvConn = &channel->peers[peer]->recv[0];
          NCCLCHECK(registerCheckP2PConnection(comm, recvConn, &comm->graphs[info->algorithm], peer, &peerNeedReg));

          if (peerNeedReg) {
            bool found = false;
            for (int pindex = 0; pindex < nPeers; ++pindex) {
              if (peerRanks[pindex] == peer) {
                found = true;
                break;
              }
            }
            if (!found) peerRanks[nPeers++] = peer;
          }
        }
      }
      if (nPeers > 0) {
        if (ncclParamLocalRegister()) {
          ncclIpcLocalRegisterBuffer(comm, info->recvbuff, recvbuffSize, peerRanks, nPeers, NCCL_IPC_COLLECTIVE, &regBufFlag, &info->recvbuffOffset, &info->recvbuffRmtAddrs);
        }
        if (!regBufFlag && comm->planner.persistent && ncclParamGraphRegister()) {
          ncclIpcGraphRegisterBuffer(comm, info->recvbuff, recvbuffSize, peerRanks, nPeers, NCCL_IPC_COLLECTIVE, &regBufFlag, &info->recvbuffOffset, &info->recvbuffRmtAddrs, cleanupQueue, &info->nCleanupQueueElts);
        }
      }
      if (regBufFlag) {
        info->regBufType = NCCL_IPC_REG_BUFFER;
      }
    }

    if (info->regBufType == NCCL_IPC_REG_BUFFER && comm->nNodes == 1 && 16 < info->nMaxChannels && info->nMaxChannels <= 24) {
      info->nMaxChannels = 16;
    }
  }
exit:
#endif
  return result;
}

static ncclResult_t registerP2pBuffer(struct ncclComm* comm, void* userbuff, int peerRank, size_t size, int* regFlag, void** regAddr, struct ncclIntruQueue<struct ncclCommCallback, &ncclCommCallback::next>* cleanupQueue) {
  ncclResult_t ret = ncclSuccess;
  uintptr_t offset = 0;
  uintptr_t* peerRmtAddrs = NULL;

  *regFlag = 0;
  if (ncclParamLocalRegister()) {
    ncclIpcLocalRegisterBuffer(comm, userbuff, size, &peerRank, 1, NCCL_IPC_SENDRECV, regFlag, &offset, &peerRmtAddrs);
  }
  if (*regFlag == 0 && comm->planner.persistent && ncclParamGraphRegister()) {
    ncclIpcGraphRegisterBuffer(comm, userbuff, size, &peerRank, 1, NCCL_IPC_SENDRECV, regFlag, &offset, &peerRmtAddrs, reinterpret_cast<void*>(cleanupQueue), NULL);
  }

  if (*regFlag)
    *regAddr = (void*)((uintptr_t)peerRmtAddrs + offset);
  return ret;
}

static ncclResult_t getCollNetSupport(struct ncclComm* comm, struct ncclTaskColl* task, int* collNetSupport);
static ncclResult_t getAlgoInfo(
  struct ncclComm* comm, struct ncclTaskColl* task,
  int collNetSupport, int nvlsSupport, int numPipeOps, ncclSimInfo_t* simInfo = NULL
);
static ncclResult_t calcCollChunking(
  struct ncclComm* comm, struct ncclTaskColl* task, int nChannels, size_t nBytes,
  /*outputs*/uint32_t* outChunkSize, uint32_t* outDirectFlags, struct ncclProxyOp* proxyOp
);

struct ncclKernelPlanBudget {
  ssize_t inArgsBytes; // Space available within kernel args struct
  ssize_t outArgsBytes; // Space available outside of args struct (fifo or persistent buf)
};

static bool testBudget(
    struct ncclKernelPlanBudget* budget, int nWorkBatches, ssize_t workBytes
  ) {
  ssize_t batchBytes = nWorkBatches*sizeof(struct ncclDevWorkBatch);
  bool ok = false;
  ok |= (batchBytes + workBytes <= budget->inArgsBytes);
  ok |= (batchBytes <= budget->inArgsBytes) && (workBytes <= budget->outArgsBytes);
  return ok;
}

// Called once per ncclGroup to organize the user submitted tasks in
// comm->planner so that they can be peeled off into plans.
ncclResult_t ncclPrepareTasks(struct ncclComm* comm, bool* algoNeedConnect, bool* needConnect, ncclSimInfo_t* simInfo) {
  struct ncclKernelPlanner* planner = &comm->planner;
  // Tasks from the sorter come out ordered size descending.
  struct ncclTaskColl* task = ncclTaskCollSorterDequeueAll(&planner->collSorter);
  // Tasks are assembled by (fn,op,ty) size ascending.
  struct ncclTaskColl* tasksByFnOpTy[ncclNumFuncs*ncclNumDevRedOps*ncclNumTypes];
  memset(tasksByFnOpTy, 0, sizeof(tasksByFnOpTy));
  int fnOpTyIndices[ncclNumFuncs*ncclNumDevRedOps*ncclNumTypes];
  int fnOpTyCount = 0;

  // Walk the size sorted tasks, binning them by (fn,op,ty).
  while (task != nullptr) {
    struct ncclTaskColl* next = task->next;
    int index = ((int)task->func*ncclNumDevRedOps + (int)task->opDev.op)*ncclNumTypes + (int)task->datatype;
    // Add to set of (fn,op,ty) indices on first occurrence
    if (tasksByFnOpTy[index] == nullptr) fnOpTyIndices[fnOpTyCount++] = index;
    // Add to LIFO for this (fn,op,ty)
    task->next = tasksByFnOpTy[index];
    tasksByFnOpTy[index] = task;
    // Next task
    task = next;
  }

  // Walk (fn,op,ty) bins, compute algo and proto etc. Then bin them by their
  // scheduling constraints (collnet x nvls).
  struct ncclIntruQueue<struct ncclTaskColl, &ncclTaskColl::next> collBins[2][2] = {};
  for (int cursor=0; cursor < fnOpTyCount; cursor++) {
    struct ncclTaskColl* aggBeg = tasksByFnOpTy[fnOpTyIndices[cursor]];
    int collNetSupport = 0;
    NCCLCHECK(getCollNetSupport(comm, aggBeg, &collNetSupport));
    int nvlsSupport = comm->nvlsSupport && (ncclNvlsSupported(aggBeg->opDev.op, aggBeg->datatype) || aggBeg->func == ncclFuncAllGather);
    // Crudely estimate number of tasks per channel. This is using the wrong number
    // of channels for NVLS algos, but knowing the algo requires having this value,
    // so either be crude our iterate until fixed point, we chose the former.
    int nTasksPerChannel = divUp(comm->planner.nTasksColl, comm->nChannels);
    do {
      struct ncclTaskColl* aggEnd = aggBeg->next;
      struct ncclTaskColl agg = *aggBeg;
      // We aggregate operations that are within 4X size of each other.
      while (aggEnd != nullptr && aggEnd->trafficBytes < 4*aggBeg->trafficBytes) {
        agg.count += aggEnd->count;
        agg.trafficBytes += aggEnd->trafficBytes;
        aggEnd = aggEnd->next;
      }

      NCCLCHECK(getAlgoInfo(comm, &agg, collNetSupport, nvlsSupport, nTasksPerChannel, simInfo));
      agg.devFuncId = ncclDevFuncId(agg.func, agg.opDev.op, agg.datatype, agg.algorithm, agg.protocol);
      if (agg.devFuncId < 0) {
        WARN("%s: unsupported collective. Please ensure the collective has been enabled in build.", __func__);
        return ncclInvalidUsage;
      }

      int isCollnet=0, isNvls=0;
      switch (agg.algorithm) {
      case NCCL_ALGO_NVLS:
      case NCCL_ALGO_NVLS_TREE:
        isNvls = 1;
        isCollnet = agg.algorithm == NCCL_ALGO_NVLS && comm->nNodes > 1;
        break;
      case NCCL_ALGO_COLLNET_CHAIN:
      case NCCL_ALGO_COLLNET_DIRECT:
        isCollnet = 1;
        break;
      }
      // Update the aggregated tasks with the computed values.
      do {
        struct ncclTaskColl* next = aggBeg->next;
        aggBeg->algorithm = agg.algorithm;
        aggBeg->protocol = agg.protocol;
        aggBeg->nMaxChannels = agg.nMaxChannels;
        aggBeg->nWarps = agg.nWarps;
        aggBeg->devFuncId = agg.devFuncId;
        aggBeg->isCollnet = isCollnet;
        aggBeg->isNvls = isNvls;
        ncclIntruQueueEnqueue(&collBins[isCollnet][isNvls], aggBeg);
        aggBeg = next;
      } while (aggBeg != aggEnd);
    } while (aggBeg != nullptr);
  }

  // Concatenate `collBins[*][*]` together into final list `planner->collTaskQueue`.
  // Collnet is the outer dimension since that affects how we divide over the
  // channels.
  for (int isCollnet=0; isCollnet <= 1; isCollnet++) {
    for (int isNvls=0; isNvls <= 1; isNvls++) {
      ncclIntruQueueTransfer(&planner->collTaskQueue, &collBins[isCollnet][isNvls]);
    }
  }

  // Walk tasks again to:
  // 1. Possibly register buffers.
  // 2. Build ncclDevWorkColl structs.
  // 3. Bin the work structs according to the number of valid channels they
  //    may be assigned to {collnet, nvls, standard}
  task = ncclIntruQueueHead(&planner->collTaskQueue);
  while (task != nullptr) {
    // Build a ncclDevWorkColl[Reg?] struct for each task.
    void* regBufSend[NCCL_MAX_LOCAL_RANKS];
    void* regBufRecv[NCCL_MAX_LOCAL_RANKS];
    bool regNeedConnect = true;
    registerCollBuffers(comm, task, regBufSend, regBufRecv, &planner->collCleanupQueue, &regNeedConnect);

    if (comm->runtimeConn && comm->initAlgoChannels[task->algorithm] == false) {
      if (task->algorithm == NCCL_ALGO_NVLS_TREE && comm->initAlgoChannels[NCCL_ALGO_NVLS] == false && regNeedConnect == true) {
        comm->initAlgoChannels[NCCL_ALGO_NVLS] = true;
        algoNeedConnect[NCCL_ALGO_NVLS] = true;
      }
      if (task->algorithm != NCCL_ALGO_NVLS || regNeedConnect == true) {
        comm->initAlgoChannels[task->algorithm] = true;
        algoNeedConnect[task->algorithm] = true;
        *needConnect = true;
      }
    }

    struct ncclDevWorkColl devWork = {};
    devWork.sendbuff = (void*)task->sendbuff;
    devWork.recvbuff = (void*)task->recvbuff;
    devWork.sendbuffOffset = task->sendbuffOffset;
    devWork.recvbuffOffset = task->recvbuffOffset;
    devWork.sendbuffRmtAddrs = task->sendbuffRmtAddrs;
    devWork.recvbuffRmtAddrs = task->recvbuffRmtAddrs;
    devWork.root = task->root;
    devWork.nWarps = task->nWarps;
    devWork.redOpArg = task->opDev.scalarArg;
    devWork.redOpArgIsPtr = task->opDev.scalarArgIsPtr;
    devWork.oneNode = (comm->nNodes == 1);
    devWork.regUsed = task->regBufType;
    devWork.pivotA2ANumBiRings = comm->topo->pivotA2ANumBiRings;
    devWork.opCount = task->opCount;

    struct ncclWorkList* workNode;
    switch (task->regBufType) {
    case NCCL_REGULAR_BUFFER:
    case NCCL_IPC_REG_BUFFER:
    case NCCL_COLLNET_REG_BUFFER:
      { workNode = ncclMemoryStackAllocInlineArray<ncclWorkList, ncclDevWorkColl>(&comm->memScoped, 1);
        workNode->workType = ncclDevWorkTypeColl;
        workNode->size = sizeof(struct ncclDevWorkColl);
        memcpy((void*)(workNode+1), (void*)&devWork, workNode->size);
      } break;
    case NCCL_NVLS_REG_BUFFER:
      { struct ncclDevWorkCollReg workReg = {};
        workReg.coll = devWork; // C++ struct assignment
        /* NVLS only has one send and recv buffer registered */
        workReg.dnInputs[0] = regBufSend[0];
        workReg.dnOutputs[0] = regBufRecv[0];
        workNode = ncclMemoryStackAllocInlineArray<ncclWorkList, ncclDevWorkCollReg>(&comm->memScoped, 1);
        workNode->workType = ncclDevWorkTypeCollReg;
        workNode->size = sizeof(struct ncclDevWorkCollReg);
        memcpy((void*)(workNode+1), (void*)&workReg, workNode->size);
      } break;
    default:
      /* impossible value */
      WARN("Invalid regBufType %d", task->regBufType);
      return ncclInvalidArgument;
    }

    ncclIntruQueueEnqueue(&planner->collWorkQueue, workNode);
    task = task->next;
  }

  return ncclSuccess;
}

RCCL_PARAM(IntraNetThreshold, "INTRANET_THRESHOLD", 8388608);

static ncclResult_t scheduleCollTasksToPlan(
    struct ncclComm* comm, struct ncclKernelPlan* plan, struct ncclKernelPlanBudget* budget
  ) {
  struct ncclKernelPlanner* planner = &comm->planner;
  // Estimate number of tasks that will fit in this plan.
  int nPlanColls = 0;
  size_t trafficBytes[2*2] = {0, 0, 0, 0}; // [collnet][nvls]
  int nChannels[2*2] = {0, 0, 0, 0}; // [collnet][nvls]
  int const nMaxChannels[2*2] = {comm->nChannels, comm->nvlsChannels, // [collnet][nvls]
                                 comm->nChannels, comm->nvlsChannels};
  constexpr size_t MinTrafficPerChannel = 16 << 10; // 16K traffic as minimal
  do {
    size_t workBytes = 0;
    struct ncclTaskColl* task = ncclIntruQueueHead(&planner->collTaskQueue);
    struct ncclWorkList* workNode = ncclIntruQueueHead(&planner->collWorkQueue);
    while (task != nullptr) {
      int nBatches = divUp(nPlanColls, 4); // Rough guess: 4 colls per batch.
      if (!testBudget(budget, nBatches, workBytes + workNode->size)) goto plan_full;

      nPlanColls += 1;
      workBytes += workNode->size;
      int kind = 2*task->isCollnet + task->isNvls;
      trafficBytes[kind] += std::max(MinTrafficPerChannel, task->trafficBytes);
      nChannels[kind] += task->nMaxChannels;
      nChannels[kind] = std::min(nChannels[kind], nMaxChannels[kind]);
      task = task->next;
      workNode = workNode->next;
    }
  plan_full:;
  } while (0);

  int kindPrev = -1;
  size_t trafficPerChannel = 0;
  int channelId = 0;
  size_t currentTraffic = 0;
  while (nPlanColls!=0 && !ncclIntruQueueEmpty(&planner->collTaskQueue)) {
    struct ncclTaskColl* task = ncclIntruQueueHead(&planner->collTaskQueue);
    struct ncclWorkList* workNode = ncclIntruQueueHead(&planner->collWorkQueue);
    struct ncclDevWorkColl* devWork = (struct ncclDevWorkColl*)(workNode+1);
    size_t elementSize = ncclTypeSize(task->datatype);

    int kind = 2*task->isCollnet + task->isNvls;
    if (kind != kindPrev) {
      trafficPerChannel = std::max<size_t>(MinTrafficPerChannel, trafficBytes[kind]/nChannels[kind]);
      kindPrev = kind;
      channelId = 0;
      currentTraffic = 0;
    }

    if (task->isCollnet) {
      int nChannels = task->nMaxChannels;
      // Ensure room for worst case of one new batch per channel
      if (!testBudget(budget, plan->nWorkBatches + nChannels, plan->workBytes + workNode->size)) {
        return ncclSuccess;
      }

      size_t globalBytesPerElement = elementSize*ncclFuncMaxSendRecvCount(task->func, comm->nRanks, 1);
      struct ncclProxyOp proxyOp;
      uint32_t chunkSize, directFlags=0;
      size_t nBytes = globalBytesPerElement*task->count;
      NCCLCHECK(calcCollChunking(comm, task, nChannels, nBytes, &chunkSize, &directFlags, &proxyOp));
      devWork->channelLo = 0;
      devWork->channelHi = nChannels-1;
      devWork->collnet.count = task->count;
      devWork->collnet.chunkCount = chunkSize/ncclTypeSize(task->datatype);
      devWork->direct = directFlags;

      uint64_t proxyOpId = uint64_t(plan->collOpCount++)<<1 | 0;
      for (int c=devWork->channelLo; c <= (int)devWork->channelHi; c++) {
        proxyOp.channelId = c;
        proxyOp.opCount = proxyOpId;
        proxyOp.task.coll = task;
        proxyOp.rank = comm->rank;
        addWorkBatchToPlan(comm, plan, c, workNode->workType, task->devFuncId, plan->workBytes);
        NCCLCHECK(addProxyOpIfNeeded(comm, plan, &proxyOp));
      }
    } else { // not task->isCollnet
      int trafficPerByte = ncclFuncTrafficPerByte(task->func, comm->nRanks);
      size_t cellSize = divUp(divUp(MinTrafficPerChannel, (size_t)trafficPerByte), 16) * 16;
      int elementsPerCell = cellSize/elementSize;
      size_t cells = divUp(task->count*elementSize, cellSize);
      size_t trafficPerElement = elementSize*trafficPerByte;
      size_t trafficPerCell = cellSize*trafficPerByte;
      size_t cellsPerChannel = std::min(cells, divUp(trafficPerChannel, trafficPerCell));
      size_t cellsLo;
      if (channelId+1 == nMaxChannels[kind]) { // On last channel everything goes to "lo"
        cellsLo = cells;
      } else {
        cellsLo = std::min(cells, divUp((trafficPerChannel-currentTraffic),trafficPerCell));
      }
      int nMidChannels = (cells-cellsLo)/cellsPerChannel;
      size_t cellsHi = (cells-cellsLo)%cellsPerChannel;
      int nChannels = (cellsLo!=0 ? 1 : 0) + nMidChannels + (cellsHi!=0 ? 1 : 0);
      if (nMaxChannels[kind] < channelId + nChannels) { // Overflowed available channels
        nMidChannels = nMaxChannels[kind] - channelId - 2;
        cellsPerChannel = (cells-cellsLo)/(nMidChannels+1);
        cellsHi = cellsPerChannel + (cells-cellsLo)%(nMidChannels+1);
      }
      if (cellsHi == 0 && nMidChannels != 0) {
        cellsHi = cellsPerChannel;
        nMidChannels -= 1;
      }
      if (cellsLo == 0) { // Least channel skipped. Make the next channel the new least.
        channelId += 1;
        if (nMidChannels == 0) { cellsLo = cellsHi; cellsHi = 0; }
        else { cellsLo = cellsPerChannel; nMidChannels -= 1; }
      }
      size_t countMid = nMidChannels!=0 ? cellsPerChannel*elementsPerCell : 0;
      size_t countLo = cellsLo*elementsPerCell;
      size_t countHi = cellsHi*elementsPerCell;
      (countHi != 0 ? countHi : countLo) -= cells*elementsPerCell - task->count;

      nChannels = (countLo!=0 ? 1 : 0) + nMidChannels + (cellsHi!=0 ? 1 : 0);
      // Ensure room for worst case of one new batch per channel
      if (!testBudget(budget, plan->nWorkBatches + nChannels, plan->workBytes + workNode->size)) {
        return ncclSuccess;
      }

      devWork->channelLo = channelId;
      devWork->channelHi = channelId + nChannels-1;
      devWork->cbd.countLo = countLo;
      devWork->cbd.countMid = countMid;
      devWork->cbd.countHi = countHi;

      // calcCollChunking() uses global bytes instead of traffic which differs
      // in that allreduce isn't multiplied by 2.
      size_t globalBytesPerElement = elementSize*ncclFuncMaxSendRecvCount(task->func, comm->nRanks, 1);
      struct ncclProxyOp proxyOpLo, proxyOpMid, proxyOpHi;

      size_t nBytes = globalBytesPerElement*task->count;
      devWork->connIndex = 0;
      if (task->protocol == NCCL_PROTO_SIMPLE && task->algorithm == NCCL_ALGO_RING) {
        if (comm->useIntraNet && nBytes > rcclParamIntraNetThreshold()) {
          devWork->connIndex = NCCL_CONN_IDX_P2P_NET;
        }
      }

      uint32_t chunkSize, directFlags=0;
      size_t grainSize = ncclProtoGrainSize(task->protocol);
      if (countLo != 0) {
        NCCLCHECK(calcCollChunking(comm, task, /*nChannels=*/1, globalBytesPerElement*countLo, &chunkSize, &directFlags, &proxyOpLo));
        devWork->cbd.chunkGrainsLo = chunkSize/grainSize;
      }
      if (countHi != 0) {
        NCCLCHECK(calcCollChunking(comm, task, /*nChannels=*/1, globalBytesPerElement*countHi, &chunkSize, &directFlags, &proxyOpHi));
        devWork->cbd.chunkGrainsHi = chunkSize/grainSize;
      }
      if (nMidChannels != 0) {
        NCCLCHECK(calcCollChunking(comm, task, /*nChannels=*/1, globalBytesPerElement*countMid, &chunkSize, &directFlags, &proxyOpMid));
        devWork->cbd.chunkGrainsMid = chunkSize/grainSize;
      }
      devWork->direct = directFlags;

      // Update the current channel and vacant traffic budget.
      if (countHi != 0) {
        channelId += nChannels-1;
        currentTraffic = cellsHi*elementsPerCell*trafficPerElement;
      } else if (nMidChannels != 0) {
        channelId += nChannels;
        currentTraffic = 0;
      } else {
        currentTraffic += cellsLo*elementsPerCell*trafficPerElement;
      }

      if (currentTraffic >= trafficPerChannel && channelId+1 != nMaxChannels[kind]) {
        channelId += 1;
        currentTraffic = 0;
      }

      uint64_t proxyOpId = uint64_t(plan->collOpCount++)<<1 | 0;
      for (int c=devWork->channelLo; c <= (int)devWork->channelHi; c++) {
        struct ncclProxyOp* proxyOp;
        if (c == (int)devWork->channelLo) {
          proxyOp = &proxyOpLo;
        } else if (c == (int)devWork->channelHi) {
          proxyOp = &proxyOpHi;
        } else {
          proxyOp = &proxyOpMid;
        }
        proxyOp->channelId = c;
        proxyOp->opCount = proxyOpId;
<<<<<<< HEAD
        proxyOp->connIndex = 0;
        if (task->protocol == NCCL_PROTO_SIMPLE && task->algorithm == NCCL_ALGO_RING) {
          if (comm->useIntraNet && nBytes > rcclParamIntraNetThreshold()) {
            proxyOp->connIndex = NCCL_CONN_IDX_P2P_NET;
          }
        }
=======
        proxyOp->task.coll = task;
        proxyOp->rank = comm->rank;
>>>>>>> 68b54236
        addWorkBatchToPlan(comm, plan, c, workNode->workType, task->devFuncId, plan->workBytes);
        // Coverity reports "proxyOp->connection" as being possibly uninitialized.  It's hard to
        // determine if that's actually true but it's also not clear if that would be an issue.
        // coverity[uninit_use_in_call:FALSE]
        NCCLCHECK(addProxyOpIfNeeded(comm, plan, proxyOp));
      }
    }

    for (int c = devWork->channelLo; c <= devWork->channelHi; ++c) {
      int maskIdx = c / 64;
      int relativeIdx = c % 64;
      plan->channelMask.masks[maskIdx] |= (1ull<<relativeIdx);
    }
    //plan->channelMask.masks[channelId/64] |= (2ull<<devWork->channelHi) - (1ull<<devWork->channelLo);
    plan->threadPerBlock = std::max(plan->threadPerBlock, 3*plan->comm->WarpSize);
    if (!plan->kernelSpecialized) {
      plan->kernelFn = ncclKerns[ncclGetKernelIndex(comm)].kernelFn;
      plan->kernelSpecialized = ncclKerns[ncclGetKernelIndex(comm)].specialized;
    }

    if (comm->rank == 0) {
      if (task->isCollnet) {
        TRACE(NCCL_COLL, "Collective %s(%s, %s, %s, %s) count=%ld devFuncId=%d channel{Lo..Hi}={%d..%d} count=%ld chunkCount=%d",
          ncclFuncToString(task->func), ncclDevRedOpToString(task->opDev.op),
          ncclDatatypeToString(task->datatype), ncclAlgoToString(task->algorithm),
          ncclProtoToString(task->protocol),
          (long)task->count, task->devFuncId, devWork->channelLo, devWork->channelHi,
          (long)devWork->collnet.count, devWork->collnet.chunkCount);
      } else {
        TRACE(NCCL_COLL, "Collective %s(%s, %s, %s, %s) count=%ld devFuncId=%d channel{Lo..Hi}={%d..%d} count{Lo,Mid,Hi}={%ld,%ld,%ld} chunkBytes{Lo,Mid,Hi}={%d,%d,%d}",
          ncclFuncToString(task->func), ncclDevRedOpToString(task->opDev.op),
          ncclDatatypeToString(task->datatype), ncclAlgoToString(task->algorithm),
          ncclProtoToString(task->protocol),
          (long)task->count, task->devFuncId, devWork->channelLo, devWork->channelHi,
          (long)devWork->cbd.countLo, (long)devWork->cbd.countMid, (long)devWork->cbd.countHi,
          int(devWork->cbd.chunkGrainsLo*ncclProtoGrainSize(task->protocol)),
          int(devWork->cbd.chunkGrainsMid*ncclProtoGrainSize(task->protocol)),
          int(devWork->cbd.chunkGrainsHi*ncclProtoGrainSize(task->protocol)));
      }
    }

    for (int i=0; i < task->nCleanupQueueElts; i++) {
      ncclIntruQueueEnqueue(&plan->cleanupQueue, ncclIntruQueueDequeue(&planner->collCleanupQueue));
    }
    ncclIntruQueueDequeue(&planner->collTaskQueue);
    ncclIntruQueueDequeue(&planner->collWorkQueue);
    nPlanColls -= 1;
    planner->nTasksColl -= 1;
    ncclIntruQueueEnqueue(&plan->collTaskQueue, task);
    ncclIntruQueueEnqueue(&plan->workQueue, workNode);
    plan->workBytes += workNode->size;
  }
  return ncclSuccess;
}

NCCL_PARAM(P2pLLThreshold, "P2P_LL_THRESHOLD", 16384);
RCCL_PARAM(P2pNetThreshold, "P2P_NET_THRESHOLD", 131072);
NCCL_PARAM(ChunkSize, "CHUNK_SIZE", 0);

// Put p2p op in plan assuming there is sizeof(ncclDevWorkBatch) in batch budget
// and sizeof(ncclDevWorkP2p) in work budget. "sendRank" and "recvRank" must
// match the corresponding values for this round of the p2p schedule (no -1's).
// No-op's are encoded with a -1 size.
static ncclResult_t addP2pToPlan(
    struct ncclComm* comm, struct ncclKernelPlan* plan,
    int nChannelsMin, int nChannelsMax, int p2pRound,
    int sendRank, void* sendAddr, ssize_t sendBytes,
    int recvRank, void* recvAddr, ssize_t recvBytes,
<<<<<<< HEAD
    uint64_t sendOpCount, uint64_t recvOpCount
=======
    struct ncclTaskP2p** p2pTasks
>>>>>>> 68b54236
  ) {
  int connIndex[2] = {1, 1};
  bool selfSend = (sendRank == comm->rank);
  // recv: dir=0, send: dir=1
  void* addrs[2] = {recvAddr, sendAddr};
  ssize_t bytes[2] = {recvBytes, sendBytes};
  bool protoLL[2] = {!selfSend, !selfSend};
  bool network[2] = {false, false};
  bool proxySameProcess[2] = {true, true};
  uint8_t base = ncclP2pChannelBaseForRound(comm, p2pRound);

  if (comm->p2pNet) {
    for (int dir = 0; dir <= 1; dir++) {
      if (bytes[dir] > rcclParamP2pNetThreshold())
        connIndex[dir] = NCCL_CONN_IDX_P2P_NET;
    }
  }

  if (!selfSend) {
    for (int part=0; part < nChannelsMax; part++) {
      int channelId = ncclP2pChannelForPart(comm->p2pnChannels, base, part, nChannelsMax, comm->nNodes);
      struct ncclChannelPeer** channelPeers = comm->channels[channelId].peers;
      for (int dir=0; dir <= 1; dir++) {
        int peerRank = dir ? sendRank : recvRank;
        struct ncclConnector* conn = dir ? &channelPeers[peerRank]->send[connIndex[dir]]
                                         : &channelPeers[peerRank]->recv[connIndex[dir]];
        protoLL[dir] &= conn->conn.buffs[NCCL_PROTO_LL] != nullptr && !IsArchMatch(comm->topo->nodes[GPU].nodes[0].gpu.gcn, "gfx12");
        network[dir] |= conn->transportComm == (dir ? &netTransport.send : &netTransport.recv);
        proxySameProcess[dir] &= conn->proxyConn.sameProcess;
      }
    }
  }

  ssize_t thresholdLL = nChannelsMax*ncclParamP2pLLThreshold();
  ssize_t paramChunkSize = ncclParamChunkSize();
  // Arrays indexed by dir where recv=0, send=1:
  int nChannels[2];
  int protocol[2];
  int stepSize[2];
  int chunkSize[2];
  int chunkDataSize[2];
  int chunkDataSize_u32fp8[2];
  bool registered[2] = {false, false};
  bool ipcRegistered[2] = {false, false};

  for (int dir=0; dir < 2; dir++) { // 0=recv, 1=send
    if (bytes[dir] != -1) protoLL[dir] &= bytes[dir] <= thresholdLL;
    protocol[dir] = protoLL[dir] ? NCCL_PROTO_LL : NCCL_PROTO_SIMPLE;

    stepSize[dir] = comm->buffSizes[protocol[dir]]/NCCL_STEPS;
    if (protocol[dir] == NCCL_PROTO_SIMPLE) stepSize[dir] = comm->p2pChunkSize;
    chunkSize[dir] = stepSize[dir];
    if (paramChunkSize != 0) {
      chunkSize[dir] = paramChunkSize;
    } else if (network[dir]) {
      // Tune chunk size for the network
      if (protocol[dir] == NCCL_PROTO_SIMPLE && bytes[dir] < stepSize[dir]) chunkSize[dir] /= 4;
      else if (bytes[dir] < 8*stepSize[dir]) chunkSize[dir] /= 2;
    }

    chunkDataSize[dir] = chunkSize[dir];
    if (protocol[dir] == NCCL_PROTO_LL) chunkDataSize[dir] /= 2;
    chunkDataSize_u32fp8[dir] = u32fp8Encode(chunkDataSize[dir]);
    chunkDataSize[dir] = u32fp8Decode(chunkDataSize_u32fp8[dir]);
    chunkSize[dir] = chunkDataSize[dir];
    if (protocol[dir] == NCCL_PROTO_LL) chunkSize[dir] *= 2;

    if (network[dir]) {
      if (bytes[dir] > 0 && proxySameProcess[dir] && protocol[dir] == NCCL_PROTO_SIMPLE) {
        struct ncclReg* regRecord;
        NCCLCHECK(ncclRegFind(comm, addrs[dir], bytes[dir], &regRecord));
        registered[dir] = regRecord && regRecord->nDevs;
      }
    } else if (bytes[dir] > 0 && addrs[dir] && protocol[dir] == NCCL_PROTO_SIMPLE && !selfSend) {
      int peerRank = dir ? sendRank : recvRank;
      int regFlag = 0;
      int channelId = ncclP2pChannelForPart(comm->p2pnChannels, base, 0);
      struct ncclChannelPeer** channelPeers = comm->channels[channelId].peers;
      struct ncclConnector* conn = dir ? &channelPeers[peerRank]->send[connIndex]
        : &channelPeers[peerRank]->recv[connIndex];
      void* regAddr = NULL;
      if (conn->conn.flags & (NCCL_IPC_WRITE | NCCL_IPC_READ | NCCL_DIRECT_WRITE | NCCL_DIRECT_READ)) {
        // We require users registering buffers on both sides
        NCCLCHECK(registerP2pBuffer(comm, addrs[dir], peerRank, bytes[dir], &regFlag, &regAddr, &plan->cleanupQueue));
        if (regFlag) {
          if (dir == 0 && conn->conn.flags & (NCCL_IPC_WRITE | NCCL_DIRECT_WRITE)) recvAddr = regAddr;
          else if (dir == 1 && conn->conn.flags & (NCCL_IPC_READ | NCCL_DIRECT_READ)) sendAddr = regAddr;
        }
      }
      ipcRegistered[dir] = regFlag ? true : false;
    }

    if (bytes[dir] == -1) nChannels[dir] = 0;
    else if (bytes[dir] == 0) nChannels[dir] = 1;
    else {
      ssize_t minPartSize = comm->nNodes > 1 ? stepSize[dir]/2 : stepSize[dir]/8;
      ssize_t maxPartSize = comm->nNodes > 1 ? stepSize[dir]   : stepSize[dir]*32;
      nChannels[dir] = std::min<int>(nChannelsMin, divUp(bytes[dir], minPartSize));
      size_t partSize = std::max(minPartSize, divUp(bytes[dir], nChannels[dir]));
      while (partSize > maxPartSize && nChannels[dir] <= nChannelsMax/2) {
        nChannels[dir] *= 2;
        partSize = divUp(bytes[dir], nChannels[dir]);
      }
    }
  }

  struct ncclWorkList* workNode = ncclMemoryStackAllocInlineArray<ncclWorkList, ncclDevWorkP2p>(&comm->memScoped, 1);
  workNode->workType = ncclDevWorkTypeP2p;
  workNode->size = sizeof(struct ncclDevWorkP2p);
  ncclIntruQueueEnqueue(&plan->workQueue, workNode);
  uint32_t workOffset = plan->workBytes;
  plan->workBytes += sizeof(struct ncclDevWorkP2p);

  struct ncclDevWorkP2p* work = (struct ncclDevWorkP2p*)(workNode+1);
  work->nP2pChannels = comm->p2pnChannels;
  work->channelBase = base;
  work->nSendChannels = nChannels[1];
  work->sendProtoLL = protoLL[1];
  work->sendRegistered = registered[1];
  work->sendIpcReg = ipcRegistered[1];
  work->sendChunkSize_u32fp8 = chunkDataSize_u32fp8[1];
  work->sendRank = sendRank;
  work->sendAddr = sendAddr;
  work->sendBytes = sendBytes==-1 ? 0 : sendBytes;
  work->sendConnIndex = connIndex[1];
  work->sendOpCount = sendOpCount;
  work->nRecvChannels = nChannels[0];
  work->recvProtoLL = protoLL[0];
  work->recvRegistered = registered[0];
  work->recvIpcReg = ipcRegistered[0];
  work->recvChunkSize_u32fp8 = chunkDataSize_u32fp8[0];
  work->recvRank = recvRank;
  work->recvAddr = recvAddr;
  work->recvBytes = recvBytes==-1 ? 0 : recvBytes;
  work->recvConnIndex = connIndex[0];
  work->recvOpCount = recvOpCount;

  struct ncclProxyOp proxyOps[2] = {};
  int nProxyOps = selfSend ? 0 : 2;
  for (int dir=0; dir < nProxyOps; dir++) {
    struct ncclProxyOp* op = &proxyOps[dir];
    op->root = dir ? sendRank : recvRank;
    op->sliceSteps = 1;
    op->chunkSteps = 1;
    op->dtype = ncclInt8;
    op->redOp = ncclSum;
    op->protocol = protocol[dir];
    op->pattern = dir ? ncclPatternSend : ncclPatternRecv;
    op->chunkSize = chunkSize[dir];
    op->reg = registered[dir];
<<<<<<< HEAD
    op->connIndex = connIndex[dir];
=======
    op->coll = p2pTasks[dir] ? p2pTasks[dir]->func : 0;
    op->task.p2p = p2pTasks[dir];
    op->rank = comm->rank;
>>>>>>> 68b54236
    // The following are modified per channel part in addWorkToChannels():
    // op->buffer, op->nbytes, op->nsteps = ...;
  }

  nChannelsMax = std::max(nChannels[0], nChannels[1]);
  for (int part=0; part < nChannelsMax; part++) {
    int channelId = ncclP2pChannelForPart(comm->p2pnChannels, base, part, comm->p2pnChannelsPerPeer, comm->nNodes);
    plan->channelMask.masks[channelId/64] |= uint64_t(1)<<(channelId%64);
    // Add batch first.
    int funcIdx = ncclDevFuncId_P2p();
    addWorkBatchToPlan(comm, plan, channelId, ncclDevWorkTypeP2p, funcIdx, workOffset, p2pRound);
    if (funcIdx < 0) {
      WARN("%s: unsupported collective. Please ensure the collective has been enabled in build.", __func__);
      return ncclInvalidUsage;
    }
    // Add proxy ops.
    for (int dir=0; dir < nProxyOps; dir++) {
      // Partition steps across channels.
      int nParts = dir ? work->nSendChannels : work->nRecvChannels;
      void* addr = dir ? work->sendAddr : work->recvAddr;
      size_t bytes = dir ? work->sendBytes : work->recvBytes;

      proxyOps[dir].recvbuff = nullptr;
      if (nParts <= part) {
        proxyOps[dir].nsteps = 0;
      } else if (bytes == 0) {
        proxyOps[dir].nsteps = 1;
        proxyOps[dir].nbytes = 0;
      } else {
        size_t chunkDataSize = u32fp8Decode(dir ? work->sendChunkSize_u32fp8 : work->recvChunkSize_u32fp8);
        size_t partBeg, partEnd;
        ncclP2pPartBounds(nParts, part, bytes, &partBeg, &partEnd);
        if (proxyOps[dir].reg) {
          proxyOps[dir].nsteps = 1;
          proxyOps[dir].recvbuff = (uint8_t*)addr+partBeg;
          proxyOps[dir].nbytes = partEnd-partBeg;
        } else {
          proxyOps[dir].nsteps = divUp(partEnd-partBeg, chunkDataSize);
          proxyOps[dir].nbytes = std::min(partEnd-partBeg, chunkDataSize);
        }
        if (proxyOps[dir].protocol == NCCL_PROTO_LL) {
          proxyOps[dir].nbytes *= 2;
          proxyOps[dir].nbytes = roundUp(proxyOps[dir].nbytes, sizeof(union ncclLLFifoLine));
        }
      }

      if (proxyOps[dir].nsteps != 0) {
        // Calculate the opCount after adding batch since then the batch count will
        // equal one plus the batch index this p2p settled in.
        proxyOps[dir].channelId = channelId;
        proxyOps[dir].opCount = uint64_t(comm->planner.wipPlan.channels[channelId].nWorkBatchesP2p)<<1 | 1;
        NCCLCHECK(addProxyOpIfNeeded(comm, plan, &proxyOps[dir]));
      }
    }
  }

  return ncclSuccess;
}

static int calcP2pChannelCount(size_t totalSize, int minChannels, int maxChannels, size_t minSize, size_t maxSize) {
  size_t size = std::max(minSize, divUp(totalSize, minChannels));
  int nChannels = minChannels;
  while (size > maxSize && nChannels <= maxChannels/2) {
    nChannels *= 2;
    size = divUp(totalSize, nChannels);
  }
  return nChannels;
}

static ncclResult_t scheduleP2pTasksToPlan(
    struct ncclComm* comm, struct ncclKernelPlan* plan, struct ncclKernelPlanBudget* budget
  ) {
  int nRanks = comm->nRanks;
  struct ncclKernelPlanner::Peer* peers = comm->planner.peers;

  plan->threadPerBlock = std::max(plan->threadPerBlock, NCCL_MAX_NTHREADS);
  if (!plan->kernelSpecialized) {
    plan->kernelFn = ncclKerns[ncclGetKernelIndex(comm)].kernelFn;
    plan->kernelSpecialized = ncclKerns[ncclGetKernelIndex(comm)].specialized;
  }

  // Compute how much to split operations
  // Try to use all channels
  int nChannelsMax = comm->p2pnChannelsPerPeer;
  int nChannelsMin = nChannelsMax;
  // Try to use all channels, but one channel per operation.
  while (nChannelsMin*nRanks > comm->p2pnChannels && nChannelsMin > 1) nChannelsMin /= 2;

  while (comm->planner.nTasksP2p != 0) {
    for (int round=0; round < nRanks; round++) {
      int sendRank = comm->p2pSchedule[round].sendRank;
      int recvRank = comm->p2pSchedule[round].recvRank;
      struct ncclTaskP2p* send = ncclIntruQueueHead(&peers[sendRank].sendQueue);
      struct ncclTaskP2p* recv = ncclIntruQueueHead(&peers[recvRank].recvQueue);
      if (send == nullptr && recv == nullptr) continue;

      if (sendRank == comm->rank) {
        if (send != nullptr && recv == nullptr) {
          WARN("Trying to send to self without a matching recv");
          return ncclInvalidUsage;
        }
        if (send == nullptr && recv != nullptr) {
          WARN("Trying to recv to self without a matching send");
          return ncclInvalidUsage;
        }
      }
      ssize_t sendBytes = send ? send->bytes : -1;
      ssize_t recvBytes = recv ? recv->bytes : -1;
      void* sendBuff = send ? send->buff : nullptr;
      void* recvBuff = recv ? recv->buff : nullptr;

      if (sendRank == comm->rank && send->buff == recv->buff) {
        // Skip send to self in-place (we don't need to support this).
        ncclIntruQueueDequeue(&peers[sendRank].sendQueue);
        ncclIntruQueueDequeue(&peers[recvRank].recvQueue);
        comm->planner.nTasksP2p -= 2;
      } else {
        // Ensure room for worst case of one new batch per channel.
        if (!testBudget(budget, plan->nWorkBatches+nChannelsMax, plan->workBytes + sizeof(struct ncclDevWorkP2p))) {
          return ncclSuccess;
        }
<<<<<<< HEAD
        NCCLCHECK(addP2pToPlan(comm, plan, nChannelsMin, nChannelsMax, round, sendRank, sendBuff, sendBytes, recvRank, recvBuff, recvBytes,
          send ? send->opCount : 0, recv ? recv->opCount : 0));
=======
        struct ncclTaskP2p* p2pTasks[2] = { recv, send };
        NCCLCHECK(addP2pToPlan(comm, plan, nChannelsMin, nChannelsMax, round, sendRank, sendBuff, sendBytes, recvRank, recvBuff, recvBytes, p2pTasks));
>>>>>>> 68b54236
        if (send != nullptr) {
          ncclIntruQueueDequeue(&peers[sendRank].sendQueue);
          ncclIntruQueueEnqueue(&plan->p2pTaskQueue, send);
          comm->planner.nTasksP2p -= 1;
        }
        if (recv != nullptr) {
          ncclIntruQueueDequeue(&peers[recvRank].recvQueue);
          ncclIntruQueueEnqueue(&plan->p2pTaskQueue, recv);
          comm->planner.nTasksP2p -= 1;
        }
      }
    }
  }
  return ncclSuccess;
}

// Spin until its safe to increase comm->workFifoProduced to desiredProduced.
static void waitWorkFifoAvailable(struct ncclComm* comm, uint32_t desiredProduced) {
  bool hasRoom = (desiredProduced - comm->workFifoConsumedLeast) <= comm->workFifoBytes;
  if (hasRoom) return;
  while (true) {
    // We have to poll for notifications from device.
    uint32_t* consumedLive = comm->workFifoConsumed;
    uint32_t consumed[MAXCHANNELS];
    for (int c=0; c < MAXCHANNELS; c++) {
      consumed[c] = __atomic_load_n(&consumedLive[c], __ATOMIC_RELAXED);
    }
    // Compiler-only fence to prevent fusion of loops to encourage dense loads.
    __atomic_signal_fence(__ATOMIC_SEQ_CST);

    uint32_t produced = comm->workFifoProduced;
    uint32_t consumedLeast = produced;
    for (int c=0; c < MAXCHANNELS; c++) {
      // consumedLeast is min over all non-quiesced channels
      if (consumed[c] != comm->channels[c].workFifoProduced) {
        if ((produced - consumedLeast) < (produced - consumed[c])) {
          consumedLeast = consumed[c];
        }
      }
    }

    // Compiler only fence to prevent fusion of loops to encourage dense stores.
    __atomic_signal_fence(__ATOMIC_SEQ_CST);

    for (int c=0; c < MAXCHANNELS; c++) {
      // Advance counter on quiesced channels so they don't lag behind
      // too far where they could get lost in 32-bit wraparound.
      if (consumed[c] == comm->channels[c].workFifoProduced) {
        comm->channels[c].workFifoProduced = consumedLeast;
        __atomic_store_n(&consumedLive[c], consumedLeast, __ATOMIC_RELAXED);
      }
    }
    comm->workFifoConsumedLeast = consumedLeast;

    hasRoom = (desiredProduced - comm->workFifoConsumedLeast) <= comm->workFifoBytes;
    if (hasRoom) break;
    sched_yield();
  }
}

namespace {
  struct uploadWork_cleanup_t {
    struct ncclCommEventCallback base;
    void *hostBuf;
  };
  ncclResult_t uploadWork_cleanup_fn(
      struct ncclComm* comm, struct ncclCommEventCallback* cb
    ) {
    struct uploadWork_cleanup_t* me = (struct uploadWork_cleanup_t*)cb;
    free(me->hostBuf);
    CUDACHECK(cudaEventDestroy(me->base.event));
    return ncclSuccess;
  }
}

static ncclResult_t uploadWork(struct ncclComm* comm, struct ncclKernelPlan* plan) {
  size_t workBytes = plan->workBytes;
  size_t batchBytes = plan->nWorkBatches*sizeof(struct ncclDevWorkBatch);
  void* fifoBufHost;
  uint32_t fifoCursor, fifoMask;

  switch (plan->workStorageType) {
  case ncclDevWorkStorageTypeArgs:
    plan->kernelArgs->workBuf = nullptr;
    fifoBufHost = (void*)plan->kernelArgs;
    fifoCursor = sizeof(ncclDevKernelArgs) + batchBytes;
    fifoMask = ~0u;
    break;
  case ncclDevWorkStorageTypeFifo:
    fifoBufHost = comm->workFifoBuf;
    fifoCursor = comm->workFifoProduced;
    fifoMask = comm->workFifoBytes-1;
    waitWorkFifoAvailable(comm, fifoCursor + workBytes);
    plan->kernelArgs->workBuf = comm->workFifoBufDev;
    break;
  case ncclDevWorkStorageTypePersistent:
    static_assert(16 <= alignof(max_align_t), "We rely on 16-byte alignment.");
    fifoBufHost = malloc(workBytes);
    fifoCursor = 0;
    fifoMask = ~0u;
    break;
  default:
    return ncclInternalError;
  }
  plan->kernelArgs->workMask = fifoMask;

  // Batches were placed after kernelArgs by finishPlan(). Only thing left to
  // do is translate the work offset from zero based (in plan) to:
  //  ncclDevWorkStorageTypeArgs: offset from beginning of kernel args
  //  ncclDevWorkStorageTypeFifo: offset from base of fifo
  //  ncclDevWorkStorageTypePersistent: no translation since our dedicated buffer will also begin at zero.
  struct ncclDevWorkBatch* batchZero = (struct ncclDevWorkBatch*)(plan->kernelArgs+1);
  for (int b=0; b < plan->nWorkBatches; b++) {
    batchZero[b].offsetBase += fifoCursor;
  }

  // Write the channel-shared work structs.
  struct ncclWorkList* workNode = ncclIntruQueueHead(&plan->workQueue);
  while (workNode != nullptr) {
    char* dst = (char*)fifoBufHost;
    char* src = (char*)(workNode+1);
    for (int n = workNode->size; n != 0; n -= 16) {
      memcpy(
        __builtin_assume_aligned(dst + (fifoCursor & fifoMask), 16),
        __builtin_assume_aligned(src, 16),
        16
      );
      fifoCursor += 16;
      src += 16;
    }
    workNode = workNode->next;
  }

  switch (plan->workStorageType) {
  case ncclDevWorkStorageTypeFifo:
    comm->workFifoProduced = fifoCursor;
    if (comm->workFifoBufGdrHandle != nullptr) wc_store_fence();
    break;
  case ncclDevWorkStorageTypePersistent:
    { ncclResult_t result = ncclSuccess;
      cudaStreamCaptureMode mode = cudaStreamCaptureModeRelaxed;
      void* fifoBufDev = nullptr;
      CUDACHECK(cudaThreadExchangeStreamCaptureMode(&mode));

      // Acquire deviceStream to gain access to deviceStream.cudaStream. Since the
      // user's graph will be launched later, and it also acquires the deviceStream,
      // it will observe this upload.
      NCCLCHECKGOTO(ncclStrongStreamAcquireUncaptured(&comm->sharedRes->deviceStream), result, finish_scope);

      CUDACHECKGOTO(cudaMallocAsync(&fifoBufDev, workBytes, comm->memPool, comm->sharedRes->deviceStream.cudaStream), result, finish_scope);
      plan->workBufPersistent = fifoBufDev;
      plan->kernelArgs->workBuf = fifoBufDev;

      CUDACHECKGOTO(cudaMemcpyAsync(fifoBufDev, fifoBufHost, workBytes, cudaMemcpyDefault, comm->sharedRes->deviceStream.cudaStream), result, finish_scope);
      cudaEvent_t memcpyDone;
      CUDACHECKGOTO(cudaEventCreateWithFlags(&memcpyDone, cudaEventDisableTiming), result, finish_scope);
      CUDACHECKGOTO(cudaEventRecord(memcpyDone, comm->sharedRes->deviceStream.cudaStream), result, finish_scope);

      struct uploadWork_cleanup_t* cleanup;
      NCCLCHECK(ncclCalloc(&cleanup, 1));
      cleanup->base.fn = uploadWork_cleanup_fn;
      cleanup->base.event = memcpyDone;
      cleanup->hostBuf = fifoBufHost;
      ncclIntruQueueEnqueue(&comm->eventCallbackQueue, &cleanup->base);

      NCCLCHECKGOTO(ncclStrongStreamRelease(ncclCudaGraphNone(), &comm->sharedRes->deviceStream), result, finish_scope);
      NCCLCHECKGOTO(ncclCommPollEventCallbacks(comm), result, finish_scope);

    finish_scope:
      CUDACHECK(cudaThreadExchangeStreamCaptureMode(&mode));
      if (result != ncclSuccess) return result;
    } break;
  default: break;
  }
  return ncclSuccess;
}

static ncclResult_t uploadProxyOps(struct ncclComm* comm, struct ncclKernelPlan* plan) {
  uint64_t collOpCount = comm->sharedRes->collOpCount;
  uint64_t p2pOpBump[MAXCHANNELS] = {/*0...*/};
  // Advance comm's collOpCount by number of colls in this plan.
  comm->sharedRes->collOpCount += plan->collOpCount;

  struct ncclProxyOp* op = ncclIntruQueueHead(&plan->proxyOpQueue);
  while (op != nullptr) {
    op->profilerContext = comm->profilerContext;
    op->eActivationMask = op->coll <= ncclFuncAllReduce ? op->task.coll->eActivationMask : op->task.p2p->eActivationMask;
    op->taskEventHandle = op->coll <= ncclFuncAllReduce ? op->task.coll->eventHandle : op->task.p2p->eventHandle;
    ncclProfilerAddPidToProxyOp(op);

    uint64_t oldId = op->opCount;
    // Ignoring the bottom tag bit, opCount's are zero-based within plan so
    // translate them to the tip of the comm's history.
    if (oldId & 1) { // p2p
      // opCount is monotonic increasing within a plan's channel so just
      // remember last value to compute max.
      p2pOpBump[op->channelId] = (oldId>>1) + 1; // +1 to ensure next plan doesn't collide
      op->opCount = (comm->sharedRes->p2pOpCount[op->channelId]<<1) + oldId;
    } else { // coll
      op->opCount = (collOpCount<<1) + oldId;
    }

    NCCLCHECK(ncclProxySaveOp(comm, op, nullptr));
    op->opCount = oldId; // Restore for next uploadProxyOps()

    struct ncclProxyOp* opNext = op->enqNext;
    if (!plan->persistent) {
      // Non-persistent kernels upload ops only once so can be free'd here.
      ncclMemoryPoolFree(&comm->memPool_ncclProxyOp, op);
    }
    op = opNext;
  }

  // Erase proxyOpQueue since all ops were free'd back to mempool.
  if (!plan->persistent) ncclIntruQueueConstruct(&plan->proxyOpQueue);

  for (int c=0; c < MAXCHANNELS; c++) {
    // Advance channel's p2pOpCount by number of p2p's in this plan channel.
    comm->sharedRes->p2pOpCount[c] += p2pOpBump[c];
  }
  return ncclSuccess;
}

static ncclResult_t hostStreamPlanTask(struct ncclComm* comm, struct ncclKernelPlan* plan) {
  NCCLCHECK(ncclProfilerStartGroupEvent(plan));
  NCCLCHECK(ncclProfilerStartTaskEvents(plan));
  NCCLCHECK(uploadProxyOps(comm, plan));
  NCCLCHECK(ncclProxyStart(comm));
  NCCLCHECK(ncclProfilerStopTaskEvents(plan));
  NCCLCHECK(ncclProfilerStopGroupEvent(plan));
  if (!plan->persistent) {
    // Notify main thread of our reclaiming. This will reclaim plan concurrently.
    ncclIntruQueueMpscEnqueue(&comm->callbackQueue, &plan->reclaimer);
  }
  return ncclSuccess;
}

static void HIPRT_CB hostStreamPlanCallback(void *plan_) {
  NVTX3_FUNC_RANGE_IN(nccl_domain);
  struct ncclKernelPlan* plan = (struct ncclKernelPlan*)plan_;
  ncclResult_t result = hostStreamPlanTask(plan->comm, plan);
  if (result != ncclSuccess) {
    WARN("hostStreamPlanCallback() failed : %s", ncclGetErrorString(result));
  }
}

static ncclResult_t reclaimPlan(struct ncclComm* comm, struct ncclCommCallback* me) {
  struct ncclKernelPlan* plan = (struct ncclKernelPlan*)me; // cast from first member `reclaim`
  if (plan->persistent) {
    comm->persistentRefs -= 1;
    if (plan->workStorageType == ncclDevWorkStorageTypePersistent) {
      cudaStreamCaptureMode mode = cudaStreamCaptureModeRelaxed;
      CUDACHECK(cudaThreadExchangeStreamCaptureMode(&mode));
      CUDACHECK(cudaFree(plan->workBufPersistent));
      CUDACHECK(cudaThreadExchangeStreamCaptureMode(&mode));
    }
    struct ncclProxyOp* q = ncclIntruQueueHead(&plan->proxyOpQueue);
    while (q != nullptr) {
      struct ncclProxyOp* q1 = q->enqNext;
      ncclMemoryPoolFree(&comm->memPool_ncclProxyOp, q);
      q = q1;
    }
    struct ncclTaskColl* ct = ncclIntruQueueHead(&plan->collTaskQueue);
    while (ct != nullptr) {
      struct ncclTaskColl* ct1 = ct->next;
      ncclMemoryPoolFree(&comm->memPool_ncclTaskColl, ct);
      ct = ct1;
    }
    struct ncclTaskP2p* pt = ncclIntruQueueHead(&plan->p2pTaskQueue);
    while (pt != nullptr) {
      struct ncclTaskP2p* pt1 = pt->next;
      ncclMemoryPoolFree(&comm->memPool_ncclTaskP2p, pt);
      pt = pt1;
    }
    ncclResult_t result = ncclSuccess;
    while (!ncclIntruQueueEmpty(&plan->cleanupQueue)) {
      struct ncclCommCallback* cb = ncclIntruQueueDequeue(&plan->cleanupQueue);
      ncclResult_t res1 = cb->fn(comm, cb); // Expect to reclaim memory of cb
      if (res1 != ncclSuccess) result = res1;
    }
    NCCLCHECK(result);
  }
  ncclMemoryPoolFree(&comm->memPool_ncclKernelPlan, plan);
  return ncclSuccess;
}

static void persistentDestructor(void* plans_) {
  struct ncclKernelPlan* plan = (struct ncclKernelPlan*)plans_;
  struct ncclComm* comm = plan->comm;
  while (plan != nullptr) {
    struct ncclKernelPlan* next = plan->next;
    ncclIntruQueueMpscEnqueue(&comm->callbackQueue, &plan->reclaimer);
    plan = next;
  }
}

ncclResult_t ncclLaunchPrepare(struct ncclComm* comm) {
  ncclResult_t result = ncclSuccess;
  struct ncclKernelPlanner* planner = &comm->planner;
  bool persistent = ncclCudaGraphValid(planner->capturingGraph);
  planner->persistent = persistent;
  int nPlans = 0;

  // Poll for callbacks sent to us from other threads. Typically these free
  // resources from to our memory pools.
  NCCLCHECK(ncclCommPollCallbacks(comm, /*waitSome=*/false));

  if (planner->nTasksColl + planner->nTasksP2p != 0) {
    do {
      memset(&planner->wipPlan, 0, sizeof(planner->wipPlan));

      struct ncclKernelPlan* plan = ncclMemoryPoolAlloc<struct ncclKernelPlan>(&comm->memPool_ncclKernelPlan, &comm->memPermanent);
      plan->comm = comm;
      plan->reclaimer.fn = reclaimPlan;
      plan->persistent = persistent;
      // finishPlan() promotes ncclDevWorkStorageType[Fifo|Persistent]->Args if the work can fit.
      plan->workStorageType = persistent ? ncclDevWorkStorageTypePersistent
                                         : ncclDevWorkStorageTypeFifo;

      struct ncclKernelPlanBudget budget;
      budget.inArgsBytes = comm->workArgsBytes - sizeof(struct ncclDevKernelArgs);
      // Non-persistent kernels fill up at most half of our fifo per kernel.
      budget.outArgsBytes = plan->persistent ? (1<<30) : comm->workFifoBytes/2;

      // Drain coll tasks first. This is essential since we partition tasks based
      // on the work budget and p2p work isn't collective. If we were to drain p2p
      // first, the place where we cut the kernel could vary by rank which would
      // cause the "shortest channel first" channel picker to have divergent results.
      if (planner->nTasksColl != 0) {
        NCCLCHECKGOTO(scheduleCollTasksToPlan(comm, plan, &budget), result, failure);
      }
      // And only drain p2p tasks once colls are depleted.
      if (planner->nTasksColl == 0 && planner->nTasksP2p != 0) {
        NCCLCHECKGOTO(scheduleP2pTasksToPlan(comm, plan, &budget), result, failure);
      }
      finishPlan(comm, plan);
      if (plan->workBytes != 0) {
        ncclIntruQueueEnqueue(&planner->planQueue, plan);
        nPlans += 1;
      }
    } while (planner->nTasksColl + planner->nTasksP2p != 0);

    struct ncclKernelPlan* planHead = ncclIntruQueueHead(&planner->planQueue);
    planner->unlaunchedPlansHead = planHead;

    if (nPlans == 0) return ncclSuccess;

    // Semantically we want these dependencies for the kernels launched:
    //   1. Launch host task on hostStream.
    //   2. Launch kernel, depends on all of {deviceStream, hostStream, userStream[i]...}
    //   3. {deviceStream, userStream[i]...} depend on kernel.
    // We achieve this by:
    //   1. userStream[0] waits on deviceStream
    //   2. deviceStream waits on each of userStream[1...]
    //   3. host task launch on hostStream
    //   4. userStream[0] waits on hostStream
    //   5. kernel launch on userStream[0]
    //   6. deviceStream waits on userStream[0]
    //   7. userStream[1...] each waits on deviceStream
    // The two-level fan-in fan-out is because ncclStrongStreamWaitStream() requires
    // at least one of the two streams to be strong-stream.
    cudaStream_t launchStream = planner->streams->stream;
    NCCLCHECKGOTO(ncclStrongStreamAcquire(planner->capturingGraph, &comm->sharedRes->deviceStream), result, failure);

    if (planner->numStreams != 1 || persistent) {
      // Create dependency for device stream on user streams. First from extra user
      // streams to deviceStream. Then deviceStream to first user stream.
      for (struct ncclCudaStreamList* l=planner->streams->next; l != nullptr; l = l->next) {
        NCCLCHECKGOTO(ncclStrongStreamWaitStream(planner->capturingGraph, &comm->sharedRes->deviceStream, l->stream), result, failure);
      }
      NCCLCHECKGOTO(ncclStrongStreamWaitStream(planner->capturingGraph, launchStream, &comm->sharedRes->deviceStream), result, failure);
    } else if (planner->streams->stream != comm->lastStream && comm->lastStream != nullptr && !persistent) {
      // Stream changed from last call, create dependency against last NCCL kernel launch
      CUDACHECK(hipStreamWaitEvent(planner->streams->stream, comm->doneEvent, 0));
    }

    if (persistent || comm->persistentRefs != 0 || ncclCudaLaunchBlocking) {
      // We have to launch host tasks to push proxy args. We are careful to only
      // do this if necessary since host tasks impose a high performance cost in CUDA.
      bool acquired = false;
      for (struct ncclKernelPlan* plan=planHead; plan != nullptr; plan = plan->next) {
        if (plan->hasProxyOps) {
          if (!acquired) {
            acquired = true;
            NCCLCHECKGOTO(ncclStrongStreamAcquire(planner->capturingGraph, &comm->sharedRes->hostStream), result, failure);
          }
          NCCLCHECKGOTO(ncclStrongStreamLaunchHost(planner->capturingGraph, &comm->sharedRes->hostStream, hostStreamPlanCallback, plan), result, failure);
        }
      }
      if (acquired) {
        // Make to-be-launched kernels dependent on just-launched host stream tasks.
        NCCLCHECKGOTO(ncclStrongStreamWaitStream(planner->capturingGraph, launchStream, &comm->sharedRes->hostStream), result, failure);
        NCCLCHECKGOTO(ncclStrongStreamRelease(planner->capturingGraph, &comm->sharedRes->hostStream), result, failure);
      }
    }

    if (persistent) {
      comm->persistentRefs += nPlans;
      NCCLCHECKGOTO(ncclCudaGraphAddDestructor(planner->capturingGraph, persistentDestructor, (void*)planHead), result, failure);
    }
  }
failure:
  return result;
}

ncclResult_t ncclLaunchKernelBefore_NoUncapturedCuda(struct ncclComm* comm, struct ncclKernelPlan* plan) {
  // This code is called after we've checked in to the intra-process barrier
  // but before launching the kernel. We are not allowed to call CUDA unless the
  // kernel launch is captured.
  NCCLCHECK(uploadWork(comm, plan));
  return ncclSuccess;
}

#if CUDART_VERSION >= 12000
// NCCL uses the "Remote" Mem Sync domain by default
NCCL_PARAM(MemSyncDomain, "MEM_SYNC_DOMAIN", cudaLaunchMemSyncDomainRemote);
#endif

ncclResult_t ncclLaunchKernel(struct ncclComm* comm, struct ncclKernelPlan* plan) {
  struct ncclKernelPlanner* planner = &comm->planner;
  int nChannels = 0;
  for (int i = 0; i < MAXCHANNELS/64; i++)
    nChannels += countOneBits(plan->channelMask.masks[i]);
  void* sym = plan->kernelFn;
  dim3 grid = {(unsigned)nChannels, 1, 1};
  dim3 block = {(unsigned)plan->threadPerBlock, 1, 1};
  int smem = ncclShmemDynamicSize(comm->cudaArch);
  cudaStream_t launchStream = planner->streams->stream;
  void* extra[] = {plan->kernelArgs, &plan->kernelArgsSize};

  if (planner->numStreams == 1 && !plan->persistent) {
    CUDACHECK(hipExtLaunchKernel(plan->kernelFn, grid, block, extra, 0, launchStream, NULL, comm->doneEvent, 0));
    comm->lastStream = planner->streams->stream;
    return ncclSuccess;
  }

  // CUfunction fn;
  // CUDACHECK(cudaGetFuncBySymbol(&fn, sym));

  #if CUDART_VERSION >= 11080
  int driverVersion;
  NCCLCHECK(ncclCudaDriverVersion(&driverVersion));
  if (driverVersion >= 11080) {
    int compCap = comm->compCap;
    unsigned int clusterSize = (compCap == 90) ? comm->config.cgaClusterSize : 0;

    CUlaunchConfig launchConfig = {0};
    CUlaunchAttribute launchAttrs[3];
    int attrs = 0;
    /* Cooperative Group Array (CGA)
     * On sm90 and later we have an extra level of hierarchy where we
     * can group together several blocks within the Grid, called
     * Thread Block Clusters.
     * Clusters enable multiple thread blocks running concurrently
     * across multiple SMs to synchronize and collaboratively fetch
     * and exchange data. A cluster of blocks are guaranteed to be
     * concurrently scheduled onto a group of SMs.
     * The maximum value is 8 and it must be divisible into the grid dimensions
     */
    if (clusterSize) {
      // Grid dimension must be divisible by clusterSize
      if (grid.x % clusterSize) clusterSize = 1;
      launchAttrs[attrs].id = CU_LAUNCH_ATTRIBUTE_CLUSTER_DIMENSION;
      launchAttrs[attrs++].value.clusterDim = {clusterSize, 1, 1};
      launchAttrs[attrs].id = CU_LAUNCH_ATTRIBUTE_CLUSTER_SCHEDULING_POLICY_PREFERENCE;
      launchAttrs[attrs++].value.clusterSchedulingPolicyPreference = CU_CLUSTER_SCHEDULING_POLICY_SPREAD;
    }
    #if CUDART_VERSION >= 12000
    if (compCap >= 90 && driverVersion >= 12000) {
      // Set the NCCL Mem Sync domain on CUDA 12.0 and later (sm90)
      launchAttrs[attrs].id = CU_LAUNCH_ATTRIBUTE_MEM_SYNC_DOMAIN;
      launchAttrs[attrs++].value.memSyncDomain = (CUlaunchMemSyncDomain) ncclParamMemSyncDomain();
    }
    #endif
    launchConfig.gridDimX = grid.x;
    launchConfig.gridDimY = grid.y;
    launchConfig.gridDimZ = grid.z;
    launchConfig.blockDimX = block.x;
    launchConfig.blockDimY = block.y;
    launchConfig.blockDimZ = block.z;
    launchConfig.sharedMemBytes = smem;
    launchConfig.attrs = launchAttrs;
    launchConfig.numAttrs = attrs;
    launchConfig.hStream = launchStream;

    //CUDACHECK(cudaLaunchKernelExC(&launchConfig, fnAddr, args));
    CUCHECK(cuLaunchKernelEx(&launchConfig, fn, nullptr, extra));
    return ncclSuccess;
  }
  #endif
  // Standard kernel launch
  //cuLaunchKernel(sym, grid.x, grid.y, grid.z, block.x, block.y, block.z, smem, launchStream, nullptr, extra);
  CUDACHECK(cudaLaunchKernel(sym, grid, block, extra, smem, launchStream));
  return ncclSuccess;
}

ncclResult_t ncclLaunchKernelAfter_NoCuda(struct ncclComm* comm, struct ncclKernelPlan* plan) {
  if (!(plan->persistent || comm->persistentRefs != 0 || ncclCudaLaunchBlocking)) {
    // We are not using the host stream for proxy ops and reclaimation submission.
    NCCLCHECK(hostStreamPlanTask(comm, plan));
  } else {
    // We are using the host stream for proxy ops and reclaimation submission.
    // Only plans with proxy ops have a callback pushed by ncclLaunchPrepare.
    // Since non-persistent plans also require reclaimation, we have to do it
    // here.
    if (!plan->persistent && !plan->hasProxyOps) {
      ncclIntruQueueMpscEnqueue(&comm->callbackQueue, &plan->reclaimer);
    }
  }
  return ncclSuccess;
}

ncclResult_t ncclLaunchFinish(struct ncclComm* comm) {
  ncclResult_t result = ncclSuccess;
  struct ncclKernelPlanner* planner = &comm->planner;
  bool persistent = ncclCudaGraphValid(planner->capturingGraph);

  if (!ncclIntruQueueEmpty(&planner->planQueue)) {
    // Reset queue to empty without destroying plans since those will be sent
    // back to us for reclaiming via callbackQueue.
    ncclIntruQueueConstruct(&planner->planQueue);
    cudaStream_t launchStream = planner->streams->stream; // First user stream gets launch
    // Create dependency for deviceStream on launchStream. We know that deviceStream
    // hasn't been modified since launchStream waited on it (in ncclLaunchPrepare),
    // so we can say that launchStream subsumes it.
    if (persistent || planner->numStreams != 1) NCCLCHECKGOTO(ncclStrongStreamWaitStream(planner->capturingGraph, &comm->sharedRes->deviceStream, launchStream, /*b_subsumes_a=*/true), result, resume1);
  resume1:
    // Create dependency for other user streams (skip launch stream) on deviceStream.
    // Again, the user streams haven't been touched since deviceStream waited on them
    // so we can say they are subsumed by deviceStream.
    struct ncclCudaStreamList* sl = planner->streams->next;
    planner->streams = nullptr; // Reset comm->planner.streams to empty.
    while (sl != nullptr && (planner->numStreams != 1 || persistent)) {
      NCCLCHECKGOTO(ncclStrongStreamWaitStream(planner->capturingGraph, sl->stream, &comm->sharedRes->deviceStream, /*b_subsumes_a=*/true), result, resume2);
    resume2:
      sl = sl->next;
    }
    planner->numStreams = 0;
    // Release device stream as acquired in ncclLaunchPrepare()
    NCCLCHECKGOTO(ncclStrongStreamRelease(planner->capturingGraph, &comm->sharedRes->deviceStream), result, resume3);
  resume3:;
  }
  return result;
}

/*****************************************************************************/
/* Enqueueing system : computation of kernel and proxy operations parameters */
/*****************************************************************************/

static inline ncclResult_t getCollNetSupport(
    struct ncclComm* comm, struct ncclTaskColl* info, int* collNetSupport
  ) {
  // Translate ncclAvg and PreMulSum
  ncclRedOp_t netOp = info->opHost;
  if (info->opDev.op == ncclDevPreMulSum || info->opDev.op == ncclDevSumPostDiv) {
    netOp = ncclSum;
  }
  *collNetSupport = comm->collNetSupport;
  switch (info->func) {
  case ncclFuncAllReduce:
  case ncclFuncReduce:
  case ncclFuncReduceScatter:
    *collNetSupport &= comm->collNetSupportMatrix[netOp][info->datatype];
    break;
  default:
    break;
  }
  return ncclSuccess;
}

static void initCollCostTable(float** collCostTable) {
  float (*table)[NCCL_NUM_PROTOCOLS] = (float (*)[NCCL_NUM_PROTOCOLS])collCostTable;
  for (int a = 0; a < NCCL_NUM_ALGORITHMS; a++) {
    for (int p = 0; p < NCCL_NUM_PROTOCOLS; p++) {
      table[a][p] = NCCL_ALGO_PROTO_IGNORE;
    }
  }
}

// numPipeOps: number of pipelined ops. Can be greater than 1 in aggregation mode. Used to adjust latency.
static ncclResult_t updateCollCostTable(
    struct ncclComm* comm, struct ncclTaskColl* info, size_t nBytes,
    int collNetSupport, int nvlsSupport, int numPipeOps,
    float** collCostTable, int* backupAlgo, int* backupProto, float* backupTime
  ) {
  float (*table)[NCCL_NUM_PROTOCOLS] = (float (*)[NCCL_NUM_PROTOCOLS])collCostTable;

  if (comm->nRanks == 1 || info->func == ncclFuncAllToAllPivot) {
    table[NCCL_ALGO_RING][NCCL_PROTO_SIMPLE] = 0.0;
    return ncclSuccess;
  }

  for (int a=0; a<NCCL_NUM_ALGORITHMS; a++) {
    if ((a == NCCL_ALGO_COLLNET_DIRECT || a == NCCL_ALGO_COLLNET_CHAIN) && collNetSupport != 1) continue;
    // CollNetDirect is only supported for up to 8 local GPUs
    if (a == NCCL_ALGO_COLLNET_DIRECT && comm->maxLocalRanks > NCCL_MAX_DIRECT_ARITY+1) continue;
    if ((a == NCCL_ALGO_NVLS || a == NCCL_ALGO_NVLS_TREE) && nvlsSupport != 1 && info->func != ncclFuncAllGather) continue;
    if (a == NCCL_ALGO_NVLS && collNetSupport != 1 && comm->nNodes > 1) continue;
    /* now we only support single-node NVLS allgather and reducescatter */
    if (a == NCCL_ALGO_NVLS && (info->func == ncclFuncAllGather || info->func == ncclFuncReduceScatter) && comm->nNodes > 1) continue;
    /* Tree reduceScatter doesn't support scaling yet */
    if (a == NCCL_ALGO_PAT && info->func == ncclFuncReduceScatter
        && (info->opDev.op == ncclDevPreMulSum || info->opDev.op == ncclDevSumPostDiv)) continue;
    for (int p=0; p<NCCL_NUM_PROTOCOLS; p++) {
      if (p == NCCL_PROTO_LL128 && !(comm->topo->type & RCCL_TOPO_XGMI_ALL)) {
        table[a][p] = NCCL_ALGO_PROTO_IGNORE;
        continue;
      }
      bool backup;
      float time;
      NCCLCHECK(ncclTopoGetAlgoTime(comm, info->func, a, p, nBytes, numPipeOps, &time, &backup));
      if (!backup) {
        table[a][p] = time;
      } else {
        if (time >= 0.0 && time < *backupTime) {
          *backupAlgo = a;
          *backupProto = p;
          *backupTime = time;
        }
      }
    }
  }

  return ncclSuccess;
}

// The following parameters are based on the observation that LL and LL128
// performance is determined by how much data goes out of a GPU
// TODO: these numbers can be part of topo detection.
RCCL_PARAM(RsLLMinSizePerRank,    "REDUCE_SCATTER_LL_MIN_SIZE_PER_RANK", 0);
RCCL_PARAM(RsLLMaxSizePerRank,    "REDUCE_SCATTER_LL_MAX_SIZE_PER_RANK", 655360);
RCCL_PARAM(RsLL128MinSizePerRank, "REDUCE_SCATTER_LL128_MIN_SIZE_PER_RANK", 131072);
RCCL_PARAM(RsLL128MaxSizePerRank, "REDUCE_SCATTER_LL128_MAX_SIZE_PER_RANK", 3211264);

static ncclResult_t topoGetAlgoInfo(
    struct ncclComm* comm, struct ncclTaskColl* info, size_t nBytes,
    float** collCostTable, int backupAlgo, int backupProto, float backupTime, ncclSimInfo_t* simInfo
  ) {
  float (*table)[NCCL_NUM_PROTOCOLS] = (float (*)[NCCL_NUM_PROTOCOLS])collCostTable;

  float minTime = 3600000000.0;
  int algorithm = info->algorithm = NCCL_ALGO_UNDEF;
  int protocol = info->protocol = NCCL_PROTO_UNDEF;
  for (int a=0; a<NCCL_NUM_ALGORITHMS; a++) {
    for (int p=0; p<NCCL_NUM_PROTOCOLS; p++) {
      if (table[a][p] == NCCL_ALGO_PROTO_IGNORE) continue;
      if (table[a][p] >= 0.0 && table[a][p] < minTime) {
        algorithm = a;
        protocol = p;
        minTime = table[a][p];
      }
    }
  }

  info->algorithm = algorithm;
  info->protocol = protocol;
  float time = minTime;

  // Yes, we are first assigning and then testing if protocol is sane, but that's OK in this case.
  // coverity[check_after_sink]
  if (info->algorithm == NCCL_ALGO_UNDEF || info->protocol == NCCL_PROTO_UNDEF) {
    if (backupAlgo == NCCL_ALGO_UNDEF || backupProto == NCCL_PROTO_UNDEF) {
      WARN("Error : no algorithm/protocol available");
      return ncclInternalError;
    }
    info->algorithm = backupAlgo;
    info->protocol = backupProto;
    time = backupTime;
  }
<<<<<<< HEAD
#if defined(__HIP_PLATFORM_AMD__) || defined(__HIPCC__)
  // Honor user input for protocol choice
  static int userProtocolInput = -2;
  if (userProtocolInput == -2) {
    const char *protoStr = getenv("NCCL_PROTO");
    userProtocolInput = !protoStr ? 0 : 1;
  }
  if(!userProtocolInput && comm->nNodes >= 2 && info->func == ncclFuncReduceScatter && IsArchMatch(comm->topo->nodes[GPU].nodes[0].gpu.gcn, "gfx942")) {
    // Keep it simple unless otherwise required
    info->protocol = NCCL_PROTO_SIMPLE;
    // Normalize the comparison to sizePerRank as this is essentially what matters in determining protocol choice
    size_t sizePerRank = nBytes / comm->nRanks;

    if(sizePerRank <= rcclParamRsLLMaxSizePerRank() && sizePerRank >= rcclParamRsLLMinSizePerRank()) {
      info->protocol = NCCL_PROTO_LL;
    }
#if defined(ENABLE_LL128)
    // LL128 RS performance is better than LL when enabled, so the next condition overrides the previous LL choice
    if(comm->topo->ll128Enabled) {
      if(sizePerRank <= rcclParamRsLL128MaxSizePerRank() && sizePerRank >= rcclParamRsLL128MinSizePerRank()) {
        info->protocol = NCCL_PROTO_LL128;
      }
    }
#endif
  }
#endif
  if (comm->rank == 0) INFO(NCCL_TUNING, "%ld Bytes -> Algo %d proto %d time %f", nBytes, info->algorithm, info->protocol, time);
=======
  if (comm->rank == 0) INFO(NCCL_TUNING, "%s: %ld Bytes -> Algo %d proto %d time %f", ncclFuncToString(info->func), nBytes, info->algorithm, info->protocol, time);
>>>>>>> 68b54236
  if (simInfo) simInfo->estimatedTime = time;
  TRACE(NCCL_COLL, "%ld Bytes -> Algo %d proto %d time %f", nBytes, info->algorithm, info->protocol, time);

  int nc = comm->nChannels;
  int nt = comm->maxThreads[info->algorithm][info->protocol];
  int threadThreshold = comm->threadThresholds[info->algorithm][info->protocol];
  if (info->algorithm == NCCL_ALGO_COLLNET_DIRECT) {
    // CollNet channel tuning
    int ncSwitch = 16;
    bool flag = true;
    while (ncSwitch >= 1 && flag) {
      while ((flag = nBytes < nc*nt*comm->channels[0].collnetDirect.nHeads*threadThreshold) && nc > ncSwitch) {
        if (nc == ncSwitch+ncSwitch/2) threadThreshold /= 2;
        nc--;
      }
      ncSwitch /= 2;
    }
  } else if (info->algorithm == NCCL_ALGO_NVLS || info->algorithm == NCCL_ALGO_NVLS_TREE) {
    // NVLS should not need more than 16 channels to get peak BW.
    nc = comm->nvlsChannels;
  } else {
    // Ring/Tree channel tuning
    while (nBytes < nc * nt * threadThreshold) {
      if (nc >= 2) nc--;
      else break;
    }
  }
#if defined(__HIP_PLATFORM_AMD__) || defined(__HIPCC__)
#else
  if (info->algorithm != NCCL_ALGO_NVLS && info->algorithm != NCCL_ALGO_NVLS_TREE &&
    info->algorithm != NCCL_ALGO_COLLNET_DIRECT) {
    while (nBytes < nc * nt * threadThreshold) {
      if (nt % 128 == 0) nt /= 2;
      else break;
    }
  }
  if (info->protocol == NCCL_PROTO_SIMPLE) {
    if (info->algorithm == NCCL_ALGO_RING) nt += WARP_SIZE; // Extra warp for sync
    // More threads or sync warps needed due to split thread model
    if (info->algorithm == NCCL_ALGO_TREE) nt += 4*WARP_SIZE;
  }
  nt = nt/WARP_SIZE < 3 ? 3*WARP_SIZE : nt;
#endif
  if (info->func == ncclFuncAllReduce && comm->topo->pivotA2ANumBiRings == 3) {
    static int userTuneInput = -2;
    if (userTuneInput == -2) {
      const char *protoStr = getenv("NCCL_PROTO");
      const char *algoStr = getenv("NCCL_ALGO");
      if (!protoStr && !algoStr)
        userTuneInput = 0;
      else
        userTuneInput = 1;
    }
    info->nMaxChannels = nc;
    if (!userTuneInput) {
      // always respect user settings
      if (nBytes <= 2200008) {
        info->protocol = NCCL_PROTO_LL;
        info->algorithm = NCCL_ALGO_TREE;
        info->nMaxChannels = std::min(24, comm->nChannels);
      } else {
        info->protocol = NCCL_PROTO_SIMPLE;
        info->algorithm = NCCL_ALGO_RING;
      }
    }
  } else if (info->func == ncclFuncAllReduce && comm->topo->treeDefined == 1) {
    info->algorithm = NCCL_ALGO_TREE;
    info->nMaxChannels = nc;
  } else {
    info->nMaxChannels = nc;
  }
  if (info->algorithm == NCCL_ALGO_TREE) nt = NCCL_MAX_NTHREADS; // Tree now uses all threads always.
<<<<<<< HEAD
=======
  if (info->algorithm == NCCL_ALGO_PAT) nt = NCCL_MAX_NTHREADS;
  info->nMaxChannels = nc;
>>>>>>> 68b54236
  info->nWarps = nt/WARP_SIZE;
  return ncclSuccess;
}

// Use the default topo-based tuner if tuner plugin is not successful.
// Call the plugin first. Let it set algo+proto, and/or nChannels.
// Then, topoGetAlgoInfo will set algo/proto if not set, then nChannels and nThreads based on algo/proto.
// Finally, nChannels will be overriden by the plugin setting.
static ncclResult_t getAlgoInfo(
    struct ncclComm* comm, struct ncclTaskColl* info,
    int collNetSupport, int nvlsSupport, int numPipeOps, ncclSimInfo_t* simInfo/* = NULL*/
  ) {
  size_t nBytes = ncclTypeSize(info->datatype)*ncclFuncMaxSendRecvCount(info->func, comm->nRanks, info->count);
  info->algorithm = NCCL_ALGO_UNDEF;
  info->protocol = NCCL_PROTO_UNDEF;
  int nMaxChannels = 0;
  int backupAlgo = NCCL_ALGO_UNDEF;
  int backupProto = NCCL_PROTO_UNDEF;
  float backupTime = 3600000000.0;
  float collCostTable[NCCL_NUM_ALGORITHMS][NCCL_NUM_PROTOCOLS];
  initCollCostTable((float **)collCostTable);
  NCCLCHECK(updateCollCostTable(comm, info, nBytes, collNetSupport, nvlsSupport, numPipeOps, (float **)collCostTable, &backupAlgo, &backupProto, &backupTime));
  if (comm->tuner != NULL) {
    NCCLCHECK(comm->tuner->getCollInfo(
          comm->tunerContext, info->func, nBytes,
          numPipeOps, (float **)collCostTable, NCCL_NUM_ALGORITHMS, NCCL_NUM_PROTOCOLS,
          &nMaxChannels));
  }
  NCCLCHECK(topoGetAlgoInfo(comm, info, nBytes, (float **)collCostTable, backupAlgo, backupProto, backupTime, simInfo));
  info->nMaxChannels = nMaxChannels == 0 ? info->nMaxChannels : nMaxChannels;
  return ncclSuccess;
}

NCCL_PARAM(NvlsTreeMaxChunkSize, "NVLSTREE_MAX_CHUNKSIZE", -2);

static ncclResult_t calcCollChunking(
    struct ncclComm* comm, struct ncclTaskColl* info, int nChannels, size_t nBytes,
    /*outputs*/uint32_t* outChunkSize, uint32_t* outDirectFlags, struct ncclProxyOp* proxyOp
  ) {
  ncclPattern_t pattern;
  size_t grainSize = ncclProtoGrainSize(info->protocol);

  switch (info->func) {
  case ncclFuncBroadcast:
    pattern = info->algorithm == NCCL_ALGO_TREE ? ncclPatternTreeDown : ncclPatternPipelineFrom;
    break;
  case ncclFuncReduce:
    pattern = info->algorithm == NCCL_ALGO_TREE ? ncclPatternTreeUp : ncclPatternPipelineTo;
    break;
  case ncclFuncReduceScatter:
    pattern =
      info->algorithm == NCCL_ALGO_PAT ? ncclPatternPatUp :
      info->algorithm == NCCL_ALGO_NVLS ? ncclPatternNvls :
      info->algorithm == NCCL_ALGO_COLLNET_DIRECT ? ncclPatternCollnetDirect :
      ncclPatternRing;
    break;
  case ncclFuncAllGather:
    pattern =
      info->algorithm == NCCL_ALGO_PAT ? ncclPatternPatDown :
      info->algorithm == NCCL_ALGO_NVLS ? ncclPatternNvls :
      info->algorithm == NCCL_ALGO_COLLNET_DIRECT ? ncclPatternCollnetDirect :
      ncclPatternRing;
    break;
  case ncclFuncAllToAllPivot:
    pattern = ncclPatternRing;
    break;
  case ncclFuncAllReduce:
    pattern =
      info->algorithm == NCCL_ALGO_NVLS ? ncclPatternNvls :
      info->algorithm == NCCL_ALGO_NVLS_TREE ? ncclPatternNvlsTree :
      info->algorithm == NCCL_ALGO_COLLNET_DIRECT ? ncclPatternCollnetDirect :
      info->algorithm == NCCL_ALGO_COLLNET_CHAIN ? ncclPatternCollnetChain :
      info->algorithm == NCCL_ALGO_TREE ? ncclPatternTreeUpDown :
      ncclPatternRingTwice;
    break;
  default:
    WARN("Unknown pattern for collective %d algorithm %d", info->func, info->algorithm);
    return ncclInternalError;
  }

  int nstepsPerLoop, nchunksPerLoop;
  switch (pattern) {
  case ncclPatternTreeUp:
  case ncclPatternTreeDown:
  case ncclPatternTreeUpDown:
  case ncclPatternPatUp:
  case ncclPatternPatDown:
  case ncclPatternPipelineFrom:
  case ncclPatternPipelineTo:
  case ncclPatternCollnetChain:
    nstepsPerLoop = nchunksPerLoop = 1;
    break;
  case ncclPatternNvls:
    nstepsPerLoop = 1; nchunksPerLoop = comm->channels[0].nvls.nHeads;
    break;
  case ncclPatternCollnetDirect:
    nstepsPerLoop = 1; nchunksPerLoop = comm->channels[0].collnetDirect.nHeads;
    break;
  case ncclPatternRing:
    nstepsPerLoop = comm->nRanks-1; nchunksPerLoop = comm->nRanks;
    break;
  case ncclPatternRingTwice:
    nstepsPerLoop = 2*(comm->nRanks-1); nchunksPerLoop = comm->nRanks;
    break;
  case ncclPatternNvlsTree:
    nstepsPerLoop = 1; nchunksPerLoop = comm->channels[0].nvls.nHeads;
    break;
  default:
    WARN("Unknown pattern %d", pattern);
    return ncclInternalError;
  }

  int stepSize   = comm->buffSizes[info->protocol]/NCCL_STEPS;
  int chunkSteps = (info->protocol == NCCL_PROTO_SIMPLE && info->algorithm == NCCL_ALGO_RING) ? info->chunkSteps : 1;
  int sliceSteps = (info->protocol == NCCL_PROTO_SIMPLE && info->algorithm == NCCL_ALGO_RING) ? info->sliceSteps : 1;
  int chunkSize = stepSize*chunkSteps;
  if (info->protocol == NCCL_PROTO_LL) chunkSize /= 2;
  if (info->protocol == NCCL_PROTO_LL128) chunkSize = (chunkSize / NCCL_LL128_LINEELEMS) * NCCL_LL128_DATAELEMS;

  if (info->algorithm == NCCL_ALGO_TREE && info->protocol == NCCL_PROTO_SIMPLE) {
    if (pattern == ncclPatternTreeUpDown) {
      // Optimize chunkSize / nSteps
      while(nBytes / (nChannels * chunkSize) < comm->channels[0].tree.depth*8 && chunkSize > 131072) chunkSize /=2;
      while(nBytes / (nChannels * chunkSize) < comm->channels[0].tree.depth*4 && chunkSize > 65536) chunkSize /=2;
      while(nBytes / (nChannels * chunkSize) < comm->channels[0].tree.depth && chunkSize > 32768) chunkSize /=2;
    }
  } else if (info->algorithm == NCCL_ALGO_RING && info->protocol == NCCL_PROTO_SIMPLE) {
    if (pattern == ncclPatternPipelineFrom || pattern == ncclPatternPipelineTo) {
      // Optimize chunkSize / nSteps
      while(nBytes / (nChannels * chunkSize) < 64 && chunkSize > 262144) chunkSize /= 2;
      while(nBytes / (nChannels * chunkSize) < 32 && chunkSize > 131072) chunkSize /= 2;
      while(nBytes / (nChannels * chunkSize) < 16 && chunkSize > 65536) chunkSize /= 2;
      while(nBytes / (nChannels * chunkSize) < 8 && chunkSize > 32768) chunkSize /= 2;
    }
  } else if (info->algorithm == NCCL_ALGO_COLLNET_DIRECT) {
    // Optimize chunkSize / nSteps
    while (nBytes / (nChannels * comm->channels[0].collnetDirect.nHeads * chunkSize) < comm->channels[0].collnetDirect.depth * 64 && chunkSize > 131072) chunkSize /= 2;
    while (nBytes / (nChannels * comm->channels[0].collnetDirect.nHeads * chunkSize) < comm->channels[0].collnetDirect.depth * 8 && chunkSize > 65536) chunkSize /= 2;
    while (nBytes / (nChannels * comm->channels[0].collnetDirect.nHeads * chunkSize) < comm->channels[0].collnetDirect.depth * 8 && chunkSize > 32768) chunkSize /= 2;
  } else if (info->algorithm == NCCL_ALGO_COLLNET_CHAIN) {
    stepSize = comm->buffSizes[NCCL_PROTO_SIMPLE] / NCCL_STEPS;
    chunkSize = std::min(256 * 1024, stepSize * chunkSteps);
    while (nBytes / (nChannels * chunkSize) < comm->channels[0].collnetChain.depth * 64 && chunkSize > 131072) chunkSize /= 2;
    while (nBytes / (nChannels * chunkSize) < comm->channels[0].collnetChain.depth * 8 && chunkSize > 65536) chunkSize /= 2;
    while (nBytes / (nChannels * chunkSize) < comm->channels[0].collnetChain.depth && chunkSize > 32768) chunkSize /= 2;
  } else if (info->algorithm == NCCL_ALGO_NVLS) {
    int maxChunkSize = comm->nvlsChunkSize;
    if (comm->nNodes > 1 && comm->bandwidths[ncclFuncAllReduce][NCCL_ALGO_NVLS][NCCL_PROTO_SIMPLE] < 150) maxChunkSize = 32768;
    if (chunkSize > maxChunkSize) chunkSize = maxChunkSize;
    // Use uint64_t so that concurrentOps*chunkSize*X does not overflow.
    // However, nChannels * comm->channels[0].nvls.nHeads should easily fit in 32 bits.
    // coverity[overflow_before_widen]
    uint64_t concurrentOps = nChannels * comm->channels[0].nvls.nHeads;
    if ((nBytes < (64 * (concurrentOps * chunkSize))) && (chunkSize > 65536)) chunkSize = 65536;
    if ((nBytes < (8 * (concurrentOps * chunkSize))) && (chunkSize > 32768)) chunkSize = 32768;
    if ((nBytes < (2 * (concurrentOps * chunkSize))) && (chunkSize > 16384)) chunkSize = 16384;
  } else if (info->algorithm == NCCL_ALGO_NVLS_TREE) {
    // Use uint64_t so that concurrentOps*chunkSize*X does not overflow.
    // However, nChannels * comm->channels[0].nvls.nHeads should easily fit in 32 bits.
    // coverity[overflow_before_widen]
    uint64_t concurrentOps = nChannels * comm->channels[0].nvls.nHeads;
    chunkSize = comm->nvlsChunkSize;
    int maxChunkSize = (int)ncclParamNvlsTreeMaxChunkSize();
    if (maxChunkSize == -2) maxChunkSize = comm->nNodes >= 4 ? 65536 : chunkSize;
    chunkSize = std::min(chunkSize, maxChunkSize);
    if ((nBytes < (32 * (concurrentOps * chunkSize))) && (chunkSize > 262144)) chunkSize = 262144;
    if ((nBytes < (16 * (concurrentOps * chunkSize))) && (chunkSize > 131072)) chunkSize = 131072;
    if ((nBytes < (4 * (concurrentOps * chunkSize))) && (chunkSize > 65536)) chunkSize = 65536;
    if ((nBytes < (1 * (concurrentOps * chunkSize))) && (chunkSize > 32768)) chunkSize = 32768;
  } else if (info->algorithm == NCCL_ALGO_TREE && info->protocol == NCCL_PROTO_LL128) {
    int nNodes = comm->nNodes;
    float ppn = comm->nRanks / (float)nNodes;
    float nstepsLL128 = 1+log2i(nNodes) + 0.1*ppn;
    // Yes, we are OK with the division on the left side of the < operand being integer.
    // coverity[integer_division]
    while (nBytes / (nChannels*chunkSize) < nstepsLL128*64/ppn && chunkSize > 131072) chunkSize /= 2;
    // coverity[integer_division]
    while (nBytes / (nChannels*chunkSize) < nstepsLL128*16/ppn && chunkSize > 32768) chunkSize /= 2;
  } else if (info->func == ncclFuncAllGather && info->algorithm == NCCL_ALGO_PAT) {
    while (chunkSize*nChannels*32 > nBytes && chunkSize > 65536) chunkSize /= 2;
  } else if (info->func == ncclFuncReduceScatter && info->algorithm == NCCL_ALGO_PAT) {
    while (chunkSize*nChannels*16 > nBytes && chunkSize > 65536) chunkSize /= 2;
  }

  // Compute directFlags of work struct.
  if (info->algorithm == NCCL_ALGO_COLLNET_DIRECT) {
    // Set direct direction for broadcast-gather (read or write)
    *outDirectFlags = (nBytes/nChannels <= 1024 * 4) ? NCCL_DIRECT_READ : NCCL_DIRECT_WRITE;
  } else {
    *outDirectFlags = 0;
  }

  // Compute nSteps for proxies
  //if (comm->rank == 0) printf("Coll %d, size %ld -> %dx%d, chunkSize %d (algo %d proto%d)\n", info->func, info->nBytes, info->nChannels, info->nThreads, chunkSize, info->algorithm, info->protocol);
  chunkSize = chunkSize / grainSize * grainSize; // align chunkSize to multiple grainSize
  int nLoops = (int)DIVUP(nBytes, size_t(nChannels)*nchunksPerLoop*chunkSize);
  memset(proxyOp, 0, sizeof(*proxyOp));
  proxyOp->nsteps = nstepsPerLoop * nLoops * chunkSteps;
  proxyOp->sliceSteps = sliceSteps;
  proxyOp->chunkSteps = chunkSteps;
  proxyOp->chunkSize = chunkSize;
  proxyOp->protocol = info->protocol;
  proxyOp->dtype = info->datatype;
  if (info->opDev.op == ncclDevPreMulSum || info->opDev.op == ncclDevSumPostDiv) {
    proxyOp->redOp = ncclSum; // Network sees avg as sum
  } else {
    proxyOp->redOp = info->opHost;
  }
  proxyOp->pattern = pattern;
  proxyOp->coll = info->func;
  proxyOp->root = info->root;
  // This is used by P2P to reduce the receive buffer size. We don't use it in collectives
  // because some protocols need to transmit more than the total size, plus they sometimes
  // round up
  proxyOp->nbytes = stepSize*sliceSteps;

  if (info->regBufType == NCCL_COLLNET_REG_BUFFER) {
    proxyOp->reg = 1;
    proxyOp->nsteps = DIVUP(nBytes, NCCL_MAX_COLLNET_SIZE);
    proxyOp->sendMhandle = info->sendMhandle;
    proxyOp->recvMhandle = info->recvMhandle;
    proxyOp->sendbuff = (uint8_t*)info->sendbuff;
    proxyOp->recvbuff = (uint8_t*)info->recvbuff;
    proxyOp->nbytes = nBytes;
  } else {
    proxyOp->reg = 0;
  }

  if (pattern == ncclPatternCollnetDirect) {
    proxyOp->specifics.collnetDirect.nNodes = comm->nNodes;
    proxyOp->specifics.collnetDirect.node = comm->node;
    if (info->func == ncclFuncAllGather || info->func == ncclFuncReduceScatter) {
      proxyOp->specifics.collnetDirect.sizePerRank = info->count*ncclTypeSize(info->datatype);
    }
  }

  if (pattern == ncclPatternPatUp || pattern == ncclPatternPatDown) {
    proxyOp->nbytes = DIVUP(nBytes, nChannels);
  }

  *outChunkSize = chunkSize;
  return ncclSuccess;
}

static ncclResult_t hostToDevRedOp(
    ncclDevRedOpFull *opFull, ncclRedOp_t op, ncclDataType_t datatype, ncclComm *comm
  ) {
  union {
    int8_t i8;
    uint8_t u8;
    int32_t i32;
    uint32_t u32;
    int64_t i64;
    uint64_t u64;
    half f16;
    float f32;
    double f64;
#if defined(RCCL_BFLOAT16)
    hip_bfloat16 bf16;
#endif
#if defined(RCCL_FLOAT8)
    rccl_float8 fp8_e4m3;
    rccl_bfloat8 fp8_e5m2;
#endif
    void *ptr;
  };
  u64 = 0;
  opFull->scalarArgIsPtr = false;
  opFull->proxyOp = op;

  int nbits = 8*ncclTypeSize(datatype);
  if (nbits <= 0) return ncclInvalidArgument;
  uint64_t allBits = uint64_t(-1)>>(64-nbits);
  uint64_t signBit = allBits^(allBits>>1);

  switch (int(op)) {
  case ncclSum:  opFull->op = ncclDevSum;  break;
  case ncclProd: opFull->op = ncclDevProd; break;
  case ncclMin:
  case ncclMax:
    opFull->op = ncclDevMinMax;
    opFull->scalarArg = 0;
    // The xormask used by ncclFuncMinMax<[u]int> is the XOR of the sign bit
    // for signed (opposed to unsigned) types and all the bits for max (opposed to min).
    if (datatype==ncclInt8 || datatype==ncclInt32 || datatype==ncclInt64) {
      opFull->scalarArg ^= signBit;
    }
    opFull->scalarArg ^= (op == ncclMax) ? allBits : 0;
    break;
  case ncclAvg:
    switch ((int)datatype) {
    case ncclInt8:  case ncclInt32:  case ncclInt64:
    case ncclUint8: case ncclUint32: case ncclUint64:
      opFull->op = ncclDevSumPostDiv;
      u64 = comm->nRanks;
      break;
    case ncclFloat16:
      opFull->op = ncclDevPreMulSum;
      f16 = __float2half(float(1.0/comm->nRanks)); // __double2half not supported pre CUDA 11.x
      break;
#if defined(RCCL_BFLOAT16)
    case ncclBfloat16:
      opFull->op = ncclDevPreMulSum;
      bf16 = (hip_bfloat16)(float(1.0/comm->nRanks));
      break;
#endif
#if defined(RCCL_FLOAT8)
    case ncclFp8E4M3:
      opFull->op = ncclDevPreMulSum;
      fp8_e4m3 = static_cast<rccl_float8>(float(1.0/comm->nRanks));
      break;
    case ncclFp8E5M2:
      opFull->op = ncclDevPreMulSum;
      fp8_e5m2 = static_cast<rccl_bfloat8>(float(1.0/comm->nRanks));
      break;
#endif
    case ncclFloat32:
      opFull->op = ncclDevPreMulSum;
      f32 = float(1.0/comm->nRanks);
      break;
    case ncclFloat64:
      opFull->op = ncclDevPreMulSum;
      f64 = 1.0/comm->nRanks;
      break;
    }
    opFull->scalarArgIsPtr = false;
    opFull->scalarArg = u64;
    break;
  default: // user created
    int ix = int(ncclUserRedOpMangle(comm, op)) - int(ncclNumOps);
    ncclUserRedOp *user = &comm->userRedOps[ix];
    if (datatype != user->datatype) {
      WARN("Data type supplied to user-created ncclRedOp_t does not match type "
           "given to reduction operation");
      return ncclInvalidArgument;
    }
    *opFull = user->opFull;
    break;
  }
  return ncclSuccess;
}

// Converts `info` to a task and adds it to `comm->planner`. The exception is with
// single rank communicators, collectives are issued as `ncclMemcpyAsync`s and
// thus don't need a task.
static ncclResult_t taskAppend(struct ncclComm* comm, struct ncclInfo* info) {
  struct ncclKernelPlanner *planner = &comm->planner;

  if (info->coll == ncclFuncSend || info->coll == ncclFuncRecv) {
    int peer = info->root;
    ssize_t nBytes = info->count*ncclTypeSize(info->datatype);
    bool isSendNotRecv = info->coll == ncclFuncSend;

    // Must be in thread local group before tasks can be alloc'd in `comm->memScoped`.
    ncclGroupCommJoin(info->comm);
    struct ncclTaskP2p* p2p = ncclMemoryPoolAlloc<struct ncclTaskP2p>(&comm->memPool_ncclTaskP2p, &comm->memPermanent);
    p2p->func = info->coll;
    p2p->buff = (void*)info->recvbuff;
    p2p->count = info->count;
    p2p->datatype = info->datatype;
    p2p->root = info->root;
    p2p->bytes = nBytes;
    p2p->opCount = comm->opCount;
    ncclIntruQueueEnqueue(
      isSendNotRecv ? &planner->peers[peer].sendQueue : &planner->peers[peer].recvQueue,
      p2p);
    planner->nTasksP2p += 1;

    // Mark channels that need pre-connect
    if (comm->rank != peer) {
      if (!(isSendNotRecv ? planner->peers[peer].sendSeen : planner->peers[peer].recvSeen)) {
        (isSendNotRecv ? planner->peers[peer].sendSeen : planner->peers[peer].recvSeen) = true;
        int round = 0;
        while (peer != (isSendNotRecv ? comm->p2pSchedule[round].sendRank
                                      : comm->p2pSchedule[round].recvRank)) {
          round += 1;
        }
        uint8_t base = ncclP2pChannelBaseForRound(comm, round);
        for (int c=0; c < comm->p2pnChannelsPerPeer; c++) {
          int channelId = ncclP2pChannelForPart(comm->p2pnChannels, base, c, comm->p2pnChannelsPerPeer, comm->nNodes);
          if (isSendNotRecv) {
            if (comm->channels[channelId].peers[peer]->send[1].connected == 0) { // P2P uses only 1 connector
              //comm->connectSend[peer] |= (1UL<<channelId);
	            comm->connectSend[peer].masks[channelId/64] |= (1UL<<(channelId%64));
              ncclGroupCommPreconnect(comm);
            }
            if (comm->p2pNet && comm->channels[channelId].peers[peer]->send[NCCL_CONN_IDX_P2P_NET].connected == 0) {
              //comm->connectSend[peer+comm->nRanks*NCCL_CONN_IDX_P2P_NET] |= (1UL<<channelId);
	            comm->connectSend[peer+comm->nRanks*NCCL_CONN_IDX_P2P_NET].masks[channelId/64] |= (1UL<<(channelId%64));
              ncclGroupCommPreconnect(comm);
            }
          } else {
            if (comm->channels[channelId].peers[peer]->recv[1].connected == 0) { // P2P uses only 1 connector
              //comm->connectRecv[peer] |= (1UL<<channelId);
	            comm->connectRecv[peer].masks[channelId/64] |= (1UL<<(channelId%64));
              ncclGroupCommPreconnect(comm);
            }
            if (comm->p2pNet && comm->channels[channelId].peers[peer]->recv[NCCL_CONN_IDX_P2P_NET].connected == 0) {
              //comm->connectRecv[peer+comm->nRanks*NCCL_CONN_IDX_P2P_NET] |= (1UL<<channelId);
	            comm->connectRecv[peer+comm->nRanks*NCCL_CONN_IDX_P2P_NET].masks[channelId/64] |= (1UL<<(channelId%64));
              ncclGroupCommPreconnect(comm);
            }
          }
        }
      }
    }
  } else {
    // Empty collectives can be discarded.
    if (info->count == 0) return ncclSuccess;

    // Copy reduction op state from op handle into info struct here since the
    // op handle may be destroyed before ncclGroupEnd().
    struct ncclDevRedOpFull opDev;
    NCCLCHECK(hostToDevRedOp(&opDev, info->op, info->datatype, comm));

    if (comm->nRanks == 1) {
      NCCLCHECK(ncclLaunchOneRank(info->recvbuff, info->sendbuff, info->count, opDev, info->datatype, info->stream));
      return ncclSuccess;
    } else {
      // Must be in thread local group before tasks can be alloc'd in `comm->memScoped`.
      ncclGroupCommJoin(info->comm);
      struct ncclTaskColl* t = ncclMemoryPoolAlloc<struct ncclTaskColl>(&comm->memPool_ncclTaskColl, &comm->memPermanent);
      t->func = info->coll;
      t->sendbuff = info->sendbuff;
      t->recvbuff = info->recvbuff;
      t->count = info->count;
      t->root = info->root;
      t->datatype = info->datatype;
      size_t elementSize = ncclTypeSize(t->datatype);
      if (t->func == ncclFuncAllGather || t->func == ncclFuncBroadcast || t->func == ncclFuncAllToAllPivot) {
        t->count *= elementSize;
        t->datatype = ncclInt8;
        elementSize = 1;
      }
      t->trafficBytes = t->count*elementSize*ncclFuncTrafficPerByte(t->func, comm->nRanks);
      t->opHost = info->op;
      t->opDev = opDev; // C++ struct assignment
      t->chunkSteps = info->chunkSteps;
      t->sliceSteps = info->sliceSteps;
      t->opCount = comm->opCount;

      planner->nTasksColl += 1;
      ncclTaskCollSorterInsert(&planner->collSorter, t, t->trafficBytes);
    }
  }

  if (info->stream != planner->streamRecent || planner->streams == nullptr) {
    planner->streamRecent = info->stream;
    struct ncclCudaStreamList* l = planner->streams;
    while (true) {
      if (l == nullptr) { // Got to the end, this must be a new stream.
        struct ncclCudaGraph graph;
        NCCLCHECK(ncclCudaGetCapturingGraph(&graph, info->stream));
        if (planner->streams != nullptr && !ncclCudaGraphSame(planner->capturingGraph, graph)) {
          WARN("Streams given to a communicator within a NCCL group must either be all uncaptured or all captured by the same graph.");
          return ncclInvalidUsage;
        }
        planner->capturingGraph = graph; // C++ struct assignment
        // Add stream to list
        l = ncclMemoryStackAlloc<struct ncclCudaStreamList>(&comm->memScoped);
        l->stream = info->stream;
        l->next = planner->streams;
        planner->streams = l;
        planner->numStreams++;
        break;
      }
      if (l->stream == info->stream)
        break; // Already seen stream.
      l = l->next;
    }
  }
  return ncclSuccess;
}

ncclResult_t ncclEnqueueCheck(struct ncclInfo* info) {
  NCCLCHECK(ncclGroupStartInternal());
  ncclResult_t ret = ncclSuccess;
  int devOld = -1;

  NCCLCHECKGOTO(CommCheck(info->comm, info->opName, "comm"), ret, fail);
  // Check whether communicator is ready to communicate
  NCCLCHECKGOTO(ncclCommEnsureReady(info->comm), ret, fail);

  if (info->comm->checkPointers) {
    CUDACHECKGOTO(cudaGetDevice(&devOld), ret, fail);
    CUDACHECKGOTO(cudaSetDevice(info->comm->cudaDev), ret, fail);
  }
  NCCLCHECKGOTO(ArgsCheck(info), ret, fail);

  INFO(NCCL_COLL,"%s: opCount %lx sendbuff %p recvbuff %p count %zu datatype %d op %d root %d comm %p [nranks=%d] stream %p task %d globalrank %d",
        info->opName, info->comm->opCount, info->sendbuff, info->recvbuff, info->count,
        info->datatype, info->op, info->root, info->comm, info->comm->nRanks, info->stream,
        info->comm->planner.nTasksP2p + info->comm->planner.nTasksColl,
        info->comm->localRankToRank[info->comm->localRank]);
  TRACE_CALL("nccl%s(%" PRIx64 ",%" PRIx64 ",%zu,%d,%d,%d,%p,%p)", info->opName, reinterpret_cast<int64_t>(info->sendbuff), reinterpret_cast<int64_t>(info->recvbuff), info->count, info->datatype, info->op, info->root, info->comm, info->stream);

  NCCLCHECKGOTO(taskAppend(info->comm, info), ret, fail);

exit:
  if (devOld != -1) CUDACHECK(cudaSetDevice(devOld));
  ncclGroupErrCheck(ret);
  NCCLCHECK(ncclGroupEndInternal());
  /* if depth is 1, ncclGroupEndInternal() will trigger group ops. The state can change
   * so we have to check state here. */
  if (info->comm && !info->comm->config.blocking) { NCCLCHECK(ncclCommGetAsyncError(info->comm, &ret)); }
  return ret;
fail:
  if (info->comm && !info->comm->config.blocking) (void) ncclCommSetAsyncError(info->comm, ret);
  goto exit;
}

NCCL_API(ncclResult_t, ncclRedOpCreatePreMulSum, ncclRedOp_t *op, void *scalar, ncclDataType_t datatype, ncclScalarResidence_t residence, ncclComm_t comm);
ncclResult_t ncclRedOpCreatePreMulSum_impl(ncclRedOp_t *op, void *scalar, ncclDataType_t datatype, ncclScalarResidence_t residence, ncclComm_t comm) {
  NCCLCHECK(CommCheck(comm, "ncclRedOpCreatePreMulSum", "comm"));
  /* join init thread before creating PreMulSum op. */
  NCCLCHECK(ncclCommEnsureReady(comm));

  if (comm->userRedOpFreeHead == comm->userRedOpCapacity) {
    // double capacity and resize
    int cap = 2*comm->userRedOpCapacity;
    if (cap < 4) cap = 4;
    ncclUserRedOp *ops = new ncclUserRedOp[cap];
    if (comm->userRedOpCapacity > 0)
      std::memcpy(ops, comm->userRedOps, comm->userRedOpCapacity*sizeof(ncclUserRedOp));
    for(int ix=comm->userRedOpCapacity; ix < cap; ix++)
      ops[ix].freeNext = ix + 1;
    delete[] comm->userRedOps;
    comm->userRedOps = ops;
    comm->userRedOpCapacity = cap;
  }
  // pop from free list
  int ix = comm->userRedOpFreeHead;
  ncclUserRedOp *user = &comm->userRedOps[ix];
  comm->userRedOpFreeHead = user->freeNext;

  user->freeNext = -1; // allocated
  user->datatype = datatype;
  user->opFull.op = ncclDevPreMulSum;
  if (residence == ncclScalarHostImmediate) {
    int size = ncclTypeSize(datatype);
    if (size < 1) return ncclInternalError;
    user->opFull.scalarArgIsPtr = false;
    std::memcpy(&user->opFull.scalarArg, scalar, size);
  } else {
    user->opFull.scalarArgIsPtr = true;
    user->opFull.scalarArg = reinterpret_cast<uint64_t>(scalar);
  }
  *op = ncclRedOp_t(int(ncclNumOps) + ix);
  *op = ncclUserRedOpMangle(comm, *op);
  TRACE_CALL("ncclRedOpCreatePreMulSum(%d,%p,%d,%d,%p)", *op, scalar, datatype, residence, comm);
  return ncclSuccess;
}

NCCL_API(ncclResult_t, ncclRedOpDestroy, ncclRedOp_t op, ncclComm_t comm);
ncclResult_t ncclRedOpDestroy_impl(ncclRedOp_t op, ncclComm_t comm) {
  if (0 <= int(op) && int(op) < int(ncclNumOps)) {
    WARN("ncclRedOpDestroy : operator is a NCCL builtin.");
    return ncclInvalidArgument;
  }
  // int(ncclMaxRedOp) < int(op) will always be false due to the sizes of
  // the datatypes involved, and that's by design.  We keep the check though
  // just as a reminder.
  // coverity[result_independent_of_operands]
  if (int(op) < 0 || int(ncclMaxRedOp) < int(op)) {
    WARN("ncclRedOpDestroy :  operator is garbage.");
    return ncclInvalidArgument;
  }
  if (comm == NULL) {
    WARN("ncclRedOpDestroy : invalid communicator passed.");
    return ncclInvalidArgument;
  }

  int ix = int(ncclUserRedOpMangle(comm, op)) - int(ncclNumOps);
  if (comm->userRedOpCapacity <= ix || comm->userRedOps[ix].freeNext != -1) {
    WARN("ncclRedOpDestroy : operator unknown to this communicator.");
    return ncclInvalidArgument;
  }
  // push to free list
  comm->userRedOps[ix].freeNext = comm->userRedOpFreeHead;
  comm->userRedOpFreeHead = ix;
  TRACE_CALL("ncclRedOpDestroy(%d,%p)", op, comm);
  return ncclSuccess;
}<|MERGE_RESOLUTION|>--- conflicted
+++ resolved
@@ -16,13 +16,9 @@
 #include "bootstrap.h"
 #include <cstring>
 #include "channel.h"
-<<<<<<< HEAD
 #include "rocmwrap.h"
 #include "rccl_vars.h"
-=======
-#include "cudawrap.h"
 #include "profiler.h"
->>>>>>> 68b54236
 #include "transport.h"
 #include "common.h"
 #include "api_trace.h"
@@ -544,8 +540,8 @@
       info->nMaxChannels = 16;
     }
   }
+#endif
 exit:
-#endif
   return result;
 }
 
@@ -770,7 +766,7 @@
   int nChannels[2*2] = {0, 0, 0, 0}; // [collnet][nvls]
   int const nMaxChannels[2*2] = {comm->nChannels, comm->nvlsChannels, // [collnet][nvls]
                                  comm->nChannels, comm->nvlsChannels};
-  constexpr size_t MinTrafficPerChannel = 16 << 10; // 16K traffic as minimal
+  constexpr size_t MinTrafficPerChannel = 512; // Traffic as minimal
   do {
     size_t workBytes = 0;
     struct ncclTaskColl* task = ncclIntruQueueHead(&planner->collTaskQueue);
@@ -941,17 +937,14 @@
         }
         proxyOp->channelId = c;
         proxyOp->opCount = proxyOpId;
-<<<<<<< HEAD
+        proxyOp->task.coll = task;
+        proxyOp->rank = comm->rank;
         proxyOp->connIndex = 0;
         if (task->protocol == NCCL_PROTO_SIMPLE && task->algorithm == NCCL_ALGO_RING) {
           if (comm->useIntraNet && nBytes > rcclParamIntraNetThreshold()) {
             proxyOp->connIndex = NCCL_CONN_IDX_P2P_NET;
           }
         }
-=======
-        proxyOp->task.coll = task;
-        proxyOp->rank = comm->rank;
->>>>>>> 68b54236
         addWorkBatchToPlan(comm, plan, c, workNode->workType, task->devFuncId, plan->workBytes);
         // Coverity reports "proxyOp->connection" as being possibly uninitialized.  It's hard to
         // determine if that's actually true but it's also not clear if that would be an issue.
@@ -1020,11 +1013,8 @@
     int nChannelsMin, int nChannelsMax, int p2pRound,
     int sendRank, void* sendAddr, ssize_t sendBytes,
     int recvRank, void* recvAddr, ssize_t recvBytes,
-<<<<<<< HEAD
-    uint64_t sendOpCount, uint64_t recvOpCount
-=======
+    uint64_t sendOpCount, uint64_t recvOpCount,
     struct ncclTaskP2p** p2pTasks
->>>>>>> 68b54236
   ) {
   int connIndex[2] = {1, 1};
   bool selfSend = (sendRank == comm->rank);
@@ -1101,10 +1091,10 @@
     } else if (bytes[dir] > 0 && addrs[dir] && protocol[dir] == NCCL_PROTO_SIMPLE && !selfSend) {
       int peerRank = dir ? sendRank : recvRank;
       int regFlag = 0;
-      int channelId = ncclP2pChannelForPart(comm->p2pnChannels, base, 0);
+      int channelId = ncclP2pChannelForPart(comm->p2pnChannels, base, 0, nChannelsMax, comm->nNodes);
       struct ncclChannelPeer** channelPeers = comm->channels[channelId].peers;
-      struct ncclConnector* conn = dir ? &channelPeers[peerRank]->send[connIndex]
-        : &channelPeers[peerRank]->recv[connIndex];
+      struct ncclConnector* conn = dir ? &channelPeers[peerRank]->send[connIndex[dir]]
+        : &channelPeers[peerRank]->recv[connIndex[dir]];
       void* regAddr = NULL;
       if (conn->conn.flags & (NCCL_IPC_WRITE | NCCL_IPC_READ | NCCL_DIRECT_WRITE | NCCL_DIRECT_READ)) {
         // We require users registering buffers on both sides
@@ -1175,13 +1165,10 @@
     op->pattern = dir ? ncclPatternSend : ncclPatternRecv;
     op->chunkSize = chunkSize[dir];
     op->reg = registered[dir];
-<<<<<<< HEAD
-    op->connIndex = connIndex[dir];
-=======
     op->coll = p2pTasks[dir] ? p2pTasks[dir]->func : 0;
     op->task.p2p = p2pTasks[dir];
     op->rank = comm->rank;
->>>>>>> 68b54236
+    op->connIndex = connIndex[dir];
     // The following are modified per channel part in addWorkToChannels():
     // op->buffer, op->nbytes, op->nsteps = ...;
   }
@@ -1303,13 +1290,8 @@
         if (!testBudget(budget, plan->nWorkBatches+nChannelsMax, plan->workBytes + sizeof(struct ncclDevWorkP2p))) {
           return ncclSuccess;
         }
-<<<<<<< HEAD
-        NCCLCHECK(addP2pToPlan(comm, plan, nChannelsMin, nChannelsMax, round, sendRank, sendBuff, sendBytes, recvRank, recvBuff, recvBytes,
-          send ? send->opCount : 0, recv ? recv->opCount : 0));
-=======
         struct ncclTaskP2p* p2pTasks[2] = { recv, send };
-        NCCLCHECK(addP2pToPlan(comm, plan, nChannelsMin, nChannelsMax, round, sendRank, sendBuff, sendBytes, recvRank, recvBuff, recvBytes, p2pTasks));
->>>>>>> 68b54236
+        NCCLCHECK(addP2pToPlan(comm, plan, nChannelsMin, nChannelsMax, round, sendRank, sendBuff, sendBytes, recvRank, recvBuff, recvBytes, send ? send->opCount : 0, recv ? recv->opCount : 0, p2pTasks));
         if (send != nullptr) {
           ncclIntruQueueDequeue(&peers[sendRank].sendQueue);
           ncclIntruQueueEnqueue(&plan->p2pTaskQueue, send);
@@ -1406,8 +1388,7 @@
     plan->kernelArgs->workBuf = comm->workFifoBufDev;
     break;
   case ncclDevWorkStorageTypePersistent:
-    static_assert(16 <= alignof(max_align_t), "We rely on 16-byte alignment.");
-    fifoBufHost = malloc(workBytes);
+    fifoBufHost = aligned_alloc(16, workBytes); // We rely on 16-byte alignment
     fifoCursor = 0;
     fifoMask = ~0u;
     break;
@@ -1560,29 +1541,12 @@
   struct ncclKernelPlan* plan = (struct ncclKernelPlan*)me; // cast from first member `reclaim`
   if (plan->persistent) {
     comm->persistentRefs -= 1;
-    if (plan->workStorageType == ncclDevWorkStorageTypePersistent) {
-      cudaStreamCaptureMode mode = cudaStreamCaptureModeRelaxed;
-      CUDACHECK(cudaThreadExchangeStreamCaptureMode(&mode));
-      CUDACHECK(cudaFree(plan->workBufPersistent));
-      CUDACHECK(cudaThreadExchangeStreamCaptureMode(&mode));
-    }
+    NCCLCHECK(ncclCudaFree(plan->workBufPersistent));
     struct ncclProxyOp* q = ncclIntruQueueHead(&plan->proxyOpQueue);
     while (q != nullptr) {
       struct ncclProxyOp* q1 = q->enqNext;
       ncclMemoryPoolFree(&comm->memPool_ncclProxyOp, q);
       q = q1;
-    }
-    struct ncclTaskColl* ct = ncclIntruQueueHead(&plan->collTaskQueue);
-    while (ct != nullptr) {
-      struct ncclTaskColl* ct1 = ct->next;
-      ncclMemoryPoolFree(&comm->memPool_ncclTaskColl, ct);
-      ct = ct1;
-    }
-    struct ncclTaskP2p* pt = ncclIntruQueueHead(&plan->p2pTaskQueue);
-    while (pt != nullptr) {
-      struct ncclTaskP2p* pt1 = pt->next;
-      ncclMemoryPoolFree(&comm->memPool_ncclTaskP2p, pt);
-      pt = pt1;
     }
     ncclResult_t result = ncclSuccess;
     while (!ncclIntruQueueEmpty(&plan->cleanupQueue)) {
@@ -1979,7 +1943,6 @@
     info->protocol = backupProto;
     time = backupTime;
   }
-<<<<<<< HEAD
 #if defined(__HIP_PLATFORM_AMD__) || defined(__HIPCC__)
   // Honor user input for protocol choice
   static int userProtocolInput = -2;
@@ -2006,10 +1969,7 @@
 #endif
   }
 #endif
-  if (comm->rank == 0) INFO(NCCL_TUNING, "%ld Bytes -> Algo %d proto %d time %f", nBytes, info->algorithm, info->protocol, time);
-=======
   if (comm->rank == 0) INFO(NCCL_TUNING, "%s: %ld Bytes -> Algo %d proto %d time %f", ncclFuncToString(info->func), nBytes, info->algorithm, info->protocol, time);
->>>>>>> 68b54236
   if (simInfo) simInfo->estimatedTime = time;
   TRACE(NCCL_COLL, "%ld Bytes -> Algo %d proto %d time %f", nBytes, info->algorithm, info->protocol, time);
 
@@ -2082,11 +2042,7 @@
     info->nMaxChannels = nc;
   }
   if (info->algorithm == NCCL_ALGO_TREE) nt = NCCL_MAX_NTHREADS; // Tree now uses all threads always.
-<<<<<<< HEAD
-=======
   if (info->algorithm == NCCL_ALGO_PAT) nt = NCCL_MAX_NTHREADS;
-  info->nMaxChannels = nc;
->>>>>>> 68b54236
   info->nWarps = nt/WARP_SIZE;
   return ncclSuccess;
 }
@@ -2442,8 +2398,7 @@
 
     // Must be in thread local group before tasks can be alloc'd in `comm->memScoped`.
     ncclGroupCommJoin(info->comm);
-    struct ncclTaskP2p* p2p = ncclMemoryPoolAlloc<struct ncclTaskP2p>(&comm->memPool_ncclTaskP2p, &comm->memPermanent);
-    p2p->func = info->coll;
+    struct ncclTaskP2p* p2p = ncclMemoryStackAlloc<struct ncclTaskP2p>(&comm->memScoped);
     p2p->buff = (void*)info->recvbuff;
     p2p->count = info->count;
     p2p->datatype = info->datatype;
@@ -2508,7 +2463,7 @@
     } else {
       // Must be in thread local group before tasks can be alloc'd in `comm->memScoped`.
       ncclGroupCommJoin(info->comm);
-      struct ncclTaskColl* t = ncclMemoryPoolAlloc<struct ncclTaskColl>(&comm->memPool_ncclTaskColl, &comm->memPermanent);
+      struct ncclTaskColl* t = ncclMemoryStackAlloc<struct ncclTaskColl>(&comm->memScoped);
       t->func = info->coll;
       t->sendbuff = info->sendbuff;
       t->recvbuff = info->recvbuff;
