/*************************************************************************
 * Copyright (c) 2017-2022, NVIDIA CORPORATION. All rights reserved.
 * Modifications Copyright (c) 2019-2023 Advanced Micro Devices, Inc. All rights reserved.
 *
 * See LICENSE.txt for license information
 ************************************************************************/

#include "enqueue.h"
#include "argcheck.h"
#include "coll_net.h"
#include "graph/topo.h"
#include <hip/hip_runtime.h>
#include <hip/hip_ext.h>
#include "gdrwrap.h"
#include "bootstrap.h"
#include <cstring>
#include "channel.h"
#include "rocmwrap.h"
#include "rccl_vars.h"
#include <cstring> // std::memcpy
#include <cinttypes> // PRIx64

static void* const ncclKernelGeneric = (void*)NCCL_KERN_NAME(SendRecv, RING, SIMPLE, Sum, int8_t);

struct ncclKernelMatch {
  void* kernelFn;
  bool specialized;
};

<<<<<<< HEAD
typedef void(*ncclKern_t)(struct ncclDevComm* comm, uint64_t channelMask, struct ncclWork* workHead);
=======
// Only generate inline kernels for LL
#define NCCL_FUNC5(func, algo, devredop, dtype, specialized) \
  /*LL    */{(void*)NCCL_KERN_NAME(func, algo, LL, devredop, dtype), true && specialized}, \
  /*LL128 */{(void*)NCCL_KERN_NAME(func, algo, LL, devredop, dtype), false && specialized}, \
  /*SIMPLE*/{(void*)NCCL_KERN_NAME(func, algo, LL, devredop, dtype), false && specialized}

#define NCCL_FUNC4(func, devredop, type, specialized) \
  NCCL_FUNC5(func, TREE,           devredop, type, specialized), \
  NCCL_FUNC5(func, RING,           devredop, type, specialized), \
  NCCL_FUNC5(func, COLLNET_DIRECT, devredop, type, specialized), \
  NCCL_FUNC5(func, COLLNET_CHAIN,  devredop, type, specialized), \
  NCCL_FUNC5(func, NVLS,           devredop, type, specialized)

#ifdef __CUDA_BF16_TYPES_EXIST__
  #define HAVE_BFLOAT16 1
#else
  #define HAVE_BFLOAT16 0
#endif

// Must be consistent with ncclDataType_t
#define NCCL_FUNCS3(func, devredop, reduction, specialized) \
  NCCL_FUNC4(func, devredop, MACRO_IF(reduction, int8_t, int8_t), specialized), \
  NCCL_FUNC4(func, devredop, MACRO_IF(reduction, uint8_t, int8_t), specialized), \
  NCCL_FUNC4(func, devredop, MACRO_IF(reduction, int32_t, int8_t), specialized), \
  NCCL_FUNC4(func, devredop, MACRO_IF(reduction, uint32_t, int8_t), specialized), \
  NCCL_FUNC4(func, devredop, MACRO_IF(reduction, int64_t, int8_t), specialized), \
  NCCL_FUNC4(func, devredop, MACRO_IF(reduction, uint64_t, int8_t), specialized), \
  NCCL_FUNC4(func, devredop, MACRO_IF(reduction, half, int8_t), specialized), \
  NCCL_FUNC4(func, devredop, MACRO_IF(reduction, float, int8_t), specialized), \
  NCCL_FUNC4(func, devredop, MACRO_IF(reduction, double, int8_t), specialized) \
  MACRO_IF(HAVE_BFLOAT16, \
    SINGLE_ARG(, NCCL_FUNC4(func, devredop, MACRO_IF(reduction, __nv_bfloat16, int8_t), specialized)), \
    /*nothing*/ \
  )

// Must be consistent with ncclDevRedOp_t -- but we only generate kernel for sums.
#define NCCL_FUNCS2(func, reduction) \
  NCCL_FUNCS3(func, Sum, reduction, /*specialized=*/1), /*Sum*/ \
  NCCL_FUNCS3(func, Sum, reduction, /*specialized=*/0), /*Prod*/ \
  NCCL_FUNCS3(func, Sum, reduction, /*specialized=*/0), /*Max*/ \
  NCCL_FUNCS3(func, Sum, reduction, /*specialized=*/0), /*Min*/ \
  NCCL_FUNCS3(func, Sum, reduction, /*specialized=*/0), /*PreMulSum*/ \
  NCCL_FUNCS3(func, Sum, reduction, /*specialized=*/0)  /*SumPostDiv*/

>>>>>>> 9b7d5edb
// Must be consistent with the ncclFuncSet enum
static ncclKernelMatch const ncclKerns[4] = {
  {(void *)NCCL_KERN_NAME(SendRecv, RING, SIMPLE, Sum, int8_t), true},
  {(void *)NCCL_KERN_NAME_DEBUG(SendRecv, RING, SIMPLE, Sum, int8_t), true},
  {(void *)NCCL_KERN_NAME_LL128(SendRecv, RING, SIMPLE, Sum, int8_t), true},
  {(void *)NCCL_KERN_NAME_LL128_DEBUG(SendRecv, RING, SIMPLE, Sum, int8_t), true},
};

static ncclResult_t computeColl(struct ncclInfo* info /* input */, int* workFuncIndex, struct ncclWorkElem* work, struct ncclProxyOp* proxyOp /* output */);

<<<<<<< HEAD
// Determine the maximum kernel stack size of all CUDA kernels
size_t ncclKernMaxLocalSize() {
  ncclResult_t res = ncclSuccess;
  int numNcclKerns = sizeof(ncclKerns)/sizeof(ncclKerns[0]);
  cudaFuncAttributes attr = {0};
  size_t max = 0;
  for (int i = 0; i < numNcclKerns; i++) {
    if (ncclKerns[i].kernelFn != nullptr) {
      CUDACHECKGOTO(cudaFuncGetAttributes(&attr, reinterpret_cast<const void*>(ncclKerns[i].kernelFn)), res, error);
      if (attr.localSizeBytes > max) max = attr.localSizeBytes;
    }
  }
=======
NCCL_PARAM(L1SharedMemoryCarveout, "L1_SHARED_MEMORY_CARVEOUT", 0);
>>>>>>> 9b7d5edb

// Returns maximum kernel stack size of all CUDA kernels
ncclResult_t ncclInitKernelsForDevice(int cudaArch, size_t* maxStackSize) {
  constexpr int KernelCount = sizeof(ncclKerns)/sizeof(ncclKerns[0]);
  ncclResult_t result = ncclSuccess;

<<<<<<< HEAD
// Determine kernel stack size from index
size_t ncclKernLocalSize(int i) {
  ncclResult_t res = ncclSuccess;
  int numNcclKerns = sizeof(ncclKerns)/sizeof(ncclKerns[0]);
  cudaFuncAttributes attr = {0};
  if (i < numNcclKerns)
    CUDACHECKGOTO(cudaFuncGetAttributes(&attr, reinterpret_cast<const void*>(ncclKerns[i].kernelFn)), res, error);

error:
  return (res != ncclSuccess) ? 0 : attr.localSizeBytes;
}


// Set shared memory carveout for the nccl kernels
ncclResult_t ncclKernSetSharedMemoryCarveout(int carveOut) {
  ncclResult_t res = ncclSuccess;
  int numNcclKerns = sizeof(ncclKerns)/sizeof(ncclKerns[0]);
  for (int i = 0; i < numNcclKerns; i++) {
    CUDACHECKGOTO(cudaFuncSetAttribute((const void *)ncclKerns[i].kernelFn, cudaFuncAttributePreferredSharedMemoryCarveout, carveOut), res, error);
  }
=======
  if (maxStackSize) *maxStackSize = 0;
  int carveout = ncclParamL1SharedMemoryCarveout();

  // Keep track if we already visited a function pointer.
  void* lru[2] = {nullptr, nullptr};
  for (int i=0; i < KernelCount; i++) {
    void* fn = ncclKerns[i].kernelFn;
    if (fn == lru[0] || fn == lru[1]) goto next_kernel;
    lru[1] = lru[0];
    lru[0] = fn;

    if (maxStackSize) {
      cudaFuncAttributes attr = {0};
      CUDACHECKGOTO(cudaFuncGetAttributes(&attr, fn), result, ignore0);
      if (attr.localSizeBytes > *maxStackSize) *maxStackSize = attr.localSizeBytes;
    ignore0:;
    }
>>>>>>> 9b7d5edb

    if (carveout) {
      CUDACHECKGOTO(cudaFuncSetAttribute(fn,
        cudaFuncAttributePreferredSharedMemoryCarveout, carveout),
        result, ignore1);
    ignore1:;
    }

    if (ncclShmemDynamicSize(cudaArch) != 0) {
      CUDACHECKGOTO(cudaFuncSetAttribute(fn,
        cudaFuncAttributeMaxDynamicSharedMemorySize, ncclShmemDynamicSize(cudaArch)),
        result, next_kernel);
    }
  next_kernel:;
  }
  return result;
}

/*****************************************************************************/
/*       Launch system : synchronization and CUDA kernel launch              */
/*****************************************************************************/

static void appendWorkElemColl(
    struct ncclComm* comm, struct ncclKernelPlan* plan, int channelId,
    int funcIndex, struct ncclWorkElem const *elem, int bid
  ) {
  struct ncclKernelPlan::Channel* chan = &plan->channels[channelId];
  struct ncclWorkList* q = ncclIntruQueueTail(&chan->workQueue);
  if (q && funcIndex == q->work.header.funcIndex
        && elem->nWarps == q->work.elems[0].nWarps
        && chan->nWorkElem < NCCL_MAX_WORK_ELEMENTS) {
    int e = chan->nWorkElem++;
    q->work.elems[e] = *elem; // C++ struct assignment
    q->work.elems[e].bid = bid;
    q->work.elems[e].isUsed = 1;
    return;
  }
  q = ncclMemoryStackAlloc<struct ncclWorkList>(&comm->memScoped);
  q->work.header.type = ncclWorkTypeColl;
  q->work.header.funcIndex = funcIndex;
  q->work.elems[0] = *elem; // C++ struct assignment
  q->work.elems[0].bid = bid;
  q->work.elems[0].isUsed = 1;
  chan->nWorkElem = 1;
  chan->nWork += 1;
  ncclIntruQueueEnqueue(&chan->workQueue, q);
}

static void appendWorkElemColl(
    struct ncclComm* comm, struct ncclKernelPlan* plan, int channelId,
    int funcIndex, struct ncclWorkElemReg const *elem, int bid
  ) {
  struct ncclKernelPlan::Channel* chan = &plan->channels[channelId];
  struct ncclWorkList* q = ncclIntruQueueTail(&chan->workQueue);
  if (q && funcIndex == q->work.header.funcIndex
        && elem->elem.nWarps == q->work.regElems[0].elem.nWarps
        && chan->nWorkElem < NCCL_MAX_WORK_ELEMENTS_REG) {
    int e = chan->nWorkElem++;
    q->work.regElems[e] = *elem; // C++ struct assignment
    q->work.regElems[e].elem.bid = bid;
    q->work.regElems[e].elem.isUsed = 1;
    return;
  }
  q = ncclMemoryStackAlloc<struct ncclWorkList>(&comm->memScoped);
  q->work.header.type = ncclWorkTypeRegColl;
  q->work.header.funcIndex = funcIndex;
  q->work.regElems[0] = *elem; // C++ struct assignment
  q->work.regElems[0].elem.bid = bid;
  q->work.regElems[0].elem.isUsed = 1;
  chan->nWorkElem = 1;
  chan->nWork += 1;
  ncclIntruQueueEnqueue(&chan->workQueue, q);
}

static void finishWorkP2p(struct ncclWork* work, int WarpSize) {
  int nElem = 0;
  for (int e=0; e < NCCL_MAX_WORK_ELEMENTS_P2P; e++) {
    if (work->p2pElems[e].p2pType != ncclWorkP2pTypeUnused)
      nElem = e+1;
  }
  int nGroup = 1;
  while (nGroup < nElem) nGroup *= 2;
  int nWarp = 1;
  while (nWarp*nGroup <= (NCCL_MAX_NTHREADS/WarpSize)/2) nWarp *= 2;
  for (int i=0; i < nGroup; i++) {
    work->p2pElems[i].ngroups = nGroup;
    work->p2pElems[i].warpStart = i*(NCCL_MAX_NTHREADS/WarpSize)/nGroup;
    int extraWarp = /*nWarp >= 2 ? i%2 : */0;
    work->p2pElems[i].nWarps = nWarp + extraWarp;
  }
}

static void finishWork(struct ncclWork* work, int WarpSize) {
  if (work->header.type == ncclWorkTypeP2p) {
    finishWorkP2p(work, WarpSize);
  }
}

static void appendWorkElemP2p(
    struct ncclComm* comm, struct ncclKernelPlan* plan, int channelId,
    struct ncclWorkElemP2p const *elem
  ) {
  constexpr int funcIndex = FUNC_INDEX_P2P;
  struct ncclKernelPlan::Channel* chan = &plan->channels[channelId];
  struct ncclWorkList* q = ncclIntruQueueTail(&chan->workQueue);
  if (q && funcIndex == q->work.header.funcIndex) {
    if (chan->p2pTailElem[elem->p2pType-1] < NCCL_MAX_WORK_ELEMENTS_P2P) {
      for (int e = -2 + chan->p2pTailElem[elem->p2pType-1]; e >= 0; e -= 2) {
        // Can't have multiple elements of the same ncclWork communicate with the
        // same peer otherwise they would attempt to use that connection concurrently.
        if (q->work.p2pElems[e].peer == elem->peer)
          goto NewWork;
      }
      int e = chan->p2pTailElem[elem->p2pType-1];
      q->work.p2pElems[e] = *elem; // C++ struct assignment
      chan->p2pTailElem[elem->p2pType-1] += 2;
      return;
    }
  NewWork:
    finishWorkP2p(&q->work, comm->WarpSize);
  }
  q = ncclMemoryStackAlloc<struct ncclWorkList>(&comm->memScoped);
  q->work.header.type = ncclWorkTypeP2p;
  q->work.header.funcIndex = FUNC_INDEX_P2P;
  chan->p2pTailElem[ncclWorkP2pTypeRecv-1] = 0;
  chan->p2pTailElem[ncclWorkP2pTypeSend-1] = 1;
  q->work.p2pElems[chan->p2pTailElem[elem->p2pType-1]] = *elem; // C++ struct assignment
  chan->p2pTailElem[elem->p2pType-1] += 2;
  chan->nWork += 1;
  ncclIntruQueueEnqueue(&chan->workQueue, q);
}

static ncclResult_t addProxyOpIfNeeded(struct ncclComm* comm, struct ncclKernelPlan* plan, struct ncclProxyOp* op) {
  bool needed = true;
  NCCLCHECK(ncclProxySaveOp(comm, op, &needed));
  if (needed) {
    struct ncclProxyOp* q = ncclMemoryPoolAlloc<struct ncclProxyOp>(&comm->memPool_ncclProxyOp, &comm->memPermanent);
    *q = *op; // C++ struct assignment
    ncclIntruQueueEnqueue(&plan->channels[op->channelId].proxyOpQueue, q);
  }
  return ncclSuccess;
}

// Put coll workelem & proxyOp in plan assuming nWorkBudget permits, so please
// ensure *nWorkBudget >= nBids upon entry.
static ncclResult_t addCollToPlan(
    struct ncclComm* comm, struct ncclKernelPlan* plan, int* nWorkBudget, int funcIndex,
    struct ncclWorkElem const* workElem, struct ncclProxyOp const* proxyOp,
    int nCollChannels, int nBid, size_t bytes, bool regBufUsed, void* regBufSend[], void* regBufRecv[]
  ) {
  struct ncclKernelPlan::Channel *chans = plan->channels;

  // Choose the `nBid` least loaded channels to do the work. This ensures
  // all bids go to different channels in case they need to synchronize.
  int least[/*nBid*/MAXCHANNELS];
  least[0] = 0;
  int maxIndexInLeast = 0;
  size_t maxBytesInLeast = chans[0].collBytes;
  // Initialize least[] such that the first nBid channels are accounted for.
  for (int b=1; b < nBid; b++) {
    least[b] = b;
    if (maxBytesInLeast < chans[b].collBytes) {
      maxIndexInLeast = b;
      maxBytesInLeast = chans[b].collBytes;
    }
  }
  // Sort in the rest of the channels. If a channel has less work than the max
  // member of least[], replace that member and compute the new max.
  for (int c=nBid; c < nCollChannels; c++) {
    if (chans[c].collBytes < maxBytesInLeast) {
      least[maxIndexInLeast] = c;
      maxBytesInLeast = chans[least[0]].collBytes;
      maxIndexInLeast = 0;
      for (int b=1; b < nBid; b++) {
        if (maxBytesInLeast < chans[least[b]].collBytes) {
          maxIndexInLeast = b;
          maxBytesInLeast = chans[least[b]].collBytes;
        }
      }
    }
  }

  uint64_t opCount = uint64_t(plan->collOpCount++)<<1 | 0;
  bytes /= nBid;
  for (int bid=0; bid < nBid; bid++) {
    int c = least[bid];
    chans[c].collBytes += bytes;

    // Add work elem
    *nWorkBudget += chans[c].nWork;
    if (!regBufUsed) {
      appendWorkElemColl(comm, plan, c, funcIndex, workElem, bid);
    } else {
      // Buffer registration in play which could only for CollNet at the moment.
      struct ncclChannel* channel = &comm->channels[c];
      struct ncclWorkElemReg workElemReg;
      workElemReg.elem = *workElem; // C++ struct assignment
      workElemReg.elem.regUsed = 1;
      for (int i=0; i < NCCL_MAX_DIRECT_ARITY; i++) {
        int peer = channel->collnetDirect.down[i];
        if (peer == -1) break;
        int j = comm->rankToLocalRank[peer]; // Get intra-node slot
        workElemReg.dnInputs[i] = regBufSend[j]; // Input buffer of leaf peer
        workElemReg.dnOutputs[i] = regBufRecv[j]; // Output buffer of leaf peer
      }
      for (int i=0; i < NCCL_MAX_DIRECT_ARITY; i++) {
        int peer = channel->collnetDirect.up[i];
        if (peer == -1) break;
        int j = comm->rankToLocalRank[peer];
        // Output buffer of root peer
        workElemReg.upOutputs[i] = regBufRecv[j];
      }
      appendWorkElemColl(comm, plan, c, funcIndex, &workElemReg, bid);
    }
    *nWorkBudget -= chans[c].nWork; // subtract delta of chans[c].nWork

    // Add proxy task. Empty collectives do not make it to the proxy thread
    // since they don't imply synchronization for the user like p2p.
    if (proxyOp->nsteps != 0) {
      struct ncclProxyOp tmp = *proxyOp; // C++ struct assignment
      tmp.channelId = c;
      tmp.opCount = opCount;
      NCCLCHECK(addProxyOpIfNeeded(comm, plan, &tmp));
    }
  }
  return ncclSuccess;
}

NCCL_PARAM(P2pLLThreshold, "P2P_LL_THRESHOLD", 16384);

// Put p2p op in plan assuming there is space in nWorkBudget, so you must
// ensure *nWorkBudget >= 1 upon entry.
static ncclResult_t addP2pToPlan(
    struct ncclComm* comm, struct ncclKernelPlan* plan, int* nWorkBudget,
    bool isSendNotRecv, int peer, int chunk, void *addr, size_t bytes, uint32_t connIndex
  ) {
  struct ncclInfo info = {
    isSendNotRecv ? ncclFuncSend : ncclFuncRecv,
    isSendNotRecv ? "Send" : "Recv",
    nullptr, addr, bytes, ncclInt8, ncclSum, peer, comm, (cudaStream_t)0,
    /*Args*/1, 1
  };

  int channelId;
  NCCLCHECK(ncclChannelCompute(comm, peer, chunk%comm->p2pnChannelsPerPeer, info.coll, &channelId));
  info.channelId = channelId;

  // 1 is connIndex
  struct ncclConnInfo* conn = isSendNotRecv ?
    &comm->channels[channelId].peers[peer].send[1].conn : &comm->channels[channelId].peers[peer].recv[1].conn;
  info.protocol = ((conn->buffs[NCCL_PROTO_LL] != nullptr) && bytes <= ncclParamP2pLLThreshold()) ? NCCL_PROTO_LL : NCCL_PROTO_SIMPLE;

  struct ncclProxyOp proxyOp = {};
  NCCLCHECK(ncclProxyComputeP2p(&info, &proxyOp));
  proxyOp.connIndex = connIndex;

  struct ncclWorkElemP2p elem = {0};
  elem.proto = info.protocol;
  elem.peer = addr == nullptr ? -1 : peer;
  elem.nWarps = NCCL_MAX_NTHREADS/comm->WarpSize;
  elem.p2pType = isSendNotRecv ? ncclWorkP2pTypeSend : ncclWorkP2pTypeRecv;
  elem.buffLo32 = uint32_t(reinterpret_cast<uintptr_t>(addr));
  elem.buffHi32 = reinterpret_cast<uintptr_t>(addr)>>32;
  elem.countLo32 = uint32_t(bytes);
  elem.countHi32 = bytes>>32;
  elem.chunkSize = info.chunkSize; // computed by ncclProxyComputeP2p
  elem.opCount = (uint16_t)comm->opCount;
  elem.connIndex = connIndex;

  *nWorkBudget += plan->channels[channelId].nWork;
  appendWorkElemP2p(comm, plan, channelId, &elem);
  *nWorkBudget -= plan->channels[channelId].nWork;

  // Calculate the opCount after appendWorkElemP2p since it will always return
  // with channel->nWork equal to one plus the work index this p2p settled in.
  proxyOp.opCount = uint64_t(plan->channels[channelId].nWork)<<1 | 1;
  if (addr != nullptr) NCCLCHECK(addProxyOpIfNeeded(comm, plan, &proxyOp));
  return ncclSuccess;
}

static void finishPlan(struct ncclKernelPlan* plan) {
  int channelUbound = 0;
  int channelCount = 0;
  uint64_t channelMask = 0;
  bool hasProxyOps = false;
  for (int c=0; c < MAXCHANNELS; c++) {
    struct ncclWorkList* tail = ncclIntruQueueTail(&plan->channels[c].workQueue);
    if (tail != nullptr) {
      channelUbound = c+1;
      channelCount += 1;
      channelMask |= 1ull<<c;
      tail->work.header.isLast = 1;
      finishWork(&tail->work, plan->comm->WarpSize);
    }
    hasProxyOps |= !ncclIntruQueueEmpty(&plan->channels[c].proxyOpQueue);
  }
  plan->channelUbound = channelUbound;
  plan->channelCount = channelCount;
  plan->channelMask = channelMask;
  plan->hasProxyOps = hasProxyOps;
  plan->threadPerBlock = std::max(plan->threadPerBlock, 3*plan->comm->WarpSize);
}

static ncclResult_t registerIntraNodeBuffers(
    struct ncclComm* comm, struct ncclKernelPlan* plan, struct ncclInfo* info,
    bool* outRegBufUsed,
    void* outRegBufSend[NCCL_MAX_LOCAL_RANKS],
    void* outRegBufRecv[NCCL_MAX_LOCAL_RANKS]
  ) {
  *outRegBufUsed = false;
  ncclResult_t result = ncclSuccess;

#if CUDART_VERSION >= 11030
  int localRank = comm->localRank;

  if (CUPFN(cuMemGetAddressRange) == nullptr) return ncclSuccess;

  struct HandlePair {
    cudaIpcMemHandle_t ipc[2]; // {send, recv}
    size_t offset[2]; // {send, recv}
  };
  struct HandlePair handles[NCCL_MAX_LOCAL_RANKS];

  CUDACHECKGOTO(cudaIpcGetMemHandle(&handles[localRank].ipc[0], (void*)info->sendbuff), result, fallback);
  CUDACHECKGOTO(cudaIpcGetMemHandle(&handles[localRank].ipc[1], (void*)info->recvbuff), result, fallback);

  void *baseSend, *baseRecv;
  size_t size;
  CUCHECK(cuMemGetAddressRange((CUdeviceptr *)&baseSend, &size, (CUdeviceptr)info->sendbuff));
  handles[localRank].offset[0] = (char*)info->sendbuff - (char*)baseSend;
  CUCHECK(cuMemGetAddressRange((CUdeviceptr *)&baseRecv, &size, (CUdeviceptr)info->recvbuff));
  handles[localRank].offset[1] = (char*)info->recvbuff - (char*)baseRecv;

  NCCLCHECK(bootstrapIntraNodeAllGather(comm->bootstrap, comm->localRankToRank, comm->localRank, comm->localRanks, handles, sizeof(struct HandlePair)));

  // Open handles locally
  for (int i=0; i < comm->localRanks; i++) {
    if (i == localRank) { // Skip self
      outRegBufSend[i] = nullptr;
      outRegBufRecv[i] = nullptr;
    } else {
      for (int sr=0; sr < 2; sr++) {
        // Get base address of mapping
        void* base;
        CUDACHECK(cudaIpcOpenMemHandle(&base, handles[i].ipc[sr], cudaIpcMemLazyEnablePeerAccess));
        // Get real buffer address by adding offset in the mapping
        (sr==0 ? outRegBufSend : outRegBufRecv)[i] = (char*)base + handles[i].offset[sr];
        // Enqueue reminder to close memory handle
        struct ncclPointerList* q = ncclMemoryPoolAlloc<struct ncclPointerList>(&comm->memPool_ncclPointerList, &comm->memPermanent);
        q->ptr = base;
        ncclIntruQueueEnqueue(&plan->ipcMemQueue, q);
      }
    }
  }
  *outRegBufUsed = true;

fallback:
#endif
  return result;
}

NCCL_PARAM(GraphRegister, "GRAPH_REGISTER", 0);

static ncclResult_t getCollNetSupport(struct ncclInfo* info, int* collNetTypeSupport);
static ncclResult_t getAlgoInfo(struct ncclInfo* info, int collNetTypeSupport, int numPipeOps);

static ncclResult_t scheduleCollTasksToPlan(
    struct ncclComm* comm, struct ncclKernelPlan* plan, int* nWorkBudget
  ) {
  struct ncclTasks* tasks = &comm->tasks;

  size_t bytePerChannel[/*collNetSupport*/2];
  if (comm->channelSize > 0) {
    // Set by user
    bytePerChannel[/*collNetSupport=*/0] = comm->channelSize;
    bytePerChannel[/*collNetSupport=*/1] = comm->channelSize;
  } else {
    // Latency increases as scale increases
    // We would thus want to increase the chunk size to compensate for the lost efficiency
    bytePerChannel[/*collNetSupport=*/0] = NCCL_AGG_CHANNEL_SIZE * std::min(16, comm->nRanks);
    bytePerChannel[/*collNetSupport=*/1] = 256<<10; // Hand-tuned
  }

  for (int collNetSupport=0; collNetSupport < 2; collNetSupport++) {
    while (tasks->collBytesTotal < bytePerChannel[collNetSupport]*comm->nChannels &&
           bytePerChannel[collNetSupport] > NCCL_MIN_CHANNEL_SIZE) {
      // Reduce per-channel size so we utilize all channels.
      bytePerChannel[collNetSupport] /= 2;
    }
  }

  while (tasks->nTasksColl != 0) {
    struct ncclTaskColl* head = ncclIntruQueueHead(&tasks->collQueue);
    struct ncclInfo aggInfo = {};
    aggInfo.comm = comm;
    aggInfo.coll = head->func;
    aggInfo.datatype = head->datatype;
    aggInfo.opFull = head->op;
    aggInfo.op = (ncclRedOp_t)(int)head->op.op;
    aggInfo.count = head->count;
    int nAggChannels = 0;
    int nAggOps = 1;
    struct ncclTaskColl* aggEnd = head->next;
    int collNetSupport = 0;
    NCCLCHECK(getCollNetSupport(&aggInfo, &collNetSupport));

    // Find a range of ops that can be aggregated together.
    while (aggEnd != nullptr &&
           aggEnd->func == aggInfo.coll &&
           aggEnd->datatype == aggInfo.datatype &&
           aggEnd->op.op == aggInfo.opFull.op) {
      aggInfo.count += aggEnd->count;
      int nc = DIVUP(aggEnd->count*ncclTypeSize(aggInfo.datatype), bytePerChannel[collNetSupport]);
      nc = std::max(1, std::min(nc, comm->nChannels));
      nAggChannels += nc;
      nAggOps++;
      aggEnd = aggEnd->next;
    }

    if (nAggOps > 1) {
      NCCLCHECK(ncclInfoSetDerived(&aggInfo, comm->nRanks));
      aggInfo.nChannels = std::min(comm->nChannels, nAggChannels);
      int opPerChannel = DIVUP(nAggChannels, aggInfo.nChannels);
      NCCLCHECK(getAlgoInfo(&aggInfo, collNetSupport, opPerChannel));
    }

    while (head != aggEnd) {
      struct ncclInfo info = {};
      info.comm = comm;
      info.coll = head->func;
      info.sendbuff = head->sendbuff;
      info.recvbuff = head->recvbuff;
      info.count = head->count;
      info.root = head->root;
      info.datatype = head->datatype;
      info.opFull = head->op; // C++ struct assignment
      info.op = (ncclRedOp_t)(int)head->op.op;
      info.chunkSteps = head->chunkSteps;
      info.sliceSteps = head->sliceSteps;
      NCCLCHECK(ncclInfoSetDerived(&info, comm->nRanks));
      if (nAggOps > 1) {
        int maxChannels = aggInfo.algorithm == NCCL_ALGO_NVLS ? comm->nvlsChannels : comm->nChannels;
        info.nChannels = DIVUP(info.nBytes, bytePerChannel[collNetSupport]);
        info.nChannels = std::max(1, std::min(info.nChannels, maxChannels));
        info.algorithm = aggInfo.algorithm;
        info.protocol = aggInfo.protocol;
        info.nThreads = aggInfo.nThreads;
      }

      int workFuncIndex;
      struct ncclWorkElem workElem = {};
      struct ncclProxyOp proxyOp = {};
      NCCLCHECK(computeColl(&info, &workFuncIndex, &workElem, &proxyOp));

      if (*nWorkBudget < info.nChannels) return ncclSuccess; // Ensure room for addCollToPlan()

      bool regBufUsed = false;
      void* regBufSend[NCCL_MAX_LOCAL_RANKS];
      void* regBufRecv[NCCL_MAX_LOCAL_RANKS];
      if (plan->persistent && ncclParamGraphRegister() &&
          info.algorithm == NCCL_ALGO_COLLNET_DIRECT &&   // limited to CollNetDirect for now
          comm->intraHighestTransportType == TRANSPORT_P2P && // only when all ranks can p2p each other
          comm->intraRanks < comm->localRanks) { // only with inter-process & intra-node peers
        NCCLCHECK(registerIntraNodeBuffers(comm, plan, &info, &regBufUsed, regBufSend, regBufRecv));
      }

      int maxChannels = info.algorithm == NCCL_ALGO_NVLS ? comm->nvlsChannels : comm->nChannels;
      NCCLCHECK(addCollToPlan(comm, plan, nWorkBudget, workFuncIndex, &workElem, &proxyOp,
        maxChannels, info.nChannels, info.nBytes, regBufUsed, regBufSend, regBufRecv));
      tasks->nTasksColl -= 1;
      tasks->collBytesTotal -= info.nBytes;
      ncclIntruQueueDequeue(&tasks->collQueue);
      head = ncclIntruQueueHead(&tasks->collQueue);

      plan->threadPerBlock = std::max(plan->threadPerBlock, info.nThreads);
      if (!plan->kernelSpecialized) {
        plan->kernelFn = ncclKerns[ncclGetKernelIndex(comm)].kernelFn;
        plan->kernelSpecialized = ncclKerns[ncclGetKernelIndex(comm)].specialized;
      }
    }
  }
  return ncclSuccess;
}

static size_t calcP2pChunkSize(size_t totalSize, int minChannels, int maxChannels, size_t minSize, size_t maxSize) {
  size_t size = std::max(minSize, divUp(totalSize, minChannels));
  int nChannels = minChannels;
  while (size > maxSize && nChannels <= maxChannels/2) {
    nChannels *= 2;
    size = divUp(totalSize, nChannels);
  }
  return alignUp(size, minSize);
}

RCCL_PARAM(P2pNetThreshold, "P2P_NET_THRESHOLD", 131072);

static ncclResult_t scheduleP2pTasksToPlan(
    struct ncclComm* comm, struct ncclKernelPlan* plan, int* nWorkBudget
  ) {
  struct ncclTasks* tasks = &comm->tasks;
  int nRanks = comm->nRanks;
  struct ncclTasks::Peer* peers = tasks->peers;
  int const *sendOrder = tasks->p2pSendOrder;
  int const *recvOrder = tasks->p2pRecvOrder;

  plan->threadPerBlock = std::max(plan->threadPerBlock, NCCL_MAX_NTHREADS);
  if (!plan->kernelSpecialized) {
    plan->kernelFn = ncclKerns[ncclGetKernelIndex(comm)].kernelFn;
    plan->kernelSpecialized = ncclKerns[ncclGetKernelIndex(comm)].specialized;
  }

  // Compute how much to split operations
  // Natural step size matching buffer steps.
  ssize_t stepSize = comm->p2pChunkSize;
  // Try to use all channels
  int nChannelsMax = comm->p2pnChannelsPerPeer;
  int nChannelsMin = nChannelsMax;
  // Try to use all channels, but one channel per operation.
  while (nChannelsMin*nRanks > comm->p2pnChannels && nChannelsMin > 1) nChannelsMin /= 2;
  // Avoid overloading channels with 8+ operations as we loose the sync warp, hence a bit of bandwidth.
  while (nChannelsMax*nRanks > comm->p2pnChannels*4 && nChannelsMax > 1) nChannelsMax /= 2;

  while (tasks->nTasksP2p != 0) {
    for (int i=0; i < nRanks; i++) {
      int sendPeer = sendOrder[i];
      int recvPeer = recvOrder[i];
      struct ncclTaskP2p* send = ncclIntruQueueHead(&peers[sendPeer].sendQueue);
      struct ncclTaskP2p* recv = ncclIntruQueueHead(&peers[recvPeer].recvQueue);
      if (sendPeer == comm->rank) {
        if (recvPeer != comm->rank) {
          WARN("Sendrecv plan not aligned for self");
          return ncclInternalError;
        }
        if (send && recv == nullptr) {
          WARN("Trying to send to self without a matching recv");
          return ncclInvalidUsage;
        }
        if (send == nullptr && recv) {
          WARN("Trying to recv to self without a matching send");
          return ncclInvalidUsage;
        }
      }
      if (send != nullptr || recv != nullptr) {
        char* recvPtr = recv ? (char*)recv->buff : nullptr;
        char* sendPtr = send ? (char*)send->buff : nullptr;
        ssize_t recvBytes = recv ? recv->bytes : 0;
        ssize_t sendBytes = send ? send->bytes : 0;
        ssize_t minSize = stepSize/8;
        ssize_t maxSize = comm->nNodes > 1 ? stepSize : stepSize*32;
        ssize_t recvChunkBytesMax = calcP2pChunkSize(recvBytes, nChannelsMin, nChannelsMax, minSize, maxSize);
        ssize_t sendChunkBytesMax = calcP2pChunkSize(sendBytes, nChannelsMin, nChannelsMax, minSize, maxSize);
        // Zero size send/recv are syncs, encode here with -1.
        recvBytes = recv && recvBytes == 0 ? -1 : recvBytes;
        sendBytes = send && sendBytes == 0 ? -1 : sendBytes;
        // Advance to current chunk. Syncs will always have chunk=0 so no effect on the -1.
        if (recv) recvPtr   += recv->chunk*recvChunkBytesMax;
        if (recv) recvBytes -= recv->chunk*recvChunkBytesMax;
        if (send) sendPtr   += send->chunk*sendChunkBytesMax;
        if (send) sendBytes -= send->chunk*sendChunkBytesMax;

        uint16_t sendIdx = 1, recvIdx = 1;
        if(comm->p2pNet && sendBytes > rcclParamP2pNetThreshold())
          sendIdx = NCCL_CONN_IDX_P2P_NET;
        if(comm->p2pNet && recvBytes > rcclParamP2pNetThreshold())
          recvIdx = NCCL_CONN_IDX_P2P_NET;

        do {
          ssize_t recvChunkBytes = std::min(recvBytes, recvChunkBytesMax); // -1 preserved
          ssize_t sendChunkBytes = std::min(sendBytes, sendChunkBytesMax);
          if (recvChunkBytes != 0) {
            if (recvChunkBytes == -1) recvChunkBytes = 0;
            if (*nWorkBudget < 1) return ncclSuccess; // ensure room in budget
            NCCLCHECK(addP2pToPlan(comm, plan, nWorkBudget, /*isSendNotRecv=*/false, recvPeer, recv->chunk, recvPtr, recvChunkBytes, recvIdx));
            recvPtr += recvChunkBytes;
            recvBytes -= recvChunkBytes;
            recv->chunk += 1;
            if (recvBytes <= 0) {
              recvBytes = 0; // in case still -1
              ncclIntruQueueDequeue(&peers[recvPeer].recvQueue);
              tasks->nTasksP2p -= 1;
            }
          }
          if (sendChunkBytes != 0) {
            if (sendChunkBytes == -1) sendChunkBytes = 0;
            if (*nWorkBudget < 1) return ncclSuccess; // ensure room in budget
            NCCLCHECK(addP2pToPlan(comm, plan, nWorkBudget, /*isSendNotRecv=*/true, sendPeer, send->chunk, sendPtr, sendChunkBytes, sendIdx));
            sendPtr += sendChunkBytes;
            sendBytes -= sendChunkBytes;
            send->chunk += 1;
            if (sendBytes <= 0) {
              sendBytes = 0; // in case still -1
              ncclIntruQueueDequeue(&peers[sendPeer].sendQueue);
              tasks->nTasksP2p -= 1;
            }
          }
        } while (sendBytes != 0 || recvBytes != 0);
      }
    }
  }
  return ncclSuccess;
}

// Comparison of monotonic rolling counters.
static inline bool rollingLess32(uint32_t a, uint32_t b) {
  constexpr uint32_t PositiveMax = uint32_t(-1)>>1;
  return a-b > PositiveMax;
}
static inline uint32_t rollingMin32(uint32_t a, uint32_t b) {
  constexpr uint32_t PositiveMax = uint32_t(-1)>>1;
  return (b-a <= PositiveMax) ? a : b;
}

// Spin until its safe to increase comm->workFifoSent to desiredSent.
static void waitWorkFifoAvailable(struct ncclComm* comm, uint32_t desiredSent) {
  if (__builtin_expect(rollingLess32(comm->workFifoAckdMin + comm->workFifoDepth, desiredSent), false)) {
    while (1) {
      // We have to poll for notifications from device.
      uint32_t* doneLive = comm->workFifoDone;
      uint32_t ackd[MAXCHANNELS];
      for (int c=0; c < MAXCHANNELS; c++) {
        ackd[c] = __atomic_load_n(&doneLive[c], __ATOMIC_RELAXED);
      }
      // Compiler-only fence to prevent fusion of loops to encourage dense loads.
      __atomic_signal_fence(__ATOMIC_SEQ_CST);

      uint32_t ackdAll = comm->workFifoSent;
      for (int c=0; c < MAXCHANNELS; c++) {
        // ackdAll is min over all non-quiesced channels
        if (ackd[c] != comm->channels[c].workFifoSent)
          ackdAll = rollingMin32(ackdAll, ackd[c]);
      }

      // Compiler only fence to prevent fusion of loops to encourage dense stores.
      __atomic_signal_fence(__ATOMIC_SEQ_CST);

      for (int c=0; c < MAXCHANNELS; c++) {
        // Advance counter on quiesced channels so they don't lag behind
        // too far where they could get lost in 32-bit wraparound.
        if (ackd[c] == comm->channels[c].workFifoSent) {
          comm->channels[c].workFifoSent = ackdAll;
          __atomic_store_n(&doneLive[c], ackdAll, __ATOMIC_RELAXED);
        }
      }
      comm->workFifoAckdMin = ackdAll;

      // See if that was enough.
      if (!rollingLess32(comm->workFifoAckdMin + comm->workFifoDepth, desiredSent)) break;
      sched_yield();
    }
  }
}

static ncclResult_t uploadWork(struct ncclComm* comm, struct ncclKernelPlan* plan) {
  bool persistent = plan->persistent;
  int channelUbound = plan->channelUbound;
  int nWork = 0;
  for (int c=0; c < channelUbound; c++) nWork += plan->channels[c].nWork;

  struct ncclWork* workHeap;
  if (!persistent) {
    workHeap = comm->workFifoHeap;
  } else {
    workHeap = ncclMemoryStackAlloc<struct ncclWork>(&comm->memScoped, nWork);
  }
  uint32_t ixMask = persistent ? ~uint32_t(0) : comm->workFifoDepth-1;
  uint32_t ixSent;
  if (persistent) {
    ixSent = 0;
  } else {
    ixSent = comm->workFifoSent;
    // First work for a channel has to be at workHeap+blockIdx.x which means
    // we cannot tolerate fifo wraparound. So round up to the wrap boundary
    // if not doing so would incur crossing it.
    if (((ixSent + plan->channelCount-1) & ixMask) < (ixSent & ixMask)) {
      ixSent = (ixSent + ixMask) & ~ixMask;
      // Need to update workFifoSent so waitWorkFifoAvailable() knows we've
      // skipped those elements. Consider if all the channels report quiesced,
      // this way the skipped slots will be considered consumed as well.
      comm->workFifoSent = ixSent;
    }
    waitWorkFifoAvailable(comm, ixSent + nWork);
  }
  uint32_t ixHead = ixSent;
  ixSent += plan->channelCount;
  int channelsWithWork = 0; // number of channels below `c` with work structs.
  for (int c=0; c < channelUbound; c++) {
    struct ncclWorkList* q = ncclIntruQueueHead(&plan->channels[c].workQueue);
    // Offset of first work equals number of channels below with work.
    uint32_t ix = ixHead + channelsWithWork;
    channelsWithWork += q != nullptr ? 1 : 0;
    while (q != nullptr) {
      if (q->next != nullptr) {
        q->work.header.workNext = int32_t(ixSent & ixMask) - int32_t(ixHead & ixMask);
      } else {
        q->work.header.inFifo = !persistent ? 1 : 0;
        // Tell channel to ack us back ix+1 indicating that all slots up to and
        // including ix have been consumed.
        q->work.header.doneAcks = ix+1;
        comm->channels[c].workFifoSent = ix+1;
      }
      workHeap[ix & ixMask] = q->work; // C++ struct assignment
      q = q->next;
      if (q != nullptr) ix = ixSent++;
    }
  }

  if (!persistent) {
    comm->workFifoSent = ixSent;
    if (comm->workFifoHeapGdrHandle != nullptr) wc_store_fence();
    plan->workHead = &comm->devWorkFifoHeap[ixHead & ixMask];
  } else {
    NCCLCHECK(ncclCudaMalloc(&plan->workHead, nWork));
    NCCLCHECK(ncclCudaMemcpy(plan->workHead, workHeap, nWork));
  }
  return ncclSuccess;
}

static ncclResult_t uploadProxyOps(struct ncclComm* comm, struct ncclKernelPlan* plan) {
  uint64_t collOpCount = comm->collOpCount;
  // Advance comm's collOpCount by number of colls in this plan.
  comm->collOpCount = collOpCount + plan->collOpCount;
  for (int c=0; c < plan->channelUbound; c++) {
    struct ncclProxyOp* q = ncclIntruQueueHead(&plan->channels[c].proxyOpQueue);
    uint64_t p2pOpCount = comm->channels[c].p2pOpCount;
    uint64_t nextP2pOpCount = p2pOpCount;
    while (q != nullptr) {
      struct ncclProxyOp* qNext = q->enqNext;
      // Ignoring the bottom tag bit, opCount's are zero-based within plan so
      // translate them to the tip of the comm's history.
      if (q->opCount & 1) { // p2p
        // p2pOpCount is monotonic increasing within a plan's channel so just
        // remember last value to compute max.
        nextP2pOpCount = p2pOpCount + (q->opCount>>1);
        nextP2pOpCount += 1; // +1 to ensure next plan doesn't collide
        q->opCount = (p2pOpCount<<1) + q->opCount;
      } else { // coll
        q->opCount = (collOpCount<<1) + q->opCount;
      }
      NCCLCHECK(ncclProxySaveOp(comm, q, nullptr)); // May overwrite enqNext.
      if (!plan->persistent) {
        // Non-persistent kernels have their memory reclaimed after upload.
        ncclMemoryPoolFree(&plan->memPool_ncclProxyOp, q);
      }
      q = qNext;
    }
    // Advance channel's p2pOpCount by number of p2p's in this plan channel.
    comm->channels[c].p2pOpCount = nextP2pOpCount;
  }
  return ncclSuccess;
}

static ncclResult_t hostStreamPlanTask(struct ncclComm* comm, struct ncclKernelPlan* plan) {
  NCCLCHECK(uploadProxyOps(comm, plan));
  NCCLCHECK(ncclProxyStart(comm));
  if (!plan->persistent) {
    // Notify main thread of our reclaiming. This will reclaim plan concurrently.
    ncclIntruQueueMpscEnqueue(&comm->callbackQueue, &plan->reclaimer);
  }
  return ncclSuccess;
}

static void HIPRT_CB hostStreamPlanCallback(void *plan_) {
  NVTX3_FUNC_RANGE_IN(nccl_domain);
  struct ncclKernelPlan* plan = (struct ncclKernelPlan*)plan_;
  ncclResult_t result = hostStreamPlanTask(plan->comm, plan);
  if (result != ncclSuccess) {
    WARN("hostStreamPlanCallback() failed : %s", ncclGetErrorString(result));
  }
}

static ncclResult_t reclaimPlan(struct ncclComm* comm, struct ncclCommCallback* me) {
  struct ncclKernelPlan* plan = (struct ncclKernelPlan*)me; // cast from first member `reclaim`
  if (plan->persistent) {
    comm->persistentRefs -= 1;
    NCCLCHECK(ncclCudaFree(plan->workHead));
    while (!ncclIntruQueueEmpty(&plan->ipcMemQueue)) {
      struct ncclPointerList* q = ncclIntruQueueDequeue(&plan->ipcMemQueue);
      CUDACHECKIGNORE(cudaIpcCloseMemHandle(q->ptr));
      ncclMemoryPoolFree(&comm->memPool_ncclPointerList, q);
    }
  }
  ncclMemoryPoolTakeAll(&comm->memPool_ncclProxyOp, &plan->memPool_ncclProxyOp);
  ncclMemoryPoolFree(&comm->memPool_ncclKernelPlan, plan);
  return ncclSuccess;
}

static void persistentDestructor(void* plans_) {
  struct ncclKernelPlan* plan = (struct ncclKernelPlan*)plans_;
  struct ncclComm* comm = plan->comm;
  while (plan != nullptr) {
    struct ncclKernelPlan* next = plan->next;
    ncclIntruQueueMpscEnqueue(&comm->callbackQueue, &plan->reclaimer);
    plan = next;
  }
}

ncclResult_t ncclLaunchPrepare(struct ncclComm* comm) {
  ncclResult_t result = ncclSuccess;
  struct ncclTasks* tasks = &comm->tasks;
  bool persistent = ncclCudaGraphValid(tasks->capturingGraph);
  int nPlans = 0;

  // Poll for callbacks sent to us from other threads. Typically these free
  // resources from to our memory pools.
  NCCLCHECK(ncclCommPollCallbacks(comm, /*waitSome=*/false));

  // We already have one frame present which holds all of our tasks (which we
  // are about to schedule). Now push an additional frame for allocating
  // work structs (see appendWorkElem() variants all use scoped allocation).
  ncclMemoryStackPush(&comm->memScoped);

  if (tasks->nTasksColl + tasks->nTasksP2p != 0) {
    do {
      struct ncclKernelPlan* plan = ncclMemoryPoolAlloc<struct ncclKernelPlan>(&comm->memPool_ncclKernelPlan, &comm->memPermanent);
      ncclIntruQueueEnqueue(&comm->planQueue, plan);
      nPlans += 1;
      plan->comm = comm;
      plan->reclaimer.fn = reclaimPlan;
      plan->persistent = persistent;

      // Non-persistent kernels fill up at most half of our fifo per kernel.
      int nWorkBudget = plan->persistent ? INT_MAX : comm->workFifoDepth/2;
      int nWorkBudgetOld = nWorkBudget;

      // Drain coll tasks first. This is essential since we partition tasks based
      // on the work budget and p2p work isn't collective. If we were to drain p2p
      // first, the place where we cut the kernel could vary by rank which would
      // cause the "shortest channel first" channel picker to have divergent results.
      if (tasks->nTasksColl != 0) {
        NCCLCHECKGOTO(scheduleCollTasksToPlan(comm, plan, &nWorkBudget), result, failure);
      }
      // And only drain p2p tasks once colls are depleted.
      if (tasks->nTasksColl == 0 && tasks->nTasksP2p != 0) {
        NCCLCHECKGOTO(scheduleP2pTasksToPlan(comm, plan, &nWorkBudget), result, failure);
      }
      if (nWorkBudget == nWorkBudgetOld) {
        // We weren't able to fit any tasks into our budget which means now we're
        // stuck in an infinite loop. We defer this check until here, instead of
        // doing it in comm init, to permit testing with insanely shallow queues
        // for cases where that's expected to still work (e.g. few channels).
        WARN("'NCCL_WORK_FIFO_DEPTH=%d' is too small. Minimum value is %d", comm->workFifoDepth, 2*MAXCHANNELS);
        result = ncclInvalidUsage;
        goto failure;
      }
      finishPlan(plan);
    } while (tasks->nTasksColl + tasks->nTasksP2p != 0);

    struct ncclKernelPlan* planHead = ncclIntruQueueHead(&comm->planQueue);
    comm->unlaunchedPlansHead = planHead;

    // Semantically we want these dependencies for the kernels launched:
    //   1. Launch host task on hostStream.
    //   2. Launch kernel, depends on all of {deviceStream, hostStream, userStream[i]...}
    //   3. {deviceStream, userStream[i]...} depend on kernel.
    // We achieve this by:
    //   1. userStream[0] waits on deviceStream
    //   2. deviceStream waits on each of userStream[1...]
    //   3. host task launch on hostStream
    //   4. userStream[0] waits on hostStream
    //   5. kernel launch on userStream[0]
    //   6. deviceStream waits on userStream[0]
    //   7. userStream[1...] each waits on deviceStream
    // The two-level fan-in fan-out is because ncclStrongStreamWaitStream() requires
    // at least one of the two streams to be strong-stream.
    cudaStream_t launchStream = tasks->streams->stream;
    NCCLCHECKGOTO(ncclStrongStreamAcquire(tasks->capturingGraph, &comm->deviceStream), result, failure);

    if (tasks->numStreams != 1) {
      // Create dependency for device stream on user streams. First from extra user
      // streams to deviceStream. Then deviceStream to first user stream.
      for (struct ncclCudaStreamList* l=tasks->streams->next; l != nullptr; l = l->next) {
        NCCLCHECKGOTO(ncclStrongStreamWaitStream(tasks->capturingGraph, &comm->deviceStream, l->stream), result, failure);
      }
      NCCLCHECKGOTO(ncclStrongStreamWaitStream(tasks->capturingGraph, launchStream, &comm->deviceStream), result, failure);
    } else if (tasks->streams->stream != comm->lastStream && comm->lastStream != nullptr) {
      // Stream changed from last call, create dependency against last NCCL kernel launch
      CUDACHECK(hipStreamWaitEvent(tasks->streams->stream, comm->doneEvent, 0));
    }

    if (persistent || comm->persistentRefs != 0 || ncclCudaLaunchBlocking) {
      // We have to launch host tasks to push proxy args. We are careful to only
      // do this if necessary since host tasks impose a high performance cost in CUDA.
      bool acquired = false;
      for (struct ncclKernelPlan* plan=planHead; plan != nullptr; plan = plan->next) {
        if (plan->hasProxyOps) {
          if (!acquired) {
            acquired = true;
            NCCLCHECKGOTO(ncclStrongStreamAcquire(tasks->capturingGraph, &comm->hostStream), result, failure);
          }
          NCCLCHECKGOTO(ncclStrongStreamLaunchHost(tasks->capturingGraph, &comm->hostStream, hostStreamPlanCallback, plan), result, failure);
        }
      }
      if (acquired) {
        // Make to-be-launched kernels dependent on just-launched host stream tasks.
        if (tasks->numStreams != 1) NCCLCHECKGOTO(ncclStrongStreamWaitStream(tasks->capturingGraph, launchStream, &comm->hostStream), result, failure);
        NCCLCHECKGOTO(ncclStrongStreamRelease(tasks->capturingGraph, &comm->hostStream), result, failure);
      }
    }

    if (persistent) {
      comm->persistentRefs += nPlans;
      NCCLCHECKGOTO(ncclCudaGraphAddDestructor(tasks->capturingGraph, persistentDestructor, (void*)planHead), result, failure);
    }
  }

  if (false) {
  failure:
    ncclMemoryStackPop(&comm->memScoped); // deallocate ncclWork's
  }
  return result;
}

ncclResult_t ncclLaunchKernelBefore_NoUncapturedCuda(struct ncclComm* comm, struct ncclKernelPlan* plan) {
  // This code is called after we've checked in to the intra-process barrier
  // but before launching the kernel. We are not allowed to call CUDA unless the
  // kernel launch is captured.
  NCCLCHECK(uploadWork(comm, plan));
  return ncclSuccess;
}

#if CUDART_VERSION >= 12000
// NCCL uses the "Remote" Mem Sync domain by default
NCCL_PARAM(MemSyncDomain, "MEM_SYNC_DOMAIN", cudaLaunchMemSyncDomainRemote);
#endif

ncclResult_t ncclLaunchKernel(struct ncclComm* comm, struct ncclKernelPlan* plan) {
  struct ncclTasks* tasks = &comm->tasks;
  void *fn = plan->kernelFn;
  cudaStream_t launchStream = tasks->streams->stream;
  dim3 grid = {(unsigned)plan->channelCount, 1, 1};
  dim3 block = {(unsigned)plan->threadPerBlock, 1, 1};
  size_t smem = ncclShmemDynamicSize(comm->cudaArch);
  void *args[3] = {&comm->devComm, &plan->channelMask, &plan->workHead};
  if (tasks->numStreams == 1) {
    CUDACHECK(hipExtLaunchKernel(plan->kernelFn, grid, block, args, 0, tasks->streams->stream, NULL, comm->doneEvent, 0));
    comm->lastStream = tasks->streams->stream;
    return ncclSuccess;
  }

  #if CUDART_VERSION >= 11080
  int driverVersion;
  NCCLCHECK(ncclCudaDriverVersion(&driverVersion));
  if (driverVersion >= 11080) {
    int compCap = comm->compCap;
    unsigned int clusterSize = (compCap == 90) ? comm->cgaClusterSize : 0;

    cudaLaunchConfig_t launchConfig = {0};
    cudaLaunchAttribute launchAttrs[3];
    int attrs = 0;
    /* Cooperative Group Array (CGA)
     * On sm90 and later we have an extra level of hierarchy where we
     * can group together several blocks within the Grid, called
     * Thread Block Clusters.
     * Clusters enable multiple thread blocks running concurrently
     * across multiple SMs to synchronize and collaboratively fetch
     * and exchange data. A cluster of blocks are guaranteed to be
     * concurrently scheduled onto a group of SMs.
     * The maximum value is 8 and it must be divisible into the grid dimensions
     */
    if (clusterSize) {
      // Grid dimension must be divisible by clusterSize
      if (grid.x % clusterSize) clusterSize = 1;
      launchAttrs[attrs].id = cudaLaunchAttributeClusterDimension;
      launchAttrs[attrs++].val.clusterDim = {clusterSize, 1, 1};
      launchAttrs[attrs].id = cudaLaunchAttributeClusterSchedulingPolicyPreference;
      launchAttrs[attrs++].val.clusterSchedulingPolicyPreference = cudaClusterSchedulingPolicySpread;
    }
    #if CUDART_VERSION >= 12000
    if (compCap >= 90 && driverVersion >= 12000) {
      // Set the NCCL Mem Sync domain on CUDA 12.0 and later (sm90)
      launchAttrs[attrs].id = cudaLaunchAttributeMemSyncDomain;
      launchAttrs[attrs++].val.memSyncDomain = (cudaLaunchMemSyncDomain) ncclParamMemSyncDomain();
    }
    #endif
    launchConfig.gridDim = grid;
    launchConfig.blockDim = block;
    launchConfig.dynamicSmemBytes = smem;
    launchConfig.attrs = launchAttrs;
    launchConfig.numAttrs = attrs;
    launchConfig.stream = launchStream;

    CUDACHECK(cudaLaunchKernelExC(&launchConfig, fn, args));
    return ncclSuccess;
  }
  #endif
  // Standard kernel launch
  CUDACHECK(cudaLaunchKernel(fn, grid, block, args, smem, launchStream));
  return ncclSuccess;
}

ncclResult_t ncclLaunchKernelAfter_NoCuda(struct ncclComm* comm, struct ncclKernelPlan* plan) {
  if (!(plan->persistent || comm->persistentRefs != 0 || ncclCudaLaunchBlocking)) {
    // If this isn't being captured and there aren't any CUDA graphs alive
    // then we don't need to do our proxyOp pushing on the host stream.
    NCCLCHECK(hostStreamPlanTask(comm, plan));
  }
  return ncclSuccess;
}

ncclResult_t ncclLaunchFinish(struct ncclComm* comm) {
  ncclResult_t result = ncclSuccess;
  struct ncclTasks* tasks = &comm->tasks;
  tasks->collBytesTotal = 0; // Just in case subtraction during scheduleCollTasksToPlan() doesn't get to 0

  // Deallocate ncclWork's. This frame exists so long as ncclLaunchPrepare
  // succeeded, and if it ncclLaunchPrepare didn't succeed we wouldn't be here.
  ncclMemoryStackPop(&comm->memScoped);

  if (!ncclIntruQueueEmpty(&comm->planQueue)) {
    // Reset queue to empty without destroying plans since those will be sent
    // back to us for reclaiming via callbackQueue.
    ncclIntruQueueConstruct(&comm->planQueue);
    cudaStream_t launchStream = tasks->streams->stream; // First user stream gets launch
    // Create dependency for deviceStream on launchStream. We know that deviceStream
    // hasn't been modified since launchStream waited on it (in ncclLaunchPrepare),
    // so we can say that launchStream subsumes it.
    if (tasks->numStreams != 1) NCCLCHECKGOTO(ncclStrongStreamWaitStream(tasks->capturingGraph, &comm->deviceStream, launchStream, /*b_subsumes_a=*/true), result, resume1);
  resume1:
    // Create dependency for other user streams (skip launch stream) on deviceStream.
    // Again, the user streams haven't been touched since deviceStream waited on them
    // so we can say they are subsumed by deviceStream.
    struct ncclCudaStreamList* sl = tasks->streams->next;
    tasks->streams = nullptr; // Reset comm->tasks.streams to empty.
    while (sl != nullptr && tasks->numStreams != 1) {
      NCCLCHECKGOTO(ncclStrongStreamWaitStream(tasks->capturingGraph, sl->stream, &comm->deviceStream, /*b_subsumes_a=*/true), result, resume2);
    resume2:
      sl = sl->next;
    }
    tasks->numStreams = 0;
    // Release device stream as acquired in ncclLaunchPrepare()
    NCCLCHECKGOTO(ncclStrongStreamRelease(tasks->capturingGraph, &comm->deviceStream), result, resume3);
  resume3:;
  }
  return result;
}

/*****************************************************************************/
/* Enqueueing system : computation of kernel and proxy operations parameters */
/*****************************************************************************/

static inline ncclResult_t getCollNetSupport(struct ncclInfo* info, int* collNetTypeSupport) {
  if (info->comm->collNetSupport > 0) {
    // Translate ncclAvg and PreMulSum
    ncclRedOp_t netOp = info->op == ncclAvg || info->op >= ncclNumOps ? ncclSum : info->op;
    NCCLCHECK(collNetReduceSupport(info->comm, info->datatype, netOp, collNetTypeSupport));
  } else {
    *collNetTypeSupport = 0;
  }
  return ncclSuccess;
}

// numPipeOps: number of pipelined ops. Can be greater than 1 in aggregation mode. Used to adjust latency.
static ncclResult_t getAlgoInfo(struct ncclInfo* info, int collNetTypeSupport, int numPipeOps) {
  struct ncclComm* comm = info->comm;
  if (comm->nRanks == 1 || info->coll == ncclFuncAllToAllPivot) {
    info->algorithm = NCCL_ALGO_RING;
    info->protocol = NCCL_PROTO_SIMPLE;
  }
  else {
    float minTime = 3600000000.0; // Hopefully no operation will take an hour to complete.
    // Find algorithm / protocol.
    info->algorithm = -1;
    info->protocol = -1;
    int nAlgos = NCCL_NUM_ALGORITHMS;
    for (int a=0; a<nAlgos; a++) {
      if ((a == NCCL_ALGO_COLLNET_DIRECT || a == NCCL_ALGO_COLLNET_CHAIN) && collNetTypeSupport != 1) continue;
      if (a == NCCL_ALGO_NVLS && !NCCL_NVLS_SUPPORTS(info->datatype, info->opFull.op)) continue;

      for (int p=0; p<NCCL_NUM_PROTOCOLS; p++) {
        float time;
        NCCLCHECK(ncclTopoGetAlgoTime(info, a, p, numPipeOps, &time));
        if (time >= 0 && time < minTime) {
          info->algorithm = a;
          info->protocol = p;
          minTime = time;
        }
      }
    }
    if (info->algorithm == -1 || info->protocol == -1) {
      WARN("Error : no algorithm/protocol available");
      return ncclInternalError;
    }
    //if (comm->rank == 0) INFO(NCCL_TUNING, "%ld Bytes -> Algo %d proto %d time %f", info->nBytes, info->algorithm, info->protocol, minTime);
    TRACE(NCCL_COLL, "%ld Bytes -> Algo %d proto %d time %f", info->nBytes, info->algorithm, info->protocol, minTime);
  }

  int nc = (info->nChannels > 0) ? info->nChannels : comm->nChannels;
  int nt = comm->maxThreads[info->algorithm][info->protocol];
  int threadThreshold = comm->threadThresholds[info->algorithm][info->protocol];
  if (info->algorithm == NCCL_ALGO_COLLNET_DIRECT) {
    // CollNet channel tuning
    int ncSwitch = 16;
    bool flag = true;
    while (ncSwitch >= 1 && flag) {
      while ((flag = info->nBytes < nc*nt*info->comm->channels[0].collnetDirect.nHeads*threadThreshold) && nc > ncSwitch) {
        if (nc == ncSwitch+ncSwitch/2) threadThreshold /= 2;
        nc--;
      }
      ncSwitch /= 2;
    }
  } else if (info->algorithm == NCCL_ALGO_NVLS) {
    // NVLS should not need more than 16 channels to get peak BW.
    nc = comm->nvlsChannels;
  } else {
    // Ring/Tree channel tuning
    while (info->nBytes < nc*nt*threadThreshold) {
      if (nc >= 2) nc--;
#if defined(__HIP_PLATFORM_HCC__) || defined(__HCC__) || defined(__HIPCC__)
      // do not reduce threads count on VEGA
#else
      else if ((nt % 128) == 0) nt/=2;
#endif
      else break;
    }
  }
#if defined(__HIP_PLATFORM_HCC__) || defined(__HCC__) || defined(__HIPCC__)
#else
  if (info->protocol == NCCL_PROTO_SIMPLE) {
    nt += WARP_SIZE; // Extra warp for sync
    // More threads or sync warps needed due to split thread model
    if (info->algorithm == NCCL_ALGO_TREE) nt += 3*WARP_SIZE;
    if (info->algorithm == NCCL_ALGO_COLLNET_DIRECT) nt += 3*WARP_SIZE;
    if (info->algorithm == NCCL_ALGO_COLLNET_CHAIN) nt += 3*WARP_SIZE;
    if (info->algorithm == NCCL_ALGO_NVLS) nt = NCCL_MAX_NTHREADS;
  }
  nt = nt/WARP_SIZE < 3 ? 3*WARP_SIZE : nt;
#endif
  if (info->coll == ncclFuncAllToAllPivot) {
    int pivotA2ANumUniRings = comm->topo->pivotA2ANumBiRings * 2;
    info->nChannels = comm->nChannels / pivotA2ANumUniRings * pivotA2ANumUniRings;
   } else if (info->coll == ncclFuncAllReduce && comm->topo->pivotA2ANumBiRings == 3) {
    static int userTuneInput = -2;
    if (userTuneInput == -2) {
      const char *protoStr = getenv("NCCL_PROTO");
      const char *algoStr = getenv("NCCL_ALGO");
      if (!protoStr && !algoStr)
        userTuneInput = 0;
      else
        userTuneInput = 1;
    }
    info->nChannels = nc;
    if (!userTuneInput) {
      // always respect user settings
      if (info->nBytes <= 2200008) {
        info->protocol = NCCL_PROTO_LL;
        info->algorithm = NCCL_ALGO_TREE;
        info->nChannels = std::min(24, comm->nChannels);
      } else {
        info->protocol = NCCL_PROTO_SIMPLE;
        info->algorithm = NCCL_ALGO_RING;
      }
    }
  } else {
    info->nChannels = nc;
  }
  info->nThreads = nt;
  return ncclSuccess;
}

static ncclResult_t getPatternInfo(struct ncclInfo* info) {
  switch (info->coll) {
    case ncclFuncBroadcast:
      info->pattern = info->algorithm == NCCL_ALGO_TREE ? ncclPatternTreeDown : ncclPatternPipelineFrom; break;
    case ncclFuncReduce:
      info->pattern = info->algorithm == NCCL_ALGO_TREE ? ncclPatternTreeUp : ncclPatternPipelineTo; break;
    case ncclFuncReduceScatter:
    case ncclFuncAllGather:
    case ncclFuncAllToAllPivot:
      info->pattern = ncclPatternRing; break;
    case ncclFuncAllReduce:
      info->pattern =
        info->algorithm == NCCL_ALGO_NVLS ? ncclPatternNvls :
        info->algorithm == NCCL_ALGO_COLLNET_DIRECT ? ncclPatternCollnetDirect :
        info->algorithm == NCCL_ALGO_COLLNET_CHAIN ? ncclPatternCollnetChain :
        info->algorithm == NCCL_ALGO_TREE ? ncclPatternTreeUpDown :
        ncclPatternRingTwice; break;
    default:
      WARN("Unknown pattern for collective %d algorithm %d", info->coll, info->algorithm);
      return ncclInternalError;
  }
  return ncclSuccess;
}

static ncclResult_t getLoopInfo(struct ncclInfo* info) {
  switch (info->pattern) {
    case ncclPatternTreeUp:
    case ncclPatternTreeDown:
    case ncclPatternTreeUpDown:
    case ncclPatternPipelineFrom:
    case ncclPatternPipelineTo:
    case ncclPatternCollnetChain:
    case ncclPatternNvls:
      info->nstepsPerLoop = info-> nchunksPerLoop = 1; break;
    case ncclPatternCollnetDirect:
      info->nstepsPerLoop = 1; info->nchunksPerLoop = info->comm->channels[0].collnetDirect.nHeads; break;
    case ncclPatternRing:
      info->nstepsPerLoop = info->comm->nRanks-1; info->nchunksPerLoop = info->comm->nRanks; break;
    case ncclPatternRingTwice:
      info->nstepsPerLoop = 2*(info->comm->nRanks-1); info->nchunksPerLoop = info->comm->nRanks; break;
    default:
      WARN("Unknown pattern %d", info->pattern);
      return ncclInternalError;
  }
  return ncclSuccess;
}

RCCL_PARAM(IntraNetThreshold, "INTRANET_THRESHOLD", 8388608);

static ncclResult_t computeColl(struct ncclInfo* info /* input */, int* workFuncIndex, struct ncclWorkElem* work, struct ncclProxyOp* proxyOp /* output */) {
  int collNetTypeSupport = 0;
  // Check whether algo and proto have been preset (as in aggregation case)
  // If so, skip the calculation
  if (info->nChannels > 0 && info->nThreads > 0) goto comp_next;
  NCCLCHECK(getCollNetSupport(info, &collNetTypeSupport));
  NCCLCHECK(getAlgoInfo(info, collNetTypeSupport, 1));

comp_next:
  // Set nstepsPerLoop and nchunksPerLoop
  NCCLCHECK(getPatternInfo(info));
  NCCLCHECK(getLoopInfo(info));
  if (info->comm->topo->pivotA2ANumBiRings == 3 ) {
    if (ncclTypeSize(info->datatype)*info->count > 131072) {
      work->pad_0 = 1;
    } else {
      work->pad_0 = 2;
    }
  }
  work->sendbuff = info->sendbuff;
  work->recvbuff = info->recvbuff;
  work->root = info->root;
  work->count = info->count;
  work->nChannels = info->nChannels;
  work->nWarps = info->nThreads / info->comm->WarpSize;
  work->redOpArg = info->opFull.scalarArg;
  work->redOpArgIsPtr = info->opFull.scalarArgIsPtr;
  work->opCount = info->comm->opCount;

  if (info->comm->nRanks == 1) {
    // one-rank reduce index
    *workFuncIndex = FUNC_INDEX_P2P - ncclNumTypes + int(info->datatype);
    return ncclSuccess;
  } else if (info->coll == ncclFuncAllToAllPivot) {
    *workFuncIndex = FUNC_INDEX_ALLTOALL_PIVOT;
  } else {
    *workFuncIndex = FUNC_INDEX(info->coll, info->opFull.op, info->datatype, info->algorithm, info->protocol);
  }

  work->connIndex = 0;
  proxyOp->connIndex = 0;
  if (info->protocol == NCCL_PROTO_SIMPLE && info->algorithm == NCCL_ALGO_RING) {
    if (info->comm->useIntraNet && info->nBytes > rcclParamIntraNetThreshold()) {
      work->connIndex = NCCL_CONN_IDX_P2P_NET;
      proxyOp->connIndex = NCCL_CONN_IDX_P2P_NET;
    }
  }

  int stepSize   = info->comm->buffSizes[info->protocol]/NCCL_STEPS;
  int chunkSteps = (info->protocol == NCCL_PROTO_SIMPLE && info->algorithm == NCCL_ALGO_RING) ? info->chunkSteps : 1;
  int sliceSteps = (info->protocol == NCCL_PROTO_SIMPLE && info->algorithm == NCCL_ALGO_RING) ? info->sliceSteps : 1;
  int chunkSize  = stepSize*chunkSteps;

  // Compute lastChunkSize
  if (info->algorithm == NCCL_ALGO_TREE && info->protocol == NCCL_PROTO_SIMPLE) {
    if (info->pattern == ncclPatternTreeUpDown) {
      // Optimize chunkSize / nSteps
      while (info->nBytes / (info->nChannels*chunkSize) < info->comm->channels[0].tree.depth*8 && chunkSize > 131072) chunkSize /= 2;
      while (info->nBytes / (info->nChannels*chunkSize) < info->comm->channels[0].tree.depth*4 && chunkSize > 65536) chunkSize /= 2;
      while (info->nBytes / (info->nChannels*chunkSize) < info->comm->channels[0].tree.depth && chunkSize > 32768) chunkSize /= 2;
    }
    // Use lastChunkSize as chunkSize
    work->lastChunkSize = chunkSize / ncclTypeSize(info->datatype);
  } else if (info->algorithm == NCCL_ALGO_COLLNET_DIRECT) {
    // Optimize chunkSize / nSteps
    while (info->nBytes / (info->nChannels*info->comm->channels[0].collnetDirect.nHeads*chunkSize) < info->comm->channels[0].collnetDirect.depth*64 && chunkSize > 131072) chunkSize /= 2;
    while (info->nBytes / (info->nChannels*info->comm->channels[0].collnetDirect.nHeads*chunkSize) < info->comm->channels[0].collnetDirect.depth*8 && chunkSize > 65536) chunkSize /= 2;
    while (info->nBytes / (info->nChannels*info->comm->channels[0].collnetDirect.nHeads*chunkSize) < info->comm->channels[0].collnetDirect.depth*8 && chunkSize > 32768) chunkSize /= 2;
    // Use lastChunkSize as chunkSize
    work->lastChunkSize = chunkSize / ncclTypeSize(info->datatype);
    // Set direct direction for broadcast-gather (read or write)
    work->direct = (info->nBytes / info->nChannels <= 1024*1024) ? NCCL_DIRECT_WRITE : NCCL_DIRECT_READ;
  } else if (info->algorithm == NCCL_ALGO_COLLNET_CHAIN) {
    stepSize   = info->comm->buffSizes[NCCL_PROTO_SIMPLE]/NCCL_STEPS;
    chunkSize  = std::min(256*1024, stepSize*chunkSteps);
    while (info->nBytes / (info->nChannels*chunkSize) < info->comm->channels[0].collnetChain.depth*64 && chunkSize > 131072) chunkSize /= 2;
    while (info->nBytes / (info->nChannels*chunkSize) < info->comm->channels[0].collnetChain.depth*8 && chunkSize > 65536) chunkSize /= 2;
    while (info->nBytes / (info->nChannels*chunkSize) < info->comm->channels[0].collnetChain.depth && chunkSize > 32768) chunkSize /= 2;
    work->lastChunkSize = chunkSize / ncclTypeSize(info->datatype);
  } else if (info->algorithm == NCCL_ALGO_NVLS) {
    if (chunkSize > 131072) chunkSize = 131072;
    // Use uint64_t so that concurrentOps*chunkSize*X does not overflow
    uint64_t concurrentOps = info->nChannels*info->comm->channels[0].nvls.nHeads;
    if ((info->nBytes < (32 * (concurrentOps*chunkSize))) && (chunkSize > 65536)) chunkSize = 65536;
    if ((info->nBytes < (8 * (concurrentOps*chunkSize))) && (chunkSize > 32768)) chunkSize = 32768;
    if ((info->nBytes < (2 * (concurrentOps*chunkSize))) && (chunkSize > 16384)) chunkSize = 16384;
    work->lastChunkSize = chunkSize / ncclTypeSize(info->datatype);
  } else if (info->protocol == NCCL_PROTO_LL) {
    const ssize_t sliceSize = stepSize*sizeof(uint64_t)/sizeof(union ncclLLFifoLine);
    const ssize_t loopSize = info->nChannels*info->nchunksPerLoop*(ssize_t)sliceSize;
    work->lastChunkSize = DIVUP((info->nBytes-(info->nBytes/loopSize)*loopSize), info->nChannels*info->nchunksPerLoop);
    ALIGN_SIZE(work->lastChunkSize, info->nThreads*sizeof(uint64_t));
    work->lastChunkSize /= ncclTypeSize(info->datatype);
  } else if (info->algorithm == NCCL_ALGO_TREE && info->protocol == NCCL_PROTO_LL128) {
    int nNodes = info->comm->nNodes;
    float ppn = info->comm->nRanks / (float)nNodes;
    float nstepsLL128 = 1+log2i(nNodes) + 0.1*ppn;
    while (info->nBytes / (info->nChannels*chunkSize) < nstepsLL128*64/ppn && chunkSize > 131072) chunkSize /= 2;
    while (info->nBytes / (info->nChannels*chunkSize) < nstepsLL128*16/ppn && chunkSize > 32768) chunkSize /= 2;
    // Use lastChunkSize as chunkSize
    work->lastChunkSize = chunkSize*NCCL_LL128_DATAELEMS/(NCCL_LL128_LINEELEMS*ncclTypeSize(info->datatype));
  }

  // Compute nSteps for proxies
  int chunkEffectiveSize = chunkSize;
  if (info->protocol == NCCL_PROTO_LL) chunkEffectiveSize /= 2;
  if (info->protocol == NCCL_PROTO_LL128) chunkEffectiveSize = (chunkSize / NCCL_LL128_LINEELEMS) * NCCL_LL128_DATAELEMS;
  //if (info->comm->rank == 0) printf("Coll %d, size %ld -> %dx%d, chunkSize %d (algo %d proto%d)\n", info->coll, info->nBytes, info->nChannels, info->nThreads, chunkSize, info->algorithm, info->protocol);
  int nLoops = (int)(DIVUP(info->nBytes, (((size_t)(info->nChannels))*info->nchunksPerLoop*chunkEffectiveSize)));
  proxyOp->nsteps = info->nstepsPerLoop * nLoops * chunkSteps;
  proxyOp->sliceSteps = sliceSteps;
  proxyOp->chunkSteps = chunkSteps;
  proxyOp->chunkSize = chunkSize;
  proxyOp->protocol = info->protocol;
  proxyOp->dtype = info->datatype;
  proxyOp->redOp = (info->algorithm != NCCL_ALGO_COLLNET_DIRECT && info->algorithm != NCCL_ALGO_COLLNET_CHAIN) ? ncclNumOps : // Only set redOp when using CollNet
                     info->opFull.op==ncclDevPreMulSum || info->opFull.op==ncclDevSumPostDiv ? ncclSum : // Network sees avg as sum
                     info->op;
  proxyOp->pattern = info->pattern;
  proxyOp->root = info->root;
  // This is used by P2P to reduce the receive buffer size. We don't use it in collectives
  // because some protocols need to transmit more than the total size, plus they sometimes
  // round up
  proxyOp->nbytes = stepSize*proxyOp->sliceSteps;
  // For Pivot A2A, lastChunkSize is not needed, set pivotA2ANumBiRings instead
  if (info->coll == ncclFuncAllToAllPivot) {
    work->pivotA2ANumBiRings = info->comm->topo->pivotA2ANumBiRings;
  }

  TRACE(NCCL_COLL,"opCount %lx slicesteps %d spl %d cpl %d nbytes %zi -> protocol %d nchannels %d nthreads %d, nloops %d nsteps %d chunksize %d comm %p",
      proxyOp->opCount, sliceSteps, info->nstepsPerLoop, info->nchunksPerLoop, info->nBytes, info->protocol, info->nChannels, info->nThreads,
      nLoops, proxyOp->nsteps, chunkSize, info->comm);
  return ncclSuccess;
}

static ncclResult_t hostToDevRedOp(
    ncclDevRedOpFull *opFull, ncclRedOp_t op, ncclDataType_t datatype, ncclComm *comm
  ) {
  union {
    int8_t i8;
    uint8_t u8;
    int32_t i32;
    uint32_t u32;
    int64_t i64;
    uint64_t u64;
    half f16;
    #if defined(RCCL_BFLOAT16)
      rccl_bfloat16 bf16;
    #endif
    float f32;
    double f64;
    void *ptr;
  };
  u64 = 0;
  opFull->scalarArgIsPtr = false;
  switch (int(op)) {
  case ncclSum:  opFull->op = ncclDevSum;  break;
  case ncclProd: opFull->op = ncclDevProd; break;
  case ncclMax:  opFull->op = ncclDevMax;  break;
  case ncclMin:  opFull->op = ncclDevMin;  break;
  case ncclAvg:
    switch ((int)datatype) {
    case ncclInt8:  case ncclInt32:  case ncclInt64:
    case ncclUint8: case ncclUint32: case ncclUint64:
      opFull->op = ncclDevSumPostDiv;
      u64 = comm->nRanks;
      break;
    case ncclFloat16:
      opFull->op = ncclDevPreMulSum;
      f16 = __float2half(float(1.0/comm->nRanks)); // __double2half not supported pre CUDA 11.x
      break;
    #if defined(RCCL_BFLOAT16)
    case ncclBfloat16:
      opFull->op = ncclDevPreMulSum;
      bf16 = (rccl_bfloat16)(float(1.0/comm->nRanks));
      break;
    #endif
    case ncclFloat32:
      opFull->op = ncclDevPreMulSum;
      f32 = float(1.0/comm->nRanks);
      break;
    case ncclFloat64:
      opFull->op = ncclDevPreMulSum;
      f64 = 1.0/comm->nRanks;
      break;
    }
    opFull->scalarArgIsPtr = false;
    opFull->scalarArg = u64;
    break;
  default: // user created
    int ix = int(ncclUserRedOpMangle(comm, op)) - int(ncclNumOps);
    ncclUserRedOp *user = &comm->userRedOps[ix];
    if (datatype != user->datatype) {
      WARN("Data type supplied to user-created ncclRedOp_t does not match type "
           "given to reduction operation");
      return ncclInvalidArgument;
    }
    *opFull = user->opFull;
    break;
  }
  return ncclSuccess;
}

// Converts `info` to a task and adds it to `comm->tasks`. The exception is with
// single rank communicators, collectives are issued as `ncclMemcpyAsync`s and
// thus don't need a task.
static ncclResult_t taskAppend(struct ncclComm* comm, struct ncclInfo const* info) {
  ncclTasks *tasks = &comm->tasks;
  if (info->coll == ncclFuncSend || info->coll == ncclFuncRecv) {
    int peer = info->root;
    ssize_t nBytes = info->count*ncclTypeSize(info->datatype);
    bool isSendNotRecv = info->coll == ncclFuncSend;

    // Must be in thread local group before tasks can be alloc'd in `comm->memScoped`.
    ncclGroupCommJoin(info->comm);
    struct ncclTaskP2p* p2p = ncclMemoryStackAlloc<struct ncclTaskP2p>(&comm->memScoped);
    p2p->buff = (void*)info->recvbuff;
    p2p->bytes = nBytes;
    p2p->chunk = 0;
    ncclIntruQueueEnqueue(
      isSendNotRecv ? &tasks->peers[peer].sendQueue : &tasks->peers[peer].recvQueue,
      p2p);
    tasks->nTasksP2p += 1;

    // Mark channels that need pre-connect
    if (comm->rank != peer) {
      int channelBaseId;
      NCCLCHECK(ncclChannelComputeBase(comm, peer, info->coll, &channelBaseId));
      if (!(isSendNotRecv ? tasks->peers[peer].sendSeen : tasks->peers[peer].recvSeen)) {
        (isSendNotRecv ? tasks->peers[peer].sendSeen : tasks->peers[peer].recvSeen) = true;
        for (int c=0; c < comm->p2pnChannelsPerPeer; c++) {
          int channelId;
          NCCLCHECK(ncclChannelComputeFromBase(comm, channelBaseId, c, &channelId));
          if (isSendNotRecv) {
            if (comm->channels[channelId].peers[peer].send[1].connected == 0) { // P2P uses only 1 connector
              comm->connectSend[peer] |= (1UL<<channelId);
              ncclGroupCommPreconnect(comm);
            }
            if (comm->p2pNet && comm->channels[channelId].peers[peer].send[NCCL_CONN_IDX_P2P_NET].connected == 0) {
              comm->connectSend[peer+comm->nRanks*NCCL_CONN_IDX_P2P_NET] |= (1UL<<channelId);
              ncclGroupCommPreconnect(comm);
            }
          } else {
            if (comm->channels[channelId].peers[peer].recv[1].connected == 0) { // P2P uses only 1 connector
              comm->connectRecv[peer] |= (1UL<<channelId);
              ncclGroupCommPreconnect(comm);
            }
            if (comm->p2pNet && comm->channels[channelId].peers[peer].recv[NCCL_CONN_IDX_P2P_NET].connected == 0) {
              comm->connectRecv[peer+comm->nRanks*NCCL_CONN_IDX_P2P_NET] |= (1UL<<channelId);
              ncclGroupCommPreconnect(comm);
            }
          }
        }
      }
    }
  } else {
    // Copy reduction op state from op handle into info struct here since the
    // op handle may be destroyed before ncclGroupEnd().
    struct ncclDevRedOpFull opFull;
    NCCLCHECK(hostToDevRedOp(&opFull, info->op, info->datatype, comm));

    // User-defined reduction ops may need alter the data even for unitary reductions
    if (comm->nRanks == 1 && opFull.op < ncclDevPreMulSum) {
      if (info->sendbuff != info->recvbuff) {
        size_t bytes = info->count*ncclTypeSize(info->datatype);
        CUDACHECK(cudaMemcpyAsync(info->recvbuff, info->sendbuff, bytes, cudaMemcpyDeviceToDevice, info->stream));
      }
      return ncclSuccess;
    } else {
      // Must be in thread local group before tasks can be alloc'd in `comm->memScoped`.
      ncclGroupCommJoin(info->comm);
      struct ncclTaskColl* t = ncclMemoryStackAlloc<struct ncclTaskColl>(&comm->memScoped);
      t->func = info->coll;
      t->sendbuff = info->sendbuff;
      t->recvbuff = info->recvbuff;
      t->count = info->count;
      t->root = info->root;
      t->datatype = info->datatype;
      t->op = opFull; // C++ struct assignment
      t->chunkSteps = info->chunkSteps;
      t->sliceSteps = info->sliceSteps;
      ncclIntruQueueEnqueue(&tasks->collQueue, t);
      tasks->collBytesTotal += t->count*ncclTypeSize(t->datatype);
      tasks->nTasksColl += 1;
    }
  }

  if (info->stream != tasks->streamRecent || tasks->streams == nullptr) {
    tasks->streamRecent = info->stream;
    struct ncclCudaStreamList* l = tasks->streams;
    while (true) {
      if (l == nullptr) { // Got to the end, this must be a new stream.
        struct ncclCudaGraph graph;
        NCCLCHECK(ncclCudaGetCapturingGraph(&graph, info->stream))
        if (tasks->streams != nullptr && !ncclCudaGraphSame(tasks->capturingGraph, graph)) {
          WARN("Streams given to a communicator within a NCCL group must either be all uncaptured or all captured by the same graph.");
          return ncclInvalidUsage;
        }
        tasks->capturingGraph = graph; // C++ struct assignment
        // Add stream to list
        l = ncclMemoryStackAlloc<struct ncclCudaStreamList>(&comm->memScoped);
        l->stream = info->stream;
        l->next = tasks->streams;
        tasks->streams = l;
        tasks->numStreams++;
        break;
      }
      if (l->stream == info->stream)
        break; // Already seen stream.
      l = l->next;
    }
  }
  return ncclSuccess;
}

ncclResult_t ncclEnqueueCheck(struct ncclInfo* info) {
  NCCLCHECK(ncclGroupStartInternal());
  ncclResult_t ret = ncclSuccess;
  int devOld = -1;

  NCCLCHECKGOTO(PtrCheck(info->comm, info->opName, "comm"), ret, fail);
  // Check whether communicator is ready to communicate
  NCCLCHECKGOTO(ncclCommEnsureReady(info->comm), ret, fail);

  if (info->comm->checkPointers) {
    CUDACHECKGOTO(cudaGetDevice(&devOld), ret, fail);
    CUDACHECKGOTO(cudaSetDevice(info->comm->cudaDev), ret, fail);
  }
  NCCLCHECKGOTO(ArgsCheck(info), ret, fail);

  INFO(NCCL_COLL,"%s: opCount %lx sendbuff %p recvbuff %p count %zi datatype %d op %d root %d comm %p [nranks=%d] stream %p",
        info->opName, info->comm->opCount, info->sendbuff, info->recvbuff, info->count,
        info->datatype, info->op, info->root, info->comm, info->comm->nRanks, info->stream);
  TRACE_CALL("nccl%s(%" PRIx64 ",%" PRIx64 ",%zi,%d,%d,%d,%p,%p)", info->opName, reinterpret_cast<int64_t>(info->sendbuff), reinterpret_cast<int64_t>(info->recvbuff), info->count, info->datatype, info->op, info->root, info->comm, info->stream);

  NCCLCHECKGOTO(taskAppend(info->comm, info), ret, fail);

exit:
  if (devOld != -1) CUDACHECK(cudaSetDevice(devOld));
  ncclGroupErrCheck(ret);
  NCCLCHECK(ncclGroupEndInternal());
  /* if depth is 1, ncclGroupEndInternal() will trigger group ops. The state can change
   * so we have to check state here. */
  if (info->comm && !info->comm->blocking) { NCCLCHECK(ncclCommGetAsyncError(info->comm, &ret)) };
  return ret;
fail:
  if (info->comm && !info->comm->blocking) (void) ncclCommSetAsyncError(info->comm, ret);
  goto exit;
}

NCCL_API(ncclResult_t, ncclRedOpCreatePreMulSum, ncclRedOp_t *op, void *scalar, ncclDataType_t datatype, ncclScalarResidence_t residence, ncclComm_t comm);
ncclResult_t ncclRedOpCreatePreMulSum(ncclRedOp_t *op, void *scalar, ncclDataType_t datatype, ncclScalarResidence_t residence, ncclComm_t comm) {
  NCCLCHECK(PtrCheck(comm, "ncclRedOpCreatePreMulSum", "comm"));
  /* join init thread before creating PreMulSum op. */
  NCCLCHECK(ncclCommEnsureReady(comm));

  if (comm->userRedOpFreeHead == comm->userRedOpCapacity) {
    // double capacity and resize
    int cap = 2*comm->userRedOpCapacity;
    if (cap < 4) cap = 4;
    ncclUserRedOp *ops = new ncclUserRedOp[cap];
    std::memcpy(ops, comm->userRedOps, comm->userRedOpCapacity*sizeof(ncclUserRedOp));
    for(int ix=comm->userRedOpCapacity; ix < cap; ix++)
      ops[ix].freeNext = ix + 1;
    delete[] comm->userRedOps;
    comm->userRedOps = ops;
    comm->userRedOpCapacity = cap;
  }
  // pop from free list
  int ix = comm->userRedOpFreeHead;
  ncclUserRedOp *user = &comm->userRedOps[ix];
  comm->userRedOpFreeHead = user->freeNext;

  user->freeNext = -1; // allocated
  user->datatype = datatype;
  user->opFull.op = ncclDevPreMulSum;
  if (residence == ncclScalarHostImmediate) {
    user->opFull.scalarArgIsPtr = false;
    std::memcpy(&user->opFull.scalarArg, scalar, ncclTypeSize(datatype));
  } else {
    user->opFull.scalarArgIsPtr = true;
    user->opFull.scalarArg = reinterpret_cast<uint64_t>(scalar);
  }
  *op = ncclRedOp_t(int(ncclNumOps) + ix);
  *op = ncclUserRedOpMangle(comm, *op);
  TRACE_CALL("ncclRedOpCreatePreMulSum(%d,%p,%d,%d,%p)", *op, scalar, datatype, residence, comm);
  return ncclSuccess;
}

NCCL_API(ncclResult_t, ncclRedOpDestroy, ncclRedOp_t op, ncclComm_t comm);
ncclResult_t ncclRedOpDestroy(ncclRedOp_t op, ncclComm_t comm) {
  if (0 <= int(op) && int(op) < int(ncclNumOps)) {
    WARN("ncclRedOpDestroy : operator is a NCCL builtin.");
    return ncclInvalidArgument;
  }
  if (int(op) < 0 || int(ncclMaxRedOp) < int(op)) {
    WARN("ncclRedOpDestroy :  operator is garbage.");
    return ncclInvalidArgument;
  }
  if (comm == NULL) {
    WARN("ncclRedOpDestroy : invalid communicator passed.");
    return ncclInvalidArgument;
  }

  int ix = int(ncclUserRedOpMangle(comm, op)) - int(ncclNumOps);
  if (comm->userRedOpCapacity <= ix || comm->userRedOps[ix].freeNext != -1) {
    WARN("ncclRedOpDestroy : operator unknown to this communicator.");
    return ncclInvalidArgument;
  }
  // push to free list
  comm->userRedOps[ix].freeNext = comm->userRedOpFreeHead;
  comm->userRedOpFreeHead = ix;
  TRACE_CALL("ncclRedOpDestroy(%d,%p)", op, comm);
  return ncclSuccess;
}<|MERGE_RESOLUTION|>--- conflicted
+++ resolved
@@ -27,108 +27,22 @@
   bool specialized;
 };
 
-<<<<<<< HEAD
 typedef void(*ncclKern_t)(struct ncclDevComm* comm, uint64_t channelMask, struct ncclWork* workHead);
-=======
-// Only generate inline kernels for LL
-#define NCCL_FUNC5(func, algo, devredop, dtype, specialized) \
-  /*LL    */{(void*)NCCL_KERN_NAME(func, algo, LL, devredop, dtype), true && specialized}, \
-  /*LL128 */{(void*)NCCL_KERN_NAME(func, algo, LL, devredop, dtype), false && specialized}, \
-  /*SIMPLE*/{(void*)NCCL_KERN_NAME(func, algo, LL, devredop, dtype), false && specialized}
-
-#define NCCL_FUNC4(func, devredop, type, specialized) \
-  NCCL_FUNC5(func, TREE,           devredop, type, specialized), \
-  NCCL_FUNC5(func, RING,           devredop, type, specialized), \
-  NCCL_FUNC5(func, COLLNET_DIRECT, devredop, type, specialized), \
-  NCCL_FUNC5(func, COLLNET_CHAIN,  devredop, type, specialized), \
-  NCCL_FUNC5(func, NVLS,           devredop, type, specialized)
-
-#ifdef __CUDA_BF16_TYPES_EXIST__
-  #define HAVE_BFLOAT16 1
-#else
-  #define HAVE_BFLOAT16 0
-#endif
-
-// Must be consistent with ncclDataType_t
-#define NCCL_FUNCS3(func, devredop, reduction, specialized) \
-  NCCL_FUNC4(func, devredop, MACRO_IF(reduction, int8_t, int8_t), specialized), \
-  NCCL_FUNC4(func, devredop, MACRO_IF(reduction, uint8_t, int8_t), specialized), \
-  NCCL_FUNC4(func, devredop, MACRO_IF(reduction, int32_t, int8_t), specialized), \
-  NCCL_FUNC4(func, devredop, MACRO_IF(reduction, uint32_t, int8_t), specialized), \
-  NCCL_FUNC4(func, devredop, MACRO_IF(reduction, int64_t, int8_t), specialized), \
-  NCCL_FUNC4(func, devredop, MACRO_IF(reduction, uint64_t, int8_t), specialized), \
-  NCCL_FUNC4(func, devredop, MACRO_IF(reduction, half, int8_t), specialized), \
-  NCCL_FUNC4(func, devredop, MACRO_IF(reduction, float, int8_t), specialized), \
-  NCCL_FUNC4(func, devredop, MACRO_IF(reduction, double, int8_t), specialized) \
-  MACRO_IF(HAVE_BFLOAT16, \
-    SINGLE_ARG(, NCCL_FUNC4(func, devredop, MACRO_IF(reduction, __nv_bfloat16, int8_t), specialized)), \
-    /*nothing*/ \
-  )
-
-// Must be consistent with ncclDevRedOp_t -- but we only generate kernel for sums.
-#define NCCL_FUNCS2(func, reduction) \
-  NCCL_FUNCS3(func, Sum, reduction, /*specialized=*/1), /*Sum*/ \
-  NCCL_FUNCS3(func, Sum, reduction, /*specialized=*/0), /*Prod*/ \
-  NCCL_FUNCS3(func, Sum, reduction, /*specialized=*/0), /*Max*/ \
-  NCCL_FUNCS3(func, Sum, reduction, /*specialized=*/0), /*Min*/ \
-  NCCL_FUNCS3(func, Sum, reduction, /*specialized=*/0), /*PreMulSum*/ \
-  NCCL_FUNCS3(func, Sum, reduction, /*specialized=*/0)  /*SumPostDiv*/
-
->>>>>>> 9b7d5edb
 // Must be consistent with the ncclFuncSet enum
-static ncclKernelMatch const ncclKerns[4] = {
+static ncclKernelMatch const ncclKerns[2] = {
   {(void *)NCCL_KERN_NAME(SendRecv, RING, SIMPLE, Sum, int8_t), true},
   {(void *)NCCL_KERN_NAME_DEBUG(SendRecv, RING, SIMPLE, Sum, int8_t), true},
-  {(void *)NCCL_KERN_NAME_LL128(SendRecv, RING, SIMPLE, Sum, int8_t), true},
-  {(void *)NCCL_KERN_NAME_LL128_DEBUG(SendRecv, RING, SIMPLE, Sum, int8_t), true},
 };
 
 static ncclResult_t computeColl(struct ncclInfo* info /* input */, int* workFuncIndex, struct ncclWorkElem* work, struct ncclProxyOp* proxyOp /* output */);
 
-<<<<<<< HEAD
-// Determine the maximum kernel stack size of all CUDA kernels
-size_t ncclKernMaxLocalSize() {
-  ncclResult_t res = ncclSuccess;
-  int numNcclKerns = sizeof(ncclKerns)/sizeof(ncclKerns[0]);
-  cudaFuncAttributes attr = {0};
-  size_t max = 0;
-  for (int i = 0; i < numNcclKerns; i++) {
-    if (ncclKerns[i].kernelFn != nullptr) {
-      CUDACHECKGOTO(cudaFuncGetAttributes(&attr, reinterpret_cast<const void*>(ncclKerns[i].kernelFn)), res, error);
-      if (attr.localSizeBytes > max) max = attr.localSizeBytes;
-    }
-  }
-=======
 NCCL_PARAM(L1SharedMemoryCarveout, "L1_SHARED_MEMORY_CARVEOUT", 0);
->>>>>>> 9b7d5edb
 
 // Returns maximum kernel stack size of all CUDA kernels
 ncclResult_t ncclInitKernelsForDevice(int cudaArch, size_t* maxStackSize) {
   constexpr int KernelCount = sizeof(ncclKerns)/sizeof(ncclKerns[0]);
   ncclResult_t result = ncclSuccess;
 
-<<<<<<< HEAD
-// Determine kernel stack size from index
-size_t ncclKernLocalSize(int i) {
-  ncclResult_t res = ncclSuccess;
-  int numNcclKerns = sizeof(ncclKerns)/sizeof(ncclKerns[0]);
-  cudaFuncAttributes attr = {0};
-  if (i < numNcclKerns)
-    CUDACHECKGOTO(cudaFuncGetAttributes(&attr, reinterpret_cast<const void*>(ncclKerns[i].kernelFn)), res, error);
-
-error:
-  return (res != ncclSuccess) ? 0 : attr.localSizeBytes;
-}
-
-
-// Set shared memory carveout for the nccl kernels
-ncclResult_t ncclKernSetSharedMemoryCarveout(int carveOut) {
-  ncclResult_t res = ncclSuccess;
-  int numNcclKerns = sizeof(ncclKerns)/sizeof(ncclKerns[0]);
-  for (int i = 0; i < numNcclKerns; i++) {
-    CUDACHECKGOTO(cudaFuncSetAttribute((const void *)ncclKerns[i].kernelFn, cudaFuncAttributePreferredSharedMemoryCarveout, carveOut), res, error);
-  }
-=======
   if (maxStackSize) *maxStackSize = 0;
   int carveout = ncclParamL1SharedMemoryCarveout();
 
@@ -146,7 +60,6 @@
       if (attr.localSizeBytes > *maxStackSize) *maxStackSize = attr.localSizeBytes;
     ignore0:;
     }
->>>>>>> 9b7d5edb
 
     if (carveout) {
       CUDACHECKGOTO(cudaFuncSetAttribute(fn,
@@ -1367,13 +1280,6 @@
   // Set nstepsPerLoop and nchunksPerLoop
   NCCLCHECK(getPatternInfo(info));
   NCCLCHECK(getLoopInfo(info));
-  if (info->comm->topo->pivotA2ANumBiRings == 3 ) {
-    if (ncclTypeSize(info->datatype)*info->count > 131072) {
-      work->pad_0 = 1;
-    } else {
-      work->pad_0 = 2;
-    }
-  }
   work->sendbuff = info->sendbuff;
   work->recvbuff = info->recvbuff;
   work->root = info->root;
