/*************************************************************************
<<<<<<< HEAD
 * Copyright (c) 2017-2019, NVIDIA CORPORATION. All rights reserved.
 * Modifications Copyright (c) 2019-2020 Advanced Micro Devices, Inc. All rights reserved.
=======
 * Copyright (c) 2017-2020, NVIDIA CORPORATION. All rights reserved.
>>>>>>> 533e3702
 *
 * See LICENSE.txt for license information
 ************************************************************************/

#include "enqueue.h"
#include "argcheck.h"
#include "coll_net.h"

// Only generate inline kernels for LL
#define NCCL_FUNC5(coll, op, dtype) \
  NCCL_KERN_NAME(coll##LL, op, dtype), \
  NCCL_KERN_NAME(coll##LL, op, dtype), \
  NCCL_KERN_NAME(coll##LL, op, dtype)

#define NCCL_FUNC4(coll, op, dtype) \
<<<<<<< HEAD
  NCCL_FUNC5(coll##Tree, op, dtype), \
  NCCL_FUNC5(coll##Ring, op, dtype)
=======
  (void*)NCCL_FUNC5(coll##Tree, op, dtype), \
  (void*)NCCL_FUNC5(coll##Ring, op, dtype), \
  (void*)NCCL_FUNC5(coll##CollNet, op, dtype)
>>>>>>> 533e3702

// Must be consistent with ncclDataType_t
#define NCCL_FUNCS3A(coll, op) \
  NCCL_FUNC4(coll, op,  i8), \
  NCCL_FUNC4(coll, op,  u8), \
  NCCL_FUNC4(coll, op, i32), \
  NCCL_FUNC4(coll, op, u32), \
  NCCL_FUNC4(coll, op, i64), \
  NCCL_FUNC4(coll, op, u64), \
  NCCL_FUNC4(coll, op, f16), \
  NCCL_FUNC4(coll, op, f32), \
  NCCL_FUNC4(coll, op, f64), \
  NCCL_FUNC4(coll, op, b16)
#define NCCL_FUNCS3B(coll, op) \
  NCCL_FUNC4(coll, op,  i8), \
  NCCL_FUNC4(coll, op,  i8), \
  NCCL_FUNC4(coll, op,  i8), \
  NCCL_FUNC4(coll, op,  i8), \
  NCCL_FUNC4(coll, op,  i8), \
  NCCL_FUNC4(coll, op,  i8), \
  NCCL_FUNC4(coll, op,  i8), \
  NCCL_FUNC4(coll, op,  i8), \
  NCCL_FUNC4(coll, op,  i8), \
  NCCL_FUNC4(coll, op,  i8)

// Must be consistent with ncclRedOp_t -- but we only generate kernel for sums.
#define NCCL_FUNCS2A(coll) \
  NCCL_FUNCS3A(coll, sum), \
  NCCL_FUNCS3A(coll, sum), \
  NCCL_FUNCS3A(coll, sum), \
  NCCL_FUNCS3A(coll, sum)
#define NCCL_FUNCS2B(coll) \
  NCCL_FUNCS3B(coll, copy), \
  NCCL_FUNCS3B(coll, copy), \
  NCCL_FUNCS3B(coll, copy), \
  NCCL_FUNCS3B(coll, copy)

typedef void(*ncclKern_t)(struct ncclDevComm*);
// Must be consistent with the ncclFuncSet enum
static ncclKern_t const ncclKerns[NCCL_NUM_FUNCTIONS*ncclNumOps*ncclNumTypes*NCCL_NUM_ALGORITHMS*NCCL_NUM_PROTOCOLS] = {
  NCCL_FUNCS2B(ncclBroadcast),
  NCCL_FUNCS2A(ncclReduce),
  NCCL_FUNCS2B(ncclAllGather),
  NCCL_FUNCS2A(ncclReduceScatter),
  NCCL_FUNCS2A(ncclAllReduce)
};

/*****************************************************************************/
/*       Launch system : synchronization and CUDA kernel launch              */
/*****************************************************************************/

ncclResult_t ncclLaunchCooperativeKernelMultiDevice(hipLaunchParams *paramsList, int* cudaDevs, int numDevices, int cgMode) {
  if (cgMode & 0x01) {
    CUDACHECK(hipExtLaunchMultiKernelMultiDevice(paramsList, numDevices,
            // These flags are to reduce the latency of using this API
            0));
    return ncclSuccess;
  }
  int savedDev;
  CUDACHECK(hipGetDevice(&savedDev));
  for (int i = 0; i < numDevices; i++) {
    hipLaunchParams* params = paramsList+i;
    CUDACHECK(hipSetDevice(cudaDevs[i]));
    hipLaunchKernelGGL(((void (*)(struct ncclDevComm*))params->func), params->gridDim, params->blockDim, params->sharedMem, params->stream, **((struct ncclDevComm ***)(params->args)));
  }
  CUDACHECK(hipSetDevice(savedDev));
  return ncclSuccess;
}

ncclResult_t setupLaunch(struct ncclComm* comm, hipLaunchParams* params) {
  params->gridDim.x = std::min<unsigned>(params->gridDim.x, comm->nChannels);

  // Set active = 2 for the last operation
  for (int r=0; r<params->gridDim.x; r++) {
    struct ncclChannel* channel = comm->channels+r;
    STORE(&channel->collectives[(channel->collStart+channel->collCount-1)%NCCL_MAX_OPS].active, 2);
  }

  // Find the first operation, choose the kernel accordingly and pass it
  // as the first argument.
  struct ncclColl* coll = comm->channels[0].collectives+comm->channels[0].collStart;

  comm->args = comm->devComm;
  params->func = (void *)ncclKerns[coll->funcIndex];
  return ncclSuccess;
}

ncclResult_t ncclCpuBarrierIn(struct ncclComm* comm, int* isLast) {
  volatile int* ptr = (volatile int*)(comm->intraBarrier+comm->intraPhase);
  int val = LOAD(ptr);
  bool done = false;
  while (done == false) {
    if (val >= comm->intraRanks) {
      WARN("Trying to launch too many collectives");
      return ncclInvalidUsage;
    }
    if (val+1 == comm->intraRanks) {
      // Reset the barrier.
      comm->intraBarrier[comm->intraPhase^1] = 0;
      *isLast = 1;
      return ncclSuccess;
    }
    done = __sync_bool_compare_and_swap(ptr, val, val+1);
    val++;
  }
  *isLast = 0;
  return ncclSuccess;
}

ncclResult_t ncclCpuBarrierLast(struct ncclComm* comm) {
  volatile int* ptr = (volatile int*)(comm->intraBarrier+comm->intraPhase);
  int val = LOAD(ptr);
  if (__sync_bool_compare_and_swap(ptr, val, val+1) != true) {
    WARN("Trying to launch too many collectives");
    return ncclInternalError;
  }
  return ncclSuccess;
}

ncclResult_t ncclCpuBarrierOut(struct ncclComm* comm) {
  volatile int* ptr = (volatile int*)(comm->intraBarrier+comm->intraPhase);
  while (LOAD(ptr) < comm->intraRanks) pthread_yield();
  comm->intraPhase ^= 1;
  return ncclSuccess;
}

ncclResult_t ncclBarrierEnqueue(struct ncclComm* comm) {
  if (comm->nRanks == 1) return ncclSuccess;
  hipLaunchParams* params = comm->myParams;

  NCCLCHECK(setupLaunch(comm, params));

  // Use internal NCCL stream for CGMD/GROUP launch if required or if the user stream is NULL
  if (comm->launchMode == ncclComm::GROUP && (comm->groupCudaStream || comm->userStream == NULL)) {
    // Enqueue event in user stream
    CUDACHECK(hipEventRecord(comm->doneEvent, comm->userStream));
    // Create dependency between user stream and internal NCCL stream
    CUDACHECK(hipStreamWaitEvent(comm->groupStream, comm->doneEvent, 0));
    params->stream = comm->groupStream;
  } else {
    if (comm->userStream != params->stream) {
      // Stream changed from last call, create dependency against last NCCL kernel launch
      CUDACHECK(hipStreamWaitEvent(comm->userStream, comm->doneEvent, 0));
    }
    params->stream = comm->userStream;
  }

  int isLast = 0;
  NCCLCHECK(ncclCpuBarrierIn(comm, &isLast));

  if (isLast) {
    if (comm->launchMode == ncclComm::GROUP) {
      // I'm the last. Launch all operations.
      NCCLCHECK(ncclLaunchCooperativeKernelMultiDevice(comm->intraParams, comm->intraCudaDevs, comm->intraRanks, *comm->intraCGMode));
    }
    NCCLCHECK(ncclCpuBarrierLast(comm));
  }
  return ncclSuccess;
}

ncclResult_t ncclBarrierEnqueueWait(ncclComm_t comm) {
  if (comm->nRanks == 1) return ncclSuccess;
  // We can't print the CG mode before the first barrier happened.
  if (comm->rank == 0 && *comm->intraCGMode & 0x10) {
    *comm->intraCGMode ^= 0x10;
    INFO(NCCL_INIT,"Launch mode %s%s%s",
        comm->launchMode == ncclComm::GROUP ? "Group" : "Parallel",
        *comm->intraCGMode ? "/CGMD" : "",
        (comm->launchMode == ncclComm::GROUP && comm->groupCudaStream) ? "/Stream" : "");
  }

  NCCLCHECK(ncclCpuBarrierOut(comm));

  hipLaunchParams *params = comm->myParams;
  if (comm->launchMode == ncclComm::PARALLEL) {
    hipLaunchKernelGGL(((void (*)(struct ncclDevComm*))params->func), params->gridDim, params->blockDim, params->sharedMem, params->stream, **((struct ncclDevComm ***)(params->args)));
  }
  // Start the network proxies as soon as the kernel has been launched. We can't
  // perform any CUDA call between the two or having a hipFree between the CUDA
  // launch and the transportStartProxy call could cause a deadlock.
  // Also, starting the proxies after the CUDA launch seems to be better for
  // performance (latency).
  for (int r=0; r<params->gridDim.x; r++) {
    struct ncclChannel* channel = comm->channels+r;
    channel->collStart = channel->collFifoTail;
    channel->collCount = 0;
  }
  params->gridDim.x = params->blockDim.x = 0;
  comm->lastOpCount = comm->opCount;
  NCCLCHECK(transportStartProxy(comm));
  return ncclSuccess;
}

ncclResult_t ncclEnqueueEvents(ncclComm_t comm) {
  hipLaunchParams *params = comm->myParams;
  // Enqueue event after NCCL kernel
  CUDACHECK(hipEventRecord(comm->doneEvent, params->stream));
  // Use internal NCCL stream for CGMD/GROUP launch if required or if the user stream is NULL
  if (comm->launchMode == ncclComm::GROUP && (comm->groupCudaStream || comm->userStream == NULL)) {
    // Create dependency between NCCL internal stream and user stream
    CUDACHECK(hipStreamWaitEvent(comm->userStream, comm->doneEvent, 0));
  }
  comm->userStreamSet = false;
  return ncclSuccess;
}

/*****************************************************************************/
/* Enqueueing system : computation of kernel and proxy operations parameters */
/*****************************************************************************/

<<<<<<< HEAD
// Trees are not perfectly sticking to the model for medium sizes. Applying a static correction
// factor is not ideal but works quite well. Powers of two, 64 B to 1 GB.
static float treeCorrectionFactor[NCCL_NUM_PROTOCOLS][22] = {
  {  1.0,  1.0,  1.0,  1.0,  1.0,  1.0,  1.0,  .84,  .49,  .42,  .60,  .75,  .87,  .94,  .94,  .99,  1.0,  1.0 ,  1.0 ,  1.0 ,  1.0 ,  1.0 },
  {  1.0,  1.0,  1.0,  1.0,  1.0,  1.0,  1.0,  .84,  .49,  .42,  .60,  .75,  .87,  .94,  .94,  .99,  1.0,  1.0 ,  1.0 ,  1.0 ,  1.0 ,  1.0 },
  {  1.0,  1.0,  1.0,  1.0,  1.0,  1.0,  .41,  .27,  .25,  .39,  .46,  .72,  .76,  .87,  .92,  .97,  1.0,  1.0 ,  1.0 ,  1.0 ,  1.0 ,  1.0 }
};

static float ringCorrectionFactor[NCCL_NUM_PROTOCOLS][22] = {
  {  1.0,  1.0,  1.0,  1.0,  1.0,  1.0,  .25,  .41,  .55,  .56,  .78,  .94,  1.0,  1.0,  1.0,  1.0,  1.0,  1.0 ,  1.0 ,  1.0 ,  1.0 ,  1.0 },
  {  1.0,  1.0,  1.0,  1.0,  1.0,  1.0,  .25,  .41,  .55,  .56,  .78,  .94,  1.0,  1.0,  1.0,  1.0,  1.0,  1.0 ,  1.0 ,  1.0 ,  1.0 ,  1.0 },
  {  1.0,  1.0,  1.0,  1.0,  1.0,  1.0,  .04,  .08,  .09,  .09,  .11,  .13,  .25,  .40,  .59,  .76,  .86,  1.0 ,  1.0 ,  1.0 ,  1.0 ,  1.0 }
};

=======
>>>>>>> 533e3702
static ncclResult_t getAlgoInfo(struct ncclInfo* info) {
  struct ncclComm* comm = info->comm;
  float minTime = 3600000000.0; // Hopefully no operation will take an hour to complete.
  // Find algorithm / protocol.
  info->algorithm = -1;
  info->protocol = -1;
  int nAlgos = NCCL_NUM_ALGORITHMS;
  // Check collNet support
  int collNetTypeSupport = 0;
  if (info->comm->collNetSupport)
    NCCLCHECK(collNetReduceSupport(info->datatype, info->op, &collNetTypeSupport));
  if (collNetTypeSupport != 1) nAlgos--;
  for (int a=0; a<nAlgos; a++) {
    for (int p=0; p<NCCL_NUM_PROTOCOLS; p++) {
<<<<<<< HEAD
      float bw = comm->bandwidths[info->coll][a][p];
      if (bw == 0) continue;
      int logSize = log2i(info->nBytes>>6);
      if (a == NCCL_ALGO_TREE && logSize < 22) bw *= treeCorrectionFactor[p][logSize];
      else if (a == NCCL_ALGO_RING && logSize < 22) bw *= ringCorrectionFactor[p][logSize];
      float time = comm->latencies[info->coll][a][p] + (info->nBytes) / (1000 * bw);
      if (time < minTime) {
=======
      float time;
      NCCLCHECK(ncclTopoGetAlgoTime(info, a, p, &time));
      if (time >= 0 && time < minTime) {
>>>>>>> 533e3702
        info->algorithm = a;
        info->protocol = p;
        minTime = time;
      }
    }
  }
  if (info->algorithm == -1 || info->protocol == -1) {
    WARN("Error : no algorithm/protocol available");
    return ncclInternalError;
  }
<<<<<<< HEAD

  if (comm->rank == 0) INFO(NCCL_COLL, "%ld Bytes -> Algo %d proto %d time %d", info->nBytes, info->algorithm, info->protocol, (int)minTime);
=======
  //if (comm->rank == 0) INFO(NCCL_TUNING, "%ld Bytes -> Algo %d proto %d time %f", info->nBytes, info->algorithm, info->protocol, minTime);
>>>>>>> 533e3702
  TRACE(NCCL_COLL, "%ld Bytes -> Algo %d proto %d time %f", info->nBytes, info->algorithm, info->protocol, minTime);

  int nc = (info->algorithm == NCCL_ALGO_COLLNET) ? comm->nChannels/2 : comm->nChannels; // CollNet uses one channel for up and one channel for down
  int nt = comm->maxThreads[info->algorithm][info->protocol];
  int threadThreshold = comm->threadThresholds[info->algorithm][info->protocol];
  while (info->nBytes < nc*nt*threadThreshold) {
<<<<<<< HEAD
    if (nc >= 2) nc--;
#if defined(__HIP_PLATFORM_HCC__) || defined(__HCC__) || defined(__HIPCC__)
    // do not reduce threads count on VEGA
#else
=======
    if (info->algorithm != NCCL_ALGO_COLLNET && nc >= 2) nc--;
>>>>>>> 533e3702
    else if ((nt % 128) == 0) nt/=2;
#endif
    else break;
  }
#if defined(__HIP_PLATFORM_HCC__) || defined(__HCC__) || defined(__HIPCC__)
#else
  if (info->protocol == NCCL_PROTO_SIMPLE) nt += WARP_SIZE; // Extra warp for sync
#endif
  info->nChannels = nc;
  info->nThreads = nt;
  return ncclSuccess;
}

static ncclResult_t getPatternInfo(struct ncclInfo* info) {
  switch (info->coll) {
    case ncclCollBroadcast:
      info->pattern = info->algorithm == NCCL_ALGO_TREE ? ncclPatternTreeDown : ncclPatternPipelineFrom; break;
    case ncclCollReduce:
      info->pattern = info->algorithm == NCCL_ALGO_TREE ? ncclPatternTreeUp : ncclPatternPipelineTo; break;
    case ncclCollReduceScatter:
    case ncclCollAllGather:
      info->pattern = ncclPatternRing; break;
    case ncclCollAllReduce:
      info->pattern = info->algorithm == NCCL_ALGO_COLLNET ? ncclPatternCollTreeUp : info->algorithm == NCCL_ALGO_TREE ? ncclPatternTreeUpDown : ncclPatternRingTwice; break;
    default:
      WARN("Unknown pattern for collective %d algorithm %d", info->coll, info->algorithm);
      return ncclInternalError;
  }
  return ncclSuccess;
}

static ncclResult_t getLoopInfo(struct ncclInfo* info) {
  switch (info->pattern) {
    case ncclPatternTreeUp:
    case ncclPatternTreeDown:
    case ncclPatternTreeUpDown:
    case ncclPatternPipelineFrom:
    case ncclPatternPipelineTo:
    case ncclPatternCollTreeUp:
    case ncclPatternCollTreeDown:
      info->nstepsPerLoop = info-> nchunksPerLoop = 1; break;
    case ncclPatternRing:
      info->nstepsPerLoop = info->comm->nRanks-1; info->nchunksPerLoop = info->comm->nRanks; break;
    case ncclPatternRingTwice:
      info->nstepsPerLoop = 2*(info->comm->nRanks-1); info->nchunksPerLoop = info->comm->nRanks; break;
    default:
      WARN("Unknown pattern %d\n", info->pattern);
      return ncclInternalError;
  }
  return ncclSuccess;
}

static ncclResult_t computeColl(struct ncclInfo* info /* input */, struct ncclColl* coll, struct ncclProxyArgs* proxyArgs /* output */) {
  // Set nstepsPerLoop and nchunksPerLoop
  NCCLCHECK(getAlgoInfo(info));
  NCCLCHECK(getPatternInfo(info));
  NCCLCHECK(getLoopInfo(info));

  coll->args.root = info->root;
  coll->args.N = info->count;
  coll->args.ThisInput = info->sendbuff;
  coll->args.ThisOutput = info->recvbuff;
  coll->args.comm = info->comm->devComm;
  coll->args.opCount = info->comm->opCount;
  coll->args.nChannels = info->nChannels;
  coll->args.nThreads = info->nThreads;

  coll->funcIndex = FUNC_INDEX(info->coll, info->op, info->datatype, info->algorithm, info->protocol);

  int stepSize   = (info->protocol == NCCL_PROTO_LL ? NCCL_LL_BUFF_SIZE : info->protocol == NCCL_PROTO_LL128 ? NCCL_LL128_BUFF_SIZE : info->comm->channels[0].buffSize ) / NCCL_STEPS;
  int chunkSteps = (info->protocol == NCCL_PROTO_SIMPLE && info->algorithm == NCCL_ALGO_RING) ? info->chunkSteps : 1;
  int sliceSteps = (info->protocol == NCCL_PROTO_SIMPLE && info->algorithm == NCCL_ALGO_RING) ? info->sliceSteps : 1;
  int chunkSize  = stepSize*chunkSteps;

  // Compute lastChunkSize
  if (info->algorithm == NCCL_ALGO_TREE && info->protocol == NCCL_PROTO_SIMPLE) {
    if (info->pattern == ncclPatternTreeUpDown) {
      // Optimize chunkSize / nSteps
      while (info->nBytes / (info->nChannels*chunkSize) < info->comm->channels[0].treeUp.depth*8 && chunkSize > 131072) chunkSize /= 2;
      while (info->nBytes / (info->nChannels*chunkSize) < info->comm->channels[0].treeUp.depth*4 && chunkSize > 65536) chunkSize /= 2;
      while (info->nBytes / (info->nChannels*chunkSize) < info->comm->channels[0].treeUp.depth && chunkSize > 32768) chunkSize /= 2;
    }
    // Use lastChunkSize as chunkSize
    coll->args.lastChunkSize = chunkSize / ncclTypeSize(info->datatype);
  } else if (info->algorithm == NCCL_ALGO_COLLNET && info->protocol == NCCL_PROTO_SIMPLE) {
    // Optimize chunkSize / nSteps
    while (info->nBytes / (info->nChannels*chunkSize) < info->comm->channels[0].collTreeUp.depth*16 && chunkSize > 131072) chunkSize /= 2;
    while (info->nBytes / (info->nChannels*chunkSize) < info->comm->channels[0].collTreeUp.depth*4 && chunkSize > 65536) chunkSize /= 2;
    while (info->nBytes / (info->nChannels*chunkSize) < info->comm->channels[0].collTreeUp.depth && chunkSize > 32768) chunkSize /= 2;
    // Use lastChunkSize as chunkSize
    coll->args.lastChunkSize = chunkSize / ncclTypeSize(info->datatype);
  } else if (info->protocol == NCCL_PROTO_LL) {
    int sliceSize = NCCL_LL_SLICE_LINES * sizeof(uint64_t);
    const ssize_t loopSize = info->nChannels*info->nchunksPerLoop*(ssize_t)sliceSize;
    coll->args.lastChunkSize = DIVUP((info->nBytes-(info->nBytes/loopSize)*loopSize), info->nChannels*info->nchunksPerLoop);
    ALIGN_SIZE(coll->args.lastChunkSize, info->nThreads*sizeof(uint64_t));
    coll->args.lastChunkSize /= ncclTypeSize(info->datatype);
  } else if (info->algorithm == NCCL_ALGO_TREE && info->protocol == NCCL_PROTO_LL128) {
    int nstepsInter = 1+log2i(info->comm->nNodes);
    while (info->nBytes / (info->nChannels*chunkSize) < nstepsInter*4 && chunkSize > 32768) chunkSize /= 2;
    // Use lastChunkSize as chunkSize
    coll->args.lastChunkSize = chunkSize*NCCL_LL128_DATAELEMS/(NCCL_LL128_LINEELEMS*ncclTypeSize(info->datatype));
  }

  // Compute nSteps for proxies
  int chunkEffectiveSize = chunkSize;
  if (info->protocol == NCCL_PROTO_LL) chunkEffectiveSize /= 2;
  if (info->protocol == NCCL_PROTO_LL128) chunkEffectiveSize = (chunkSize / NCCL_LL128_LINEELEMS) * NCCL_LL128_DATAELEMS;
  //if (info->comm->rank == 0) printf("Coll %d, size %ld -> %dx%d, chunkSize %d (algo %d proto%d)\n", info->coll, info->nBytes, info->nChannels, info->nThreads, chunkSize, info->algorithm, info->protocol);
  int nLoops = (int)(DIVUP(info->nBytes, (((size_t)(info->nChannels))*info->nchunksPerLoop*chunkEffectiveSize)));
  proxyArgs->nsteps = info->nstepsPerLoop * nLoops * chunkSteps;
  proxyArgs->sliceSteps = sliceSteps;
  proxyArgs->chunkSteps = chunkSteps;
  proxyArgs->protocol = info->protocol;
  proxyArgs->opCount = info->comm->opCount;
  proxyArgs->dtype = info->datatype;
  proxyArgs->redOp = info->op;
  TRACE(NCCL_NET,"opCount %lx slicesteps %d spl %d cpl %d nbytes %zi -> protocol %d nchannels %d nthreads %d, nloops %d nsteps %d comm %p",
      coll->args.opCount, proxyArgs->sliceSteps, info->nstepsPerLoop, info->nchunksPerLoop, info->nBytes, info->protocol, info->nChannels, info->nThreads,
      nLoops, proxyArgs->nsteps, info->comm);
  return ncclSuccess;
}

static ncclResult_t saveKernel(struct ncclInfo* info) {
  if (info->comm->nRanks == 1) {
    if (info->sendbuff != info->recvbuff)
      CUDACHECK(hipMemcpyAsync(info->recvbuff, info->sendbuff, info->nBytes, hipMemcpyDeviceToDevice, info->stream));
    return ncclSuccess;
  }

  struct ncclColl coll;
  struct ncclProxyArgs proxyArgs;
  memset(&proxyArgs, 0, sizeof(struct ncclProxyArgs));
  NCCLCHECK(computeColl(info, &coll, &proxyArgs));

  info->comm->myParams->blockDim.x = std::max<unsigned>(info->comm->myParams->blockDim.x, coll.args.nThreads);
  if (info->comm->userStreamSet == false) {
    info->comm->userStream = info->stream;
    info->comm->userStreamSet = true;
  } else if (info->stream != info->comm->userStream) {
    WARN("Error : mixing different streams within a group call is not supported.");
    return ncclInvalidUsage;
  }

  int nSubChannels = (info->pattern == ncclPatternCollTreeUp || info->pattern == ncclPatternCollTreeDown) ? 2 : 1;
  for (int bid=0; bid<coll.args.nChannels*nSubChannels; bid++) {
    int channelId = info->comm->myParams->gridDim.x % info->comm->nChannels;
    struct ncclChannel* channel = info->comm->channels+channelId;

    if (channel->collCount == NCCL_MAX_OPS) {
      WARN("Too many aggregated operations (%d max)", NCCL_MAX_OPS);
      return ncclInvalidUsage;
    }

    // Proxy
    proxyArgs.channel = channel;
    // Adjust pattern for CollNet based on channel index
    if (nSubChannels == 2) {
      info->pattern = (channelId < info->comm->nChannels/nSubChannels) ? ncclPatternCollTreeUp : ncclPatternCollTreeDown;
    }
    NCCLCHECK(transportSaveProxies(&proxyArgs, info->pattern, info->root, info->comm->nRanks));

    info->comm->myParams->gridDim.x++;

    int opIndex = channel->collFifoTail;
    struct ncclColl* c = channel->collectives+opIndex;
    volatile uint8_t* activePtr = (volatile uint8_t*)&c->active;
    while (LOAD(activePtr) != 0) sched_yield();

    memcpy(c, &coll, sizeof(struct ncclColl));

<<<<<<< HEAD
    c->args.bid = bid;
    STORE(&c->active, 1);
=======
    c->args.bid = bid % coll.args.nChannels;
    c->active = 1;
>>>>>>> 533e3702
    opIndex = (opIndex+1)%NCCL_MAX_OPS;
    c->nextIndex = opIndex;
    channel->collFifoTail = opIndex;
    channel->collCount++;
  }
  info->comm->opCount++;
  return ncclSuccess;
}


ncclResult_t ncclEnqueueCheck(struct ncclInfo* info) {
  if (info->comm == NULL) return ncclInvalidArgument;

  INFO(NCCL_COLL,"%s: opCount %lx sendbuff %p recvbuff %p count %zi datatype %d op %d root %d comm %p [nranks=%d] stream %p",
       info->opName, info->comm->opCount, info->sendbuff, info->recvbuff, info->count,
       info->datatype, info->op, info->root, info->comm, info->comm->nRanks, info->stream);

  // Launch asynchronously if needed
  if (ncclAsyncMode()) {
    ncclResult_t ret = ncclSuccess;
    int savedDev = -1;
    if (info->comm->checkPointers) {
      CUDACHECKGOTO(hipGetDevice(&savedDev), ret, end);
      CUDACHECKGOTO(hipSetDevice(info->comm->cudaDev), ret, end);
    }
    // Check arguments
    NCCLCHECKGOTO(ArgsCheck(info), ret, end);
    // Always register comm even in case of error to make sure ncclGroupEnd
    // cleans it up.
    NCCLCHECKGOTO(ncclAsyncColl(info->comm), ret, end);
    NCCLCHECKGOTO(saveKernel(info), ret, end);
end:
    if (savedDev != -1) CUDACHECK(hipSetDevice(savedDev));
    ncclAsyncErrCheck(ret);
    return ret;
  } else {
    NCCLCHECK(ArgsCheck(info));
    NCCLCHECK(saveKernel(info));
    NCCLCHECK(ncclBarrierEnqueue(info->comm));
    NCCLCHECK(ncclBarrierEnqueueWait(info->comm));
    NCCLCHECK(ncclEnqueueEvents(info->comm));
    return ncclSuccess;
  }
}<|MERGE_RESOLUTION|>--- conflicted
+++ resolved
@@ -1,10 +1,6 @@
 /*************************************************************************
-<<<<<<< HEAD
  * Copyright (c) 2017-2019, NVIDIA CORPORATION. All rights reserved.
  * Modifications Copyright (c) 2019-2020 Advanced Micro Devices, Inc. All rights reserved.
-=======
- * Copyright (c) 2017-2020, NVIDIA CORPORATION. All rights reserved.
->>>>>>> 533e3702
  *
  * See LICENSE.txt for license information
  ************************************************************************/
@@ -20,14 +16,9 @@
   NCCL_KERN_NAME(coll##LL, op, dtype)
 
 #define NCCL_FUNC4(coll, op, dtype) \
-<<<<<<< HEAD
   NCCL_FUNC5(coll##Tree, op, dtype), \
-  NCCL_FUNC5(coll##Ring, op, dtype)
-=======
-  (void*)NCCL_FUNC5(coll##Tree, op, dtype), \
-  (void*)NCCL_FUNC5(coll##Ring, op, dtype), \
-  (void*)NCCL_FUNC5(coll##CollNet, op, dtype)
->>>>>>> 533e3702
+  NCCL_FUNC5(coll##Ring, op, dtype), \
+  NCCL_FUNC5(coll##CollNet, op, dtype)
 
 // Must be consistent with ncclDataType_t
 #define NCCL_FUNCS3A(coll, op) \
@@ -206,7 +197,7 @@
     hipLaunchKernelGGL(((void (*)(struct ncclDevComm*))params->func), params->gridDim, params->blockDim, params->sharedMem, params->stream, **((struct ncclDevComm ***)(params->args)));
   }
   // Start the network proxies as soon as the kernel has been launched. We can't
-  // perform any CUDA call between the two or having a hipFree between the CUDA
+  // perform any CUDA call between the two or having a cudaFree between the CUDA
   // launch and the transportStartProxy call could cause a deadlock.
   // Also, starting the proxies after the CUDA launch seems to be better for
   // performance (latency).
@@ -238,23 +229,6 @@
 /* Enqueueing system : computation of kernel and proxy operations parameters */
 /*****************************************************************************/
 
-<<<<<<< HEAD
-// Trees are not perfectly sticking to the model for medium sizes. Applying a static correction
-// factor is not ideal but works quite well. Powers of two, 64 B to 1 GB.
-static float treeCorrectionFactor[NCCL_NUM_PROTOCOLS][22] = {
-  {  1.0,  1.0,  1.0,  1.0,  1.0,  1.0,  1.0,  .84,  .49,  .42,  .60,  .75,  .87,  .94,  .94,  .99,  1.0,  1.0 ,  1.0 ,  1.0 ,  1.0 ,  1.0 },
-  {  1.0,  1.0,  1.0,  1.0,  1.0,  1.0,  1.0,  .84,  .49,  .42,  .60,  .75,  .87,  .94,  .94,  .99,  1.0,  1.0 ,  1.0 ,  1.0 ,  1.0 ,  1.0 },
-  {  1.0,  1.0,  1.0,  1.0,  1.0,  1.0,  .41,  .27,  .25,  .39,  .46,  .72,  .76,  .87,  .92,  .97,  1.0,  1.0 ,  1.0 ,  1.0 ,  1.0 ,  1.0 }
-};
-
-static float ringCorrectionFactor[NCCL_NUM_PROTOCOLS][22] = {
-  {  1.0,  1.0,  1.0,  1.0,  1.0,  1.0,  .25,  .41,  .55,  .56,  .78,  .94,  1.0,  1.0,  1.0,  1.0,  1.0,  1.0 ,  1.0 ,  1.0 ,  1.0 ,  1.0 },
-  {  1.0,  1.0,  1.0,  1.0,  1.0,  1.0,  .25,  .41,  .55,  .56,  .78,  .94,  1.0,  1.0,  1.0,  1.0,  1.0,  1.0 ,  1.0 ,  1.0 ,  1.0 ,  1.0 },
-  {  1.0,  1.0,  1.0,  1.0,  1.0,  1.0,  .04,  .08,  .09,  .09,  .11,  .13,  .25,  .40,  .59,  .76,  .86,  1.0 ,  1.0 ,  1.0 ,  1.0 ,  1.0 }
-};
-
-=======
->>>>>>> 533e3702
 static ncclResult_t getAlgoInfo(struct ncclInfo* info) {
   struct ncclComm* comm = info->comm;
   float minTime = 3600000000.0; // Hopefully no operation will take an hour to complete.
@@ -269,19 +243,9 @@
   if (collNetTypeSupport != 1) nAlgos--;
   for (int a=0; a<nAlgos; a++) {
     for (int p=0; p<NCCL_NUM_PROTOCOLS; p++) {
-<<<<<<< HEAD
-      float bw = comm->bandwidths[info->coll][a][p];
-      if (bw == 0) continue;
-      int logSize = log2i(info->nBytes>>6);
-      if (a == NCCL_ALGO_TREE && logSize < 22) bw *= treeCorrectionFactor[p][logSize];
-      else if (a == NCCL_ALGO_RING && logSize < 22) bw *= ringCorrectionFactor[p][logSize];
-      float time = comm->latencies[info->coll][a][p] + (info->nBytes) / (1000 * bw);
-      if (time < minTime) {
-=======
       float time;
       NCCLCHECK(ncclTopoGetAlgoTime(info, a, p, &time));
       if (time >= 0 && time < minTime) {
->>>>>>> 533e3702
         info->algorithm = a;
         info->protocol = p;
         minTime = time;
@@ -292,26 +256,17 @@
     WARN("Error : no algorithm/protocol available");
     return ncclInternalError;
   }
-<<<<<<< HEAD
-
-  if (comm->rank == 0) INFO(NCCL_COLL, "%ld Bytes -> Algo %d proto %d time %d", info->nBytes, info->algorithm, info->protocol, (int)minTime);
-=======
   //if (comm->rank == 0) INFO(NCCL_TUNING, "%ld Bytes -> Algo %d proto %d time %f", info->nBytes, info->algorithm, info->protocol, minTime);
->>>>>>> 533e3702
   TRACE(NCCL_COLL, "%ld Bytes -> Algo %d proto %d time %f", info->nBytes, info->algorithm, info->protocol, minTime);
 
   int nc = (info->algorithm == NCCL_ALGO_COLLNET) ? comm->nChannels/2 : comm->nChannels; // CollNet uses one channel for up and one channel for down
   int nt = comm->maxThreads[info->algorithm][info->protocol];
   int threadThreshold = comm->threadThresholds[info->algorithm][info->protocol];
   while (info->nBytes < nc*nt*threadThreshold) {
-<<<<<<< HEAD
-    if (nc >= 2) nc--;
+    if (info->algorithm != NCCL_ALGO_COLLNET && nc >= 2) nc--;
 #if defined(__HIP_PLATFORM_HCC__) || defined(__HCC__) || defined(__HIPCC__)
     // do not reduce threads count on VEGA
 #else
-=======
-    if (info->algorithm != NCCL_ALGO_COLLNET && nc >= 2) nc--;
->>>>>>> 533e3702
     else if ((nt % 128) == 0) nt/=2;
 #endif
     else break;
@@ -483,13 +438,8 @@
 
     memcpy(c, &coll, sizeof(struct ncclColl));
 
-<<<<<<< HEAD
-    c->args.bid = bid;
+    c->args.bid = bid % coll.args.nChannels;
     STORE(&c->active, 1);
-=======
-    c->args.bid = bid % coll.args.nChannels;
-    c->active = 1;
->>>>>>> 533e3702
     opIndex = (opIndex+1)%NCCL_MAX_OPS;
     c->nextIndex = opIndex;
     channel->collFifoTail = opIndex;
