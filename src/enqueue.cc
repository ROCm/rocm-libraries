/*************************************************************************
 * Copyright (c) 2017-2022, NVIDIA CORPORATION. All rights reserved.
 * Modifications Copyright (c) 2019-2022 Advanced Micro Devices, Inc. All rights reserved.
 *
 * See LICENSE.txt for license information
 ************************************************************************/

#include "enqueue.h"
#include "argcheck.h"
#include "coll_net.h"
#include "graph/topo.h"
#include <hip/hip_runtime.h>
#include <hip/hip_ext.h>
#include "gdrwrap.h"
#include "bootstrap.h"
#include <cstring>
#include "channel.h"
#include "rocmwrap.h"
#include "rccl_vars.h"
#include <cstring> // std::memcpy
#include <cinttypes> // PRIx64

static void* const ncclKernelGeneric = (void*)NCCL_KERN_NAME(SendRecv, RING, SIMPLE, Sum, int8_t);

struct ncclKernelMatch {
  void* kernelFn;
  bool specialized;
};

<<<<<<< HEAD
// Must be consistent with ncclDataType_t
#define NCCL_FUNCS3A(func, devredop) \
  (void*)NCCL_FUNC4(func, devredop, int8_t), \
  (void*)NCCL_FUNC4(func, devredop, uint8_t), \
  (void*)NCCL_FUNC4(func, devredop, int32_t), \
  (void*)NCCL_FUNC4(func, devredop, uint32_t), \
  (void*)NCCL_FUNC4(func, devredop, int64_t), \
  (void*)NCCL_FUNC4(func, devredop, uint64_t), \
  (void*)NCCL_FUNC4(func, devredop, half), \
  (void*)NCCL_FUNC4(func, devredop, float), \
  (void*)NCCL_FUNC4(func, devredop, double), \
  (void*)NCCL_FUNC4(func, devredop, rccl_bfloat16)
#define NCCL_FUNCS3B(func, devredop) \
  (void*)NCCL_FUNC4(func, devredop, int8_t), \
  (void*)NCCL_FUNC4(func, devredop, int8_t), \
  (void*)NCCL_FUNC4(func, devredop, int8_t), \
  (void*)NCCL_FUNC4(func, devredop, int8_t), \
  (void*)NCCL_FUNC4(func, devredop, int8_t), \
  (void*)NCCL_FUNC4(func, devredop, int8_t), \
  (void*)NCCL_FUNC4(func, devredop, int8_t), \
  (void*)NCCL_FUNC4(func, devredop, int8_t), \
  (void*)NCCL_FUNC4(func, devredop, int8_t), \
  (void*)NCCL_FUNC4(func, devredop, int8_t)
=======
// Only generate inline kernels for LL
#define NCCL_FUNC5(func, algo, devredop, dtype, specialized) \
  /*LL    */{(void*)NCCL_KERN_NAME(func, algo, LL, devredop, dtype), true && specialized}, \
  /*LL128 */{(void*)NCCL_KERN_NAME(func, algo, LL, devredop, dtype), false && specialized}, \
  /*SIMPLE*/{(void*)NCCL_KERN_NAME(func, algo, LL, devredop, dtype), false && specialized}

#define NCCL_FUNC4(func, devredop, type, specialized) \
  NCCL_FUNC5(func, TREE,           devredop, type, specialized), \
  NCCL_FUNC5(func, RING,           devredop, type, specialized), \
  NCCL_FUNC5(func, COLLNET_DIRECT, devredop, type, specialized), \
  NCCL_FUNC5(func, COLLNET_CHAIN,  devredop, type, specialized)

#ifdef __CUDA_BF16_TYPES_EXIST__
  #define HAVE_BFLOAT16 1
#else
  #define HAVE_BFLOAT16 0
#endif
>>>>>>> 99c28f2e

// Must be consistent with ncclDataType_t
#define NCCL_FUNCS3(func, devredop, reduction, specialized) \
  NCCL_FUNC4(func, devredop, MACRO_IF(reduction, int8_t, int8_t), specialized), \
  NCCL_FUNC4(func, devredop, MACRO_IF(reduction, uint8_t, int8_t), specialized), \
  NCCL_FUNC4(func, devredop, MACRO_IF(reduction, int32_t, int8_t), specialized), \
  NCCL_FUNC4(func, devredop, MACRO_IF(reduction, uint32_t, int8_t), specialized), \
  NCCL_FUNC4(func, devredop, MACRO_IF(reduction, int64_t, int8_t), specialized), \
  NCCL_FUNC4(func, devredop, MACRO_IF(reduction, uint64_t, int8_t), specialized), \
  NCCL_FUNC4(func, devredop, MACRO_IF(reduction, half, int8_t), specialized), \
  NCCL_FUNC4(func, devredop, MACRO_IF(reduction, float, int8_t), specialized), \
  NCCL_FUNC4(func, devredop, MACRO_IF(reduction, double, int8_t), specialized) \
  MACRO_IF(HAVE_BFLOAT16, \
    SINGLE_ARG(, NCCL_FUNC4(func, devredop, MACRO_IF(reduction, __nv_bfloat16, int8_t), specialized)), \
    /*nothing*/ \
  )

// Must be consistent with ncclDevRedOp_t -- but we only generate kernel for sums.
#define NCCL_FUNCS2(func, reduction) \
  NCCL_FUNCS3(func, Sum, reduction, /*specialized=*/1), /*Sum*/ \
  NCCL_FUNCS3(func, Sum, reduction, /*specialized=*/0), /*Prod*/ \
  NCCL_FUNCS3(func, Sum, reduction, /*specialized=*/0), /*Max*/ \
  NCCL_FUNCS3(func, Sum, reduction, /*specialized=*/0), /*Min*/ \
  NCCL_FUNCS3(func, Sum, reduction, /*specialized=*/0), /*PreMulSum*/ \
  NCCL_FUNCS3(func, Sum, reduction, /*specialized=*/0)  /*SumPostDiv*/

typedef void(*ncclKern_t)(struct ncclDevComm* comm, uint64_t channelMask, struct ncclWork* workHead);
// Must be consistent with the ncclFuncSet enum
<<<<<<< HEAD
static ncclKern_t const ncclKerns[4] = {
  NCCL_KERN_NAME(SendRecv, RING, SIMPLE, Sum, int8_t),
  NCCL_KERN_NAME_DEBUG(SendRecv, RING, SIMPLE, Sum, int8_t),
  NCCL_KERN_NAME_LL128(SendRecv, RING, SIMPLE, Sum, int8_t),
  NCCL_KERN_NAME_LL128_DEBUG(SendRecv, RING, SIMPLE, Sum, int8_t),
=======
static const ncclKernelMatch ncclKerns[1+ncclNumTypes+NCCL_NUM_FUNCTIONS*ncclNumDevRedOps*ncclNumTypes*NCCL_NUM_ALGORITHMS*NCCL_NUM_PROTOCOLS] = {
  {(void*)NCCL_KERN_NAME(SendRecv, RING, SIMPLE, Sum, int8_t), true},
  // We don't bake special kernels for the one-rank reductions
  {/*int8*/(void*)NCCL_KERN_NAME(SendRecv, RING, SIMPLE, Sum, int8_t), false},
  {/*uint8*/(void*)NCCL_KERN_NAME(SendRecv, RING, SIMPLE, Sum, int8_t), false},
  {/*int32*/(void*)NCCL_KERN_NAME(SendRecv, RING, SIMPLE, Sum, int8_t), false},
  {/*uint32*/(void*)NCCL_KERN_NAME(SendRecv, RING, SIMPLE, Sum, int8_t), false},
  {/*int64*/(void*)NCCL_KERN_NAME(SendRecv, RING, SIMPLE, Sum, int8_t), false},
  {/*uint64*/(void*)NCCL_KERN_NAME(SendRecv, RING, SIMPLE, Sum, int8_t), false},
  {/*half*/(void*)NCCL_KERN_NAME(SendRecv, RING, SIMPLE, Sum, int8_t), false},
  {/*float*/(void*)NCCL_KERN_NAME(SendRecv, RING, SIMPLE, Sum, int8_t), false},
  {/*double*/(void*)NCCL_KERN_NAME(SendRecv, RING, SIMPLE, Sum, int8_t), false},
  #if HAVE_BFLOAT16
    {/*bfloat16*/(void*)NCCL_KERN_NAME(SendRecv, RING, SIMPLE, Sum, int8_t), false},
  #endif
  NCCL_FUNCS2(Broadcast, /*reduction=*/0),
  NCCL_FUNCS2(Reduce, /*reduction=*/1),
  NCCL_FUNCS2(AllGather, /*reduction=*/0),
  NCCL_FUNCS2(ReduceScatter, /*reduction=*/1),
  NCCL_FUNCS2(AllReduce, /*reduction=*/1)
>>>>>>> 99c28f2e
};

static ncclResult_t computeColl(struct ncclInfo* info /* input */, int* workFuncIndex, struct ncclWorkElem* work, struct ncclProxyOp* proxyOp /* output */);

// Determine the maximum kernel stack size of all CUDA kernels
size_t ncclKernMaxLocalSize() {
  ncclResult_t res = ncclSuccess;
  int numNcclKerns = sizeof(ncclKerns)/sizeof(ncclKerns[0]);
  hipFuncAttributes attr = {0};
  size_t max = 0;
  for (int i = 0; i < numNcclKerns; i++) {
<<<<<<< HEAD
    if (ncclKerns[i] != nullptr) {
      CUDACHECKGOTO(hipFuncGetAttributes(&attr, reinterpret_cast<const void*>(ncclKerns[i])), res, error);
      if (attr.localSizeBytes > max) max = attr.localSizeBytes;
    }
=======
    CUDACHECKGOTO(cudaFuncGetAttributes(&attr, ncclKerns[i].kernelFn), res, error);
    if (attr.localSizeBytes > max) max = attr.localSizeBytes;
>>>>>>> 99c28f2e
  }

error:
  return (res != ncclSuccess) ? 0 : max;
}

// Determine kernel stack size from index
size_t ncclKernLocalSize(int i) {
  ncclResult_t res = ncclSuccess;
  int numNcclKerns = sizeof(ncclKerns)/sizeof(ncclKerns[0]);
  hipFuncAttributes attr = {0};
  if (i < numNcclKerns)
    CUDACHECKGOTO(hipFuncGetAttributes(&attr, (const void*)(ncclKerns[i])), res, error);

error:
  return (res != ncclSuccess) ? 0 : attr.localSizeBytes;
}


// Set shared memory carveout for the nccl kernels
ncclResult_t ncclKernSetSharedMemoryCarveout(int carveOut) {
  ncclResult_t res = ncclSuccess;
  int numNcclKerns = sizeof(ncclKerns)/sizeof(ncclKerns[0]);
  for (int i = 0; i < numNcclKerns; i++) {
<<<<<<< HEAD
    CUDACHECKGOTO(hipFuncSetAttribute((const void *)ncclKerns[i], hipFuncAttributePreferredSharedMemoryCarveout, carveOut), res, error);
=======
    CUDACHECKGOTO(cudaFuncSetAttribute(ncclKerns[i].kernelFn, cudaFuncAttributePreferredSharedMemoryCarveout, carveOut), res, error);
>>>>>>> 99c28f2e
  }

error:
  return res;
}


/*****************************************************************************/
/*       Launch system : synchronization and CUDA kernel launch              */
/*****************************************************************************/

static void appendWorkElemColl(
    struct ncclComm* comm, struct ncclKernelPlan* plan, int channelId,
    int funcIndex, struct ncclWorkElem const *elem, int bid
  ) {
  struct ncclKernelPlan::Channel* chan = &plan->channels[channelId];
  struct ncclWorkList* q = ncclIntruQueueTail(&chan->workQueue);
  if (q && funcIndex == q->work.header.funcIndex
        && elem->nWarps == q->work.elems[0].nWarps
        && chan->nWorkElem < NCCL_MAX_WORK_ELEMENTS) {
    int e = chan->nWorkElem++;
    q->work.elems[e] = *elem; // C++ struct assignment
    q->work.elems[e].bid = bid;
    q->work.elems[e].isUsed = 1;
    return;
  }
  q = ncclMemoryStackAlloc<struct ncclWorkList>(&comm->memScoped);
  q->work.header.type = ncclWorkTypeColl;
  q->work.header.funcIndex = funcIndex;
  q->work.elems[0] = *elem; // C++ struct assignment
  q->work.elems[0].bid = bid;
  q->work.elems[0].isUsed = 1;
  chan->nWorkElem = 1;
  chan->nWork += 1;
  ncclIntruQueueEnqueue(&chan->workQueue, q);
}

static void appendWorkElemColl(
    struct ncclComm* comm, struct ncclKernelPlan* plan, int channelId,
    int funcIndex, struct ncclWorkElemReg const *elem, int bid
  ) {
  struct ncclKernelPlan::Channel* chan = &plan->channels[channelId];
  struct ncclWorkList* q = ncclIntruQueueTail(&chan->workQueue);
  if (q && funcIndex == q->work.header.funcIndex
        && elem->elem.nWarps == q->work.regElems[0].elem.nWarps
        && chan->nWorkElem < NCCL_MAX_WORK_ELEMENTS_REG) {
    int e = chan->nWorkElem++;
    q->work.regElems[e] = *elem; // C++ struct assignment
    q->work.regElems[e].elem.bid = bid;
    q->work.regElems[e].elem.isUsed = 1;
    return;
  }
  q = ncclMemoryStackAlloc<struct ncclWorkList>(&comm->memScoped);
  q->work.header.type = ncclWorkTypeRegColl;
  q->work.header.funcIndex = funcIndex;
  q->work.regElems[0] = *elem; // C++ struct assignment
  q->work.regElems[0].elem.bid = bid;
  q->work.regElems[0].elem.isUsed = 1;
  chan->nWorkElem = 1;
  chan->nWork += 1;
  ncclIntruQueueEnqueue(&chan->workQueue, q);
}

static void finishWorkP2p(struct ncclWork* work, int WarpSize) {
  int nElem = 0;
  for (int e=0; e < NCCL_MAX_WORK_ELEMENTS_P2P; e++) {
    if (work->p2pElems[e].p2pType != ncclWorkP2pTypeUnused)
      nElem = e+1;
  }
  int nGroup = 1;
  while (nGroup < nElem) nGroup *= 2;
  int nWarp = 1;
  while (nWarp*nGroup <= (NCCL_MAX_NTHREADS/WarpSize)/2) nWarp *= 2;
  for (int i=0; i < nGroup; i++) {
    work->p2pElems[i].ngroups = nGroup;
    work->p2pElems[i].warpStart = i*(NCCL_MAX_NTHREADS/WarpSize)/nGroup;
    int extraWarp = /*nWarp >= 2 ? i%2 : */0;
    work->p2pElems[i].nWarps = nWarp + extraWarp;
  }
}

static void finishWork(struct ncclWork* work, int WarpSize) {
  if (work->header.type == ncclWorkTypeP2p) {
    finishWorkP2p(work, WarpSize);
  }
}

static void appendWorkElemP2p(
    struct ncclComm* comm, struct ncclKernelPlan* plan, int channelId,
    struct ncclWorkElemP2p const *elem
  ) {
  constexpr int funcIndex = FUNC_INDEX_P2P;
  struct ncclKernelPlan::Channel* chan = &plan->channels[channelId];
  struct ncclWorkList* q = ncclIntruQueueTail(&chan->workQueue);
  if (q && funcIndex == q->work.header.funcIndex) {
    if (chan->p2pTailElem[elem->p2pType-1] < NCCL_MAX_WORK_ELEMENTS_P2P) {
      for (int e = -2 + chan->p2pTailElem[elem->p2pType-1]; e >= 0; e -= 2) {
        // Can't have multiple elements of the same ncclWork communicate with the
        // same peer otherwise they would attempt to use that connection concurrently.
        if (q->work.p2pElems[e].peer == elem->peer)
          goto NewWork;
      }
      int e = chan->p2pTailElem[elem->p2pType-1];
      q->work.p2pElems[e] = *elem; // C++ struct assignment
      chan->p2pTailElem[elem->p2pType-1] += 2;
      return;
    }
  NewWork:
    finishWorkP2p(&q->work, comm->WarpSize);
  }
  q = ncclMemoryStackAlloc<struct ncclWorkList>(&comm->memScoped);
  q->work.header.type = ncclWorkTypeP2p;
  q->work.header.funcIndex = FUNC_INDEX_P2P;
  chan->p2pTailElem[ncclWorkP2pTypeRecv-1] = 0;
  chan->p2pTailElem[ncclWorkP2pTypeSend-1] = 1;
  q->work.p2pElems[chan->p2pTailElem[elem->p2pType-1]] = *elem; // C++ struct assignment
  chan->p2pTailElem[elem->p2pType-1] += 2;
  chan->nWork += 1;
  ncclIntruQueueEnqueue(&chan->workQueue, q);
}

static ncclResult_t addProxyOpIfNeeded(struct ncclComm* comm, struct ncclKernelPlan* plan, struct ncclProxyOp* op) {
  bool needed = true;
  NCCLCHECK(ncclProxySaveOp(comm, op, &needed));
  if (needed) {
    struct ncclProxyOp* q = ncclMemoryPoolAlloc<struct ncclProxyOp>(&comm->memPool_ncclProxyOp, &comm->memPermanent);
    *q = *op; // C++ struct assignment
    ncclIntruQueueEnqueue(&plan->channels[op->channelId].proxyOpQueue, q);
  }
  return ncclSuccess;
}

// Put coll workelem & proxyOp in plan assuming nWorkBudget permits, so please
// ensure *nWorkBudget >= nBids upon entry.
static ncclResult_t addCollToPlan(
    struct ncclComm* comm, struct ncclKernelPlan* plan, int* nWorkBudget, int funcIndex,
    struct ncclWorkElem const* workElem, struct ncclProxyOp const* proxyOp,
    int nBid, size_t bytes, bool regBufUsed, void* regBufSend[], void* regBufRecv[]
  ) {
  struct ncclKernelPlan::Channel *chans = plan->channels;
  int nCollChannels = comm->nChannels;

  // Choose the `nBid` least loaded channels to do the work. This ensures
  // all bids go to different channels in case they need to synchronize.
  int least[/*nBid*/MAXCHANNELS];
  least[0] = 0;
  int maxIndexInLeast = 0;
  size_t maxBytesInLeast = chans[0].collBytes;
  // Initialize least[] such that the first nBid channels are accounted for.
  for (int b=1; b < nBid; b++) {
    least[b] = b;
    if (maxBytesInLeast < chans[b].collBytes) {
      maxIndexInLeast = b;
      maxBytesInLeast = chans[b].collBytes;
    }
  }
  // Sort in the rest of the channels. If a channel has less work than the max
  // member of least[], replace that member and compute the new max. The optimal
  // algorithm uses a max-heap, but for our small sizes I suspect the better
  // asymptotic complexity would be swamped by the increased instruction complexity.
  for (int c=nBid; c < nCollChannels; c++) {
    if (chans[c].collBytes < maxBytesInLeast) {
      least[maxIndexInLeast] = c;
      maxBytesInLeast = chans[least[0]].collBytes;
      maxIndexInLeast = 0;
      for (int b=1; b < nBid; b++) {
        if (maxBytesInLeast < chans[least[b]].collBytes) {
          maxIndexInLeast = b;
          maxBytesInLeast = chans[least[b]].collBytes;
        }
      }
    }
  }

  uint64_t opCount = uint64_t(plan->collOpCount++)<<1 | 0;
  bytes /= nBid;
  for (int bid=0; bid < nBid; bid++) {
    int c = least[bid];
    chans[c].collBytes += bytes;

    // Add work elem
    *nWorkBudget += chans[c].nWork;
    if (!regBufUsed) {
      appendWorkElemColl(comm, plan, c, funcIndex, workElem, bid);
    } else {
      // Buffer registration in play which could only for CollNet at the moment.
      struct ncclChannel* channel = &comm->channels[c];
      struct ncclWorkElemReg workElemReg;
      workElemReg.elem = *workElem; // C++ struct assignment
      workElemReg.elem.regUsed = 1;
      for (int i=0; i < NCCL_MAX_DIRECT_ARITY; i++) {
        int peer = channel->collnetDirect.down[i];
        if (peer == -1) break;
        int j = comm->rankToLocalRank[peer]; // Get intra-node slot
        workElemReg.dnInputs[i] = regBufSend[j]; // Input buffer of leaf peer
        workElemReg.dnOutputs[i] = regBufRecv[j]; // Output buffer of leaf peer
      }
      for (int i=0; i < NCCL_MAX_DIRECT_ARITY; i++) {
        int peer = channel->collnetDirect.up[i];
        if (peer == -1) break;
        int j = comm->rankToLocalRank[peer];
        // Output buffer of root peer
        workElemReg.upOutputs[i] = regBufRecv[j];
      }
      appendWorkElemColl(comm, plan, c, funcIndex, &workElemReg, bid);
    }
    *nWorkBudget -= chans[c].nWork; // subtract delta of chans[c].nWork

    // Add proxy task. Empty collectives do not make it to the proxy thread
    // since they don't imply synchronization for the user like p2p.
    if (proxyOp->nsteps != 0) {
      struct ncclProxyOp tmp = *proxyOp; // C++ struct assignment
      tmp.channelId = c;
      tmp.opCount = opCount;
      NCCLCHECK(addProxyOpIfNeeded(comm, plan, &tmp));
    }
  }
  return ncclSuccess;
}

NCCL_PARAM(P2pLLThreshold, "P2P_LL_THRESHOLD", 16384);

// Put p2p op in plan assuming there is space in nWorkBudget, so you must
// ensure *nWorkBudget >= 1 upon entry.
static ncclResult_t addP2pToPlan(
    struct ncclComm* comm, struct ncclKernelPlan* plan, int* nWorkBudget,
    bool isSendNotRecv, int peer, int chunk, void *addr, size_t bytes, uint32_t connIndex
  ) {
  struct ncclInfo info = {
    isSendNotRecv ? ncclFuncSend : ncclFuncRecv,
    isSendNotRecv ? "Send" : "Recv",
    nullptr, addr, bytes, ncclInt8, ncclSum, peer, comm, (hipStream_t)0,
    /*Args*/1, 1
  };

  int channelId;
  NCCLCHECK(ncclChannelCompute(comm, peer, chunk%comm->p2pnChannelsPerPeer, info.coll, &channelId));
  info.channelId = channelId;

  // 1 is connIndex
  struct ncclConnInfo* conn = isSendNotRecv ?
    &comm->channels[channelId].peers[peer].send[1].conn : &comm->channels[channelId].peers[peer].recv[1].conn;
  info.protocol = ((conn->buffs[NCCL_PROTO_LL] != nullptr) && bytes <= ncclParamP2pLLThreshold()) ? NCCL_PROTO_LL : NCCL_PROTO_SIMPLE;

  struct ncclProxyOp proxyOp = {};
  NCCLCHECK(ncclProxyComputeP2p(&info, &proxyOp));
  proxyOp.connIndex = connIndex;

  struct ncclWorkElemP2p elem = {0};
  elem.proto = info.protocol;
  elem.peer = peer;
  elem.nWarps = NCCL_MAX_NTHREADS/comm->WarpSize;
  elem.p2pType = isSendNotRecv ? ncclWorkP2pTypeSend : ncclWorkP2pTypeRecv;
  elem.buffLo32 = uint32_t(reinterpret_cast<uintptr_t>(addr));
  elem.buffHi32 = reinterpret_cast<uintptr_t>(addr)>>32;
  elem.countLo32 = uint32_t(bytes);
  elem.countHi32 = bytes>>32;
  elem.chunkSize = info.chunkSize; // computed by ncclProxyComputeP2p
  elem.opCount = (uint16_t)comm->opCount;
  elem.connIndex = connIndex;

  *nWorkBudget += plan->channels[channelId].nWork;
  appendWorkElemP2p(comm, plan, channelId, &elem);
  *nWorkBudget -= plan->channels[channelId].nWork;

  // Calculate the opCount after appendWorkElemP2p since it will always return
  // with channel->nWork equal to one plus the work index this p2p settled in.
  proxyOp.opCount = uint64_t(plan->channels[channelId].nWork)<<1 | 1;
  NCCLCHECK(addProxyOpIfNeeded(comm, plan, &proxyOp));
  return ncclSuccess;
}

static void finishPlan(struct ncclKernelPlan* plan) {
  int channelUbound = 0;
  int channelCount = 0;
  uint64_t channelMask = 0;
  bool hasProxyOps = false;
  for (int c=0; c < MAXCHANNELS; c++) {
    struct ncclWorkList* tail = ncclIntruQueueTail(&plan->channels[c].workQueue);
    if (tail != nullptr) {
      channelUbound = c+1;
      channelCount += 1;
      channelMask |= 1ull<<c;
      tail->work.header.isLast = 1;
      finishWork(&tail->work, plan->comm->WarpSize);
    }
    hasProxyOps |= !ncclIntruQueueEmpty(&plan->channels[c].proxyOpQueue);
  }
  plan->channelUbound = channelUbound;
  plan->channelCount = channelCount;
  plan->channelMask = channelMask;
  plan->hasProxyOps = hasProxyOps;
<<<<<<< HEAD
  if (plan->kernelFn == nullptr)
    plan->kernelFn = ncclKernelGeneric;
  plan->threadPerBlock = std::max(plan->threadPerBlock, 3*plan->comm->WarpSize);
=======
  plan->threadPerBlock = std::max(plan->threadPerBlock, 3*WARP_SIZE);
>>>>>>> 99c28f2e
}

static ncclResult_t registerIntraNodeBuffers(
    struct ncclComm* comm, struct ncclKernelPlan* plan, struct ncclInfo* info,
    bool* outRegBufUsed,
    void* outRegBufSend[NCCL_MAX_LOCAL_RANKS],
    void* outRegBufRecv[NCCL_MAX_LOCAL_RANKS]
  ) {
  *outRegBufUsed = false;
  ncclResult_t result = ncclSuccess;

#if CUDART_VERSION >= 11030
  int localRank = comm->localRank;

  if (CUPFN(cuMemGetAddressRange) == nullptr) return ncclSuccess;

  struct HandlePair {
    cudaIpcMemHandle_t ipc[2]; // {send, recv}
    size_t offset[2]; // {send, recv}
  };
  struct HandlePair handles[NCCL_MAX_LOCAL_RANKS];

  CUDACHECKGOTO(cudaIpcGetMemHandle(&handles[localRank].ipc[0], (void*)info->sendbuff), result, fallback);
  CUDACHECKGOTO(cudaIpcGetMemHandle(&handles[localRank].ipc[1], (void*)info->recvbuff), result, fallback);

  void *baseSend, *baseRecv;
  size_t size;
  CUCHECK(cuMemGetAddressRange((CUdeviceptr *)&baseSend, &size, (CUdeviceptr)info->sendbuff));
  handles[localRank].offset[0] = (char*)info->sendbuff - (char*)baseSend;
  CUCHECK(cuMemGetAddressRange((CUdeviceptr *)&baseRecv, &size, (CUdeviceptr)info->recvbuff));
  handles[localRank].offset[1] = (char*)info->recvbuff - (char*)baseRecv;

  NCCLCHECK(bootstrapIntraNodeAllGather(comm->bootstrap, comm->localRankToRank, comm->localRank, comm->localRanks, handles, sizeof(struct HandlePair)));

  // Open handles locally
  for (int i=0; i < comm->localRanks; i++) {
    if (i == localRank) { // Skip self
      outRegBufSend[i] = nullptr;
      outRegBufRecv[i] = nullptr;
    } else {
      for (int sr=0; sr < 2; sr++) {
        // Get base address of mapping
        void* base;
        CUDACHECK(cudaIpcOpenMemHandle(&base, handles[i].ipc[sr], cudaIpcMemLazyEnablePeerAccess));
        // Get real buffer address by adding offset in the mapping
        (sr==0 ? outRegBufSend : outRegBufRecv)[i] = (char*)base + handles[i].offset[sr];
        // Enqueue reminder to close memory handle
        struct ncclPointerList* q = ncclMemoryPoolAlloc<struct ncclPointerList>(&comm->memPool_ncclPointerList, &comm->memPermanent);
        q->ptr = base;
        ncclIntruQueueEnqueue(&plan->ipcMemQueue, q);
      }
    }
  }
  *outRegBufUsed = true;

fallback:
#endif
  return result;
}

NCCL_PARAM(GraphRegister, "GRAPH_REGISTER", 0);

static ncclResult_t getCollNetSupport(struct ncclInfo* info, int* collNetTypeSupport);
static ncclResult_t getAlgoInfo(struct ncclInfo* info, int collNetTypeSupport, int numPipeOps);

static ncclResult_t scheduleCollTasksToPlan(
    struct ncclComm* comm, struct ncclKernelPlan* plan, int* nWorkBudget
  ) {
  struct ncclTasks* tasks = &comm->tasks;

  size_t bytePerChannel[/*collNetSupport*/2];
  if (comm->channelSize > 0) {
    // Set by user
    bytePerChannel[/*collNetSupport=*/0] = comm->channelSize;
    bytePerChannel[/*collNetSupport=*/1] = comm->channelSize;
  } else {
    // Latency increases as scale increases
    // We would thus want to increase the chunk size to compensate for the lost efficiency
    bytePerChannel[/*collNetSupport=*/0] = NCCL_AGG_CHANNEL_SIZE * std::min(16, comm->nRanks);
    bytePerChannel[/*collNetSupport=*/1] = 256<<10; // Hand-tuned
  }

  for (int collNetSupport=0; collNetSupport < 2; collNetSupport++) {
    while (tasks->collBytesTotal < bytePerChannel[collNetSupport]*comm->nChannels &&
           bytePerChannel[collNetSupport] > NCCL_MIN_CHANNEL_SIZE) {
      // Reduce per-channel size so we utilize all channels.
      bytePerChannel[collNetSupport] /= 2;
    }
  }

  while (tasks->nTasksColl != 0) {
    struct ncclTaskColl* head = ncclIntruQueueHead(&tasks->collQueue);
    struct ncclInfo aggInfo = {};
    aggInfo.comm = comm;
    aggInfo.coll = head->func;
    aggInfo.datatype = head->datatype;
    aggInfo.opFull = head->op;
    aggInfo.op = (ncclRedOp_t)(int)head->op.op;
    aggInfo.count = head->count;
    int nAggChannels = 0;
    int nAggOps = 1;
    struct ncclTaskColl* aggEnd = head->next;
    int collNetSupport = 0;
    NCCLCHECK(getCollNetSupport(&aggInfo, &collNetSupport));

    // Find a range of ops that can be aggregated together.
    while (aggEnd != nullptr &&
           aggEnd->func == aggInfo.coll &&
           aggEnd->datatype == aggInfo.datatype &&
           aggEnd->op.op == aggInfo.opFull.op) {
      aggInfo.count += aggEnd->count;
      int nc = DIVUP(aggEnd->count*ncclTypeSize(aggInfo.datatype), bytePerChannel[collNetSupport]);
      nc = std::max(1, std::min(nc, comm->nChannels));
      nAggChannels += nc;
      nAggOps++;
      aggEnd = aggEnd->next;
    }

    if (nAggOps > 1) {
      NCCLCHECK(ncclInfoSetDerived(&aggInfo, comm->nRanks));
      aggInfo.nChannels = std::min(comm->nChannels, nAggChannels);
      int opPerChannel = DIVUP(nAggChannels, aggInfo.nChannels);
      NCCLCHECK(getAlgoInfo(&aggInfo, collNetSupport, opPerChannel));
    }

    while (head != aggEnd) {
      struct ncclInfo info = {};
      info.comm = comm;
      info.coll = head->func;
      info.sendbuff = head->sendbuff;
      info.recvbuff = head->recvbuff;
      info.count = head->count;
      info.root = head->root;
      info.datatype = head->datatype;
      info.opFull = head->op; // C++ struct assignment
      info.op = (ncclRedOp_t)(int)head->op.op;
      info.chunkSteps = head->chunkSteps;
      info.sliceSteps = head->sliceSteps;
      NCCLCHECK(ncclInfoSetDerived(&info, comm->nRanks));
      if (nAggOps > 1) {
        info.nChannels = DIVUP(info.nBytes, bytePerChannel[collNetSupport]);
        info.nChannels = std::max(1, std::min(info.nChannels, comm->nChannels));
        info.algorithm = aggInfo.algorithm;
        info.protocol = aggInfo.protocol;
        info.nThreads = aggInfo.nThreads;
      }

      int workFuncIndex;
      struct ncclWorkElem workElem = {};
      struct ncclProxyOp proxyOp = {};
      NCCLCHECK(computeColl(&info, &workFuncIndex, &workElem, &proxyOp));

      if (*nWorkBudget < info.nChannels) return ncclSuccess; // Ensure room for addCollToPlan()

      bool regBufUsed = false;
      void* regBufSend[NCCL_MAX_LOCAL_RANKS];
      void* regBufRecv[NCCL_MAX_LOCAL_RANKS];
      if (plan->persistent && ncclParamGraphRegister() &&
          info.algorithm == NCCL_ALGO_COLLNET_DIRECT &&   // limited to CollNetDirect for now
          comm->intraHighestTransportType == TRANSPORT_P2P && // only when all ranks can p2p each other
          comm->intraRanks < comm->localRanks) { // only with inter-process & intra-node peers
        NCCLCHECK(registerIntraNodeBuffers(comm, plan, &info, &regBufUsed, regBufSend, regBufRecv));
      }

      NCCLCHECK(addCollToPlan(comm, plan, nWorkBudget, workFuncIndex, &workElem, &proxyOp,
        info.nChannels, info.nBytes, regBufUsed, regBufSend, regBufRecv));
      tasks->nTasksColl -= 1;
      tasks->collBytesTotal -= info.nBytes;
      ncclIntruQueueDequeue(&tasks->collQueue);
      head = ncclIntruQueueHead(&tasks->collQueue);

      plan->threadPerBlock = std::max(plan->threadPerBlock, info.nThreads);
<<<<<<< HEAD
      if (ncclKerns[ncclGetKernelIndex(comm)] != nullptr)
        plan->kernelFn = (void *)ncclKerns[ncclGetKernelIndex(comm)];
=======
      if (!plan->kernelSpecialized) {
        plan->kernelFn = ncclKerns[workFuncIndex].kernelFn;
        plan->kernelSpecialized = ncclKerns[workFuncIndex].specialized;
      }
>>>>>>> 99c28f2e
    }
  }
  return ncclSuccess;
}

static size_t calcP2pChunkSize(size_t totalSize, int minChannels, int maxChannels, size_t minSize, size_t maxSize) {
  size_t size = std::max(minSize, divUp(totalSize, minChannels));
  int nChannels = minChannels;
  while (size > maxSize && nChannels <= maxChannels/2) {
    nChannels *= 2;
    size = divUp(totalSize, nChannels);
  }
  return alignUp(size, minSize);
}

RCCL_PARAM(P2pNetThreshold, "P2P_NET_THRESHOLD", 131072);

static ncclResult_t scheduleP2pTasksToPlan(
    struct ncclComm* comm, struct ncclKernelPlan* plan, int* nWorkBudget
  ) {
  struct ncclTasks* tasks = &comm->tasks;
  int nRanks = comm->nRanks;
  struct ncclTasks::Peer* peers = tasks->peers;
  int const *sendOrder = tasks->p2pSendOrder;
  int const *recvOrder = tasks->p2pRecvOrder;

  plan->threadPerBlock = std::max(plan->threadPerBlock, NCCL_MAX_NTHREADS);
  if (!plan->kernelSpecialized) {
    plan->kernelFn = ncclKerns[FUNC_INDEX_P2P].kernelFn;
    plan->kernelSpecialized = ncclKerns[FUNC_INDEX_P2P].specialized;
  }

  // Compute how much to split operations
  // Natural step size matching buffer steps.
  ssize_t stepSize = comm->buffSizes[NCCL_PROTO_SIMPLE]/NCCL_STEPS;
  if (comm->nNodes > 1) stepSize = comm->p2pNetChunkSize;
  // Try to use all channels
  int nChannelsMax = comm->p2pnChannelsPerPeer;
  int nChannelsMin = nChannelsMax;
  // Try to use all channels, but one channel per operation.
  while (nChannelsMin*nRanks > comm->p2pnChannels && nChannelsMin > 1) nChannelsMin /= 2;
  // Avoid overloading channels with 8+ operations as we loose the sync warp, hence a bit of bandwidth.
  while (nChannelsMax*nRanks > comm->p2pnChannels*4 && nChannelsMax > 1) nChannelsMax /= 2;

  while (tasks->nTasksP2p != 0) {
    for (int i=0; i < nRanks; i++) {
      int sendPeer = sendOrder[i];
      int recvPeer = recvOrder[i];
      struct ncclTaskP2p* send = ncclIntruQueueHead(&peers[sendPeer].sendQueue);
      struct ncclTaskP2p* recv = ncclIntruQueueHead(&peers[recvPeer].recvQueue);
      if (sendPeer == comm->rank) {
        if (recvPeer != comm->rank) {
          WARN("Sendrecv plan not aligned for self");
          return ncclInternalError;
        }
        if (send && recv == nullptr) {
          WARN("Trying to send to self without a matching recv");
          return ncclInvalidUsage;
        }
        if (send == nullptr && recv) {
          WARN("Trying to recv to self without a matching send");
          return ncclInvalidUsage;
        }
      }
      if (send != nullptr || recv != nullptr) {
        char* recvPtr = recv ? (char*)recv->buff : nullptr;
        char* sendPtr = send ? (char*)send->buff : nullptr;
        ssize_t recvBytes = recv ? recv->bytes : 0;
        ssize_t sendBytes = send ? send->bytes : 0;
        ssize_t minSize = stepSize/8;
        ssize_t maxSize = comm->nNodes > 1 ? stepSize : stepSize*32;
        ssize_t recvChunkBytesMax = calcP2pChunkSize(recvBytes, nChannelsMin, nChannelsMax, minSize, maxSize);
        ssize_t sendChunkBytesMax = calcP2pChunkSize(sendBytes, nChannelsMin, nChannelsMax, minSize, maxSize);
        // Zero size send/recv are syncs, encode here with -1.
        recvBytes = recv && recvBytes == 0 ? -1 : recvBytes;
        sendBytes = send && sendBytes == 0 ? -1 : sendBytes;
        // Advance to current chunk. Syncs will always have chunk=0 so no effect on the -1.
        if (recv) recvPtr   += recv->chunk*recvChunkBytesMax;
        if (recv) recvBytes -= recv->chunk*recvChunkBytesMax;
        if (send) sendPtr   += send->chunk*sendChunkBytesMax;
        if (send) sendBytes -= send->chunk*sendChunkBytesMax;

        uint16_t sendIdx = 1, recvIdx = 1;
        if(comm->p2pNet && sendBytes > rcclParamP2pNetThreshold())
          sendIdx = NCCL_CONN_IDX_P2P_NET;
        if(comm->p2pNet && recvBytes > rcclParamP2pNetThreshold())
          recvIdx = NCCL_CONN_IDX_P2P_NET;

        do {
          ssize_t recvChunkBytes = std::min(recvBytes, recvChunkBytesMax); // -1 preserved
          ssize_t sendChunkBytes = std::min(sendBytes, sendChunkBytesMax);
          if (recvChunkBytes != 0) {
            if (recvChunkBytes == -1) recvChunkBytes = 0;
            if (*nWorkBudget < 1) return ncclSuccess; // ensure room in budget
            NCCLCHECK(addP2pToPlan(comm, plan, nWorkBudget, /*isSendNotRecv=*/false, recvPeer, recv->chunk, recvPtr, recvChunkBytes, recvIdx));
            recvPtr += recvChunkBytes;
            recvBytes -= recvChunkBytes;
            recv->chunk += 1;
            if (recvBytes <= 0) {
              recvBytes = 0; // in case still -1
              ncclIntruQueueDequeue(&peers[recvPeer].recvQueue);
              tasks->nTasksP2p -= 1;
            }
          }
          if (sendChunkBytes != 0) {
            if (sendChunkBytes == -1) sendChunkBytes = 0;
            if (*nWorkBudget < 1) return ncclSuccess; // ensure room in budget
            NCCLCHECK(addP2pToPlan(comm, plan, nWorkBudget, /*isSendNotRecv=*/true, sendPeer, send->chunk, sendPtr, sendChunkBytes, sendIdx));
            sendPtr += sendChunkBytes;
            sendBytes -= sendChunkBytes;
            send->chunk += 1;
            if (sendBytes <= 0) {
              sendBytes = 0; // in case still -1
              ncclIntruQueueDequeue(&peers[sendPeer].sendQueue);
              tasks->nTasksP2p -= 1;
            }
          }
        } while (sendBytes != 0 || recvBytes != 0);
      }
    }
  }
  return ncclSuccess;
}

// Comparison of monotonic rolling counters.
static inline bool rollingLess32(uint32_t a, uint32_t b) {
  constexpr uint32_t PositiveMax = uint32_t(-1)>>1;
  return a-b > PositiveMax;
}
static inline uint32_t rollingMin32(uint32_t a, uint32_t b) {
  constexpr uint32_t PositiveMax = uint32_t(-1)>>1;
  return (b-a <= PositiveMax) ? a : b;
}

// Spin until its safe to increase comm->workFifoSent to desiredSent.
static void waitWorkFifoAvailable(struct ncclComm* comm, uint32_t desiredSent) {
  if (__builtin_expect(rollingLess32(comm->workFifoAckdMin + comm->workFifoDepth, desiredSent), false)) {
    while (1) {
      // We have to poll for notifications from device.
      uint32_t* doneLive = comm->workFifoDone;
      uint32_t ackd[MAXCHANNELS];
      for (int c=0; c < MAXCHANNELS; c++) {
        ackd[c] = __atomic_load_n(&doneLive[c], __ATOMIC_RELAXED);
      }
      // Compiler-only fence to prevent fusion of loops to encourage dense loads.
      __atomic_signal_fence(__ATOMIC_SEQ_CST);

      uint32_t ackdAll = comm->workFifoSent;
      for (int c=0; c < MAXCHANNELS; c++) {
        // ackdAll is min over all non-quiesced channels
        if (ackd[c] != comm->channels[c].workFifoSent)
          ackdAll = rollingMin32(ackdAll, ackd[c]);
      }

      // Compiler only fence to prevent fusion of loops to encourage dense stores.
      __atomic_signal_fence(__ATOMIC_SEQ_CST);

      for (int c=0; c < MAXCHANNELS; c++) {
        // Advance counter on quiesced channels so they don't lag behind
        // too far where they could get lost in 32-bit wraparound.
        if (ackd[c] == comm->channels[c].workFifoSent) {
          comm->channels[c].workFifoSent = ackdAll;
          __atomic_store_n(&doneLive[c], ackdAll, __ATOMIC_RELAXED);
        }
      }
      comm->workFifoAckdMin = ackdAll;

      // See if that was enough.
      if (!rollingLess32(comm->workFifoAckdMin + comm->workFifoDepth, desiredSent)) break;
      sched_yield();
    }
  }
}

static ncclResult_t uploadWork(struct ncclComm* comm, struct ncclKernelPlan* plan) {
  bool persistent = plan->persistent;
  int channelUbound = plan->channelUbound;
  int nWork = 0;
  for (int c=0; c < channelUbound; c++) nWork += plan->channels[c].nWork;

  struct ncclWork* workHeap;
  if (!persistent) {
    workHeap = comm->workFifoHeap;
  } else {
    workHeap = ncclMemoryStackAlloc<struct ncclWork>(&comm->memScoped, nWork);
  }
  uint32_t ixMask = persistent ? ~uint32_t(0) : comm->workFifoDepth-1;
  uint32_t ixSent;
  if (persistent) {
    ixSent = 0;
  } else {
    ixSent = comm->workFifoSent;
    // First work for a channel has to be at workHeap+blockIdx.x which means
    // we cannot tolerate fifo wraparound. So round up to the wrap boundary
    // if not doing so would incur crossing it.
    if (((ixSent + plan->channelCount-1) & ixMask) < (ixSent & ixMask)) {
      ixSent = (ixSent + ixMask) & ~ixMask;
      // Need to update workFifoSent so waitWorkFifoAvailable() knows we've
      // skipped those elements. Consider if all the channels report quiesced,
      // this way the skipped slots will be considered consumed as well.
      comm->workFifoSent = ixSent;
    }
    waitWorkFifoAvailable(comm, ixSent + nWork);
  }
  uint32_t ixHead = ixSent;
  ixSent += plan->channelCount;
  int channelsWithWork = 0; // number of channels below `c` with work structs.
  for (int c=0; c < channelUbound; c++) {
    struct ncclWorkList* q = ncclIntruQueueHead(&plan->channels[c].workQueue);
    // Offset of first work equals number of channels below with work.
    uint32_t ix = ixHead + channelsWithWork;
    channelsWithWork += q != nullptr ? 1 : 0;
    while (q != nullptr) {
      if (q->next != nullptr) {
        q->work.header.workNext = int32_t(ixSent & ixMask) - int32_t(ixHead & ixMask);
      } else {
        q->work.header.inFifo = !persistent ? 1 : 0;
        // Tell channel to ack us back ix+1 indicating that all slots up to and
        // including ix have been consumed.
        q->work.header.doneAcks = ix+1;
        comm->channels[c].workFifoSent = ix+1;
      }
      workHeap[ix & ixMask] = q->work; // C++ struct assignment
      q = q->next;
      if (q != nullptr) ix = ixSent++;
    }
  }

  if (!persistent) {
    comm->workFifoSent = ixSent;
    if (comm->workFifoHeapGdrHandle != nullptr) wc_store_fence();
    plan->workHead = &comm->devWorkFifoHeap[ixHead & ixMask];
  } else {
    NCCLCHECK(ncclCudaMalloc(&plan->workHead, nWork));
    NCCLCHECK(ncclCudaMemcpy(plan->workHead, workHeap, nWork));
  }
  return ncclSuccess;
}

static ncclResult_t uploadProxyOps(struct ncclComm* comm, struct ncclKernelPlan* plan) {
  uint64_t collOpCount = comm->collOpCount;
  // Advance comm's collOpCount by number of colls in this plan.
  comm->collOpCount = collOpCount + plan->collOpCount;
  for (int c=0; c < plan->channelUbound; c++) {
    struct ncclProxyOp* q = ncclIntruQueueHead(&plan->channels[c].proxyOpQueue);
    uint64_t p2pOpCount = comm->channels[c].p2pOpCount;
    uint64_t nextP2pOpCount = p2pOpCount;
    while (q != nullptr) {
      struct ncclProxyOp* qNext = q->enqNext;
      // Ignoring the bottom tag bit, opCount's are zero-based within plan so
      // translate them to the tip of the comm's history.
      if (q->opCount & 1) { // p2p
        // p2pOpCount is monotonic increasing within a plan's channel so just
        // remember last value to compute max.
        nextP2pOpCount = p2pOpCount + (q->opCount>>1);
        nextP2pOpCount += 1; // +1 to ensure next plan doesn't collide
        q->opCount = (p2pOpCount<<1) + q->opCount;
      } else { // coll
        q->opCount = (collOpCount<<1) + q->opCount;
      }
      NCCLCHECK(ncclProxySaveOp(comm, q, nullptr)); // May overwrite enqNext.
      if (!plan->persistent) {
        // Non-persistent kernels have their memory reclaimed after upload.
        ncclMemoryPoolFree(&plan->memPool_ncclProxyOp, q);
      }
      q = qNext;
    }
    // Advance channel's p2pOpCount by number of p2p's in this plan channel.
    comm->channels[c].p2pOpCount = nextP2pOpCount;
  }
  return ncclSuccess;
}

static ncclResult_t hostStreamPlanTask(struct ncclComm* comm, struct ncclKernelPlan* plan) {
  NCCLCHECK(uploadProxyOps(comm, plan));
  NCCLCHECK(ncclProxyStart(comm));
  if (!plan->persistent) {
    // Notify main thread of our reclaiming. This will reclaim plan concurrently.
    ncclIntruQueueMpscEnqueue(&comm->callbackQueue, &plan->reclaimer);
  }
  return ncclSuccess;
}

static void HIPRT_CB hostStreamPlanCallback(void *plan_) {
  struct ncclKernelPlan* plan = (struct ncclKernelPlan*)plan_;
  ncclResult_t result = hostStreamPlanTask(plan->comm, plan);
  if (result != ncclSuccess) {
    WARN("hostStreamPlanCallback() failed : %s\n", ncclGetErrorString(result));
  }
}

static ncclResult_t reclaimPlan(struct ncclComm* comm, struct ncclCommCallback* me) {
  struct ncclKernelPlan* plan = (struct ncclKernelPlan*)me; // cast from first member `reclaim`
  if (plan->persistent) {
    comm->persistentRefs -= 1;
    NCCLCHECK(ncclCudaFree(plan->workHead));
    while (!ncclIntruQueueEmpty(&plan->ipcMemQueue)) {
      struct ncclPointerList* q = ncclIntruQueueDequeue(&plan->ipcMemQueue);
<<<<<<< HEAD
      if (!ncclMainExited) CUDACHECKIGNORE(hipIpcCloseMemHandle(q->ptr));
=======
      CUDACHECKIGNORE(cudaIpcCloseMemHandle(q->ptr));
>>>>>>> 99c28f2e
      ncclMemoryPoolFree(&comm->memPool_ncclPointerList, q);
    }
  }
  ncclMemoryPoolTakeAll(&comm->memPool_ncclProxyOp, &plan->memPool_ncclProxyOp);
  ncclMemoryPoolFree(&comm->memPool_ncclKernelPlan, plan);
  return ncclSuccess;
}

static void persistentDestructor(void* plans_) {
  struct ncclKernelPlan* plan = (struct ncclKernelPlan*)plans_;
  struct ncclComm* comm = plan->comm;
  while (plan != nullptr) {
    struct ncclKernelPlan* next = plan->next;
    ncclIntruQueueMpscEnqueue(&comm->callbackQueue, &plan->reclaimer);
    plan = next;
  }
}

ncclResult_t ncclLaunchPrepare(struct ncclComm* comm) {
  ncclResult_t result = ncclSuccess;
  struct ncclTasks* tasks = &comm->tasks;
  bool persistent = ncclCudaGraphValid(tasks->capturingGraph);
  int nPlans = 0;

  // Poll for callbacks sent to us from other threads. Typically these free
  // resources from to our memory pools.
  NCCLCHECK(ncclCommPollCallbacks(comm, /*waitSome=*/false));

  // We already have one frame present which holds all of our tasks (which we
  // are about to schedule). Now push an additional frame for allocating
  // work structs (see appendWorkElem() variants all use scoped allocation).
  ncclMemoryStackPush(&comm->memScoped);

  if (tasks->nTasksColl + tasks->nTasksP2p != 0) {
    do {
      struct ncclKernelPlan* plan = ncclMemoryPoolAlloc<struct ncclKernelPlan>(&comm->memPool_ncclKernelPlan, &comm->memPermanent);
      ncclIntruQueueEnqueue(&comm->planQueue, plan);
      nPlans += 1;
      plan->comm = comm;
      plan->reclaimer.fn = reclaimPlan;
      plan->persistent = persistent;

      // Non-persistent kernels fill up at most half of our fifo per kernel.
      int nWorkBudget = plan->persistent ? INT_MAX : comm->workFifoDepth/2;
      int nWorkBudgetOld = nWorkBudget;

      // Drain coll tasks first. This is essential since we partition tasks based
      // on the work budget and p2p work isn't collective. If we were to drain p2p
      // first, the place where we cut the kernel could vary by rank which would
      // cause the "shortest channel first" channel picker to have divergent results.
      if (tasks->nTasksColl != 0) {
        NCCLCHECKGOTO(scheduleCollTasksToPlan(comm, plan, &nWorkBudget), result, failure);
      }
      // And only drain p2p tasks once colls are depleted.
      if (tasks->nTasksColl == 0 && tasks->nTasksP2p != 0) {
        NCCLCHECKGOTO(scheduleP2pTasksToPlan(comm, plan, &nWorkBudget), result, failure);
      }
      if (nWorkBudget == nWorkBudgetOld) {
        // We weren't able to fit any tasks into our budget which means now we're
        // stuck in an infinite loop. We defer this check until here, instead of
        // doing it in comm init, to permit testing with insanely shallow queues
        // for cases where that's expected to still work (e.g. few channels).
        WARN("'NCCL_WORK_FIFO_DEPTH=%d' is too small. Minimum value is %d", comm->workFifoDepth, 2*MAXCHANNELS);
        result = ncclInvalidUsage;
        goto failure;
      }
      finishPlan(plan);
    } while (tasks->nTasksColl + tasks->nTasksP2p != 0);

    struct ncclKernelPlan* planHead = ncclIntruQueueHead(&comm->planQueue);
    comm->unlaunchedPlansHead = planHead;

    NCCLCHECKGOTO(ncclStrongStreamAcquire(tasks->capturingGraph, &comm->deviceStream), result, failure);

    // Create dependency for nccl device work on user streams.
    for (struct ncclCudaStreamList* l=tasks->streams; l != nullptr && tasks->numStreams != 1; l = l->next) {
      NCCLCHECKGOTO(ncclStrongStreamWaitStream(tasks->capturingGraph, &comm->deviceStream, l->stream), result, failure);
    }

    if (tasks->numStreams == 1 && tasks->streams->stream != comm->lastStream) {
      // Stream changed from last call, create dependency against last NCCL kernel launch
      CUDACHECK(hipStreamWaitEvent(tasks->streams->stream, comm->doneEvent, 0));
    }

    if (persistent || comm->persistentRefs != 0) {
      bool acquired = false;
      for (struct ncclKernelPlan* plan=planHead; plan != nullptr; plan = plan->next) {
        if (plan->hasProxyOps) {
          if (!acquired) {
            acquired = true;
            NCCLCHECKGOTO(ncclStrongStreamAcquire(tasks->capturingGraph, &comm->hostStream), result, failure);
          }
          NCCLCHECKGOTO(ncclStrongStreamLaunchHost(tasks->capturingGraph, &comm->hostStream, hostStreamPlanCallback, plan), result, failure);
        }
      }
      if (acquired) {
        NCCLCHECKGOTO(ncclStrongStreamRelease(tasks->capturingGraph, &comm->hostStream), result, failure);
      }
    }

    if (persistent) {
      comm->persistentRefs += nPlans;
      NCCLCHECKGOTO(ncclCudaGraphAddDestructor(tasks->capturingGraph, persistentDestructor, (void*)planHead), result, failure);
    }
  }

  if (false) {
  failure:
    ncclMemoryStackPop(&comm->memScoped); // deallocate ncclWork's
  }
  return result;
}

ncclResult_t ncclLaunchKernelBefore_NoUncapturedCuda(struct ncclComm* comm, struct ncclKernelPlan* plan) {
  // This code is called after we've checked in to the intra-process barrier
  // but before launching the kernel. We are not allowed to call CUDA unless the
  // kernel launch is captured.
  NCCLCHECK(uploadWork(comm, plan));
  return ncclSuccess;
}

ncclResult_t ncclLaunchKernel(struct ncclComm* comm, struct ncclKernelPlan* plan) {
  struct ncclTasks* tasks = &comm->tasks;
  dim3 grid = {(unsigned)plan->channelCount, 1, 1};
  dim3 block = {(unsigned)plan->threadPerBlock, 1, 1};
  void *args[3] = {&comm->devComm, &plan->channelMask, &plan->workHead};
  if (tasks->numStreams == 1) {
    CUDACHECK(hipExtLaunchKernel(plan->kernelFn, grid, block, args, 0, tasks->streams->stream, NULL, comm->doneEvent, 0));
    comm->lastStream = tasks->streams->stream;
  } else {
    NCCLCHECK(ncclStrongStreamLaunchKernel(
      tasks->capturingGraph, &comm->deviceStream, plan->kernelFn, grid, block, args, 0
    ));
  }
  return ncclSuccess;
}

ncclResult_t ncclLaunchKernelAfter_NoCuda(struct ncclComm* comm, struct ncclKernelPlan* plan) {
  if (comm->persistentRefs == 0) { // implies !plan->persistent
    // If this isn't being captured and there aren't any CUDA graphs alive
    // then we don't need to do our proxyOp pushing on the host stream.
    NCCLCHECK(hostStreamPlanTask(comm, plan));
  }
  return ncclSuccess;
}

ncclResult_t ncclLaunchFinish(struct ncclComm* comm) {
  ncclResult_t result = ncclSuccess;
  struct ncclTasks* tasks = &comm->tasks;
  tasks->collBytesTotal = 0; // Just in case subtraction during scheduleCollTasksToPlan() doesn't get to 0

  // Deallocate ncclWork's. This frame exists so long as ncclLaunchPrepare
  // succeeded, and if it ncclLaunchPrepare didn't succeed we wouldn't be here.
  ncclMemoryStackPop(&comm->memScoped);

  if (!ncclIntruQueueEmpty(&comm->planQueue)) {
    // Reset queue to empty without destroying plans since those will be sent
    // back to us for reclaiming via callbackQueue.
    ncclIntruQueueConstruct(&comm->planQueue);
    // Close strong stream "transaction" encompassing cuda launches
    NCCLCHECKGOTO(ncclStrongStreamRelease(tasks->capturingGraph, &comm->deviceStream), result, resume1);
  resume1:
    // Create dependency for user streams on nccl device work.
    struct ncclCudaStreamList* sl = tasks->streams;
    tasks->streams = nullptr; // reset streams to empty
    while (sl != nullptr && tasks->numStreams != 1) {
      NCCLCHECKGOTO(ncclStrongStreamWaitStream(tasks->capturingGraph, sl->stream, &comm->deviceStream), result, resume2);
    resume2:
      sl = sl->next;
    }
    tasks->numStreams = 0;
  }
  return result;
}

/*****************************************************************************/
/* Enqueueing system : computation of kernel and proxy operations parameters */
/*****************************************************************************/

static inline ncclResult_t getCollNetSupport(struct ncclInfo* info, int* collNetTypeSupport) {
  if (info->comm->collNetSupport > 0) {
    // Translate ncclAvg and PreMulSum
    ncclRedOp_t netOp = info->op == ncclAvg || info->op >= ncclNumOps ? ncclSum : info->op;
    NCCLCHECK(collNetReduceSupport(info->comm, info->datatype, netOp, collNetTypeSupport));
  } else {
    *collNetTypeSupport = 0;
  }
  return ncclSuccess;
}

// numPipeOps: number of pipelined ops. Can be greater than 1 in aggregation mode. Used to adjust latency.
static ncclResult_t getAlgoInfo(struct ncclInfo* info, int collNetTypeSupport, int numPipeOps) {
  struct ncclComm* comm = info->comm;
  if (comm->nRanks == 1 || info->coll == ncclFuncAllToAllPivot) {
    info->algorithm = NCCL_ALGO_RING;
    info->protocol = NCCL_PROTO_SIMPLE;
  }
  else {
    float minTime = 3600000000.0; // Hopefully no operation will take an hour to complete.
    // Find algorithm / protocol.
    info->algorithm = -1;
    info->protocol = -1;
    int nAlgos = NCCL_NUM_ALGORITHMS;
    for (int a=0; a<nAlgos; a++) {
      if ((a == NCCL_ALGO_COLLNET_DIRECT || a == NCCL_ALGO_COLLNET_CHAIN) && collNetTypeSupport != 1) continue;
      for (int p=0; p<NCCL_NUM_PROTOCOLS; p++) {
        float time;
        NCCLCHECK(ncclTopoGetAlgoTime(info, a, p, numPipeOps, &time));
        if (time >= 0 && time < minTime) {
          info->algorithm = a;
          info->protocol = p;
          minTime = time;
        }
      }
    }
    if (info->algorithm == -1 || info->protocol == -1) {
      WARN("Error : no algorithm/protocol available");
      return ncclInternalError;
    }
    //if (comm->rank == 0) INFO(NCCL_TUNING, "%ld Bytes -> Algo %d proto %d time %f", info->nBytes, info->algorithm, info->protocol, minTime);
    TRACE(NCCL_COLL, "%ld Bytes -> Algo %d proto %d time %f", info->nBytes, info->algorithm, info->protocol, minTime);
  }

  int nc = (info->nChannels > 0) ? info->nChannels : comm->nChannels;
  int nt = comm->maxThreads[info->algorithm][info->protocol];
  int threadThreshold = comm->threadThresholds[info->algorithm][info->protocol];
  if (info->algorithm == NCCL_ALGO_COLLNET_DIRECT) {
    // CollNet channel tuning
    int ncSwitch = 16;
    bool flag = true;
    while (ncSwitch >= 1 && flag) {
      while ((flag = info->nBytes < nc*nt*info->comm->channels[0].collnetDirect.nHeads*threadThreshold) && nc > ncSwitch) {
        if (nc == ncSwitch+ncSwitch/2) threadThreshold /= 2;
        nc--;
      }
      ncSwitch /= 2;
    }
  } else {
    // Ring/Tree channel tuning
    while (info->nBytes < nc*nt*threadThreshold) {
      if (nc >= 2) nc--;
#if defined(__HIP_PLATFORM_HCC__) || defined(__HCC__) || defined(__HIPCC__)
      // do not reduce threads count on VEGA
#else
      else if ((nt % 128) == 0) nt/=2;
#endif
      else break;
    }
  }
#if defined(__HIP_PLATFORM_HCC__) || defined(__HCC__) || defined(__HIPCC__)
#else
  if (info->protocol == NCCL_PROTO_SIMPLE) {
    nt += WARP_SIZE; // Extra warp for sync
    // More threads or sync warps needed due to split thread model
    if (info->algorithm == NCCL_ALGO_TREE) nt += 3*WARP_SIZE;
    if (info->algorithm == NCCL_ALGO_COLLNET_DIRECT) nt += 3*WARP_SIZE;
    if (info->algorithm == NCCL_ALGO_COLLNET_CHAIN) nt += 3*WARP_SIZE;
  }
  nt = nt/WARP_SIZE < 3 ? 3*WARP_SIZE : nt;
#endif
  if (info->coll == ncclFuncAllToAllPivot) {
    int pivotA2ANumUniRings = comm->topo->pivotA2ANumBiRings * 2;
    info->nChannels = comm->nChannels / pivotA2ANumUniRings * pivotA2ANumUniRings;
   } else if (info->coll == ncclFuncAllReduce && comm->topo->pivotA2ANumBiRings == 3) {
    static int userTuneInput = -2;
    if (userTuneInput == -2) {
      const char *protoStr = getenv("NCCL_PROTO");
      const char *algoStr = getenv("NCCL_ALGO");
      if (!protoStr && !algoStr)
        userTuneInput = 0;
      else
        userTuneInput = 1;
    }
    info->nChannels = nc;
    if (!userTuneInput) {
      // always respect user settings
      if (info->nBytes <= 2200008) {
        info->protocol = NCCL_PROTO_LL;
        info->algorithm = NCCL_ALGO_TREE;
        info->nChannels = std::min(24, comm->nChannels);
      } else {
        info->protocol = NCCL_PROTO_SIMPLE;
        info->algorithm = NCCL_ALGO_RING;
      }
    }
  } else {
    info->nChannels = nc;
  }
  info->nThreads = nt;
  return ncclSuccess;
}

static ncclResult_t getPatternInfo(struct ncclInfo* info) {
  switch (info->coll) {
    case ncclFuncBroadcast:
      info->pattern = info->algorithm == NCCL_ALGO_TREE ? ncclPatternTreeDown : ncclPatternPipelineFrom; break;
    case ncclFuncReduce:
      info->pattern = info->algorithm == NCCL_ALGO_TREE ? ncclPatternTreeUp : ncclPatternPipelineTo; break;
    case ncclFuncReduceScatter:
    case ncclFuncAllGather:
    case ncclFuncAllToAllPivot:
      info->pattern = ncclPatternRing; break;
    case ncclFuncAllReduce:
      info->pattern =
        info->algorithm == NCCL_ALGO_COLLNET_DIRECT ? ncclPatternCollnetDirect :
        info->algorithm == NCCL_ALGO_COLLNET_CHAIN ? ncclPatternCollnetChain :
        info->algorithm == NCCL_ALGO_TREE ? ncclPatternTreeUpDown :
        ncclPatternRingTwice; break;
    default:
      WARN("Unknown pattern for collective %d algorithm %d", info->coll, info->algorithm);
      return ncclInternalError;
  }
  return ncclSuccess;
}

static ncclResult_t getLoopInfo(struct ncclInfo* info) {
  switch (info->pattern) {
    case ncclPatternTreeUp:
    case ncclPatternTreeDown:
    case ncclPatternTreeUpDown:
    case ncclPatternPipelineFrom:
    case ncclPatternPipelineTo:
    case ncclPatternCollnetChain:
      info->nstepsPerLoop = info-> nchunksPerLoop = 1; break;
    case ncclPatternCollnetDirect:
      info->nstepsPerLoop = 1; info->nchunksPerLoop = info->comm->channels[0].collnetDirect.nHeads; break;
    case ncclPatternRing:
      info->nstepsPerLoop = info->comm->nRanks-1; info->nchunksPerLoop = info->comm->nRanks; break;
    case ncclPatternRingTwice:
      info->nstepsPerLoop = 2*(info->comm->nRanks-1); info->nchunksPerLoop = info->comm->nRanks; break;
    default:
      WARN("Unknown pattern %d", info->pattern);
      return ncclInternalError;
  }
  return ncclSuccess;
}

RCCL_PARAM(IntraNetThreshold, "INTRANET_THRESHOLD", 8388608);

static ncclResult_t computeColl(struct ncclInfo* info /* input */, int* workFuncIndex, struct ncclWorkElem* work, struct ncclProxyOp* proxyOp /* output */) {
  int collNetTypeSupport = 0;
  // Check whether algo and proto have been preset (as in aggregation case)
  // If so, skip the calculation
  if (info->nChannels > 0 && info->nThreads > 0) goto comp_next;
  NCCLCHECK(getCollNetSupport(info, &collNetTypeSupport));
  NCCLCHECK(getAlgoInfo(info, collNetTypeSupport, 1));

comp_next:
  // Set nstepsPerLoop and nchunksPerLoop
  NCCLCHECK(getPatternInfo(info));
  NCCLCHECK(getLoopInfo(info));
  if (info->comm->topo->pivotA2ANumBiRings == 3 ) {
    if (ncclTypeSize(info->datatype)*info->count > 131072) {
      work->pad_0 = 1;
    } else {
      work->pad_0 = 2;
    }
  }
  work->sendbuff = info->sendbuff;
  work->recvbuff = info->recvbuff;
  work->root = info->root;
  work->count = info->count;
  work->nChannels = info->nChannels;
  work->nWarps = info->nThreads / info->comm->WarpSize;
  work->redOpArg = info->opFull.scalarArg;
  work->redOpArgIsPtr = info->opFull.scalarArgIsPtr;
  work->opCount = info->comm->opCount;

  if (info->comm->nRanks == 1) {
    // one-rank reduce index
    *workFuncIndex = FUNC_INDEX_P2P - ncclNumTypes + int(info->datatype);
    return ncclSuccess;
  } else if (info->coll == ncclFuncAllToAllPivot) {
    *workFuncIndex = FUNC_INDEX_ALLTOALL_PIVOT;
  } else {
    *workFuncIndex = FUNC_INDEX(info->coll, info->opFull.op, info->datatype, info->algorithm, info->protocol);
  }

  work->connIndex = 0;
  proxyOp->connIndex = 0;
  if (info->protocol == NCCL_PROTO_SIMPLE && info->algorithm == NCCL_ALGO_RING) {
    if (info->comm->useIntraNet && info->nBytes > rcclParamIntraNetThreshold()) {
      work->connIndex = NCCL_CONN_IDX_P2P_NET;
      proxyOp->connIndex = NCCL_CONN_IDX_P2P_NET;
    }
  }

  int stepSize   = info->comm->buffSizes[info->protocol]/NCCL_STEPS;
  int chunkSteps = (info->protocol == NCCL_PROTO_SIMPLE && info->algorithm == NCCL_ALGO_RING) ? info->chunkSteps : 1;
  int sliceSteps = (info->protocol == NCCL_PROTO_SIMPLE && info->algorithm == NCCL_ALGO_RING) ? info->sliceSteps : 1;
  int chunkSize  = stepSize*chunkSteps;

  // Compute lastChunkSize
  if (info->algorithm == NCCL_ALGO_TREE && info->protocol == NCCL_PROTO_SIMPLE) {
    if (info->pattern == ncclPatternTreeUpDown) {
      // Optimize chunkSize / nSteps
      while (info->nBytes / (info->nChannels*chunkSize) < info->comm->channels[0].tree.depth*8 && chunkSize > 131072) chunkSize /= 2;
      while (info->nBytes / (info->nChannels*chunkSize) < info->comm->channels[0].tree.depth*4 && chunkSize > 65536) chunkSize /= 2;
      while (info->nBytes / (info->nChannels*chunkSize) < info->comm->channels[0].tree.depth && chunkSize > 32768) chunkSize /= 2;
    }
    // Use lastChunkSize as chunkSize
    work->lastChunkSize = chunkSize / ncclTypeSize(info->datatype);
  } else if (info->algorithm == NCCL_ALGO_COLLNET_DIRECT) {
    // Optimize chunkSize / nSteps
    while (info->nBytes / (info->nChannels*info->comm->channels[0].collnetDirect.nHeads*chunkSize) < info->comm->channels[0].collnetDirect.depth*64 && chunkSize > 131072) chunkSize /= 2;
    while (info->nBytes / (info->nChannels*info->comm->channels[0].collnetDirect.nHeads*chunkSize) < info->comm->channels[0].collnetDirect.depth*8 && chunkSize > 65536) chunkSize /= 2;
    while (info->nBytes / (info->nChannels*info->comm->channels[0].collnetDirect.nHeads*chunkSize) < info->comm->channels[0].collnetDirect.depth*8 && chunkSize > 32768) chunkSize /= 2;
    // Use lastChunkSize as chunkSize
    work->lastChunkSize = chunkSize / ncclTypeSize(info->datatype);
    // Set direct direction for broadcast-gather (read or write)
    work->direct = (info->nBytes / info->nChannels <= 1024*1024) ? NCCL_DIRECT_WRITE : NCCL_DIRECT_READ;
  } else if (info->algorithm == NCCL_ALGO_COLLNET_CHAIN) {
    stepSize   = info->comm->buffSizes[NCCL_PROTO_SIMPLE]/NCCL_STEPS;
    chunkSize  = std::min(256*1024, stepSize*chunkSteps);
    while (info->nBytes / (info->nChannels*chunkSize) < info->comm->channels[0].collnetChain.depth*64 && chunkSize > 131072) chunkSize /= 2;
    while (info->nBytes / (info->nChannels*chunkSize) < info->comm->channels[0].collnetChain.depth*8 && chunkSize > 65536) chunkSize /= 2;
    while (info->nBytes / (info->nChannels*chunkSize) < info->comm->channels[0].collnetChain.depth && chunkSize > 32768) chunkSize /= 2;
    work->lastChunkSize = chunkSize / ncclTypeSize(info->datatype);
  } else if (info->protocol == NCCL_PROTO_LL) {
    const ssize_t sliceSize = stepSize*sizeof(uint64_t)/sizeof(union ncclLLFifoLine);
    const ssize_t loopSize = info->nChannels*info->nchunksPerLoop*(ssize_t)sliceSize;
    work->lastChunkSize = DIVUP((info->nBytes-(info->nBytes/loopSize)*loopSize), info->nChannels*info->nchunksPerLoop);
    ALIGN_SIZE(work->lastChunkSize, info->nThreads*sizeof(uint64_t));
    work->lastChunkSize /= ncclTypeSize(info->datatype);
  } else if (info->algorithm == NCCL_ALGO_TREE && info->protocol == NCCL_PROTO_LL128) {
    int nNodes = info->comm->nNodes;
    float ppn = info->comm->nRanks / (float)nNodes;
    float nstepsLL128 = 1+log2i(nNodes) + 0.1*ppn;
    while (info->nBytes / (info->nChannels*chunkSize) < nstepsLL128*64/ppn && chunkSize > 131072) chunkSize /= 2;
    while (info->nBytes / (info->nChannels*chunkSize) < nstepsLL128*16/ppn && chunkSize > 32768) chunkSize /= 2;
    // Use lastChunkSize as chunkSize
    work->lastChunkSize = chunkSize*NCCL_LL128_DATAELEMS/(NCCL_LL128_LINEELEMS*ncclTypeSize(info->datatype));
  }

  // Compute nSteps for proxies
  int chunkEffectiveSize = chunkSize;
  if (info->protocol == NCCL_PROTO_LL) chunkEffectiveSize /= 2;
  if (info->protocol == NCCL_PROTO_LL128) chunkEffectiveSize = (chunkSize / NCCL_LL128_LINEELEMS) * NCCL_LL128_DATAELEMS;
  //if (info->comm->rank == 0) printf("Coll %d, size %ld -> %dx%d, chunkSize %d (algo %d proto%d)\n", info->coll, info->nBytes, info->nChannels, info->nThreads, chunkSize, info->algorithm, info->protocol);
  int nLoops = (int)(DIVUP(info->nBytes, (((size_t)(info->nChannels))*info->nchunksPerLoop*chunkEffectiveSize)));
  proxyOp->nsteps = info->nstepsPerLoop * nLoops * chunkSteps;
  proxyOp->sliceSteps = sliceSteps;
  proxyOp->chunkSteps = chunkSteps;
  proxyOp->chunkSize = chunkSize;
  proxyOp->protocol = info->protocol;
  proxyOp->dtype = info->datatype;
  proxyOp->redOp = (info->algorithm != NCCL_ALGO_COLLNET_DIRECT && info->algorithm != NCCL_ALGO_COLLNET_CHAIN) ? ncclNumOps : // Only set redOp when using CollNet
                     info->opFull.op==ncclDevPreMulSum || info->opFull.op==ncclDevSumPostDiv ? ncclSum : // Network sees avg as sum
                     info->op;
  proxyOp->pattern = info->pattern;
  proxyOp->root = info->root;
  // This is used by P2P to reduce the receive buffer size. We don't use it in collectives
  // because some protocols need to transmit more than the total size, plus they sometimes
  // round up
  proxyOp->nbytes = stepSize*proxyOp->sliceSteps;
  // For Pivot A2A, lastChunkSize is not needed, set pivotA2ANumBiRings instead
  if (info->coll == ncclFuncAllToAllPivot) {
    work->pivotA2ANumBiRings = info->comm->topo->pivotA2ANumBiRings;
  }

  TRACE(NCCL_COLL,"opCount %lx slicesteps %d spl %d cpl %d nbytes %zi -> protocol %d nchannels %d nthreads %d, nloops %d nsteps %d chunksize %d comm %p",
      proxyOp->opCount, sliceSteps, info->nstepsPerLoop, info->nchunksPerLoop, info->nBytes, info->protocol, info->nChannels, info->nThreads,
      nLoops, proxyOp->nsteps, chunkSize, info->comm);
  return ncclSuccess;
}

static ncclResult_t hostToDevRedOp(
    ncclDevRedOpFull *opFull, ncclRedOp_t op, ncclDataType_t datatype, ncclComm *comm
  ) {
  union {
    int8_t i8;
    uint8_t u8;
    int32_t i32;
    uint32_t u32;
    int64_t i64;
    uint64_t u64;
    half f16;
    #if defined(RCCL_BFLOAT16)
      rccl_bfloat16 bf16;
    #endif
    float f32;
    double f64;
    void *ptr;
  };
  u64 = 0;
  opFull->scalarArgIsPtr = false;
  switch (int(op)) {
  case ncclSum:  opFull->op = ncclDevSum;  break;
  case ncclProd: opFull->op = ncclDevProd; break;
  case ncclMax:  opFull->op = ncclDevMax;  break;
  case ncclMin:  opFull->op = ncclDevMin;  break;
  case ncclAvg:
    switch ((int)datatype) {
    case ncclInt8:  case ncclInt32:  case ncclInt64:
    case ncclUint8: case ncclUint32: case ncclUint64:
      opFull->op = ncclDevSumPostDiv;
      u64 = comm->nRanks;
      break;
    case ncclFloat16:
      opFull->op = ncclDevPreMulSum;
      f16 = __float2half(float(1.0/comm->nRanks)); // __double2half not supported pre CUDA 11.x
      break;
    #if defined(RCCL_BFLOAT16)
    case ncclBfloat16:
      opFull->op = ncclDevPreMulSum;
      bf16 = (rccl_bfloat16)(float(1.0/comm->nRanks));
      break;
    #endif
    case ncclFloat32:
      opFull->op = ncclDevPreMulSum;
      f32 = float(1.0/comm->nRanks);
      break;
    case ncclFloat64:
      opFull->op = ncclDevPreMulSum;
      f64 = 1.0/comm->nRanks;
      break;
    }
    opFull->scalarArgIsPtr = false;
    opFull->scalarArg = u64;
    break;
  default: // user created
    int ix = int(ncclUserRedOpMangle(comm, op)) - int(ncclNumOps);
    ncclUserRedOp *user = &comm->userRedOps[ix];
    if (datatype != user->datatype) {
      WARN("Data type supplied to user-created ncclRedOp_t does not match type "
           "given to reduction operation");
      return ncclInvalidArgument;
    }
    *opFull = user->opFull;
    break;
  }
  return ncclSuccess;
}

// Converts `info` to a task and adds it to `comm->tasks`. The exception is with
// single rank communicators, collectives are issued as `ncclMemcpyAsync`s and
// thus don't need a task.
static ncclResult_t taskAppend(struct ncclComm* comm, struct ncclInfo const* info) {
  ncclTasks *tasks = &comm->tasks;
  if (info->coll == ncclFuncSend || info->coll == ncclFuncRecv) {
    int peer = info->root;
    ssize_t nBytes = info->count*ncclTypeSize(info->datatype);
    bool isSendNotRecv = info->coll == ncclFuncSend;

    // Must be in thread local group before tasks can be alloc'd in `comm->memScoped`.
    ncclGroupCommJoin(info->comm);
    struct ncclTaskP2p* p2p = ncclMemoryStackAlloc<struct ncclTaskP2p>(&comm->memScoped);
    p2p->buff = (void*)info->recvbuff;
    p2p->bytes = nBytes;
    p2p->chunk = 0;
    ncclIntruQueueEnqueue(
      isSendNotRecv ? &tasks->peers[peer].sendQueue : &tasks->peers[peer].recvQueue,
      p2p);
    tasks->nTasksP2p += 1;

    // Mark channels that need pre-connect
    if (comm->rank != peer) {
      int channelBaseId;
      NCCLCHECK(ncclChannelComputeBase(comm, peer, info->coll, &channelBaseId));
      if (!(isSendNotRecv ? tasks->peers[peer].sendSeen : tasks->peers[peer].recvSeen)) {
        (isSendNotRecv ? tasks->peers[peer].sendSeen : tasks->peers[peer].recvSeen) = true;
        for (int c=0; c < comm->p2pnChannelsPerPeer; c++) {
          int channelId;
          NCCLCHECK(ncclChannelComputeFromBase(comm, channelBaseId, c, &channelId));
          if (isSendNotRecv) {
            if (comm->channels[channelId].peers[peer].send[1].connected == 0) { // P2P uses only 1 connector
              comm->connectSend[peer] |= (1<<channelId);
              ncclGroupCommPreconnect(comm);
            }
            if (comm->p2pNet && comm->channels[channelId].peers[peer].send[NCCL_CONN_IDX_P2P_NET].connected == 0) {
              comm->connectSend[peer+comm->nRanks*NCCL_CONN_IDX_P2P_NET] |= (1<<channelId);
              ncclGroupCommPreconnect(comm);
            }
          } else {
            if (comm->channels[channelId].peers[peer].recv[1].connected == 0) { // P2P uses only 1 connector
              comm->connectRecv[peer] |= (1<<channelId);
              ncclGroupCommPreconnect(comm);
            }
            if (comm->p2pNet && comm->channels[channelId].peers[peer].recv[NCCL_CONN_IDX_P2P_NET].connected == 0) {
              comm->connectRecv[peer+comm->nRanks*NCCL_CONN_IDX_P2P_NET] |= (1<<channelId);
              ncclGroupCommPreconnect(comm);
            }
          }
        }
      }
    }
  } else {
    // Copy reduction op state from op handle into info struct here since the
    // op handle may be destroyed before ncclGroupEnd().
    struct ncclDevRedOpFull opFull;
    NCCLCHECK(hostToDevRedOp(&opFull, info->op, info->datatype, comm));

    // User-defined reduction ops may need alter the data even for unitary reductions
    if (comm->nRanks == 1 && opFull.op < ncclDevPreMulSum) {
      if (info->sendbuff != info->recvbuff) {
        size_t bytes = info->count*ncclTypeSize(info->datatype);
        CUDACHECK(hipMemcpyAsync(info->recvbuff, info->sendbuff, bytes, hipMemcpyDeviceToDevice, info->stream));
      }
      return ncclSuccess;
    } else {
      // Must be in thread local group before tasks can be alloc'd in `comm->memScoped`.
      ncclGroupCommJoin(info->comm);
      struct ncclTaskColl* t = ncclMemoryStackAlloc<struct ncclTaskColl>(&comm->memScoped);
      t->func = info->coll;
      t->sendbuff = info->sendbuff;
      t->recvbuff = info->recvbuff;
      t->count = info->count;
      t->root = info->root;
      t->datatype = info->datatype;
      t->op = opFull; // C++ struct assignment
      t->chunkSteps = info->chunkSteps;
      t->sliceSteps = info->sliceSteps;
      ncclIntruQueueEnqueue(&tasks->collQueue, t);
      tasks->collBytesTotal += t->count*ncclTypeSize(t->datatype);
      tasks->nTasksColl += 1;
    }
  }

  if (info->stream != tasks->streamRecent || tasks->streams == nullptr) {
    tasks->streamRecent = info->stream;
    struct ncclCudaStreamList* l = tasks->streams;
    while (true) {
      if (l == nullptr) { // Got to the end, this must be a new stream.
        struct ncclCudaGraph graph;
        NCCLCHECK(ncclCudaGetCapturingGraph(&graph, info->stream))
        if (tasks->streams != nullptr && !ncclCudaGraphSame(tasks->capturingGraph, graph)) {
          WARN("Streams given to a communicator within a NCCL group must either be all uncaptured or all captured by the same graph.");
          return ncclInvalidUsage;
        }
        tasks->capturingGraph = graph; // C++ struct assignment
        // Add stream to list
        l = ncclMemoryStackAlloc<struct ncclCudaStreamList>(&comm->memScoped);
        l->stream = info->stream;
        l->next = tasks->streams;
        tasks->streams = l;
        tasks->numStreams++;
        break;
      }
      if (l->stream == info->stream)
        break; // Already seen stream.
    }
  }
  return ncclSuccess;
}

ncclResult_t ncclEnqueueCheck(struct ncclInfo* info) {
  NCCLCHECK(ncclGroupStartInternal());
  ncclResult_t ret = ncclSuccess;
  int devOld = -1;

  NCCLCHECKGOTO(PtrCheck(info->comm, info->opName, "comm"), ret, fail);
  // Check whether communicator is ready to communicate
  NCCLCHECKGOTO(ncclCommEnsureReady(info->comm), ret, fail);

  if (info->comm->checkPointers) {
<<<<<<< HEAD
    CUDACHECKGOTO(hipGetDevice(&devOld), ret, end0);
    CUDACHECKGOTO(hipSetDevice(info->comm->cudaDev), ret, end0);
=======
    CUDACHECKGOTO(cudaGetDevice(&devOld), ret, fail);
    CUDACHECKGOTO(cudaSetDevice(info->comm->cudaDev), ret, fail);
>>>>>>> 99c28f2e
  }
  NCCLCHECKGOTO(ArgsCheck(info), ret, fail);

  INFO(NCCL_COLL,"%s: opCount %lx sendbuff %p recvbuff %p count %zi datatype %d op %d root %d comm %p [nranks=%d] stream %p",
        info->opName, info->comm->opCount, info->sendbuff, info->recvbuff, info->count,
        info->datatype, info->op, info->root, info->comm, info->comm->nRanks, info->stream);
  TRACE_CALL("nccl%s(%" PRIx64 ",%" PRIx64 ",%zi,%d,%d,%d,%p,%p)", info->opName, reinterpret_cast<int64_t>(info->sendbuff), reinterpret_cast<int64_t>(info->recvbuff), info->count, info->datatype, info->op, info->root, info->comm, info->stream);

  NCCLCHECKGOTO(taskAppend(info->comm, info), ret, fail);

<<<<<<< HEAD
end1:
  if (devOld != -1) CUDACHECKGOTO(hipSetDevice(devOld), ret, end0);
end0:
=======
exit:
  if (devOld != -1) CUDACHECK(cudaSetDevice(devOld));
>>>>>>> 99c28f2e
  ncclGroupErrCheck(ret);
  NCCLCHECK(ncclGroupEndInternal());
  /* if depth is 1, ncclGroupEndInternal() will trigger group ops. The state can change
   * so we have to check state here. */
  if (info->comm && !info->comm->blocking) { NCCLCHECK(ncclCommGetAsyncError(info->comm, &ret)) };
  return ret;
fail:
  if (info->comm && !info->comm->blocking) (void) ncclCommSetAsyncError(info->comm, ret);
  goto exit;
}

NCCL_API(ncclResult_t, ncclRedOpCreatePreMulSum, ncclRedOp_t *op, void *scalar, ncclDataType_t datatype, ncclScalarResidence_t residence, ncclComm_t comm);
ncclResult_t ncclRedOpCreatePreMulSum(ncclRedOp_t *op, void *scalar, ncclDataType_t datatype, ncclScalarResidence_t residence, ncclComm_t comm) {
  NCCLCHECK(PtrCheck(comm, "ncclRedOpCreatePreMulSum", "comm"));
  /* join init thread before creating PreMulSum op. */
  NCCLCHECK(ncclCommEnsureReady(comm));

  if (comm->userRedOpFreeHead == comm->userRedOpCapacity) {
    // double capacity and resize
    int cap = 2*comm->userRedOpCapacity;
    if (cap < 4) cap = 4;
    ncclUserRedOp *ops = new ncclUserRedOp[cap];
    std::memcpy(ops, comm->userRedOps, comm->userRedOpCapacity*sizeof(ncclUserRedOp));
    for(int ix=comm->userRedOpCapacity; ix < cap; ix++)
      ops[ix].freeNext = ix + 1;
    delete[] comm->userRedOps;
    comm->userRedOps = ops;
    comm->userRedOpCapacity = cap;
  }
  // pop from free list
  int ix = comm->userRedOpFreeHead;
  ncclUserRedOp *user = &comm->userRedOps[ix];
  comm->userRedOpFreeHead = user->freeNext;

  user->freeNext = -1; // allocated
  user->datatype = datatype;
  user->opFull.op = ncclDevPreMulSum;
  if (residence == ncclScalarHostImmediate) {
    user->opFull.scalarArgIsPtr = false;
    std::memcpy(&user->opFull.scalarArg, scalar, ncclTypeSize(datatype));
  } else {
    user->opFull.scalarArgIsPtr = true;
    user->opFull.scalarArg = reinterpret_cast<uint64_t>(scalar);
  }
  *op = ncclRedOp_t(int(ncclNumOps) + ix);
  *op = ncclUserRedOpMangle(comm, *op);
  TRACE_CALL("ncclRedOpCreatePreMulSum(%d,%p,%d,%d,%p)", *op, scalar, datatype, residence, comm);
  return ncclSuccess;
}

NCCL_API(ncclResult_t, ncclRedOpDestroy, ncclRedOp_t op, ncclComm_t comm);
ncclResult_t ncclRedOpDestroy(ncclRedOp_t op, ncclComm_t comm) {
  if (0 <= int(op) && int(op) < int(ncclNumOps)) {
    WARN("ncclRedOpDestroy : operator is a NCCL builtin.");
    return ncclInvalidArgument;
  }
  if (int(op) < 0 || int(ncclMaxRedOp) < int(op)) {
    WARN("ncclRedOpDestroy :  operator is garbage.");
    return ncclInvalidArgument;
  }
  int ix = int(ncclUserRedOpMangle(comm, op)) - int(ncclNumOps);
  if (comm->userRedOpCapacity <= ix || comm->userRedOps[ix].freeNext != -1) {
    WARN("ncclRedOpDestroy : operator unknown to this communicator.");
    return ncclInvalidArgument;
  }
  // push to free list
  comm->userRedOps[ix].freeNext = comm->userRedOpFreeHead;
  comm->userRedOpFreeHead = ix;
  TRACE_CALL("ncclRedOpDestroy(%d,%p)", op, comm);
  return ncclSuccess;
}<|MERGE_RESOLUTION|>--- conflicted
+++ resolved
@@ -27,105 +27,13 @@
   bool specialized;
 };
 
-<<<<<<< HEAD
-// Must be consistent with ncclDataType_t
-#define NCCL_FUNCS3A(func, devredop) \
-  (void*)NCCL_FUNC4(func, devredop, int8_t), \
-  (void*)NCCL_FUNC4(func, devredop, uint8_t), \
-  (void*)NCCL_FUNC4(func, devredop, int32_t), \
-  (void*)NCCL_FUNC4(func, devredop, uint32_t), \
-  (void*)NCCL_FUNC4(func, devredop, int64_t), \
-  (void*)NCCL_FUNC4(func, devredop, uint64_t), \
-  (void*)NCCL_FUNC4(func, devredop, half), \
-  (void*)NCCL_FUNC4(func, devredop, float), \
-  (void*)NCCL_FUNC4(func, devredop, double), \
-  (void*)NCCL_FUNC4(func, devredop, rccl_bfloat16)
-#define NCCL_FUNCS3B(func, devredop) \
-  (void*)NCCL_FUNC4(func, devredop, int8_t), \
-  (void*)NCCL_FUNC4(func, devredop, int8_t), \
-  (void*)NCCL_FUNC4(func, devredop, int8_t), \
-  (void*)NCCL_FUNC4(func, devredop, int8_t), \
-  (void*)NCCL_FUNC4(func, devredop, int8_t), \
-  (void*)NCCL_FUNC4(func, devredop, int8_t), \
-  (void*)NCCL_FUNC4(func, devredop, int8_t), \
-  (void*)NCCL_FUNC4(func, devredop, int8_t), \
-  (void*)NCCL_FUNC4(func, devredop, int8_t), \
-  (void*)NCCL_FUNC4(func, devredop, int8_t)
-=======
-// Only generate inline kernels for LL
-#define NCCL_FUNC5(func, algo, devredop, dtype, specialized) \
-  /*LL    */{(void*)NCCL_KERN_NAME(func, algo, LL, devredop, dtype), true && specialized}, \
-  /*LL128 */{(void*)NCCL_KERN_NAME(func, algo, LL, devredop, dtype), false && specialized}, \
-  /*SIMPLE*/{(void*)NCCL_KERN_NAME(func, algo, LL, devredop, dtype), false && specialized}
-
-#define NCCL_FUNC4(func, devredop, type, specialized) \
-  NCCL_FUNC5(func, TREE,           devredop, type, specialized), \
-  NCCL_FUNC5(func, RING,           devredop, type, specialized), \
-  NCCL_FUNC5(func, COLLNET_DIRECT, devredop, type, specialized), \
-  NCCL_FUNC5(func, COLLNET_CHAIN,  devredop, type, specialized)
-
-#ifdef __CUDA_BF16_TYPES_EXIST__
-  #define HAVE_BFLOAT16 1
-#else
-  #define HAVE_BFLOAT16 0
-#endif
->>>>>>> 99c28f2e
-
-// Must be consistent with ncclDataType_t
-#define NCCL_FUNCS3(func, devredop, reduction, specialized) \
-  NCCL_FUNC4(func, devredop, MACRO_IF(reduction, int8_t, int8_t), specialized), \
-  NCCL_FUNC4(func, devredop, MACRO_IF(reduction, uint8_t, int8_t), specialized), \
-  NCCL_FUNC4(func, devredop, MACRO_IF(reduction, int32_t, int8_t), specialized), \
-  NCCL_FUNC4(func, devredop, MACRO_IF(reduction, uint32_t, int8_t), specialized), \
-  NCCL_FUNC4(func, devredop, MACRO_IF(reduction, int64_t, int8_t), specialized), \
-  NCCL_FUNC4(func, devredop, MACRO_IF(reduction, uint64_t, int8_t), specialized), \
-  NCCL_FUNC4(func, devredop, MACRO_IF(reduction, half, int8_t), specialized), \
-  NCCL_FUNC4(func, devredop, MACRO_IF(reduction, float, int8_t), specialized), \
-  NCCL_FUNC4(func, devredop, MACRO_IF(reduction, double, int8_t), specialized) \
-  MACRO_IF(HAVE_BFLOAT16, \
-    SINGLE_ARG(, NCCL_FUNC4(func, devredop, MACRO_IF(reduction, __nv_bfloat16, int8_t), specialized)), \
-    /*nothing*/ \
-  )
-
-// Must be consistent with ncclDevRedOp_t -- but we only generate kernel for sums.
-#define NCCL_FUNCS2(func, reduction) \
-  NCCL_FUNCS3(func, Sum, reduction, /*specialized=*/1), /*Sum*/ \
-  NCCL_FUNCS3(func, Sum, reduction, /*specialized=*/0), /*Prod*/ \
-  NCCL_FUNCS3(func, Sum, reduction, /*specialized=*/0), /*Max*/ \
-  NCCL_FUNCS3(func, Sum, reduction, /*specialized=*/0), /*Min*/ \
-  NCCL_FUNCS3(func, Sum, reduction, /*specialized=*/0), /*PreMulSum*/ \
-  NCCL_FUNCS3(func, Sum, reduction, /*specialized=*/0)  /*SumPostDiv*/
-
 typedef void(*ncclKern_t)(struct ncclDevComm* comm, uint64_t channelMask, struct ncclWork* workHead);
 // Must be consistent with the ncclFuncSet enum
-<<<<<<< HEAD
-static ncclKern_t const ncclKerns[4] = {
-  NCCL_KERN_NAME(SendRecv, RING, SIMPLE, Sum, int8_t),
-  NCCL_KERN_NAME_DEBUG(SendRecv, RING, SIMPLE, Sum, int8_t),
-  NCCL_KERN_NAME_LL128(SendRecv, RING, SIMPLE, Sum, int8_t),
-  NCCL_KERN_NAME_LL128_DEBUG(SendRecv, RING, SIMPLE, Sum, int8_t),
-=======
-static const ncclKernelMatch ncclKerns[1+ncclNumTypes+NCCL_NUM_FUNCTIONS*ncclNumDevRedOps*ncclNumTypes*NCCL_NUM_ALGORITHMS*NCCL_NUM_PROTOCOLS] = {
-  {(void*)NCCL_KERN_NAME(SendRecv, RING, SIMPLE, Sum, int8_t), true},
-  // We don't bake special kernels for the one-rank reductions
-  {/*int8*/(void*)NCCL_KERN_NAME(SendRecv, RING, SIMPLE, Sum, int8_t), false},
-  {/*uint8*/(void*)NCCL_KERN_NAME(SendRecv, RING, SIMPLE, Sum, int8_t), false},
-  {/*int32*/(void*)NCCL_KERN_NAME(SendRecv, RING, SIMPLE, Sum, int8_t), false},
-  {/*uint32*/(void*)NCCL_KERN_NAME(SendRecv, RING, SIMPLE, Sum, int8_t), false},
-  {/*int64*/(void*)NCCL_KERN_NAME(SendRecv, RING, SIMPLE, Sum, int8_t), false},
-  {/*uint64*/(void*)NCCL_KERN_NAME(SendRecv, RING, SIMPLE, Sum, int8_t), false},
-  {/*half*/(void*)NCCL_KERN_NAME(SendRecv, RING, SIMPLE, Sum, int8_t), false},
-  {/*float*/(void*)NCCL_KERN_NAME(SendRecv, RING, SIMPLE, Sum, int8_t), false},
-  {/*double*/(void*)NCCL_KERN_NAME(SendRecv, RING, SIMPLE, Sum, int8_t), false},
-  #if HAVE_BFLOAT16
-    {/*bfloat16*/(void*)NCCL_KERN_NAME(SendRecv, RING, SIMPLE, Sum, int8_t), false},
-  #endif
-  NCCL_FUNCS2(Broadcast, /*reduction=*/0),
-  NCCL_FUNCS2(Reduce, /*reduction=*/1),
-  NCCL_FUNCS2(AllGather, /*reduction=*/0),
-  NCCL_FUNCS2(ReduceScatter, /*reduction=*/1),
-  NCCL_FUNCS2(AllReduce, /*reduction=*/1)
->>>>>>> 99c28f2e
+static ncclKernelMatch const ncclKerns[4] = {
+  {(void *)NCCL_KERN_NAME(SendRecv, RING, SIMPLE, Sum, int8_t), true},
+  {(void *)NCCL_KERN_NAME_DEBUG(SendRecv, RING, SIMPLE, Sum, int8_t), true},
+  {(void *)NCCL_KERN_NAME_LL128(SendRecv, RING, SIMPLE, Sum, int8_t), true},
+  {(void *)NCCL_KERN_NAME_LL128_DEBUG(SendRecv, RING, SIMPLE, Sum, int8_t), true},
 };
 
 static ncclResult_t computeColl(struct ncclInfo* info /* input */, int* workFuncIndex, struct ncclWorkElem* work, struct ncclProxyOp* proxyOp /* output */);
@@ -137,15 +45,10 @@
   hipFuncAttributes attr = {0};
   size_t max = 0;
   for (int i = 0; i < numNcclKerns; i++) {
-<<<<<<< HEAD
-    if (ncclKerns[i] != nullptr) {
-      CUDACHECKGOTO(hipFuncGetAttributes(&attr, reinterpret_cast<const void*>(ncclKerns[i])), res, error);
+    if (ncclKerns[i].kernelFn != nullptr) {
+      CUDACHECKGOTO(hipFuncGetAttributes(&attr, reinterpret_cast<const void*>(ncclKerns[i].kernelFn)), res, error);
       if (attr.localSizeBytes > max) max = attr.localSizeBytes;
     }
-=======
-    CUDACHECKGOTO(cudaFuncGetAttributes(&attr, ncclKerns[i].kernelFn), res, error);
-    if (attr.localSizeBytes > max) max = attr.localSizeBytes;
->>>>>>> 99c28f2e
   }
 
 error:
@@ -158,7 +61,7 @@
   int numNcclKerns = sizeof(ncclKerns)/sizeof(ncclKerns[0]);
   hipFuncAttributes attr = {0};
   if (i < numNcclKerns)
-    CUDACHECKGOTO(hipFuncGetAttributes(&attr, (const void*)(ncclKerns[i])), res, error);
+    CUDACHECKGOTO(hipFuncGetAttributes(&attr, (const void*)(ncclKerns[i].kernelFn)), res, error);
 
 error:
   return (res != ncclSuccess) ? 0 : attr.localSizeBytes;
@@ -170,11 +73,7 @@
   ncclResult_t res = ncclSuccess;
   int numNcclKerns = sizeof(ncclKerns)/sizeof(ncclKerns[0]);
   for (int i = 0; i < numNcclKerns; i++) {
-<<<<<<< HEAD
-    CUDACHECKGOTO(hipFuncSetAttribute((const void *)ncclKerns[i], hipFuncAttributePreferredSharedMemoryCarveout, carveOut), res, error);
-=======
-    CUDACHECKGOTO(cudaFuncSetAttribute(ncclKerns[i].kernelFn, cudaFuncAttributePreferredSharedMemoryCarveout, carveOut), res, error);
->>>>>>> 99c28f2e
+    CUDACHECKGOTO(hipFuncSetAttribute((const void *)ncclKerns[i].kernelFn, hipFuncAttributePreferredSharedMemoryCarveout, carveOut), res, error);
   }
 
 error:
@@ -467,13 +366,7 @@
   plan->channelCount = channelCount;
   plan->channelMask = channelMask;
   plan->hasProxyOps = hasProxyOps;
-<<<<<<< HEAD
-  if (plan->kernelFn == nullptr)
-    plan->kernelFn = ncclKernelGeneric;
-  plan->threadPerBlock = std::max(plan->threadPerBlock, 3*plan->comm->WarpSize);
-=======
-  plan->threadPerBlock = std::max(plan->threadPerBlock, 3*WARP_SIZE);
->>>>>>> 99c28f2e
+  plan->threadPerBlock = std::max(plan->threadPerBlock, 4*WARP_SIZE);
 }
 
 static ncclResult_t registerIntraNodeBuffers(
@@ -646,15 +539,10 @@
       head = ncclIntruQueueHead(&tasks->collQueue);
 
       plan->threadPerBlock = std::max(plan->threadPerBlock, info.nThreads);
-<<<<<<< HEAD
-      if (ncclKerns[ncclGetKernelIndex(comm)] != nullptr)
-        plan->kernelFn = (void *)ncclKerns[ncclGetKernelIndex(comm)];
-=======
       if (!plan->kernelSpecialized) {
-        plan->kernelFn = ncclKerns[workFuncIndex].kernelFn;
-        plan->kernelSpecialized = ncclKerns[workFuncIndex].specialized;
-      }
->>>>>>> 99c28f2e
+        plan->kernelFn = ncclKerns[ncclGetKernelIndex(comm)].kernelFn;
+        plan->kernelSpecialized = ncclKerns[ncclGetKernelIndex(comm)].specialized;
+      }
     }
   }
   return ncclSuccess;
@@ -683,8 +571,8 @@
 
   plan->threadPerBlock = std::max(plan->threadPerBlock, NCCL_MAX_NTHREADS);
   if (!plan->kernelSpecialized) {
-    plan->kernelFn = ncclKerns[FUNC_INDEX_P2P].kernelFn;
-    plan->kernelSpecialized = ncclKerns[FUNC_INDEX_P2P].specialized;
+    plan->kernelFn = ncclKerns[ncclGetKernelIndex(comm)].kernelFn;
+    plan->kernelSpecialized = ncclKerns[ncclGetKernelIndex(comm)].specialized;
   }
 
   // Compute how much to split operations
@@ -953,11 +841,7 @@
     NCCLCHECK(ncclCudaFree(plan->workHead));
     while (!ncclIntruQueueEmpty(&plan->ipcMemQueue)) {
       struct ncclPointerList* q = ncclIntruQueueDequeue(&plan->ipcMemQueue);
-<<<<<<< HEAD
-      if (!ncclMainExited) CUDACHECKIGNORE(hipIpcCloseMemHandle(q->ptr));
-=======
-      CUDACHECKIGNORE(cudaIpcCloseMemHandle(q->ptr));
->>>>>>> 99c28f2e
+      CUDACHECKIGNORE(hipIpcCloseMemHandle(q->ptr));
       ncclMemoryPoolFree(&comm->memPool_ncclPointerList, q);
     }
   }
@@ -1613,13 +1497,8 @@
   NCCLCHECKGOTO(ncclCommEnsureReady(info->comm), ret, fail);
 
   if (info->comm->checkPointers) {
-<<<<<<< HEAD
-    CUDACHECKGOTO(hipGetDevice(&devOld), ret, end0);
-    CUDACHECKGOTO(hipSetDevice(info->comm->cudaDev), ret, end0);
-=======
-    CUDACHECKGOTO(cudaGetDevice(&devOld), ret, fail);
-    CUDACHECKGOTO(cudaSetDevice(info->comm->cudaDev), ret, fail);
->>>>>>> 99c28f2e
+    CUDACHECKGOTO(hipGetDevice(&devOld), ret, fail);
+    CUDACHECKGOTO(hipSetDevice(info->comm->cudaDev), ret, fail);
   }
   NCCLCHECKGOTO(ArgsCheck(info), ret, fail);
 
@@ -1630,14 +1509,8 @@
 
   NCCLCHECKGOTO(taskAppend(info->comm, info), ret, fail);
 
-<<<<<<< HEAD
-end1:
-  if (devOld != -1) CUDACHECKGOTO(hipSetDevice(devOld), ret, end0);
-end0:
-=======
 exit:
-  if (devOld != -1) CUDACHECK(cudaSetDevice(devOld));
->>>>>>> 99c28f2e
+  if (devOld != -1) CUDACHECK(hipSetDevice(devOld));
   ncclGroupErrCheck(ret);
   NCCLCHECK(ncclGroupEndInternal());
   /* if depth is 1, ncclGroupEndInternal() will trigger group ops. The state can change
