--- conflicted
+++ resolved
@@ -109,11 +109,8 @@
 		Kernels/MLOpenConvBwdWrW_LxL_P.cl
 		Kernels/MLOpenConvBwdWrW_LxG_P53.cl
 		Kernels/MLOpenConvBwdWrW_LxG_5x5.cl
-<<<<<<< HEAD
 		Kernels/MLOpenConvBwdWrW_GxL_1x1.cl
-=======
-        Kernels/MLOpenTensorKernels.cl
->>>>>>> d33a229c
+    Kernels/MLOpenTensorKernels.cl
 		Kernels/conv_3x3_wheel_alpha_v2_0b_gfx803.so)
 	
 	add_kernels("${MLOPEN_KERNELS}")
