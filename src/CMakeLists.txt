--- conflicted
+++ resolved
@@ -70,26 +70,12 @@
 	convolution.cpp
 	convolution_api.cpp
 	errors.cpp
-<<<<<<< HEAD
-	Handle.hpp
-	Handle_API.cpp
-	Tensor.cpp
-	Tensor.hpp
-	Tensor_API.cpp
-	Convolution.hpp
-	Convolution.cpp
-	Convolution_API.cpp
 	pooling.hpp
 	pooling.cpp
 	pooling_api.cpp
 	lrn.hpp
 	lrn.cpp
 	lrn_api.cpp
-	KernelCache.cpp
-	KernelCache.hpp
-	OCLKernel.hpp
-	OCLKernel.cpp
-=======
 	handle_api.cpp
 	include/mlopen/common.hpp
 	include/mlopen/convolution.hpp
@@ -100,7 +86,6 @@
 	include/mlopen/mlo_utils.hpp
 	include/mlopen/oclkernel.hpp
 	include/mlopen/tensor.hpp
->>>>>>> 069c75d0
 	include/mlopenTypes.h
 	kernel_cache.cpp
 	mlo_cl_util.cpp
@@ -110,20 +95,6 @@
 	tensor_api.cpp
 	)
 
-<<<<<<< HEAD
-if( MLOpen_BACKEND MATCHES "OpenCL")
-	list(APPEND MLOpen_Source OCL/HandleOCL.cpp
-		OCL/HandleOCL.cpp
-		OCL/TensorOCL.cpp
-		OCL/ConvolutionOCL.cpp
-		OCL/pooling_ocl.cpp
-		OCL/lrn_ocl.cpp
-		OCL/CLHelper.hpp
-		OCL/CLHelper.cpp
-		OCL/mloPooling.cpp
-		OCL/mloNeuron.cpp
-		OCL/mloNorm.cpp
-=======
 if( MLOPEN_BACKEND MATCHES "OpenCL")
 	add_kernels(
 		Kernels/MLOpenConvDirUni.cl
@@ -136,8 +107,12 @@
 		ocl/convolutionocl.cpp
 		ocl/handleocl.cpp
 		ocl/tensorocl.cpp
+		ocl/pooling_ocl.cpp
+		ocl/lrn_ocl.cpp
+		ocl/mloPooling.cpp
+		ocl/mloNeuron.cpp
+		ocl/mloNorm.cpp
 		${PROJECT_BINARY_DIR}/kernel.cpp
->>>>>>> 069c75d0
 		)
 endif()
 
