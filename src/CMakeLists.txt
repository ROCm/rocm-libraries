cmake_minimum_required( VERSION 2.8.12 )

include (GenerateExportHeader)
# This has to be initialized before the project() command appears
# Set the default of CMAKE_BUILD_TYPE to be release, unless user specifies with -D.  MSVC_IDE does not use CMAKE_BUILD_TYPE
if( NOT MSVC_IDE AND NOT CMAKE_BUILD_TYPE )
	set( CMAKE_BUILD_TYPE Release CACHE STRING "Choose the type of build, options are: None Debug Release RelWithDebInfo MinSizeRel." )
endif()

# Check if cmake supports the new VERSION tag for project() commands
# MLOpen becomes the name of the project with a particular version
if( POLICY CMP0048 )
	cmake_policy( SET CMP0048 NEW )
	project( MLOpen VERSION 0.10.0.0 LANGUAGES C CXX )
else( )
	project( MLOpen C CXX )
	# Define a version for the code
	if( NOT DEFINED MLOpen_VERSION_MAJOR )
		set( MLOpen_VERSION_MAJOR 0 )
	endif( )

	if( NOT DEFINED MLOpen_VERSION_MINOR )
		set( MLOpen_VERSION_MINOR 10 )
	endif( )

	if( NOT DEFINED MLOpen_VERSION_PATCH )
		set( MLOpen_VERSION_PATCH 0 )
	endif( )

	if( NOT DEFINED MLOpen_VERSION_TWEAK )
		set( MLOpen_VERSION_TWEAK 0 )
	endif( )

	set( MLOpen_VERSION "${MLOpen_VERSION_MAJOR}.${MLOpen_VERSION_MINOR}.${MLOpen_VERSION_PATCH}.${MLOpen_VERSION_TWEAK}")
endif( )

# configure a header file to pass the CMake version settings to the source, and package the header files in the output archive
configure_file( "${PROJECT_SOURCE_DIR}/../include/MLOpen-version.h.in" "${PROJECT_BINARY_DIR}/include/MLOpen-version.h" )

message( STATUS "MLOpen_VERSION= ${MLOpen_VERSION}" )
message( STATUS "CMAKE_BUILD_TYPE= ${CMAKE_BUILD_TYPE}" )

# This is incremented when the ABI to the library changes
set( MLOpen_SOVERSION 1 )

include(Bin2H)
function(add_kernels)
	set(INIT_KERNELS_LIST)
	set(KERNELS_HEADER "${PROJECT_BINARY_DIR}/include/mlopen_kernels.h")
	file(WRITE ${KERNELS_HEADER} "#ifndef GUARD_MLOPEN_KERNELS_HPP_\n#define GUARD_MLOPEN_KERNELS_HPP_\n")
	foreach(KERNEL_FILE ${ARGN})
		if("${CMAKE_VERSION}" VERSION_LESS 3.0)
			configure_file(${KERNEL_FILE} ${KERNEL_FILE}.delete)
		else()
			set_property(DIRECTORY APPEND PROPERTY CMAKE_CONFIGURE_DEPENDS ${KERNEL_FILE})
		endif()
		get_filename_component(BASE_NAME ${KERNEL_FILE} NAME_WE)
		message(STATUS "Storing ${BASE_NAME}")
		string(TOUPPER "${BASE_NAME}" KEY_NAME)
		string(MAKE_C_IDENTIFIER "${KEY_NAME}" VAR_NAME)
		bin2h(SOURCE_FILE ${KERNEL_FILE} HEADER_FILE ${KERNELS_HEADER} VARIABLE_NAME ${VAR_NAME} NULL_TERMINATE APPEND)
		list(APPEND INIT_KERNELS_LIST "    { \"${KEY_NAME}\", ${VAR_NAME} }")
	endforeach()
	file(APPEND ${KERNELS_HEADER} "\n#endif\n")
	string(REPLACE ";" ",\n" INIT_KERNELS "${INIT_KERNELS_LIST}")
	configure_file(Kernels/kernel.cpp.in kernel.cpp)
endfunction()

list( APPEND CMAKE_MODULE_PATH ${PROJECT_SOURCE_DIR}/cmake )
set( MLOpen_Source
	convolution.cpp
	convolution_api.cpp
	errors.cpp
	pooling_api.cpp
	lrn_api.cpp
	activ_api.cpp
	handle_api.cpp
	include/mlopen/common.hpp
	include/mlopen/convolution.hpp
	include/mlopen/errors.hpp
	include/mlopen/handle.hpp
	include/mlopen/kernel_cache.hpp
	include/mlopen/mlo_internal.hpp
	include/mlopen/mlo_utils.hpp
	include/mlopen/oclkernel.hpp
	include/mlopen/tensor.hpp
	include/mlopenTypes.h
	include/mlopen/pooling.hpp
	include/mlopen/lrn.hpp
	include/mlopen/activ.hpp
	tensor.cpp
	tensor_api.cpp
	)

if( MLOPEN_BACKEND MATCHES "OpenCL")
	add_kernels(
		Kernels/MLOpenConvDirUni.cl
		Kernels/MLOpenConvDirUni2.cl
		Kernels/MLOpenConvDirGenFwd.cl
		Kernels/MLOpenLRN.cl
		Kernels/MLOpenNeuron.cl
		Kernels/MLOpenPooling.cl
		Kernels/MLOpenPoolingBwd.cl
	)
	configure_file(db.cpp.in db.cpp)
	list(APPEND MLOpen_Source 
		kernel_cache.cpp
		lrn.cpp
<<<<<<< HEAD
		activ.cpp
        ocl_kernel.cpp
		ocl/handleocl.cpp
=======
		mlo_dir_conv.cpp
>>>>>>> cc45ac38
		ocl/clhelper.cpp
		ocl/convolutionocl.cpp
		ocl/handleocl.cpp
		ocl/handleocl.cpp
		ocl/lrn_ocl.cpp
<<<<<<< HEAD
		ocl/activ_ocl.cpp
		ocl/mloPooling.cpp
=======
>>>>>>> cc45ac38
		ocl/mloNeuron.cpp
		ocl/mloNorm.cpp
		ocl/mloPooling.cpp
		ocl/pooling_ocl.cpp
		ocl/tensorocl.cpp
		pooling.cpp
        ocl/oclerrors.cpp
        ocl_kernel.cpp
        ${PROJECT_BINARY_DIR}/db.cpp
        ${PROJECT_BINARY_DIR}/kernel.cpp
		)
	# Install db files
	install(FILES 
		Kernels/Fiji_64_1000.cd.pdb.txt
		Kernels/Fiji_64_1050.cd.pdb.txt
	 DESTINATION share/mlopen/db)
endif()

if( MLOPEN_BACKEND MATCHES "HIP")
	list(APPEND MLOpen_Source 
		hip/handlehip.cpp
		hip/convolutionhip.cpp
		hip/tensorhip.cpp
		)
endif()

set ( MLOpen_Headers_Public
	${CMAKE_SOURCE_DIR}/include/mlopen.h
	${PROJECT_BINARY_DIR}/include/MLOpen-version.h
	${PROJECT_BINARY_DIR}/include/mlopen_export.h
	)


# build library
add_library( MLOpen
	${MLOpen_Source}
	)


clang_tidy_check(MLOpen)
set( MLOpen_DIRS_INCLUDE
	# TODO: Remove this
	${PROJECT_SOURCE_DIR}
	${CMAKE_SOURCE_DIR}/include
	${PROJECT_SOURCE_DIR}/include
	${PROJECT_BINARY_DIR}/include)

target_include_directories(MLOpen PUBLIC ${MLOpen_DIRS_INCLUDE})

install(TARGETS MLOpen 
	RUNTIME DESTINATION bin
    LIBRARY DESTINATION lib
    ARCHIVE DESTINATION lib)

install(FILES ${MLOpen_Headers_Public} DESTINATION include)

GENERATE_EXPORT_HEADER(MLOpen
	EXPORT_FILE_NAME ${PROJECT_BINARY_DIR}/include/mlopen_export.h
)
############################################################
# MLOpen depends on OpenCL
if( MLOPEN_BACKEND MATCHES "OpenCL")
	MESSAGE( STATUS "MLOpen linking OpenCL: ${OPENCL_INCLUDE_DIRS}" )
	target_include_directories(MLOpen SYSTEM PUBLIC ${OPENCL_INCLUDE_DIRS} )
	target_link_libraries( MLOpen ${OPENCL_LIBRARIES} )
endif()
<|MERGE_RESOLUTION|>--- conflicted
+++ resolved
@@ -104,25 +104,15 @@
 	)
 	configure_file(db.cpp.in db.cpp)
 	list(APPEND MLOpen_Source 
+		activ.cpp
 		kernel_cache.cpp
 		lrn.cpp
-<<<<<<< HEAD
-		activ.cpp
-        ocl_kernel.cpp
-		ocl/handleocl.cpp
-=======
 		mlo_dir_conv.cpp
->>>>>>> cc45ac38
+		ocl/activ_ocl.cpp
 		ocl/clhelper.cpp
 		ocl/convolutionocl.cpp
 		ocl/handleocl.cpp
-		ocl/handleocl.cpp
 		ocl/lrn_ocl.cpp
-<<<<<<< HEAD
-		ocl/activ_ocl.cpp
-		ocl/mloPooling.cpp
-=======
->>>>>>> cc45ac38
 		ocl/mloNeuron.cpp
 		ocl/mloNorm.cpp
 		ocl/mloPooling.cpp
