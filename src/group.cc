--- conflicted
+++ resolved
@@ -409,11 +409,7 @@
 end:
   ncclGroupError = ncclSuccess;
   ncclGroupIndex = 0;
-<<<<<<< HEAD
   CUDACHECK(hipSetDevice(savedDev)); // do other clean-ups first before calling hipSetDevice, because this call can fail too
-=======
-  CUDACHECK(cudaSetDevice(savedDev)); // do other clean-ups first before calling cudaSetDevice, because this call can fail too
   if (graphs) free(graphs);
->>>>>>> ca8485b0
   return ret;
 }