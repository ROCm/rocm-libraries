--- conflicted
+++ resolved
@@ -1,10 +1,6 @@
 /*************************************************************************
-<<<<<<< HEAD
- * Copyright (c) 2015-2019, NVIDIA CORPORATION. All rights reserved.
+ * Copyright (c) 2015-2020, NVIDIA CORPORATION. All rights reserved.
  * Modifications Copyright (c) 2019-2020 Advanced Micro Devices, Inc. All rights reserved.
-=======
- * Copyright (c) 2015-2020, NVIDIA CORPORATION. All rights reserved.
->>>>>>> 5949d96f
  *
  * See LICENSE.txt for license information
  ************************************************************************/
@@ -66,7 +62,7 @@
 } while(0)
 
 #define CUDACHECKTHREAD(a) do { \
-  if ((a) != cudaSuccess) { \
+  if ((a) != hipSuccess) { \
     INFO(NCCL_INIT,"%s:%d -> %d [Async thread]", __FILE__, __LINE__, args->ret); \
     args->ret = ncclUnhandledCudaError; \
     return args; \
@@ -136,7 +132,7 @@
 
 void* ncclAsyncThreadPreconnect(void* args_) {
   struct ncclAsyncArgs* args = (struct ncclAsyncArgs*)args_;
-  CUDACHECKTHREAD(cudaSetDevice(args->coll.comm->cudaDev));
+  CUDACHECKTHREAD(hipSetDevice(args->coll.comm->cudaDev));
   for (int c=0; c<args->coll.comm->p2pnChannels; c++) {
     struct ncclComm* comm = args->coll.comm;
     struct ncclChannel* channel = comm->channels+c;
@@ -154,13 +150,8 @@
   ncclGroupMode--;
   if (ncclGroupMode > 0) return ncclSuccess;
   int savedDev;
-<<<<<<< HEAD
   CUDACHECK(hipGetDevice(&savedDev));
-  int done = ncclGroupIndex;
-=======
-  CUDACHECK(cudaGetDevice(&savedDev));
   int activeThreads = 0;
->>>>>>> 5949d96f
   int doneArray[MAX_ASYNC_OPS];
   for (int i=0; i<ncclGroupIndex; i++) doneArray[i] = 1;
   ncclResult_t ret = ncclGroupError;
