--- conflicted
+++ resolved
@@ -191,15 +191,12 @@
               migraphx::quantize_int8(p, ins_names, quant_params);
           });
     m.def("quantize_int8", [](migraphx::program& p) { migraphx::quantize_int8(p); });
-<<<<<<< HEAD
 
     m.def("capture_arguments", [](migraphx::program& p, const std::vector<std::string>& ins_names) {
         migraphx::capture_arguments(p, ins_names);
     });
 
     m.def("capture_arguments", [](migraphx::program& p) { migraphx::capture_arguments(p); });
-=======
->>>>>>> 2363d06c
 
 #ifdef HAVE_GPU
     m.def("allocate_gpu", &migraphx::gpu::allocate_gpu, py::arg("s"), py::arg("host") = false);
