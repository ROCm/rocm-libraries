#include <miopen/handle.hpp>
#include <miopen/errors.hpp>
#include <miopen/device_name.hpp>
#include <miopen/kernel_cache.hpp>
#include <algorithm>

#ifndef _WIN32
#include <unistd.h>
#endif

#include <cassert>
#include <chrono>
#include <thread>

namespace miopen {

hipDevice_t get_device(int id)
{
    hipDevice_t device;
    auto status = hipDeviceGet(&device, id);
    if (status != hipSuccess) MIOPEN_THROW("No device");
    return device;
}

int get_device_id() // Get random device
{
    int device;
    auto status = hipGetDevice(&device);
    if (status != hipSuccess) MIOPEN_THROW("No device");
    return device;
}

void set_device(int id)
{
    auto status = hipSetDevice(id);
    if (status != hipSuccess) MIOPEN_THROW("Error setting device");
}

void set_default_device()
{
    int n;
    auto status = hipGetDeviceCount(&n);
    if (status != hipSuccess) MIOPEN_THROW("Error getting device count");
    // Pick device based on process id
    auto pid = ::getpid();
    assert(pid > 0);
    set_device(pid % n);
}

struct HandleImpl
{
    // typedef MIOPEN_MANAGE_PTR(hipStream_t, hipStreamDestroy) StreamPtr;
    using StreamPtr = std::shared_ptr<typename std::remove_pointer<hipStream_t>::type>;

    HandleImpl()
    {}

    StreamPtr create_stream()
    {
        hipStream_t result;
        auto status = hipStreamCreate(&result);
        if (status != hipSuccess) MIOPEN_THROW_HIP_STATUS(status, "Failed to allocate stream");
        return StreamPtr{result, &hipStreamDestroy};
    }

    static StreamPtr reference_stream(hipStream_t s)
    {
        return StreamPtr{s, null_deleter{}};
    }

    void elapsed_time(hipEvent_t start, hipEvent_t stop)
    {
        hipEventElapsedTime(&this->profiling_result, start, stop);
    }

    std::function<void(hipEvent_t, hipEvent_t)> elapsed_time_handler()
    {
        return std::bind(&HandleImpl::elapsed_time, this, std::placeholders::_1, std::placeholders::_2);
    }

    bool enable_profiling = false;
    StreamPtr stream;
    float profiling_result = 0.0;
    KernelCache cache;
};

Handle::Handle (miopenAcceleratorQueue_t stream) 
: impl(new HandleImpl())
{
    if (stream == nullptr) this->impl->stream = HandleImpl::reference_stream(nullptr);
    else this->impl->stream = HandleImpl::reference_stream(stream);
}

Handle::Handle ()
: impl(new HandleImpl())
{
    set_default_device();
    // this->impl->stream = impl->create_stream();
    this->impl->stream = HandleImpl::reference_stream(nullptr);
}

Handle::~Handle() {}

miopenAcceleratorQueue_t Handle::GetStream() const
{
    return impl->stream.get();
}

void Handle::EnableProfiling(bool enable)
{
    this->impl->enable_profiling = enable;
}

float Handle::GetKernelTime() const
{
    return this->impl->profiling_result;
}

ManageDataPtr Handle::Create(int sz)
{
    this->Finish();
    void * result;
    auto status = hipMalloc(&result, sz);
    if (status != hipSuccess)
    {
        status = hipHostMalloc(&result, sz);
        if (status != hipSuccess) MIOPEN_THROW_HIP_STATUS(status, "Hip error creating buffer " + std::to_string(sz) + ": ");
    }
    return ManageDataPtr{result};
}
ManageDataPtr& Handle::WriteTo(const void* data, ManageDataPtr& ddata, int sz)
{
    this->Finish();
    auto status = hipMemcpy(ddata.get(), data, sz, hipMemcpyHostToDevice);
    if (status != hipSuccess) MIOPEN_THROW_HIP_STATUS(status, "Hip error writing to buffer: ");
    return ddata;
}
void Handle::ReadTo(void* data, const ManageDataPtr& ddata, int sz)
{
    this->Finish();
    auto status = hipMemcpy(data, ddata.get(), sz, hipMemcpyDeviceToHost);
    if (status != hipSuccess) MIOPEN_THROW_HIP_STATUS(status, "Hip error reading from buffer: ");
}

void Handle::Copy(ConstData_t src, Data_t dest, int size)
{
    auto status = hipMemcpy(dest, src, size, hipMemcpyDeviceToDevice);
    if (status != hipSuccess) MIOPEN_THROW_HIP_STATUS(status, "Hip error copying buffer: ");
}

KernelInvoke Handle::GetKernel(
        const std::string& algorithm,
        const std::string& network_config,
        const std::string& program_name,
        const std::string& kernel_name,
        const std::vector<size_t>& vld,
        const std::vector<size_t>& vgd,
        const std::string& params)
{
    auto k = this->impl->cache.GetKernel(*this,
            algorithm,
            network_config,
            program_name,
            kernel_name,
            vld,
            vgd,
            params);
    if (this->impl->enable_profiling) return k.Invoke(this->GetStream(), this->impl->elapsed_time_handler());
    else return k.Invoke(this->GetStream());
}

KernelInvoke Handle::GetKernel(
    const std::string& algorithm,
    const std::string& network_config)
{
    auto k = this->impl->cache.GetKernel(
            algorithm,
            network_config);
    if (this->impl->enable_profiling) return k.Invoke(this->GetStream(), this->impl->elapsed_time_handler());
    else return k.Invoke(this->GetStream());
}

Program Handle::LoadProgram(const std::string &program_name, std::string params, bool is_kernel_str)
{
    params += " -mcpu=" + this->GetDeviceName();
    return HIPOCProgram{program_name, params, is_kernel_str};
}

void Handle::Finish() const
{
#if MIOPEN_BUILD_DEV
    auto start = std::chrono::system_clock::now();
    auto ev = make_hip_event();
    hipEventRecord(ev.get(), this->GetStream());
    while(hipEventQuery(ev.get()) == hipErrorNotReady)
    {
        std::this_thread::yield();
        if ((std::chrono::system_clock::now()-start) > std::chrono::seconds(60)) 
        {
            std::cerr << "Timeout: Handle::Finish" << std::endl;
            std::abort();
        }
    }
#else
    auto status = hipStreamSynchronize(this->GetStream());
    if (status != hipSuccess) MIOPEN_THROW_HIP_STATUS(status, "Failed hip sychronization");
#endif
}
void Handle::Flush() const
{

}

bool Handle::IsProfilingEnabled() const
{
	return this->impl->enable_profiling;
}

void Handle::ResetKernelTime()
{
    this->impl->profiling_result = 0.0;
}
void Handle::AccumKernelTime(float x)
{
    this->impl->profiling_result += x;
}

std::size_t Handle::GetLocalMemorySize()
{
    int result;
    auto status = hipDeviceGetAttribute(&result, hipDeviceAttributeMaxSharedMemoryPerBlock, get_device_id());
    if (status != hipSuccess) MIOPEN_THROW_HIP_STATUS(status);

    return result;
}

std::size_t Handle::GetMaxComputeUnits()
{
    int result;
    auto status = hipDeviceGetAttribute(&result, hipDeviceAttributeMultiprocessorCount, get_device_id());
    if (status != hipSuccess) MIOPEN_THROW_HIP_STATUS(status);

    return result;
}

std::string Handle::GetDeviceName()
{
    hipDeviceProp_t props;
    hipGetDeviceProperties(&props, get_device_id());
    std::string n("gfx"+std::to_string(props.gcnArch));
	return GetDeviceNameFromMap(n);
}
<<<<<<< HEAD
#endif
} // namespace miopen
=======
}
>>>>>>> 625aa2fb
<|MERGE_RESOLUTION|>--- conflicted
+++ resolved
@@ -250,9 +250,4 @@
     std::string n("gfx"+std::to_string(props.gcnArch));
 	return GetDeviceNameFromMap(n);
 }
-<<<<<<< HEAD
-#endif
-} // namespace miopen
-=======
-}
->>>>>>> 625aa2fb
+} // namespace miopen