--- conflicted
+++ resolved
@@ -393,20 +393,6 @@
   typeSize = sizeof(struct localRegData);
   if (comm->localRank == 0) {
     shmPath[0] = '\0';
-<<<<<<< HEAD
-    NCCLCHECKGOTO(ncclShmOpen(shmPath, (sizeof(size_t) + typeSize * comm->localRanks) * 2, (void**)&nvlsShmem, NULL, comm->localRanks - 1, &comm->nvlsShmemHandle), res, cleanup);
-    NCCLCHECKGOTO(bootstrapIntraNodeBroadcast(comm->bootstrap, comm->localRankToRank, comm->localRank, comm->localRanks, 0, shmPath, sizeof(shmPath)), res, cleanup);
-  } else {
-    NCCLCHECKGOTO(bootstrapIntraNodeBroadcast(comm->bootstrap, comm->localRankToRank, comm->localRank, comm->localRanks, 0, shmPath, sizeof(shmPath)), res, cleanup);
-    NCCLCHECKGOTO(ncclShmOpen(shmPath, (sizeof(size_t) + typeSize * comm->localRanks) * 2, (void**)&nvlsShmem, NULL, -1, &comm->nvlsShmemHandle), res, cleanup);
-  }
-  /* need 2 pools and a shared counter for shmem-based collectives */
-  comm->nvlsShmem.cnt[0] = (size_t*)nvlsShmem;
-  comm->nvlsShmem.ptr[0] = (void*)((char*)comm->nvlsShmem.cnt[0] + sizeof(size_t));
-  comm->nvlsShmem.cnt[1] = (size_t*)((char*)comm->nvlsShmem.ptr[0] + typeSize * comm->localRanks);
-  comm->nvlsShmem.ptr[1] = (void*)((char*)comm->nvlsShmem.cnt[1] + sizeof(size_t));
-  comm->nvlsShmem.round = 0;
-=======
     NCCLCHECKGOTO(ncclShmOpen(shmPath, (sizeof(size_t) + typeSize * comm->localRanks) * 2, (void**)&nvlsShmem, NULL, comm->localRanks - 1, &comm->nvlsResources->nvlsShmemHandle), res, cleanup);
     NCCLCHECKGOTO(bootstrapIntraNodeBroadcast(comm->bootstrap, comm->localRankToRank, comm->localRank, comm->localRanks, 0, shmPath, sizeof(shmPath)), res, cleanup);
   } else {
@@ -419,7 +405,6 @@
   comm->nvlsResources->nvlsShmem.cnt[1] = (size_t*)((char*)comm->nvlsResources->nvlsShmem.ptr[0] + typeSize * comm->localRanks);
   comm->nvlsResources->nvlsShmem.ptr[1] = (void*)((char*)comm->nvlsResources->nvlsShmem.cnt[1] + sizeof(size_t));
   comm->nvlsResources->nvlsShmem.round = 0;
->>>>>>> b6d7438d
 
   return res;
 
@@ -492,11 +477,7 @@
   /* get all buffer addresses */
   NCCLCHECKGOTO(ncclCalloc(&regRecord->addrs, comm->localRanks), ret, fail);
   regRecord->addrs[comm->localRank] = regRecord->buff;
-<<<<<<< HEAD
-  NCCLCHECKGOTO(ncclShmemAllgather(comm, &comm->nvlsShmem, regRecord->addrs + comm->localRank, regRecord->addrs, sizeof(uintptr_t)), ret, fail);
-=======
   NCCLCHECKGOTO(ncclShmemAllgather(comm, &comm->nvlsResources->nvlsShmem, regRecord->addrs + comm->localRank, regRecord->addrs, sizeof(uintptr_t)), ret, fail);
->>>>>>> b6d7438d
   /* enqueue record */
   ncclIntruQueueEnqueue(&comm->regRecordQueue, regRecord);
 
@@ -571,11 +552,7 @@
     regRequestHead = regRequestHead->next;
   }
 
-<<<<<<< HEAD
-  NCCLCHECKGOTO(ncclShmemAllgather(comm, &comm->nvlsShmem, regData + comm->localRank, regData, sizeof(struct localRegData)), ret, fail);
-=======
   NCCLCHECKGOTO(ncclShmemAllgather(comm, &comm->nvlsResources->nvlsShmem, regData + comm->localRank, regData, sizeof(struct localRegData)), ret, fail);
->>>>>>> b6d7438d
 
   /* first check whether all local ranks find their registered buffer */
   for (int i = 0; i < comm->localRanks; ++i) {
