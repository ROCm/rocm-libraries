--- conflicted
+++ resolved
@@ -8,17 +8,13 @@
 #include "comm.h"
 #include "graph.h"
 #include "utils.h"
-<<<<<<< HEAD
 #include "shm.h"
 #include "graph.h"
 #include "graph/topo.h"
-=======
 #include "shmutils.h"
->>>>>>> 68b54236
 #include "p2p.h"
 #include "transport.h"
 #include <assert.h>
-#include "shm.h"
 
 enum p2pType { P2P_DIRECT, P2P_INTERMEDIATE, P2P_IPC, P2P_CUMEM };
 
@@ -88,13 +84,10 @@
   struct p2pShmProxyInfo proxyInfo;
   struct p2pShm* shm;
   struct p2pShm* devShm;
-<<<<<<< HEAD
   int shmSize;
   ncclShmHandle_t handle;
+  ncclShmIpcDesc_t desc;
   uint32_t* next_hdp_reg;  // Next GPU in ring (for p2p transport use only)
-=======
-  ncclShmIpcDesc_t desc;
->>>>>>> 68b54236
 };
 
 // cuMem API support
@@ -186,7 +179,7 @@
   int p2p;
   if (cudaDeviceCanAccessPeer(&p2p, cudaDev1, cudaDev2) != cudaSuccess) {
     INFO(NCCL_INIT|NCCL_P2P,"peer query failed between dev %d(=%lx) and dev %d(=%lx)",
-         cudaDev1, info1->busId, cudaDev2, info2->busId);
+        cudaDev1, info1->busId, cudaDev2, info2->busId);
     *ret = 0;
     return ncclSuccess;
   }
@@ -217,7 +210,7 @@
 
   if (p2p == 0) {
     INFO(NCCL_INIT|NCCL_P2P,"Could not enable P2P between dev %d(=%lx) and dev %d(=%lx)",
-         cudaDev1, info1->busId, cudaDev2, info2->busId);
+        cudaDev1, info1->busId, cudaDev2, info2->busId);
     *ret = 0;
     return ncclSuccess;
   }
@@ -364,11 +357,13 @@
         return ncclInternalError;
       }
       if (ncclCuMemEnable()) {
+#if CUDART_VERSION >= 11030
         // for intra-process ranks, we should map memHandle of the peers to increase refcount.
         // Otherwise, if peers abort and free the buffer, the rank can suffer invalid access.
         NCCLCHECK(ncclCuMemAllocAddr(devMem, &p2pBuff->ipcDesc.memHandle, p2pBuff->size));
         CUCHECK(cuMemRelease(p2pBuff->ipcDesc.memHandle));
         *ipcPtr = *devMem;
+#endif
       } else {
         *devMem = p2pBuff->directPtr;
         *ipcPtr = NULL;
@@ -432,12 +427,12 @@
         resources->type = P2P_CUMEM;
         const char *MNNVL = comm->MNNVL ? "MNNVL" : "CUMEM";
         INFO(NCCL_INIT|NCCL_P2P,"Channel %02d/%01d : %d[%x] -> %d[%x] via P2P/CUMEM%s%s%s comm %p nRanks %02d",
-             channelId, connIndex, myInfo->rank, myInfo->cudaDev, peerInfo->rank, peerInfo->cudaDev, MNNVL, useReadStr, useMemcpy ? "/CE" : "", comm, comm->nRanks);;
+            channelId, connIndex, myInfo->rank, myInfo->cudaDev, peerInfo->rank, peerInfo->cudaDev, MNNVL, useReadStr, useMemcpy ? "/CE" : "", comm, comm->nRanks);;
       } else {
         // Legacy CUDA IPC
         resources->type = P2P_IPC;
         INFO(NCCL_INIT|NCCL_P2P,"Channel %02d/%01d : %d[%lx] -> %d[%lx] via P2P/IPC%s%s comm %p nRanks %02d",
-             channelId, connIndex, myInfo->rank, myInfo->busId, peerInfo->rank, peerInfo->busId, useReadStr, useMemcpy ? "/CE" : "", comm, comm->nRanks);
+            channelId, connIndex, myInfo->rank, myInfo->busId, peerInfo->rank, peerInfo->busId, useReadStr, useMemcpy ? "/CE" : "", comm, comm->nRanks);
       }
       send->conn.flags |= info->read ? NCCL_IPC_READ : NCCL_IPC_WRITE;
     }
@@ -446,7 +441,7 @@
     info->rank = intermediateRank;
     INFO(NCCL_INIT|NCCL_P2P, "Channel %02d/%01d : %d[%lx] -> %d[%lx] via P2P/indirect/%d[%lx]%s comm %p nRanks %02d",
         channelId, connIndex, myInfo->rank, myInfo->busId, peerInfo->rank, peerInfo->busId, intermediateRank,
-	  comm->peerInfo[intermediateRank].busId, useReadStr, comm, comm->nRanks);
+    comm->peerInfo[intermediateRank].busId, useReadStr, comm, comm->nRanks);
   }
 
   req.size = sendSize;
@@ -879,8 +874,8 @@
           struct p2pIpcExpInfo ipcInfo;
 
           if (baseAddr == NULL) {
-            CUCHECKGOTO(cuMemGetAddressRange((CUdeviceptr*)&baseAddr, &baseSize, (CUdeviceptr)userbuff), ret, fail);
-            CUCHECKGOTO(cuPointerGetAttribute((void*)&legacyIpcCap, CU_POINTER_ATTRIBUTE_IS_LEGACY_CUDA_IPC_CAPABLE, (CUdeviceptr)baseAddr), ret, fail);
+            CUDACHECKGOTO(cuMemGetAddressRange((CUdeviceptr*)&baseAddr, &baseSize, (CUdeviceptr)userbuff), ret, fail);
+            CUDACHECKGOTO(cuPointerGetAttribute((void*)&legacyIpcCap, CU_POINTER_ATTRIBUTE_IS_LEGACY_CUDA_IPC_CAPABLE, (CUdeviceptr)baseAddr), ret, fail);
           }
           if (comm->gproxyConn[peerRank].initialized == false)
             NCCLCHECKGOTO(ncclProxyConnect(comm, TRANSPORT_P2P, 1, peerRank, &comm->gproxyConn[peerRank]), ret, fail);
@@ -894,6 +889,7 @@
             if (comm->directMode) goto fail;
             CUDACHECKGOTO(cudaIpcGetMemHandle(&ipcInfo.ipcDesc.devIpc, baseAddr), ret, fail);
           } else if (ncclCuMemEnable()) {
+#if CUDART_VERSION >= 11030
             CUmemGenericAllocationHandle handle;
             if (CUPFN(cuMemRetainAllocationHandle(&handle, baseAddr)) != CUDA_SUCCESS) {
               // if cuMem* export fails, retry legacy export
@@ -920,6 +916,7 @@
               }
               CUCHECKGOTO(cuMemRelease(handle), ret, fail);
             }
+#endif
           } else {
             // nothing works, just return
             goto fail;
@@ -1015,15 +1012,15 @@
   ncclResult_t ret = ncclSuccess;
   struct ncclProxyConnector* proxyConn = NULL;
   struct p2pIpcExpInfo ipcInfo;
-  void* baseAddr;
-  size_t baseSize;
+  void* baseAddr = nullptr;
+  size_t baseSize = 0;
   struct ncclIntruQueue<struct ncclCommCallback, &ncclCommCallback::next>* cleanupQueue = reinterpret_cast<struct ncclIntruQueue<struct ncclCommCallback, &ncclCommCallback::next>*>(cleanupQueuePtr);
   uintptr_t* peerRmtAddrs = NULL;
   struct ncclIpcCleanupCallback* addrsRecord = NULL;
 
   *regBufFlag = 0;
-  CUCHECKGOTO(cuMemGetAddressRange((CUdeviceptr*)&baseAddr, &baseSize, (CUdeviceptr)userbuff), ret, fail);
-  CUCHECKGOTO(cuPointerGetAttribute((void*)&ipcInfo.legacyIpcCap, CU_POINTER_ATTRIBUTE_IS_LEGACY_CUDA_IPC_CAPABLE, (CUdeviceptr)baseAddr), ret, fail);
+  CUDACHECKGOTO(cuMemGetAddressRange((CUdeviceptr*)&baseAddr, &baseSize, (CUdeviceptr)userbuff), ret, fail);
+  CUDACHECKGOTO(cuPointerGetAttribute((void*)&ipcInfo.legacyIpcCap, CU_POINTER_ATTRIBUTE_IS_LEGACY_CUDA_IPC_CAPABLE, (CUdeviceptr)baseAddr), ret, fail);
 
   if (type == NCCL_IPC_COLLECTIVE) {
     // collective needs host memory array to hold all remote buffer addrs.
@@ -1049,6 +1046,7 @@
       if (comm->directMode) goto fail;
       CUDACHECKGOTO(cudaIpcGetMemHandle(&ipcInfo.ipcDesc.devIpc, baseAddr), ret, fail);
     } else if (ncclCuMemEnable()) {
+#if CUDART_VERSION >= 11030
       // cuMem* export
       CUmemGenericAllocationHandle handle;
       if (pfn_cuMemRetainAllocationHandle(&handle, baseAddr) != CUDA_SUCCESS) {
@@ -1074,6 +1072,7 @@
         }
         CUCHECKGOTO(cuMemRelease(handle), ret, fail);
       }
+#endif
     } else {
       goto fail;
     }
@@ -1157,6 +1156,7 @@
     CUDACHECKGOTO(cudaIpcOpenMemHandle(&regAddr, ipcExpInfo->ipcDesc.devIpc, cudaIpcMemLazyEnablePeerAccess), ret, fail);
     regAddr = (void*)((uintptr_t)regAddr + ipcExpInfo->offset);
   } else {
+#if CUDART_VERSION >= 11030
     // cuMem import
     if (connection->sameProcess) {
       // if proxy is same process as request peer, we just need to map the handle.
@@ -1180,6 +1180,7 @@
     accessDesc.flags = CU_MEM_ACCESS_FLAGS_PROT_READWRITE;
     CUCHECKGOTO(cuMemSetAccess((CUdeviceptr)regAddr, ipcExpInfo->size, &accessDesc, 1), ret, fail);
     regAddr = (void*)((uintptr_t)regAddr + ipcExpInfo->offset);
+#endif
   }
   INFO(NCCL_REG, "Proxy rank %d register succeeds, regAddr %p size %ld offset %ld legacyIpcCap %d sameProcess %d", proxyState->tpRank, regAddr, ipcExpInfo->size, ipcExpInfo->offset, ipcExpInfo->legacyIpcCap, connection->sameProcess);
 
@@ -1189,9 +1190,11 @@
   return ret;
 fail:
   if (!ipcExpInfo->legacyIpcCap) {
+#if CUDART_VERSION >= 11030
     if (mapped) CUCHECK(cuMemUnmap((CUdeviceptr)regAddr, ipcExpInfo->size));
     if (regAddr) CUCHECK(cuMemAddressFree((CUdeviceptr)regAddr, ipcExpInfo->size));
     if (imported) CUCHECK(cuMemRelease(handle));
+#endif
   }
   regAddr = NULL;
   goto exit;
