/*************************************************************************
 * Copyright (c) 2016-2020, NVIDIA CORPORATION. All rights reserved.
 * Modifications Copyright (c) 2019-2020 Advanced Micro Devices, Inc. All rights reserved.
 *
 * See LICENSE.txt for license information
 ************************************************************************/

#include "comm.h"
#include "graph.h"
#include "utils.h"
#if defined(__HIP_PLATFORM_HCC__) || defined(__HCC__) || defined(__HIPCC__)
#include <hsa/hsa.h>
#include <hsa/hsa_ext_amd.h>
#endif
#include "shm.h"

struct p2pConnectInfo {
  int direct;
  int read;
  union {
    void* directPtr;
    hipIpcMemHandle_t devIpc;
  };
  uint64_t pidHash;
  int id;
  int sendRank;
  int recvRank;
};

struct p2pSendResources {
  struct ncclSendMem* devMem;
  void* ipcPtr;
  uint32_t* next_hdp_reg;  // Next GPU in ring (for p2p transport use only)
  uint64_t* opCount;  // opCount allocated in host memory
  uint64_t* devOpCount;  // device side pointer to opCount
  uint64_t* remOpCount;  // remote opCount allocated in host memory
  uint64_t* devRemOpCount;  // device side pointer to remote opCount
};

struct p2pRecvResources {
  struct ncclRecvMem* devMem;
  void* ipcPtr;
  uint64_t* opCount;  // opCount allocated in host memory
  uint64_t* devOpCount;  // device side pointer to opCount
  uint64_t* remOpCount;  // remote opCount allocated in host memory
  uint64_t* devRemOpCount;  // device side pointer to remote opCount
};

#include <sys/types.h>

/* Convert a PCI busId string into a local cudaDev device index (cf. CUDA_VISIBLE_DEVICES) */
int busIdToCudaDev(int64_t busId) {
  int ndev;
  if (hipGetDeviceCount(&ndev) != hipSuccess)
    return -1;
  for (int i = 0; i < ndev; i++) {
    char devBusIdStr[NVML_DEVICE_PCI_BUS_ID_BUFFER_SIZE];
    if (hipDeviceGetPCIBusId(devBusIdStr, NVML_DEVICE_PCI_BUS_ID_BUFFER_SIZE, i) != hipSuccess)
      return -1;
    int64_t devBusId;
    NCCLCHECK(busIdToInt64(devBusIdStr, &devBusId));
    if (busId == devBusId) return i;
  }
  // BusId was not found in our locally visible CUDA devices
  return -1;
}

/* Determine if two peers can communicate through p2p */
ncclResult_t p2pCanConnect(int* ret, struct ncclTopoSystem* topo, struct ncclTopoGraph* graph, struct ncclPeerInfo* info1, struct ncclPeerInfo* info2) {
#if defined(__HIP_PLATFORM_HCC__) || defined(__HCC__) || defined(__HIPCC__)
  if (!hasFineGrainVramPcie())  {
    *ret = 0;
    return ncclSuccess;
  }
#endif

  // Rule out different nodes
  if (info1->hostHash != info2->hostHash) {
    *ret = 0;
    return ncclSuccess;
  }

  // Check topology / p2p level.
  int read;
  NCCLCHECK(ncclTopoCheckP2p(topo, info1->busId, info2->busId, ret, &read));
  if (*ret == 0) return ncclSuccess;

  // Convert the peer's busId into a local cudaDev index (cf. CUDA_VISIBLE_DEVICES)
  int cudaDev1 = busIdToCudaDev(info1->busId);
  int cudaDev2 = busIdToCudaDev(info2->busId);
  if (cudaDev1 == -1 || cudaDev2 == -1) {
#if CUDART_VERSION >= 10010
    // CUDA 10.1 and later can use P2P with invisible devices.
    return ncclSuccess;
#else
    // Peer's CUDA device is not visible in this process : we can't communicate with it.
    *ret = 0;
    return ncclSuccess;
#endif
  }

  // Check that CUDA can do P2P
  int p2p;
  if (hipDeviceCanAccessPeer(&p2p, cudaDev1, cudaDev2) != hipSuccess) {
    INFO(NCCL_INIT|NCCL_P2P,"peer query failed between dev %d(=%lx) and dev %d(=%lx)",
         cudaDev1, info1->busId, cudaDev2, info2->busId);
    *ret = 0;
    return ncclSuccess;
  }
  if (p2p == 0) {
    INFO(NCCL_INIT|NCCL_P2P,"Could not enable P2P between dev %d(=%lx) and dev %d(=%lx)",
         cudaDev1, info1->busId, cudaDev2, info2->busId);
    *ret = 0;
    return ncclSuccess;
  }
  return ncclSuccess;
}

#define TRACE_DUMP_IPC(DEVIPC)                                                             \
  do {                                                                                     \
    unsigned long *devIpc = (unsigned long *) (DEVIPC);                                    \
    TRACE(P2P,"IPC: %016lx %016lx %016lx %016lx", devIpc[0], devIpc[1], devIpc[2], devIpc[3]); \
    TRACE(P2P,"IPC: %016lx %016lx %016lx %016lx", devIpc[4], devIpc[5], devIpc[6], devIpc[7]); \
  } while (0)

<<<<<<< HEAD
#define MAX_SHM_NAME_LEN 1024

/* Send: Create and return connect structures for this peer to connect to me */
ncclResult_t p2pSendSetup(struct ncclTopoSystem* topo, struct ncclTopoGraph* graph, struct ncclPeerInfo* myInfo, struct ncclPeerInfo* peerInfo,
    struct ncclConnect* connectInfo, struct ncclConnector* send, int buffSize, int channelId) {
=======
// Setting this to non zero causes P2P to use Reads rather than Writes
NCCL_PARAM(P2pReadEnable, "P2P_READ_ENABLE", -2);

static int p2pUseRead(struct ncclTopoSystem* topo, struct ncclPeerInfo* info1, struct ncclPeerInfo* info2) {
  int readEnable = ncclParamP2pReadEnable();
  if (readEnable != -2) return readEnable;

  int p2p, read;
  // Queries the topology to see if the GPUs are Ampere and
  // connected via NVLink, if so we enable P2P Read by default
  NCCLCHECK(ncclTopoCheckP2p(topo, info1->busId, info2->busId, &p2p, &read));

  return read;
}

/* Send: Create and return connect structures for this peer to connect to me */
ncclResult_t p2pSendSetup(struct ncclTopoSystem* topo, struct ncclTopoGraph* graph, struct ncclPeerInfo* myInfo, struct ncclPeerInfo* peerInfo,
    struct ncclConnect* connectInfo, struct ncclConnector* send, int channelId) {

>>>>>>> 5949d96f
  struct p2pSendResources* resources;
  NCCLCHECK(ncclCalloc(&resources, 1));
  send->transportResources = resources;
  int useRead = p2pUseRead(topo, myInfo, peerInfo);
  int sendSize = sizeof(struct ncclSendMem);
  // For P2P Read the SIMPLE buffer is tagged on the end of the ncclSendMem structure
  if (useRead) sendSize += send->comm->buffSizes[NCCL_PROTO_SIMPLE];
  ALIGN_SIZE(sendSize, CUDA_IPC_MIN);
  NCCLCHECK(ncclCudaCalloc((char**)&resources->devMem, sendSize, true));

  resources->next_hdp_reg = 0;
  uint32_t linktype, hops;
  if (hipExtGetLinkTypeAndHopCount(myInfo->cudaDev, peerInfo->cudaDev, &linktype, &hops) != hipSuccess) {
    INFO(NCCL_INIT|NCCL_P2P,"Ring %02d : %d -> %d failed to get link type and hop count", channelId, myInfo->rank, peerInfo->rank);
    return ncclInternalError;
  }
  if (linktype != HSA_AMD_LINK_INFO_TYPE_XGMI) {
    CUDACHECK(hipDeviceGetAttribute((int*)&resources->next_hdp_reg, hipDeviceAttributeHdpMemFlushCntl,peerInfo->cudaDev));
    TRACE(NCCL_INIT|NCCL_P2P,"Ring %02d : %d -> %d HDP %p", channelId, myInfo->rank, peerInfo->rank, resources->next_hdp_reg);
  }

  struct p2pConnectInfo info;
<<<<<<< HEAD
  info.id = channelId;
  info.pidHash = myInfo->pidHash;
  info.sendRank = myInfo->cudaDev;
  info.recvRank = peerInfo->cudaDev;

  char shmName[MAX_SHM_NAME_LEN];
  sprintf(shmName, "nccl-p2p-send-opcount-%lx-%d-%d-%d", info.pidHash, info.id, info.sendRank, info.recvRank);
  TRACE(NCCL_P2P,"Open shmName %s", shmName);
  NCCLCHECK(shmOpen(shmName, sizeof(uint64_t), (void**)&resources->opCount, (void**)&resources->devOpCount, 1));

=======
  info.read = useRead;
  const char* useReadStr = info.read ? "/read" : "";
>>>>>>> 5949d96f
  if (myInfo->pidHash == peerInfo->pidHash) {
    info.direct = 1;
    info.directPtr = resources->devMem;
    if (myInfo->cudaDev == peerInfo->cudaDev) {
      INFO(NCCL_INIT|NCCL_P2P,"Channel %02d : %d[%d] -> %d[%d] via P2P/common device%s",
          channelId, myInfo->rank, myInfo->cudaDev, peerInfo->rank, peerInfo->cudaDev, useReadStr);
      return ncclInternalError;
    } else {
      // Enable P2P access
      hipError_t err = hipDeviceEnablePeerAccess(peerInfo->cudaDev, 0);
      if (err == hipErrorPeerAccessAlreadyEnabled) {
        hipGetLastError();
      } else if (err != hipSuccess) {
        WARN("failed to peer with device %d(=%lx): %d %s",
             peerInfo->cudaDev, peerInfo->busId, err, hipGetErrorString(err));
        return ncclInternalError;
      }
      INFO(NCCL_INIT|NCCL_P2P,"Channel %02d : %d[%lx] -> %d[%lx] via P2P/direct pointer%s",
          channelId, myInfo->rank, myInfo->busId, peerInfo->rank, peerInfo->busId, useReadStr);
    }
  } else {
    // Convert the peer's busId into a local cudaDev index (cf. CUDA_VISIBLE_DEVICES)
    int peerCudaDev = busIdToCudaDev(peerInfo->busId);
    info.direct = 0;
    // Map IPC and enable P2P access
    hipError_t err = hipIpcGetMemHandle(&info.devIpc, (void*)resources->devMem);
    if (err != hipSuccess) {
      WARN("rank %d failed to get CUDA IPC handle to device %d(=%lx) : %d %s",
           myInfo->rank, peerCudaDev, peerInfo->busId, err, hipGetErrorString(err));
      return ncclInternalError;
    }
    INFO(NCCL_INIT|NCCL_P2P,"Channel %02d : %d[%lx] -> %d[%lx] via P2P/IPC%s",
        channelId, myInfo->rank, myInfo->busId, peerInfo->rank, peerInfo->busId, useReadStr);
    //TRACE_DUMP_IPC(&info.devIpc);
  }
  static_assert(sizeof(struct p2pConnectInfo) <= sizeof(struct ncclConnect), "p2p Connect Info is too big");
  memcpy(connectInfo, &info, sizeof(struct p2pConnectInfo));
  return ncclSuccess;
}

/* Create and return connect structures for this peer to connect to me */
ncclResult_t p2pRecvSetup(struct ncclTopoSystem* topo, struct ncclTopoGraph* graph, struct ncclPeerInfo* myInfo, struct ncclPeerInfo* peerInfo,
    struct ncclConnect* connectInfo, struct ncclConnector * recv, int channelId) {

  struct p2pRecvResources* resources;
  NCCLCHECK(ncclCalloc(&resources, 1));
  recv->transportResources = resources;
  int useRead = p2pUseRead(topo, myInfo, peerInfo);
  int recvSize = offsetof(struct ncclRecvMem, buff);
  // For P2P Read the SIMPLE buffer is tagged on the end of the ncclSendMem structure
  for (int p=0; p<NCCL_NUM_PROTOCOLS; p++) if (!(useRead && p == NCCL_PROTO_SIMPLE)) recvSize += recv->comm->buffSizes[p];
  ALIGN_SIZE(recvSize, CUDA_IPC_MIN);
  NCCLCHECK(ncclCudaCalloc((char**)&resources->devMem, recvSize, true));

  struct p2pConnectInfo info;
<<<<<<< HEAD
  info.id = channelId;
  info.pidHash = myInfo->pidHash;
  info.sendRank = peerInfo->cudaDev;
  info.recvRank = myInfo->cudaDev;

  char shmName[MAX_SHM_NAME_LEN];
  sprintf(shmName, "nccl-p2p-recv-opcount-%lx-%d-%d-%d", info.pidHash, info.id, info.sendRank, info.recvRank);
  TRACE(NCCL_P2P,"Open shmName %s", shmName);
  NCCLCHECK(shmOpen(shmName, sizeof(uint64_t), (void**)&resources->opCount, (void**)&resources->devOpCount, 1));

=======
  info.read = useRead;
>>>>>>> 5949d96f
  if (myInfo->pidHash == peerInfo->pidHash) {
    info.direct = 1;
    info.directPtr = resources->devMem;
    if (myInfo->cudaDev == peerInfo->cudaDev) {
      TRACE(NCCL_INIT|NCCL_P2P,"%d <- %d via P2P/common device", myInfo->rank, peerInfo->rank);
    } else {
      // Enable P2P access
      hipError_t err = hipDeviceEnablePeerAccess(peerInfo->cudaDev, 0);
      if (err == hipErrorPeerAccessAlreadyEnabled) {
        hipGetLastError();
      } else if (err != hipSuccess) {
        WARN("failed to peer with device %d(=%lx): %d %s",
             peerInfo->cudaDev, peerInfo->busId, err, hipGetErrorString(err));
        return ncclInternalError;
      }
      TRACE(NCCL_INIT|NCCL_P2P,"Channel %02d : %d[%lx] <- %d[%lx] via P2P/direct pointer", channelId, myInfo->rank, myInfo->busId, peerInfo->rank, peerInfo->busId);
    }
  } else {
    // Convert the peer's busId into a local cudaDev index (cf. CUDA_VISIBLE_DEVICES)
    int peerCudaDev = busIdToCudaDev(peerInfo->busId);
    info.direct = 0;
    // Map IPC and enable P2P access
    hipError_t err = hipIpcGetMemHandle(&info.devIpc, (void*)resources->devMem);
    if (err != hipSuccess) {
      WARN("rank %d failed to get CUDA IPC handle to device %d(=%lx) : %d %s",
           myInfo->rank, peerCudaDev, peerInfo->busId, err, hipGetErrorString(err));
      return ncclInternalError;
    }
    TRACE(NCCL_INIT|NCCL_P2P,"Channel %02d : %d[%lx] <- %d[%lx] via P2P/IPC", channelId, myInfo->rank, myInfo->busId, peerInfo->rank, peerInfo->busId);
    //TRACE_DUMP_IPC(&info.devIpc);
  }
  static_assert(sizeof(struct p2pConnectInfo) <= sizeof(struct ncclConnect), "p2p Connect Info is too big");
  memcpy(connectInfo, &info, sizeof(struct p2pConnectInfo));
  return ncclSuccess;
}

/* Connect/Send to this peer */
static ncclResult_t p2pSendConnect(struct ncclConnect* connectInfo, int nranks, int rank, struct ncclConnector* send) {
  struct p2pSendResources* resources = (struct p2pSendResources*)send->transportResources;
  struct ncclRecvMem* remDevMem;
  struct p2pConnectInfo* info = (struct p2pConnectInfo*)connectInfo;
  if (info->direct) {
    remDevMem = (struct ncclRecvMem*)(info->directPtr);
    if (info->read == 0) send->conn.direct |= NCCL_DIRECT_GPU;
  } else {
    //TRACE_DUMP_IPC(&info->devIpc);
    hipError_t err = hipIpcOpenMemHandle(&resources->ipcPtr, info->devIpc, hipIpcMemLazyEnablePeerAccess);
    remDevMem = (struct ncclRecvMem*)resources->ipcPtr;
    if (err != hipSuccess) {
      WARN("failed to open CUDA IPC handle : %d %s",
          err, hipGetErrorString(err));
      return ncclUnhandledCudaError;
    }
  }

<<<<<<< HEAD
  char shmName[MAX_SHM_NAME_LEN];
  sprintf(shmName, "nccl-p2p-recv-opcount-%lx-%d-%d-%d", info->pidHash, info->id, info->sendRank, info->recvRank);
  TRACE(NCCL_P2P,"Open shmName %s", shmName);
  NCCLCHECK(shmOpen(shmName, sizeof(uint64_t), (void**)&resources->remOpCount, (void**)&resources->devRemOpCount, 0));
  // Remove the file to ensure proper clean-up
  NCCLCHECK(shmUnlink(shmName));

  send->conn.buff = remDevMem->buff;
  send->conn.llBuff = remDevMem->llBuff;
  send->conn.ll128Buff = remDevMem->ll128Buff;
=======
  int offset = 0;
  for (int p=0; p<NCCL_NUM_PROTOCOLS; p++) {
    if (info->read && p == NCCL_PROTO_SIMPLE) {
      /* For P2P Read the SIMPLE buffer is local (ncclSendMem) */
      send->conn.buffs[p] = resources->devMem->buff;
    } else {
      send->conn.buffs[p] = remDevMem->buff + offset;
      offset += send->comm->buffSizes[p];
    }
  }
>>>>>>> 5949d96f
  send->conn.tail = &remDevMem->tail;
  send->conn.opCountRem = resources->devRemOpCount;
  send->conn.head = &resources->devMem->head;
  send->conn.ptrExchange = &resources->devMem->ptrExchange;
  send->conn.opCountLoc = resources->devOpCount;
  send->conn.next_hdp_reg = resources->next_hdp_reg;
  return ncclSuccess;
}

/* Connect/Recv from this peer */
ncclResult_t p2pRecvConnect(struct ncclConnect* connectInfo, int nranks, int rank, struct ncclConnector* recv) {
  struct p2pRecvResources* resources = (struct p2pRecvResources*)recv->transportResources;
  struct ncclSendMem* remDevMem;
  struct p2pConnectInfo* info = (struct p2pConnectInfo*)connectInfo;
  if (info->direct) {
    remDevMem = (struct ncclSendMem*)(info->directPtr);
    if (info->read == 0) {
      recv->conn.direct |= NCCL_DIRECT_GPU;
      recv->conn.ptrExchange = &remDevMem->ptrExchange;
    }
  } else {
    //TRACE_DUMP_IPC(&info->devIpc);
    hipError_t err = hipIpcOpenMemHandle(&resources->ipcPtr, info->devIpc, hipIpcMemLazyEnablePeerAccess);
    remDevMem = (struct ncclSendMem*)resources->ipcPtr;
    if (err != hipSuccess) {
      WARN("failed to open CUDA IPC handle : %d %s",
          err, hipGetErrorString(err));
      return ncclUnhandledCudaError;
    }
  }

<<<<<<< HEAD
  char shmName[MAX_SHM_NAME_LEN];
  sprintf(shmName, "nccl-p2p-send-opcount-%lx-%d-%d-%d", info->pidHash, info->id, info->sendRank, info->recvRank);
  TRACE(NCCL_P2P,"Open shmName %s", shmName);
  NCCLCHECK(shmOpen(shmName, sizeof(uint64_t), (void**)&resources->remOpCount, (void**)&resources->devRemOpCount, 0));
  NCCLCHECK(shmUnlink(shmName));

  recv->conn.buff = resources->devMem->buff;
  recv->conn.llBuff = resources->devMem->llBuff;
  recv->conn.ll128Buff = resources->devMem->ll128Buff;
=======
  int offset = 0;
  for (int p=0; p<NCCL_NUM_PROTOCOLS; p++) {
    if (info->read && p == NCCL_PROTO_SIMPLE) {
      /* For P2P Read the SIMPLE buffer is remote (ncclSendMem) */
      recv->conn.buffs[p] = remDevMem->buff;
    } else {
      recv->conn.buffs[p] = resources->devMem->buff + offset;
      offset += recv->comm->buffSizes[p];
    }
  }
>>>>>>> 5949d96f
  recv->conn.tail = &resources->devMem->tail;
  recv->conn.opCountLoc = resources->devOpCount;
  recv->conn.head = &remDevMem->head;
  recv->conn.opCountRem = resources->devRemOpCount;
  return ncclSuccess;
}

ncclResult_t p2pSendFree(void* resources) {
  struct p2pSendResources* sendRes = (struct p2pSendResources*)resources;
  if (sendRes->ipcPtr)
    CUDACHECK(hipIpcCloseMemHandle(sendRes->ipcPtr));
  CUDACHECK(hipFree(sendRes->devMem));
  NCCLCHECK(shmClose(sendRes->opCount, sendRes->devOpCount, sizeof(uint64_t)));
  NCCLCHECK(shmClose(sendRes->remOpCount, sendRes->devRemOpCount, sizeof(uint64_t)));
  free(sendRes);
  return ncclSuccess;
}

ncclResult_t p2pRecvFree(void* resources) {
  struct p2pRecvResources* recvRes = (struct p2pRecvResources*)resources;
  if (recvRes->ipcPtr)
    CUDACHECK(hipIpcCloseMemHandle(recvRes->ipcPtr));
  CUDACHECK(hipFree(recvRes->devMem));
  NCCLCHECK(shmClose(recvRes->opCount, recvRes->devOpCount, sizeof(uint64_t)));
  NCCLCHECK(shmClose(recvRes->remOpCount, recvRes->devRemOpCount, sizeof(uint64_t)));
  free(recvRes);
  return ncclSuccess;
}

struct ncclTransport p2pTransport = {
  "P2P",
  p2pCanConnect,
  { p2pSendSetup, p2pSendConnect, p2pSendFree, NULL },
  { p2pRecvSetup, p2pRecvConnect, p2pRecvFree, NULL }
};<|MERGE_RESOLUTION|>--- conflicted
+++ resolved
@@ -123,13 +123,7 @@
     TRACE(P2P,"IPC: %016lx %016lx %016lx %016lx", devIpc[4], devIpc[5], devIpc[6], devIpc[7]); \
   } while (0)
 
-<<<<<<< HEAD
 #define MAX_SHM_NAME_LEN 1024
-
-/* Send: Create and return connect structures for this peer to connect to me */
-ncclResult_t p2pSendSetup(struct ncclTopoSystem* topo, struct ncclTopoGraph* graph, struct ncclPeerInfo* myInfo, struct ncclPeerInfo* peerInfo,
-    struct ncclConnect* connectInfo, struct ncclConnector* send, int buffSize, int channelId) {
-=======
 // Setting this to non zero causes P2P to use Reads rather than Writes
 NCCL_PARAM(P2pReadEnable, "P2P_READ_ENABLE", -2);
 
@@ -149,7 +143,6 @@
 ncclResult_t p2pSendSetup(struct ncclTopoSystem* topo, struct ncclTopoGraph* graph, struct ncclPeerInfo* myInfo, struct ncclPeerInfo* peerInfo,
     struct ncclConnect* connectInfo, struct ncclConnector* send, int channelId) {
 
->>>>>>> 5949d96f
   struct p2pSendResources* resources;
   NCCLCHECK(ncclCalloc(&resources, 1));
   send->transportResources = resources;
@@ -172,7 +165,6 @@
   }
 
   struct p2pConnectInfo info;
-<<<<<<< HEAD
   info.id = channelId;
   info.pidHash = myInfo->pidHash;
   info.sendRank = myInfo->cudaDev;
@@ -183,10 +175,8 @@
   TRACE(NCCL_P2P,"Open shmName %s", shmName);
   NCCLCHECK(shmOpen(shmName, sizeof(uint64_t), (void**)&resources->opCount, (void**)&resources->devOpCount, 1));
 
-=======
   info.read = useRead;
   const char* useReadStr = info.read ? "/read" : "";
->>>>>>> 5949d96f
   if (myInfo->pidHash == peerInfo->pidHash) {
     info.direct = 1;
     info.directPtr = resources->devMem;
@@ -242,7 +232,6 @@
   NCCLCHECK(ncclCudaCalloc((char**)&resources->devMem, recvSize, true));
 
   struct p2pConnectInfo info;
-<<<<<<< HEAD
   info.id = channelId;
   info.pidHash = myInfo->pidHash;
   info.sendRank = peerInfo->cudaDev;
@@ -253,9 +242,7 @@
   TRACE(NCCL_P2P,"Open shmName %s", shmName);
   NCCLCHECK(shmOpen(shmName, sizeof(uint64_t), (void**)&resources->opCount, (void**)&resources->devOpCount, 1));
 
-=======
   info.read = useRead;
->>>>>>> 5949d96f
   if (myInfo->pidHash == peerInfo->pidHash) {
     info.direct = 1;
     info.directPtr = resources->devMem;
@@ -311,7 +298,6 @@
     }
   }
 
-<<<<<<< HEAD
   char shmName[MAX_SHM_NAME_LEN];
   sprintf(shmName, "nccl-p2p-recv-opcount-%lx-%d-%d-%d", info->pidHash, info->id, info->sendRank, info->recvRank);
   TRACE(NCCL_P2P,"Open shmName %s", shmName);
@@ -319,10 +305,6 @@
   // Remove the file to ensure proper clean-up
   NCCLCHECK(shmUnlink(shmName));
 
-  send->conn.buff = remDevMem->buff;
-  send->conn.llBuff = remDevMem->llBuff;
-  send->conn.ll128Buff = remDevMem->ll128Buff;
-=======
   int offset = 0;
   for (int p=0; p<NCCL_NUM_PROTOCOLS; p++) {
     if (info->read && p == NCCL_PROTO_SIMPLE) {
@@ -333,7 +315,6 @@
       offset += send->comm->buffSizes[p];
     }
   }
->>>>>>> 5949d96f
   send->conn.tail = &remDevMem->tail;
   send->conn.opCountRem = resources->devRemOpCount;
   send->conn.head = &resources->devMem->head;
@@ -365,17 +346,12 @@
     }
   }
 
-<<<<<<< HEAD
   char shmName[MAX_SHM_NAME_LEN];
   sprintf(shmName, "nccl-p2p-send-opcount-%lx-%d-%d-%d", info->pidHash, info->id, info->sendRank, info->recvRank);
   TRACE(NCCL_P2P,"Open shmName %s", shmName);
   NCCLCHECK(shmOpen(shmName, sizeof(uint64_t), (void**)&resources->remOpCount, (void**)&resources->devRemOpCount, 0));
   NCCLCHECK(shmUnlink(shmName));
 
-  recv->conn.buff = resources->devMem->buff;
-  recv->conn.llBuff = resources->devMem->llBuff;
-  recv->conn.ll128Buff = resources->devMem->ll128Buff;
-=======
   int offset = 0;
   for (int p=0; p<NCCL_NUM_PROTOCOLS; p++) {
     if (info->read && p == NCCL_PROTO_SIMPLE) {
@@ -386,7 +362,6 @@
       offset += recv->comm->buffSizes[p];
     }
   }
->>>>>>> 5949d96f
   recv->conn.tail = &resources->devMem->tail;
   recv->conn.opCountLoc = resources->devOpCount;
   recv->conn.head = &remDevMem->head;
