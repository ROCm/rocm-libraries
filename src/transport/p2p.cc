--- conflicted
+++ resolved
@@ -55,7 +55,6 @@
 
 /* Determine if two peers can communicate through p2p */
 ncclResult_t p2pCanConnect(int* ret, struct ncclTopoSystem* topo, struct ncclTopoGraph* graph, struct ncclPeerInfo* info1, struct ncclPeerInfo* info2) {
-<<<<<<< HEAD
 #if defined(__HIP_PLATFORM_HCC__) || defined(__HCC__) || defined(__HIPCC__)
   if (!hasFineGrainVramPcie())  {
     *ret = 0;
@@ -63,12 +62,8 @@
   }
 #endif
 
-  // Rule out different nodes
-  if (info1->hostHash != info2->hostHash) {
-=======
   // Rule out different nodes / isolated containers
   if (info1->hostHash != info2->hostHash || info1->shmDev != info2->shmDev) {
->>>>>>> 7e515921
     *ret = 0;
     return ncclSuccess;
   }
