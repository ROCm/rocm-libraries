/*************************************************************************
 * Copyright (c) 2016-2022, NVIDIA CORPORATION. All rights reserved.
 * Modifications Copyright (c) 2019-2023 Advanced Micro Devices, Inc. All rights reserved.
 *
 * See LICENSE.txt for license information
 ************************************************************************/

#include "nccl.h"
#include "core.h"
#include "socket.h"
#include "net.h"
#include "graph.h"
#include "utils.h"
#include "param.h"

#include <assert.h>
#include <pthread.h>
#include <stdio.h>
#include <stdlib.h>
#include <string.h>
#include <poll.h>
#include <sys/types.h>
#include <unistd.h>
#define ENABLE_TIMER 0
#include "timer.h"
#include <sys/utsname.h>

#include "ibvwrap.h"
#include "graph/xml.h"

#define MAXNAMESIZE 64
static char ncclIbIfName[MAX_IF_NAME_SIZE+1];
static union ncclSocketAddress ncclIbIfAddr;

struct ncclIbMr {
  uintptr_t addr;
  size_t pages;
  int refs;
  ibv_mr *mr;
};

struct ncclIbMrCache {
  struct ncclIbMr *slots;
  int capacity, population;
};

static int ncclNMergedIbDevs = -1;
#define NCCL_IB_MAX_DEVS_PER_NIC 2
#define MAX_MERGED_DEV_NAME (MAXNAMESIZE*NCCL_IB_MAX_DEVS_PER_NIC)+NCCL_IB_MAX_DEVS_PER_NIC
struct alignas(64) ncclIbMergedDev {
  int ndevs;
  int devs[NCCL_IB_MAX_DEVS_PER_NIC]; // Points to an index in ncclIbDevs
  int speed;
  char devName[MAX_MERGED_DEV_NAME]; // Up to NCCL_IB_MAX_DEVS_PER_NIC * name size, and a character for each '+'
  int dmaBufSupported;               //  0 = uninit, 1 = yes, -1 = no
};

struct ncclIbStats {
  int fatalErrorCount;
};

static int ncclNIbDevs = -1;
struct alignas(64) ncclIbDev {
  pthread_mutex_t lock;
  int device;
  uint64_t guid;
  uint8_t portNum;
  uint8_t link;
  int speed;
  ibv_context* context;
  int pdRefs;
  ibv_pd* pd;
  char devName[MAXNAMESIZE];
  char* pciPath;
  int realPort;
  int maxQp;
  struct ncclIbMrCache mrCache;
  int ar; // ADAPTIVE_ROUTING
  struct ibv_port_attr portAttr;
  struct ncclIbStats stats;
};

#define MAX_IB_DEVS 32
struct ncclIbMergedDev ncclIbMergedDevs[MAX_IB_DEVS];
struct ncclIbDev ncclIbDevs[MAX_IB_DEVS];
pthread_mutex_t ncclIbLock = PTHREAD_MUTEX_INITIALIZER;
static int ncclIbRelaxedOrderingEnabled = 0;

NCCL_PARAM(IbGidIndex, "IB_GID_INDEX", -1);
NCCL_PARAM(IbRoutableFlidIbGidIndex, "IB_ROUTABLE_FLID_GID_INDEX", 1);
NCCL_PARAM(IbRoceVersionNum, "IB_ROCE_VERSION_NUM", 2);
NCCL_PARAM(IbTimeout, "IB_TIMEOUT", 20);
NCCL_PARAM(IbRetryCnt, "IB_RETRY_CNT", 7);
NCCL_PARAM(IbPkey, "IB_PKEY", 0);
NCCL_PARAM(IbUseInline, "IB_USE_INLINE", 0);
NCCL_PARAM(IbSl, "IB_SL", 0);
NCCL_PARAM(IbTc, "IB_TC", 0);
NCCL_PARAM(IbArThreshold, "IB_AR_THRESHOLD", 8192);
NCCL_PARAM(IbPciRelaxedOrdering, "IB_PCI_RELAXED_ORDERING", 2);
NCCL_PARAM(IbAdaptiveRouting, "IB_ADAPTIVE_ROUTING", -2);
NCCL_PARAM(IbFifoTc, "IB_FIFO_TC", 0);
NCCL_PARAM(IbAsyncEvents,"IB_RETURN_ASYNC_EVENTS",1);
NCCL_PARAM(IbEceEnable,"IB_ECE_ENABLE",1);

static ncclResult_t ncclIbStatsInit(struct ncclIbStats* stat) {
  __atomic_store_n(&stat->fatalErrorCount, 0, __ATOMIC_RELAXED);
  return ncclSuccess;
}
static void ncclIbStatsFatalError(struct ncclIbStats* stat){
  __atomic_fetch_add(&stat->fatalErrorCount, 1, __ATOMIC_RELAXED);
}
static ncclResult_t ncclIbStatsCheckFatalCount(struct ncclIbStats* stat, const char* funcName) {
  if (ncclParamIbAsyncEvents() && __atomic_load_n(&stat->fatalErrorCount, __ATOMIC_RELAXED)) {
    WARN("communicator encountered a fatal error (detected in %s)\n", funcName);
    return ncclSystemError;
  }
  return ncclSuccess;
}
static void ncclIbQpFatalError(struct ibv_qp* qp) {
  ncclIbStatsFatalError((struct ncclIbStats*)qp->qp_context);
}
static void ncclIbCqFatalError(struct ibv_cq* cq) {
  ncclIbStatsFatalError((struct ncclIbStats*)cq->cq_context);
}
static void ncclIbDevFatalError(struct ncclIbDev* dev) {
  ncclIbStatsFatalError(&dev->stats);
}

pthread_t ncclIbAsyncThread;
static void* ncclIbAsyncThreadMain(void* args) {
  struct ncclIbDev* dev = (struct ncclIbDev*)args;
  while (1) {
    struct ibv_async_event event;
    if (ncclSuccess != wrap_ibv_get_async_event(dev->context, &event)) { break; }
    char *str;
    struct ibv_cq* cq = event.element.cq;    // only valid if CQ error
    struct ibv_qp* qp = event.element.qp;    // only valid if QP error
    struct ibv_srq* srq = event.element.srq; // only valid if SRQ error
    if (ncclSuccess != wrap_ibv_event_type_str(&str, event.event_type)) { break; }
    switch (event.event_type) {
    case IBV_EVENT_DEVICE_FATAL:
      // the above is device fatal error
      WARN("NET/IB : %s:%d async fatal event: %s", dev->devName, dev->portNum, str);
      ncclIbDevFatalError(dev);
      break;
    case IBV_EVENT_CQ_ERR:
      // the above is a CQ fatal error
      WARN("NET/IB : %s:%d async fatal event on CQ (%p): %s", dev->devName, dev->portNum, cq, str);
      ncclIbCqFatalError(cq);
      break;
    case IBV_EVENT_QP_FATAL:
    case IBV_EVENT_QP_REQ_ERR:
    case IBV_EVENT_QP_ACCESS_ERR:
      // the above are QP fatal errors
      WARN("NET/IB : %s:%d async fatal event on QP (%p): %s", dev->devName, dev->portNum, qp, str);
      ncclIbQpFatalError(qp);
      break;
    case IBV_EVENT_SRQ_ERR:
      // SRQ are not used in NCCL
      WARN("NET/IB : %s:%d async fatal event on SRQ, unused for now (%p): %s", dev->devName, dev->portNum, srq, str);
      break;
    case IBV_EVENT_PATH_MIG_ERR:
    case IBV_EVENT_PORT_ERR:
    case IBV_EVENT_PATH_MIG:
    case IBV_EVENT_PORT_ACTIVE:
    case IBV_EVENT_SQ_DRAINED:
    case IBV_EVENT_LID_CHANGE:
    case IBV_EVENT_PKEY_CHANGE:
    case IBV_EVENT_SM_CHANGE:
    case IBV_EVENT_QP_LAST_WQE_REACHED:
    case IBV_EVENT_CLIENT_REREGISTER:
    case IBV_EVENT_SRQ_LIMIT_REACHED:
      // the above are non-fatal
      WARN("NET/IB : %s:%d Got async error event: %s", dev->devName, dev->portNum, str);
      break;
    case IBV_EVENT_COMM_EST:
      break;
    default:
      WARN("NET/IB : %s:%d unknown event type (%d)", dev->devName, dev->portNum, event.event_type);
      break;
    }
    // acknowledgment needs to happen last to avoid user-after-free
    if (ncclSuccess != wrap_ibv_ack_async_event(&event)) { break; }
  }
  return NULL;
}

static sa_family_t envIbAddrFamily(void) {
  sa_family_t family = AF_INET;
  const char* env = ncclGetEnv("NCCL_IB_ADDR_FAMILY");
  if (env == NULL || strlen(env) == 0) {
    return family;
  }

  INFO(NCCL_ENV, "NCCL_IB_ADDR_FAMILY set by environment to %s", env);

  if (strcmp(env, "AF_INET") == 0) {
    family = AF_INET;
  } else if (strcmp(env, "AF_INET6") == 0) {
    family = AF_INET6;
  }

  return family;
}

static void* envIbAddrRange(sa_family_t af, int* mask) {
  *mask = 0;
  static struct in_addr addr;
  static struct in6_addr addr6;
  void *ret = (af == AF_INET) ? (void *)&addr : (void *)&addr6;

  const char* env = ncclGetEnv("NCCL_IB_ADDR_RANGE");
  if (NULL == env || strlen(env) == 0) {
    return NULL;
  }

  INFO(NCCL_ENV, "NCCL_IB_ADDR_RANGE set by environment to %s", env);

  char addrString[128] = { 0 };
  snprintf(addrString, 128, "%s", env);
  char *addrStrPtr = addrString;
  char *maskStrPtr = strstr(addrString, "/");
  if (NULL == maskStrPtr) {
    return NULL;
  }
  *(maskStrPtr++) = '\0';

  if (inet_pton(af, addrStrPtr, ret) == 0) {
    WARN("NET/IB: Ip address '%s' is invalid for family %s, ignoring address", addrStrPtr, (af == AF_INET) ? "AF_INET" : "AF_INET6");
    return NULL;
  }

  *mask = (int)strtol(maskStrPtr, NULL, 10);
  if (af == AF_INET && *mask > 32) {
    WARN("NET/IB: Ip address mask '%d' is invalid for family %s, ignoring mask", *mask, (af == AF_INET) ? "AF_INET" : "AF_INET6");
    *mask = 0;
    ret = NULL;
  } else if (af == AF_INET6 && *mask > 128) {
    WARN("NET/IB: Ip address mask '%d' is invalid for family %s, ignoring mask", *mask, (af == AF_INET) ? "AF_INET" : "AF_INET6");
    *mask = 0;
    ret = NULL;
  }

  return ret;
}

static sa_family_t getGidAddrFamily(union ibv_gid* gid) {
  const struct in6_addr *a = (struct in6_addr *)gid->raw;
  bool isIpV4Mapped = ((a->s6_addr32[0] | a->s6_addr32[1]) | (a->s6_addr32[2] ^ htonl(0x0000ffff))) == 0UL;
  bool isIpV4MappedMulticast = (a->s6_addr32[0] == htonl(0xff0e0000) && ((a->s6_addr32[1] | (a->s6_addr32[2] ^ htonl(0x0000ffff))) == 0UL));
  return (isIpV4Mapped || isIpV4MappedMulticast) ? AF_INET : AF_INET6;
}

static bool matchGidAddrPrefix(sa_family_t af, void* prefix, int prefixlen, union ibv_gid* gid) {
  struct in_addr *base = NULL;
  struct in6_addr *base6 = NULL;
  struct in6_addr *addr6 = NULL;;
  if (af == AF_INET) {
    base = (struct in_addr *)prefix;
  } else {
    base6 = (struct in6_addr *)prefix;
  }
  addr6 = (struct in6_addr *)gid->raw;

#define NETMASK(bits) (htonl(0xffffffff ^ ((1 << (32 - bits)) - 1)))

  int i = 0;
  while (prefixlen > 0 && i < 4) {
    if (af == AF_INET) {
      int mask = NETMASK(prefixlen);
      if ((base->s_addr & mask) ^ (addr6->s6_addr32[3] & mask)) {
        break;
      }
      prefixlen = 0;
      break;
    } else {
      if (prefixlen >= 32) {
        if (base6->s6_addr32[i] ^ addr6->s6_addr32[i]) {
          break;
        }
        prefixlen -= 32;
        ++i;
      } else {
        int mask = NETMASK(prefixlen);
        if ((base6->s6_addr32[i] & mask) ^ (addr6->s6_addr32[i] & mask)) {
          break;
        }
        prefixlen = 0;
      }
    }
  }

  return (prefixlen == 0) ? true : false;
}

static bool configuredGid(union ibv_gid* gid) {
  const struct in6_addr *a = (struct in6_addr *)gid->raw;
  int trailer = (a->s6_addr32[1] | a->s6_addr32[2] | a->s6_addr32[3]);
  if (((a->s6_addr32[0] | trailer) == 0UL) || ((a->s6_addr32[0] == htonl(0xfe800000)) && (trailer == 0UL))) {
    return false;
  }
  return true;
}

static bool linkLocalGid(union ibv_gid* gid) {
  const struct in6_addr *a = (struct in6_addr *)gid->raw;
  if (a->s6_addr32[0] == htonl(0xfe800000) && a->s6_addr32[1] == 0UL) {
    return true;
  }
  return false;
}

static bool validGid(union ibv_gid* gid) {
  return (configuredGid(gid) && !linkLocalGid(gid));
}

static ncclResult_t ncclIbRoceGetVersionNum(const char* deviceName, int portNum, int gidIndex, int* version) {
  char gidRoceVerStr[16] = { 0 };
  char roceTypePath[PATH_MAX] = { 0 };
  sprintf(roceTypePath, "/sys/class/infiniband/%s/ports/%d/gid_attrs/types/%d", deviceName, portNum, gidIndex);

  int fd = open(roceTypePath, O_RDONLY);
  if (fd == -1) {
    WARN("NET/IB: open failed in ncclIbRoceGetVersionNum: %s", strerror(errno));
    return ncclSystemError;
  }
  int ret = read(fd, gidRoceVerStr, 15);
  close(fd);

  if (ret == -1) {
    WARN("NET/IB: read failed in ncclIbRoceGetVersionNum: %s", strerror(errno));
    return ncclSystemError;
  }

  if (strlen(gidRoceVerStr)) {
    if (strncmp(gidRoceVerStr, "IB/RoCE v1", strlen("IB/RoCE v1")) == 0 || strncmp(gidRoceVerStr, "RoCE v1", strlen("RoCE v1")) == 0) {
      *version = 1;
    } else if (strncmp(gidRoceVerStr, "RoCE v2", strlen("RoCE v2")) == 0) {
      *version = 2;
    }
  }

  return ncclSuccess;
}

static ncclResult_t ncclUpdateGidIndex(struct ibv_context* context, uint8_t portNum, sa_family_t af, void* prefix, int prefixlen, int roceVer, int gidIndexCandidate, int* gidIndex) {
  union ibv_gid gid, gidCandidate;
  NCCLCHECK(wrap_ibv_query_gid(context, portNum, *gidIndex, &gid));
  NCCLCHECK(wrap_ibv_query_gid(context, portNum, gidIndexCandidate, &gidCandidate));

  sa_family_t usrFam = af;
  sa_family_t gidFam = getGidAddrFamily(&gid);
  sa_family_t gidCandidateFam = getGidAddrFamily(&gidCandidate);
  bool gidCandidateMatchSubnet = matchGidAddrPrefix(usrFam, prefix, prefixlen, &gidCandidate);

  if (gidCandidateFam != gidFam && gidCandidateFam == usrFam && gidCandidateMatchSubnet) {
    *gidIndex = gidIndexCandidate;
  } else {
    if (gidCandidateFam != usrFam || !validGid(&gidCandidate) || !gidCandidateMatchSubnet) {
      return ncclSuccess;
    }
    int usrRoceVer = roceVer;
    int gidRoceVerNum, gidRoceVerNumCandidate;
    const char* deviceName = wrap_ibv_get_device_name(context->device);
    NCCLCHECK(ncclIbRoceGetVersionNum(deviceName, portNum, *gidIndex, &gidRoceVerNum));
    NCCLCHECK(ncclIbRoceGetVersionNum(deviceName, portNum, gidIndexCandidate, &gidRoceVerNumCandidate));
    if ((gidRoceVerNum != gidRoceVerNumCandidate || !validGid(&gid)) && gidRoceVerNumCandidate == usrRoceVer) {
      *gidIndex = gidIndexCandidate;
    }
  }

  return ncclSuccess;
}

// GID Format
// global:  |              64b  - subnet-prefix                |                 64b - EUI                          |
// raw   :  | 10b fixed | 22b 0 | 16b FLID | 16b subnet-prefix |                 64b - EUI                          |
static uint16_t ncclIbExtractLocalSubnetPrefix(uint64_t subnet_prefix)
{
  return (be64toh(subnet_prefix) & 0xffff);
}

static int ncclIbExtractFlid (union ibv_gid *gid)
{
  return ntohs(*((uint16_t*)((uintptr_t)(gid->raw) + 4)));
}

static ncclResult_t ncclIbGetGidIndex(struct ibv_context *context, uint8_t portNum, struct ibv_port_attr* portAttr, int *gidIndex) {
  int gidTblLen = portAttr->gid_tbl_len;

  //for IB, choose GID Index that will have routable FLID if present
  if (portAttr->link_layer == IBV_LINK_LAYER_INFINIBAND) {
    union ibv_gid gid;
    int routableGidIndex = ncclParamIbRoutableFlidIbGidIndex();
    if (routableGidIndex < gidTblLen) {
      NCCLCHECK(wrap_ibv_query_gid(context, portNum, routableGidIndex, &gid));
      if (ncclIbExtractFlid(&gid) != 0) {
        *gidIndex = routableGidIndex;
        return ncclSuccess;
      }
    }
    *gidIndex = 0;
    return ncclSuccess;
  }

  //for ROCE
  *gidIndex = ncclParamIbGidIndex();
  if (*gidIndex >= 0) {
    return ncclSuccess;
  }

  sa_family_t userAddrFamily = envIbAddrFamily();
  int userRoceVersion = ncclParamIbRoceVersionNum();
  int prefixlen;
  void *prefix = envIbAddrRange(userAddrFamily, &prefixlen);

  *gidIndex = 0;
  for (int gidIndexNext = 1; gidIndexNext < gidTblLen; ++gidIndexNext) {
    NCCLCHECK(ncclUpdateGidIndex(context, portNum, userAddrFamily, prefix, prefixlen, userRoceVersion, gidIndexNext, gidIndex));
  }

  return ncclSuccess;
}

NCCL_PARAM(IbDisable, "IB_DISABLE", 0);
NCCL_PARAM(IbMergeVfs, "IB_MERGE_VFS", 1);
NCCL_PARAM(IbMergeNics, "IB_MERGE_NICS", 1);

static ncclResult_t ncclIbGetPciPath(char* devName, char** path, int* realPort) {
  char devicePath[PATH_MAX];
  snprintf(devicePath, PATH_MAX, "/sys/class/infiniband/%s/device", devName);
  char* p = realpath(devicePath, NULL);
  if (p == NULL) {
    WARN("Could not find real path of %s (%s)", devName, devicePath);
  } else {
    // Merge multi-port NICs into the same PCI device
    p[strlen(p)-1] = '0';
    // Also merge virtual functions (VF) into the same device
    if (ncclParamIbMergeVfs()) p[strlen(p)-3] = p[strlen(p)-4] = '0';
    // And keep the real port aside (the ibv port is always 1 on recent cards)
    *realPort = 0;
    for (int d=0; d<ncclNIbDevs; d++) {
      if (strcmp(p, ncclIbDevs[d].pciPath) == 0) (*realPort)++;
    }
  }
  *path = p;
  return ncclSuccess;
}

static int ibvWidths[] = { 1, 4, 8, 12, 2 };
static int ibvSpeeds[] = {
  2500,  /* SDR */
  5000,  /* DDR */
  10000, /* QDR */
  10000, /* QDR */
  14000, /* FDR */
  25000, /* EDR */
  50000, /* HDR */
  100000 /* NDR */ };

static int firstBitSet(int val, int max) {
  int i = 0;
  while (i<max && ((val & (1<<i)) == 0)) i++;
  return i;
}
static int ncclIbWidth(int width) {
  return ibvWidths[firstBitSet(width, sizeof(ibvWidths)/sizeof(int)-1)];
}
static int ncclIbSpeed(int speed) {
  return ibvSpeeds[firstBitSet(speed, sizeof(ibvSpeeds)/sizeof(int)-1)];
}

// Determine whether RELAXED_ORDERING is enabled and possible
static int ncclIbRelaxedOrderingCapable(void) {
  int roMode = ncclParamIbPciRelaxedOrdering();
  ncclResult_t r = ncclInternalError;
  if (roMode == 1 || roMode == 2) {
    // Query IBVERBS_1.8 API - needed for IBV_ACCESS_RELAXED_ORDERING support
    r = wrap_ibv_reg_mr_iova2(NULL, NULL, NULL, 0, 0, 0);
  }
  return r == ncclInternalError ? 0 : 1;
}

// Compare ncclIbDev[dev] to all stored mergedIbDevs
int ncclIbFindMatchingDev(int dev) {
  for (int i = 0; i < ncclNMergedIbDevs; i++) {
    if (ncclIbMergedDevs[i].ndevs < NCCL_IB_MAX_DEVS_PER_NIC) {
      int compareDev = ncclIbMergedDevs[i].devs[0];
      if (strcmp(ncclIbDevs[dev].pciPath, ncclIbDevs[compareDev].pciPath) == 0 &&
          (ncclIbDevs[dev].guid == ncclIbDevs[compareDev].guid) &&
          (ncclIbDevs[dev].link == ncclIbDevs[compareDev].link)) {
          TRACE(NCCL_NET, "NET/IB: Matched name1=%s pciPath1=%s guid1=0x%lx link1=%u name2=%s pciPath2=%s guid2=0x%lx link2=%u",
            ncclIbDevs[dev].devName, ncclIbDevs[dev].pciPath, ncclIbDevs[dev].guid, ncclIbDevs[dev].link,
            ncclIbDevs[compareDev].devName, ncclIbDevs[compareDev].pciPath, ncclIbDevs[compareDev].guid, ncclIbDevs[compareDev].link);
          return i;
      }
    }
  }

  return ncclNMergedIbDevs;
}

ncclResult_t ncclIbInit(ncclDebugLogger_t logFunction) {
  ncclResult_t ret = ncclSuccess;
  if (ncclParamIbDisable()) return ncclInternalError;
  static int shownIbHcaEnv = 0;
  if(wrap_ibv_symbols() != ncclSuccess) { return ncclInternalError; }

  // Detect IB cards
  int nIbDevs = 0;
  struct ibv_device** devices = NULL;

  if (ncclNIbDevs == -1) {
    pthread_mutex_lock(&ncclIbLock);
    wrap_ibv_fork_init();
    if (ncclNIbDevs == -1) {
      ncclNIbDevs = 0;
      ncclNMergedIbDevs = 0;
      if (ncclFindInterfaces(ncclIbIfName, &ncclIbIfAddr, MAX_IF_NAME_SIZE, 1) != 1) {
        WARN("NET/IB : No IP interface found.");
        ret = ncclInternalError;
        goto fail;
      }   

      // Check if user defined which IB device:port to use
      char* userIbEnv = getenv("NCCL_IB_HCA");
      if (userIbEnv != NULL && shownIbHcaEnv++ == 0) INFO(NCCL_NET|NCCL_ENV, "NCCL_IB_HCA set to %s", userIbEnv);
      struct netIf userIfs[MAX_IB_DEVS];
      bool searchNot = userIbEnv && userIbEnv[0] == '^';
      if (searchNot) userIbEnv++;
      bool searchExact = userIbEnv && userIbEnv[0] == '=';
      if (searchExact) userIbEnv++;
      int nUserIfs = parseStringList(userIbEnv, userIfs, MAX_IB_DEVS);

      if (ncclSuccess != wrap_ibv_get_device_list(&devices, &nIbDevs)) { ret = ncclInternalError; goto fail; }

      // Should NCCL merge multi-port devices into one?
      int mergeNics = ncclParamIbMergeNics();

build_ib_list:
      for (int d=0; d<nIbDevs && ncclNIbDevs<MAX_IB_DEVS; d++) {
        struct ibv_context * context;
        if (ncclSuccess != wrap_ibv_open_device(&context, devices[d]) || context == NULL) {
          WARN("NET/IB : Unable to open device %s", devices[d]->name);
          continue;
        }
        int nPorts = 0;
        struct ibv_device_attr devAttr;
        memset(&devAttr, 0, sizeof(devAttr));
        if (ncclSuccess != wrap_ibv_query_device(context, &devAttr)) {
          WARN("NET/IB : Unable to query device %s", devices[d]->name);
          if (ncclSuccess != wrap_ibv_close_device(context))
          {
            ret = ncclInternalError;
            goto fail;
          }
          continue;
        }
        for (int port_num = 1; port_num <= devAttr.phys_port_cnt; port_num++) {
          struct ibv_port_attr portAttr;
          if (ncclSuccess != wrap_ibv_query_port(context, port_num, &portAttr)) {
            WARN("NET/IB : Unable to query port_num %d", port_num);
            continue;
          }
          if (portAttr.state != IBV_PORT_ACTIVE) continue;
          if (portAttr.link_layer != IBV_LINK_LAYER_INFINIBAND
              && portAttr.link_layer != IBV_LINK_LAYER_ETHERNET) continue;

          // check against user specified HCAs/ports
          if (! (matchIfList(devices[d]->name, port_num, userIfs, nUserIfs, searchExact) ^ searchNot)) {
            continue;
          }
          pthread_mutex_init(&ncclIbDevs[ncclNIbDevs].lock, NULL);
          ncclIbDevs[ncclNIbDevs].device = d;
          ncclIbDevs[ncclNIbDevs].guid = devAttr.sys_image_guid;
          ncclIbDevs[ncclNIbDevs].portAttr = portAttr;
          ncclIbDevs[ncclNIbDevs].portNum = port_num;
          ncclIbDevs[ncclNIbDevs].link = portAttr.link_layer;
          ncclIbDevs[ncclNIbDevs].speed = ncclIbSpeed(portAttr.active_speed) * ncclIbWidth(portAttr.active_width);
          ncclIbDevs[ncclNIbDevs].context = context;
          ncclIbDevs[ncclNIbDevs].pdRefs = 0;
          ncclIbDevs[ncclNIbDevs].pd = NULL;
          strncpy(ncclIbDevs[ncclNIbDevs].devName, devices[d]->name, MAXNAMESIZE);
          NCCLCHECKGOTO(ncclIbGetPciPath(ncclIbDevs[ncclNIbDevs].devName, &ncclIbDevs[ncclNIbDevs].pciPath, &ncclIbDevs[ncclNIbDevs].realPort), ret, fail);
          ncclIbDevs[ncclNIbDevs].maxQp = devAttr.max_qp;
          ncclIbDevs[ncclNIbDevs].mrCache.capacity = 0;
          ncclIbDevs[ncclNIbDevs].mrCache.population = 0;
          ncclIbDevs[ncclNIbDevs].mrCache.slots = NULL;
          NCCLCHECK(ncclIbStatsInit(&ncclIbDevs[ncclNIbDevs].stats));

          // Enable ADAPTIVE_ROUTING by default on IB networks
          // But allow it to be overloaded by an env parameter
          ncclIbDevs[ncclNIbDevs].ar = (portAttr.link_layer == IBV_LINK_LAYER_INFINIBAND) ? 1 : 0;
          if (ncclParamIbAdaptiveRouting() != -2) ncclIbDevs[ncclNIbDevs].ar = ncclParamIbAdaptiveRouting();

          TRACE(NCCL_NET,"NET/IB: [%d] %s:%s:%d/%s speed=%d context=%p pciPath=%s ar=%d", d, devices[d]->name, devices[d]->dev_name, ncclIbDevs[ncclNIbDevs].portNum,
              portAttr.link_layer == IBV_LINK_LAYER_INFINIBAND ? "IB" : "RoCE", ncclIbDevs[ncclNIbDevs].speed, context, ncclIbDevs[ncclNIbDevs].pciPath, ncclIbDevs[ncclNIbDevs].ar);

          PTHREADCHECKGOTO(pthread_create(&ncclIbAsyncThread, NULL, ncclIbAsyncThreadMain, ncclIbDevs + ncclNIbDevs), "pthread_create", ret, fail);
          ncclSetThreadName(ncclIbAsyncThread, "NCCL IbAsync %2d", ncclNIbDevs);
          PTHREADCHECKGOTO(pthread_detach(ncclIbAsyncThread), "pthread_detach", ret, fail); // will not be pthread_join()'d

          int mergedDev = ncclNMergedIbDevs;
          if (mergeNics) {
            mergedDev = ncclIbFindMatchingDev(ncclNIbDevs);
          }

          // No matching dev found, create new mergedDev entry (it's okay if there's only one dev inside)
          if (mergedDev == ncclNMergedIbDevs) {
            // Set ndevs to 1, assign first ibDevN to the current IB device
            ncclIbMergedDevs[mergedDev].ndevs = 1;
            ncclIbMergedDevs[mergedDev].devs[0] = ncclNIbDevs;
            ncclNMergedIbDevs++;
            strncpy(ncclIbMergedDevs[mergedDev].devName, ncclIbDevs[ncclNIbDevs].devName, MAXNAMESIZE);
          // Matching dev found, edit name
          } else {
            // Set next device in this array to the current IB device
            int ndevs = ncclIbMergedDevs[mergedDev].ndevs;
            ncclIbMergedDevs[mergedDev].devs[ndevs] = ncclNIbDevs;
            ncclIbMergedDevs[mergedDev].ndevs++;
            snprintf(ncclIbMergedDevs[mergedDev].devName + strlen(ncclIbMergedDevs[mergedDev].devName), MAXNAMESIZE+1, "+%s", ncclIbDevs[ncclNIbDevs].devName);
          }

          // Aggregate speed
          ncclIbMergedDevs[mergedDev].speed += ncclIbDevs[ncclNIbDevs].speed;
          ncclNIbDevs++;
          nPorts++;
        }
        if (nPorts == 0 && ncclSuccess != wrap_ibv_close_device(context)) { ret = ncclInternalError; goto fail; }
      }

      // Detect if there are both multi-port and single-port NICs in the system. If so, disable port merging and build the list again
      if (mergeNics) {
        for (int d = 0; d < ncclNMergedIbDevs; d++) {
          if (ncclIbMergedDevs[d].ndevs != ncclIbMergedDevs[0].ndevs) {
            INFO(NCCL_NET, "Detected a mix of single and multiple-port NICs. Force-disabling NCCL_IB_MERGE_NICS");
            mergeNics = 0;
            ncclNIbDevs = 0;
            ncclNMergedIbDevs = 0;
            memset(ncclIbMergedDevs, 0, sizeof(ncclIbMergedDevs));
            goto build_ib_list;
          }
        }
      }
      if (ncclSuccess != wrap_ibv_free_device_list(devices)) { ret = ncclInternalError; goto fail;}
    }
    if (ncclNIbDevs == 0) {
      INFO(NCCL_INIT|NCCL_NET, "NET/IB : No device found.");
    } else {
      char line[2048];
      line[0] = '\0';
      // Determine whether RELAXED_ORDERING is enabled and possible
      ncclIbRelaxedOrderingEnabled = ncclIbRelaxedOrderingCapable();
      for (int d = 0; d < ncclNMergedIbDevs; d++) {
        struct ncclIbMergedDev* mergedDev = ncclIbMergedDevs + d;
        if (mergedDev->ndevs > 1) {
          // Print out merged dev info
          snprintf(line+strlen(line), 2047-strlen(line), " [%d]={", d);
          for (int i = 0; i < mergedDev->ndevs; i++) {
            int ibDev = mergedDev->devs[i];
            snprintf(line+strlen(line), 2047-strlen(line), "[%d] %s:%d/%s%s", ibDev, ncclIbDevs[ibDev].devName,
              ncclIbDevs[ibDev].portNum, ncclIbDevs[ibDev].link == IBV_LINK_LAYER_INFINIBAND ? "IB" : "RoCE",
              // Insert comma to delineate
              i == (mergedDev->ndevs - 1) ? "" : ", ");
          }
          snprintf(line+strlen(line), 2047-strlen(line), "}");
        } else {
          int ibDev = mergedDev->devs[0];
          snprintf(line+strlen(line), 2047-strlen(line), " [%d]%s:%d/%s", ibDev, ncclIbDevs[ibDev].devName,
            ncclIbDevs[ibDev].portNum, ncclIbDevs[ibDev].link == IBV_LINK_LAYER_INFINIBAND ? "IB" : "RoCE");
        }
      }
      line[2047] = '\0';
      char addrline[SOCKET_NAME_MAXLEN+1];
      INFO(NCCL_INIT|NCCL_NET, "NET/IB : Using%s %s; OOB %s:%s", line, ncclIbRelaxedOrderingEnabled ? "[RO]" : "",
           ncclIbIfName, ncclSocketToString(&ncclIbIfAddr, addrline));
    }
    pthread_mutex_unlock(&ncclIbLock);
  }
exit:
  return ret;
fail:
  if(ncclSuccess != wrap_ibv_free_device_list(devices)){WARN("NET/IB : Unable to free device list");}
  pthread_mutex_unlock(&ncclIbLock);
  goto exit;
}

ncclResult_t ncclIbDevices(int* ndev) {
  *ndev = ncclNMergedIbDevs;
  return ncclSuccess;
}

// Introduce RCCL_FORCE_ENABLE_GDRDMA to force load GPU-NIC RDMA module
// Use ONLY for debugging!
RCCL_PARAM(ForceEnableGdrdma, "FORCE_ENABLE_GDRDMA", -1);

// Detect whether GDR can work on a given NIC with the current CUDA device
// Returns :
// ncclSuccess : GDR works
// ncclSystemError : no module or module loaded but not supported by GPU
#define KNL_MODULE_LOADED(a) ((access(a, F_OK) == -1) ? 0 : 1)
static int ncclIbGdrModuleLoaded = 0; // 1 = true, 0 = false
static void ibGdrSupportInitOnce() {
  // Check for the nv_peer_mem module being loaded
  ncclIbGdrModuleLoaded = KNL_MODULE_LOADED("/sys/kernel/mm/memory_peers/nv_mem/version") ||
                          KNL_MODULE_LOADED("/sys/kernel/mm/memory_peers/nv_mem_nc/version") ||
                          KNL_MODULE_LOADED("/sys/module/nvidia_peermem/version");
}
ncclResult_t ncclIbGdrSupport() {
<<<<<<< HEAD
  static int moduleLoaded = -1;

  if (rcclParamForceEnableGdrdma() == 1) {
    // RCCL_FORCE_ENABLE_GDRDMA=1 enables GPU-NIC RDMA only from RCCL-side
    // Requires support from NIC driver modules
    // Use ONLY for debugging!
    moduleLoaded = 1;
    INFO(NCCL_INIT, "RCCL_FORCE_ENABLE_GDRDMA = 1, so explicitly setting moduleLoaded = 1");
  }

  if (moduleLoaded == -1) {
#if defined(__HIP_PLATFORM_AMD__) || defined(__HIPCC__)
    // Check for `memory_peers` directory containing `amdkfd/version`
    // This `memory_peers` directory is created by NIC-GPU driver interaction
    // On Linux kernel 5.15.0 (e.g. Ubuntu 22.04), `memory_peers` is created under `/sys/kernel/mm/`
    // However, on newer kernels like Ubuntu 24.04.1 (Linux kernel 6.8.0) or Ubuntu 22.04.4 HWE (Linux kernel 6.5.0),
    // this `memory_peers` directory is either not created (go to else-if condition)
    // or created under a different path like `/sys/kernel/` or `/sys/` (depending on your ib_peer_mem module)
    const char* memory_peers_paths[] = {"/sys/kernel/mm/memory_peers/amdkfd/version",
                                  "/sys/kernel/memory_peers/amdkfd/version",
                                  "/sys/memory_peers/amdkfd/version",
                                  NULL};
    int i = 0;

    while (memory_peers_paths[i]) {
      if (access(memory_peers_paths[i], F_OK) == 0) {
        moduleLoaded = 1;
        INFO(NCCL_INIT,"Found %s", memory_peers_paths[i]);
        break;
      } else {
        moduleLoaded = 0;
      }
      ++i;
    }

    char strValue[MAX_STR_LEN];
    NCCLCHECK(ncclTopoGetStrFromSys("/sys/devices/virtual/dmi/id", "bios_version", strValue));
    if (strncmp("Hyper-V UEFI Release", strValue, 20) == 0) {
      int roMode = ncclParamIbPciRelaxedOrdering();
      NCCLCHECK(ncclTopoGetStrFromSys("/proc/sys/kernel", "numa_balancing", strValue));
      if (strcmp(strValue, "1") == 0 && roMode == 0)
        moduleLoaded = 0;
    }

    if (moduleLoaded == 0) {
      // Check for `ib_register_peer_memory_client` symbol in `/proc/kallsyms`
      // if your system uses native OS ib_peer module
      char buf[256];
      FILE *fp = NULL;
      fp = fopen("/proc/kallsyms", "r");

      if (fp == NULL) {
        INFO(NCCL_INIT,"Could not open /proc/kallsyms");
      } else {
        while (fgets(buf, sizeof(buf), fp) != NULL) {
          if (strstr(buf, "t ib_register_peer_memory_client") != NULL ||
              strstr(buf, "T ib_register_peer_memory_client") != NULL) {
            moduleLoaded = 1;
            INFO(NCCL_INIT,"Found ib_register_peer_memory_client in /proc/kallsyms");
            break;
          }
        }
      }
    }
#else
    // Check for the nv_peer_mem module being loaded
    moduleLoaded = ((access("/sys/kernel/mm/memory_peers/nv_mem/version", F_OK) == -1) &&
                    // Also support the new nv_mem_nc module
                    (access("/sys/kernel/mm/memory_peers/nv_mem_nc/version", F_OK) == -1)) ? 0 : 1;
#endif
  }
  if (moduleLoaded == 0) {
    INFO(NCCL_INIT,"GDRDMA not enabled. Could not find memory_peers directory or peer_memory symbol");
    return ncclSystemError;
  }
=======
  static pthread_once_t once = PTHREAD_ONCE_INIT;
  pthread_once(&once, ibGdrSupportInitOnce);
  if (!ncclIbGdrModuleLoaded)
    return ncclSystemError;
>>>>>>> 68b54236
  return ncclSuccess;
}

static __thread int ibDmaSupportInitDev; // which device to init, must be thread local
static void ibDmaBufSupportInitOnce(){
  ncclResult_t res;
  // select the appropriate
  struct ncclIbMergedDev* mergedDev = ncclIbMergedDevs + ibDmaSupportInitDev;
  // Test each real devices
  int dev_fail = 0;
  for (int i = 0; i < mergedDev->ndevs; i++) {
    int ibDev = mergedDev->devs[i];
    struct ibv_pd* pd;
    struct ibv_context* ctx = ncclIbDevs[ibDev].context;
    NCCLCHECKGOTO(wrap_ibv_alloc_pd(&pd, ctx), res, failure);
    // Test kernel DMA-BUF support with a dummy call (fd=-1)
    (void)wrap_direct_ibv_reg_dmabuf_mr(pd, 0ULL /*offset*/, 0ULL /*len*/, 0ULL /*iova*/, -1 /*fd*/, 0 /*flags*/);
    // ibv_reg_dmabuf_mr() will fail with EOPNOTSUPP/EPROTONOSUPPORT if not supported (EBADF otherwise)
    dev_fail |= (errno == EOPNOTSUPP) || (errno == EPROTONOSUPPORT);
    NCCLCHECKGOTO(wrap_ibv_dealloc_pd(pd), res, failure);
    // stop the search and goto failure
    if (dev_fail) goto failure;
  }
  mergedDev->dmaBufSupported = 1;
  return;
failure:
  mergedDev->dmaBufSupported = -1;
  return;
}
// Detect whether DMA-BUF support is present in the kernel
// Returns :
// ncclSuccess : DMA-BUF support is available
// ncclSystemError : DMA-BUF is not supported by the kernel
ncclResult_t ncclIbDmaBufSupport(int dev) {
<<<<<<< HEAD
  static int dmaBufSupported = -1;
  if (dmaBufSupported == -1) {
    ncclResult_t res;
    NCCLCHECKGOTO(rocmLibraryInit(), res, failure);
    struct ibv_pd* pd;
    struct ibv_context* ctx;
    struct ncclIbMergedDev* mergedDev = ncclIbMergedDevs + dev;

    // Test each dev
    for (int i = 0; i < mergedDev->ndevs; i++) {
      int ibDev = mergedDev->devs[i];
      ctx = ncclIbDevs[ibDev].context;
      NCCLCHECKGOTO(wrap_ibv_alloc_pd(&pd, ctx), res, failure);
      // Test kernel DMA-BUF support with a dummy call (fd=-1)
      (void) wrap_direct_ibv_reg_dmabuf_mr(pd, 0ULL/*offset*/, 0ULL/*len*/, 0ULL/*iova*/, -1/*fd*/, 0/*flags*/);
      // ibv_reg_dmabuf_mr() will fail with EOPNOTSUPP/EPROTONOSUPPORT if not supported (EBADF otherwise)
      dmaBufSupported = (errno != EOPNOTSUPP && errno != EPROTONOSUPPORT) ? 1 : 0;
      NCCLCHECKGOTO(wrap_ibv_dealloc_pd(pd), res, failure);
    }
  }
  if (dmaBufSupported == 0) return ncclSystemError;
  return ncclSuccess;
failure:
  dmaBufSupported = 0;
=======
  struct oncewrap {
    pthread_once_t once = PTHREAD_ONCE_INIT;
  };
  static oncewrap onces[MAX_IB_DEVS];
  // init the device only once
  ibDmaSupportInitDev = dev;
  pthread_once(&onces[dev].once, ibDmaBufSupportInitOnce);

  int dmaBufSupported = ncclIbMergedDevs[dev].dmaBufSupported;
  if (dmaBufSupported == 1) return ncclSuccess;
>>>>>>> 68b54236
  return ncclSystemError;
}

#define NCCL_NET_IB_MAX_RECVS 8

ncclResult_t ncclIbGetProperties(int dev, ncclNetProperties_t* props) {
  struct ncclIbMergedDev* mergedDev = ncclIbMergedDevs+dev;
  props->name = mergedDev->devName;
  props->speed = mergedDev->speed;

  // Take the rest of the properties from an arbitrary sub-device (should be the same)
  struct ncclIbDev* ibDev = ncclIbDevs + mergedDev->devs[0];
  props->pciPath = ibDev->pciPath;
  props->guid = ibDev->guid;
  props->ptrSupport = NCCL_PTR_HOST;
  if (ncclIbGdrSupport() == ncclSuccess) {
    props->ptrSupport |= NCCL_PTR_CUDA; // GDR support via nv_peermem
  }
  props->regIsGlobal = 1;
  if (ncclIbDmaBufSupport(dev) == ncclSuccess) {
    props->ptrSupport |= NCCL_PTR_DMABUF; // GDR support via DMA-BUF
  }
  props->latency = 0; // Not set
  props->port = ibDev->portNum + ibDev->realPort;
  props->maxComms = ibDev->maxQp;
  props->maxRecvs = NCCL_NET_IB_MAX_RECVS;
  props->netDeviceType    = NCCL_NET_DEVICE_HOST;
  props->netDeviceVersion = NCCL_NET_DEVICE_INVALID_VERSION;
  return ncclSuccess;
}

// We need to support NCCL_NET_MAX_REQUESTS for each concurrent receive
#define MAX_REQUESTS (NCCL_NET_MAX_REQUESTS*NCCL_NET_IB_MAX_RECVS)
static_assert(MAX_REQUESTS <= 256, "request id are encoded in wr_id and we need up to 8 requests ids per completion");

#define NCCL_IB_MAX_QPS 128

// Per-QP connection metatdata
struct ncclIbQpInfo {
  uint32_t qpn;

  // Fields needed for ece (enhanced connection establishment)
  struct ibv_ece ece;
  int ece_supported;
  int devIndex;
};

// Per-Dev connection metadata
struct ncclIbDevInfo {
  uint32_t lid;
  uint8_t ib_port;
  enum ibv_mtu mtu;
  uint8_t link_layer;

  // For RoCE and IB Rounter
  union ibv_gid gid;

  // FIFO RDMA info
  uint32_t fifoRkey;

  //remote dev info
  union ibv_gid remoteGid;

  int ibv_dev_index;
};

// Struct containing everything needed to establish connections
struct ncclIbConnectionMetadata {
  struct ncclIbQpInfo qpInfo[NCCL_IB_MAX_QPS];
  struct ncclIbDevInfo devs[NCCL_IB_MAX_DEVS_PER_NIC];
  char devName[MAX_MERGED_DEV_NAME];
  uint64_t fifoAddr;
  int ndevs;
};

enum ncclIbCommState {
  ncclIbCommStateStart = 0,
  ncclIbCommStateConnect = 1,
  ncclIbCommStateAccept = 3,
  ncclIbCommStateSend = 4,
  ncclIbCommStateRecv = 5,
  ncclIbCommStateConnecting = 6,
  ncclIbCommStateConnected = 7,
  ncclIbCommStatePendingReady = 8,
};

struct ncclIbCommStage {
  enum ncclIbCommState state;
  int offset;
  void* buffer;
  void* comm;
};

struct ncclIbHandle {
  union ncclSocketAddress connectAddr; // Filled by the target
  uint64_t magic; // random number to help debugging
  struct ncclIbCommStage stage; // Used by the other side when connecting
};

// Retain local RoCE address for error logging
struct ncclIbGidInfo {
  uint8_t link_layer;
  union ibv_gid localGid;
  int32_t localGidIndex;
};

#define NCCL_NET_IB_REQ_UNUSED 0
#define NCCL_NET_IB_REQ_SEND 1
#define NCCL_NET_IB_REQ_RECV 2
#define NCCL_NET_IB_REQ_FLUSH 3
const char* reqTypeStr[] = { "Unused", "Send", "Recv", "Flush" };

struct ncclIbRequest {
  struct ncclIbNetCommBase* base;
  int type;
  struct ncclSocket* sock;
  int events[NCCL_IB_MAX_DEVS_PER_NIC];
  struct ncclIbNetCommDevBase* devBases[NCCL_IB_MAX_DEVS_PER_NIC];
  int nreqs;
  union {
    struct {
      int size;
      void* data;
      uint32_t lkeys[NCCL_IB_MAX_DEVS_PER_NIC];
      int offset;
    } send;
    struct {
      int* sizes;
    } recv;
  };
};

struct ncclIbNetCommDevBase {
  int ibDevN;
  struct ibv_pd* pd;
  struct ibv_cq* cq;
  uint64_t pad[2];
  struct ncclIbGidInfo gidInfo;
};

struct ncclIbListenComm {
  int dev;
  struct ncclSocket sock;
  struct ncclIbCommStage stage;
};

struct alignas(64) ncclIbSendFifo {
  uint64_t addr;
  int      size;
  uint32_t rkeys[NCCL_IB_MAX_DEVS_PER_NIC];
  uint32_t nreqs;
  uint32_t tag;
  uint64_t idx;
  char padding[24];
};

struct ncclIbQp {
  struct ibv_qp* qp;
  int devIndex;
  int remDevIdx;
};

struct ncclIbRemSizesFifo {
  int elems[MAX_REQUESTS][NCCL_NET_IB_MAX_RECVS];
  uint64_t fifoTail;
  uint64_t addr;
  uint32_t rkeys[NCCL_IB_MAX_DEVS_PER_NIC];
  uint32_t flags;
  struct ibv_mr* mrs[NCCL_IB_MAX_DEVS_PER_NIC];
  struct ibv_sge sge;
};

// A per-dev struct for netIbSendComm
struct alignas(8) ncclIbSendCommDev {
  struct ncclIbNetCommDevBase base;
  struct ibv_mr* fifoMr;
};


// Wrapper to track an MR per-device, if needed
struct ncclIbMrHandle {
  ibv_mr* mrs[NCCL_IB_MAX_DEVS_PER_NIC];
};

struct alignas(32) ncclIbNetCommBase {
  int ndevs;
  bool isSend;
  struct ncclIbRequest reqs[MAX_REQUESTS];
  struct ncclIbQp qps[NCCL_IB_MAX_QPS];
  int nqps;
  int qpIndex;
  int devIndex;
  struct ncclSocket sock;
  int ready;
  // Track necessary remDevInfo here
  int nRemDevs;
  struct ncclIbDevInfo remDevs[NCCL_IB_MAX_DEVS_PER_NIC];
  // statistics about the comm
  struct ncclIbStats stats;
};

struct ncclIbSendComm {
  struct ncclIbNetCommBase base;
  // Start with fifo and ibv structs as they have alignment restrictions
  struct ncclIbSendFifo fifo[MAX_REQUESTS][NCCL_NET_IB_MAX_RECVS];
  struct ibv_sge sges[NCCL_NET_IB_MAX_RECVS];
  struct ibv_send_wr wrs[NCCL_NET_IB_MAX_RECVS + 1];
  // Each dev correlates to a mergedIbDev
  struct ncclIbSendCommDev devs[NCCL_IB_MAX_DEVS_PER_NIC];
  struct ncclIbRequest* fifoReqs[MAX_REQUESTS][NCCL_NET_IB_MAX_RECVS];
  struct ncclIbRemSizesFifo remSizesFifo;
  uint64_t fifoHead;
  int ar; // Use adaptive routing when all merged devices have it enabled
};
// The SendFifo needs to be 32-byte aligned and each element needs
// to be a 32-byte multiple, so that an entry does not get split and
// written out of order when IB Relaxed Ordering is enabled
static_assert((sizeof(struct ncclIbNetCommBase) % 32) == 0, "ncclIbNetCommBase size must be 32-byte multiple to ensure fifo is at proper offset");
static_assert((offsetof(struct ncclIbSendComm, fifo) % 32) == 0, "ncclIbSendComm fifo must be 32-byte aligned");
static_assert((sizeof(struct ncclIbSendFifo) % 32) == 0, "ncclIbSendFifo element size must be 32-byte multiples");
static_assert((offsetof(struct ncclIbSendComm, sges) % 32) == 0, "sges must be 32-byte aligned");
static_assert((offsetof(struct ncclIbSendComm, wrs) % 32) == 0, "wrs must be 32-byte aligned");

struct ncclIbGpuFlush {
  struct ibv_mr* hostMr;
  struct ibv_mr* gpuMr;
  int* gpuFlushGpuMem;
  struct ibv_sge sge;
  struct ncclIbQp qp;
};

struct ncclIbRemFifo {
  struct ncclIbSendFifo elems[MAX_REQUESTS][NCCL_NET_IB_MAX_RECVS];
  uint64_t fifoTail;
  uint64_t addr;
  uint32_t flags;
};

struct alignas(16) ncclIbRecvCommDev {
  struct ncclIbNetCommDevBase base;
  struct ncclIbGpuFlush gpuFlush;
  uint32_t fifoRkey;
  struct ibv_mr* fifoMr;
  struct ibv_sge fifoSge;
  struct ibv_mr* sizesFifoMr;
};

struct ncclIbRecvComm {
  struct ncclIbNetCommBase base;
  struct ncclIbRecvCommDev    devs[NCCL_IB_MAX_DEVS_PER_NIC];
  struct ncclIbRemFifo remFifo;
  int sizesFifo[MAX_REQUESTS][NCCL_NET_IB_MAX_RECVS];
  int gpuFlushHostMem;
  int flushEnabled;
};
static_assert((offsetof(struct ncclIbRecvComm, remFifo) % 32) == 0, "ncclIbRecvComm fifo must be 32-byte aligned");

NCCL_PARAM(IbQpsPerConn, "IB_QPS_PER_CONNECTION", 1);

static void ncclIbAddEvent(struct ncclIbRequest* req, int devIndex, struct ncclIbNetCommDevBase* base) {
  req->events[devIndex]++;
  req->devBases[devIndex] = base;
}
ncclResult_t ncclIbInitCommDevBase(int ibDevN, struct ncclIbNetCommDevBase* base, void* cq_context) {
  base->ibDevN = ibDevN;
  ncclIbDev* ibDev = ncclIbDevs + ibDevN;
  pthread_mutex_lock(&ibDev->lock);
  if (0 == ibDev->pdRefs++) {
    ncclResult_t res;
    NCCLCHECKGOTO(wrap_ibv_alloc_pd(&ibDev->pd, ibDev->context), res, failure);
    if (0) {
    failure:
      pthread_mutex_unlock(&ibDev->lock);
      return res;
    }
  }
  base->pd = ibDev->pd;
  pthread_mutex_unlock(&ibDev->lock);

<<<<<<< HEAD
  // CQ is sized to accommodate the max SQ + RQ WQE completions. If each SQ WQE could be signaled, then,
  // for each QP, there can be 2*MAX_REQUESTS completions for SQ and MAX_REQUESTS completions for RQ.
  NCCLCHECK(wrap_ibv_create_cq(&base->cq, ibDev->context, 3*MAX_REQUESTS*ncclParamIbQpsPerConn(), NULL, NULL, 0));
=======
  // Recv requests can generate 2 completions (one for the post FIFO, one for the Recv).
  NCCLCHECK(wrap_ibv_create_cq(&base->cq, ibDev->context, 2*MAX_REQUESTS*ncclParamIbQpsPerConn(), cq_context, NULL, 0));
>>>>>>> 68b54236

  return ncclSuccess;
}

ncclResult_t ncclIbDestroyBase(struct ncclIbNetCommDevBase* base) {
  ncclResult_t res;
  NCCLCHECK(wrap_ibv_destroy_cq(base->cq));

  pthread_mutex_lock(&ncclIbDevs[base->ibDevN].lock);
  if (0 == --ncclIbDevs[base->ibDevN].pdRefs) {
    NCCLCHECKGOTO(wrap_ibv_dealloc_pd(ncclIbDevs[base->ibDevN].pd), res, returning);
  }
  res = ncclSuccess;
returning:
  pthread_mutex_unlock(&ncclIbDevs[base->ibDevN].lock);
  return res;
}

ncclResult_t ncclIbCreateQp(uint8_t ib_port, struct ncclIbNetCommDevBase* base, int access_flags, void* qp_context, struct ncclIbQp* qp) {
  struct ibv_qp_init_attr qpInitAttr;
  memset(&qpInitAttr, 0, sizeof(struct ibv_qp_init_attr));
  qpInitAttr.qp_context = qp_context;
  qpInitAttr.send_cq = base->cq;
  qpInitAttr.recv_cq = base->cq;
  qpInitAttr.qp_type = IBV_QPT_RC;
  // We might send 2 messages per send (RDMA and RDMA_WITH_IMM)
  qpInitAttr.cap.max_send_wr = 2*MAX_REQUESTS;
  qpInitAttr.cap.max_recv_wr = MAX_REQUESTS;
  qpInitAttr.cap.max_send_sge = 1;
  qpInitAttr.cap.max_recv_sge = 1;
  qpInitAttr.cap.max_inline_data = ncclParamIbUseInline() ? sizeof(struct ncclIbSendFifo) : 0;
  NCCLCHECK(wrap_ibv_create_qp(&qp->qp, base->pd, &qpInitAttr));
  struct ibv_qp_attr qpAttr;
  memset(&qpAttr, 0, sizeof(struct ibv_qp_attr));
  qpAttr.qp_state = IBV_QPS_INIT;
  qpAttr.pkey_index = ncclParamIbPkey();
  qpAttr.port_num = ib_port;
  qpAttr.qp_access_flags = access_flags;
  NCCLCHECK(wrap_ibv_modify_qp(qp->qp, &qpAttr, IBV_QP_STATE | IBV_QP_PKEY_INDEX | IBV_QP_PORT | IBV_QP_ACCESS_FLAGS));
  return ncclSuccess;
}

ncclResult_t ncclIbRtrQp(struct ibv_qp* qp, struct ncclIbGidInfo* sGidInfo, uint32_t dest_qp_num, struct ncclIbDevInfo* info, bool override_tc) {
  struct ibv_qp_attr qpAttr;
  memset(&qpAttr, 0, sizeof(struct ibv_qp_attr));
  qpAttr.qp_state = IBV_QPS_RTR;
  qpAttr.path_mtu = info->mtu;
  qpAttr.dest_qp_num = dest_qp_num;
  qpAttr.rq_psn = 0;
  qpAttr.max_dest_rd_atomic = 1;
  qpAttr.min_rnr_timer = 12;
  if (info->link_layer == IBV_LINK_LAYER_ETHERNET) {
    qpAttr.ah_attr.is_global = 1;
    qpAttr.ah_attr.grh.dgid.global.subnet_prefix = info->gid.global.subnet_prefix;
    qpAttr.ah_attr.grh.dgid.global.interface_id = info->gid.global.interface_id;
    qpAttr.ah_attr.grh.flow_label = 0;
    qpAttr.ah_attr.grh.sgid_index = sGidInfo->localGidIndex;
    qpAttr.ah_attr.grh.hop_limit = 255;
    if(ncclParamIbFifoTc() && override_tc) {
      qpAttr.ah_attr.grh.traffic_class = ncclParamIbFifoTc();
    } else {
      qpAttr.ah_attr.grh.traffic_class = ncclParamIbTc();
    }
  } else {
    //pick lid if subnet prefixs are same, FLID if they are not
    if (ncclIbExtractLocalSubnetPrefix(sGidInfo->localGid.global.subnet_prefix) ==
		    ncclIbExtractLocalSubnetPrefix(info->gid.global.subnet_prefix)) {
        qpAttr.ah_attr.is_global = 0;
        qpAttr.ah_attr.dlid = info->lid;
    } else {
	uint16_t flid = ncclIbExtractFlid(&info->gid);
        if (flid == 0) {
          WARN("Warning: remote FLID configured as zero even when endpoints are on different subnets, using dlid as fallback");
          qpAttr.ah_attr.dlid = info->lid;
	} else {
          qpAttr.ah_attr.dlid = ncclIbExtractFlid(&info->gid);
	}
        qpAttr.ah_attr.is_global = 1;
        qpAttr.ah_attr.grh.dgid.global.subnet_prefix = info->gid.global.subnet_prefix;
        qpAttr.ah_attr.grh.dgid.global.interface_id = info->gid.global.interface_id;
        qpAttr.ah_attr.grh.sgid_index = sGidInfo->localGidIndex;
	qpAttr.ah_attr.grh.hop_limit = 255;
    }
  }
  qpAttr.ah_attr.sl = ncclParamIbSl();
  qpAttr.ah_attr.src_path_bits = 0;
  qpAttr.ah_attr.port_num = info->ib_port;
  NCCLCHECK(wrap_ibv_modify_qp(qp, &qpAttr, IBV_QP_STATE | IBV_QP_AV | IBV_QP_PATH_MTU | IBV_QP_DEST_QPN | IBV_QP_RQ_PSN | IBV_QP_MAX_DEST_RD_ATOMIC | IBV_QP_MIN_RNR_TIMER));
  return ncclSuccess;
}

ncclResult_t ncclIbRtsQp(struct ibv_qp* qp) {
  struct ibv_qp_attr qpAttr;
  memset(&qpAttr, 0, sizeof(struct ibv_qp_attr));
  qpAttr.qp_state = IBV_QPS_RTS;
  qpAttr.timeout = ncclParamIbTimeout();
  qpAttr.retry_cnt = ncclParamIbRetryCnt();
  qpAttr.rnr_retry = 7;
  qpAttr.sq_psn = 0;
  qpAttr.max_rd_atomic = 1;
  NCCLCHECK(wrap_ibv_modify_qp(qp, &qpAttr, IBV_QP_STATE | IBV_QP_TIMEOUT | IBV_QP_RETRY_CNT | IBV_QP_RNR_RETRY | IBV_QP_SQ_PSN | IBV_QP_MAX_QP_RD_ATOMIC));
  return ncclSuccess;
}

ncclResult_t ncclIbListen(int dev, void* opaqueHandle, void** listenComm) {
  ncclResult_t ret = ncclSuccess;
  struct ncclIbListenComm* comm;
  NCCLCHECK(ncclCalloc(&comm, 1));
  struct ncclIbHandle* handle = (struct ncclIbHandle*) opaqueHandle;
  static_assert(sizeof(struct ncclIbHandle) < NCCL_NET_HANDLE_MAXSIZE, "ncclIbHandle size too large");
  memset(handle, 0, sizeof(struct ncclIbHandle));
  comm->dev = dev;
  handle->magic = NCCL_SOCKET_MAGIC;
  NCCLCHECKGOTO(ncclSocketInit(&comm->sock, &ncclIbIfAddr, handle->magic, ncclSocketTypeNetIb, NULL, 1), ret, fail);
  NCCLCHECKGOTO(ncclSocketListen(&comm->sock), ret, fail);
  NCCLCHECKGOTO(ncclSocketGetAddr(&comm->sock, &handle->connectAddr), ret, fail);
  *listenComm = comm;
exit:
  return ret;
fail:
  (void)ncclSocketClose(&comm->sock);
  free(comm);
  goto exit;
}

ncclResult_t ncclIbConnect(int dev, void* opaqueHandle, void** sendComm, ncclNetDeviceHandle_t** /*sendDevComm*/) {
  ncclResult_t ret = ncclSuccess;
  struct ncclIbHandle* handle = (struct ncclIbHandle*) opaqueHandle;
  struct ncclIbCommStage* stage = &handle->stage;
  struct ncclIbSendComm* comm = (struct ncclIbSendComm*)stage->comm;
  int ready;
  *sendComm = NULL;

  if (stage->state == ncclIbCommStateConnect)    goto ib_connect_check;
  if (stage->state == ncclIbCommStateSend)       goto ib_send;
  if (stage->state == ncclIbCommStateConnecting) goto ib_connect;
  if (stage->state == ncclIbCommStateConnected)  goto ib_send_ready;
  if (stage->state != ncclIbCommStateStart) {
    WARN("Error: trying to connect already connected sendComm");
    return ncclInternalError;
  }
  stage->buffer = NULL;

  NCCLCHECK(ncclIbMalloc((void**)&comm, sizeof(struct ncclIbSendComm)));
  NCCLCHECKGOTO(ncclIbStatsInit(&comm->base.stats), ret, fail);
  NCCLCHECKGOTO(ncclSocketInit(&comm->base.sock, &handle->connectAddr, handle->magic, ncclSocketTypeNetIb, NULL, 1), ret, fail);
  stage->comm = comm;
  stage->state = ncclIbCommStateConnect;
  NCCLCHECKGOTO(ncclSocketConnect(&comm->base.sock), ret, fail);

ib_connect_check:
  /* since ncclSocketConnect is async, we must check if connection is complete */
  NCCLCHECKGOTO(ncclSocketReady(&comm->base.sock, &ready), ret, fail);
  if (!ready) return ncclSuccess;

  // IB Setup
  struct ncclIbMergedDev* mergedDev;
  mergedDev = ncclIbMergedDevs + dev;
  comm->base.ndevs = mergedDev->ndevs;
  comm->base.nqps = ncclParamIbQpsPerConn() * comm->base.ndevs; // We must have at least 1 qp per-device
  comm->base.isSend = true;

  // Init PD, Ctx for each IB device
  comm->ar = 1; // Set to 1 for logic
  for (int i = 0; i < mergedDev->ndevs; i++) {
    int ibDevN = mergedDev->devs[i];
    NCCLCHECKGOTO(ncclIbInitCommDevBase(ibDevN, &comm->devs[i].base, &comm->base.stats), ret, fail);
    comm->ar = comm->ar && ncclIbDevs[dev].ar; // ADAPTIVE_ROUTING - if all merged devs have it enabled
  }

  struct ncclIbConnectionMetadata meta;
  meta.ndevs = comm->base.ndevs;

  // Alternate QPs between devices
  int devIndex;
  devIndex = 0;
  for (int q = 0; q < comm->base.nqps; q++) {
    ncclIbSendCommDev* commDev = comm->devs + devIndex;
    ncclIbDev* ibDev = ncclIbDevs + commDev->base.ibDevN;
    NCCLCHECKGOTO(ncclIbCreateQp(ibDev->portNum, &commDev->base, IBV_ACCESS_REMOTE_WRITE, &comm->base.stats, comm->base.qps + q), ret, fail);
    comm->base.qps[q].devIndex = devIndex;
    meta.qpInfo[q].qpn      = comm->base.qps[q].qp->qp_num;
    meta.qpInfo[q].devIndex = comm->base.qps[q].devIndex;

    if (ncclParamIbEceEnable()) {
      // Query ece capabilities (enhanced connection establishment)
      NCCLCHECKGOTO(wrap_ibv_query_ece(comm->base.qps[q].qp, &meta.qpInfo[q].ece, &meta.qpInfo[q].ece_supported), ret, fail);
    } else {
      meta.qpInfo[q].ece_supported = 0;
    }
    devIndex = (devIndex + 1) % comm->base.ndevs;
  }

  for (int i = 0; i < comm->base.ndevs; i++) {
    ncclIbSendCommDev* commDev = comm->devs + i;
    ncclIbDev* ibDev = ncclIbDevs + commDev->base.ibDevN;

    // Write to the metadata struct via this pointer
    ncclIbDevInfo* devInfo = meta.devs + i;
    devInfo->ib_port       = ibDev->portNum;
    devInfo->mtu           = ibDev->portAttr.active_mtu;
    devInfo->lid           = ibDev->portAttr.lid;
    devInfo->ibv_dev_index = commDev->base.ibDevN;
    // Prepare my fifo
    NCCLCHECKGOTO(wrap_ibv_reg_mr(&commDev->fifoMr, commDev->base.pd, comm->fifo, sizeof(struct ncclIbSendFifo)*MAX_REQUESTS*NCCL_NET_IB_MAX_RECVS, IBV_ACCESS_LOCAL_WRITE|IBV_ACCESS_REMOTE_WRITE|IBV_ACCESS_REMOTE_READ), ret, fail);
    devInfo->fifoRkey = commDev->fifoMr->rkey;

    // Pack local GID info
    devInfo->link_layer = commDev->base.gidInfo.link_layer = ibDev->portAttr.link_layer;
    NCCLCHECKGOTO(ncclIbGetGidIndex(ibDev->context, ibDev->portNum, &ibDev->portAttr, &commDev->base.gidInfo.localGidIndex), ret, fail);
    NCCLCHECKGOTO(wrap_ibv_query_gid(ibDev->context, ibDev->portNum, commDev->base.gidInfo.localGidIndex, &commDev->base.gidInfo.localGid), ret, fail);
    devInfo->gid.global.subnet_prefix = commDev->base.gidInfo.localGid.global.subnet_prefix;
    devInfo->gid.global.interface_id = commDev->base.gidInfo.localGid.global.interface_id;

    // info logging
    if (devInfo->link_layer == IBV_LINK_LAYER_INFINIBAND) { // IB
      for (int q = 0; q < comm->base.nqps; q++) {
        // Print just the QPs for this dev
        if (comm->base.qps[q].devIndex == i)
          INFO(NCCL_NET,"NET/IB: %s %d IbDev %d Port %d qpn %d mtu %d LID %d subnet-prefix %lu  FLID %d fifoRkey=0x%x fifoLkey=0x%x",
            comm->base.ndevs > 2 ? "NCCL MergedDev" : "NCCL Dev",
            dev, commDev->base.ibDevN, ibDev->portNum, meta.qpInfo[q].qpn, devInfo->mtu, devInfo->lid,
	    devInfo->gid.global.subnet_prefix, ncclIbExtractFlid(&devInfo->gid), devInfo->fifoRkey, commDev->fifoMr->lkey);
      }
    } else { // RoCE
      for (int q = 0; q < comm->base.nqps; q++) {
        // Print just the QPs for this dev
        if (comm->base.qps[q].devIndex == i)
          INFO(NCCL_NET,"NET/IB: %s %d IbDev %d Port %d qpn %d mtu %d query_ece={supported=%d, vendor_id=0x%x, options=0x%x, comp_mask=0x%x} GID %ld (%lX/%lX) fifoRkey=0x%x fifoLkey=0x%x",
            comm->base.ndevs > 2 ? "NCCL MergedDev" : "NCCL Dev", dev,
            commDev->base.ibDevN, ibDev->portNum, meta.qpInfo[q].qpn, devInfo->mtu, meta.qpInfo[q].ece_supported, meta.qpInfo[q].ece.vendor_id, meta.qpInfo[q].ece.options, meta.qpInfo[q].ece.comp_mask, (int64_t)commDev->base.gidInfo.localGidIndex,
            devInfo->gid.global.subnet_prefix, devInfo->gid.global.interface_id, devInfo->fifoRkey, commDev->fifoMr->lkey);
      }
    }
  }
  meta.fifoAddr = (uint64_t)comm->fifo;
  strncpy(meta.devName, mergedDev->devName, MAX_MERGED_DEV_NAME);

  stage->state = ncclIbCommStateSend;
  stage->offset = 0;
  NCCLCHECKGOTO(ncclIbMalloc((void**)&stage->buffer, sizeof(meta)), ret, fail);

  memcpy(stage->buffer, &meta, sizeof(meta));

ib_send:
  NCCLCHECKGOTO(ncclSocketProgress(NCCL_SOCKET_SEND, &comm->base.sock, stage->buffer, sizeof(meta), &stage->offset), ret, fail);
  if (stage->offset != sizeof(meta)) return ncclSuccess;

  stage->state = ncclIbCommStateConnecting;
  stage->offset = 0;
  // Clear the staging buffer for re-use
  memset(stage->buffer, 0, sizeof(meta));

ib_connect:
  struct ncclIbConnectionMetadata remMeta;
  NCCLCHECKGOTO(ncclSocketProgress(NCCL_SOCKET_RECV, &comm->base.sock, stage->buffer, sizeof(ncclIbConnectionMetadata), &stage->offset), ret, fail);
  if (stage->offset != sizeof(remMeta)) return ncclSuccess;

  memcpy(&remMeta, stage->buffer, sizeof(ncclIbConnectionMetadata));

  comm->base.nRemDevs = remMeta.ndevs;
  if (comm->base.nRemDevs != comm->base.ndevs) {
    mergedDev = ncclIbMergedDevs + dev;
    WARN("NET/IB : Local mergedDev=%s has a different number of devices=%d as remoteDev=%s nRemDevs=%d",
      mergedDev->devName, comm->base.ndevs, remMeta.devName, comm->base.nRemDevs);
  }

  int link_layer;
  link_layer = remMeta.devs[0].link_layer;
  for (int i = 1; i < remMeta.ndevs; i++) {
    if (remMeta.devs[i].link_layer != link_layer) {
      WARN("NET/IB : Can't merge net devices with different link_layer. i=%d remMeta.ndevs=%d link_layer=%d rem_link_layer=%d",
      i, remMeta.ndevs, link_layer, remMeta.devs[i].link_layer);
      return ncclInternalError;
    }
  }

  // Copy remDevInfo for things like remGidInfo, remFifoAddr, etc.
  for (int i = 0; i < remMeta.ndevs; i++) {
    comm->base.remDevs[i] = remMeta.devs[i];
    comm->base.remDevs[i].remoteGid.global.interface_id = comm->base.remDevs[i].gid.global.interface_id;
    comm->base.remDevs[i].remoteGid.global.subnet_prefix = comm->base.remDevs[i].gid.global.subnet_prefix;
    // Retain remote sizes fifo info and prepare RDMA ops
    comm->remSizesFifo.rkeys[i] = remMeta.devs[i].fifoRkey;
    comm->remSizesFifo.addr = remMeta.fifoAddr;
  }

  for (int i=0; i < comm->base.ndevs; i++) {
    NCCLCHECKGOTO(wrap_ibv_reg_mr(comm->remSizesFifo.mrs+i, comm->devs[i].base.pd, &comm->remSizesFifo.elems, sizeof(int)*MAX_REQUESTS*NCCL_NET_IB_MAX_RECVS, IBV_ACCESS_REMOTE_WRITE|IBV_ACCESS_LOCAL_WRITE|IBV_ACCESS_REMOTE_READ), ret, fail);
  }
  comm->base.nRemDevs = remMeta.ndevs;

  for (int q = 0; q < comm->base.nqps; q++) {
    struct ncclIbQpInfo* remQpInfo   = remMeta.qpInfo + q;
    struct ncclIbDevInfo* remDevInfo = remMeta.devs + remQpInfo->devIndex;

    // Assign per-QP remDev
    comm->base.qps[q].remDevIdx = remQpInfo->devIndex;
    int devIndex = comm->base.qps[q].devIndex;
    ncclIbSendCommDev* commDev = comm->devs + devIndex;

    struct ibv_qp* qp = comm->base.qps[q].qp;
    if (remQpInfo->ece_supported)
      NCCLCHECKGOTO(wrap_ibv_set_ece(qp, &remQpInfo->ece, &remQpInfo->ece_supported), ret, fail);

    NCCLCHECKGOTO(ncclIbRtrQp(qp, &commDev->base.gidInfo, remQpInfo->qpn, remDevInfo, false), ret, fail);
    NCCLCHECKGOTO(ncclIbRtsQp(qp), ret, fail);
  }

  if (link_layer == IBV_LINK_LAYER_ETHERNET ) { // RoCE
    for (int q = 0; q < comm->base.nqps; q++) {
      struct ncclIbQp* qp = comm->base.qps + q;
      int ibDevN = comm->devs[qp->devIndex].base.ibDevN;
      struct ncclIbDev* ibDev = ncclIbDevs + ibDevN;
      INFO(NCCL_NET,"NET/IB: IbDev %d Port %d qpn %d set_ece={supported=%d, vendor_id=0x%x, options=0x%x, comp_mask=0x%x}",
        ibDevN, ibDev->portNum, remMeta.qpInfo[q].qpn, remMeta.qpInfo[q].ece_supported, remMeta.qpInfo[q].ece.vendor_id, remMeta.qpInfo[q].ece.options, remMeta.qpInfo[q].ece.comp_mask);
    }
  }

  comm->base.ready = 1;
  stage->state = ncclIbCommStateConnected;
  stage->offset = 0;

ib_send_ready:
  NCCLCHECKGOTO(ncclSocketProgress(NCCL_SOCKET_SEND, &comm->base.sock, &comm->base.ready, sizeof(int), &stage->offset), ret, fail);
  if (stage->offset != sizeof(int)) return ncclSuccess;

  *sendComm = comm;
exit:
  if (stage->buffer) free(stage->buffer);
  stage->state = ncclIbCommStateStart;
  return ret;
fail:
  free(comm);
  goto exit;
}

NCCL_PARAM(IbGdrFlushDisable, "GDR_FLUSH_DISABLE", 0);
RCCL_PARAM(IbGdrFlushGpuMemNoRelaxedOrdering, "GDR_FLUSH_GPU_MEM_NO_RELAXED_ORDERING", 1);

ncclResult_t ncclIbAccept(void* listenComm, void** recvComm, ncclNetDeviceHandle_t** /*recvDevComm*/) {
  ncclResult_t ret = ncclSuccess;
  struct ncclIbListenComm* lComm = (struct ncclIbListenComm*)listenComm;
  struct ncclIbCommStage* stage = &lComm->stage;
  struct ncclIbRecvComm* rComm = (struct ncclIbRecvComm*)stage->comm;
  int ready;
  *recvComm = NULL;

  if (stage->state == ncclIbCommStateAccept) goto ib_accept_check;
  if (stage->state == ncclIbCommStateRecv) goto ib_recv;
  if (stage->state == ncclIbCommStateSend) goto ib_send;
  if (stage->state == ncclIbCommStatePendingReady) goto ib_recv_ready;
  if (stage->state != ncclIbCommStateStart) {
    WARN("Listencomm in unknown state %d", stage->state);
    return ncclInternalError;
  }

  NCCLCHECK(ncclIbMalloc((void**)&rComm, sizeof(struct ncclIbRecvComm)));
  NCCLCHECKGOTO(ncclIbStatsInit(&rComm->base.stats), ret, fail);
  stage->comm = rComm;
  stage->state = ncclIbCommStateAccept;
  NCCLCHECKGOTO(ncclSocketInit(&rComm->base.sock), ret, fail);
  NCCLCHECKGOTO(ncclSocketAccept(&rComm->base.sock, &lComm->sock), ret, fail);

ib_accept_check:
  NCCLCHECKGOTO(ncclSocketReady(&rComm->base.sock, &ready), ret, fail);
  if (!ready) return ncclSuccess;

  struct ncclIbConnectionMetadata remMeta;
  stage->state = ncclIbCommStateRecv;
  stage->offset = 0;
  NCCLCHECKGOTO(ncclIbMalloc((void**)&stage->buffer, sizeof(remMeta)), ret, fail);

ib_recv:
  NCCLCHECKGOTO(ncclSocketProgress(NCCL_SOCKET_RECV, &rComm->base.sock, stage->buffer, sizeof(remMeta), &stage->offset), ret, fail);
  if (stage->offset != sizeof(remMeta)) return ncclSuccess;

  /* copy back the received info */
  memcpy(&remMeta, stage->buffer, sizeof(struct ncclIbConnectionMetadata));

  // IB setup
  // Pre-declare variables because of goto
  struct ncclIbMergedDev* mergedDev;
  struct ncclIbDev* ibDev;
  int ibDevN;
  struct ncclIbRecvCommDev* rCommDev;
  struct ncclIbDevInfo* remDevInfo;
  struct ncclIbQp* qp;

  mergedDev = ncclIbMergedDevs + lComm->dev;
  rComm->base.ndevs = mergedDev->ndevs;
  rComm->base.nqps  = ncclParamIbQpsPerConn() * rComm->base.ndevs; // We must have at least 1 qp per-device
  rComm->base.isSend = false;

  rComm->base.nRemDevs = remMeta.ndevs;
  if (rComm->base.nRemDevs != rComm->base.ndevs) {
    WARN("NET/IB : Local mergedDev %s has a different number of devices=%d as remote %s %d",
      mergedDev->devName, rComm->base.ndevs, remMeta.devName, rComm->base.nRemDevs);
  }

  // Metadata to send back to requestor (sender)
  struct ncclIbConnectionMetadata meta;
  for (int i = 0; i < rComm->base.ndevs; i++) {
    rCommDev = rComm->devs + i;
    ibDevN = mergedDev->devs[i];
    NCCLCHECKGOTO(ncclIbInitCommDevBase(ibDevN, &rCommDev->base, &rComm->base.stats), ret, fail);
    ibDev = ncclIbDevs + ibDevN;
    NCCLCHECKGOTO(ncclIbGetGidIndex(ibDev->context, ibDev->portNum, &ibDev->portAttr, &rCommDev->base.gidInfo.localGidIndex), ret, fail);
    NCCLCHECKGOTO(wrap_ibv_query_gid(ibDev->context, ibDev->portNum, rCommDev->base.gidInfo.localGidIndex, &rCommDev->base.gidInfo.localGid), ret, fail);
  }

  // Copy remDevInfo for things like remGidInfo, remFifoAddr, etc.
  for (int i = 0; i < remMeta.ndevs; i++) {
    rComm->base.remDevs[i] = remMeta.devs[i];
    rComm->base.remDevs[i].remoteGid.global.interface_id  = rComm->base.remDevs[i].gid.global.interface_id;
    rComm->base.remDevs[i].remoteGid.global.subnet_prefix = rComm->base.remDevs[i].gid.global.subnet_prefix;
  }

  // Stripe QP creation across merged devs
  // Make sure to get correct remote peer dev and QP info
  int remDevIndex;
  int devIndex;
  devIndex = 0;
  for (int q = 0; q < rComm->base.nqps; q++) {
    remDevIndex = remMeta.qpInfo[q].devIndex;
    remDevInfo = remMeta.devs + remDevIndex;
    qp = rComm->base.qps+q;
    rCommDev = rComm->devs + devIndex;
    qp->remDevIdx = remDevIndex;

    // Local ibDevN
    ibDevN = rComm->devs[devIndex].base.ibDevN;
    ibDev = ncclIbDevs + ibDevN;
    NCCLCHECKGOTO(ncclIbCreateQp(ibDev->portNum, &rCommDev->base, IBV_ACCESS_REMOTE_WRITE, &rComm->base.stats, qp), ret, fail);
    qp->devIndex = devIndex;
    devIndex = (devIndex + 1) % rComm->base.ndevs;

    // Set the ece (enhanced connection establishment) on this QP before RTR
    if (remMeta.qpInfo[q].ece_supported) {
      // Coverity suspects a copy-paste error below due to the use of remMeta in one argument and meta in another.
      // However, this has been confirmed to be intentional.
      // coverity[copy_paste_error]
      NCCLCHECKGOTO(wrap_ibv_set_ece(qp->qp, &remMeta.qpInfo[q].ece, &meta.qpInfo[q].ece_supported), ret, fail);

      // Query the reduced ece for this QP (matching enhancements between the requestor and the responder)
      // Store this in our own qpInfo for returning to the requestor
      if (meta.qpInfo[q].ece_supported)
        NCCLCHECKGOTO(wrap_ibv_query_ece(qp->qp, &meta.qpInfo[q].ece, &meta.qpInfo[q].ece_supported), ret, fail);
    }

    bool override_tc = (q == 0) ? true : false;
    NCCLCHECKGOTO(ncclIbRtrQp(qp->qp, &rCommDev->base.gidInfo, remMeta.qpInfo[q].qpn, remDevInfo, override_tc), ret, fail);
    NCCLCHECKGOTO(ncclIbRtsQp(qp->qp), ret, fail);
  }

  rComm->flushEnabled = ((ncclIbGdrSupport() == ncclSuccess || ncclIbDmaBufSupport(lComm->dev) == ncclSuccess)
                            && (ncclParamIbGdrFlushDisable() == 0)) ? 1 : 0;

  for (int i = 0; i < mergedDev->ndevs; i++) {
    rCommDev = rComm->devs + i;
    ibDevN = rCommDev->base.ibDevN;
    ibDev = ncclIbDevs + ibDevN;

    // Retain remote fifo info and prepare my RDMA ops
    rCommDev->fifoRkey = remMeta.devs[i].fifoRkey;
    rComm->remFifo.addr = remMeta.fifoAddr;
    NCCLCHECKGOTO(wrap_ibv_reg_mr(&rCommDev->fifoMr, rCommDev->base.pd, &rComm->remFifo.elems, sizeof(struct ncclIbSendFifo)*MAX_REQUESTS*NCCL_NET_IB_MAX_RECVS, IBV_ACCESS_REMOTE_WRITE|IBV_ACCESS_LOCAL_WRITE|IBV_ACCESS_REMOTE_READ), ret, fail);
    rCommDev->fifoSge.lkey = rCommDev->fifoMr->lkey;
    if (ncclParamIbUseInline()) rComm->remFifo.flags = IBV_SEND_INLINE;

    // Allocate Flush dummy buffer for GPU Direct RDMA
    if (rComm->flushEnabled) {
<<<<<<< HEAD
      if (rcclParamIbGdrFlushGpuMemNoRelaxedOrdering()) {
#if defined(HIP_UNCACHED_MEMORY)
        NCCLCHECK(ncclCudaCalloc(&rCommDev->gpuFlush.gpuFlushGpuMem, sizeof(int), nullptr, hipDeviceMallocUncached));
#else
        NCCLCHECK(ncclCudaCalloc(&rCommDev->gpuFlush.gpuFlushGpuMem, sizeof(int), nullptr, hipDeviceMallocFinegrained));
#endif
        NCCLCHECK(wrap_ibv_reg_mr(&rCommDev->gpuFlush.gpuMr, rCommDev->base.pd, rCommDev->gpuFlush.gpuFlushGpuMem, sizeof(int), IBV_ACCESS_LOCAL_WRITE|IBV_ACCESS_REMOTE_WRITE|IBV_ACCESS_REMOTE_READ));
      } else {
        rCommDev->gpuFlush.gpuFlushGpuMem = nullptr;
        rCommDev->gpuFlush.gpuMr = nullptr;
      }
      NCCLCHECK(wrap_ibv_reg_mr(&rCommDev->gpuFlush.hostMr, rCommDev->base.pd, &rComm->gpuFlushHostMem, sizeof(int), IBV_ACCESS_LOCAL_WRITE));
      rCommDev->gpuFlush.sge.addr = (uint64_t)&rComm->gpuFlushHostMem;
      rCommDev->gpuFlush.sge.length = 1;
      rCommDev->gpuFlush.sge.lkey = rCommDev->gpuFlush.hostMr->lkey;
      NCCLCHECK(ncclIbCreateQp(ibDev->portNum, &rCommDev->base, IBV_ACCESS_LOCAL_WRITE | IBV_ACCESS_REMOTE_READ | IBV_ACCESS_REMOTE_WRITE, &rCommDev->gpuFlush.qp));
=======
      NCCLCHECKGOTO(wrap_ibv_reg_mr(&rCommDev->gpuFlush.hostMr, rCommDev->base.pd, &rComm->gpuFlushHostMem, sizeof(int), IBV_ACCESS_LOCAL_WRITE), ret, fail);
      rCommDev->gpuFlush.sge.addr = (uint64_t)&rComm->gpuFlushHostMem;
      rCommDev->gpuFlush.sge.length = 1;
      rCommDev->gpuFlush.sge.lkey = rCommDev->gpuFlush.hostMr->lkey;
      NCCLCHECKGOTO(ncclIbCreateQp(ibDev->portNum, &rCommDev->base, IBV_ACCESS_LOCAL_WRITE | IBV_ACCESS_REMOTE_READ, &rComm->base.stats, &rCommDev->gpuFlush.qp), ret, fail);
>>>>>>> 68b54236
      struct ncclIbDevInfo devInfo;
      devInfo.lid         = ibDev->portAttr.lid;
      devInfo.link_layer  = ibDev->portAttr.link_layer;
      devInfo.ib_port     = ibDev->portNum;
      devInfo.gid.global.subnet_prefix        = rCommDev->base.gidInfo.localGid.global.subnet_prefix;
      devInfo.gid.global.interface_id         = rCommDev->base.gidInfo.localGid.global.interface_id;
      devInfo.mtu         = ibDev->portAttr.active_mtu;
      NCCLCHECKGOTO(ncclIbRtrQp(rCommDev->gpuFlush.qp.qp, &rCommDev->base.gidInfo, rCommDev->gpuFlush.qp.qp->qp_num, &devInfo, false), ret, fail);
      NCCLCHECKGOTO(ncclIbRtsQp(rCommDev->gpuFlush.qp.qp), ret, fail);
    }

    // Fill Handle
    meta.devs[i].lid        = ibDev->portAttr.lid;
    meta.devs[i].link_layer = rCommDev->base.gidInfo.link_layer = ibDev->portAttr.link_layer;
    meta.devs[i].ib_port    = ibDev->portNum;
    meta.devs[i].gid.global.subnet_prefix       = rCommDev->base.gidInfo.localGid.global.subnet_prefix;
    meta.devs[i].gid.global.interface_id        = rCommDev->base.gidInfo.localGid.global.interface_id;
    meta.devs[i].ibv_dev_index                  = rCommDev->base.ibDevN;

    // Adjust the MTU
    remMeta.devs[i].mtu    = (enum ibv_mtu) std::min(remMeta.devs[i].mtu, ibDev->portAttr.active_mtu);
    meta.devs[i].mtu      = remMeta.devs[i].mtu;

    // Prepare sizes fifo
    NCCLCHECKGOTO(wrap_ibv_reg_mr(&rComm->devs[i].sizesFifoMr, rComm->devs[i].base.pd, rComm->sizesFifo, sizeof(int)*MAX_REQUESTS*NCCL_NET_IB_MAX_RECVS, IBV_ACCESS_LOCAL_WRITE|IBV_ACCESS_REMOTE_WRITE|IBV_ACCESS_REMOTE_READ), ret, fail);
    meta.devs[i].fifoRkey = rComm->devs[i].sizesFifoMr->rkey;
  }
  meta.fifoAddr = (uint64_t)rComm->sizesFifo;

  for (int q = 0; q < rComm->base.nqps; q++) {
    meta.qpInfo[q].qpn      = rComm->base.qps[q].qp->qp_num;
    meta.qpInfo[q].devIndex = rComm->base.qps[q].devIndex;
  }

  meta.ndevs = rComm->base.ndevs;
  strncpy(meta.devName, mergedDev->devName, MAX_MERGED_DEV_NAME);

  stage->state = ncclIbCommStateSend;
  stage->offset = 0;
  if (stage->buffer) {
    free(stage->buffer);
    stage->buffer = NULL;
  }
  NCCLCHECKGOTO(ncclIbMalloc((void**)&stage->buffer, sizeof(struct ncclIbConnectionMetadata)), ret, fail);
  memcpy(stage->buffer, &meta, sizeof(struct ncclIbConnectionMetadata));

ib_send:
  NCCLCHECKGOTO(ncclSocketProgress(NCCL_SOCKET_SEND, &rComm->base.sock, stage->buffer, sizeof(struct ncclIbConnectionMetadata), &stage->offset), ret, fail);
  if (stage->offset < sizeof(struct ncclIbConnectionMetadata)) return ncclSuccess;

  stage->offset = 0;
  stage->state = ncclIbCommStatePendingReady;

ib_recv_ready:
  NCCLCHECKGOTO(ncclSocketProgress(NCCL_SOCKET_RECV,  &rComm->base.sock, &rComm->base.ready, sizeof(int), &stage->offset), ret, fail);
  if (stage->offset != sizeof(int)) return ncclSuccess;

  *recvComm = rComm;
exit:
  /* reset lComm stage */
  if (stage->buffer) free(stage->buffer);
  stage->state = ncclIbCommStateStart;
  stage->offset = 0;
  stage->comm = NULL;
  stage->buffer = NULL;
  return ret;
fail:
  free(rComm);
  goto exit;
}

ncclResult_t ncclIbGetRequest(struct ncclIbNetCommBase* base, struct ncclIbRequest** req) {
  for (int i=0; i<MAX_REQUESTS; i++) {
    struct ncclIbRequest* r = base->reqs+i;
    if (r->type == NCCL_NET_IB_REQ_UNUSED) {
      r->base = base;
      r->sock = NULL;
      r->devBases[0] = NULL;
      r->devBases[1] = NULL;
      r->events[0] = r->events[1] = 0;
      *req = r;
      return ncclSuccess;
    }
  }
  WARN("NET/IB : unable to allocate requests");
  *req = NULL;
  return ncclInternalError;
}

ncclResult_t ncclIbFreeRequest(struct ncclIbRequest* r) {
  r->type = NCCL_NET_IB_REQ_UNUSED;
  return ncclSuccess;
}

ncclResult_t ncclIbTest(void* request, int* done, int* size);

ncclResult_t ncclIbRegMrDmaBufInternal(ncclIbNetCommDevBase* base, void* data, size_t size, int type, uint64_t offset, int fd, ibv_mr** mhandle) {
  static __thread uintptr_t pageSize = 0;
  if (pageSize == 0) pageSize = sysconf(_SC_PAGESIZE);
  struct ncclIbMrCache* cache = &ncclIbDevs[base->ibDevN].mrCache;
  uintptr_t addr = (uintptr_t)data & -pageSize;
  size_t pages = ((uintptr_t)data + size - addr + pageSize-1)/pageSize;
  ncclResult_t res;
  pthread_mutex_lock(&ncclIbDevs[base->ibDevN].lock);
  for (int slot=0; /*true*/; slot++) {
    if (slot == cache->population || addr < cache->slots[slot].addr) { // didn't find in cache
      if (cache->population == cache->capacity) { // must grow cache
        cache->capacity = cache->capacity < 32 ? 32 : 2*cache->capacity;
        NCCLCHECKGOTO(ncclRealloc(&cache->slots, cache->population, cache->capacity), res, returning);
      }
      // Deregister / register
      struct ibv_mr* mr;
      unsigned int flags = IBV_ACCESS_LOCAL_WRITE|IBV_ACCESS_REMOTE_WRITE|IBV_ACCESS_REMOTE_READ;
      if (ncclIbRelaxedOrderingEnabled) flags |= IBV_ACCESS_RELAXED_ORDERING;
      if (fd != -1) {
        /* DMA-BUF support */
        NCCLCHECKGOTO(wrap_ibv_reg_dmabuf_mr(&mr, base->pd, offset, pages*pageSize, addr, fd, flags), res, returning);
      } else {
        if (ncclIbRelaxedOrderingEnabled) {
          // Use IBVERBS_1.8 API - needed for IBV_ACCESS_RELAXED_ORDERING support
          NCCLCHECKGOTO(wrap_ibv_reg_mr_iova2(&mr, base->pd, (void*)addr, pages*pageSize, addr, flags), res, returning);
        }
        else {
          NCCLCHECKGOTO(wrap_ibv_reg_mr(&mr, base->pd, (void*)addr, pages*pageSize, flags), res, returning);
        }
      }
      TRACE(NCCL_INIT|NCCL_NET,"regAddr=0x%lx size=%lld rkey=0x%x lkey=0x%x fd=%d", (unsigned long)addr, (long long)pages*pageSize, mr->rkey, mr->lkey, fd);
      if (slot != cache->population) memmove(cache->slots+slot+1, cache->slots+slot, (cache->population-slot)*sizeof(struct ncclIbMr));
      cache->slots[slot].addr = addr;
      cache->slots[slot].pages = pages;
      cache->slots[slot].refs = 1;
      cache->slots[slot].mr = mr;
      cache->population += 1;
      *mhandle = mr;
      res = ncclSuccess;
      goto returning;
    } else if ((addr >= cache->slots[slot].addr) &&
        ((addr-cache->slots[slot].addr)/pageSize+pages) <= cache->slots[slot].pages) {
      cache->slots[slot].refs += 1;
      *mhandle = cache->slots[slot].mr;
      res = ncclSuccess;
      goto returning;
    }
  }
returning:
  pthread_mutex_unlock(&ncclIbDevs[base->ibDevN].lock);
  return res;
}

struct ncclIbNetCommDevBase* ncclIbGetNetCommDevBase(ncclIbNetCommBase* base, int devIndex) {
  if (base->isSend) {
    struct ncclIbSendComm* sComm = (struct ncclIbSendComm*) base;
    return &sComm->devs[devIndex].base;
  } else {
    struct ncclIbRecvComm* rComm = (struct ncclIbRecvComm*) base;
    return &rComm->devs[devIndex].base;
  }
}

/* DMA-BUF support */
ncclResult_t ncclIbRegMrDmaBuf(void* comm, void* data, size_t size, int type, uint64_t offset, int fd, void** mhandle) {
  ncclResult_t ret = ncclSuccess;
  assert(size > 0);
  struct ncclIbNetCommBase* base = (struct ncclIbNetCommBase*) comm;
  struct ncclIbMrHandle* mhandleWrapper = (struct ncclIbMrHandle*) malloc(sizeof(struct ncclIbMrHandle));
  for (int i = 0; i < base->ndevs; i++) {
    // Each ncclIbNetCommDevBase is at different offset in send and recv netComms
    struct ncclIbNetCommDevBase* devComm = ncclIbGetNetCommDevBase(base, i);
    NCCLCHECKGOTO(ncclIbRegMrDmaBufInternal(devComm, data, size, type, offset, fd, mhandleWrapper->mrs + i), ret, fail);
  }
  *mhandle = (void*) mhandleWrapper;
exit:
  return ret;
fail:
  free(mhandleWrapper);
  goto exit;
}

ncclResult_t ncclIbRegMr(void* comm, void* data, size_t size, int type, void** mhandle) {
  return ncclIbRegMrDmaBuf(comm, data, size, type, 0ULL, -1, mhandle);
}

ncclResult_t ncclIbDeregMrInternal(ncclIbNetCommDevBase* base, ibv_mr* mhandle) {
  struct ncclIbMrCache* cache = &ncclIbDevs[base->ibDevN].mrCache;
  ncclResult_t res;
  pthread_mutex_lock(&ncclIbDevs[base->ibDevN].lock);
  for (int i=0; i < cache->population; i++) {
    if (mhandle == cache->slots[i].mr) {
      if (0 == --cache->slots[i].refs) {
        memmove(&cache->slots[i], &cache->slots[--cache->population], sizeof(struct ncclIbMr));
        if (cache->population == 0) {
          free(cache->slots);
          cache->slots = NULL;
          cache->capacity = 0;
        }
        NCCLCHECKGOTO(wrap_ibv_dereg_mr(mhandle), res, returning);
      }
      res = ncclSuccess;
      goto returning;
    }
  }
  WARN("NET/IB: could not find mr %p inside cache of %d entries", mhandle, cache->population);
  res = ncclInternalError;
returning:
  pthread_mutex_unlock(&ncclIbDevs[base->ibDevN].lock);
  return res;
}

ncclResult_t ncclIbDeregMr(void* comm, void* mhandle) {
  struct ncclIbMrHandle* mhandleWrapper = (struct ncclIbMrHandle*) mhandle;
  struct ncclIbNetCommBase* base = (struct ncclIbNetCommBase*) comm;
  for (int i = 0; i < base->ndevs; i++) {
    // Each ncclIbNetCommDevBase is at different offset in send and recv netComms
    struct ncclIbNetCommDevBase* devComm = ncclIbGetNetCommDevBase(base, i);
    NCCLCHECK(ncclIbDeregMrInternal(devComm, mhandleWrapper->mrs[i]));
  }
  free(mhandleWrapper);
  return ncclSuccess;
}

NCCL_PARAM(IbSplitDataOnQps, "IB_SPLIT_DATA_ON_QPS", 0);

ncclResult_t ncclIbMultiSend(struct ncclIbSendComm* comm, int slot) {
  struct ncclIbRequest** reqs = comm->fifoReqs[slot];
  volatile struct ncclIbSendFifo* slots = comm->fifo[slot];
  int nreqs = slots[0].nreqs;
  if (nreqs > NCCL_NET_IB_MAX_RECVS) return ncclInternalError;

  uint64_t wr_id = 0ULL;
  for (int r=0; r<nreqs; r++) {
    struct ibv_send_wr* wr = comm->wrs+r;
    memset(wr, 0, sizeof(struct ibv_send_wr));

    struct ibv_sge* sge = comm->sges+r;
    sge->addr=(uintptr_t)reqs[r]->send.data;
    wr->opcode = IBV_WR_RDMA_WRITE;
    wr->send_flags = 0;
    wr->wr.rdma.remote_addr = slots[r].addr;
    wr->next = wr + 1;
    wr_id += (reqs[r] - comm->base.reqs) << (r*8);
  }

  // Write size as immediate data. In the case of multi-send, only write
  // 0 or 1 as size to indicate whether there was data sent or received.
  uint32_t immData = 0;
  if (nreqs == 1) {
    immData = reqs[0]->send.size;
  } else {
    int* sizes = comm->remSizesFifo.elems[slot];
    for (int r=0; r<nreqs; r++) sizes[r] = reqs[r]->send.size;
    comm->remSizesFifo.sge.addr = (uint64_t)sizes;
    comm->remSizesFifo.sge.length = nreqs*sizeof(int);
  }

  struct ibv_send_wr* lastWr = comm->wrs+nreqs-1;
  if (nreqs > 1 || (comm->ar && reqs[0]->send.size > ncclParamIbArThreshold())) {
    // When using ADAPTIVE_ROUTING, send the bulk of the data first as an
    // RDMA_WRITE, then a 0-byte RDMA_WRITE_WITH_IMM to trigger a remote
    // completion.
    lastWr++;
    memset(lastWr, 0, sizeof(struct ibv_send_wr));
    if (nreqs > 1) {
      // Write remote sizes Fifo
      lastWr->wr.rdma.remote_addr = comm->remSizesFifo.addr + slot*NCCL_NET_IB_MAX_RECVS*sizeof(int);
      lastWr->num_sge = 1;
      lastWr->sg_list = &comm->remSizesFifo.sge;
    }
  }
  lastWr->wr_id = wr_id;
  lastWr->opcode = IBV_WR_RDMA_WRITE_WITH_IMM;
  lastWr->imm_data = immData;
  lastWr->next = NULL;
  lastWr->send_flags = IBV_SEND_SIGNALED;

  // Multi-QP: make sure IB writes are multiples of 128B so that LL and LL128 protocols still work
  const int align = 128;
  int nqps = ncclParamIbSplitDataOnQps() ? comm->base.nqps : comm->base.ndevs;
  for (int i = 0; i < nqps; i++) {
    int qpIndex = comm->base.qpIndex;
    ncclIbQp* qp = comm->base.qps + qpIndex;
    int devIndex = qp->devIndex;
    for (int r=0; r<nreqs; r++) {
      // Track this event for completion
      //ncclIbAddEvent(reqs[r], devIndex, &comm->devs[devIndex].base);

      // Select proper rkey (needed even for 0-size send)
      comm->wrs[r].wr.rdma.rkey = slots[r].rkeys[qp->remDevIdx];

      int chunkSize = DIVUP(DIVUP(reqs[r]->send.size, nqps), align) * align;
      int length = std::min(reqs[r]->send.size-reqs[r]->send.offset, chunkSize);
      if (length <= 0) {
        comm->wrs[r].sg_list = NULL;
        comm->wrs[r].num_sge = 0;
      } else {
        // Select proper lkey
        comm->sges[r].lkey = reqs[r]->send.lkeys[devIndex];
        comm->sges[r].length = length;
        comm->wrs[r].sg_list = comm->sges+r;
        comm->wrs[r].num_sge = 1;
      }
    }

    if (nreqs > 1) {
      // Also make sure lastWr writes remote sizes using the right lkey
      comm->remSizesFifo.sge.lkey = comm->remSizesFifo.mrs[devIndex]->lkey;
      lastWr->wr.rdma.rkey = comm->remSizesFifo.rkeys[devIndex];
    }

    struct ibv_send_wr* bad_wr;
    NCCLCHECK(wrap_ibv_post_send(qp->qp, comm->wrs, &bad_wr));

    for (int r=0; r<nreqs; r++) {
      int chunkSize = DIVUP(DIVUP(reqs[r]->send.size, nqps), align) * align;
      reqs[r]->send.offset += chunkSize;
      comm->sges[r].addr += chunkSize;
      comm->wrs[r].wr.rdma.remote_addr += chunkSize;

      TRACE(NCCL_VERBS, "Posted send wr_id=%lu, wr_indx=%d, qp_num=%d, src_nic=%d, dst_nic=%d, dlid=%d, opcode=%d, send_flags=%d, imm_data=%d, remote_addr=%lx, rkey=%x, length=%d, lkey=%x",
         comm->wrs[r].wr_id, r, qp->qp->qp_num, comm->devs[qp->devIndex].base.ibDevN , comm->base.remDevs[qp->remDevIdx].ibv_dev_index, comm->base.remDevs[qp->remDevIdx].lid,
         comm->wrs[r].opcode, comm->wrs[r].send_flags, comm->wrs[r].imm_data, comm->wrs[r].wr.rdma.remote_addr,
         comm->wrs[r].wr.rdma.rkey,comm->wrs[r].sg_list ? comm->wrs[r].sg_list->length : 0, comm->wrs[r].sg_list ? comm->wrs[r].sg_list->lkey : 0);
    }

    // Select the next qpIndex
    comm->base.qpIndex = (comm->base.qpIndex+1) % comm->base.nqps;
  }

  return ncclSuccess;
}

ncclResult_t ncclIbIsend(void* sendComm, void* data, int size, int tag, void* mhandle, void** request) {
  struct ncclIbSendComm* comm = (struct ncclIbSendComm*)sendComm;
  if (comm->base.ready == 0) { WARN("NET/IB: ncclIbIsend() called when comm->base.ready == 0"); return ncclInternalError; }
  if (comm->base.ready == 0) { *request = NULL; return ncclSuccess; }
  NCCLCHECK(ncclIbStatsCheckFatalCount(&comm->base.stats,__func__));

  struct ncclIbMrHandle* mhandleWrapper = (struct ncclIbMrHandle*) mhandle;

  // Wait for the receiver to have posted the corresponding receive
  int nreqs = 0;
  volatile struct ncclIbSendFifo* slots;

  int slot = (comm->fifoHead) % MAX_REQUESTS;
  struct ncclIbRequest** reqs = comm->fifoReqs[slot];
  slots = comm->fifo[slot];
  uint64_t idx = comm->fifoHead+1;
  if (slots[0].idx != idx) { *request = NULL; return ncclSuccess; }
  nreqs = slots[0].nreqs;
  // Wait until all data has arrived
  for (int r=1; r<nreqs; r++) while(slots[r].idx != idx);
  __sync_synchronize(); // order the nreqsPtr load against tag/rkey/addr loads below
  for (int r=0; r<nreqs; r++) {
    if (reqs[r] != NULL || slots[r].tag != tag) continue;

    if (size > slots[r].size) size = slots[r].size;
    // Sanity checks
    if (slots[r].size < 0 || slots[r].addr == 0 || slots[r].rkeys[0] == 0) {
      char line[SOCKET_NAME_MAXLEN + 1];
      union ncclSocketAddress addr;
      ncclSocketGetAddr(&comm->base.sock, &addr);
      WARN("NET/IB : req %d/%d tag %x peer %s posted incorrect receive info: size %d addr %lx rkeys[0]=%x",
        r, nreqs, tag, ncclSocketToString(&addr, line), slots[r].size, slots[r].addr, slots[r].rkeys[0]);
      return ncclInternalError;
    }

    struct ncclIbRequest* req;
    NCCLCHECK(ncclIbGetRequest(&comm->base, &req));
    req->type = NCCL_NET_IB_REQ_SEND;
    req->sock = &comm->base.sock;
    req->base = &comm->base;
    req->nreqs = nreqs;
    req->send.size = size;
    req->send.data = data;
    req->send.offset = 0;

    // Populate events
    int nEvents = ncclParamIbSplitDataOnQps() ? comm->base.nqps : comm->base.ndevs;
    int qpIndex = comm->base.qpIndex;
    // Count down
    while (nEvents > 0) {
      ncclIbQp* qp = comm->base.qps + qpIndex;
      int devIndex = qp->devIndex;
      ncclIbAddEvent(req, devIndex, &comm->devs[devIndex].base);
      // Track the valid lkey for this RDMA_Write
      req->send.lkeys[devIndex] = mhandleWrapper->mrs[devIndex]->lkey;
      nEvents--;
      // Don't update comm->base.qpIndex yet, we need to run through this same set of QPs inside ncclIbMultiSend()
      qpIndex = (qpIndex+1)%comm->base.nqps;
    }

    // Store all lkeys
    for (int i = 0; i < comm->base.ndevs; i++) {
      req->send.lkeys[i] = mhandleWrapper->mrs[i]->lkey;
    }

    *request = reqs[r] = req;

    // If this is a multi-recv, send only when all requests have matched.
    for (int r=0; r<nreqs; r++) {
      if (reqs[r] == NULL) return ncclSuccess;
    }

    TIME_START(0);
    NCCLCHECK(ncclIbMultiSend(comm, slot));

    // Clear slots[0]->nreqs, as well as other fields to help debugging and sanity checks
    memset((void*)slots, 0, sizeof(struct ncclIbSendFifo));
    memset(reqs, 0, NCCL_NET_IB_MAX_RECVS*sizeof(struct ncclIbRequest*));
    comm->fifoHead++;
    TIME_STOP(0);
    return ncclSuccess;
  }

  *request = NULL;
  return ncclSuccess;
}

ncclResult_t ncclIbPostFifo(struct ncclIbRecvComm* comm, int n, void** data, int* sizes, int* tags, void** mhandles, struct ncclIbRequest* req) {
  struct ibv_send_wr wr;
  memset(&wr, 0, sizeof(wr));

  int slot = comm->remFifo.fifoTail%MAX_REQUESTS;
  req->recv.sizes = comm->sizesFifo[slot];
  for (int i=0; i<n; i++) req->recv.sizes[i] = 0;
  struct ncclIbSendFifo* localElem = comm->remFifo.elems[slot];

  // Select the next devIndex (local) and QP to use for posting this CTS message
  // Since QPs are initialized by striping across devIndex, we can simply assign this to the same value
  ncclIbQp* ctsQp = comm->base.qps + comm->base.devIndex;
  comm->base.devIndex = (comm->base.devIndex + 1) % comm->base.ndevs;

  for (int i=0; i<n; i++) {
    localElem[i].addr = (uint64_t)data[i];
    struct ncclIbMrHandle* mhandleWrapper = (struct ncclIbMrHandle*) mhandles[i];

    // Send all applicable rkeys
    for (int j = 0; j < comm->base.ndevs; j++)
      localElem[i].rkeys[j] = mhandleWrapper->mrs[j]->rkey;

    localElem[i].nreqs = n;
    localElem[i].size = sizes[i]; // Sanity/Debugging
    localElem[i].tag = tags[i];
    localElem[i].idx = comm->remFifo.fifoTail+1;
  }
  wr.wr.rdma.remote_addr = comm->remFifo.addr + slot*NCCL_NET_IB_MAX_RECVS*sizeof(struct ncclIbSendFifo);

  // Lookup the correct fifoRkey
  wr.wr.rdma.rkey = comm->base.remDevs[ctsQp->remDevIdx].fifoRkey;

  // Set the correct sge properties
  comm->devs[ctsQp->devIndex].fifoSge.addr   = (uint64_t)localElem;
  comm->devs[ctsQp->devIndex].fifoSge.length = n*sizeof(struct ncclIbSendFifo);
  wr.sg_list = &comm->devs[ctsQp->devIndex].fifoSge;
  wr.num_sge = 1;

  wr.opcode = IBV_WR_RDMA_WRITE;
  wr.send_flags = comm->remFifo.flags; // IBV_SEND_INLINE

  // We need to occasionally post a request with the IBV_SEND_SIGNALED flag, otherwise
  // the send queue will never empty.
  //
  // From https://www.rdmamojo.com/2014/06/30/working-unsignaled-completions/
  // "How to use Unsignaled Completion?" / "Gotchas and Pitfalls"
  // All posted Send Requested, Signaled and Unsignaled, are considered outstanding until
  // a Work Completion that they, or Send Requests that were posted after them, was polled
  // from the Completion Queue associated with the Send Queue. This means if one works with
  // a Queue Pair that was configured to work with Unsignaled Completions, he must make
  // sure that occasionally (before the Send Queue is full with outstanding Send Requests)
  // a Send Request that generate Work Completion will be posted.
  //
  // Not following this rule may lead to a case that the Send Queue is full with Send
  // Requests that won't generate Work Completion:
  //
  //  - The Send Queue is full, so no new Send Requests can be posted to it
  //  - The Send Queue can't be emptied, since no Work Completion can be generated anymore
  //    (the reason is that no Work Completion, that can generate Work Completion that
  //    polling it will empty the Send Queue, can be posted)
  //  - The status of all posted Send Request is considered unknown
  //
  // slot == devIndex - When writing to fifo slot N, and this QP lives on device index N, it should send signalled.
  // This works out that each fifo posting QP gets drained
  if (slot == ctsQp->devIndex) {
    wr.send_flags |= IBV_SEND_SIGNALED;
    wr.wr_id = req - comm->base.reqs;
    ncclIbAddEvent(req, ctsQp->devIndex, &comm->devs[ctsQp->devIndex].base);
  }

  struct ibv_send_wr* bad_wr;
  NCCLCHECK(wrap_ibv_post_send(ctsQp->qp, &wr, &bad_wr));

  TRACE(NCCL_VERBS, "Posted send wr_id=%lu, wr_indx=%d, qp_num=%d, src_nic=%d, dst_nic=%d, dlid=%lu, opcode=%d, send_flags=%d, imm_data=%d, remote_addr=%lx, rkey=%x, length=%d, lkey=%x",
        wr.wr_id, 0, ctsQp->qp->qp_num, comm->devs[ctsQp->devIndex].base.ibDevN, comm->base.remDevs[ctsQp->remDevIdx].ibv_dev_index, comm->base.remDevs[ctsQp->remDevIdx].lid,
        wr.opcode, wr.send_flags, wr.imm_data, wr.wr.rdma.remote_addr, wr.wr.rdma.rkey, wr.sg_list ? wr.sg_list->length : 0, wr.sg_list ? wr.sg_list->lkey : 0);

  comm->remFifo.fifoTail++;

  return ncclSuccess;
}

ncclResult_t ncclIbIrecv(void* recvComm, int n, void** data, int* sizes, int* tags, void** mhandles, void** request) {
  struct ncclIbRecvComm* comm = (struct ncclIbRecvComm*)recvComm;
  if (comm->base.ready == 0) { WARN("NET/IB: ncclIbIrecv() called when comm->base.ready == 0"); return ncclInternalError; }
  if (comm->base.ready == 0) { *request = NULL; return ncclSuccess; }
  if (n > NCCL_NET_IB_MAX_RECVS) return ncclInternalError;
  NCCLCHECK(ncclIbStatsCheckFatalCount(&comm->base.stats,__func__));

  struct ncclIbRequest* req;
  NCCLCHECK(ncclIbGetRequest(&comm->base, &req));
  req->type = NCCL_NET_IB_REQ_RECV;
  req->sock = &comm->base.sock;
  req->nreqs = n;

  for (int i = 0; i < comm->base.ndevs; i++) {
    req->devBases[i] = &comm->devs[i].base;
  }

  struct ibv_recv_wr wr;
  memset(&wr, 0, sizeof(wr));
  wr.wr_id = req - comm->base.reqs;
  wr.sg_list = NULL;
  wr.num_sge = 0;

  TIME_START(1);
  // Select either all QPs, or one qp per-device
  const int nqps = ncclParamIbSplitDataOnQps() ? comm->base.nqps : comm->base.ndevs;

  // Post recvs
  struct ibv_recv_wr* bad_wr;
  for (int i = 0; i < nqps; i++) {
    struct ncclIbQp* qp = comm->base.qps + comm->base.qpIndex;
    ncclIbAddEvent(req, qp->devIndex, &comm->devs[qp->devIndex].base);
    NCCLCHECK(wrap_ibv_post_recv(qp->qp, &wr, &bad_wr));
    comm->base.qpIndex = (comm->base.qpIndex+1)%comm->base.nqps;
  }

  TIME_STOP(1);

  // Post to FIFO to notify sender
  TIME_START(2);
  NCCLCHECK(ncclIbPostFifo(comm, n, data, sizes, tags, mhandles, req));
  TIME_STOP(2);

  *request = req;
  return ncclSuccess;
}

ncclResult_t ncclIbIflush(void* recvComm, int n, void** data, int* sizes, void** mhandles, void** request) {
  struct ncclIbRecvComm* comm = (struct ncclIbRecvComm*)recvComm;
  int last = -1;
  for (int i=0; i<n; i++) if (sizes[i]) last = i;
  if (comm->flushEnabled == 0 || last == -1) return ncclSuccess;

  // Only flush once using the last non-zero receive
  struct ncclIbRequest* req;
  NCCLCHECK(ncclIbGetRequest(&comm->base, &req));
  req->type = NCCL_NET_IB_REQ_FLUSH;
  req->sock = &comm->base.sock;
  struct ncclIbMrHandle* mhandle = (struct ncclIbMrHandle*) mhandles[last];

  // We don't know which devIndex the recv was on, so we flush on all devices
  for (int i = 0; i < comm->base.ndevs; i++) {
    struct ibv_send_wr wr;
    memset(&wr, 0, sizeof(wr));
    wr.wr_id = req - comm->base.reqs;
    if (rcclParamIbGdrFlushGpuMemNoRelaxedOrdering()) {
      wr.wr.rdma.remote_addr = (uint64_t)(comm->devs[i].gpuFlush.gpuFlushGpuMem);
      wr.wr.rdma.rkey = comm->devs[i].gpuFlush.gpuMr->rkey;
      wr.sg_list = &comm->devs[i].gpuFlush.sge;
      wr.num_sge = 1;
      wr.opcode = IBV_WR_RDMA_WRITE;
      wr.send_flags = 0;
      struct ibv_send_wr* bad_wr;
      NCCLCHECK(wrap_ibv_post_send(comm->devs[i].gpuFlush.qp.qp, &wr, &bad_wr));
    }
    memset(&wr, 0, sizeof(wr));
    wr.wr_id = req - comm->base.reqs;
    if (rcclParamIbGdrFlushGpuMemNoRelaxedOrdering()) {
      wr.wr.rdma.remote_addr = (uint64_t)(comm->devs[i].gpuFlush.gpuFlushGpuMem);
      wr.wr.rdma.rkey = comm->devs[i].gpuFlush.gpuMr->rkey;
    } else {
      wr.wr.rdma.remote_addr = (uint64_t)data[last];
      wr.wr.rdma.rkey = mhandle->mrs[i]->rkey;
    }
    wr.sg_list = &comm->devs[i].gpuFlush.sge;
    wr.num_sge = 1;
    wr.opcode = IBV_WR_RDMA_READ;
    wr.send_flags = IBV_SEND_SIGNALED;

    TIME_START(4);
    struct ibv_send_wr* bad_wr;
    NCCLCHECK(wrap_ibv_post_send(comm->devs[i].gpuFlush.qp.qp, &wr, &bad_wr));
    TIME_STOP(4);

    ncclIbAddEvent(req, i, &comm->devs[i].base);
  }

  *request = req;
  return ncclSuccess;
}

#define HCA_NAME(req, index) ((req)->devBases[(index)]->pd->context->device->name)

ncclResult_t ncclIbTest(void* request, int* done, int* sizes) {
  struct ncclIbRequest *r = (struct ncclIbRequest*)request;
  *done = 0;
  while (1) {
    NCCLCHECK(ncclIbStatsCheckFatalCount(&r->base->stats,__func__));
    if (r->events[0] == 0 && r->events[1] == 0) {
      TRACE(NCCL_NET, "r=%p done", r);
      *done = 1;
      if (sizes && r->type == NCCL_NET_IB_REQ_RECV) {
        for (int i=0; i<r->nreqs; i++) sizes[i] = r->recv.sizes[i];
      }
      if (sizes && r->type == NCCL_NET_IB_REQ_SEND) {
        sizes[0] = r->send.size;
      }
      NCCLCHECK(ncclIbFreeRequest(r));
      return ncclSuccess;
    }

    int totalWrDone = 0;
    int wrDone = 0;
    struct ibv_wc wcs[4];

    for (int i = 0; i < NCCL_IB_MAX_DEVS_PER_NIC; i++) {
      TIME_START(3);
      // If we expect any completions from this device's CQ
      if (r->events[i]) {
        NCCLCHECK(wrap_ibv_poll_cq(r->devBases[i]->cq, 4, wcs, &wrDone));
        totalWrDone += wrDone;
        if (wrDone == 0) { TIME_CANCEL(3); } else { TIME_STOP(3); }
        if (wrDone == 0) continue;
        for (int w=0; w<wrDone; w++) {
          struct ibv_wc *wc = wcs+w;
          if (wc->status != IBV_WC_SUCCESS) {
            union ncclSocketAddress addr;
            ncclSocketGetAddr(r->sock, &addr);
            char localGidString[INET6_ADDRSTRLEN] = "";
            char remoteGidString[INET6_ADDRSTRLEN] = "";
            const char* localGidStr = NULL, *remoteGidStr = NULL;
            if (r->devBases[i]->gidInfo.link_layer == IBV_LINK_LAYER_ETHERNET) {
              localGidStr = inet_ntop(AF_INET6, &r->devBases[i]->gidInfo.localGid, localGidString, sizeof(localGidString));
              remoteGidStr = inet_ntop(AF_INET6, &r->base->remDevs[i].remoteGid, remoteGidString, sizeof(remoteGidString));
            }

            char line[SOCKET_NAME_MAXLEN+1];
            char *hcaName = r->devBases[i]->pd->context->device->name;
            WARN("NET/IB: Got completion from peer %s with status=%d opcode=%d len=%d vendor err %d (%s)%s%s%s%s hca %s",
                ncclSocketToString(&addr, line), wc->status, wc->opcode, wc->byte_len, wc->vendor_err, reqTypeStr[r->type],
                localGidStr ?  " localGid ":"", localGidString, remoteGidStr ? " remoteGids":"", remoteGidString, hcaName);
            return ncclRemoteError;
          }

          union ncclSocketAddress addr;
          ncclSocketGetAddr(r->sock, &addr);
          struct ncclIbRequest* req = r->base->reqs+(wc->wr_id & 0xff);

          #ifdef ENABLE_TRACE
          char line[SOCKET_NAME_MAXLEN+1];
          TRACE(NCCL_NET, "Got completion from peer %s with status=%d opcode=%d len=%d wr_id=%ld r=%p type=%d events={%d,%d}, i=%d",
              ncclSocketToString(&addr, line), wc->status, wc->opcode,wc->byte_len, wc->wr_id, req, req->type, req->events[0], req->events[1], i);
          #endif
          if (req && req->type == NCCL_NET_IB_REQ_SEND) {
            for (int j = 0; j < req->nreqs; j++) {
              struct ncclIbRequest* sendReq = r->base->reqs+((wc->wr_id >> (j*8)) & 0xff);
              if ((sendReq->events[i] <= 0)) {
                WARN("NET/IB: sendReq(%p)->events={%d,%d}, i=%d, j=%d <= 0", sendReq, sendReq->events[0], sendReq->events[1], i, j);
                return ncclInternalError;
              }
              sendReq->events[i]--;
            }
          } else {
            if (req && wc->opcode == IBV_WC_RECV_RDMA_WITH_IMM) {
              if (req->type != NCCL_NET_IB_REQ_RECV) {
                WARN("NET/IB: wc->opcode == IBV_WC_RECV_RDMA_WITH_IMM and req->type=%d", req->type);
                return ncclInternalError;
              }
              if (req->nreqs == 1) {
                req->recv.sizes[0] = wc->imm_data;
              }
            }
            req->events[i]--;
          }
        }
        // Once the IB fatal event is reported in the async thread, we want to propagate this error
        // to communicator and prevent further polling to reduce error pollution.
        NCCLCHECK(ncclIbStatsCheckFatalCount(&ncclIbDevs[r->devBases[i]->ibDevN].stats,__func__));
      }
    }

    // If no CQEs found on any device, return and come back later
    if (totalWrDone == 0) return ncclSuccess;
  }
}

ncclResult_t ncclIbCloseSend(void* sendComm) {
  struct ncclIbSendComm* comm = (struct ncclIbSendComm*)sendComm;
  if (comm) {
    NCCLCHECK(ncclSocketClose(&comm->base.sock));

    for (int q = 0; q < comm->base.nqps; q++)
      if (comm->base.qps[q].qp != NULL) NCCLCHECK(wrap_ibv_destroy_qp(comm->base.qps[q].qp));

    for (int i = 0; i < comm->base.ndevs; i++) {
      struct ncclIbSendCommDev* commDev = comm->devs + i;
      if (commDev->fifoMr != NULL) NCCLCHECK(wrap_ibv_dereg_mr(commDev->fifoMr));
      if (comm->remSizesFifo.mrs[i] != NULL) NCCLCHECK(wrap_ibv_dereg_mr(comm->remSizesFifo.mrs[i]));
      NCCLCHECK(ncclIbDestroyBase(&commDev->base));
    }
    free(comm);
  }
  TIME_PRINT("IB");
  return ncclSuccess;
}

ncclResult_t ncclIbCloseRecv(void* recvComm) {
  struct ncclIbRecvComm* comm = (struct ncclIbRecvComm*)recvComm;
  if (comm) {
    NCCLCHECK(ncclSocketClose(&comm->base.sock));

    for (int q = 0; q < comm->base.nqps; q++)
      if (comm->base.qps[q].qp != NULL) NCCLCHECK(wrap_ibv_destroy_qp(comm->base.qps[q].qp));

    for (int i = 0; i < comm->base.ndevs; i++) {
      struct ncclIbRecvCommDev* commDev = comm->devs + i;
      if (comm->flushEnabled) {
        if (commDev->gpuFlush.gpuFlushGpuMem != nullptr) {
          NCCLCHECK(ncclCudaFree(commDev->gpuFlush.gpuFlushGpuMem));
          commDev->gpuFlush.gpuFlushGpuMem = nullptr;
          if (commDev->gpuFlush.gpuMr != nullptr) NCCLCHECK(wrap_ibv_dereg_mr(commDev->gpuFlush.gpuMr));
          commDev->gpuFlush.gpuMr = nullptr;
        }
        if (commDev->gpuFlush.qp.qp != NULL) NCCLCHECK(wrap_ibv_destroy_qp(commDev->gpuFlush.qp.qp));
        if (commDev->gpuFlush.hostMr != NULL) NCCLCHECK(wrap_ibv_dereg_mr(commDev->gpuFlush.hostMr));
      }
      if (commDev->fifoMr != NULL) NCCLCHECK(wrap_ibv_dereg_mr(commDev->fifoMr));
      if (commDev->sizesFifoMr != NULL) NCCLCHECK(wrap_ibv_dereg_mr(commDev->sizesFifoMr));
      NCCLCHECK(ncclIbDestroyBase(&commDev->base));
    }
    free(comm);
  }
  return ncclSuccess;
}

ncclResult_t ncclIbCloseListen(void* listenComm) {
  struct ncclIbListenComm* comm = (struct ncclIbListenComm*)listenComm;
  if (comm) {
    NCCLCHECK(ncclSocketClose(&comm->sock));
    free(comm);
  }
  return ncclSuccess;
}

ncclNet_t ncclNetIb = {
  "IB",
  ncclIbInit,
  ncclIbDevices,
  ncclIbGetProperties,
  ncclIbListen,
  ncclIbConnect,
  ncclIbAccept,
  ncclIbRegMr,
  ncclIbRegMrDmaBuf,
  ncclIbDeregMr,
  ncclIbIsend,
  ncclIbIrecv,
  ncclIbIflush,
  ncclIbTest,
  ncclIbCloseSend,
  ncclIbCloseRecv,
  ncclIbCloseListen,
  NULL /* getDeviceMr */,
  NULL /* irecvConsumed */
};
<|MERGE_RESOLUTION|>--- conflicted
+++ resolved
@@ -673,7 +673,7 @@
       line[2047] = '\0';
       char addrline[SOCKET_NAME_MAXLEN+1];
       INFO(NCCL_INIT|NCCL_NET, "NET/IB : Using%s %s; OOB %s:%s", line, ncclIbRelaxedOrderingEnabled ? "[RO]" : "",
-           ncclIbIfName, ncclSocketToString(&ncclIbIfAddr, addrline));
+          ncclIbIfName, ncclSocketToString(&ncclIbIfAddr, addrline));
     }
     pthread_mutex_unlock(&ncclIbLock);
   }
@@ -701,25 +701,16 @@
 #define KNL_MODULE_LOADED(a) ((access(a, F_OK) == -1) ? 0 : 1)
 static int ncclIbGdrModuleLoaded = 0; // 1 = true, 0 = false
 static void ibGdrSupportInitOnce() {
-  // Check for the nv_peer_mem module being loaded
-  ncclIbGdrModuleLoaded = KNL_MODULE_LOADED("/sys/kernel/mm/memory_peers/nv_mem/version") ||
-                          KNL_MODULE_LOADED("/sys/kernel/mm/memory_peers/nv_mem_nc/version") ||
-                          KNL_MODULE_LOADED("/sys/module/nvidia_peermem/version");
-}
-ncclResult_t ncclIbGdrSupport() {
-<<<<<<< HEAD
-  static int moduleLoaded = -1;
-
+#if defined(__HIP_PLATFORM_AMD__) || defined(__HIPCC__)
   if (rcclParamForceEnableGdrdma() == 1) {
     // RCCL_FORCE_ENABLE_GDRDMA=1 enables GPU-NIC RDMA only from RCCL-side
     // Requires support from NIC driver modules
     // Use ONLY for debugging!
-    moduleLoaded = 1;
-    INFO(NCCL_INIT, "RCCL_FORCE_ENABLE_GDRDMA = 1, so explicitly setting moduleLoaded = 1");
-  }
-
-  if (moduleLoaded == -1) {
-#if defined(__HIP_PLATFORM_AMD__) || defined(__HIPCC__)
+    ncclIbGdrModuleLoaded = 1;
+    INFO(NCCL_INIT, "RCCL_FORCE_ENABLE_GDRDMA = 1, so explicitly setting ncclIbGdrModuleLoaded = 1");
+  }
+
+  if (ncclIbGdrModuleLoaded == 0) {
     // Check for `memory_peers` directory containing `amdkfd/version`
     // This `memory_peers` directory is created by NIC-GPU driver interaction
     // On Linux kernel 5.15.0 (e.g. Ubuntu 22.04), `memory_peers` is created under `/sys/kernel/mm/`
@@ -734,25 +725,25 @@
 
     while (memory_peers_paths[i]) {
       if (access(memory_peers_paths[i], F_OK) == 0) {
-        moduleLoaded = 1;
+        ncclIbGdrModuleLoaded = 1;
         INFO(NCCL_INIT,"Found %s", memory_peers_paths[i]);
         break;
       } else {
-        moduleLoaded = 0;
+        ncclIbGdrModuleLoaded = 0;
       }
       ++i;
     }
 
     char strValue[MAX_STR_LEN];
-    NCCLCHECK(ncclTopoGetStrFromSys("/sys/devices/virtual/dmi/id", "bios_version", strValue));
+    ncclTopoGetStrFromSys("/sys/devices/virtual/dmi/id", "bios_version", strValue);
     if (strncmp("Hyper-V UEFI Release", strValue, 20) == 0) {
       int roMode = ncclParamIbPciRelaxedOrdering();
-      NCCLCHECK(ncclTopoGetStrFromSys("/proc/sys/kernel", "numa_balancing", strValue));
+      ncclTopoGetStrFromSys("/proc/sys/kernel", "numa_balancing", strValue);
       if (strcmp(strValue, "1") == 0 && roMode == 0)
-        moduleLoaded = 0;
-    }
-
-    if (moduleLoaded == 0) {
+        ncclIbGdrModuleLoaded = 0;
+    }
+
+    if (ncclIbGdrModuleLoaded == 0) {
       // Check for `ib_register_peer_memory_client` symbol in `/proc/kallsyms`
       // if your system uses native OS ib_peer module
       char buf[256];
@@ -765,30 +756,27 @@
         while (fgets(buf, sizeof(buf), fp) != NULL) {
           if (strstr(buf, "t ib_register_peer_memory_client") != NULL ||
               strstr(buf, "T ib_register_peer_memory_client") != NULL) {
-            moduleLoaded = 1;
+            ncclIbGdrModuleLoaded = 1;
             INFO(NCCL_INIT,"Found ib_register_peer_memory_client in /proc/kallsyms");
             break;
           }
         }
       }
     }
+  }
 #else
-    // Check for the nv_peer_mem module being loaded
-    moduleLoaded = ((access("/sys/kernel/mm/memory_peers/nv_mem/version", F_OK) == -1) &&
-                    // Also support the new nv_mem_nc module
-                    (access("/sys/kernel/mm/memory_peers/nv_mem_nc/version", F_OK) == -1)) ? 0 : 1;
+  // Check for the nv_peer_mem module being loaded
+  ncclIbGdrModuleLoaded = KNL_MODULE_LOADED("/sys/kernel/mm/memory_peers/nv_mem/version") ||
+                          KNL_MODULE_LOADED("/sys/kernel/mm/memory_peers/nv_mem_nc/version") ||
+                          KNL_MODULE_LOADED("/sys/module/nvidia_peermem/version");
 #endif
-  }
-  if (moduleLoaded == 0) {
-    INFO(NCCL_INIT,"GDRDMA not enabled. Could not find memory_peers directory or peer_memory symbol");
-    return ncclSystemError;
-  }
-=======
+}
+
+ncclResult_t ncclIbGdrSupport() {
   static pthread_once_t once = PTHREAD_ONCE_INIT;
   pthread_once(&once, ibGdrSupportInitOnce);
   if (!ncclIbGdrModuleLoaded)
     return ncclSystemError;
->>>>>>> 68b54236
   return ncclSuccess;
 }
 
@@ -799,6 +787,9 @@
   struct ncclIbMergedDev* mergedDev = ncclIbMergedDevs + ibDmaSupportInitDev;
   // Test each real devices
   int dev_fail = 0;
+
+  NCCLCHECKGOTO(rocmLibraryInit(), res, failure);
+  
   for (int i = 0; i < mergedDev->ndevs; i++) {
     int ibDev = mergedDev->devs[i];
     struct ibv_pd* pd;
@@ -823,32 +814,6 @@
 // ncclSuccess : DMA-BUF support is available
 // ncclSystemError : DMA-BUF is not supported by the kernel
 ncclResult_t ncclIbDmaBufSupport(int dev) {
-<<<<<<< HEAD
-  static int dmaBufSupported = -1;
-  if (dmaBufSupported == -1) {
-    ncclResult_t res;
-    NCCLCHECKGOTO(rocmLibraryInit(), res, failure);
-    struct ibv_pd* pd;
-    struct ibv_context* ctx;
-    struct ncclIbMergedDev* mergedDev = ncclIbMergedDevs + dev;
-
-    // Test each dev
-    for (int i = 0; i < mergedDev->ndevs; i++) {
-      int ibDev = mergedDev->devs[i];
-      ctx = ncclIbDevs[ibDev].context;
-      NCCLCHECKGOTO(wrap_ibv_alloc_pd(&pd, ctx), res, failure);
-      // Test kernel DMA-BUF support with a dummy call (fd=-1)
-      (void) wrap_direct_ibv_reg_dmabuf_mr(pd, 0ULL/*offset*/, 0ULL/*len*/, 0ULL/*iova*/, -1/*fd*/, 0/*flags*/);
-      // ibv_reg_dmabuf_mr() will fail with EOPNOTSUPP/EPROTONOSUPPORT if not supported (EBADF otherwise)
-      dmaBufSupported = (errno != EOPNOTSUPP && errno != EPROTONOSUPPORT) ? 1 : 0;
-      NCCLCHECKGOTO(wrap_ibv_dealloc_pd(pd), res, failure);
-    }
-  }
-  if (dmaBufSupported == 0) return ncclSystemError;
-  return ncclSuccess;
-failure:
-  dmaBufSupported = 0;
-=======
   struct oncewrap {
     pthread_once_t once = PTHREAD_ONCE_INIT;
   };
@@ -859,7 +824,6 @@
 
   int dmaBufSupported = ncclIbMergedDevs[dev].dmaBufSupported;
   if (dmaBufSupported == 1) return ncclSuccess;
->>>>>>> 68b54236
   return ncclSystemError;
 }
 
@@ -1139,14 +1103,9 @@
   base->pd = ibDev->pd;
   pthread_mutex_unlock(&ibDev->lock);
 
-<<<<<<< HEAD
   // CQ is sized to accommodate the max SQ + RQ WQE completions. If each SQ WQE could be signaled, then,
-  // for each QP, there can be 2*MAX_REQUESTS completions for SQ and MAX_REQUESTS completions for RQ.
-  NCCLCHECK(wrap_ibv_create_cq(&base->cq, ibDev->context, 3*MAX_REQUESTS*ncclParamIbQpsPerConn(), NULL, NULL, 0));
-=======
-  // Recv requests can generate 2 completions (one for the post FIFO, one for the Recv).
-  NCCLCHECK(wrap_ibv_create_cq(&base->cq, ibDev->context, 2*MAX_REQUESTS*ncclParamIbQpsPerConn(), cq_context, NULL, 0));
->>>>>>> 68b54236
+  // for each QP, there can be 2*MAX_REQUESTS completions for SQ and MAX_REQUESTS completions for RQ. 
+  NCCLCHECK(wrap_ibv_create_cq(&base->cq, ibDev->context, 3*MAX_REQUESTS*ncclParamIbQpsPerConn(), cq_context, NULL, 0));
 
   return ncclSuccess;
 }
@@ -1213,22 +1172,22 @@
   } else {
     //pick lid if subnet prefixs are same, FLID if they are not
     if (ncclIbExtractLocalSubnetPrefix(sGidInfo->localGid.global.subnet_prefix) ==
-		    ncclIbExtractLocalSubnetPrefix(info->gid.global.subnet_prefix)) {
+        ncclIbExtractLocalSubnetPrefix(info->gid.global.subnet_prefix)) {
         qpAttr.ah_attr.is_global = 0;
         qpAttr.ah_attr.dlid = info->lid;
     } else {
-	uint16_t flid = ncclIbExtractFlid(&info->gid);
+  uint16_t flid = ncclIbExtractFlid(&info->gid);
         if (flid == 0) {
           WARN("Warning: remote FLID configured as zero even when endpoints are on different subnets, using dlid as fallback");
           qpAttr.ah_attr.dlid = info->lid;
-	} else {
+  } else {
           qpAttr.ah_attr.dlid = ncclIbExtractFlid(&info->gid);
-	}
+  }
         qpAttr.ah_attr.is_global = 1;
         qpAttr.ah_attr.grh.dgid.global.subnet_prefix = info->gid.global.subnet_prefix;
         qpAttr.ah_attr.grh.dgid.global.interface_id = info->gid.global.interface_id;
         qpAttr.ah_attr.grh.sgid_index = sGidInfo->localGidIndex;
-	qpAttr.ah_attr.grh.hop_limit = 255;
+  qpAttr.ah_attr.grh.hop_limit = 255;
     }
   }
   qpAttr.ah_attr.sl = ncclParamIbSl();
@@ -1369,7 +1328,7 @@
           INFO(NCCL_NET,"NET/IB: %s %d IbDev %d Port %d qpn %d mtu %d LID %d subnet-prefix %lu  FLID %d fifoRkey=0x%x fifoLkey=0x%x",
             comm->base.ndevs > 2 ? "NCCL MergedDev" : "NCCL Dev",
             dev, commDev->base.ibDevN, ibDev->portNum, meta.qpInfo[q].qpn, devInfo->mtu, devInfo->lid,
-	    devInfo->gid.global.subnet_prefix, ncclIbExtractFlid(&devInfo->gid), devInfo->fifoRkey, commDev->fifoMr->lkey);
+      devInfo->gid.global.subnet_prefix, ncclIbExtractFlid(&devInfo->gid), devInfo->fifoRkey, commDev->fifoMr->lkey);
       }
     } else { // RoCE
       for (int q = 0; q < comm->base.nqps; q++) {
@@ -1619,30 +1578,22 @@
 
     // Allocate Flush dummy buffer for GPU Direct RDMA
     if (rComm->flushEnabled) {
-<<<<<<< HEAD
       if (rcclParamIbGdrFlushGpuMemNoRelaxedOrdering()) {
 #if defined(HIP_UNCACHED_MEMORY)
-        NCCLCHECK(ncclCudaCalloc(&rCommDev->gpuFlush.gpuFlushGpuMem, sizeof(int), nullptr, hipDeviceMallocUncached));
+        NCCLCHECKGOTO(ncclCudaCalloc(&rCommDev->gpuFlush.gpuFlushGpuMem, sizeof(int), nullptr, hipDeviceMallocUncached), ret, fail);
 #else
-        NCCLCHECK(ncclCudaCalloc(&rCommDev->gpuFlush.gpuFlushGpuMem, sizeof(int), nullptr, hipDeviceMallocFinegrained));
+        NCCLCHECKGOTO(ncclCudaCalloc(&rCommDev->gpuFlush.gpuFlushGpuMem, sizeof(int), nullptr, hipDeviceMallocFinegrained), ret, fail);
 #endif
-        NCCLCHECK(wrap_ibv_reg_mr(&rCommDev->gpuFlush.gpuMr, rCommDev->base.pd, rCommDev->gpuFlush.gpuFlushGpuMem, sizeof(int), IBV_ACCESS_LOCAL_WRITE|IBV_ACCESS_REMOTE_WRITE|IBV_ACCESS_REMOTE_READ));
+        NCCLCHECKGOTO(wrap_ibv_reg_mr(&rCommDev->gpuFlush.gpuMr, rCommDev->base.pd, rCommDev->gpuFlush.gpuFlushGpuMem, sizeof(int), IBV_ACCESS_LOCAL_WRITE|IBV_ACCESS_REMOTE_WRITE|IBV_ACCESS_REMOTE_READ), ret, fail);
       } else {
         rCommDev->gpuFlush.gpuFlushGpuMem = nullptr;
         rCommDev->gpuFlush.gpuMr = nullptr;
       }
-      NCCLCHECK(wrap_ibv_reg_mr(&rCommDev->gpuFlush.hostMr, rCommDev->base.pd, &rComm->gpuFlushHostMem, sizeof(int), IBV_ACCESS_LOCAL_WRITE));
-      rCommDev->gpuFlush.sge.addr = (uint64_t)&rComm->gpuFlushHostMem;
-      rCommDev->gpuFlush.sge.length = 1;
-      rCommDev->gpuFlush.sge.lkey = rCommDev->gpuFlush.hostMr->lkey;
-      NCCLCHECK(ncclIbCreateQp(ibDev->portNum, &rCommDev->base, IBV_ACCESS_LOCAL_WRITE | IBV_ACCESS_REMOTE_READ | IBV_ACCESS_REMOTE_WRITE, &rCommDev->gpuFlush.qp));
-=======
       NCCLCHECKGOTO(wrap_ibv_reg_mr(&rCommDev->gpuFlush.hostMr, rCommDev->base.pd, &rComm->gpuFlushHostMem, sizeof(int), IBV_ACCESS_LOCAL_WRITE), ret, fail);
       rCommDev->gpuFlush.sge.addr = (uint64_t)&rComm->gpuFlushHostMem;
       rCommDev->gpuFlush.sge.length = 1;
       rCommDev->gpuFlush.sge.lkey = rCommDev->gpuFlush.hostMr->lkey;
-      NCCLCHECKGOTO(ncclIbCreateQp(ibDev->portNum, &rCommDev->base, IBV_ACCESS_LOCAL_WRITE | IBV_ACCESS_REMOTE_READ, &rComm->base.stats, &rCommDev->gpuFlush.qp), ret, fail);
->>>>>>> 68b54236
+      NCCLCHECKGOTO(ncclIbCreateQp(ibDev->portNum, &rCommDev->base, IBV_ACCESS_LOCAL_WRITE | IBV_ACCESS_REMOTE_READ | IBV_ACCESS_REMOTE_WRITE, &rComm->base.stats, &rCommDev->gpuFlush.qp), ret, fail);
       struct ncclIbDevInfo devInfo;
       devInfo.lid         = ibDev->portAttr.lid;
       devInfo.link_layer  = ibDev->portAttr.link_layer;
@@ -1961,9 +1912,9 @@
       comm->wrs[r].wr.rdma.remote_addr += chunkSize;
 
       TRACE(NCCL_VERBS, "Posted send wr_id=%lu, wr_indx=%d, qp_num=%d, src_nic=%d, dst_nic=%d, dlid=%d, opcode=%d, send_flags=%d, imm_data=%d, remote_addr=%lx, rkey=%x, length=%d, lkey=%x",
-         comm->wrs[r].wr_id, r, qp->qp->qp_num, comm->devs[qp->devIndex].base.ibDevN , comm->base.remDevs[qp->remDevIdx].ibv_dev_index, comm->base.remDevs[qp->remDevIdx].lid,
-         comm->wrs[r].opcode, comm->wrs[r].send_flags, comm->wrs[r].imm_data, comm->wrs[r].wr.rdma.remote_addr,
-         comm->wrs[r].wr.rdma.rkey,comm->wrs[r].sg_list ? comm->wrs[r].sg_list->length : 0, comm->wrs[r].sg_list ? comm->wrs[r].sg_list->lkey : 0);
+        comm->wrs[r].wr_id, r, qp->qp->qp_num, comm->devs[qp->devIndex].base.ibDevN , comm->base.remDevs[qp->remDevIdx].ibv_dev_index, comm->base.remDevs[qp->remDevIdx].lid,
+        comm->wrs[r].opcode, comm->wrs[r].send_flags, comm->wrs[r].imm_data, comm->wrs[r].wr.rdma.remote_addr,
+        comm->wrs[r].wr.rdma.rkey,comm->wrs[r].sg_list ? comm->wrs[r].sg_list->length : 0, comm->wrs[r].sg_list ? comm->wrs[r].sg_list->lkey : 0);
     }
 
     // Select the next qpIndex
@@ -2416,4 +2367,4 @@
   ncclIbCloseListen,
   NULL /* getDeviceMr */,
   NULL /* irecvConsumed */
-};
+};