/*************************************************************************
 * Copyright (c) 2016-2021, NVIDIA CORPORATION. All rights reserved.
 * Modifications Copyright (c) 2019-2021 Advanced Micro Devices, Inc. All rights reserved.
 *
 * See LICENSE.txt for license information
 ************************************************************************/

#include "comm.h"
#include "net.h"
#include "graph.h"
#include <sys/time.h>
#include "collectives.h"
#include <hsa/hsa_ext_amd.h>
#include "gdrwrap.h"

struct netConnectInfo {
  ncclNetHandle_t netHandle;
};

#define LOC_HOSTMEM 0
#define LOC_DEVMEM  1
#define LOC_COUNT   2

struct netSendResources {
  void* netSendComm;
  struct ncclSendMem* sendMem;
  struct ncclRecvMem* recvMem;
  int netDev;
  int useGdr;
  int shared;
  char* buffers[LOC_COUNT];
  int buffSizes[LOC_COUNT];
  void* mhandles[LOC_COUNT];
  void** mhandlesProto[NCCL_NUM_PROTOCOLS];
  uint64_t step;
  uint64_t llLastCleaning;
  uint32_t* curr_hdp_reg;  // Curr GPU in ring (for rdma transport use only)
};

struct netRecvResources {
  void* netListenComm;
  void* netRecvComm;
  struct ncclSendMem* sendMem;
  struct ncclRecvMem* recvMem;

  // GDRCOPY support
  void* gdrMemDesc;
  struct ncclRecvMem* devRecvMem;
  void* gdrFlushDesc;
  int* devFlushMem;

  int netDev;
  int useGdr;
  int shared;
  char* buffers[LOC_COUNT];
  int buffSizes[LOC_COUNT];
  void* mhandles[LOC_COUNT];
  void** mhandlesProto[NCCL_NUM_PROTOCOLS];
  uint64_t step;
  uint64_t llLastCleaning;
  uint32_t* curr_hdp_reg;  // Curr GPU in ring (for rdma transport use only)
};

/* Determine if two peers can communicate with NET */
ncclResult_t netCanConnect(int* ret, struct ncclTopoSystem* topo, struct ncclTopoGraph* graph, struct ncclPeerInfo* info1, struct ncclPeerInfo* info2) {
  *ret = 1;
  return ncclSuccess;
}

NCCL_PARAM(NetSharedBuffers, "NET_SHARED_BUFFERS", -2);

/* Determine if we will use this transport for this peer and return connect
 * information for this peer */
ncclResult_t netSendSetup(struct ncclComm* comm, struct ncclTopoGraph* graph, struct ncclPeerInfo* myInfo, struct ncclPeerInfo* peerInfo, struct ncclConnect* connectInfo, struct ncclConnector* send, int channelId, int connIndex) {
  struct netSendResources* resources;
  NCCLCHECK(ncclCalloc(&resources, 1));
  send->transportResources = resources;
  send->conn.shared = resources->shared = ncclParamNetSharedBuffers() != -2 ? ncclParamNetSharedBuffers() : graph ? 0 : 1;
  send->proxyAppendPtr = send->conn.shared ? comm->proxyState.sharedBuffs.proxyAppend+2*channelId+1 : &send->proxyAppend;

  // Send/Receive: Round-robin NICs based on the receiver's CUDA device
  int nicRR = comm->peerInfo[peerInfo->rank].cudaDev;
  NCCLCHECK(ncclTopoGetNetDev(comm->topo, myInfo->rank, graph, channelId, nicRR, &resources->netDev));
  NCCLCHECK(ncclTopoCheckGdr(comm->topo, myInfo->busId, resources->netDev, 1, &resources->useGdr));

  NCCLCHECK(ncclCudaHostCalloc(&resources->sendMem, 1));
  NCCLCHECK(ncclCudaHostCalloc(&resources->recvMem, 1));

  send->conn.direct |= resources->useGdr ? NCCL_DIRECT_NIC : 0;
  send->conn.tail = &resources->recvMem->tail;
  send->conn.sizesFifo = resources->recvMem->sizesFifo;
  // Only fuse P2P buffers, continue to allocate dedicated buffers for ring/tree
  send->conn.ptrsFifo = resources->shared ? resources->recvMem->ptrsFifo : NULL;
  send->conn.head = &resources->sendMem->head;
  resources->sendMem->head = resources->shared ? -NCCL_STEPS : 0; // Don't give any credit yet when sharing buffers
  for (int i=0; i<NCCL_STEPS; i++) send->conn.sizesFifo[i] = -1;

  if (resources->shared == 0) {
    int protoLoc[NCCL_NUM_PROTOCOLS];
    for (int p=0; p<NCCL_NUM_PROTOCOLS; p++) {
      protoLoc[p] = p != NCCL_PROTO_LL && resources->useGdr ? LOC_DEVMEM : LOC_HOSTMEM;
    }
    int buffSizes[NCCL_NUM_PROTOCOLS];
    for (int p=0; p<NCCL_NUM_PROTOCOLS; p++) {
      buffSizes[p] = send->comm->buffSizes[p];
      resources->buffSizes[protoLoc[p]] += buffSizes[p];
    }

    if (resources->buffSizes[LOC_DEVMEM]) {
      NCCLCHECK(ncclCudaCalloc(resources->buffers+LOC_DEVMEM, resources->buffSizes[LOC_DEVMEM], resources->useGdr));
    }
    if (resources->buffSizes[LOC_HOSTMEM]) {
      NCCLCHECK(ncclCudaHostCalloc(resources->buffers+LOC_HOSTMEM, resources->buffSizes[LOC_HOSTMEM]));
    }

    int offsets[LOC_COUNT];
    offsets[LOC_HOSTMEM] = offsets[LOC_DEVMEM] = 0;
    for (int p=0; p<NCCL_NUM_PROTOCOLS; p++) {
      resources->mhandlesProto[p] = resources->mhandles+protoLoc[p];
      send->conn.buffs[p] = resources->buffers[protoLoc[p]] + offsets[protoLoc[p]];
      offsets[protoLoc[p]] += buffSizes[p];
    }
  }

  if (resources->useGdr) {
    CUDACHECK(hipDeviceGetAttribute((int*)&resources->curr_hdp_reg, hipDeviceAttributeHdpMemFlushCntl, myInfo->cudaDev));
    send->conn.curr_hdp_reg = resources->curr_hdp_reg;
  }
  INFO(NCCL_INIT|NCCL_NET,"Channel %02d : %d[%lx] -> %d[%lx] [send] via NET/%s/%d%s%s", channelId, myInfo->rank, myInfo->busId, peerInfo->rank, peerInfo->busId, ncclNetName(), resources->netDev,
      resources->useGdr ? "/GDRDMA" : "", resources->shared ? "/Shared" : "");
  return ncclSuccess;
}

// GDRCOPY support: TAIL_ENABLE When enabled locates the RX proxy tail in CUDA memory
NCCL_PARAM(GdrCopyTailEnable, "GDRCOPY_TAIL_ENABLE", 1);
// GDRCOPY support: FLUSH_ENABLE When enabled uses a PCI-E read to flush GDRDMA buffers
NCCL_PARAM(GdrCopyFlushEnable, "GDRCOPY_FLUSH_ENABLE", 0);

ncclResult_t netRecvSetup(struct ncclComm* comm, struct ncclTopoGraph* graph, struct ncclPeerInfo* myInfo, struct ncclPeerInfo* peerInfo, struct ncclConnect* connectInfo, struct ncclConnector* recv, int channelId, int connIndex) {
  struct netRecvResources* resources;
  NCCLCHECK(ncclCalloc(&resources, 1));
  recv->transportResources = resources;
  recv->conn.shared = resources->shared = ncclParamNetSharedBuffers() != -2 ? ncclParamNetSharedBuffers() : graph ? 0 : 1;
  recv->proxyAppendPtr = recv->conn.shared ? comm->proxyState.sharedBuffs.proxyAppend+2*channelId : &recv->proxyAppend;

  // Send/Receive: Round-robin NICs based on the receiver's CUDA device
  int nicRR = comm->cudaDev;
  NCCLCHECK(ncclTopoGetNetDev(comm->topo, myInfo->rank, graph, channelId, nicRR, &resources->netDev));
  NCCLCHECK(ncclTopoCheckGdr(comm->topo, myInfo->busId, resources->netDev, 0, &resources->useGdr));

  NCCLCHECK(ncclCudaHostCalloc(&resources->sendMem, 1));
  NCCLCHECK(ncclCudaHostCalloc(&resources->recvMem, 1));

  // GDRCOPY tail support
  if (ncclGdrCopy != NULL && ncclParamGdrCopyTailEnable() == 1) {
    struct ncclRecvMem* devCudaPtr;
    NCCLCHECK(ncclGdrCudaCalloc(&resources->devRecvMem, &devCudaPtr, 1, &resources->gdrMemDesc));
    // The GDR mapped VA doesn't work on the SMs
    recv->conn.tail = &((struct ncclRecvMem*)devCudaPtr)->tail;
  } else {
    recv->conn.tail = &resources->recvMem->tail;
  }

  // GDRCOPY flush support
#if defined (__x86_64__)
  if (ncclGdrCopy != NULL && ncclParamGdrCopyFlushEnable() == 1) {
    int* cudaPtr;
    NCCLCHECK(ncclGdrCudaCalloc(&resources->devFlushMem, &cudaPtr, 1, &resources->gdrFlushDesc));
  }
#endif

  recv->conn.direct |= resources->useGdr ? NCCL_DIRECT_NIC : 0;
  // Only fuse P2P buffers, continue to allocate dedicated buffers for ring/tree
  recv->conn.ptrsFifo = resources->shared ? resources->recvMem->ptrsFifo : NULL;
  recv->conn.head = &resources->sendMem->head;

  if (resources->shared == 0) { // Only allocate dedicated buffers for ring/tree not for p2p
    int protoLoc[NCCL_NUM_PROTOCOLS];
    for (int p=0; p<NCCL_NUM_PROTOCOLS; p++) {
      protoLoc[p] = resources->useGdr ? LOC_DEVMEM : LOC_HOSTMEM;
    }

    int buffSizes[NCCL_NUM_PROTOCOLS];
    for (int p=0; p<NCCL_NUM_PROTOCOLS; p++) {
      buffSizes[p] = recv->comm->buffSizes[p];
      resources->buffSizes[protoLoc[p]] += buffSizes[p];
    }

    if (resources->buffSizes[LOC_DEVMEM]) {
      NCCLCHECK(ncclCudaCalloc(resources->buffers+LOC_DEVMEM, resources->buffSizes[LOC_DEVMEM], resources->useGdr));
    }
    if (resources->buffSizes[LOC_HOSTMEM]) {
      NCCLCHECK(ncclCudaHostCalloc(resources->buffers+LOC_HOSTMEM, resources->buffSizes[LOC_HOSTMEM]));
    }

    int offsets[LOC_COUNT];
    offsets[LOC_HOSTMEM] = offsets[LOC_DEVMEM] = 0;
    for (int p=0; p<NCCL_NUM_PROTOCOLS; p++) {
      resources->mhandlesProto[p] = resources->mhandles+protoLoc[p];
      recv->conn.buffs[p] = resources->buffers[protoLoc[p]] + offsets[protoLoc[p]];
      offsets[protoLoc[p]] += buffSizes[p];
    }
  }

  INFO(NCCL_INIT|NCCL_NET,"Channel %02d : %d[%lx] -> %d[%lx] [receive] via NET/%s/%d%s%s", channelId, peerInfo->rank, peerInfo->busId, myInfo->rank, myInfo->busId, ncclNetName(), resources->netDev,
      resources->useGdr ? "/GDRDMA" : "", resources->shared ? "/Shared" : "");
  struct netConnectInfo* info = (struct netConnectInfo*) connectInfo;
  NCCLCHECK(ncclNetListen(resources->netDev, &info->netHandle, &resources->netListenComm));

  return ncclSuccess;
}

ncclResult_t netSendConnect(struct ncclComm* comm, struct ncclConnect* connectInfo, int nranks, int rank, struct ncclConnector* send) {
  // Setup device pointers
  struct netSendResources* resources = (struct netSendResources*)send->transportResources;
  struct netConnectInfo* info = (struct netConnectInfo*)connectInfo;

  // Connect to remote peer
  NCCLCHECK(ncclNetConnect(resources->netDev, info->netHandle, &resources->netSendComm));

  if (resources->shared) {
    // Get shared buffers
    int loc = resources->useGdr ? LOC_DEVMEM : LOC_HOSTMEM;
    NCCLCHECK(ncclProxySharedBuffersInit(send->comm, resources->useGdr, resources->buffSizes+loc, resources->buffers+loc));
    resources->mhandlesProto[NCCL_PROTO_SIMPLE] = resources->mhandles+loc;
  }

  if (resources->buffSizes[LOC_DEVMEM]) {
    NCCLCHECK(ncclNetRegMr(resources->netSendComm, resources->buffers[LOC_DEVMEM], resources->buffSizes[LOC_DEVMEM], NCCL_PTR_CUDA, &resources->mhandles[LOC_DEVMEM]));
  }
  if (resources->buffSizes[LOC_HOSTMEM]) {
    NCCLCHECK(ncclNetRegMr(resources->netSendComm, resources->buffers[LOC_HOSTMEM], resources->buffSizes[LOC_HOSTMEM], NCCL_PTR_HOST, &resources->mhandles[LOC_HOSTMEM]));
  }
  return ncclSuccess;
}

/* Connect to this peer */
ncclResult_t netRecvConnect(struct ncclComm* comm, struct ncclConnect* connectInfo, int nranks, int rank, struct ncclConnector* recv) {
  // Setup device pointers
  struct netRecvResources* resources = (struct netRecvResources*)recv->transportResources;

  // Finish connection establishment from remote peer
  NCCLCHECK(ncclNetAccept(resources->netListenComm, &resources->netRecvComm));
  NCCLCHECK(ncclNetCloseListen(resources->netListenComm));

  if (resources->shared) {
    // Get shared buffers
    int loc = resources->useGdr ? LOC_DEVMEM : LOC_HOSTMEM;
    NCCLCHECK(ncclProxySharedBuffersInit(recv->comm, resources->useGdr, resources->buffSizes+loc, resources->buffers+loc));
    resources->mhandlesProto[NCCL_PROTO_SIMPLE] = resources->mhandles+loc;
  }

  if (resources->buffSizes[LOC_DEVMEM]) {
    NCCLCHECK(ncclNetRegMr(resources->netRecvComm, resources->buffers[LOC_DEVMEM], resources->buffSizes[LOC_DEVMEM], NCCL_PTR_CUDA, &resources->mhandles[LOC_DEVMEM]));
  }
  if (resources->buffSizes[LOC_HOSTMEM]) {
    NCCLCHECK(ncclNetRegMr(resources->netRecvComm, resources->buffers[LOC_HOSTMEM], resources->buffSizes[LOC_HOSTMEM], NCCL_PTR_HOST, &resources->mhandles[LOC_HOSTMEM]));
  }
  return ncclSuccess;
}

ncclResult_t netSendFree(void* transportResources) {
  struct netSendResources* resources = (struct netSendResources*)transportResources;
  NCCLCHECK(ncclCudaHostFree(resources->sendMem));
  NCCLCHECK(ncclCudaHostFree(resources->recvMem));
  for (int l=0; l<LOC_COUNT; l++) {
    if (resources->buffers[l])
      NCCLCHECK(ncclNetDeregMr(resources->netSendComm, resources->mhandles[l]));
  }
  if (resources->shared == 0) {
    NCCLCHECK(ncclCudaHostFree(resources->buffers[LOC_HOSTMEM]));
    CUDACHECK(hipFree(resources->buffers[LOC_DEVMEM]));
  }
  NCCLCHECK(ncclNetCloseSend(resources->netSendComm));
  free(resources);
  return ncclSuccess;
}

ncclResult_t netRecvFree(void* transportResources) {
  struct netRecvResources* resources = (struct netRecvResources*)transportResources;
  // GDRCOPY support
  if (resources->gdrFlushDesc) {
    NCCLCHECK(ncclGdrCudaFree(resources->gdrFlushDesc));
  }
  // GDRCOPY support
  if (resources->gdrMemDesc) {
    NCCLCHECK(ncclGdrCudaFree(resources->gdrMemDesc));
  }
  NCCLCHECK(ncclCudaHostFree(resources->sendMem));
  NCCLCHECK(ncclCudaHostFree(resources->recvMem));
  for (int l=0; l<LOC_COUNT; l++) {
    if (resources->buffers[l])
      NCCLCHECK(ncclNetDeregMr(resources->netRecvComm, resources->mhandles[l]));
  }
  if (resources->shared == 0) {
    NCCLCHECK(ncclCudaHostFree(resources->buffers[LOC_HOSTMEM]));
    CUDACHECK(hipFree(resources->buffers[LOC_DEVMEM]));
  }
  NCCLCHECK(ncclNetCloseRecv(resources->netRecvComm));
  free(resources);
  return ncclSuccess;
}

static_assert(NCCL_STEPS <= NCCL_NET_MAX_REQUESTS, "Not enough net requests to cover for steps");

ncclResult_t netSendProxy(struct ncclProxyArgs* args) {
  if (args->state == ncclProxyOpReady) {
    for (int s=0; s<args->nsubs; s++) {
      struct ncclProxySubArgs* sub = args->subs+s;
      struct netSendResources* resources = (struct netSendResources*) (sub->connector->transportResources);
      // Round to next multiple of sliceSteps
      sub->base = ROUNDUP(resources->step, args->chunkSteps);
      sub->posted = sub->transmitted = sub->done = 0;
    }
    args->state = ncclProxyOpProgress;
    args->hdp_flushed = 0;
  }
  args->idle = 1;
  if (args->state == ncclProxyOpProgress) {
    int p = args->protocol;
    for (int s=0; s<args->nsubs; s++) {
      struct ncclProxySubArgs* sub = args->subs+s;
      if (sub->done == sub->nsteps) continue;
      struct netSendResources* resources = (struct netSendResources*) (sub->connector->transportResources);
      void* mhandle = *(resources->mhandlesProto[p]);
      int stepSize = sub->connector->comm->buffSizes[p] / NCCL_STEPS;
      char* localBuff = sub->connector->conn.buffs[p];
      int buffSize = stepSize*args->sliceSteps;
      if (resources->shared) buffSize /= SENDRECV_SLICEFACTOR;
      if (sub->sendbytes < buffSize) buffSize = sub->sendbytes;
      // Post buffers to the GPU
      if (sub->posted < sub->nsteps && sub->posted < sub->done + NCCL_STEPS) {
        int buffSlot = (sub->base+sub->posted)%NCCL_STEPS;
        if (resources->shared) {
          char* ptr;
          int sharedBuffSlot = sub->posted%NCCL_STEPS;
          NCCLCHECK(ncclProxySharedBuffersGetP2p(sub->connector->comm, resources->useGdr, 0, sub->channel->id, sharedBuffSlot, s, &ptr));
          resources->recvMem->ptrsFifo[buffSlot] = ptr;
          __sync_synchronize();
          volatile uint64_t* sendHead = &resources->sendMem->head;
          sub->posted += args->sliceSteps;
          *sendHead = sub->base + sub->posted - NCCL_STEPS;
        } else sub->posted += args->sliceSteps;
        args->idle = 0;
        continue;
      }
      // Check whether we received data from the GPU and send it to the network
      if (sub->transmitted < sub->posted && sub->transmitted < sub->done + NCCL_STEPS) {
        int buffSlot = (sub->base+sub->transmitted)%NCCL_STEPS;
        volatile int* sizesFifo = resources->recvMem->sizesFifo;
        volatile uint64_t* recvTail = &resources->recvMem->tail;
        if (sizesFifo[buffSlot] != -1 && ((*recvTail > (sub->base+sub->transmitted)) || p == NCCL_PROTO_LL)) {
          // We have something to receive, let's check if it's completely ready.
          int size = sizesFifo[buffSlot];
          char* buff = resources->shared ? (char*)resources->recvMem->ptrsFifo[buffSlot] : localBuff+buffSlot*stepSize;
          int ready = 1;
          if (p == NCCL_PROTO_LL128) {
            ready = resources->useGdr;
            if (!ready) {
              // When data is in sysmem, we need to wait until all flags are correct since the GPU only
              // called threadfence()
              uint64_t flag = sub->base+sub->transmitted+1;
              int nFifoLines = DIVUP(sizesFifo[buffSlot], sizeof(uint64_t)*NCCL_LL128_LINEELEMS);
              volatile uint64_t* lines = (volatile uint64_t*)buff;
              ready = 1;
              for (int i=0; i<nFifoLines; i++) {
                if (lines[i*NCCL_LL128_LINEELEMS+NCCL_LL128_DATAELEMS] != flag) { ready = 0; break; }
              }
            }
          } else if (p == NCCL_PROTO_LL) {
            uint32_t flag = NCCL_LL_FLAG(sub->base+sub->transmitted+1);
            int nFifoLines = DIVUP(size, sizeof(union ncclLLFifoLine));
            union ncclLLFifoLine* lines = (union ncclLLFifoLine*)buff;
            for (int i=0; i<nFifoLines; i++) {
              volatile uint32_t *f1 = &lines[i].flag1;
              volatile uint32_t *f2 = &lines[i].flag2;
              if (f1[0] != flag || f2[0] != flag) { ready = 0; break; }
            }
          }
          if (ready) {
            // flush HDP if not done
            if (resources->curr_hdp_reg && args->hdp_flushed < LOAD(recvTail)) {
              args->hdp_flushed = LOAD(recvTail);
              STORE(resources->curr_hdp_reg, 1);
            }
            // Data is ready, try to send.
            NCCLCHECK(ncclNetIsend(resources->netSendComm, buff, size, mhandle, sub->requests+buffSlot));
            if (sub->requests[buffSlot] != NULL) {
<<<<<<< HEAD
#ifdef ENABLE_PROFILING
              if (sub->channel->active_req == 0) {
                gettimeofday(&sub->channel->tvs, NULL);
                sub->channel->sizes = 0;
              }
              sub->channel->active_req ++;
              sub->channel->sizes += LOAD(sizesFifo+buffSlot);
              sub->channel->send_byte += LOAD(sizesFifo+buffSlot);
#endif
              TRACE(NCCL_NET, "sendProxy [%lu/%d] Isend (LL) posted, req %p", sub->transmitted, buffSlot, sub->requests[buffSlot]);
=======
              TRACE(NCCL_NET, "sendProxy [%ld/%d] Isend (LL) posted, req %p", sub->transmitted, buffSlot, sub->requests[buffSlot]);
>>>>>>> 3fec2fa5
              sizesFifo[buffSlot] = -1;
              // Make sure size is reset to zero before we update the head.
              __sync_synchronize();
              sub->transmitted += args->sliceSteps;
              args->idle = 0;
              continue;
            }
          }
        }
      }
      // Check whether the network has completed some send operations.
      if (sub->done < sub->transmitted) {
        int done;
        int buffSlot = (sub->base+sub->done)%NCCL_STEPS;
        NCCLCHECK(ncclNetTest(sub->requests[buffSlot], &done, NULL));
        if (done) {
<<<<<<< HEAD
          TRACE(NCCL_NET, "sendProxy [%lu/%d] request %p done", sub->done, buffSlot, sub->requests[buffSlot]);
#ifdef ENABLE_PROFILING
          if (args->protocol == NCCL_PROTO_SIMPLE) {
            sub->channel->active_req --;
            if (sub->channel->active_req == 0) {
              struct timeval tv;
              gettimeofday(&tv, NULL);
              float delta = (tv.tv_sec - sub->channel->tvs.tv_sec)*1E6 + tv.tv_usec - sub->channel->tvs.tv_usec;
              if (delta) {
                sub->channel->bw_cumulative += (float)sub->channel->sizes/delta/1E3;
                sub->channel->bw_count ++;
              }
            }
          }
#endif
=======
          TRACE(NCCL_NET, "sendProxy [%ld/%d] request %p done", sub->done, buffSlot, sub->requests[buffSlot]);
>>>>>>> 3fec2fa5
          sub->done += args->sliceSteps;

          if (resources->shared == 0) {
            resources->sendMem->head = sub->base + sub->done;
          }
          args->idle = 0;
          if (sub->done == sub->nsteps) {
            resources->step = sub->base + sub->nsteps;
            args->done++;
          }
        }
      }
    }
    if (args->done == args->nsubs) {
      args->state = ncclProxyOpNone;
    }
  }
  return ncclSuccess;
}

ncclResult_t netRecvProxy(struct ncclProxyArgs* args) {
  if (args->state == ncclProxyOpReady) {
    for (int s=0; s<args->nsubs; s++) {
      struct ncclProxySubArgs* sub = args->subs+s;
      struct netRecvResources* resources = (struct netRecvResources*) (sub->connector->transportResources);
      // Round to next multiple of sliceSteps
      sub->base = ROUNDUP(resources->step, args->chunkSteps);
      sub->posted = sub->received = sub->transmitted = sub->done = 0;
    }
    args->state = ncclProxyOpProgress;
  }
  args->idle = 1;
  if (args->state == ncclProxyOpProgress) {
    int p = args->protocol;
    for (int s=0; s<args->nsubs; s++) {
      struct ncclProxySubArgs* sub = args->subs+s;
      if (sub->done == sub->nsteps) continue;
      struct netRecvResources* resources = (struct netRecvResources*) (sub->connector->transportResources);
      void* mhandle = *(resources->mhandlesProto[p]);
      int stepSize = sub->connector->comm->buffSizes[p] / NCCL_STEPS;
      char* localBuff = sub->connector->conn.buffs[p];
      int buffSize = stepSize*args->sliceSteps;
      if (resources->shared) buffSize /= SENDRECV_SLICEFACTOR;
      if (sub->recvbytes < buffSize) buffSize = sub->recvbytes;

      if ((sub->posted < sub->done + NCCL_STEPS) && (sub->posted < sub->nsteps)) {
        int buffSlot = (sub->base+sub->posted)%NCCL_STEPS;
        char* ptr;
        if (resources->shared) {
          int sharedBuffSlot = sub->posted%NCCL_STEPS;
          NCCLCHECK(ncclProxySharedBuffersGetP2p(sub->connector->comm, resources->useGdr, 1, sub->channel->id, sharedBuffSlot, s, &ptr));
          volatile void** ptrsFifo = (volatile void**)resources->recvMem->ptrsFifo;
          ptrsFifo[buffSlot] = ptr;
        } else {
          ptr = localBuff+buffSlot*stepSize;
        }
        NCCLCHECK(ncclNetIrecv(resources->netRecvComm, ptr, buffSize, mhandle, sub->requests+buffSlot));
        if (sub->requests[buffSlot] != NULL) {
<<<<<<< HEAD
          TRACE(NCCL_NET, "recvProxy [%lu/%d] posted recv request %p", sub->posted, buffSlot, sub->requests[buffSlot]);
#ifdef ENABLE_PROFILING
          if (args->protocol == NCCL_PROTO_SIMPLE) {
            if (sub->channel->active_req == 0) {
              gettimeofday(&sub->channel->tvs, NULL);
              sub->channel->sizes = 0;
            }
            sub->channel->active_req ++;
          }
#endif
=======
          TRACE(NCCL_NET, "recvProxy [%ld/%d] posted recv request %p", sub->posted, buffSlot, sub->requests[buffSlot]);
>>>>>>> 3fec2fa5
          sub->posted += args->sliceSteps;
          args->idle = 0;
          continue;
        }
      }
      if (sub->posted > sub->received) {
        int buffSlot = (sub->base+sub->received)%NCCL_STEPS;
        int done, size;
        NCCLCHECK(ncclNetTest(sub->requests[buffSlot], &done, &size));
        if (done) {
          sub->received += args->sliceSteps;
#ifdef ENABLE_PROFILING
          if (args->protocol == NCCL_PROTO_SIMPLE) {
            sub->channel->active_req --;
            sub->channel->sizes += size;
            sub->channel->recv_byte += size;
            if (sub->channel->active_req == 0) {
              struct timeval tv;
              gettimeofday(&tv, NULL);
              float delta = (tv.tv_sec - sub->channel->tvs.tv_sec)*1E6 + tv.tv_usec - sub->channel->tvs.tv_usec;
              if (delta) {
                sub->channel->bw_cumulative += (float)sub->channel->sizes/delta/1E3;
                sub->channel->bw_count ++;
              }
            }
          }
#endif
          if (size > 0 && p == NCCL_PROTO_SIMPLE && resources->useGdr) {
            // Don't pass data to the GPU yet, flush first.

            // GDRCOPY support
            if (resources->devFlushMem) {
#if defined (__x86_64__)
              // Force a PCI-E read from GPU memory
              asm volatile ("mov (%0), %%eax" :: "l"(resources->devFlushMem) : "%eax");
#else
              WARN("NET: GDR Flush only supported on x86_64");
              return ncclInternalError;
#endif
              sub->requests[buffSlot] = NULL;
            } else {
              volatile void** ptrsFifo = (volatile void**)resources->recvMem->ptrsFifo;
              char* ptr = resources->shared ? (char*)(ptrsFifo[buffSlot]) : localBuff+buffSlot*stepSize;
              NCCLCHECK(ncclNetIflush(resources->netRecvComm, ptr, size, mhandle, sub->requests+buffSlot));
            }
          } else {
            sub->requests[buffSlot] = NULL;
          }
          args->idle = 0;
          continue;
        }
      }
      if (sub->received > sub->transmitted) {
        // Progress flush operations
        int buffSlot = (sub->base+sub->transmitted)%NCCL_STEPS;
        int done = 1;
        if (sub->requests[buffSlot]) NCCLCHECK(ncclNetTest(sub->requests[buffSlot], &done, NULL));
        if (done) {
          sub->transmitted += args->sliceSteps;
          __sync_synchronize();
          if (resources->devRecvMem) {
            // GDRCOPY support: Write updated tail directly to the device memory
            resources->devRecvMem->tail = sub->base + sub->transmitted;
            wc_store_fence(); // Flush out WC write
          } else {
            resources->recvMem->tail = sub->base + sub->transmitted;
          }
          args->idle = 0;
          continue;
        }
      }
      if (sub->transmitted > sub->done) {
        volatile uint64_t* sendHead = &resources->sendMem->head;
        uint64_t done = *sendHead;
        while (done > sub->base + sub->done &&
            // LL and LL128 can acknowledge 0-bytes send before they even happen. Don't go past what we transmitted.
            sub->transmitted > sub->done) {
          sub->done += args->sliceSteps;
          args->idle = 0;
          if (sub->done == sub->nsteps) {
            resources->step = sub->base + sub->nsteps;
            args->done++;
          }
        }
      }
    }
    if (args->done == args->nsubs) {
      args->state = ncclProxyOpNone;
    }
  }
  return ncclSuccess;
}

struct ncclTransport netTransport = {
  "NET",
  netCanConnect,
  { netSendSetup, netSendConnect, netSendFree, netSendProxy },
  { netRecvSetup, netRecvConnect, netRecvFree, netRecvProxy }
};<|MERGE_RESOLUTION|>--- conflicted
+++ resolved
@@ -386,7 +386,6 @@
             // Data is ready, try to send.
             NCCLCHECK(ncclNetIsend(resources->netSendComm, buff, size, mhandle, sub->requests+buffSlot));
             if (sub->requests[buffSlot] != NULL) {
-<<<<<<< HEAD
 #ifdef ENABLE_PROFILING
               if (sub->channel->active_req == 0) {
                 gettimeofday(&sub->channel->tvs, NULL);
@@ -396,10 +395,7 @@
               sub->channel->sizes += LOAD(sizesFifo+buffSlot);
               sub->channel->send_byte += LOAD(sizesFifo+buffSlot);
 #endif
-              TRACE(NCCL_NET, "sendProxy [%lu/%d] Isend (LL) posted, req %p", sub->transmitted, buffSlot, sub->requests[buffSlot]);
-=======
               TRACE(NCCL_NET, "sendProxy [%ld/%d] Isend (LL) posted, req %p", sub->transmitted, buffSlot, sub->requests[buffSlot]);
->>>>>>> 3fec2fa5
               sizesFifo[buffSlot] = -1;
               // Make sure size is reset to zero before we update the head.
               __sync_synchronize();
@@ -416,7 +412,6 @@
         int buffSlot = (sub->base+sub->done)%NCCL_STEPS;
         NCCLCHECK(ncclNetTest(sub->requests[buffSlot], &done, NULL));
         if (done) {
-<<<<<<< HEAD
           TRACE(NCCL_NET, "sendProxy [%lu/%d] request %p done", sub->done, buffSlot, sub->requests[buffSlot]);
 #ifdef ENABLE_PROFILING
           if (args->protocol == NCCL_PROTO_SIMPLE) {
@@ -432,9 +427,6 @@
             }
           }
 #endif
-=======
-          TRACE(NCCL_NET, "sendProxy [%ld/%d] request %p done", sub->done, buffSlot, sub->requests[buffSlot]);
->>>>>>> 3fec2fa5
           sub->done += args->sliceSteps;
 
           if (resources->shared == 0) {
@@ -493,7 +485,6 @@
         }
         NCCLCHECK(ncclNetIrecv(resources->netRecvComm, ptr, buffSize, mhandle, sub->requests+buffSlot));
         if (sub->requests[buffSlot] != NULL) {
-<<<<<<< HEAD
           TRACE(NCCL_NET, "recvProxy [%lu/%d] posted recv request %p", sub->posted, buffSlot, sub->requests[buffSlot]);
 #ifdef ENABLE_PROFILING
           if (args->protocol == NCCL_PROTO_SIMPLE) {
@@ -504,9 +495,6 @@
             sub->channel->active_req ++;
           }
 #endif
-=======
-          TRACE(NCCL_NET, "recvProxy [%ld/%d] posted recv request %p", sub->posted, buffSlot, sub->requests[buffSlot]);
->>>>>>> 3fec2fa5
           sub->posted += args->sliceSteps;
           args->idle = 0;
           continue;
