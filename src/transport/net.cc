/*************************************************************************
 * Copyright (c) 2016-2022, NVIDIA CORPORATION. All rights reserved.
 * Modifications Copyright (c) 2019-2023 Advanced Micro Devices, Inc. All rights reserved.
 * Modifications Copyright (c) Microsoft Corporation. Licensed under the MIT License.
 *
 * See LICENSE.txt for license information
 ************************************************************************/

#include "comm.h"
#include "net.h"
#include "graph.h"
#include "proxy.h"
#include "collectives.h"
#include "gdrwrap.h"
#include "shm.h"
#include "p2p.h"
#include "profiler.h"
#include "graph.h"
#include "graph/topo.h"
#if defined(ENABLE_NPKIT)
#include "npkit/npkit.h"
#endif
#include "msccl/msccl_lifecycle.h"

static_assert(sizeof(ncclNetHandle_t) <= CONNECT_SIZE, "NET Connect info is too large");

#define NCCL_NET_MAP_HOSTMEM 0
#define NCCL_NET_MAP_DEVMEM 1
#define NCCL_NET_MAP_SHARED_HOSTMEM 2
#define NCCL_NET_MAP_SHARED_DEVMEM 3
#define NCCL_NET_MAP_GDCMEM 4
#define NCCL_NET_MAP_MEMS 5

#define NCCL_NET_MAP_MASK_DEVMEM 0x40000000
#define NCCL_NET_MAP_MASK_SHARED 0x80000000
#define NCCL_NET_MAP_MASK_USED   0x20000000
#define NCCL_NET_MAP_MASK_OFFSET 0x1fffffff

#define NCCL_NET_MAP_OFFSET_BANK(mapStruct, offsetName) \
  ((mapStruct)->offsets.offsetName >> 30)

#define NCCL_NET_MAP_OFFSET_NULL(mapStruct, offsetName) \
  (((mapStruct)->offsets.offsetName >> 29) == 0)

#define NCCL_NET_MAP_GET_POINTER(mapStruct, cpuOrGpu, offsetName) \
  (NCCL_NET_MAP_OFFSET_NULL(mapStruct, offsetName) ? NULL : \
   (mapStruct)->mems[NCCL_NET_MAP_OFFSET_BANK(mapStruct, offsetName)].cpuOrGpu##Ptr + ((mapStruct)->offsets.offsetName & NCCL_NET_MAP_MASK_OFFSET))

#define NCCL_NET_MAP_DEV_MEM(mapStruct, offsetName) \
  (((mapStruct)->offsets.offsetName & NCCL_NET_MAP_MASK_DEVMEM) != 0)

#define NCCL_NET_MAP_ADD_POINTER(mapStruct, shared, dev, memSize, offsetName) do { \
    int bank = NCCL_NET_MAP_MASK_USED + (dev)*NCCL_NET_MAP_MASK_DEVMEM + (shared)*NCCL_NET_MAP_MASK_SHARED; \
    if ((shared) == 0) { \
      if (dev) { \
        (mapStruct)->offsets.offsetName = bank + (mapStruct)->mems[NCCL_NET_MAP_DEVMEM].size; \
        (mapStruct)->mems[NCCL_NET_MAP_DEVMEM].size += memSize; \
      } else { \
        (mapStruct)->offsets.offsetName = bank + (mapStruct)->mems[NCCL_NET_MAP_HOSTMEM].size; \
        (mapStruct)->mems[NCCL_NET_MAP_HOSTMEM].size += memSize; \
      } \
    } else { \
      (mapStruct)->offsets.offsetName = bank; \
    } \
} while (0);

struct connectMapMem{
  char* gpuPtr;
  char* cpuPtr;
  int size;
  ncclIpcDesc ipcDesc;
  char shmPath[PATH_MAX];
  ncclShmHandle_t attachHandle;
  ncclShmHandle_t createHandle;
};

struct connectMap {
  int sameProcess;
  int shared;
  int cudaDev;
  // First 3 bits of offsets determine the mem bank. 001 is host mem, 011 is dev mem, 101 is shared host mem and 111 is shared dev mem.
  struct connectMapMem mems[NCCL_NET_MAP_MEMS];
  // Offsets. 3 MSBs indicate mem bank, 111 indicates NULL.
  struct {
    uint32_t sendMem;
    uint32_t recvMem;
    uint32_t buffs[NCCL_NUM_PROTOCOLS];
  } offsets;
};

struct sendResources {
  struct connectMap map;
  void* netSendComm;
  struct ncclSendMem* sendMem;
  struct ncclRecvMem* recvMem;

  int tpRank;
  int tpLocalRank;
  int tpRemoteRank;
  int netDev;
  int useGdr;
  int useDmaBuf;
  int maxRecvs;
  uint64_t* gdcSync;
  void* gdrDesc;
  int shared;
  int channelId;
  int connIndex;
  char* buffers[NCCL_NUM_PROTOCOLS];
  int buffSizes[NCCL_NUM_PROTOCOLS];
  void* mhandles[NCCL_NUM_PROTOCOLS];
  uint64_t step;
  uint64_t llLastCleaning;
  volatile uint32_t* curr_hdp_reg;  // Curr GPU in ring (for rdma transport use only)
};

struct recvResources {
  struct connectMap map;
  void* netListenComm;
  void* netRecvComm;
  struct ncclSendMem* sendMem;
  struct ncclRecvMem* recvMem;

  int tpRank;
  int tpLocalRank;
  int tpRemoteRank;
  int tpRemoteProxyRank;
  int netDev;
  int useGdr;
  int useDmaBuf;
  int needFlush;
  int maxRecvs;
  uint64_t* gdcSync;
  uint64_t* gdcFlush;
  void* gdrDesc;
  int shared;
  int channelId;
  int connIndex;
  char* buffers[NCCL_NUM_PROTOCOLS];
  int buffSizes[NCCL_NUM_PROTOCOLS];
  void* mhandles[NCCL_NUM_PROTOCOLS];
  uint64_t step;
  uint64_t llLastCleaning;
  volatile uint32_t* curr_hdp_reg;  // Curr GPU in ring (for rdma transport use only)
};

/* Determine if two peers can communicate with NET */
static ncclResult_t canConnect(int* ret, struct ncclTopoSystem* topo, struct ncclTopoGraph* graph, struct ncclPeerInfo* info1, struct ncclPeerInfo* info2) {
  *ret = 1;
#if defined(__HIP_PLATFORM_HCC__) || defined(__HCC__) || defined(__HIPCC__)
#else
  if (info1->hostHash == info2->hostHash) {
    // If on the same host, check intra-node net is not disabled.
    NCCLCHECK(ncclTopoCheckNet(topo, info1->busId, info2->busId, ret));
  }
#endif
  return ncclSuccess;
}

NCCL_PARAM(NetSharedBuffers, "NET_SHARED_BUFFERS", -2);
NCCL_PARAM(NetSharedComms, "NET_SHARED_COMMS", 1);

struct setupReq {
  int tpRank;
  int tpLocalRank;
  int tpRemoteRank;
  int shared;
  int netDev;
  int useGdr;
  int needFlush;
  int channelId;
  int connIndex;
  uint32_t* curr_hdp_reg;
};

/* Determine if we will use this transport for this peer and return connect
 * information for this peer */
static ncclResult_t sendSetup(struct ncclComm* comm, struct ncclTopoGraph* graph, struct ncclPeerInfo* myInfo, struct ncclPeerInfo* peerInfo, struct ncclConnect* connectInfo, struct ncclConnector* send, int channelId, int connIndex) {
  struct setupReq req = { 0 };
  int localRank, tpProxyRank;

  send->conn.shared = req.shared = (graph || mscclAvailable() && mscclIsCaller()) ? 0 : ncclParamNetSharedBuffers() != -2 ? ncclParamNetSharedBuffers() : 1;
  req.channelId = channelId;
  req.connIndex = connIndex;
  req.curr_hdp_reg = 0;
  req.netDev = -1;

  int proxyRank = myInfo->rank;
  if (connIndex == NCCL_CONN_IDX_P2P_NET) NCCLCHECK(ncclTopoGetIntraNetDev(comm->topo, myInfo->rank, graph, channelId, 1, &req.netDev));
  if (req.netDev < 0) NCCLCHECK(ncclTopoGetNetDev(comm, myInfo->rank, graph, channelId, peerInfo->rank, &req.netDev, &proxyRank));
  NCCLCHECK(ncclTopoCheckGdr(comm->topo, myInfo->busId, req.netDev, 1, &req.useGdr));
  send->conn.flags |= req.useGdr ? NCCL_DIRECT_NIC : 0;
  if (req.useGdr && comm->topo->nodes[GPU].nodes[0].gpu.gcn != 910) {
    CUDACHECK(hipDeviceGetAttribute((int*)&req.curr_hdp_reg, hipDeviceAttributeHdpMemFlushCntl, myInfo->cudaDev));
    send->conn.curr_hdp_reg = req.curr_hdp_reg;
  }

  tpProxyRank = comm->topParentRanks[proxyRank];
  NCCLCHECK(ncclProxyConnect(comm, TRANSPORT_NET, 1, tpProxyRank, &send->proxyConn));
  NCCLCHECK(ncclTopoGetLocalRank(comm->topo, myInfo->rank, &localRank));
  req.tpLocalRank = comm->topParentLocalRanks[localRank];
  req.tpRank = comm->topParentRanks[myInfo->rank];
  req.tpRemoteRank = comm->topParentRanks[peerInfo->rank];
  NCCLCHECK(ncclProxyCallBlocking(comm, &send->proxyConn, ncclProxyMsgSetup, &req, sizeof(req), NULL, 0));

  if (proxyRank == myInfo->rank) {
<<<<<<< HEAD
    INFO(NCCL_INIT|NCCL_NET,"Channel %02d/%d : %d[%lx] -> %d[%lx] [send] via NET/%s/%d%s%s comm %p nRanks %02d", channelId, connIndex, myInfo->rank, myInfo->busId, peerInfo->rank, peerInfo->busId, ncclNetName(comm), req.netDev,
        req.useGdr ? "/GDRDMA" : "", req.shared ? "/Shared" : "", comm, comm->nRanks);
  } else {
    INFO(NCCL_INIT|NCCL_NET,"Channel %02d/%d : %d[%lx] -> %d[%lx] [send] via NET/%s/%d(%d)%s%s comm %p nRanks %02d", channelId, connIndex, myInfo->rank, myInfo->busId, peerInfo->rank, peerInfo->busId, ncclNetName(comm), req.netDev,
        proxyRank, req.useGdr ? "/GDRDMA" : "", req.shared ? "/Shared" : "", comm, comm->nRanks);
=======
    INFO(NCCL_INIT|NCCL_NET,"Channel %02d/%d : %d[%d] -> %d[%d] [send] via NET/%s/%d%s%s", channelId, connIndex, myInfo->rank, myInfo->nvmlDev, peerInfo->rank, peerInfo->nvmlDev, comm->ncclNet->name, req.netDev,
        req.useGdr ? "/GDRDMA" : "", req.shared ? "/Shared" : "");
  } else {
    INFO(NCCL_INIT|NCCL_NET,"Channel %02d/%d : %d[%d] -> %d[%d] [send] via NET/%s/%d(%d)%s%s", channelId, connIndex, myInfo->rank, myInfo->nvmlDev, peerInfo->rank, peerInfo->nvmlDev, comm->ncclNet->name, req.netDev,
        proxyRank, req.useGdr ? "/GDRDMA" : "", req.shared ? "/Shared" : "");
>>>>>>> ea383122
  }
  *((int*)connectInfo) = tpProxyRank;
  return ncclSuccess;
}

// GDRCOPY support: TAIL_ENABLE When enabled locates the RX proxy tail in CUDA memory
NCCL_PARAM(GdrCopySyncEnable, "GDRCOPY_SYNC_ENABLE", 1);
// GDRCOPY support: FLUSH_ENABLE When enabled uses a PCI-E read to flush GDRDMA buffers
NCCL_PARAM(GdrCopyFlushEnable, "GDRCOPY_FLUSH_ENABLE", 0);

/* Setup recv connector */
static ncclResult_t recvSetup(struct ncclComm* comm, struct ncclTopoGraph* graph, struct ncclPeerInfo* myInfo, struct ncclPeerInfo* peerInfo, struct ncclConnect* connectInfo, struct ncclConnector* recv, int channelId, int connIndex) {
  struct setupReq req = { 0 };
  int localRank;

  recv->conn.shared = req.shared = (graph || mscclAvailable() && mscclIsCaller()) ? 0 : ncclParamNetSharedBuffers() != -2 ? ncclParamNetSharedBuffers() : 1;
  req.channelId = channelId;
  req.connIndex = connIndex;
  req.netDev = -1;

  // Use myInfo->rank as the receiver uses its own NIC
<<<<<<< HEAD
  int proxyRank = myInfo->rank;
  if (connIndex == NCCL_CONN_IDX_P2P_NET) NCCLCHECK(ncclTopoGetIntraNetDev(comm->topo, myInfo->rank, graph, channelId, 0, &req.netDev));
  if (req.netDev < 0) NCCLCHECK(ncclTopoGetNetDev(comm, myInfo->rank, graph, channelId, myInfo->rank, &req.netDev, &proxyRank));
=======
  int proxyRank, tpProxyRank;
  NCCLCHECK(ncclTopoGetNetDev(comm, myInfo->rank, graph, channelId, myInfo->rank, &req.netDev, &proxyRank));
>>>>>>> ea383122
  NCCLCHECK(ncclTopoCheckGdr(comm->topo, myInfo->busId, req.netDev, 0, &req.useGdr));

  // Determine whether we need to flush the GDR buffer on recv or not
  if (req.useGdr) NCCLCHECK(ncclTopoNeedFlush(comm->topo, myInfo->busId, &req.needFlush));

  // We don't support PXN on receive yet
<<<<<<< HEAD
  NCCLCHECK(ncclProxyConnect(comm, TRANSPORT_NET, 0, myInfo->rank, &recv->proxyConn));

  req.rank = myInfo->rank;
  NCCLCHECK(ncclTopoGetLocalRank(comm->topo, myInfo->rank, &req.localRank));
  req.remoteRank = peerInfo->rank;
  NCCLCHECK(ncclProxyCallBlocking(&recv->proxyConn, ncclProxyMsgSetup, &req, sizeof(req), connectInfo, sizeof(ncclNetHandle_t)));
  INFO(NCCL_INIT|NCCL_NET,"Channel %02d/%d : %d[%lx] -> %d[%lx] [receive] via NET/%s/%d%s%s comm %p nRanks %02d", channelId, connIndex, peerInfo->rank, peerInfo->busId, myInfo->rank, myInfo->busId, ncclNetName(comm), req.netDev,
      req.useGdr ? "/GDRDMA" : "", req.shared ? "/Shared" : "", comm, comm->nRanks);
=======
  tpProxyRank = comm->topParentRanks[myInfo->rank];
  NCCLCHECK(ncclProxyConnect(comm, TRANSPORT_NET, 0, tpProxyRank, &recv->proxyConn));

  NCCLCHECK(ncclTopoGetLocalRank(comm->topo, myInfo->rank, &localRank));
  req.tpLocalRank = comm->topParentLocalRanks[localRank];
  req.tpRank = comm->topParentRanks[myInfo->rank];
  req.tpRemoteRank = comm->topParentRanks[peerInfo->rank];
  NCCLCHECK(ncclProxyCallBlocking(comm, &recv->proxyConn, ncclProxyMsgSetup, &req, sizeof(req), connectInfo, sizeof(ncclNetHandle_t)));
  INFO(NCCL_INIT|NCCL_NET,"Channel %02d/%d : %d[%d] -> %d[%d] [receive] via NET/%s/%d%s%s", channelId, connIndex, peerInfo->rank, peerInfo->nvmlDev, myInfo->rank, myInfo->nvmlDev, comm->ncclNet->name, req.netDev,
      req.useGdr ? "/GDRDMA" : "", req.shared ? "/Shared" : "");
>>>>>>> ea383122
  return ncclSuccess;
}

static ncclResult_t netMapShm(struct connectMapMem* mem) {
  NCCLCHECK(ncclShmOpen(mem->shmPath, mem->size, (void**)&mem->cpuPtr, (void**)&mem->gpuPtr, -1, &mem->attachHandle));
  return ncclSuccess;
}
static ncclResult_t netCreateShm(struct connectMapMem* mem) {
  mem->shmPath[0] = '\0'; // Let ncclShmOpen create a tmp file
  NCCLCHECK(ncclShmOpen(mem->shmPath, mem->size, (void**)&mem->cpuPtr, NULL, 1, &mem->createHandle));
  return ncclSuccess;
}

static ncclResult_t netDumpMap(struct connectMap* map) {
  printf("Dump map same process %d shared %d\n", map->sameProcess, map->shared);
  struct connectMapMem *mem = map->mems+NCCL_NET_MAP_HOSTMEM;
  printf("Mem 0: Host mem %s (%x B) CPU %p GPU %p\n", mem->shmPath, mem->size, mem->cpuPtr, mem->gpuPtr);
  mem = map->mems+NCCL_NET_MAP_DEVMEM;
  printf("Mem 1: Vid  mem (%x B) CPU %p GPU %p\n", mem->size, mem->cpuPtr, mem->gpuPtr);
  mem = map->mems+NCCL_NET_MAP_SHARED_HOSTMEM;
  printf("Mem 2: Shared Host mem %s (%x B) CPU %p GPU %p\n", mem->shmPath, mem->size, mem->cpuPtr, mem->gpuPtr);
  mem = map->mems+NCCL_NET_MAP_SHARED_DEVMEM;
  printf("Mem 3: Shared Vid mem (%x B) CPU %p GPU %p\n", mem->size, mem->cpuPtr, mem->gpuPtr);
  printf("SendMem -> Used %d Bank %d Offset %x, cpu %p gpu %p\n",
      map->offsets.sendMem & NCCL_NET_MAP_MASK_USED ? 1 : 0,
      NCCL_NET_MAP_OFFSET_BANK(map, sendMem), map->offsets.sendMem & NCCL_NET_MAP_MASK_OFFSET,
      NCCL_NET_MAP_GET_POINTER(map, cpu, sendMem), NCCL_NET_MAP_GET_POINTER(map, gpu, sendMem));
  printf("RecvMem -> Used %d Bank %d Offset %x, cpu %p gpu %p\n",
      map->offsets.recvMem & NCCL_NET_MAP_MASK_USED ? 1 : 0,
      NCCL_NET_MAP_OFFSET_BANK(map, recvMem), map->offsets.recvMem & NCCL_NET_MAP_MASK_OFFSET,
      NCCL_NET_MAP_GET_POINTER(map, cpu, recvMem), NCCL_NET_MAP_GET_POINTER(map, gpu, recvMem));
  for (int p=0; p<NCCL_NUM_PROTOCOLS; p++) {
    printf("Proto %d -> Used %d Bank %d Offset %x, cpu %p, gpu %p\n", p,
        map->offsets.buffs[p] & NCCL_NET_MAP_MASK_USED ? 1 : 0,
        NCCL_NET_MAP_OFFSET_BANK(map, buffs[p]), map->offsets.buffs[p] & NCCL_NET_MAP_MASK_OFFSET,
        NCCL_NET_MAP_GET_POINTER(map, cpu, buffs[p]), NCCL_NET_MAP_GET_POINTER(map, gpu, buffs[p]));
  }
  printf("End of dump\n");
  return ncclSuccess;
}

static ncclResult_t sendConnect(struct ncclComm* comm, struct ncclConnect* connectInfo, int nranks, int rank, struct ncclConnector* send) {
  struct connectMap* map = (connectMap*) send->transportResources;

  void* opId;

  // map isn't allocated thus this op hasn't been submitted yet
  if (!map) {
    // Setup device pointers
    NCCLCHECK(ncclCalloc(&map, 1));
    send->transportResources = map;
    opId = send;
    INFO(NCCL_PROXY, "sendConnect ncclProxyCallAsync opId=%p", opId);
    NCCLCHECK(ncclProxyCallAsync(comm, &send->proxyConn, ncclProxyMsgConnect, connectInfo, sizeof(ncclNetHandle_t), sizeof(struct connectMap), opId));
  } else {
    opId =  send;
  }

  ncclResult_t ret;
  NCCLCHECK(ret = ncclPollProxyResponse(comm, &send->proxyConn, map, opId));
  if (ret == ncclInProgress) {
    return ret;
  }
  INFO(NCCL_PROXY, "sendConnect ncclPollProxyResponse opId=%p", opId);

  if (map->sameProcess && !ncclCuMemEnable()) {
    if (map->cudaDev != comm->cudaDev) {
      if (!ncclCuMemEnable()) {
        // Enable P2P access for Legacy IPC
        cudaError_t err = cudaDeviceEnablePeerAccess(map->cudaDev, 0);
        if (err == cudaErrorPeerAccessAlreadyEnabled) {
          cudaGetLastError();
        } else if (err != cudaSuccess) {
          WARN("failed to peer with device %d: %d %s", map->cudaDev, err, cudaGetErrorString(err));
          return ncclInternalError;
        }
      }
    }
  } else if (!(map->sameProcess && map->cudaDev == comm->cudaDev)) {
    if (!map->sameProcess) NCCLCHECK(netMapShm(map->mems+NCCL_NET_MAP_HOSTMEM));
    if (map->mems[NCCL_NET_MAP_DEVMEM].size) {
      NCCLCHECK(ncclP2pImportShareableBuffer(comm, send->proxyConn.tpRank,
                                             map->mems[NCCL_NET_MAP_DEVMEM].size,
                                             &map->mems[NCCL_NET_MAP_DEVMEM].ipcDesc,
                                             (void**)&map->mems[NCCL_NET_MAP_DEVMEM].gpuPtr));
      map->mems[NCCL_NET_MAP_DEVMEM].cpuPtr = NULL;
    }
    if (map->mems[NCCL_NET_MAP_SHARED_DEVMEM].size) {
      void** sharedDevMemPtr = comm->proxyState->sharedDevMems + send->proxyConn.tpLocalRank;
      if (*sharedDevMemPtr == NULL) {
        NCCLCHECK(ncclP2pImportShareableBuffer(comm, send->proxyConn.tpRank,
                                               map->mems[NCCL_NET_MAP_SHARED_DEVMEM].size,
                                               &map->mems[NCCL_NET_MAP_SHARED_DEVMEM].ipcDesc,
                                               sharedDevMemPtr));
      }
      map->mems[NCCL_NET_MAP_SHARED_DEVMEM].gpuPtr = (char*)(*sharedDevMemPtr);
      map->mems[NCCL_NET_MAP_SHARED_DEVMEM].cpuPtr = NULL;
    }
  }
  //NCCLCHECK(netDumpMap(map));

  struct ncclSendMem *sendMem = (struct ncclSendMem*) NCCL_NET_MAP_GET_POINTER(map, gpu, sendMem);
  void* gdcMem = map->mems[NCCL_NET_MAP_GDCMEM].gpuPtr;
  send->conn.head = gdcMem ? (uint64_t*)gdcMem : &sendMem->head;

  struct ncclRecvMem *recvMem = (struct ncclRecvMem*) NCCL_NET_MAP_GET_POINTER(map, gpu, recvMem);
  send->conn.tail = &recvMem->tail;
  send->conn.sizesFifo = recvMem->sizesFifo;
  // Only fuse P2P buffers, continue to allocate dedicated buffers for ring/tree
  send->conn.offsFifo = map->shared ? recvMem->offsFifo : NULL;

  for (int p=0; p<NCCL_NUM_PROTOCOLS; p++)
    send->conn.buffs[p] = NCCL_NET_MAP_GET_POINTER(map, gpu, buffs[p]);
  return ncclSuccess;
}

/* Connect to this peer */
static ncclResult_t recvConnect(struct ncclComm* comm, struct ncclConnect* connectInfo, int nranks, int rank, struct ncclConnector* recv) {
  struct connectMap* map = (connectMap*) recv->transportResources;
  void* opId;
  if (!map) {
    NCCLCHECK(ncclCalloc(&map, 1));
    recv->transportResources = map;
    // Use recv connector as unique identifier
    opId = recv;
    INFO(NCCL_PROXY, "recvConnect ncclProxyCallAsync opId=%p &recv->proxyConn=%p connectInfo=%p",
       opId, &recv->proxyConn, connectInfo);
    NCCLCHECK(ncclProxyCallAsync(comm, &recv->proxyConn, ncclProxyMsgConnect, connectInfo, sizeof(int), sizeof(struct connectMap), opId));
  } else {
    opId = recv;
  }

  ncclResult_t ret;
  NCCLCHECK(ret = ncclPollProxyResponse(comm, &recv->proxyConn, map, opId));
  if (ret == ncclInProgress) {
    return ret;
  }
  INFO(NCCL_PROXY, "recvConnect ncclPollProxyResponse opId=%p", opId);
  //NCCLCHECK(netDumpMap(map));

  struct ncclSendMem *sendMem = (struct ncclSendMem*) NCCL_NET_MAP_GET_POINTER(map, gpu, sendMem);
  recv->conn.head = &sendMem->head;

  struct ncclRecvMem *recvMem = (struct ncclRecvMem*) NCCL_NET_MAP_GET_POINTER(map, gpu, recvMem);
  void* gdcMem = map->mems[NCCL_NET_MAP_GDCMEM].gpuPtr;
  recv->conn.tail = gdcMem ? (uint64_t*)gdcMem : &recvMem->tail;
  recv->conn.sizesFifo = recvMem->sizesFifo;
  // Only fuse P2P buffers, continue to allocate dedicated buffers for ring/tree
  recv->conn.offsFifo = map->shared ? recvMem->offsFifo : NULL;

  for (int p=0; p<NCCL_NUM_PROTOCOLS; p++)
    recv->conn.buffs[p] = NCCL_NET_MAP_GET_POINTER(map, gpu, buffs[p]);
  return ncclSuccess;
}

static ncclResult_t sendFree(struct ncclConnector* send) {
  struct connectMap* map = (struct connectMap*)(send->transportResources);
  if (map) {
    int cudaDev;
    CUDACHECK(cudaGetDevice(&cudaDev));
    if (map->sameProcess && map->cudaDev == cudaDev) {
      // Our own GPU, so it wasn't mapped in
      free(map);
      return ncclSuccess;
    }
    if (!map->sameProcess || ncclCuMemEnable()) {
      if (!map->sameProcess) NCCLCHECK(ncclShmClose(map->mems[NCCL_NET_MAP_HOSTMEM].attachHandle));
      if (map->mems[NCCL_NET_MAP_DEVMEM].size) {
        if (ncclCuMemEnable()) {
          // cuMem API support
          NCCLCHECK(ncclP2pFreeShareableBuffer(&map->mems[NCCL_NET_MAP_DEVMEM].ipcDesc));
          NCCLCHECK(ncclCuMemFree(map->mems[NCCL_NET_MAP_DEVMEM].gpuPtr));
        } else {
          // Legacy CUDA IPC support
          CUDACHECK(cudaIpcCloseMemHandle(map->mems[NCCL_NET_MAP_DEVMEM].gpuPtr));
        }
      }
    }
    free(map);
  }

  return ncclSuccess;
}

static ncclResult_t recvFree(struct ncclConnector* recv) {
  if (recv->transportResources) free(recv->transportResources);
  return ncclSuccess;
}

#define NCCL_SHARED_STEPS 16
static ncclResult_t sharedBuffersInit(struct ncclProxyState* proxyState, int cuda, int tpLocalRank, int type, int sameProcess,
    int nChannels, char** gpuPtr, char** cpuPtr, int* size, ncclIpcDesc *ipcDesc) {
  if (cuda == 0 && sameProcess == 0) {
      WARN("PXN should not use host buffers for data");
      return ncclInternalError;
  }
  struct ncclProxyProgressState* progressState = &proxyState->progressState;
  if (progressState->localPeers == NULL) {
    NCCLCHECK(ncclCalloc(&progressState->localPeers, proxyState->tpLocalnRanks));
  }
  struct ncclProxyPeer** localPeers = progressState->localPeers;
  if (localPeers[tpLocalRank] == NULL) {
    NCCLCHECK(ncclCalloc(localPeers + tpLocalRank, 1));
  }
  struct ncclProxyPeer* peer = localPeers[tpLocalRank];
  struct ncclProxySharedP2p* state = type == 0 ? &peer->send : &peer->recv;
  state->refcount++;
  if (state->size == 0) {
    state->size = nChannels * NCCL_SHARED_STEPS * proxyState->p2pChunkSize;
  }

  if (size) *size = state->size;

  if (cuda && state->cudaBuff == NULL) {
<<<<<<< HEAD
    NCCLCHECK(ncclCudaCalloc(&state->cudaBuff, state->size, comm->sideStream, cuda));
    if (sameProcess == 0) {
      CUDACHECK(cudaIpcGetMemHandle(&state->ipc, state->cudaBuff));
=======
    if (sameProcess == 0 || ncclCuMemEnable()) {
      NCCLCHECK(ncclP2pAllocateShareableBuffer(state->size, &state->ipcDesc, (void**)&state->cudaBuff));
    } else {
      NCCLCHECK(ncclCudaCalloc(&state->cudaBuff, state->size));
>>>>>>> ea383122
    }
  }
  if (!cuda && state->hostBuff == NULL) {
    NCCLCHECK(ncclCudaHostCalloc(&state->hostBuff, state->size));
  }
  if (cpuPtr) *cpuPtr = cuda ? state->cudaBuff : state->hostBuff;
  if (gpuPtr) *gpuPtr = sameProcess ? *cpuPtr : NULL;
  if (ipcDesc) memcpy(ipcDesc, &state->ipcDesc, sizeof(state->ipcDesc));
  return ncclSuccess;
}

static ncclResult_t sharedBuffersGet(struct ncclProxyState* proxyState, int channel, int slot, int* offset) {
  // Use different pools for different channels and also separate send/recv.
  int globalSlot = (channel*NCCL_SHARED_STEPS)+slot;
  *offset = proxyState->p2pChunkSize * globalSlot;
  return ncclSuccess;
}

static ncclResult_t sharedBuffersDestroy(struct ncclProxyState* proxyState, int tpLocalRank, int type, struct ncclProxyConnection* connection) {
  if (proxyState->progressState.localPeers == NULL) NCCLCHECK(ncclInternalError);
  struct ncclProxyPeer* peer = proxyState->progressState.localPeers[tpLocalRank];
  if (peer == NULL) NCCLCHECK(ncclInternalError;)
  struct ncclProxySharedP2p* state = type == 0 ? &peer->send : &peer->recv;
  if (state->size == 0) NCCLCHECK(ncclInternalError);
  if (ncclAtomicRefCountDecrement(&state->refcount) == 0) {
    if (state->cudaBuff) {
      if (!connection->sameProcess || ncclCuMemEnable()) {
        NCCLCHECK(ncclP2pFreeShareableBuffer(&state->ipcDesc));
      }
      NCCLCHECK(ncclCudaFree(state->cudaBuff));
    }
    if (state->hostBuff) NCCLCHECK(ncclCudaHostFree(state->hostBuff));
  }

  if (peer->send.refcount || peer->recv.refcount) return ncclSuccess;

  free(peer);
  proxyState->progressState.localPeers[tpLocalRank] = NULL;
  for (int r = 0; r < proxyState->tpLocalnRanks; r++) {
    if (proxyState->progressState.localPeers[r]) return ncclSuccess;
  }
  // All peers are freed, free array
  free(proxyState->progressState.localPeers);
  proxyState->progressState.localPeers = NULL;
  return ncclSuccess;
}

<<<<<<< HEAD
static ncclResult_t proxySharedInit(struct ncclProxyConnection* connection, struct ncclComm* comm, int nChannels) {
  int rank = comm->localRankToRank[connection->localRank];
  int sameProcess = comm->peerInfo[rank].pidHash == comm->peerInfo[comm->rank].pidHash ? 1 : 0;
  NCCLCHECK(sharedBuffersInit(comm, comm->hasFineGrain, connection->localRank, 0, sameProcess, nChannels, NULL, NULL, NULL, NULL));
=======
static ncclResult_t proxySharedInit(struct ncclProxyConnection* connection, struct ncclProxyState* proxyState, int nChannels) {
  NCCLCHECK(sharedBuffersInit(proxyState, 1, connection->tpLocalRank, 0, connection->sameProcess, nChannels, NULL, NULL, NULL, NULL));
>>>>>>> ea383122
  return ncclSuccess;
}

static ncclResult_t sendProxySetup(struct ncclProxyConnection* connection, struct ncclProxyState* proxyState, void* reqBuff, int reqSize, void* respBuff, int respSize, int* done) {
  struct setupReq* req = (struct setupReq*) reqBuff;
  if (reqSize != sizeof(struct setupReq)) return ncclInternalError;

  struct sendResources* resources;
  NCCLCHECK(ncclCalloc(&resources, 1));
  connection->transportResources = resources;

  resources->tpRank = req->tpRank;
  resources->tpLocalRank = req->tpLocalRank;
  resources->tpRemoteRank = req->tpRemoteRank;
  resources->netDev = req->netDev;
  resources->shared = connection->shared = req->shared;
  resources->useGdr = req->useGdr;
  resources->channelId = req->channelId;
  resources->connIndex = req->connIndex;
  resources->curr_hdp_reg = req->curr_hdp_reg;
  ncclNetProperties_t props;
  NCCLCHECK(proxyState->ncclNet->getProperties(req->netDev, &props));
  /* DMA-BUF support */
  resources->useDmaBuf = resources->useGdr && proxyState->dmaBufSupport && (props.ptrSupport & NCCL_PTR_DMABUF);
  resources->maxRecvs = props.maxRecvs;

  // We don't return any data
  if (respSize != 0) return ncclInternalError;
  *done = 1;
  return ncclSuccess;
}

static ncclResult_t recvProxySetup(struct ncclProxyConnection* connection, struct ncclProxyState* proxyState, void* reqBuff, int reqSize, void* respBuff, int respSize, int* done) {
  struct setupReq* req = (struct setupReq*) reqBuff;
  if (reqSize != sizeof(struct setupReq)) return ncclInternalError;

  struct recvResources* resources;
  NCCLCHECK(ncclCalloc(&resources, 1));
  connection->transportResources = resources;

  resources->tpRank = req->tpRank;
  resources->tpLocalRank = req->tpLocalRank;
  resources->tpRemoteRank = req->tpRemoteRank;
  resources->netDev = req->netDev;
  resources->shared = connection->shared = req->shared;
  resources->useGdr = req->useGdr;
  resources->needFlush = req->needFlush;
  resources->channelId = req->channelId;
  resources->connIndex = req->connIndex;
  ncclNetProperties_t props;
  NCCLCHECK(proxyState->ncclNet->getProperties(req->netDev, &props));
  /* DMA-BUF support */
  resources->useDmaBuf = resources->useGdr && proxyState->dmaBufSupport && (props.ptrSupport & NCCL_PTR_DMABUF);
  resources->maxRecvs = props.maxRecvs;

  if (respSize != sizeof(ncclNetHandle_t)) return ncclInternalError;
  NCCLCHECK(proxyState->ncclNet->listen(req->netDev, respBuff, &resources->netListenComm));
  *done = 1;

  return ncclSuccess;
}

static ncclResult_t sendProxyConnect(struct ncclProxyConnection* connection, struct ncclProxyState* proxyState, void* reqBuff, int reqSize, void* respBuff, int respSize, int* done) {
  struct sendResources* resources = (struct sendResources*)(connection->transportResources);
  if (reqSize != sizeof(ncclNetHandle_t)) return ncclInternalError;
  ncclResult_t ret = ncclSuccess;

  if (resources->shared) {
    // Shared buffers
    struct ncclProxyProgressState* progressState = &proxyState->progressState;
    if (progressState->localPeers == NULL) {
      NCCLCHECK(ncclCalloc(&progressState->localPeers, proxyState->tpLocalnRanks));
    }
    struct ncclProxyPeer** localPeers = progressState->localPeers;
    if (localPeers[resources->tpLocalRank] == NULL) {
      NCCLCHECK(ncclCalloc(localPeers + resources->tpLocalRank, 1));
    }
    connection->proxyAppendPtr = localPeers[resources->tpLocalRank]->send.proxyAppend + resources->channelId;

    if (resources->maxRecvs > 1 && ncclParamNetSharedComms()) {
      // Connect or reuse connection for a netdev/remote rank.
      if (progressState->netComms[resources->netDev] == NULL) {
        NCCLCHECK(ncclCalloc(progressState->netComms + resources->netDev, proxyState->tpnRanks));
      }
      struct ncclSharedNetComms* comms = progressState->netComms[resources->netDev] + resources->tpRemoteRank;
      if (comms->sendComm[resources->channelId] == NULL) ret = proxyState->ncclNet->connect(resources->netDev, reqBuff, comms->sendComm + resources->channelId);
      resources->netSendComm = comms->sendComm[resources->channelId];
      if (comms->sendComm[resources->channelId]) comms->sendRefCount[resources->channelId]++;
    } else {
      ret = proxyState->ncclNet->connect(resources->netDev, reqBuff, &resources->netSendComm);
    }
  } else {
    // Connect to remote peer
    ret = proxyState->ncclNet->connect(resources->netDev, reqBuff, &resources->netSendComm);
    connection->proxyAppendPtr = &connection->proxyAppend;
  }

  NCCLCHECK(ret);
  if (resources->netSendComm == NULL) {
    *done = 0;
    return ncclInProgress;
  }
  *done = 1;

  // Create structures
  struct connectMap* map = &resources->map;
  map->sameProcess = connection->sameProcess;
  map->shared = resources->shared;
  CUDACHECK(cudaGetDevice(&map->cudaDev));

  if (resources->shared == 0) { // Only allocate dedicated buffers for ring/tree, not for p2p
    for (int p=0; p<NCCL_NUM_PROTOCOLS; p++) {
      NCCL_NET_MAP_ADD_POINTER(map, 0, p!= NCCL_PROTO_LL && resources->useGdr, proxyState->buffSizes[p], buffs[p]);
      resources->buffSizes[p] = proxyState->buffSizes[p];
    }
  } else {
    // Get shared buffers
    int bank = resources->useGdr ? NCCL_NET_MAP_SHARED_DEVMEM : NCCL_NET_MAP_SHARED_HOSTMEM;
    struct connectMapMem* mapMem = map->mems+bank;
    NCCLCHECK(sharedBuffersInit(
          proxyState, resources->useGdr, resources->tpLocalRank, 0, map->sameProcess, proxyState->p2pnChannels,
          &mapMem->gpuPtr, &mapMem->cpuPtr, &mapMem->size, &mapMem->ipcDesc));
    resources->buffSizes[NCCL_PROTO_SIMPLE] = mapMem->size;

    if (proxyState->allocP2pNetLLBuffers) {
      NCCL_NET_MAP_ADD_POINTER(map, 0, 0 /*p == NCCL_PROTO_LL*/, proxyState->buffSizes[NCCL_PROTO_LL], buffs[NCCL_PROTO_LL]);
      resources->buffSizes[NCCL_PROTO_LL] = proxyState->buffSizes[NCCL_PROTO_LL];
    }

    NCCL_NET_MAP_ADD_POINTER(map, 1, resources->useGdr, mapMem->size, buffs[NCCL_PROTO_SIMPLE]);
  }

  NCCL_NET_MAP_ADD_POINTER(map, 0, 0, sizeof(struct ncclSendMem), sendMem);
  NCCL_NET_MAP_ADD_POINTER(map, 0, 0, sizeof(struct ncclRecvMem), recvMem);

  if (map->mems[NCCL_NET_MAP_DEVMEM].size) {
    if (resources->shared == 0) {
      if (!map->sameProcess || ncclCuMemEnable()) {
        ALIGN_SIZE(map->mems[NCCL_NET_MAP_DEVMEM].size, CUDA_IPC_MIN);
        NCCLCHECK(ncclP2pAllocateShareableBuffer(map->mems[NCCL_NET_MAP_DEVMEM].size, &map->mems[NCCL_NET_MAP_DEVMEM].ipcDesc,
                                                 (void**)&map->mems[NCCL_NET_MAP_DEVMEM].gpuPtr));
      } else {
        NCCLCHECK(ncclCudaCalloc(&map->mems[NCCL_NET_MAP_DEVMEM].gpuPtr, map->mems[NCCL_NET_MAP_DEVMEM].size));
      }
<<<<<<< HEAD
      NCCLCHECK(ncclCudaCalloc(&map->mems[NCCL_NET_MAP_DEVMEM].gpuPtr, map->mems[NCCL_NET_MAP_DEVMEM].size, comm->sideStream, resources->useGdr));
=======
>>>>>>> ea383122
      map->mems[NCCL_NET_MAP_DEVMEM].cpuPtr = map->mems[NCCL_NET_MAP_DEVMEM].gpuPtr;
    }
  }
  if (map->sameProcess) {
    NCCLCHECK(ncclCudaHostCalloc(&map->mems[NCCL_NET_MAP_HOSTMEM].cpuPtr, map->mems[NCCL_NET_MAP_HOSTMEM].size));
    map->mems[NCCL_NET_MAP_HOSTMEM].gpuPtr = map->mems[NCCL_NET_MAP_HOSTMEM].cpuPtr;
  } else {
    NCCLCHECK(netCreateShm(map->mems+NCCL_NET_MAP_HOSTMEM));
  }
  if (ncclGdrCopy && map->sameProcess && ncclParamGdrCopySyncEnable()) {
    uint64_t *cpuPtr, *gpuPtr;
    NCCLCHECK(ncclGdrCudaCalloc(&cpuPtr, &gpuPtr, 1, &resources->gdrDesc, comm->sideStream));

    resources->gdcSync = cpuPtr;
    struct connectMapMem* gdcMem = map->mems+NCCL_NET_MAP_GDCMEM;
    gdcMem->cpuPtr = (char*)cpuPtr;
    gdcMem->gpuPtr = (char*)gpuPtr;
    gdcMem->size = sizeof(uint64_t); // sendMem->head
  }

  resources->sendMem = (struct ncclSendMem*) NCCL_NET_MAP_GET_POINTER(map, cpu, sendMem);
  resources->recvMem = (struct ncclRecvMem*) NCCL_NET_MAP_GET_POINTER(map, cpu, recvMem);

  // Don't give credits yet in shared mode.
  resources->sendMem->head = map->shared ? -NCCL_STEPS : 0;
  for (int i=0; i<NCCL_STEPS; i++) resources->recvMem->sizesFifo[i] = -1;

  for (int p=0; p<NCCL_NUM_PROTOCOLS; p++) {
    resources->buffers[p] = NCCL_NET_MAP_GET_POINTER(map, cpu, buffs[p]);
    if (resources->buffers[p]) {
#if CUDA_VERSION >= 11070
      /* DMA-BUF support */
      int type = NCCL_NET_MAP_DEV_MEM(map, buffs[p]) ? NCCL_PTR_CUDA : NCCL_PTR_HOST;
      if (type == NCCL_PTR_CUDA && resources->useDmaBuf) {
        int dmabuf_fd;
        CUCHECK(cuMemGetHandleForAddressRange((void *)&dmabuf_fd, (CUdeviceptr)resources->buffers[p], resources->buffSizes[p], CU_MEM_RANGE_HANDLE_TYPE_DMA_BUF_FD, 0));
        NCCLCHECK(proxyState->ncclNet->regMrDmaBuf(resources->netSendComm, resources->buffers[p], resources->buffSizes[p], type, 0ULL, dmabuf_fd, &resources->mhandles[p]));
        (void)close(dmabuf_fd);
      } else // FALL-THROUGH to nv_peermem GDR path
#else
      /* DMA-BUF support */
      int type = NCCL_NET_MAP_DEV_MEM(map, buffs[p]) ? NCCL_PTR_CUDA : NCCL_PTR_HOST;
      if (type == NCCL_PTR_CUDA && comm->dmaBufSupport && pfn_hsa_amd_portable_export_dmabuf) {
        int dmabuf_fd;
        uint64_t offset;
        CUCHECK(hsa_amd_portable_export_dmabuf((const void*)resources->buffers[p], resources->buffSizes[p], &dmabuf_fd, &offset));
        NCCLCHECK(ncclNetRegMrDmaBuf(comm, resources->netSendComm, resources->buffers[p], resources->buffSizes[p], type, offset, dmabuf_fd, &resources->mhandles[p]));
        (void)close(dmabuf_fd);
        INFO(NCCL_INIT|NCCL_NET, "hsa_amd_portable_export_dmabuf buffer %p size %d handle %x offset %ld",
          (const void*)resources->buffers[p], resources->buffSizes[p], dmabuf_fd, offset);
      } else // FALL-THROUGH to nv_peermem GDR path
#endif
      {
        NCCLCHECK(proxyState->ncclNet->regMr(resources->netSendComm, resources->buffers[p], resources->buffSizes[p], NCCL_NET_MAP_DEV_MEM(map, buffs[p]) ? NCCL_PTR_CUDA : NCCL_PTR_HOST, &resources->mhandles[p]));
      }
    }
  }

  //NCCLCHECK(netDumpMap(map));
  if (respSize != sizeof(struct connectMap)) return ncclInternalError;
  memcpy(respBuff, map, sizeof(struct connectMap));
  return ncclSuccess;
}

static ncclResult_t recvProxyConnect(struct ncclProxyConnection* connection, struct ncclProxyState* proxyState, void* reqBuff, int reqSize, void* respBuff, int respSize, int* done) {
  if (reqSize != sizeof(int)) return ncclInternalError;
  struct recvResources* resources = (struct recvResources*)(connection->transportResources);
  resources->tpRemoteProxyRank = *(int*)reqBuff;
  ncclResult_t ret = ncclSuccess;

  // Finish connection establishment from remote peer
  if (resources->shared) {
    // Shared buffers
    struct ncclProxyProgressState* progressState = &proxyState->progressState;
    if (progressState->localPeers == NULL) {
      NCCLCHECK(ncclCalloc(&progressState->localPeers, proxyState->tpLocalnRanks));
    }
    struct ncclProxyPeer** localPeers = progressState->localPeers;
    if (localPeers[resources->tpLocalRank] == NULL) {
      NCCLCHECK(ncclCalloc(localPeers + resources->tpLocalRank, 1));
    }
    connection->proxyAppendPtr = localPeers[resources->tpLocalRank]->recv.proxyAppend + resources->channelId;

    if (resources->maxRecvs > 1 && ncclParamNetSharedComms()) {
      // Connect or reuse connection for a netdev/remote rank.
      if (progressState->netComms[resources->netDev] == NULL) {
        NCCLCHECK(ncclCalloc(progressState->netComms + resources->netDev, proxyState->tpnRanks));
      }
      struct ncclSharedNetComms* comms = progressState->netComms[resources->netDev] + resources->tpRemoteProxyRank;
      if (comms->recvComm[resources->channelId] == NULL) ret = proxyState->ncclNet->accept(resources->netListenComm, comms->recvComm+resources->channelId);
      resources->netRecvComm = comms->recvComm[resources->channelId];
      if (comms->recvComm[resources->channelId]) comms->recvRefCount[resources->channelId]++;
    } else {
      ret = proxyState->ncclNet->accept(resources->netListenComm, &resources->netRecvComm);
    }
  } else {
    // Connect to remote peer
    ret = proxyState->ncclNet->accept(resources->netListenComm, &resources->netRecvComm);
    connection->proxyAppendPtr = &connection->proxyAppend;
  }

  NCCLCHECK(ret);
  if (resources->netRecvComm == NULL) {
    *done = 0;
    return ncclInProgress;
  }
  *done = 1;

  NCCLCHECK(proxyState->ncclNet->closeListen(resources->netListenComm));

  // Create structures
  struct connectMap* map = &resources->map;
  map->sameProcess = connection->sameProcess;
  if (map->sameProcess == 0) return ncclInternalError; // We don't support remote proxy for recv
  map->shared = resources->shared;

  if (resources->shared == 0) { // Only allocate dedicated buffers for ring/tree, not for p2p
    for (int p=0; p<NCCL_NUM_PROTOCOLS; p++) {
      NCCL_NET_MAP_ADD_POINTER(map, 0, resources->useGdr, proxyState->buffSizes[p], buffs[p]);
      resources->buffSizes[p] = proxyState->buffSizes[p];
    }
  } else {
    // Get shared buffers
    int bank = resources->useGdr ? NCCL_NET_MAP_SHARED_DEVMEM : NCCL_NET_MAP_SHARED_HOSTMEM;
    struct connectMapMem* mapMem = map->mems+bank;
    NCCLCHECK(sharedBuffersInit(
          proxyState, resources->useGdr, resources->tpLocalRank, 1, 1, proxyState->p2pnChannels,
          &mapMem->gpuPtr, &mapMem->cpuPtr, &mapMem->size, NULL));
    resources->buffSizes[NCCL_PROTO_SIMPLE] = mapMem->size;
    NCCL_NET_MAP_ADD_POINTER(map, 1, resources->useGdr, mapMem->size, buffs[NCCL_PROTO_SIMPLE]);
  }

  NCCL_NET_MAP_ADD_POINTER(map, 0, 0, sizeof(struct ncclSendMem), sendMem);
  NCCL_NET_MAP_ADD_POINTER(map, 0, 0, sizeof(struct ncclRecvMem), recvMem);

  if (proxyState->allocP2pNetLLBuffers) {
    NCCL_NET_MAP_ADD_POINTER(map, 0, 0 /*resources->useGdr*/, proxyState->buffSizes[NCCL_PROTO_LL], buffs[NCCL_PROTO_LL]);
    resources->buffSizes[NCCL_PROTO_LL] = proxyState->buffSizes[NCCL_PROTO_LL];
  }

  if (map->mems[NCCL_NET_MAP_DEVMEM].size) {
    if (resources->shared == 0) {
<<<<<<< HEAD
      NCCLCHECK(ncclCudaCalloc(&map->mems[NCCL_NET_MAP_DEVMEM].gpuPtr, map->mems[NCCL_NET_MAP_DEVMEM].size, comm->sideStream, resources->useGdr));
=======
      if (ncclCuMemEnable()) {
        NCCLCHECK(ncclP2pAllocateShareableBuffer(map->mems[NCCL_NET_MAP_DEVMEM].size, &map->mems[NCCL_NET_MAP_DEVMEM].ipcDesc,
                                                 (void**)&map->mems[NCCL_NET_MAP_DEVMEM].gpuPtr));
      } else {
        NCCLCHECK(ncclCudaCalloc(&map->mems[NCCL_NET_MAP_DEVMEM].gpuPtr, map->mems[NCCL_NET_MAP_DEVMEM].size));
      }
>>>>>>> ea383122
      map->mems[NCCL_NET_MAP_DEVMEM].cpuPtr = map->mems[NCCL_NET_MAP_DEVMEM].gpuPtr;
    }
  }
  NCCLCHECK(ncclCudaHostCalloc(&map->mems[NCCL_NET_MAP_HOSTMEM].cpuPtr, map->mems[NCCL_NET_MAP_HOSTMEM].size));
  map->mems[NCCL_NET_MAP_HOSTMEM].gpuPtr = map->mems[NCCL_NET_MAP_HOSTMEM].cpuPtr;
  if (ncclGdrCopy && map->sameProcess) {
    uint64_t *cpuPtr, *gpuPtr;
    NCCLCHECK(ncclGdrCudaCalloc(&cpuPtr, &gpuPtr, 2, &resources->gdrDesc, comm->sideStream));

    if (ncclParamGdrCopySyncEnable()) {
      resources->gdcSync = cpuPtr;
      struct connectMapMem* gdcMem = map->mems+NCCL_NET_MAP_GDCMEM;
      gdcMem->cpuPtr = (char*)cpuPtr;
      gdcMem->gpuPtr = (char*)gpuPtr;
      gdcMem->size = sizeof(uint64_t);
    }
    if (ncclParamGdrCopyFlushEnable()) resources->gdcFlush = cpuPtr + 1;
  }

  resources->sendMem = (struct ncclSendMem*) NCCL_NET_MAP_GET_POINTER(map, cpu, sendMem);
  resources->recvMem = (struct ncclRecvMem*) NCCL_NET_MAP_GET_POINTER(map, cpu, recvMem);
  for (int p=0; p<NCCL_NUM_PROTOCOLS; p++) {
    resources->buffers[p] = NCCL_NET_MAP_GET_POINTER(map, cpu, buffs[p]);
    if (resources->buffers[p]) {
#if CUDA_VERSION >= 11070
      /* DMA-BUF support */
      int type = NCCL_NET_MAP_DEV_MEM(map, buffs[p]) ? NCCL_PTR_CUDA : NCCL_PTR_HOST;
      if (type == NCCL_PTR_CUDA && resources->useDmaBuf) {
        int dmabuf_fd;
        CUCHECK(cuMemGetHandleForAddressRange((void *)&dmabuf_fd, (CUdeviceptr)resources->buffers[p], resources->buffSizes[p], CU_MEM_RANGE_HANDLE_TYPE_DMA_BUF_FD, 0));
        NCCLCHECK(proxyState->ncclNet->regMrDmaBuf(resources->netRecvComm, resources->buffers[p], resources->buffSizes[p], type, 0ULL, dmabuf_fd, &resources->mhandles[p]));
        (void)close(dmabuf_fd);
      } else // FALL-THROUGH to nv_peermem GDR path
#else
      /* DMA-BUF support */
      int type = NCCL_NET_MAP_DEV_MEM(map, buffs[p]) ? NCCL_PTR_CUDA : NCCL_PTR_HOST;
      if (type == NCCL_PTR_CUDA && comm->dmaBufSupport && pfn_hsa_amd_portable_export_dmabuf) {
        int dmabuf_fd;
        uint64_t offset;
        CUCHECK(hsa_amd_portable_export_dmabuf((const void*)resources->buffers[p], resources->buffSizes[p], &dmabuf_fd, &offset));
        NCCLCHECK(ncclNetRegMrDmaBuf(comm, resources->netRecvComm, resources->buffers[p], resources->buffSizes[p], type, offset, dmabuf_fd, &resources->mhandles[p]));
        (void)close(dmabuf_fd);
        INFO(NCCL_INIT|NCCL_NET, "hsa_amd_portable_export_dmabuf buffer %p size %d handle %x offset %ld",
          (const void*)resources->buffers[p], resources->buffSizes[p], dmabuf_fd, offset);
      } else // FALL-THROUGH to nv_peermem GDR path
#endif
      {
        NCCLCHECK(proxyState->ncclNet->regMr(resources->netRecvComm, resources->buffers[p], resources->buffSizes[p], NCCL_NET_MAP_DEV_MEM(map, buffs[p]) ? NCCL_PTR_CUDA : NCCL_PTR_HOST, &resources->mhandles[p]));
      }
    }
  }

  //NCCLCHECK(netDumpMap(map));
  if (respSize != sizeof(struct connectMap)) return ncclInternalError;
  memcpy(respBuff, map, sizeof(struct connectMap));
  return ncclSuccess;
}

static ncclResult_t sendProxyFree(struct ncclProxyConnection* connection, struct ncclProxyState* proxyState) {
  struct sendResources* resources = (struct sendResources*)(connection->transportResources);
  if (connection->state == connSharedInitialized) { // NVB Preconnect
    NCCLCHECK(sharedBuffersDestroy(proxyState, connection->tpLocalRank, 0, connection));
    return ncclSuccess;
  }

  if (connection->state == connConnected) {
    for (int p=0; p<NCCL_NUM_PROTOCOLS; p++) {
      if (resources->buffers[p]) {
        NCCLCHECK(proxyState->ncclNet->deregMr(resources->netSendComm, resources->mhandles[p]));
      }
    }
    struct connectMapMem* mems = resources->map.mems;
    if (resources->map.sameProcess) {
      NCCLCHECK(ncclCudaHostFree(mems[NCCL_NET_MAP_HOSTMEM].cpuPtr));
    } else {
      NCCLCHECK(ncclShmClose(mems[NCCL_NET_MAP_HOSTMEM].createHandle));
    }
    NCCLCHECK(ncclCudaFree(mems[NCCL_NET_MAP_DEVMEM].cpuPtr));
    if (!resources->map.sameProcess || ncclCuMemEnable()) {
      // cuMem API support
      if (mems[NCCL_NET_MAP_DEVMEM].size) {
        NCCLCHECK(ncclP2pFreeShareableBuffer(&mems[NCCL_NET_MAP_DEVMEM].ipcDesc));
      }
    }
    if (mems[NCCL_NET_MAP_GDCMEM].cpuPtr) NCCLCHECK(ncclGdrCudaFree(resources->gdrDesc));
    if (resources->shared) {
      NCCLCHECK(sharedBuffersDestroy(proxyState, resources->tpLocalRank, 0, connection));
      if (resources->maxRecvs > 1 && ncclParamNetSharedComms()) {
        struct ncclSharedNetComms* comms = proxyState->progressState.netComms[resources->netDev]+resources->tpRemoteRank;
        comms->sendRefCount[resources->channelId]--;
        if (comms->sendRefCount[resources->channelId] == 0) NCCLCHECK(proxyState->ncclNet->closeSend(comms->sendComm[resources->channelId]));
      } else {
        NCCLCHECK(proxyState->ncclNet->closeSend(resources->netSendComm));
      }
    } else {
      NCCLCHECK(proxyState->ncclNet->closeSend(resources->netSendComm));
    }
  }

  if (resources) free(resources);
  return ncclSuccess;
}

static ncclResult_t recvProxyFree(struct ncclProxyConnection* connection, struct ncclProxyState* proxyState) {
  struct recvResources* resources = (struct recvResources*)(connection->transportResources);
  if (connection->state == connSharedInitialized) { // NVB Preconnect
    NCCLCHECK(sharedBuffersDestroy(proxyState, connection->tpLocalRank, 1, connection));
    return ncclSuccess;
  }

  if (connection->state == connConnected) {
    for (int p=0; p<NCCL_NUM_PROTOCOLS; p++) {
      if (resources->buffers[p]) {
        NCCLCHECK(proxyState->ncclNet->deregMr(resources->netRecvComm, resources->mhandles[p]));
      }
    }
    struct connectMapMem* mems = resources->map.mems;
    NCCLCHECK(ncclCudaHostFree(mems[NCCL_NET_MAP_HOSTMEM].cpuPtr));
    NCCLCHECK(ncclCudaFree(mems[NCCL_NET_MAP_DEVMEM].cpuPtr));
    if (!resources->map.sameProcess || ncclCuMemEnable()) {
      // cuMem API support
      if (mems[NCCL_NET_MAP_DEVMEM].size) {
        NCCLCHECK(ncclP2pFreeShareableBuffer(&mems[NCCL_NET_MAP_DEVMEM].ipcDesc));
      }
    }
    if (mems[NCCL_NET_MAP_GDCMEM].cpuPtr) NCCLCHECK(ncclGdrCudaFree(resources->gdrDesc));
    if (resources->shared) {
      NCCLCHECK(sharedBuffersDestroy(proxyState, resources->tpLocalRank, 1, connection));
      if (resources->maxRecvs > 1 && ncclParamNetSharedComms()) {
        struct ncclSharedNetComms* comms = proxyState->progressState.netComms[resources->netDev] + resources->tpRemoteProxyRank;
        comms->recvRefCount[resources->channelId]--;
        if (comms->recvRefCount[resources->channelId] == 0) NCCLCHECK(proxyState->ncclNet->closeRecv(comms->recvComm[resources->channelId]));
      } else {
        NCCLCHECK(proxyState->ncclNet->closeRecv(resources->netRecvComm));
      }
    } else {
      NCCLCHECK(proxyState->ncclNet->closeRecv(resources->netRecvComm));
    }
  }

  if (resources) free(resources);
  return ncclSuccess;
}

static_assert(NCCL_STEPS <= NCCL_NET_MAX_REQUESTS, "Not enough net requests to cover for steps");

<<<<<<< HEAD
#if defined(ENABLE_NPKIT) && defined(ENABLE_NPKIT_NET_COLLECT_POLL_CNT)
static int g_npkit_net_poll_cnt = 0;
#endif

static ncclResult_t sendProxyProgress(struct ncclComm* comm, struct ncclProxyArgs* args) {

#if defined(ENABLE_NPKIT) && defined(ENABLE_NPKIT_NET_COLLECT_POLL_CNT)
  g_npkit_net_poll_cnt++;
#endif

=======
static ncclResult_t sendProxyProgress(struct ncclProxyState* proxyState, struct ncclProxyArgs* args) {
>>>>>>> ea383122
  if (args->state == ncclProxyOpReady) {
    for (int s=0; s<args->nsubs; s++) {
      struct ncclProxySubArgs* sub = args->subs+s;
      struct sendResources* resources = (struct sendResources*) (sub->connection->transportResources);
      // Round to next multiple of sliceSteps
      sub->base = ROUNDUP(resources->step, args->chunkSteps);
      sub->posted = sub->transmitted = sub->done = 0;
      for (uint64_t step=0; step<sub->nsteps; step++) ncclProfilingRecord(args, s, step, ncclProxyProfileBegin);
    }
    args->state = ncclProxyOpProgress;
    args->hdp_flushed = 0;
  }
  args->idle = 1;
  if (args->state == ncclProxyOpProgress) {
    int p = args->protocol;
    int maxDepth = std::min(NCCL_STEPS, NCCL_SHARED_STEPS/args->nsubs);
    for (int s=0; s<args->nsubs; s++) {
      struct ncclProxySubArgs* sub = args->subs+s;
      if (sub->done == sub->nsteps) continue;
      struct sendResources* resources = (struct sendResources*) (sub->connection->transportResources);
      void* mhandle = resources->mhandles[p];
      int stepSize = resources->buffSizes[p] / NCCL_STEPS;
      char* localBuff = NCCL_NET_MAP_GET_POINTER(&resources->map, cpu, buffs[p]);
      int buffSize = stepSize*args->sliceSteps;
      if (sub->nbytes < buffSize) buffSize = sub->nbytes;
      // Post buffers to the GPU
      if (sub->posted < sub->nsteps && sub->posted < sub->done + maxDepth) {
        int buffSlot = (sub->base+sub->posted)%NCCL_STEPS;
        if (resources->shared) {
          int sharedBuffSlot = sub->posted%maxDepth;
          int offset;
          NCCLCHECK(sharedBuffersGet(proxyState, sub->channelId, sharedBuffSlot*args->nsubs+s, &offset));
          resources->recvMem->offsFifo[buffSlot] = offset;
          __sync_synchronize();
          volatile uint64_t* sendHead = resources->gdcSync ? resources->gdcSync : &resources->sendMem->head;
          sub->posted += args->sliceSteps;
          *sendHead = sub->base + sub->posted - NCCL_STEPS;
          if (resources->gdcSync) wc_store_fence(); // Flush out WC write
        } else sub->posted += args->sliceSteps;
        for (uint64_t step=sub->posted-args->sliceSteps; step<sub->posted; step++) {
          ncclProfilingRecord(args, s, step, ncclProxyProfileSendGPUWait);
        }
        args->idle = 0;
        continue;
      }
      // Check whether we received data from the GPU and send it to the network
      if (sub->transmitted < sub->posted && sub->transmitted < sub->done + NCCL_STEPS) {
        int buffSlot = (sub->base+sub->transmitted)%NCCL_STEPS;
        volatile int* sizesFifo = resources->recvMem->sizesFifo;
        volatile uint64_t* recvTail = &resources->recvMem->tail;
        if (sizesFifo[buffSlot] != -1 && ((*recvTail > (sub->base+sub->transmitted)) || p == NCCL_PROTO_LL)) {
          // We have something to receive, let's check if it's completely ready.
          int size = sizesFifo[buffSlot];
#if defined(ENABLE_NPKIT) && defined(ENABLE_NPKIT_EVENT_NET_SEND_ENTRY) && defined(ENABLE_NPKIT_EVENT_NET_SEND_EXIT)
          sub->npKitSizesFifo[buffSlot] = size;
#endif
          bool shared = (p == NCCL_PROTO_SIMPLE) && resources->shared;
          char* buff = shared ? localBuff+resources->recvMem->offsFifo[buffSlot] : localBuff+buffSlot*stepSize;
          int ready = 1;
          if (p == NCCL_PROTO_LL128) {
            ready = resources->useGdr;
            if (!ready) {
              // When data is in sysmem, we need to wait until all flags are correct since the GPU only
              // called threadfence()
              uint64_t flag = sub->base+sub->transmitted+1;
              int nFifoLines = DIVUP(sizesFifo[buffSlot], sizeof(uint64_t)*NCCL_LL128_LINEELEMS);
              volatile uint64_t* lines = (volatile uint64_t*)buff;
              ready = 1;
              for (int i=0; i<nFifoLines; i++) {
                if (lines[i*NCCL_LL128_LINEELEMS+NCCL_LL128_DATAELEMS] != flag) { ready = 0; break; }
              }
            }
          } else if (p == NCCL_PROTO_LL) {
            uint32_t flag = NCCL_LL_FLAG(sub->base+sub->transmitted+1);
            int nFifoLines = DIVUP(size, sizeof(union ncclLLFifoLine));
            union ncclLLFifoLine* lines = (union ncclLLFifoLine*)buff;
            for (int i=0; i<nFifoLines; i++) {
              volatile uint32_t *f1 = &lines[i].flag1;
              volatile uint32_t *f2 = &lines[i].flag2;
              if (f1[0] != flag || f2[0] != flag) { ready = 0; break; }
            }
          }
          if (ready) {
            // flush HDP if not done
            if (resources->curr_hdp_reg && args->hdp_flushed < *recvTail) {
              args->hdp_flushed = *recvTail;
              *resources->curr_hdp_reg = 1;
            }
            // Data is ready, try to send.
            NCCLCHECK(proxyState->ncclNet->isend(resources->netSendComm, buff, size, resources->tpRank, mhandle, sub->requests+buffSlot));
            if (sub->requests[buffSlot] != NULL) {

#if defined(ENABLE_NPKIT) && defined(ENABLE_NPKIT_EVENT_NET_SEND_ENTRY) && defined(ENABLE_NPKIT_EVENT_NET_SEND_EXIT)
              NpKit::CollectCpuEvent(
                  NPKIT_EVENT_NET_SEND_ENTRY,
#if defined(ENABLE_NPKIT_NET_COLLECT_POLL_CNT)
                  g_npkit_net_poll_cnt,
#else
                  size,
#endif
                  uint64_t(sub->requests+buffSlot)/sizeof(void*),
                  *(volatile uint64_t*)NpKit::GetCpuTimestamp(), sub->channelId);
#if defined(ENABLE_NPKIT_NET_COLLECT_POLL_CNT)
              g_npkit_net_poll_cnt = 0;
#endif
#endif

              TRACE(NCCL_NET, "sendProxy [%ld/%d] Isend posted, req %p", sub->transmitted, buffSlot, sub->requests[buffSlot]);
              sizesFifo[buffSlot] = -1;
              // Make sure size is reset to zero before we update the head.
              __sync_synchronize();
              sub->transmitted += args->sliceSteps;
              for (uint64_t step=sub->transmitted-args->sliceSteps; step<sub->transmitted; step++) ncclProfilingRecord(args, s, step, ncclProxyProfileSendWait);
              args->idle = 0;
              continue;
            }
          }
        }
      }
      // Check whether the network has completed some send operations.
      if (sub->done < sub->transmitted) {
        int done;
        int buffSlot = (sub->base+sub->done)%NCCL_STEPS;
        NCCLCHECK(proxyState->ncclNet->test(sub->requests[buffSlot], &done, NULL));
        if (done) {

#if defined(ENABLE_NPKIT) && defined(ENABLE_NPKIT_EVENT_NET_SEND_ENTRY) && defined(ENABLE_NPKIT_EVENT_NET_SEND_EXIT)
          NpKit::CollectCpuEvent(
              NPKIT_EVENT_NET_SEND_EXIT,
#if defined(ENABLE_NPKIT_NET_COLLECT_POLL_CNT)
              g_npkit_net_poll_cnt,
#else
              sub->npKitSizesFifo[buffSlot],
#endif
              uint64_t(sub->requests+buffSlot)/sizeof(void*),
              *(volatile uint64_t*)NpKit::GetCpuTimestamp(), sub->channelId);
#if defined(ENABLE_NPKIT_NET_COLLECT_POLL_CNT)
          g_npkit_net_poll_cnt = 0;
#endif
#endif

          TRACE(NCCL_NET, "sendProxy [%ld/%d] request %p done", sub->done, buffSlot, sub->requests[buffSlot]);
          sub->done += args->sliceSteps;
          for (uint64_t step=sub->done-args->sliceSteps; step<sub->done; step++) ncclProfilingRecord(args, s, step, ncclProxyProfileEnd);

          if (resources->shared == 0) {
            volatile uint64_t* sendHead = resources->gdcSync ? resources->gdcSync : &resources->sendMem->head;
            *sendHead = sub->base + sub->done;
            if (resources->gdcSync) wc_store_fence(); // Flush out WC write
          }
          args->idle = 0;
          if (sub->done == sub->nsteps) {
            resources->step = sub->base + sub->nsteps;
            args->done++;
          }
        }
      }
    }
    if (args->done == args->nsubs) {
      args->state = ncclProxyOpNone;
    }
  }
  return ncclSuccess;
}

<<<<<<< HEAD
static ncclResult_t recvProxyProgress(struct ncclComm* comm, struct ncclProxyArgs* args) {

#if defined(ENABLE_NPKIT) && defined(ENABLE_NPKIT_NET_COLLECT_POLL_CNT)
  g_npkit_net_poll_cnt++;
#endif

=======
static ncclResult_t recvProxyProgress(struct ncclProxyState* proxyState, struct ncclProxyArgs* args) {
>>>>>>> ea383122
  if (args->state == ncclProxyOpReady) {
    // Initialize subs and group them by same recvComm.
    void* recvComm;
    int groupSize = 0;
    int maxRecvs = 1;
    for (int s=0; s<args->nsubs; s++) {
      struct ncclProxySubArgs* sub = args->subs+s;
      if (groupSize == maxRecvs) {
        groupSize = 0;
      } else if (s>0) { // Find next sub with the same recvComm
        int next;
        for (next=s; next<args->nsubs; next++) {
          struct recvResources* nextRes = (struct recvResources*) (args->subs[next].connection->transportResources);
          if (nextRes->netRecvComm == recvComm) break;
        }
        if (next == args->nsubs) { // Not found
          groupSize = 0;
        } else if (s != next) { // We found a sub later with the same recvComm ; swap subs
          struct ncclProxySubArgs temp;
          memcpy(&temp, sub, sizeof(struct ncclProxySubArgs));
          memcpy(sub, args->subs+next, sizeof(struct ncclProxySubArgs));
          memcpy(args->subs+next, &temp, sizeof(struct ncclProxySubArgs));
        }
      }
      groupSize++;
      struct recvResources* resources = (struct recvResources*) (sub->connection->transportResources);
      maxRecvs = resources->maxRecvs;
      recvComm = resources->netRecvComm;
      // Round to next multiple of sliceSteps
      sub->base = ROUNDUP(resources->step, args->chunkSteps);
      sub->posted = sub->received = sub->transmitted = sub->done = 0;
      for (int i=0; i<groupSize; i++) sub[-i].groupSize = groupSize;
      for (uint64_t step=0; step<sub->nsteps; step++) ncclProfilingRecord(args, s, step, ncclProxyProfileBegin);
    }
    args->state = ncclProxyOpProgress;
  }
  args->idle = 1;
  if (args->state == ncclProxyOpProgress) {
    int p = args->protocol;
    int maxDepth = std::min(NCCL_STEPS, NCCL_SHARED_STEPS/args->nsubs);
    for (int s=0; s<args->nsubs; s+=args->subs[s].groupSize) {
      struct ncclProxySubArgs* subGroup = args->subs+s;
      int subCount = 0;
      void* ptrs[NCCL_PROXY_MAX_SUBS];
      int sizes[NCCL_PROXY_MAX_SUBS];
      int tags[NCCL_PROXY_MAX_SUBS];
      void* mhandles[NCCL_PROXY_MAX_SUBS];

      for (int i=0; i<subGroup->groupSize; i++) {
        struct ncclProxySubArgs* sub = subGroup + i;
        if (sub->posted < sub->nsteps) {
          if (sub->posted >= sub->done + maxDepth) { subCount = 0; break; }
          struct recvResources* resources = (struct recvResources*) (sub->connection->transportResources);
          int stepSize = resources->buffSizes[p] / NCCL_STEPS;
          char* localBuff = NCCL_NET_MAP_GET_POINTER(&resources->map, cpu, buffs[p]);
          int buffSlot = (sub->base+sub->posted)%NCCL_STEPS;
          if (p == NCCL_PROTO_SIMPLE && resources->shared) {
            int sharedBuffSlot = sub->posted%maxDepth;
            int offset;
            NCCLCHECK(sharedBuffersGet(proxyState, sub->channelId, sharedBuffSlot*args->nsubs+s+i, &offset));
            volatile int* offsFifo = (volatile int*)resources->recvMem->offsFifo;
            offsFifo[buffSlot] = offset;
            ptrs[subCount] = localBuff+offset;
          } else {
            ptrs[subCount] = localBuff+buffSlot*stepSize;
          }
          sizes[subCount] = stepSize*args->sliceSteps;
          if (sub->nbytes < sizes[subCount]) sizes[subCount] = sub->nbytes;
          tags[subCount] = resources->tpRemoteRank;
          mhandles[subCount] = resources->mhandles[p];
          subCount++;
        }
      }
      if (subCount) {
        uint64_t step = subGroup->posted;
        struct recvResources* resources = (struct recvResources*) (subGroup->connection->transportResources);
        void** requestPtr = subGroup->requests+(step%NCCL_STEPS);
        NCCLCHECK(proxyState->ncclNet->irecv(resources->netRecvComm, subCount, ptrs, sizes, tags, mhandles, requestPtr));
        if (*requestPtr) {
          for (int i=0; i<subGroup->groupSize; i++) {
            struct ncclProxySubArgs* sub = subGroup+i;

#if defined(ENABLE_NPKIT) && defined(ENABLE_NPKIT_EVENT_NET_RECV_ENTRY) && defined(ENABLE_NPKIT_EVENT_NET_RECV_EXIT)
            NpKit::CollectCpuEvent(
                NPKIT_EVENT_NET_RECV_ENTRY,
#if defined(ENABLE_NPKIT_NET_COLLECT_POLL_CNT)
                g_npkit_net_poll_cnt,
#else
                sizes[i],
#endif
                uint64_t(sub->requests+(step%NCCL_STEPS))/sizeof(void*),
                *(volatile uint64_t*)NpKit::GetCpuTimestamp(), sub->channelId);
#if defined(ENABLE_NPKIT_NET_COLLECT_POLL_CNT)
            g_npkit_net_poll_cnt = 0;
#endif
#endif

            sub->posted += args->sliceSteps;
            for (uint64_t step=sub->posted-args->sliceSteps; step<sub->posted; step++) ncclProfilingRecord(args, s+i, step, ncclProxyProfileRecvWait);
          }
          args->idle = 0;
        }
      }
    }
    if (args->idle == 0) return ncclSuccess;

    for (int s=0; s<args->nsubs; s+=args->subs[s].groupSize) {
      struct ncclProxySubArgs* subGroup = args->subs+s;
      if (subGroup->posted > subGroup->received) {
        uint64_t step = subGroup->received;
        int done;
        void* ptrs[NCCL_PROXY_MAX_SUBS];
        int sizes[NCCL_PROXY_MAX_SUBS];
        void* mhandles[NCCL_PROXY_MAX_SUBS];
        for (int i=0; i<NCCL_PROXY_MAX_SUBS; i++) sizes[i] = 0;
        NCCLCHECK(proxyState->ncclNet->test(subGroup->requests[step%NCCL_STEPS], &done, sizes));
        if (done) {
          int needFlush = 0;
          int totalSize = 0;
          for (int i=0; i<NCCL_PROXY_MAX_SUBS; i++) totalSize += sizes[i];
          for (int i=0; i<subGroup->groupSize; i++) {
            struct ncclProxySubArgs* sub = subGroup + i;

#if defined(ENABLE_NPKIT) && defined(ENABLE_NPKIT_EVENT_NET_RECV_ENTRY) && defined(ENABLE_NPKIT_EVENT_NET_RECV_EXIT)
            NpKit::CollectCpuEvent(
                NPKIT_EVENT_NET_RECV_EXIT,
#if defined(ENABLE_NPKIT_NET_COLLECT_POLL_CNT)
                g_npkit_net_poll_cnt,
#else
                sizes[i],
#endif
                uint64_t(sub->requests+(step%NCCL_STEPS))/sizeof(void*),
                *(volatile uint64_t*)NpKit::GetCpuTimestamp(), sub->channelId);
#if defined(ENABLE_NPKIT_NET_COLLECT_POLL_CNT)
            g_npkit_net_poll_cnt = 0;
#endif
#endif

            sub->received += args->sliceSteps;
            for (uint64_t step=sub->received-args->sliceSteps; step<sub->received; step++) ncclProfilingRecord(args, s+i, step, ncclProxyProfileRecvFlushWait);
            if (step < sub->nsteps) {
              struct recvResources* resources = (struct recvResources*) (sub->connection->transportResources);
              if (resources->useGdr) needFlush |= resources->needFlush;
            }
          }
          subGroup->requests[step%NCCL_STEPS] = NULL;
          if (totalSize > 0 && p == NCCL_PROTO_SIMPLE && needFlush) {
            // GDRCOPY support
            struct recvResources* resources = (struct recvResources*) (subGroup->connection->transportResources);
            if (resources->gdcFlush) {
#if defined (__x86_64__)
              // Force a PCI-E read from GPU memory
              asm volatile ("mov (%0), %%eax" :: "l"(resources->gdcFlush) : "%eax");
#else
              WARN("NET: GDR Flush only supported on x86_64");
              return ncclInternalError;
#endif
            } else {
              int subCount = 0;
              for (int i=0; i<subGroup->groupSize; i++) {
                struct ncclProxySubArgs* sub = subGroup + i;
                if (step < sub->nsteps) {
                  struct recvResources* resources = (struct recvResources*) (sub->connection->transportResources);
                  int stepSize = resources->buffSizes[p] / NCCL_STEPS;
                  char* localBuff = NCCL_NET_MAP_GET_POINTER(&resources->map, cpu, buffs[p]);
                  int buffSlot = (sub->base+sub->posted)%NCCL_STEPS;
                  ptrs[subCount] = resources->shared ? localBuff+resources->recvMem->offsFifo[buffSlot] : localBuff+buffSlot*stepSize;
                  mhandles[subCount] = resources->mhandles[p];
                  subCount++;
                }
              }
              struct recvResources* resources = (struct recvResources*) (subGroup->connection->transportResources);
              NCCLCHECK(proxyState->ncclNet->iflush(resources->netRecvComm, subCount, ptrs, sizes, mhandles, subGroup->requests+(step%NCCL_STEPS)));
            }
          }
          args->idle = 0;
        }
      }
    }
    if (args->idle == 0) return ncclSuccess;

    for (int s=0; s<args->nsubs; s+=args->subs[s].groupSize) {
      struct ncclProxySubArgs* subGroup = args->subs+s;
      if (subGroup->received > subGroup->transmitted) {
        uint64_t step = subGroup->transmitted;
        int done = 1;
        void* request = subGroup->requests[step%NCCL_STEPS];
        if (request) NCCLCHECK(proxyState->ncclNet->test(request, &done, NULL));
        if (done) {
          for (int i=0; i<subGroup->groupSize; i++) {
            struct ncclProxySubArgs* sub = subGroup + i;
            sub->transmitted += args->sliceSteps;
            for (uint64_t step=sub->transmitted-args->sliceSteps; step<sub->transmitted; step++) ncclProfilingRecord(args, s+i, step, ncclProxyProfileRecvGPUWait);
            if (step < sub->nsteps) {
              __sync_synchronize();
              struct recvResources* resources = (struct recvResources*) (sub->connection->transportResources);
              volatile uint64_t* recvTail = resources->gdcSync ? resources->gdcSync : &resources->recvMem->tail;
              *recvTail = sub->base + sub->transmitted;
              if (resources->gdcSync) wc_store_fence(); // Flush out WC write
            }
          }
          args->idle = 0;
        }
      }
    }
    if (args->idle == 0) return ncclSuccess;

    for (int s=0; s<args->nsubs; s+=args->subs[s].groupSize) {
      struct ncclProxySubArgs* subGroup = args->subs+s;
      for (int i=0; i<subGroup->groupSize; i++) {
        struct ncclProxySubArgs* sub = subGroup + i;
        if (sub->done == sub->nsteps) continue;
        if (sub->transmitted > sub->done) {
          struct recvResources* resources = (struct recvResources*) (sub->connection->transportResources);
          volatile uint64_t* sendHead = &resources->sendMem->head;
          uint64_t done = *sendHead;
          while (done > sub->base + sub->done &&
              // LL and LL128 can acknowledge 0-bytes send before they even happen. Don't go past what we transmitted.
              sub->transmitted > sub->done) {
            sub->done += args->sliceSteps;
            for (uint64_t step=sub->done-args->sliceSteps; step<sub->done; step++) ncclProfilingRecord(args, s+i, step, ncclProxyProfileEnd);
            args->idle = 0;
            if (sub->done == sub->nsteps) {
              struct recvResources* resources = (struct recvResources*) (sub->connection->transportResources);
              resources->step = sub->base + sub->nsteps;
              args->done++;
              break;
            }
          }
        }
      }
    }
    if (args->done == args->nsubs) {
      args->state = ncclProxyOpNone;
    }
  }
  return ncclSuccess;
}

struct ncclTransport netTransport = {
  "NET",
  canConnect,
  { sendSetup, sendConnect, sendFree, proxySharedInit, sendProxySetup, sendProxyConnect, sendProxyFree, sendProxyProgress },
  { recvSetup, recvConnect, recvFree, proxySharedInit, recvProxySetup, recvProxyConnect, recvProxyFree, recvProxyProgress }
};<|MERGE_RESOLUTION|>--- conflicted
+++ resolved
@@ -204,19 +204,11 @@
   NCCLCHECK(ncclProxyCallBlocking(comm, &send->proxyConn, ncclProxyMsgSetup, &req, sizeof(req), NULL, 0));
 
   if (proxyRank == myInfo->rank) {
-<<<<<<< HEAD
-    INFO(NCCL_INIT|NCCL_NET,"Channel %02d/%d : %d[%lx] -> %d[%lx] [send] via NET/%s/%d%s%s comm %p nRanks %02d", channelId, connIndex, myInfo->rank, myInfo->busId, peerInfo->rank, peerInfo->busId, ncclNetName(comm), req.netDev,
+    INFO(NCCL_INIT|NCCL_NET,"Channel %02d/%d : %d[%lx] -> %d[%lx] [send] via NET/%s/%d%s%s comm %p nRanks %02d", channelId, connIndex, myInfo->rank, myInfo->busId, peerInfo->rank, peerInfo->busId, comm->ncclNet->name, req.netDev,
         req.useGdr ? "/GDRDMA" : "", req.shared ? "/Shared" : "", comm, comm->nRanks);
   } else {
-    INFO(NCCL_INIT|NCCL_NET,"Channel %02d/%d : %d[%lx] -> %d[%lx] [send] via NET/%s/%d(%d)%s%s comm %p nRanks %02d", channelId, connIndex, myInfo->rank, myInfo->busId, peerInfo->rank, peerInfo->busId, ncclNetName(comm), req.netDev,
+    INFO(NCCL_INIT|NCCL_NET,"Channel %02d/%d : %d[%lx] -> %d[%lx] [send] via NET/%s/%d(%d)%s%s comm %p nRanks %02d", channelId, connIndex, myInfo->rank, myInfo->busId, peerInfo->rank, peerInfo->busId, comm->ncclNet->name, req.netDev,
         proxyRank, req.useGdr ? "/GDRDMA" : "", req.shared ? "/Shared" : "", comm, comm->nRanks);
-=======
-    INFO(NCCL_INIT|NCCL_NET,"Channel %02d/%d : %d[%d] -> %d[%d] [send] via NET/%s/%d%s%s", channelId, connIndex, myInfo->rank, myInfo->nvmlDev, peerInfo->rank, peerInfo->nvmlDev, comm->ncclNet->name, req.netDev,
-        req.useGdr ? "/GDRDMA" : "", req.shared ? "/Shared" : "");
-  } else {
-    INFO(NCCL_INIT|NCCL_NET,"Channel %02d/%d : %d[%d] -> %d[%d] [send] via NET/%s/%d(%d)%s%s", channelId, connIndex, myInfo->rank, myInfo->nvmlDev, peerInfo->rank, peerInfo->nvmlDev, comm->ncclNet->name, req.netDev,
-        proxyRank, req.useGdr ? "/GDRDMA" : "", req.shared ? "/Shared" : "");
->>>>>>> ea383122
   }
   *((int*)connectInfo) = tpProxyRank;
   return ncclSuccess;
@@ -238,30 +230,15 @@
   req.netDev = -1;
 
   // Use myInfo->rank as the receiver uses its own NIC
-<<<<<<< HEAD
-  int proxyRank = myInfo->rank;
+  int proxyRank = myInfo->rank, tpProxyRank;
   if (connIndex == NCCL_CONN_IDX_P2P_NET) NCCLCHECK(ncclTopoGetIntraNetDev(comm->topo, myInfo->rank, graph, channelId, 0, &req.netDev));
   if (req.netDev < 0) NCCLCHECK(ncclTopoGetNetDev(comm, myInfo->rank, graph, channelId, myInfo->rank, &req.netDev, &proxyRank));
-=======
-  int proxyRank, tpProxyRank;
-  NCCLCHECK(ncclTopoGetNetDev(comm, myInfo->rank, graph, channelId, myInfo->rank, &req.netDev, &proxyRank));
->>>>>>> ea383122
   NCCLCHECK(ncclTopoCheckGdr(comm->topo, myInfo->busId, req.netDev, 0, &req.useGdr));
 
   // Determine whether we need to flush the GDR buffer on recv or not
   if (req.useGdr) NCCLCHECK(ncclTopoNeedFlush(comm->topo, myInfo->busId, &req.needFlush));
 
   // We don't support PXN on receive yet
-<<<<<<< HEAD
-  NCCLCHECK(ncclProxyConnect(comm, TRANSPORT_NET, 0, myInfo->rank, &recv->proxyConn));
-
-  req.rank = myInfo->rank;
-  NCCLCHECK(ncclTopoGetLocalRank(comm->topo, myInfo->rank, &req.localRank));
-  req.remoteRank = peerInfo->rank;
-  NCCLCHECK(ncclProxyCallBlocking(&recv->proxyConn, ncclProxyMsgSetup, &req, sizeof(req), connectInfo, sizeof(ncclNetHandle_t)));
-  INFO(NCCL_INIT|NCCL_NET,"Channel %02d/%d : %d[%lx] -> %d[%lx] [receive] via NET/%s/%d%s%s comm %p nRanks %02d", channelId, connIndex, peerInfo->rank, peerInfo->busId, myInfo->rank, myInfo->busId, ncclNetName(comm), req.netDev,
-      req.useGdr ? "/GDRDMA" : "", req.shared ? "/Shared" : "", comm, comm->nRanks);
-=======
   tpProxyRank = comm->topParentRanks[myInfo->rank];
   NCCLCHECK(ncclProxyConnect(comm, TRANSPORT_NET, 0, tpProxyRank, &recv->proxyConn));
 
@@ -270,9 +247,8 @@
   req.tpRank = comm->topParentRanks[myInfo->rank];
   req.tpRemoteRank = comm->topParentRanks[peerInfo->rank];
   NCCLCHECK(ncclProxyCallBlocking(comm, &recv->proxyConn, ncclProxyMsgSetup, &req, sizeof(req), connectInfo, sizeof(ncclNetHandle_t)));
-  INFO(NCCL_INIT|NCCL_NET,"Channel %02d/%d : %d[%d] -> %d[%d] [receive] via NET/%s/%d%s%s", channelId, connIndex, peerInfo->rank, peerInfo->nvmlDev, myInfo->rank, myInfo->nvmlDev, comm->ncclNet->name, req.netDev,
-      req.useGdr ? "/GDRDMA" : "", req.shared ? "/Shared" : "");
->>>>>>> ea383122
+  INFO(NCCL_INIT|NCCL_NET,"Channel %02d/%d : %d[%lx] -> %d[%lx] [receive] via NET/%s/%d%s%s comm %p nRanks %02d", channelId, connIndex, peerInfo->rank, peerInfo->busId, myInfo->rank, myInfo->busId, comm->ncclNet->name, req.netDev,
+      req.useGdr ? "/GDRDMA" : "", req.shared ? "/Shared" : "", comm, comm->nRanks);
   return ncclSuccess;
 }
 
@@ -487,16 +463,10 @@
   if (size) *size = state->size;
 
   if (cuda && state->cudaBuff == NULL) {
-<<<<<<< HEAD
-    NCCLCHECK(ncclCudaCalloc(&state->cudaBuff, state->size, comm->sideStream, cuda));
-    if (sameProcess == 0) {
-      CUDACHECK(cudaIpcGetMemHandle(&state->ipc, state->cudaBuff));
-=======
     if (sameProcess == 0 || ncclCuMemEnable()) {
       NCCLCHECK(ncclP2pAllocateShareableBuffer(state->size, &state->ipcDesc, (void**)&state->cudaBuff));
     } else {
-      NCCLCHECK(ncclCudaCalloc(&state->cudaBuff, state->size));
->>>>>>> ea383122
+      NCCLCHECK(ncclCudaCalloc(&state->cudaBuff, state->size, nullptr, cuda));
     }
   }
   if (!cuda && state->hostBuff == NULL) {
@@ -544,15 +514,8 @@
   return ncclSuccess;
 }
 
-<<<<<<< HEAD
-static ncclResult_t proxySharedInit(struct ncclProxyConnection* connection, struct ncclComm* comm, int nChannels) {
-  int rank = comm->localRankToRank[connection->localRank];
-  int sameProcess = comm->peerInfo[rank].pidHash == comm->peerInfo[comm->rank].pidHash ? 1 : 0;
-  NCCLCHECK(sharedBuffersInit(comm, comm->hasFineGrain, connection->localRank, 0, sameProcess, nChannels, NULL, NULL, NULL, NULL));
-=======
 static ncclResult_t proxySharedInit(struct ncclProxyConnection* connection, struct ncclProxyState* proxyState, int nChannels) {
   NCCLCHECK(sharedBuffersInit(proxyState, 1, connection->tpLocalRank, 0, connection->sameProcess, nChannels, NULL, NULL, NULL, NULL));
->>>>>>> ea383122
   return ncclSuccess;
 }
 
@@ -695,12 +658,8 @@
         NCCLCHECK(ncclP2pAllocateShareableBuffer(map->mems[NCCL_NET_MAP_DEVMEM].size, &map->mems[NCCL_NET_MAP_DEVMEM].ipcDesc,
                                                  (void**)&map->mems[NCCL_NET_MAP_DEVMEM].gpuPtr));
       } else {
-        NCCLCHECK(ncclCudaCalloc(&map->mems[NCCL_NET_MAP_DEVMEM].gpuPtr, map->mems[NCCL_NET_MAP_DEVMEM].size));
-      }
-<<<<<<< HEAD
-      NCCLCHECK(ncclCudaCalloc(&map->mems[NCCL_NET_MAP_DEVMEM].gpuPtr, map->mems[NCCL_NET_MAP_DEVMEM].size, comm->sideStream, resources->useGdr));
-=======
->>>>>>> ea383122
+        NCCLCHECK(ncclCudaCalloc(&map->mems[NCCL_NET_MAP_DEVMEM].gpuPtr, map->mems[NCCL_NET_MAP_DEVMEM].size, nullptr, resources->useGdr));
+      }
       map->mems[NCCL_NET_MAP_DEVMEM].cpuPtr = map->mems[NCCL_NET_MAP_DEVMEM].gpuPtr;
     }
   }
@@ -712,7 +671,7 @@
   }
   if (ncclGdrCopy && map->sameProcess && ncclParamGdrCopySyncEnable()) {
     uint64_t *cpuPtr, *gpuPtr;
-    NCCLCHECK(ncclGdrCudaCalloc(&cpuPtr, &gpuPtr, 1, &resources->gdrDesc, comm->sideStream));
+    NCCLCHECK(ncclGdrCudaCalloc(&cpuPtr, &gpuPtr, 1, &resources->gdrDesc, nullptr));
 
     resources->gdcSync = cpuPtr;
     struct connectMapMem* gdcMem = map->mems+NCCL_NET_MAP_GDCMEM;
@@ -743,11 +702,11 @@
 #else
       /* DMA-BUF support */
       int type = NCCL_NET_MAP_DEV_MEM(map, buffs[p]) ? NCCL_PTR_CUDA : NCCL_PTR_HOST;
-      if (type == NCCL_PTR_CUDA && comm->dmaBufSupport && pfn_hsa_amd_portable_export_dmabuf) {
+      if (type == NCCL_PTR_CUDA && proxyState->dmaBufSupport && pfn_hsa_amd_portable_export_dmabuf) {
         int dmabuf_fd;
         uint64_t offset;
         CUCHECK(hsa_amd_portable_export_dmabuf((const void*)resources->buffers[p], resources->buffSizes[p], &dmabuf_fd, &offset));
-        NCCLCHECK(ncclNetRegMrDmaBuf(comm, resources->netSendComm, resources->buffers[p], resources->buffSizes[p], type, offset, dmabuf_fd, &resources->mhandles[p]));
+        NCCLCHECK(proxyState->ncclNet->regMrDmaBuf(resources->netSendComm, resources->buffers[p], resources->buffSizes[p], type, offset, dmabuf_fd, &resources->mhandles[p]));
         (void)close(dmabuf_fd);
         INFO(NCCL_INIT|NCCL_NET, "hsa_amd_portable_export_dmabuf buffer %p size %d handle %x offset %ld",
           (const void*)resources->buffers[p], resources->buffSizes[p], dmabuf_fd, offset);
@@ -843,16 +802,12 @@
 
   if (map->mems[NCCL_NET_MAP_DEVMEM].size) {
     if (resources->shared == 0) {
-<<<<<<< HEAD
-      NCCLCHECK(ncclCudaCalloc(&map->mems[NCCL_NET_MAP_DEVMEM].gpuPtr, map->mems[NCCL_NET_MAP_DEVMEM].size, comm->sideStream, resources->useGdr));
-=======
       if (ncclCuMemEnable()) {
         NCCLCHECK(ncclP2pAllocateShareableBuffer(map->mems[NCCL_NET_MAP_DEVMEM].size, &map->mems[NCCL_NET_MAP_DEVMEM].ipcDesc,
                                                  (void**)&map->mems[NCCL_NET_MAP_DEVMEM].gpuPtr));
       } else {
-        NCCLCHECK(ncclCudaCalloc(&map->mems[NCCL_NET_MAP_DEVMEM].gpuPtr, map->mems[NCCL_NET_MAP_DEVMEM].size));
-      }
->>>>>>> ea383122
+        NCCLCHECK(ncclCudaCalloc(&map->mems[NCCL_NET_MAP_DEVMEM].gpuPtr, map->mems[NCCL_NET_MAP_DEVMEM].size, nullptr, resources->useGdr));
+      }
       map->mems[NCCL_NET_MAP_DEVMEM].cpuPtr = map->mems[NCCL_NET_MAP_DEVMEM].gpuPtr;
     }
   }
@@ -860,7 +815,7 @@
   map->mems[NCCL_NET_MAP_HOSTMEM].gpuPtr = map->mems[NCCL_NET_MAP_HOSTMEM].cpuPtr;
   if (ncclGdrCopy && map->sameProcess) {
     uint64_t *cpuPtr, *gpuPtr;
-    NCCLCHECK(ncclGdrCudaCalloc(&cpuPtr, &gpuPtr, 2, &resources->gdrDesc, comm->sideStream));
+    NCCLCHECK(ncclGdrCudaCalloc(&cpuPtr, &gpuPtr, 2, &resources->gdrDesc, nullptr));
 
     if (ncclParamGdrCopySyncEnable()) {
       resources->gdcSync = cpuPtr;
@@ -889,11 +844,11 @@
 #else
       /* DMA-BUF support */
       int type = NCCL_NET_MAP_DEV_MEM(map, buffs[p]) ? NCCL_PTR_CUDA : NCCL_PTR_HOST;
-      if (type == NCCL_PTR_CUDA && comm->dmaBufSupport && pfn_hsa_amd_portable_export_dmabuf) {
+      if (type == NCCL_PTR_CUDA && proxyState->dmaBufSupport && pfn_hsa_amd_portable_export_dmabuf) {
         int dmabuf_fd;
         uint64_t offset;
         CUCHECK(hsa_amd_portable_export_dmabuf((const void*)resources->buffers[p], resources->buffSizes[p], &dmabuf_fd, &offset));
-        NCCLCHECK(ncclNetRegMrDmaBuf(comm, resources->netRecvComm, resources->buffers[p], resources->buffSizes[p], type, offset, dmabuf_fd, &resources->mhandles[p]));
+        NCCLCHECK(proxyState->ncclNet->regMrDmaBuf(resources->netRecvComm, resources->buffers[p], resources->buffSizes[p], type, offset, dmabuf_fd, &resources->mhandles[p]));
         (void)close(dmabuf_fd);
         INFO(NCCL_INIT|NCCL_NET, "hsa_amd_portable_export_dmabuf buffer %p size %d handle %x offset %ld",
           (const void*)resources->buffers[p], resources->buffSizes[p], dmabuf_fd, offset);
@@ -999,20 +954,14 @@
 
 static_assert(NCCL_STEPS <= NCCL_NET_MAX_REQUESTS, "Not enough net requests to cover for steps");
 
-<<<<<<< HEAD
 #if defined(ENABLE_NPKIT) && defined(ENABLE_NPKIT_NET_COLLECT_POLL_CNT)
 static int g_npkit_net_poll_cnt = 0;
 #endif
 
-static ncclResult_t sendProxyProgress(struct ncclComm* comm, struct ncclProxyArgs* args) {
-
+static ncclResult_t sendProxyProgress(struct ncclProxyState* proxyState, struct ncclProxyArgs* args) {
 #if defined(ENABLE_NPKIT) && defined(ENABLE_NPKIT_NET_COLLECT_POLL_CNT)
   g_npkit_net_poll_cnt++;
 #endif
-
-=======
-static ncclResult_t sendProxyProgress(struct ncclProxyState* proxyState, struct ncclProxyArgs* args) {
->>>>>>> ea383122
   if (args->state == ncclProxyOpReady) {
     for (int s=0; s<args->nsubs; s++) {
       struct ncclProxySubArgs* sub = args->subs+s;
@@ -1178,16 +1127,10 @@
   return ncclSuccess;
 }
 
-<<<<<<< HEAD
-static ncclResult_t recvProxyProgress(struct ncclComm* comm, struct ncclProxyArgs* args) {
-
+static ncclResult_t recvProxyProgress(struct ncclProxyState* proxyState, struct ncclProxyArgs* args) {
 #if defined(ENABLE_NPKIT) && defined(ENABLE_NPKIT_NET_COLLECT_POLL_CNT)
   g_npkit_net_poll_cnt++;
 #endif
-
-=======
-static ncclResult_t recvProxyProgress(struct ncclProxyState* proxyState, struct ncclProxyArgs* args) {
->>>>>>> ea383122
   if (args->state == ncclProxyOpReady) {
     // Initialize subs and group them by same recvComm.
     void* recvComm;
