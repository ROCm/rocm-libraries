/*************************************************************************
 * Copyright (c) 2016-2022, NVIDIA CORPORATION. All rights reserved.
 * Modifications Copyright (c) 2019-2023 Advanced Micro Devices, Inc. All rights reserved.
 * Modifications Copyright (c) Microsoft Corporation. Licensed under the MIT License.
 *
 * See LICENSE.txt for license information
 ************************************************************************/

#include "comm.h"
#include "net.h"
#include "graph.h"
#include "proxy.h"
#include "collectives.h"
#include "gdrwrap.h"
#include "shm.h"
#include "profiler.h"
#include "graph.h"
#include "graph/topo.h"
#if defined(ENABLE_NPKIT)
#include "npkit/npkit.h"
#endif
#include "msccl/msccl_lifecycle.h"

static_assert(sizeof(ncclNetHandle_t) <= CONNECT_SIZE, "NET Connect info is too large");

#define NCCL_NET_MAP_HOSTMEM 0
#define NCCL_NET_MAP_DEVMEM 1
#define NCCL_NET_MAP_SHARED_HOSTMEM 2
#define NCCL_NET_MAP_SHARED_DEVMEM 3
#define NCCL_NET_MAP_GDCMEM 4
#define NCCL_NET_MAP_MEMS 5

#define NCCL_NET_MAP_MASK_DEVMEM 0x40000000
#define NCCL_NET_MAP_MASK_SHARED 0x80000000
#define NCCL_NET_MAP_MASK_USED   0x20000000
#define NCCL_NET_MAP_MASK_OFFSET 0x1fffffff

#define NCCL_NET_MAP_OFFSET_BANK(mapStruct, offsetName) \
  ((mapStruct)->offsets.offsetName >> 30)

#define NCCL_NET_MAP_OFFSET_NULL(mapStruct, offsetName) \
  (((mapStruct)->offsets.offsetName >> 29) == 0)

#define NCCL_NET_MAP_GET_POINTER(mapStruct, cpuOrGpu, offsetName) \
  (NCCL_NET_MAP_OFFSET_NULL(mapStruct, offsetName) ? NULL : \
   (mapStruct)->mems[NCCL_NET_MAP_OFFSET_BANK(mapStruct, offsetName)].cpuOrGpu##Ptr + ((mapStruct)->offsets.offsetName & NCCL_NET_MAP_MASK_OFFSET))

#define NCCL_NET_MAP_DEV_MEM(mapStruct, offsetName) \
  (((mapStruct)->offsets.offsetName & NCCL_NET_MAP_MASK_DEVMEM) != 0)

#define NCCL_NET_MAP_ADD_POINTER(mapStruct, shared, dev, memSize, offsetName) do { \
    int bank = NCCL_NET_MAP_MASK_USED + (dev)*NCCL_NET_MAP_MASK_DEVMEM + (shared)*NCCL_NET_MAP_MASK_SHARED; \
    if ((shared) == 0) { \
      if (dev) { \
        (mapStruct)->offsets.offsetName = bank + (mapStruct)->mems[NCCL_NET_MAP_DEVMEM].size; \
        (mapStruct)->mems[NCCL_NET_MAP_DEVMEM].size += memSize; \
      } else { \
        (mapStruct)->offsets.offsetName = bank + (mapStruct)->mems[NCCL_NET_MAP_HOSTMEM].size; \
        (mapStruct)->mems[NCCL_NET_MAP_HOSTMEM].size += memSize; \
      } \
    } else { \
      (mapStruct)->offsets.offsetName = bank; \
    } \
} while (0);

struct connectMapMem{
  char* gpuPtr;
  char* cpuPtr;
  int size;
  union {
    char shmPath[PATH_MAX];
    cudaIpcMemHandle_t ipc;
  };
  ncclShmHandle_t attachHandle;
  ncclShmHandle_t createHandle;
};

struct connectMap {
  int sameProcess;
  int shared;
  int cudaDev;
  // First 3 bits of offsets determine the mem bank. 001 is host mem, 011 is dev mem, 101 is shared host mem and 111 is shared dev mem.
  struct connectMapMem mems[NCCL_NET_MAP_MEMS];
  // Offsets. 3 MSBs indicate mem bank, 111 indicates NULL.
  struct {
    uint32_t sendMem;
    uint32_t recvMem;
    uint32_t buffs[NCCL_NUM_PROTOCOLS];
  } offsets;
};

struct sendResources {
  struct connectMap map;
  void* netSendComm;
  struct ncclSendMem* sendMem;
  struct ncclRecvMem* recvMem;

  int rank;
  int localRank;
  int remoteRank;
  int netDev;
  int useGdr;
  int useDmaBuf;
  int maxRecvs;
  uint64_t* gdcSync;
  void* gdrDesc;
  int shared;
  int channelId;
  int connIndex;
  char* buffers[NCCL_NUM_PROTOCOLS];
  int buffSizes[NCCL_NUM_PROTOCOLS];
  void* mhandles[NCCL_NUM_PROTOCOLS];
  uint64_t step;
  uint64_t llLastCleaning;
  volatile uint32_t* curr_hdp_reg;  // Curr GPU in ring (for rdma transport use only)
};

struct recvResources {
  struct connectMap map;
  void* netListenComm;
  void* netRecvComm;
  struct ncclSendMem* sendMem;
  struct ncclRecvMem* recvMem;

  int rank;
  int localRank;
  int remoteRank;
  int proxyRank;
  int netDev;
  int useGdr;
  int useDmaBuf;
  int needFlush;
  int maxRecvs;
  uint64_t* gdcSync;
  uint64_t* gdcFlush;
  void* gdrDesc;
  int shared;
  int channelId;
  int connIndex;
  char* buffers[NCCL_NUM_PROTOCOLS];
  int buffSizes[NCCL_NUM_PROTOCOLS];
  void* mhandles[NCCL_NUM_PROTOCOLS];
  uint64_t step;
  uint64_t llLastCleaning;
  volatile uint32_t* curr_hdp_reg;  // Curr GPU in ring (for rdma transport use only)
};

/* Determine if two peers can communicate with NET */
static ncclResult_t canConnect(int* ret, struct ncclTopoSystem* topo, struct ncclTopoGraph* graph, struct ncclPeerInfo* info1, struct ncclPeerInfo* info2) {
  *ret = 1;
#if defined(__HIP_PLATFORM_HCC__) || defined(__HCC__) || defined(__HIPCC__)
#else
  if (info1->hostHash == info2->hostHash) {
    // If on the same host, check intra-node net is not disabled.
    NCCLCHECK(ncclTopoCheckNet(topo, info1->busId, info2->busId, ret));
  }
#endif
  return ncclSuccess;
}

NCCL_PARAM(NetSharedBuffers, "NET_SHARED_BUFFERS", -2);
NCCL_PARAM(NetSharedComms, "NET_SHARED_COMMS", 1);

struct setupReq {
  int rank;
  int localRank;
  int remoteRank;
  int shared;
  int netDev;
  int useGdr;
  int needFlush;
  int channelId;
  int connIndex;
  uint32_t* curr_hdp_reg;
};

/* Determine if we will use this transport for this peer and return connect
 * information for this peer */
static ncclResult_t sendSetup(struct ncclComm* comm, struct ncclTopoGraph* graph, struct ncclPeerInfo* myInfo, struct ncclPeerInfo* peerInfo, struct ncclConnect* connectInfo, struct ncclConnector* send, int channelId, int connIndex) {
  struct setupReq req;

  send->conn.shared = req.shared = (graph || mscclAvailable() && mscclIsCaller()) ? 0 : ncclParamNetSharedBuffers() != -2 ? ncclParamNetSharedBuffers() : 1;
  req.channelId = channelId;
  req.connIndex = connIndex;
  req.curr_hdp_reg = 0;
  req.netDev = -1;

  int proxyRank = myInfo->rank;
  if (connIndex == NCCL_CONN_IDX_P2P_NET) NCCLCHECK(ncclTopoGetIntraNetDev(comm->topo, myInfo->rank, graph, channelId, 1, &req.netDev));
  if (req.netDev < 0) NCCLCHECK(ncclTopoGetNetDev(comm, myInfo->rank, graph, channelId, peerInfo->rank, &req.netDev, &proxyRank));
  NCCLCHECK(ncclTopoCheckGdr(comm->topo, myInfo->busId, req.netDev, 1, &req.useGdr));
<<<<<<< HEAD
  send->conn.direct |= req.useGdr ? NCCL_DIRECT_NIC : 0;
  if (req.useGdr && comm->topo->nodes[GPU].nodes[0].gpu.gcn != 910) {
    CUDACHECK(hipDeviceGetAttribute((int*)&req.curr_hdp_reg, hipDeviceAttributeHdpMemFlushCntl, myInfo->cudaDev));
    send->conn.curr_hdp_reg = req.curr_hdp_reg;
  }
=======
  send->conn.flags |= req.useGdr ? NCCL_DIRECT_NIC : 0;
>>>>>>> 9b7d5edb

  NCCLCHECK(ncclProxyConnect(comm, TRANSPORT_NET, 1, proxyRank, &send->proxyConn));
  req.rank = myInfo->rank;
  NCCLCHECK(ncclTopoGetLocalRank(comm->topo, myInfo->rank, &req.localRank));
  req.remoteRank = peerInfo->rank;
  NCCLCHECK(ncclProxyCallBlocking(&send->proxyConn, ncclProxyMsgSetup, &req, sizeof(req), NULL, 0));

  if (proxyRank == myInfo->rank) {
    INFO(NCCL_INIT|NCCL_NET,"Channel %02d/%d : %d[%lx] -> %d[%lx] [send] via NET/%s/%d%s%s comm %p nRanks %02d", channelId, connIndex, myInfo->rank, myInfo->busId, peerInfo->rank, peerInfo->busId, ncclNetName(comm), req.netDev,
        req.useGdr ? "/GDRDMA" : "", req.shared ? "/Shared" : "", comm, comm->nRanks);
  } else {
    INFO(NCCL_INIT|NCCL_NET,"Channel %02d/%d : %d[%lx] -> %d[%lx] [send] via NET/%s/%d(%d)%s%s comm %p nRanks %02d", channelId, connIndex, myInfo->rank, myInfo->busId, peerInfo->rank, peerInfo->busId, ncclNetName(comm), req.netDev,
        proxyRank, req.useGdr ? "/GDRDMA" : "", req.shared ? "/Shared" : "", comm, comm->nRanks);
  }
  *((int*)connectInfo) = proxyRank;
  return ncclSuccess;
}

// GDRCOPY support: TAIL_ENABLE When enabled locates the RX proxy tail in CUDA memory
NCCL_PARAM(GdrCopySyncEnable, "GDRCOPY_SYNC_ENABLE", 1);
// GDRCOPY support: FLUSH_ENABLE When enabled uses a PCI-E read to flush GDRDMA buffers
NCCL_PARAM(GdrCopyFlushEnable, "GDRCOPY_FLUSH_ENABLE", 0);

/* Setup recv connector */
static ncclResult_t recvSetup(struct ncclComm* comm, struct ncclTopoGraph* graph, struct ncclPeerInfo* myInfo, struct ncclPeerInfo* peerInfo, struct ncclConnect* connectInfo, struct ncclConnector* recv, int channelId, int connIndex) {
  struct setupReq req;

  recv->conn.shared = req.shared = (graph || mscclAvailable() && mscclIsCaller()) ? 0 : ncclParamNetSharedBuffers() != -2 ? ncclParamNetSharedBuffers() : 1;
  req.channelId = channelId;
  req.connIndex = connIndex;
  req.netDev = -1;

  // Use myInfo->rank as the receiver uses its own NIC
  int proxyRank = myInfo->rank;
  if (connIndex == NCCL_CONN_IDX_P2P_NET) NCCLCHECK(ncclTopoGetIntraNetDev(comm->topo, myInfo->rank, graph, channelId, 0, &req.netDev));
  if (req.netDev < 0) NCCLCHECK(ncclTopoGetNetDev(comm, myInfo->rank, graph, channelId, myInfo->rank, &req.netDev, &proxyRank));
  NCCLCHECK(ncclTopoCheckGdr(comm->topo, myInfo->busId, req.netDev, 0, &req.useGdr));

  // Determine whether we need to flush the GDR buffer on recv or not
  if (req.useGdr) NCCLCHECK(ncclTopoNeedFlush(comm->topo, myInfo->busId, &req.needFlush));

  // We don't support PXN on receive yet
  NCCLCHECK(ncclProxyConnect(comm, TRANSPORT_NET, 0, myInfo->rank, &recv->proxyConn));

  req.rank = myInfo->rank;
  NCCLCHECK(ncclTopoGetLocalRank(comm->topo, myInfo->rank, &req.localRank));
  req.remoteRank = peerInfo->rank;
<<<<<<< HEAD
  NCCLCHECK(ncclProxyCall(&recv->proxyConn, ncclProxyMsgSetup, &req, sizeof(req), connectInfo, sizeof(ncclNetHandle_t)));

  INFO(NCCL_INIT|NCCL_NET,"Channel %02d/%d : %d[%lx] -> %d[%lx] [receive] via NET/%s/%d%s%s comm %p nRanks %02d", channelId, connIndex, peerInfo->rank, peerInfo->busId, myInfo->rank, myInfo->busId, ncclNetName(comm), req.netDev,
      req.useGdr ? "/GDRDMA" : "", req.shared ? "/Shared" : "", comm, comm->nRanks);
=======
  NCCLCHECK(ncclProxyCallBlocking(&recv->proxyConn, ncclProxyMsgSetup, &req, sizeof(req), connectInfo, sizeof(ncclNetHandle_t)));
  INFO(NCCL_INIT|NCCL_NET,"Channel %02d/%d : %d[%lx] -> %d[%lx] [receive] via NET/%s/%d%s%s", channelId, connIndex, peerInfo->rank, peerInfo->busId, myInfo->rank, myInfo->busId, ncclNetName(comm), req.netDev,
      req.useGdr ? "/GDRDMA" : "", req.shared ? "/Shared" : "");
>>>>>>> 9b7d5edb
  return ncclSuccess;
}

static ncclResult_t netMapShm(struct connectMapMem* mem) {
  NCCLCHECK(ncclShmOpen(mem->shmPath, mem->size, (void**)&mem->cpuPtr, (void**)&mem->gpuPtr, -1, &mem->attachHandle));
  return ncclSuccess;
}
static ncclResult_t netCreateShm(struct connectMapMem* mem) {
  mem->shmPath[0] = '\0'; // Let ncclShmOpen create a tmp file
  NCCLCHECK(ncclShmOpen(mem->shmPath, mem->size, (void**)&mem->cpuPtr, NULL, 1, &mem->createHandle));
  return ncclSuccess;
}

static ncclResult_t netDumpMap(struct connectMap* map) {
  printf("Dump map same process %d shared %d\n", map->sameProcess, map->shared);
  struct connectMapMem *mem = map->mems+NCCL_NET_MAP_HOSTMEM;
  printf("Mem 0: Host mem %s (%x B) CPU %p GPU %p\n", mem->shmPath, mem->size, mem->cpuPtr, mem->gpuPtr);
  mem = map->mems+NCCL_NET_MAP_DEVMEM;
  printf("Mem 1: Vid  mem (%x B) CPU %p GPU %p\n", mem->size, mem->cpuPtr, mem->gpuPtr);
  mem = map->mems+NCCL_NET_MAP_SHARED_HOSTMEM;
  printf("Mem 2: Shared Host mem %s (%x B) CPU %p GPU %p\n", mem->shmPath, mem->size, mem->cpuPtr, mem->gpuPtr);
  mem = map->mems+NCCL_NET_MAP_SHARED_DEVMEM;
  printf("Mem 3: Shared Vid mem (%x B) CPU %p GPU %p\n", mem->size, mem->cpuPtr, mem->gpuPtr);
  printf("SendMem -> Used %d Bank %d Offset %x, cpu %p gpu %p\n",
      map->offsets.sendMem & NCCL_NET_MAP_MASK_USED ? 1 : 0,
      NCCL_NET_MAP_OFFSET_BANK(map, sendMem), map->offsets.sendMem & NCCL_NET_MAP_MASK_OFFSET,
      NCCL_NET_MAP_GET_POINTER(map, cpu, sendMem), NCCL_NET_MAP_GET_POINTER(map, gpu, sendMem));
  printf("RecvMem -> Used %d Bank %d Offset %x, cpu %p gpu %p\n",
      map->offsets.recvMem & NCCL_NET_MAP_MASK_USED ? 1 : 0,
      NCCL_NET_MAP_OFFSET_BANK(map, recvMem), map->offsets.recvMem & NCCL_NET_MAP_MASK_OFFSET,
      NCCL_NET_MAP_GET_POINTER(map, cpu, recvMem), NCCL_NET_MAP_GET_POINTER(map, gpu, recvMem));
  for (int p=0; p<NCCL_NUM_PROTOCOLS; p++) {
    printf("Proto %d -> Used %d Bank %d Offset %x, cpu %p, gpu %p\n", p,
        map->offsets.buffs[p] & NCCL_NET_MAP_MASK_USED ? 1 : 0,
        NCCL_NET_MAP_OFFSET_BANK(map, buffs[p]), map->offsets.buffs[p] & NCCL_NET_MAP_MASK_OFFSET,
        NCCL_NET_MAP_GET_POINTER(map, cpu, buffs[p]), NCCL_NET_MAP_GET_POINTER(map, gpu, buffs[p]));
  }
  printf("End of dump\n");
  return ncclSuccess;
}

static ncclResult_t sendConnect(struct ncclComm* comm, struct ncclConnect* connectInfo, int nranks, int rank, struct ncclConnector* send) {
  struct connectMap* map = (connectMap*) send->transportResources;

  void* opId;

  // map isn't allocated thus this op hasn't been submitted yet
  if (!map) {
    // Setup device pointers
    NCCLCHECK(ncclCalloc(&map, 1));
    send->transportResources = map;
    opId = send;
    INFO(NCCL_PROXY, "sendConnect ncclProxyCallAsync opId=%p", opId);
    NCCLCHECK(ncclProxyCallAsync(&send->proxyConn, ncclProxyMsgConnect, connectInfo, sizeof(ncclNetHandle_t), sizeof(struct connectMap), opId));
  } else {
    opId =  send;
  }

  ncclResult_t ret;
  NCCLCHECK(ret = ncclPollProxyResponse(&send->proxyConn, map, opId));
  if (ret == ncclInProgress) {
    return ret;
  }
  INFO(NCCL_PROXY, "sendConnect ncclPollProxyResponse opId=%p", opId);

  if (map->sameProcess) {
    if (map->cudaDev != comm->cudaDev) {
      // Enable P2P access
      cudaError_t err = cudaDeviceEnablePeerAccess(map->cudaDev, 0);
      if (err == cudaErrorPeerAccessAlreadyEnabled) {
        cudaGetLastError();
      } else if (err != cudaSuccess) {
        WARN("failed to peer with device %d: %d %s", map->cudaDev, err, cudaGetErrorString(err));
        return ncclInternalError;
      }
    }
  } else {
    NCCLCHECK(netMapShm(map->mems+NCCL_NET_MAP_HOSTMEM));
    if (map->mems[NCCL_NET_MAP_DEVMEM].size) {
      CUDACHECK(cudaIpcOpenMemHandle((void**)&map->mems[NCCL_NET_MAP_DEVMEM].gpuPtr, map->mems[NCCL_NET_MAP_DEVMEM].ipc, cudaIpcMemLazyEnablePeerAccess));
      map->mems[NCCL_NET_MAP_DEVMEM].cpuPtr = NULL;
    }
    if (map->mems[NCCL_NET_MAP_SHARED_DEVMEM].size) {
      void** sharedDevMemPtr = comm->proxyState.sharedDevMems+send->proxyConn.localRank;
      if (*sharedDevMemPtr == NULL) {
        CUDACHECK(cudaIpcOpenMemHandle(sharedDevMemPtr, map->mems[NCCL_NET_MAP_SHARED_DEVMEM].ipc, cudaIpcMemLazyEnablePeerAccess));
      }
      map->mems[NCCL_NET_MAP_SHARED_DEVMEM].gpuPtr = (char*)(*sharedDevMemPtr);
      map->mems[NCCL_NET_MAP_SHARED_DEVMEM].cpuPtr = NULL;
    }
  }
  //NCCLCHECK(netDumpMap(map));

  struct ncclSendMem *sendMem = (struct ncclSendMem*) NCCL_NET_MAP_GET_POINTER(map, gpu, sendMem);
  void* gdcMem = map->mems[NCCL_NET_MAP_GDCMEM].gpuPtr;
  send->conn.head = gdcMem ? (uint64_t*)gdcMem : &sendMem->head;

  struct ncclRecvMem *recvMem = (struct ncclRecvMem*) NCCL_NET_MAP_GET_POINTER(map, gpu, recvMem);
  send->conn.tail = &recvMem->tail;
  send->conn.sizesFifo = recvMem->sizesFifo;
  // Only fuse P2P buffers, continue to allocate dedicated buffers for ring/tree
  send->conn.offsFifo = map->shared ? recvMem->offsFifo : NULL;

  for (int p=0; p<NCCL_NUM_PROTOCOLS; p++)
    send->conn.buffs[p] = NCCL_NET_MAP_GET_POINTER(map, gpu, buffs[p]);
  return ncclSuccess;
}

/* Connect to this peer */
static ncclResult_t recvConnect(struct ncclComm* comm, struct ncclConnect* connectInfo, int nranks, int rank, struct ncclConnector* recv) {
  struct connectMap* map = (connectMap*) recv->transportResources;
  void* opId;
  if (!map) {
    NCCLCHECK(ncclCalloc(&map, 1));
    recv->transportResources = map;
    // Use recv connector as unique identifier
    opId = recv;
    INFO(NCCL_PROXY, "recvConnect ncclProxyCallAsync opId=%p &recv->proxyConn=%p connectInfo=%p",
       opId, &recv->proxyConn, connectInfo);
    NCCLCHECK(ncclProxyCallAsync(&recv->proxyConn, ncclProxyMsgConnect, connectInfo, sizeof(int), sizeof(struct connectMap), opId));
  } else {
    opId = recv;
  }

  ncclResult_t ret;
  NCCLCHECK(ret = ncclPollProxyResponse(&recv->proxyConn, map, opId));
  if (ret == ncclInProgress) {
    return ret;
  }
  INFO(NCCL_PROXY, "recvConnect ncclPollProxyResponse opId=%p", opId);
  //NCCLCHECK(netDumpMap(map));

  struct ncclSendMem *sendMem = (struct ncclSendMem*) NCCL_NET_MAP_GET_POINTER(map, gpu, sendMem);
  recv->conn.head = &sendMem->head;

  struct ncclRecvMem *recvMem = (struct ncclRecvMem*) NCCL_NET_MAP_GET_POINTER(map, gpu, recvMem);
  void* gdcMem = map->mems[NCCL_NET_MAP_GDCMEM].gpuPtr;
  recv->conn.tail = gdcMem ? (uint64_t*)gdcMem : &recvMem->tail;
  recv->conn.sizesFifo = recvMem->sizesFifo;
  // Only fuse P2P buffers, continue to allocate dedicated buffers for ring/tree
  recv->conn.offsFifo = map->shared ? recvMem->offsFifo : NULL;

  for (int p=0; p<NCCL_NUM_PROTOCOLS; p++)
    recv->conn.buffs[p] = NCCL_NET_MAP_GET_POINTER(map, gpu, buffs[p]);
  return ncclSuccess;
}

static ncclResult_t sendFree(struct ncclConnector* send) {
  struct connectMap* map = (struct connectMap*)(send->transportResources);
  if (map) {
    if (map->sameProcess == 0) {
      NCCLCHECK(ncclShmClose(map->mems[NCCL_NET_MAP_HOSTMEM].attachHandle));
      if (map->mems[NCCL_NET_MAP_DEVMEM].size) {
        CUDACHECK(cudaIpcCloseMemHandle(map->mems[NCCL_NET_MAP_DEVMEM].gpuPtr));
      }
    }
    free(map);
  }

  return ncclSuccess;
}

static ncclResult_t recvFree(struct ncclConnector* recv) {
  if (recv->transportResources) free(recv->transportResources);
  return ncclSuccess;
}

#define NCCL_SHARED_STEPS 16
static ncclResult_t sharedBuffersInit(struct ncclComm* comm, int cuda, int localRank, int type, int sameProcess,
    int nChannels, char** gpuPtr, char** cpuPtr, int* size, cudaIpcMemHandle_t* ipc) {
  if (cuda == 0 && sameProcess == 0) {
      WARN("PXN should not use host buffers for data");
      return ncclInternalError;
  }
  struct ncclProxyProgressState* progressState = &comm->proxyState.progressState;
  if (progressState->localPeers == NULL) {
    NCCLCHECK(ncclCalloc(&progressState->localPeers, comm->localRanks));
  }
  struct ncclProxyPeer** localPeers = progressState->localPeers;
  if (localPeers[localRank] == NULL) {
    NCCLCHECK(ncclCalloc(localPeers+localRank, 1));
  }
  struct ncclProxyPeer* peer = localPeers[localRank];
  struct ncclProxySharedP2p* state = type == 0 ? &peer->send : &peer->recv;
  state->refcount++;
  if (state->size == 0) {
    state->size = nChannels*NCCL_SHARED_STEPS*comm->p2pChunkSize;
  }

  if (size) *size = state->size;

  if (cuda && state->cudaBuff == NULL) {
    NCCLCHECK(ncclCudaCalloc(&state->cudaBuff, state->size, comm->sideStream, cuda));
    if (sameProcess == 0) {
      CUDACHECK(cudaIpcGetMemHandle(&state->ipc, state->cudaBuff));
    }
  }
  if (!cuda && state->hostBuff == NULL) {
    NCCLCHECK(ncclCudaHostCalloc(&state->hostBuff, state->size));
  }
  if (cpuPtr) *cpuPtr = cuda ? state->cudaBuff : state->hostBuff;
  if (sameProcess) {
    if (gpuPtr) *gpuPtr = *cpuPtr;
  } else {
    if (gpuPtr) *gpuPtr = NULL;
    if (ipc) memcpy(ipc, &state->ipc, sizeof(cudaIpcMemHandle_t));
  }
  return ncclSuccess;
}

static ncclResult_t sharedBuffersGet(struct ncclComm* comm, int channel, int slot, int* offset) {
  // Use different pools for different channels and also separate send/recv.
  int globalSlot = (channel*NCCL_SHARED_STEPS)+slot;
  *offset = comm->p2pChunkSize * globalSlot;
  return ncclSuccess;
}

static ncclResult_t sharedBuffersDestroy(struct ncclComm* comm, int localRank, int type) {
  if (comm->proxyState.progressState.localPeers == NULL) NCCLCHECK(ncclInternalError);
  struct ncclProxyPeer* peer = comm->proxyState.progressState.localPeers[localRank];
  if (peer == NULL) NCCLCHECK(ncclInternalError;)
  struct ncclProxySharedP2p* state = type == 0 ? &peer->send : &peer->recv;
  if (state->size == 0) NCCLCHECK(ncclInternalError);
  state->refcount--;
  if (state->refcount == 0) {
    if (state->cudaBuff) CUDACHECK(cudaFree(state->cudaBuff));
    if (state->hostBuff) NCCLCHECK(ncclCudaHostFree(state->hostBuff));
  }
  if (peer->send.refcount || peer->recv.refcount) return ncclSuccess;
  free(peer);
  comm->proxyState.progressState.localPeers[localRank] = NULL;
  for (int r=0; r<comm->localRanks; r++) {
    if (comm->proxyState.progressState.localPeers[r]) return ncclSuccess;
  }
  // All peers are freed, free array
  free(comm->proxyState.progressState.localPeers);
  comm->proxyState.progressState.localPeers = NULL;
  return ncclSuccess;
}

static ncclResult_t proxySharedInit(struct ncclProxyConnection* connection, struct ncclComm* comm, int nChannels) {
  int rank = comm->localRankToRank[connection->localRank];
  int sameProcess = comm->peerInfo[rank].pidHash == comm->peerInfo[comm->rank].pidHash ? 1 : 0;
  NCCLCHECK(sharedBuffersInit(comm, comm->hasFineGrain, connection->localRank, 0, sameProcess, nChannels, NULL, NULL, NULL, NULL));
  return ncclSuccess;
}

static ncclResult_t sendProxySetup(struct ncclProxyConnection* connection, struct ncclComm* comm, void* reqBuff, int reqSize, void* respBuff, int respSize, int* done) {
  struct setupReq* req = (struct setupReq*) reqBuff;
  if (reqSize != sizeof(struct setupReq)) return ncclInternalError;

  struct sendResources* resources;
  NCCLCHECK(ncclCalloc(&resources, 1));
  connection->transportResources = resources;

  resources->rank = req->rank;
  resources->localRank = req->localRank;
  resources->remoteRank = req->remoteRank;
  resources->netDev = req->netDev;
  resources->shared = connection->shared = req->shared;
  resources->useGdr = req->useGdr;
  resources->channelId = req->channelId;
  resources->connIndex = req->connIndex;
  resources->curr_hdp_reg = req->curr_hdp_reg;
  ncclNetProperties_t props;
  NCCLCHECK(ncclNetGetProperties(comm, req->netDev, &props));
  /* DMA-BUF support */
  resources->useDmaBuf = resources->useGdr && comm->dmaBufSupport && (props.ptrSupport & NCCL_PTR_DMABUF);
  resources->maxRecvs = props.maxRecvs;

  // We don't return any data
  if (respSize != 0) return ncclInternalError;
  *done = 1;
  return ncclSuccess;
}

static ncclResult_t recvProxySetup(struct ncclProxyConnection* connection, struct ncclComm* comm, void* reqBuff, int reqSize, void* respBuff, int respSize, int* done) {
  struct setupReq* req = (struct setupReq*) reqBuff;
  if (reqSize != sizeof(struct setupReq)) return ncclInternalError;

  struct recvResources* resources;
  NCCLCHECK(ncclCalloc(&resources, 1));
  connection->transportResources = resources;

  resources->rank = req->rank;
  resources->localRank = req->localRank;
  resources->remoteRank = req->remoteRank;
  resources->netDev = req->netDev;
  resources->shared = connection->shared = req->shared;
  resources->useGdr = req->useGdr;
  resources->needFlush = req->needFlush;
  resources->channelId = req->channelId;
  resources->connIndex = req->connIndex;
  ncclNetProperties_t props;
  NCCLCHECK(ncclNetGetProperties(comm, req->netDev, &props));
  /* DMA-BUF support */
  resources->useDmaBuf = resources->useGdr && comm->dmaBufSupport && (props.ptrSupport & NCCL_PTR_DMABUF);
  resources->maxRecvs = props.maxRecvs;

  if (respSize != sizeof(ncclNetHandle_t)) return ncclInternalError;
  NCCLCHECK(ncclNetListen(comm, req->netDev, respBuff, &resources->netListenComm));
  *done = 1;

  return ncclSuccess;
}

static ncclResult_t sendProxyConnect(struct ncclProxyConnection* connection, struct ncclComm* comm, void* reqBuff, int reqSize, void* respBuff, int respSize, int* done) {
  struct sendResources* resources = (struct sendResources*)(connection->transportResources);
  if (reqSize != sizeof(ncclNetHandle_t)) return ncclInternalError;
  ncclResult_t ret = ncclSuccess;

  if (resources->shared) {
    // Shared buffers
    struct ncclProxyProgressState* progressState = &comm->proxyState.progressState;
    if (progressState->localPeers == NULL) {
      NCCLCHECK(ncclCalloc(&progressState->localPeers, comm->localRanks));
    }
    struct ncclProxyPeer** localPeers = progressState->localPeers;
    if (localPeers[resources->localRank] == NULL) {
      NCCLCHECK(ncclCalloc(localPeers+resources->localRank, 1));
    }
    connection->proxyAppendPtr = localPeers[resources->localRank]->send.proxyAppend+resources->channelId;

    if (resources->maxRecvs > 1 && ncclParamNetSharedComms()) {
      // Connect or reuse connection for a netdev/remote rank.
      if (progressState->netComms[resources->netDev] == NULL) {
        NCCLCHECK(ncclCalloc(progressState->netComms+resources->netDev, comm->nRanks));
      }
      struct ncclSharedNetComms* comms = progressState->netComms[resources->netDev]+resources->remoteRank;
      if (comms->sendComm[resources->channelId] == NULL) ret = ncclNetConnect(comm, resources->netDev, reqBuff, comms->sendComm+resources->channelId);
      resources->netSendComm = comms->sendComm[resources->channelId];
      if (comms->sendComm[resources->channelId]) comms->sendRefCount[resources->channelId]++;
    } else {
      ret = ncclNetConnect(comm, resources->netDev, reqBuff, &resources->netSendComm);
    }
  } else {
    // Connect to remote peer
    ret = ncclNetConnect(comm, resources->netDev, reqBuff, &resources->netSendComm);
    connection->proxyAppendPtr = &connection->proxyAppend;
  }

  NCCLCHECK(ret);
  if (resources->netSendComm == NULL) {
    *done = 0;
    return ncclInProgress;
  }
  *done = 1;

  // Create structures
  struct connectMap* map = &resources->map;
  map->sameProcess =
    comm->peerInfo[resources->rank].pidHash == comm->peerInfo[comm->rank].pidHash ? 1 : 0;
  map->shared = resources->shared;
  CUDACHECK(cudaGetDevice(&map->cudaDev));

  if (resources->shared == 0) { // Only allocate dedicated buffers for ring/tree, not for p2p
    for (int p=0; p<NCCL_NUM_PROTOCOLS; p++) {
      NCCL_NET_MAP_ADD_POINTER(map, 0, p!= NCCL_PROTO_LL && resources->useGdr, comm->buffSizes[p], buffs[p]);
      resources->buffSizes[p] = comm->buffSizes[p];
    }
  } else {
    // Get shared buffers
    int bank = resources->useGdr ? NCCL_NET_MAP_SHARED_DEVMEM : NCCL_NET_MAP_SHARED_HOSTMEM;
    struct connectMapMem* mapMem = map->mems+bank;
    NCCLCHECK(sharedBuffersInit(
          comm, resources->useGdr, resources->localRank, 0, map->sameProcess, comm->p2pnChannels,
          &mapMem->gpuPtr, &mapMem->cpuPtr, &mapMem->size, &mapMem->ipc));
    resources->buffSizes[NCCL_PROTO_SIMPLE] = mapMem->size;

    if (comm->allocP2pNetLLBuffers) {
      NCCL_NET_MAP_ADD_POINTER(map, 0, 0 /*p == NCCL_PROTO_LL*/, comm->buffSizes[NCCL_PROTO_LL], buffs[NCCL_PROTO_LL]);
      resources->buffSizes[NCCL_PROTO_LL] = comm->buffSizes[NCCL_PROTO_LL];
    }

    NCCL_NET_MAP_ADD_POINTER(map, 1, resources->useGdr, mapMem->size, buffs[NCCL_PROTO_SIMPLE]);
  }

  NCCL_NET_MAP_ADD_POINTER(map, 0, 0, sizeof(struct ncclSendMem), sendMem);
  NCCL_NET_MAP_ADD_POINTER(map, 0, 0, sizeof(struct ncclRecvMem), recvMem);

  if (map->mems[NCCL_NET_MAP_DEVMEM].size) {
    if (resources->shared == 0) {
      if (!map->sameProcess) {
        ALIGN_SIZE(map->mems[NCCL_NET_MAP_DEVMEM].size, CUDA_IPC_MIN);
      }
      NCCLCHECK(ncclCudaCalloc(&map->mems[NCCL_NET_MAP_DEVMEM].gpuPtr, map->mems[NCCL_NET_MAP_DEVMEM].size, comm->sideStream, resources->useGdr));
      map->mems[NCCL_NET_MAP_DEVMEM].cpuPtr = map->mems[NCCL_NET_MAP_DEVMEM].gpuPtr;
    }
    if (!map->sameProcess) {
      CUDACHECK(cudaIpcGetMemHandle(&map->mems[NCCL_NET_MAP_DEVMEM].ipc, map->mems[NCCL_NET_MAP_DEVMEM].gpuPtr));
    }
  }
  if (map->sameProcess) {
    NCCLCHECK(ncclCudaHostCalloc(&map->mems[NCCL_NET_MAP_HOSTMEM].cpuPtr, map->mems[NCCL_NET_MAP_HOSTMEM].size));
    map->mems[NCCL_NET_MAP_HOSTMEM].gpuPtr = map->mems[NCCL_NET_MAP_HOSTMEM].cpuPtr;
  } else {
    NCCLCHECK(netCreateShm(map->mems+NCCL_NET_MAP_HOSTMEM));
  }
  if (ncclGdrCopy && map->sameProcess && ncclParamGdrCopySyncEnable()) {
    uint64_t *cpuPtr, *gpuPtr;
    NCCLCHECK(ncclGdrCudaCalloc(&cpuPtr, &gpuPtr, 1, &resources->gdrDesc, comm->sideStream));

    resources->gdcSync = cpuPtr;
    struct connectMapMem* gdcMem = map->mems+NCCL_NET_MAP_GDCMEM;
    gdcMem->cpuPtr = (char*)cpuPtr;
    gdcMem->gpuPtr = (char*)gpuPtr;
    gdcMem->size = sizeof(uint64_t); // sendMem->head
  }

  resources->sendMem = (struct ncclSendMem*) NCCL_NET_MAP_GET_POINTER(map, cpu, sendMem);
  resources->recvMem = (struct ncclRecvMem*) NCCL_NET_MAP_GET_POINTER(map, cpu, recvMem);

  // Don't give credits yet in shared mode.
  resources->sendMem->head = map->shared ? -NCCL_STEPS : 0;
  for (int i=0; i<NCCL_STEPS; i++) resources->recvMem->sizesFifo[i] = -1;

  for (int p=0; p<NCCL_NUM_PROTOCOLS; p++) {
    resources->buffers[p] = NCCL_NET_MAP_GET_POINTER(map, cpu, buffs[p]);
    if (resources->buffers[p]) {
#if CUDA_VERSION >= 11070
      /* DMA-BUF support */
      int type = NCCL_NET_MAP_DEV_MEM(map, buffs[p]) ? NCCL_PTR_CUDA : NCCL_PTR_HOST;
      if (type == NCCL_PTR_CUDA && resources->useDmaBuf) {
        int dmabuf_fd;
        CUCHECK(cuMemGetHandleForAddressRange((void *)&dmabuf_fd, (CUdeviceptr)resources->buffers[p], resources->buffSizes[p], CU_MEM_RANGE_HANDLE_TYPE_DMA_BUF_FD, 0));
        NCCLCHECK(ncclNetRegMrDmaBuf(comm, resources->netSendComm, resources->buffers[p], resources->buffSizes[p], type, 0ULL, dmabuf_fd, &resources->mhandles[p]));
        (void)close(dmabuf_fd);
      } else // FALL-THROUGH to nv_peermem GDR path
#else
      /* DMA-BUF support */
      int type = NCCL_NET_MAP_DEV_MEM(map, buffs[p]) ? NCCL_PTR_CUDA : NCCL_PTR_HOST;
      if (type == NCCL_PTR_CUDA && comm->dmaBufSupport && pfn_hsa_amd_portable_export_dmabuf) {
        int dmabuf_fd;
        uint64_t offset;
        CUCHECK(hsa_amd_portable_export_dmabuf((const void*)resources->buffers[p], resources->buffSizes[p], &dmabuf_fd, &offset));
        NCCLCHECK(ncclNetRegMrDmaBuf(comm, resources->netSendComm, resources->buffers[p], resources->buffSizes[p], type, offset, dmabuf_fd, &resources->mhandles[p]));
        (void)close(dmabuf_fd);
        INFO(NCCL_INIT|NCCL_NET, "hsa_amd_portable_export_dmabuf buffer %p size %d handle %x offset %ld",
          (const void*)resources->buffers[p], resources->buffSizes[p], dmabuf_fd, offset);
      } else // FALL-THROUGH to nv_peermem GDR path
#endif
      {
        NCCLCHECK(ncclNetRegMr(comm, resources->netSendComm, resources->buffers[p], resources->buffSizes[p], NCCL_NET_MAP_DEV_MEM(map, buffs[p]) ? NCCL_PTR_CUDA : NCCL_PTR_HOST, &resources->mhandles[p]));
      }
    }
  }

  //NCCLCHECK(netDumpMap(map));
  if (respSize != sizeof(struct connectMap)) return ncclInternalError;
  memcpy(respBuff, map, sizeof(struct connectMap));
  return ncclSuccess;
}

static ncclResult_t recvProxyConnect(struct ncclProxyConnection* connection, struct ncclComm* comm, void* reqBuff, int reqSize, void* respBuff, int respSize, int* done) {
  if (reqSize != sizeof(int)) return ncclInternalError;
  struct recvResources* resources = (struct recvResources*)(connection->transportResources);
  resources->proxyRank = *(int*)reqBuff;
  ncclResult_t ret = ncclSuccess;

  // Finish connection establishment from remote peer
  if (resources->shared) {
    // Shared buffers
    struct ncclProxyProgressState* progressState = &comm->proxyState.progressState;
    if (progressState->localPeers == NULL) {
      NCCLCHECK(ncclCalloc(&progressState->localPeers, comm->localRanks));
    }
    struct ncclProxyPeer** localPeers = progressState->localPeers;
    if (localPeers[resources->localRank] == NULL) {
      NCCLCHECK(ncclCalloc(localPeers+resources->localRank, 1));
    }
    connection->proxyAppendPtr = localPeers[resources->localRank]->recv.proxyAppend+resources->channelId;

    if (resources->maxRecvs > 1 && ncclParamNetSharedComms()) {
      // Connect or reuse connection for a netdev/remote rank.
      if (progressState->netComms[resources->netDev] == NULL) {
        NCCLCHECK(ncclCalloc(progressState->netComms+resources->netDev, comm->nRanks));
      }
      struct ncclSharedNetComms* comms = progressState->netComms[resources->netDev]+resources->proxyRank;
      if (comms->recvComm[resources->channelId] == NULL) ret = ncclNetAccept(comm, resources->netListenComm, comms->recvComm+resources->channelId);
      resources->netRecvComm = comms->recvComm[resources->channelId];
      if (comms->recvComm[resources->channelId]) comms->recvRefCount[resources->channelId]++;
    } else {
      ret = ncclNetAccept(comm, resources->netListenComm, &resources->netRecvComm);
    }
  } else {
    // Connect to remote peer
    ret = ncclNetAccept(comm, resources->netListenComm, &resources->netRecvComm);
    connection->proxyAppendPtr = &connection->proxyAppend;
  }

  NCCLCHECK(ret);
  if (resources->netRecvComm == NULL) {
    *done = 0;
    return ncclInProgress;
  }
  *done = 1;

  NCCLCHECK(ncclNetCloseListen(comm, resources->netListenComm));

  // Create structures
  struct connectMap* map = &resources->map;
  map->sameProcess =
    comm->peerInfo[resources->rank].pidHash == comm->peerInfo[comm->rank].pidHash ? 1 : 0;
  if (map->sameProcess == 0) return ncclInternalError; // We don't support remote proxy for recv
  map->shared = resources->shared;

  if (resources->shared == 0) { // Only allocate dedicated buffers for ring/tree, not for p2p
    for (int p=0; p<NCCL_NUM_PROTOCOLS; p++) {
      NCCL_NET_MAP_ADD_POINTER(map, 0, resources->useGdr, comm->buffSizes[p], buffs[p]);
      resources->buffSizes[p] = comm->buffSizes[p];
    }
  } else {
    // Get shared buffers
    int bank = resources->useGdr ? NCCL_NET_MAP_SHARED_DEVMEM : NCCL_NET_MAP_SHARED_HOSTMEM;
    struct connectMapMem* mapMem = map->mems+bank;
    NCCLCHECK(sharedBuffersInit(
          comm, resources->useGdr, resources->localRank, 1, 1, comm->p2pnChannels,
          &mapMem->gpuPtr, &mapMem->cpuPtr, &mapMem->size, NULL));
    resources->buffSizes[NCCL_PROTO_SIMPLE] = mapMem->size;
    NCCL_NET_MAP_ADD_POINTER(map, 1, resources->useGdr, mapMem->size, buffs[NCCL_PROTO_SIMPLE]);
  }

  NCCL_NET_MAP_ADD_POINTER(map, 0, 0, sizeof(struct ncclSendMem), sendMem);
  NCCL_NET_MAP_ADD_POINTER(map, 0, 0, sizeof(struct ncclRecvMem), recvMem);

  if (comm->allocP2pNetLLBuffers) {
    NCCL_NET_MAP_ADD_POINTER(map, 0, 0 /*resources->useGdr*/, comm->buffSizes[NCCL_PROTO_LL], buffs[NCCL_PROTO_LL]);
    resources->buffSizes[NCCL_PROTO_LL] = comm->buffSizes[NCCL_PROTO_LL];
  }

  if (map->mems[NCCL_NET_MAP_DEVMEM].size) {
    if (resources->shared == 0) {
      NCCLCHECK(ncclCudaCalloc(&map->mems[NCCL_NET_MAP_DEVMEM].gpuPtr, map->mems[NCCL_NET_MAP_DEVMEM].size, comm->sideStream, resources->useGdr));
      map->mems[NCCL_NET_MAP_DEVMEM].cpuPtr = map->mems[NCCL_NET_MAP_DEVMEM].gpuPtr;
    }
  }
  NCCLCHECK(ncclCudaHostCalloc(&map->mems[NCCL_NET_MAP_HOSTMEM].cpuPtr, map->mems[NCCL_NET_MAP_HOSTMEM].size));
  map->mems[NCCL_NET_MAP_HOSTMEM].gpuPtr = map->mems[NCCL_NET_MAP_HOSTMEM].cpuPtr;
  if (ncclGdrCopy && map->sameProcess) {
    uint64_t *cpuPtr, *gpuPtr;
    NCCLCHECK(ncclGdrCudaCalloc(&cpuPtr, &gpuPtr, 2, &resources->gdrDesc, comm->sideStream));

    if (ncclParamGdrCopySyncEnable()) {
      resources->gdcSync = cpuPtr;
      struct connectMapMem* gdcMem = map->mems+NCCL_NET_MAP_GDCMEM;
      gdcMem->cpuPtr = (char*)cpuPtr;
      gdcMem->gpuPtr = (char*)gpuPtr;
      gdcMem->size = sizeof(uint64_t);
    }
    if (ncclParamGdrCopyFlushEnable()) resources->gdcFlush = cpuPtr + 1;
  }

  resources->sendMem = (struct ncclSendMem*) NCCL_NET_MAP_GET_POINTER(map, cpu, sendMem);
  resources->recvMem = (struct ncclRecvMem*) NCCL_NET_MAP_GET_POINTER(map, cpu, recvMem);
  for (int p=0; p<NCCL_NUM_PROTOCOLS; p++) {
    resources->buffers[p] = NCCL_NET_MAP_GET_POINTER(map, cpu, buffs[p]);
    if (resources->buffers[p]) {
#if CUDA_VERSION >= 11070
      /* DMA-BUF support */
      int type = NCCL_NET_MAP_DEV_MEM(map, buffs[p]) ? NCCL_PTR_CUDA : NCCL_PTR_HOST;
      if (type == NCCL_PTR_CUDA && resources->useDmaBuf) {
        int dmabuf_fd;
        CUCHECK(cuMemGetHandleForAddressRange((void *)&dmabuf_fd, (CUdeviceptr)resources->buffers[p], resources->buffSizes[p], CU_MEM_RANGE_HANDLE_TYPE_DMA_BUF_FD, 0));
        NCCLCHECK(ncclNetRegMrDmaBuf(comm, resources->netRecvComm, resources->buffers[p], resources->buffSizes[p], type, 0ULL, dmabuf_fd, &resources->mhandles[p]));
        (void)close(dmabuf_fd);
      } else // FALL-THROUGH to nv_peermem GDR path
#else
      /* DMA-BUF support */
      int type = NCCL_NET_MAP_DEV_MEM(map, buffs[p]) ? NCCL_PTR_CUDA : NCCL_PTR_HOST;
      if (type == NCCL_PTR_CUDA && comm->dmaBufSupport && pfn_hsa_amd_portable_export_dmabuf) {
        int dmabuf_fd;
        uint64_t offset;
        CUCHECK(hsa_amd_portable_export_dmabuf((const void*)resources->buffers[p], resources->buffSizes[p], &dmabuf_fd, &offset));
        NCCLCHECK(ncclNetRegMrDmaBuf(comm, resources->netRecvComm, resources->buffers[p], resources->buffSizes[p], type, offset, dmabuf_fd, &resources->mhandles[p]));
        (void)close(dmabuf_fd);
        INFO(NCCL_INIT|NCCL_NET, "hsa_amd_portable_export_dmabuf buffer %p size %d handle %x offset %ld",
          (const void*)resources->buffers[p], resources->buffSizes[p], dmabuf_fd, offset);
      } else // FALL-THROUGH to nv_peermem GDR path
#endif
      {
        NCCLCHECK(ncclNetRegMr(comm, resources->netRecvComm, resources->buffers[p], resources->buffSizes[p], NCCL_NET_MAP_DEV_MEM(map, buffs[p]) ? NCCL_PTR_CUDA : NCCL_PTR_HOST, &resources->mhandles[p]));
      }
    }
  }

  //NCCLCHECK(netDumpMap(map));
  if (respSize != sizeof(struct connectMap)) return ncclInternalError;
  memcpy(respBuff, map, sizeof(struct connectMap));
  return ncclSuccess;
}

static ncclResult_t sendProxyFree(struct ncclProxyConnection* connection, struct ncclComm* comm) {
  struct sendResources* resources = (struct sendResources*)(connection->transportResources);
  if (connection->state == connSharedInitialized) { // NVB Preconnect
    NCCLCHECK(sharedBuffersDestroy(comm, connection->localRank, 0));
    return ncclSuccess;
  }

  if (connection->state == connConnected) {
    for (int p=0; p<NCCL_NUM_PROTOCOLS; p++) {
      if (resources->buffers[p]) {
        NCCLCHECK(ncclNetDeregMr(comm, resources->netSendComm, resources->mhandles[p]));
      }
    }
    struct connectMapMem* mems = resources->map.mems;
    if (resources->map.sameProcess) {
      NCCLCHECK(ncclCudaHostFree(mems[NCCL_NET_MAP_HOSTMEM].cpuPtr));
    } else {
      NCCLCHECK(ncclShmClose(mems[NCCL_NET_MAP_HOSTMEM].createHandle));
    }
    CUDACHECK(cudaFree(mems[NCCL_NET_MAP_DEVMEM].cpuPtr));
    if (mems[NCCL_NET_MAP_GDCMEM].cpuPtr) NCCLCHECK(ncclGdrCudaFree(resources->gdrDesc));
    if (resources->shared) {
      NCCLCHECK(sharedBuffersDestroy(comm, resources->localRank, 0));
      if (resources->maxRecvs > 1 && ncclParamNetSharedComms()) {
        struct ncclSharedNetComms* comms = comm->proxyState.progressState.netComms[resources->netDev]+resources->remoteRank;
        comms->sendRefCount[resources->channelId]--;
        if (comms->sendRefCount[resources->channelId] == 0) NCCLCHECK(ncclNetCloseSend(comm, comms->sendComm[resources->channelId]));
      } else {
        NCCLCHECK(ncclNetCloseSend(comm, resources->netSendComm));
      }
    } else {
      NCCLCHECK(ncclNetCloseSend(comm, resources->netSendComm));
    }
  }

  if (resources) free(resources);
  return ncclSuccess;
}

static ncclResult_t recvProxyFree(struct ncclProxyConnection* connection, struct ncclComm* comm) {
  struct recvResources* resources = (struct recvResources*)(connection->transportResources);
  if (connection->state == connSharedInitialized) { // NVB Preconnect
    NCCLCHECK(sharedBuffersDestroy(comm, connection->localRank, 1));
    return ncclSuccess;
  }

  if (connection->state == connConnected) {
    for (int p=0; p<NCCL_NUM_PROTOCOLS; p++) {
      if (resources->buffers[p]) {
        NCCLCHECK(ncclNetDeregMr(comm, resources->netRecvComm, resources->mhandles[p]));
      }
    }
    struct connectMapMem* mems = resources->map.mems;
    NCCLCHECK(ncclCudaHostFree(mems[NCCL_NET_MAP_HOSTMEM].cpuPtr));
    CUDACHECK(cudaFree(mems[NCCL_NET_MAP_DEVMEM].cpuPtr));
    if (mems[NCCL_NET_MAP_GDCMEM].cpuPtr) NCCLCHECK(ncclGdrCudaFree(resources->gdrDesc));
    if (resources->shared) {
      NCCLCHECK(sharedBuffersDestroy(comm, resources->localRank, 1));
      if (resources->maxRecvs > 1 && ncclParamNetSharedComms()) {
        struct ncclSharedNetComms* comms = comm->proxyState.progressState.netComms[resources->netDev]+resources->proxyRank;
        comms->recvRefCount[resources->channelId]--;
        if (comms->recvRefCount[resources->channelId] == 0) NCCLCHECK(ncclNetCloseRecv(comm, comms->recvComm[resources->channelId]));
      } else {
        NCCLCHECK(ncclNetCloseRecv(comm, resources->netRecvComm));
      }
    } else {
      NCCLCHECK(ncclNetCloseRecv(comm, resources->netRecvComm));
    }
  }
  
  if (resources) free(resources);
  return ncclSuccess;
}

static_assert(NCCL_STEPS <= NCCL_NET_MAX_REQUESTS, "Not enough net requests to cover for steps");

#if defined(ENABLE_NPKIT) && defined(ENABLE_NPKIT_NET_COLLECT_POLL_CNT)
static int g_npkit_net_poll_cnt = 0;
#endif

static ncclResult_t sendProxyProgress(struct ncclComm* comm, struct ncclProxyArgs* args) {

#if defined(ENABLE_NPKIT) && defined(ENABLE_NPKIT_NET_COLLECT_POLL_CNT)
  g_npkit_net_poll_cnt++;
#endif

  if (args->state == ncclProxyOpReady) {
    for (int s=0; s<args->nsubs; s++) {
      struct ncclProxySubArgs* sub = args->subs+s;
      struct sendResources* resources = (struct sendResources*) (sub->connection->transportResources);
      // Round to next multiple of sliceSteps
      sub->base = ROUNDUP(resources->step, args->chunkSteps);
      sub->posted = sub->transmitted = sub->done = 0;
      for (uint64_t step=0; step<sub->nsteps; step++) ncclProfilingRecord(args, s, step, ncclProxyProfileBegin);
    }
    args->state = ncclProxyOpProgress;
    args->hdp_flushed = 0;
  }
  args->idle = 1;
  if (args->state == ncclProxyOpProgress) {
    int p = args->protocol;
    int maxDepth = std::min(NCCL_STEPS, NCCL_SHARED_STEPS/args->nsubs);
    for (int s=0; s<args->nsubs; s++) {
      struct ncclProxySubArgs* sub = args->subs+s;
      if (sub->done == sub->nsteps) continue;
      struct sendResources* resources = (struct sendResources*) (sub->connection->transportResources);
      void* mhandle = resources->mhandles[p];
      int stepSize = resources->buffSizes[p] / NCCL_STEPS;
      char* localBuff = NCCL_NET_MAP_GET_POINTER(&resources->map, cpu, buffs[p]);
      int buffSize = stepSize*args->sliceSteps;
      if (sub->nbytes < buffSize) buffSize = sub->nbytes;
      // Post buffers to the GPU
      if (sub->posted < sub->nsteps && sub->posted < sub->done + maxDepth) {
        int buffSlot = (sub->base+sub->posted)%NCCL_STEPS;
        if (resources->shared) {
          int sharedBuffSlot = sub->posted%maxDepth;
          int offset;
          NCCLCHECK(sharedBuffersGet(comm, sub->channelId, sharedBuffSlot*args->nsubs+s, &offset));
          resources->recvMem->offsFifo[buffSlot] = offset;
          __sync_synchronize();
          volatile uint64_t* sendHead = resources->gdcSync ? resources->gdcSync : &resources->sendMem->head;
          sub->posted += args->sliceSteps;
          *sendHead = sub->base + sub->posted - NCCL_STEPS;
          if (resources->gdcSync) wc_store_fence(); // Flush out WC write
        } else sub->posted += args->sliceSteps;
        for (uint64_t step=sub->posted-args->sliceSteps; step<sub->posted; step++) {
          ncclProfilingRecord(args, s, step, ncclProxyProfileSendGPUWait);
        }
        args->idle = 0;
        continue;
      }
      // Check whether we received data from the GPU and send it to the network
      if (sub->transmitted < sub->posted && sub->transmitted < sub->done + NCCL_STEPS) {
        int buffSlot = (sub->base+sub->transmitted)%NCCL_STEPS;
        volatile int* sizesFifo = resources->recvMem->sizesFifo;
        volatile uint64_t* recvTail = &resources->recvMem->tail;
        if (sizesFifo[buffSlot] != -1 && ((*recvTail > (sub->base+sub->transmitted)) || p == NCCL_PROTO_LL)) {
          // We have something to receive, let's check if it's completely ready.
          int size = sizesFifo[buffSlot];
#if defined(ENABLE_NPKIT) && defined(ENABLE_NPKIT_EVENT_NET_SEND_ENTRY) && defined(ENABLE_NPKIT_EVENT_NET_SEND_EXIT)
          sub->npKitSizesFifo[buffSlot] = size;
#endif
          bool shared = (p == NCCL_PROTO_SIMPLE) && resources->shared;
          char* buff = shared ? localBuff+resources->recvMem->offsFifo[buffSlot] : localBuff+buffSlot*stepSize;
          int ready = 1;
          if (p == NCCL_PROTO_LL128) {
            ready = resources->useGdr;
            if (!ready) {
              // When data is in sysmem, we need to wait until all flags are correct since the GPU only
              // called threadfence()
              uint64_t flag = sub->base+sub->transmitted+1;
              int nFifoLines = DIVUP(sizesFifo[buffSlot], sizeof(uint64_t)*NCCL_LL128_LINEELEMS);
              volatile uint64_t* lines = (volatile uint64_t*)buff;
              ready = 1;
              for (int i=0; i<nFifoLines; i++) {
                if (lines[i*NCCL_LL128_LINEELEMS+NCCL_LL128_DATAELEMS] != flag) { ready = 0; break; }
              }
            }
          } else if (p == NCCL_PROTO_LL) {
            uint32_t flag = NCCL_LL_FLAG(sub->base+sub->transmitted+1);
            int nFifoLines = DIVUP(size, sizeof(union ncclLLFifoLine));
            union ncclLLFifoLine* lines = (union ncclLLFifoLine*)buff;
            for (int i=0; i<nFifoLines; i++) {
              volatile uint32_t *f1 = &lines[i].flag1;
              volatile uint32_t *f2 = &lines[i].flag2;
              if (f1[0] != flag || f2[0] != flag) { ready = 0; break; }
            }
          }
          if (ready) {
            // flush HDP if not done
            if (resources->curr_hdp_reg && args->hdp_flushed < *recvTail) {
              args->hdp_flushed = *recvTail;
              *resources->curr_hdp_reg = 1;
            }
            // Data is ready, try to send.
            NCCLCHECK(ncclNetIsend(comm, resources->netSendComm, buff, size, resources->rank, mhandle, sub->requests+buffSlot));
            if (sub->requests[buffSlot] != NULL) {

#if defined(ENABLE_NPKIT) && defined(ENABLE_NPKIT_EVENT_NET_SEND_ENTRY) && defined(ENABLE_NPKIT_EVENT_NET_SEND_EXIT)
              NpKit::CollectCpuEvent(
                  NPKIT_EVENT_NET_SEND_ENTRY,
#if defined(ENABLE_NPKIT_NET_COLLECT_POLL_CNT)
                  g_npkit_net_poll_cnt,
#else
                  size,
#endif
                  uint64_t(sub->requests+buffSlot)/sizeof(void*),
                  NpKit::GetCpuTimestamp(), sub->channelId);
#if defined(ENABLE_NPKIT_NET_COLLECT_POLL_CNT)
              g_npkit_net_poll_cnt = 0;
#endif
#endif

              TRACE(NCCL_NET, "sendProxy [%ld/%d] Isend posted, req %p", sub->transmitted, buffSlot, sub->requests[buffSlot]);
              sizesFifo[buffSlot] = -1;
              // Make sure size is reset to zero before we update the head.
              __sync_synchronize();
              sub->transmitted += args->sliceSteps;
              for (uint64_t step=sub->transmitted-args->sliceSteps; step<sub->transmitted; step++) ncclProfilingRecord(args, s, step, ncclProxyProfileSendWait);
              args->idle = 0;
              continue;
            }
          }
        }
      }
      // Check whether the network has completed some send operations.
      if (sub->done < sub->transmitted) {
        int done;
        int buffSlot = (sub->base+sub->done)%NCCL_STEPS;
        NCCLCHECK(ncclNetTest(comm, sub->requests[buffSlot], &done, NULL));
        if (done) {

#if defined(ENABLE_NPKIT) && defined(ENABLE_NPKIT_EVENT_NET_SEND_ENTRY) && defined(ENABLE_NPKIT_EVENT_NET_SEND_EXIT)
          NpKit::CollectCpuEvent(
              NPKIT_EVENT_NET_SEND_EXIT,
#if defined(ENABLE_NPKIT_NET_COLLECT_POLL_CNT)
              g_npkit_net_poll_cnt,
#else
              sub->npKitSizesFifo[buffSlot],
#endif
              uint64_t(sub->requests+buffSlot)/sizeof(void*),
              NpKit::GetCpuTimestamp(), sub->channelId);
#if defined(ENABLE_NPKIT_NET_COLLECT_POLL_CNT)
          g_npkit_net_poll_cnt = 0;
#endif
#endif

          TRACE(NCCL_NET, "sendProxy [%ld/%d] request %p done", sub->done, buffSlot, sub->requests[buffSlot]);
          sub->done += args->sliceSteps;
          for (uint64_t step=sub->done-args->sliceSteps; step<sub->done; step++) ncclProfilingRecord(args, s, step, ncclProxyProfileEnd);

          if (resources->shared == 0) {
            volatile uint64_t* sendHead = resources->gdcSync ? resources->gdcSync : &resources->sendMem->head;
            *sendHead = sub->base + sub->done;
            if (resources->gdcSync) wc_store_fence(); // Flush out WC write
          }
          args->idle = 0;
          if (sub->done == sub->nsteps) {
            resources->step = sub->base + sub->nsteps;
            args->done++;
          }
        }
      }
    }
    if (args->done == args->nsubs) {
      args->state = ncclProxyOpNone;
    }
  }
  return ncclSuccess;
}

static ncclResult_t recvProxyProgress(struct ncclComm* comm, struct ncclProxyArgs* args) {

#if defined(ENABLE_NPKIT) && defined(ENABLE_NPKIT_NET_COLLECT_POLL_CNT)
  g_npkit_net_poll_cnt++;
#endif

  if (args->state == ncclProxyOpReady) {
    // Initialize subs and group them by same recvComm.
    void* recvComm;
    int groupSize = 0;
    int maxRecvs = 1;
    for (int s=0; s<args->nsubs; s++) {
      struct ncclProxySubArgs* sub = args->subs+s;
      if (groupSize == maxRecvs) {
        groupSize = 0;
      } else if (s>0) { // Find next sub with the same recvComm
        int next;
        for (next=s; next<args->nsubs; next++) {
          struct recvResources* nextRes = (struct recvResources*) (args->subs[next].connection->transportResources);
          if (nextRes->netRecvComm == recvComm) break;
        }
        if (next == args->nsubs) { // Not found
          groupSize = 0;
        } else if (s != next) { // We found a sub later with the same recvComm ; swap subs
          struct ncclProxySubArgs temp;
          memcpy(&temp, sub, sizeof(struct ncclProxySubArgs));
          memcpy(sub, args->subs+next, sizeof(struct ncclProxySubArgs));
          memcpy(args->subs+next, &temp, sizeof(struct ncclProxySubArgs));
        }
      }
      groupSize++;
      struct recvResources* resources = (struct recvResources*) (sub->connection->transportResources);
      maxRecvs = resources->maxRecvs;
      recvComm = resources->netRecvComm;
      // Round to next multiple of sliceSteps
      sub->base = ROUNDUP(resources->step, args->chunkSteps);
      sub->posted = sub->received = sub->transmitted = sub->done = 0;
      for (int i=0; i<groupSize; i++) sub[-i].groupSize = groupSize;
      for (uint64_t step=0; step<sub->nsteps; step++) ncclProfilingRecord(args, s, step, ncclProxyProfileBegin);
    }
    args->state = ncclProxyOpProgress;
  }
  args->idle = 1;
  if (args->state == ncclProxyOpProgress) {
    int p = args->protocol;
    int maxDepth = std::min(NCCL_STEPS, NCCL_SHARED_STEPS/args->nsubs);
    for (int s=0; s<args->nsubs; s+=args->subs[s].groupSize) {
      struct ncclProxySubArgs* subGroup = args->subs+s;
      int subCount = 0;
      void* ptrs[NCCL_PROXY_MAX_SUBS];
      int sizes[NCCL_PROXY_MAX_SUBS];
      int tags[NCCL_PROXY_MAX_SUBS];
      void* mhandles[NCCL_PROXY_MAX_SUBS];

      for (int i=0; i<subGroup->groupSize; i++) {
        struct ncclProxySubArgs* sub = subGroup + i;
        if (sub->posted < sub->nsteps) {
          if (sub->posted >= sub->done + maxDepth) { subCount = 0; break; }
          struct recvResources* resources = (struct recvResources*) (sub->connection->transportResources);
          int stepSize = resources->buffSizes[p] / NCCL_STEPS;
          char* localBuff = NCCL_NET_MAP_GET_POINTER(&resources->map, cpu, buffs[p]);
          int buffSlot = (sub->base+sub->posted)%NCCL_STEPS;
          if (p == NCCL_PROTO_SIMPLE && resources->shared) {
            int sharedBuffSlot = sub->posted%maxDepth;
            int offset;
            NCCLCHECK(sharedBuffersGet(comm, sub->channelId, sharedBuffSlot*args->nsubs+s+i, &offset));
            volatile int* offsFifo = (volatile int*)resources->recvMem->offsFifo;
            offsFifo[buffSlot] = offset;
            ptrs[subCount] = localBuff+offset;
          } else {
            ptrs[subCount] = localBuff+buffSlot*stepSize;
          }
          sizes[subCount] = stepSize*args->sliceSteps;
          if (sub->nbytes < sizes[subCount]) sizes[subCount] = sub->nbytes;
          tags[subCount] = resources->remoteRank;
          mhandles[subCount] = resources->mhandles[p];
          subCount++;
        }
      }
      if (subCount) {
        uint64_t step = subGroup->posted;
        struct recvResources* resources = (struct recvResources*) (subGroup->connection->transportResources);
        void** requestPtr = subGroup->requests+(step%NCCL_STEPS);
        NCCLCHECK(ncclNetIrecv(comm, resources->netRecvComm, subCount, ptrs, sizes, tags, mhandles, requestPtr));
        if (*requestPtr) {
          for (int i=0; i<subGroup->groupSize; i++) {
            struct ncclProxySubArgs* sub = subGroup+i;

#if defined(ENABLE_NPKIT) && defined(ENABLE_NPKIT_EVENT_NET_RECV_ENTRY) && defined(ENABLE_NPKIT_EVENT_NET_RECV_EXIT)
            NpKit::CollectCpuEvent(
                NPKIT_EVENT_NET_RECV_ENTRY,
#if defined(ENABLE_NPKIT_NET_COLLECT_POLL_CNT)
                g_npkit_net_poll_cnt,
#else
                sizes[i],
#endif
                uint64_t(sub->requests+(step%NCCL_STEPS))/sizeof(void*),
                NpKit::GetCpuTimestamp(), sub->channelId);
#if defined(ENABLE_NPKIT_NET_COLLECT_POLL_CNT)
            g_npkit_net_poll_cnt = 0;
#endif
#endif

            sub->posted += args->sliceSteps;
            for (uint64_t step=sub->posted-args->sliceSteps; step<sub->posted; step++) ncclProfilingRecord(args, s+i, step, ncclProxyProfileRecvWait);
          }
          args->idle = 0;
        }
      }
    }
    if (args->idle == 0) return ncclSuccess;

    for (int s=0; s<args->nsubs; s+=args->subs[s].groupSize) {
      struct ncclProxySubArgs* subGroup = args->subs+s;
      if (subGroup->posted > subGroup->received) {
        uint64_t step = subGroup->received;
        int done;
        void* ptrs[NCCL_PROXY_MAX_SUBS];
        int sizes[NCCL_PROXY_MAX_SUBS];
        void* mhandles[NCCL_PROXY_MAX_SUBS];
        for (int i=0; i<NCCL_PROXY_MAX_SUBS; i++) sizes[i] = 0;
        NCCLCHECK(ncclNetTest(comm, subGroup->requests[step%NCCL_STEPS], &done, sizes));
        if (done) {
          int needFlush = 0;
          int totalSize = 0;
          for (int i=0; i<NCCL_PROXY_MAX_SUBS; i++) totalSize += sizes[i];
          for (int i=0; i<subGroup->groupSize; i++) {
            struct ncclProxySubArgs* sub = subGroup + i;

#if defined(ENABLE_NPKIT) && defined(ENABLE_NPKIT_EVENT_NET_RECV_ENTRY) && defined(ENABLE_NPKIT_EVENT_NET_RECV_EXIT)
            NpKit::CollectCpuEvent(
                NPKIT_EVENT_NET_RECV_EXIT,
#if defined(ENABLE_NPKIT_NET_COLLECT_POLL_CNT)
                g_npkit_net_poll_cnt,
#else
                sizes[i],
#endif
                uint64_t(sub->requests+(step%NCCL_STEPS))/sizeof(void*),
                NpKit::GetCpuTimestamp(), sub->channelId);
#if defined(ENABLE_NPKIT_NET_COLLECT_POLL_CNT)
            g_npkit_net_poll_cnt = 0;
#endif
#endif

            sub->received += args->sliceSteps;
            for (uint64_t step=sub->received-args->sliceSteps; step<sub->received; step++) ncclProfilingRecord(args, s+i, step, ncclProxyProfileRecvFlushWait);
            if (step < sub->nsteps) {
              struct recvResources* resources = (struct recvResources*) (sub->connection->transportResources);
              if (resources->useGdr) needFlush |= resources->needFlush;
            }
          }
          subGroup->requests[step%NCCL_STEPS] = NULL;
          if (totalSize > 0 && p == NCCL_PROTO_SIMPLE && needFlush) {
            // GDRCOPY support
            struct recvResources* resources = (struct recvResources*) (subGroup->connection->transportResources);
            if (resources->gdcFlush) {
#if defined (__x86_64__)
              // Force a PCI-E read from GPU memory
              asm volatile ("mov (%0), %%eax" :: "l"(resources->gdcFlush) : "%eax");
#else
              WARN("NET: GDR Flush only supported on x86_64");
              return ncclInternalError;
#endif
            } else {
              int subCount = 0;
              for (int i=0; i<subGroup->groupSize; i++) {
                struct ncclProxySubArgs* sub = subGroup + i;
                if (step < sub->nsteps) {
                  struct recvResources* resources = (struct recvResources*) (sub->connection->transportResources);
                  int stepSize = resources->buffSizes[p] / NCCL_STEPS;
                  char* localBuff = NCCL_NET_MAP_GET_POINTER(&resources->map, cpu, buffs[p]);
                  int buffSlot = (sub->base+sub->posted)%NCCL_STEPS;
                  ptrs[subCount] = resources->shared ? localBuff+resources->recvMem->offsFifo[buffSlot] : localBuff+buffSlot*stepSize;
                  mhandles[subCount] = resources->mhandles[p];
                  subCount++;
                }
              }
              struct recvResources* resources = (struct recvResources*) (subGroup->connection->transportResources);
              NCCLCHECK(ncclNetIflush(comm, resources->netRecvComm, subCount, ptrs, sizes, mhandles, subGroup->requests+(step%NCCL_STEPS)));
            }
          }
          args->idle = 0;
        }
      }
    }
    if (args->idle == 0) return ncclSuccess;

    for (int s=0; s<args->nsubs; s+=args->subs[s].groupSize) {
      struct ncclProxySubArgs* subGroup = args->subs+s;
      if (subGroup->received > subGroup->transmitted) {
        uint64_t step = subGroup->transmitted;
        int done = 1;
        void* request = subGroup->requests[step%NCCL_STEPS];
        if (request) NCCLCHECK(ncclNetTest(comm, request, &done, NULL));
        if (done) {
          for (int i=0; i<subGroup->groupSize; i++) {
            struct ncclProxySubArgs* sub = subGroup + i;
            sub->transmitted += args->sliceSteps;
            for (uint64_t step=sub->transmitted-args->sliceSteps; step<sub->transmitted; step++) ncclProfilingRecord(args, s+i, step, ncclProxyProfileRecvGPUWait);
            if (step < sub->nsteps) {
              __sync_synchronize();
              struct recvResources* resources = (struct recvResources*) (sub->connection->transportResources);
              volatile uint64_t* recvTail = resources->gdcSync ? resources->gdcSync : &resources->recvMem->tail;
              *recvTail = sub->base + sub->transmitted;
              if (resources->gdcSync) wc_store_fence(); // Flush out WC write
            }
          }
          args->idle = 0;
        }
      }
    }
    if (args->idle == 0) return ncclSuccess;

    for (int s=0; s<args->nsubs; s+=args->subs[s].groupSize) {
      struct ncclProxySubArgs* subGroup = args->subs+s;
      for (int i=0; i<subGroup->groupSize; i++) {
        struct ncclProxySubArgs* sub = subGroup + i;
        if (sub->done == sub->nsteps) continue;
        if (sub->transmitted > sub->done) {
          struct recvResources* resources = (struct recvResources*) (sub->connection->transportResources);
          volatile uint64_t* sendHead = &resources->sendMem->head;
          uint64_t done = *sendHead;
          while (done > sub->base + sub->done &&
              // LL and LL128 can acknowledge 0-bytes send before they even happen. Don't go past what we transmitted.
              sub->transmitted > sub->done) {
            sub->done += args->sliceSteps;
            for (uint64_t step=sub->done-args->sliceSteps; step<sub->done; step++) ncclProfilingRecord(args, s+i, step, ncclProxyProfileEnd);
            args->idle = 0;
            if (sub->done == sub->nsteps) {
              struct recvResources* resources = (struct recvResources*) (sub->connection->transportResources);
              resources->step = sub->base + sub->nsteps;
              args->done++;
              break;
            }
          }
        }
      }
    }
    if (args->done == args->nsubs) {
      args->state = ncclProxyOpNone;
    }
  }
  return ncclSuccess;
}

struct ncclTransport netTransport = {
  "NET",
  canConnect,
  { sendSetup, sendConnect, sendFree, proxySharedInit, sendProxySetup, sendProxyConnect, sendProxyFree, sendProxyProgress },
  { recvSetup, recvConnect, recvFree, proxySharedInit, recvProxySetup, recvProxyConnect, recvProxyFree, recvProxyProgress }
};<|MERGE_RESOLUTION|>--- conflicted
+++ resolved
@@ -189,15 +189,11 @@
   if (connIndex == NCCL_CONN_IDX_P2P_NET) NCCLCHECK(ncclTopoGetIntraNetDev(comm->topo, myInfo->rank, graph, channelId, 1, &req.netDev));
   if (req.netDev < 0) NCCLCHECK(ncclTopoGetNetDev(comm, myInfo->rank, graph, channelId, peerInfo->rank, &req.netDev, &proxyRank));
   NCCLCHECK(ncclTopoCheckGdr(comm->topo, myInfo->busId, req.netDev, 1, &req.useGdr));
-<<<<<<< HEAD
-  send->conn.direct |= req.useGdr ? NCCL_DIRECT_NIC : 0;
+  send->conn.flags |= req.useGdr ? NCCL_DIRECT_NIC : 0;
   if (req.useGdr && comm->topo->nodes[GPU].nodes[0].gpu.gcn != 910) {
     CUDACHECK(hipDeviceGetAttribute((int*)&req.curr_hdp_reg, hipDeviceAttributeHdpMemFlushCntl, myInfo->cudaDev));
     send->conn.curr_hdp_reg = req.curr_hdp_reg;
   }
-=======
-  send->conn.flags |= req.useGdr ? NCCL_DIRECT_NIC : 0;
->>>>>>> 9b7d5edb
 
   NCCLCHECK(ncclProxyConnect(comm, TRANSPORT_NET, 1, proxyRank, &send->proxyConn));
   req.rank = myInfo->rank;
@@ -245,16 +241,9 @@
   req.rank = myInfo->rank;
   NCCLCHECK(ncclTopoGetLocalRank(comm->topo, myInfo->rank, &req.localRank));
   req.remoteRank = peerInfo->rank;
-<<<<<<< HEAD
-  NCCLCHECK(ncclProxyCall(&recv->proxyConn, ncclProxyMsgSetup, &req, sizeof(req), connectInfo, sizeof(ncclNetHandle_t)));
-
+  NCCLCHECK(ncclProxyCallBlocking(&recv->proxyConn, ncclProxyMsgSetup, &req, sizeof(req), connectInfo, sizeof(ncclNetHandle_t)));
   INFO(NCCL_INIT|NCCL_NET,"Channel %02d/%d : %d[%lx] -> %d[%lx] [receive] via NET/%s/%d%s%s comm %p nRanks %02d", channelId, connIndex, peerInfo->rank, peerInfo->busId, myInfo->rank, myInfo->busId, ncclNetName(comm), req.netDev,
       req.useGdr ? "/GDRDMA" : "", req.shared ? "/Shared" : "", comm, comm->nRanks);
-=======
-  NCCLCHECK(ncclProxyCallBlocking(&recv->proxyConn, ncclProxyMsgSetup, &req, sizeof(req), connectInfo, sizeof(ncclNetHandle_t)));
-  INFO(NCCL_INIT|NCCL_NET,"Channel %02d/%d : %d[%lx] -> %d[%lx] [receive] via NET/%s/%d%s%s", channelId, connIndex, peerInfo->rank, peerInfo->busId, myInfo->rank, myInfo->busId, ncclNetName(comm), req.netDev,
-      req.useGdr ? "/GDRDMA" : "", req.shared ? "/Shared" : "");
->>>>>>> 9b7d5edb
   return ncclSuccess;
 }
 
