--- conflicted
+++ resolved
@@ -143,10 +143,13 @@
 /* Determine if two peers can communicate with NET */
 static ncclResult_t canConnect(int* ret, struct ncclTopoSystem* topo, struct ncclTopoGraph* graph, struct ncclPeerInfo* info1, struct ncclPeerInfo* info2) {
   *ret = 1;
+#if defined(__HIP_PLATFORM_HCC__) || defined(__HCC__) || defined(__HIPCC__)
+#else
   if (info1->hostHash == info2->hostHash) {
     // If on the same host, check intra-node net is not disabled.
     NCCLCHECK(ncclTopoCheckNet(topo, info1->busId, info2->busId, ret));
   }
+#endif
   return ncclSuccess;
 }
 
@@ -350,19 +353,12 @@
 
 static ncclResult_t sendFree(struct ncclConnector* send) {
   struct connectMap* map = (struct connectMap*)(send->transportResources);
-<<<<<<< HEAD
-  if (map->sameProcess == 0) {
-    NCCLCHECK(ncclShmClose(map->mems[NCCL_NET_MAP_HOSTMEM].cpuPtr, map->mems[NCCL_NET_MAP_HOSTMEM].gpuPtr, map->mems[NCCL_NET_MAP_HOSTMEM].size));
-    if (map->mems[NCCL_NET_MAP_DEVMEM].size) {
-      CUDACHECK(hipIpcCloseMemHandle(map->mems[NCCL_NET_MAP_DEVMEM].gpuPtr));
-=======
   if (map) {
     if (map->sameProcess == 0) {
       NCCLCHECK(ncclShmClose(map->mems[NCCL_NET_MAP_HOSTMEM].cpuPtr, map->mems[NCCL_NET_MAP_HOSTMEM].gpuPtr, map->mems[NCCL_NET_MAP_HOSTMEM].size));
       if (map->mems[NCCL_NET_MAP_DEVMEM].size) {
-        CUDACHECK(cudaIpcCloseMemHandle(map->mems[NCCL_NET_MAP_DEVMEM].gpuPtr));
-      }
->>>>>>> 99c28f2e
+        CUDACHECK(hipIpcCloseMemHandle(map->mems[NCCL_NET_MAP_DEVMEM].gpuPtr));
+      }
     }
   }
 
@@ -919,17 +915,11 @@
         if (sizesFifo[buffSlot] != -1 && ((*recvTail > (sub->base+sub->transmitted)) || p == NCCL_PROTO_LL)) {
           // We have something to receive, let's check if it's completely ready.
           int size = sizesFifo[buffSlot];
-<<<<<<< HEAD
-
 #if defined(ENABLE_NPKIT) && defined(ENABLE_NPKIT_EVENT_NET_SEND_ENTRY) && defined(ENABLE_NPKIT_EVENT_NET_SEND_EXIT)
           sub->npKitSizesFifo[buffSlot] = size;
 #endif
-
-          char* buff = resources->shared ? localBuff+resources->recvMem->offsFifo[buffSlot] : localBuff+buffSlot*stepSize;
-=======
           bool shared = (p == NCCL_PROTO_SIMPLE) && resources->shared;
           char* buff = shared ? localBuff+resources->recvMem->offsFifo[buffSlot] : localBuff+buffSlot*stepSize;
->>>>>>> 99c28f2e
           int ready = 1;
           if (p == NCCL_PROTO_LL128) {
             ready = resources->useGdr;
