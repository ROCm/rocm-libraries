/*************************************************************************
 * Copyright (c) 2016-2022, NVIDIA CORPORATION. All rights reserved.
 * Modifications Copyright (c) 2019-2023 Advanced Micro Devices, Inc. All rights reserved.
 * Modifications Copyright (c) Microsoft Corporation. Licensed under the MIT License.
 *
 * See LICENSE.txt for license information
 ************************************************************************/

#include "comm.h"
#include "net.h"
#include "graph.h"
#include "proxy.h"
#include "collectives.h"
#include "gdrwrap.h"
#include "shmutils.h"
#include "p2p.h"
#include "profiler.h"
#include "transport.h"
#include "shm.h"
<<<<<<< HEAD
#include "graph.h"
#include "graph/topo.h"
#if defined(ENABLE_NPKIT)
#include "npkit/npkit.h"
#endif
#include "msccl/msccl_lifecycle.h"
=======
#include <assert.h>
>>>>>>> dcdc67c4

static_assert(sizeof(ncclNetHandle_t) <= CONNECT_SIZE, "NET Connect info is too large");

#define RCCL_ANP_PLUGIN_STR  "RCCL-ANP"

#define NCCL_NET_MAP_HOSTMEM 0
#define NCCL_NET_MAP_DEVMEM 1
#define NCCL_NET_MAP_SHARED_HOSTMEM 2
#define NCCL_NET_MAP_SHARED_DEVMEM 3
#define NCCL_NET_MAP_GDCMEM 4
#define NCCL_NET_MAP_MEMS 5

#define NCCL_NET_MAP_MASK_DEVMEM 0x40000000
#define NCCL_NET_MAP_MASK_SHARED 0x80000000
#define NCCL_NET_MAP_MASK_USED   0x20000000
#define NCCL_NET_MAP_MASK_OFFSET 0x1fffffff

#define NCCL_NET_MAP_OFFSET_BANK(mapStruct, offsetName) \
  ((mapStruct)->offsets.offsetName >> 30)

#define NCCL_NET_MAP_OFFSET_NULL(mapStruct, offsetName) \
  (((mapStruct)->offsets.offsetName >> 29) == 0)

#define NCCL_NET_MAP_GET_POINTER(mapStruct, cpuOrGpu, offsetName) \
  (NCCL_NET_MAP_OFFSET_NULL(mapStruct, offsetName) ? NULL : \
  (mapStruct)->mems[NCCL_NET_MAP_OFFSET_BANK(mapStruct, offsetName)].cpuOrGpu##Ptr + ((mapStruct)->offsets.offsetName & NCCL_NET_MAP_MASK_OFFSET))

#define NCCL_NET_MAP_DEV_MEM(mapStruct, offsetName) \
  (((mapStruct)->offsets.offsetName & NCCL_NET_MAP_MASK_DEVMEM) != 0)

#define NCCL_NET_MAP_ADD_POINTER(mapStruct, shared, dev, memSize, offsetName) do { \
    int bank = NCCL_NET_MAP_MASK_USED + (dev)*NCCL_NET_MAP_MASK_DEVMEM + (shared)*NCCL_NET_MAP_MASK_SHARED; \
    if ((shared) == 0) { \
      if (dev) { \
        (mapStruct)->offsets.offsetName = bank + (mapStruct)->mems[NCCL_NET_MAP_DEVMEM].size; \
        (mapStruct)->mems[NCCL_NET_MAP_DEVMEM].size += memSize; \
      } else { \
        (mapStruct)->offsets.offsetName = bank + (mapStruct)->mems[NCCL_NET_MAP_HOSTMEM].size; \
        (mapStruct)->mems[NCCL_NET_MAP_HOSTMEM].size += memSize; \
      } \
    } else { \
      (mapStruct)->offsets.offsetName = bank; \
    } \
} while (0);

struct connectMapMem{
  char* gpuPtr;
  char* cpuPtr;
  int size;
  ncclIpcDesc ipcDesc;
  ncclShmIpcDesc_t attachDesc;
  ncclShmIpcDesc_t createDesc;
};

struct connectMap {
  int sameProcess;
  int shared;
  int cudaDev;
  // First 3 bits of offsets determine the mem bank. 001 is host mem, 011 is dev mem, 101 is shared host mem and 111 is shared dev mem.
  struct connectMapMem mems[NCCL_NET_MAP_MEMS];
  // Offsets. 3 MSBs indicate mem bank, 111 indicates NULL.
  struct {
    uint32_t sendMem;
    uint32_t recvMem;
    uint32_t buffs[NCCL_NUM_PROTOCOLS];
  } offsets;
};

struct sendNetResources {
  struct connectMap map;
  void* netSendComm;
  struct ncclSendMem* sendMem;
  struct ncclRecvMem* recvMem;

  int tpRank;
  int tpLocalRank;
  int tpRemoteRank;
  int netDev;
  int useGdr;
  int useDmaBuf;
  int maxRecvs;
  uint64_t* gdcSync;
  void* gdrDesc;
  int shared;
  int channelId;
  int connIndex;
  char* buffers[NCCL_NUM_PROTOCOLS];
  int buffSizes[NCCL_NUM_PROTOCOLS];
  void* mhandles[NCCL_NUM_PROTOCOLS];
  uint64_t step;
  uint64_t llLastCleaning;
  int netDeviceVersion;
  ncclNetDeviceType netDeviceType;
  ncclNetDeviceHandle_t* netDeviceHandle;
<<<<<<< HEAD
  volatile uint32_t* curr_hdp_reg;  // Curr GPU in ring (for rdma transport use only)
=======
  size_t maxP2pBytes;
>>>>>>> dcdc67c4
};

struct recvNetResources {
  struct connectMap map;
  void* netListenComm;
  void* netRecvComm;
  struct ncclSendMem* sendMem;
  struct ncclRecvMem* recvMem;

  int tpRank;
  int tpLocalRank;
  int tpRemoteRank;
  int tpRemoteProxyRank;
  int netDev;
  int useGdr;
  int useDmaBuf;
  int needFlush;
  int maxRecvs;
  uint64_t* gdcSync;
  uint64_t* gdcFlush;
  void* gdrDesc;
  int shared;
  int channelId;
  int connIndex;
  char* buffers[NCCL_NUM_PROTOCOLS];
  int buffSizes[NCCL_NUM_PROTOCOLS];
  void* mhandles[NCCL_NUM_PROTOCOLS];
  uint64_t step;
  uint64_t llLastCleaning;
  int netDeviceVersion;
  ncclNetDeviceType netDeviceType;
  ncclNetDeviceHandle_t* netDeviceHandle;
<<<<<<< HEAD
  volatile uint32_t* curr_hdp_reg;  // Curr GPU in ring (for rdma transport use only)
=======
  size_t maxP2pBytes;
};

struct netRegInfo {
  uintptr_t buffer;
  size_t size;
>>>>>>> dcdc67c4
};

/* Determine if two peers can communicate with NET */
static ncclResult_t canConnect(int* ret, struct ncclComm* comm, struct ncclTopoGraph* graph, struct ncclPeerInfo* info1, struct ncclPeerInfo* info2) {
  *ret = 1;
#if defined(__HIP_PLATFORM_AMD__) || defined(__HIPCC__)
#else
  if (info1->hostHash == info2->hostHash) {
    // If on the same host, check intra-node net is not disabled.
    NCCLCHECK(ncclTopoCheckNet(comm->topo, info1->rank, info2->rank, ret));
  }
#endif
  return ncclSuccess;
}

NCCL_PARAM(NetSharedBuffers, "NET_SHARED_BUFFERS", -2);
NCCL_PARAM(NetSharedComms, "NET_SHARED_COMMS", 1);

#if defined(HIP_CONTIGUOUS_MEMORY)
RCCL_PARAM(NetContiguousMem, "NET_CONTIGUOUS_MEM", 0);
#endif

struct setupReq {
  int tpRank;
  int tpLocalRank;
  int tpRemoteRank;
  int shared;
  int netDev;
  int useGdr;
  int needFlush;
  int channelId;
  int connIndex;
  uint32_t* curr_hdp_reg;
};

NCCL_PARAM(NetOptionalRecvCompletion, "NET_OPTIONAL_RECV_COMPLETION", 1);

static_assert(sizeof(ncclNetHandle_t) + sizeof(int) <= CONNECT_SIZE, "Not large enough ncclConnect to hold ncclNetHandle_t and useGdr flag");
// Forward declaration
static ncclResult_t sendProxyProgress(struct ncclProxyState* proxyState, struct ncclProxyArgs* args);

/* Determine if we will use this transport for this peer and return connect
* information for this peer */
static ncclResult_t sendSetup(struct ncclComm* comm, struct ncclTopoGraph* graph, struct ncclPeerInfo* myInfo, struct ncclPeerInfo* peerInfo, struct ncclConnect* connectInfo, struct ncclConnector* send, int channelId, int connIndex) {
  struct setupReq req = { 0 };

  send->conn.shared = req.shared = (graph || connIndex == 0  || mscclIsCaller()) ? 0 : ncclParamNetSharedBuffers() != -2 ? ncclParamNetSharedBuffers() : 1;
  req.channelId = channelId;
  req.connIndex = connIndex;
  req.curr_hdp_reg = 0;
  req.netDev = -1;

  int proxyRank = myInfo->rank;
  int64_t netId;
<<<<<<< HEAD
  if (connIndex == NCCL_CONN_IDX_P2P_NET) NCCLCHECK(ncclTopoGetIntraNetDev(comm->topo, myInfo->rank, graph, channelId, 1, &netId, &req.netDev));
  if (req.netDev < 0) NCCLCHECK(ncclTopoGetNetDev(comm, myInfo->rank, graph, channelId, peerInfo->rank, &netId, &req.netDev, &proxyRank));
  NCCLCHECK(ncclTopoCheckGdr(comm->topo, myInfo->busId, netId, 1, &req.useGdr));
  send->conn.flags |= req.useGdr ? NCCL_DIRECT_NIC : 0;
  if (req.useGdr && !IsArchMatch(comm->topo->nodes[GPU].nodes[0].gpu.gcn, "gfx90a") && !IsArchMatch(comm->topo->nodes[GPU].nodes[0].gpu.gcn, "gfx942") && !IsArchMatch(comm->topo->nodes[GPU].nodes[0].gpu.gcn, "gfx950")) {
    CUDACHECK(hipDeviceGetAttribute((int*)&req.curr_hdp_reg, hipDeviceAttributeHdpMemFlushCntl, myInfo->cudaDev));
    send->conn.curr_hdp_reg = req.curr_hdp_reg;
  }
=======
  NCCLCHECK(ncclTopoGetNetDev(comm, myInfo->rank, graph, channelId, peerInfo->rank, &netId, &req.netDev, &proxyRank));
  NCCLCHECK(ncclTopoCheckGdr(comm->topo, myInfo->rank, netId, 1, &req.useGdr));
  send->conn.flags |= req.useGdr ? NCCL_DIRECT_NIC : 0;
  if (!req.useGdr && connIndex == 0) comm->useGdr = 0;
  if (proxyRank != myInfo->rank && connIndex == 0) comm->useNetPXN = true;
>>>>>>> dcdc67c4

  NCCLCHECK(ncclProxyConnect(comm, TRANSPORT_NET, 1, proxyRank, &send->proxyConn));
  req.tpLocalRank = comm->topParentLocalRanks[comm->localRank];
  req.tpRank = comm->topParentRanks[myInfo->rank];
  req.tpRemoteRank = comm->topParentRanks[peerInfo->rank];
  NCCLCHECK(ncclProxyCallBlocking(comm, &send->proxyConn, ncclProxyMsgSetup, &req, sizeof(req), NULL, 0));

  if (proxyRank == myInfo->rank) {
    INFO(NCCL_INIT|NCCL_NET,"Channel %02d/%d : %d[%lx] -> %d[%lx] [send] via NET/%s/%d%s%s comm %p nRanks %02d", channelId, connIndex, myInfo->rank, myInfo->busId, peerInfo->rank, peerInfo->busId, comm->ncclNet->name, req.netDev,
        req.useGdr ? "/GDRDMA" : "", req.shared ? "/Shared" : "", comm, comm->nRanks);
  } else {
    INFO(NCCL_INIT|NCCL_NET,"Channel %02d/%d : %d[%lx] -> %d[%lx] [send] via NET/%s/%d(%d)%s%s comm %p nRanks %02d", channelId, connIndex, myInfo->rank, myInfo->busId, peerInfo->rank, peerInfo->busId, comm->ncclNet->name, req.netDev,
        proxyRank, req.useGdr ? "/GDRDMA" : "", req.shared ? "/Shared" : "", comm, comm->nRanks);
  }
  *((int*)connectInfo) = comm->topParentRanks[proxyRank];
  memcpy((uint8_t*)connectInfo + sizeof(ncclNetHandle_t), &req.useGdr, sizeof(int));
  return ncclSuccess;
}

// GDRCOPY support: TAIL_ENABLE When enabled locates the RX proxy tail in CUDA memory
NCCL_PARAM(GdrCopySyncEnable, "GDRCOPY_SYNC_ENABLE", 1);
// GDRCOPY support: FLUSH_ENABLE When enabled uses a PCI-E read to flush GDRDMA buffers
NCCL_PARAM(GdrCopyFlushEnable, "GDRCOPY_FLUSH_ENABLE", 0);

/* Setup recv connector */
static ncclResult_t recvSetup(struct ncclComm* comm, struct ncclTopoGraph* graph, struct ncclPeerInfo* myInfo, struct ncclPeerInfo* peerInfo, struct ncclConnect* connectInfo, struct ncclConnector* recv, int channelId, int connIndex) {
  struct setupReq req = { 0 };

  recv->conn.shared = req.shared = (graph || connIndex == 0 || mscclIsCaller()) ? 0 : ncclParamNetSharedBuffers() != -2 ? ncclParamNetSharedBuffers() : 1;
  req.channelId = channelId;
  req.connIndex = connIndex;
  req.netDev = -1;

  // Use myInfo->rank as the receiver uses its own NIC
  int proxyRank = myInfo->rank;
  int64_t netId;
<<<<<<< HEAD
  if (connIndex == NCCL_CONN_IDX_P2P_NET) NCCLCHECK(ncclTopoGetIntraNetDev(comm->topo, myInfo->rank, graph, channelId, 0, &netId, &req.netDev));
  if (req.netDev < 0) NCCLCHECK(ncclTopoGetNetDev(comm, myInfo->rank, graph, channelId, myInfo->rank, &netId, &req.netDev, &proxyRank));
  NCCLCHECK(ncclTopoCheckGdr(comm->topo, myInfo->busId, netId, 0, &req.useGdr));

  // Determine whether we need to flush the GDR buffer on recv or not
  if (req.useGdr) {
    NCCLCHECK(ncclTopoNeedFlush(comm->topo, myInfo->busId, &req.needFlush));
    CUDACHECK(hipDeviceGetAttribute((int*)&req.curr_hdp_reg, hipDeviceAttributeHdpMemFlushCntl, myInfo->cudaDev));
    recv->conn.curr_hdp_reg = req.curr_hdp_reg;
  }
=======
  NCCLCHECK(ncclTopoGetNetDev(comm, myInfo->rank, graph, channelId, myInfo->rank, &netId, &req.netDev, &proxyRank));
  NCCLCHECK(ncclTopoCheckGdr(comm->topo, myInfo->rank, netId, 0, &req.useGdr));
  recv->conn.flags |= req.useGdr ? NCCL_DIRECT_NIC : 0;
  if (!req.useGdr && connIndex == 0) comm->useGdr = 0;

  // Determine whether we need to flush the GDR buffer on recv or not
  if (req.useGdr) NCCLCHECK(ncclTopoNeedFlush(comm, req.netDev, myInfo->rank, &req.needFlush));
>>>>>>> dcdc67c4

  // We don't support PXN on receive yet
  NCCLCHECK(ncclProxyConnect(comm, TRANSPORT_NET, 0, myInfo->rank, &recv->proxyConn));

  req.tpLocalRank = comm->topParentLocalRanks[comm->localRank];
  req.tpRank = comm->topParentRanks[myInfo->rank];
  req.tpRemoteRank = comm->topParentRanks[peerInfo->rank];
  NCCLCHECK(ncclProxyCallBlocking(comm, &recv->proxyConn, ncclProxyMsgSetup, &req, sizeof(req), connectInfo, sizeof(ncclNetHandle_t)));
<<<<<<< HEAD
  INFO(NCCL_INIT|NCCL_NET,"Channel %02d/%d : %d[%lx] -> %d[%lx] [receive] via NET/%s/%d%s%s comm %p nRanks %02d", channelId, connIndex, peerInfo->rank, peerInfo->busId, myInfo->rank, myInfo->busId, comm->ncclNet->name, req.netDev,
      req.useGdr ? "/GDRDMA" : "", req.shared ? "/Shared" : "", comm, comm->nRanks);
=======
  memcpy((uint8_t*)connectInfo + sizeof(ncclNetHandle_t), &req.useGdr, sizeof(int));
  INFO(NCCL_INIT|NCCL_NET,"Channel %02d/%d : %d[%d] -> %d[%d] [receive] via NET/%s/%d%s%s", channelId, connIndex, peerInfo->rank, peerInfo->nvmlDev, myInfo->rank, myInfo->nvmlDev, comm->ncclNet->name, req.netDev,
      req.useGdr ? "/GDRDMA" : "", req.shared ? "/Shared" : "");
>>>>>>> dcdc67c4
  return ncclSuccess;
}

static ncclResult_t netMapShm(struct ncclComm *comm, struct connectMapMem* mem) {
  NCCLCHECK(ncclShmImportShareableBuffer(comm, &mem->createDesc, (void**)&mem->cpuPtr, (void**)&mem->gpuPtr, &mem->attachDesc));
  return ncclSuccess;
}

static ncclResult_t netCreateShm(struct ncclProxyState* proxyState, struct connectMapMem* mem) {
  NCCLCHECK(ncclShmAllocateShareableBuffer(proxyState->tpRank, mem->size, false, &mem->createDesc, (void**)&mem->cpuPtr, (void**)&mem->gpuPtr));
  return ncclSuccess;
}

static ncclResult_t netDumpMap(struct connectMap* map) {
  printf("Dump map same process %d shared %d\n", map->sameProcess, map->shared);
  struct connectMapMem *mem = map->mems+NCCL_NET_MAP_HOSTMEM;
  printf("Mem 0: Host mem (%x B) CPU %p GPU %p\n", mem->size, mem->cpuPtr, mem->gpuPtr);
  mem = map->mems+NCCL_NET_MAP_DEVMEM;
  printf("Mem 1: Vid  mem (%x B) CPU %p GPU %p\n", mem->size, mem->cpuPtr, mem->gpuPtr);
  mem = map->mems+NCCL_NET_MAP_SHARED_HOSTMEM;
  printf("Mem 2: Shared Host mem (%x B) CPU %p GPU %p\n", mem->size, mem->cpuPtr, mem->gpuPtr);
  mem = map->mems+NCCL_NET_MAP_SHARED_DEVMEM;
  printf("Mem 3: Shared Vid mem (%x B) CPU %p GPU %p\n", mem->size, mem->cpuPtr, mem->gpuPtr);
  printf("SendMem -> Used %d Bank %d Offset %x, cpu %p gpu %p\n",
      map->offsets.sendMem & NCCL_NET_MAP_MASK_USED ? 1 : 0,
      NCCL_NET_MAP_OFFSET_BANK(map, sendMem), map->offsets.sendMem & NCCL_NET_MAP_MASK_OFFSET,
      NCCL_NET_MAP_GET_POINTER(map, cpu, sendMem), NCCL_NET_MAP_GET_POINTER(map, gpu, sendMem));
  printf("RecvMem -> Used %d Bank %d Offset %x, cpu %p gpu %p\n",
      map->offsets.recvMem & NCCL_NET_MAP_MASK_USED ? 1 : 0,
      NCCL_NET_MAP_OFFSET_BANK(map, recvMem), map->offsets.recvMem & NCCL_NET_MAP_MASK_OFFSET,
      NCCL_NET_MAP_GET_POINTER(map, cpu, recvMem), NCCL_NET_MAP_GET_POINTER(map, gpu, recvMem));
  for (int p=0; p<NCCL_NUM_PROTOCOLS; p++) {
    printf("Proto %d -> Used %d Bank %d Offset %x, cpu %p, gpu %p\n", p,
        map->offsets.buffs[p] & NCCL_NET_MAP_MASK_USED ? 1 : 0,
        NCCL_NET_MAP_OFFSET_BANK(map, buffs[p]), map->offsets.buffs[p] & NCCL_NET_MAP_MASK_OFFSET,
        NCCL_NET_MAP_GET_POINTER(map, cpu, buffs[p]), NCCL_NET_MAP_GET_POINTER(map, gpu, buffs[p]));
  }
  printf("End of dump\n");
  return ncclSuccess;
}

struct netSendConnectArgs {
  ncclNetHandle_t handle;
};

struct netRecvConnectArgs {
  int proxyRank;
};

static ncclResult_t sendConnect(struct ncclComm* comm, struct ncclConnect* connectInfo, int nranks, int rank, struct ncclConnector* send) {
  struct connectMap* map = (connectMap*) send->transportResources;
  void* opId;
  int recvUseGdr;

  memcpy(&recvUseGdr, (uint8_t*)connectInfo + sizeof(ncclNetHandle_t), sizeof(int));
  if (!recvUseGdr) send->conn.flags &= ~NCCL_DIRECT_NIC;

  // map isn't allocated thus this op hasn't been submitted yet
  if (!map) {
    // Setup device pointers
    NCCLCHECK(ncclCalloc(&map, 1));
    send->transportResources = map;
    opId = send;
    INFO(NCCL_PROXY, "sendConnect ncclProxyCallAsync opId=%p", opId);
    netSendConnectArgs args = {0};
    memcpy(&args.handle, connectInfo, sizeof(ncclNetHandle_t));
    NCCLCHECK(ncclProxyCallAsync(comm, &send->proxyConn, ncclProxyMsgConnect, &args, sizeof(netSendConnectArgs), sizeof(struct connectMap), opId));
  } else {
    opId =  send;
  }

  ncclResult_t ret;
  ret = ncclPollProxyResponse(comm, &send->proxyConn, map, opId);
  if (ret != ncclSuccess) {
    if (ret != ncclInProgress) {
      free(map);
      send->transportResources = NULL;
    }
    return ret;
  }
  INFO(NCCL_PROXY, "sendConnect ncclPollProxyResponse opId=%p", opId);

  if (map->sameProcess && !ncclCuMemEnable()) {
    if (map->cudaDev != comm->cudaDev) {
      // Enable P2P access for Legacy IPC
      cudaError_t err = cudaDeviceEnablePeerAccess(map->cudaDev, 0);
      if (err == cudaErrorPeerAccessAlreadyEnabled) {
        cudaGetLastError();
      } else if (err != cudaSuccess) {
        WARN("failed to peer with device %d: %d %s", map->cudaDev, err, cudaGetErrorString(err));
        return ncclInternalError;
      }
    }
  } else if (!(map->sameProcess && map->cudaDev == comm->cudaDev)) {
    if (!map->sameProcess) NCCLCHECK(netMapShm(comm, map->mems + NCCL_NET_MAP_HOSTMEM));
    if (map->mems[NCCL_NET_MAP_DEVMEM].size) {
      map->mems[NCCL_NET_MAP_DEVMEM].gpuPtr = NULL;
      NCCLCHECK(ncclP2pImportShareableBuffer(comm, send->proxyConn.rank,
                                            map->mems[NCCL_NET_MAP_DEVMEM].size,
                                            &map->mems[NCCL_NET_MAP_DEVMEM].ipcDesc,
                                            (void**)&map->mems[NCCL_NET_MAP_DEVMEM].gpuPtr));
      map->mems[NCCL_NET_MAP_DEVMEM].cpuPtr = NULL;
    }
    if (map->mems[NCCL_NET_MAP_SHARED_DEVMEM].size) {
      void** sharedDevMemPtr = comm->proxyState->sharedDevMems + send->proxyConn.tpLocalRank;
      if (*sharedDevMemPtr == NULL) {
        map->mems[NCCL_NET_MAP_SHARED_DEVMEM].gpuPtr = NULL;
        NCCLCHECK(ncclP2pImportShareableBuffer(comm, send->proxyConn.rank,
                                              map->mems[NCCL_NET_MAP_SHARED_DEVMEM].size,
                                              &map->mems[NCCL_NET_MAP_SHARED_DEVMEM].ipcDesc,
                                              sharedDevMemPtr));
      }
      map->mems[NCCL_NET_MAP_SHARED_DEVMEM].gpuPtr = (char*)(*sharedDevMemPtr);
      map->mems[NCCL_NET_MAP_SHARED_DEVMEM].cpuPtr = NULL;
    }
  }
  //NCCLCHECK(netDumpMap(map));

  struct ncclSendMem *sendMem = (struct ncclSendMem*) NCCL_NET_MAP_GET_POINTER(map, gpu, sendMem);
  void* gdcMem = map->mems[NCCL_NET_MAP_GDCMEM].gpuPtr;
  send->conn.head = gdcMem ? (uint64_t*)gdcMem : &sendMem->head;

  struct ncclRecvMem *recvMem = (struct ncclRecvMem*) NCCL_NET_MAP_GET_POINTER(map, gpu, recvMem);
  send->conn.tail = &recvMem->tail;
  send->conn.stepSize = comm->buffSizes[NCCL_PROTO_SIMPLE]/NCCL_STEPS;
  send->conn.connFifo = recvMem->connFifo;
  struct ncclRecvMem *recvMemCpu = (struct ncclRecvMem*) NCCL_NET_MAP_GET_POINTER(map, cpu, recvMem);
  for (int i=0; i<NCCL_STEPS; i++) {
    recvMemCpu->connFifo[i].offset = -1;
    recvMemCpu->connFifo[i].mode = map->shared ? NCCL_MODE_OFFSET : NCCL_MODE_NORMAL;
  }

  for (int p=0; p<NCCL_NUM_PROTOCOLS; p++)
    send->conn.buffs[p] = NCCL_NET_MAP_GET_POINTER(map, gpu, buffs[p]);

  if (send->proxyConn.sameProcess) {
    if (send->proxyConn.connection->netDeviceHandle) {
      send->conn.netDeviceHandle = *send->proxyConn.connection->netDeviceHandle;

      for (int p=0; p<NCCL_NUM_PROTOCOLS; p++)
        send->conn.mhandles[p] = send->proxyConn.connection->mhandles[p];
    }

    if (send->proxyConn.connection->needsProxyProgress) {
      send->proxyConn.proxyProgress = sendProxyProgress;
    } else {
      send->proxyConn.proxyProgress = NULL;
    }
  } else {
    send->proxyConn.proxyProgress = sendProxyProgress;
  }

  return ncclSuccess;
}

// Forward declare
static ncclResult_t recvProxyProgress(struct ncclProxyState* proxyState, struct ncclProxyArgs* args);

/* Connect to this peer */
static ncclResult_t recvConnect(struct ncclComm* comm, struct ncclConnect* connectInfo, int nranks, int rank, struct ncclConnector* recv) {
  struct connectMap* map = (connectMap*) recv->transportResources;
  void* opId;
  int sendUseGdr;

  memcpy(&sendUseGdr, (uint8_t*)connectInfo + sizeof(ncclNetHandle_t), sizeof(int));
  if (!sendUseGdr) recv->conn.flags &= ~NCCL_DIRECT_NIC;

  if (!map) {
    NCCLCHECK(ncclCalloc(&map, 1));
    recv->transportResources = map;
    // Use recv connector as unique identifier
    opId = recv;
    INFO(NCCL_PROXY, "recvConnect ncclProxyCallAsync opId=%p &recv->proxyConn=%p connectInfo=%p",
      opId, &recv->proxyConn, connectInfo);
    netRecvConnectArgs args = {0};
    args.proxyRank = *((int*)connectInfo);
    NCCLCHECK(ncclProxyCallAsync(comm, &recv->proxyConn, ncclProxyMsgConnect, &args, sizeof(netRecvConnectArgs), sizeof(struct connectMap), opId));
  } else {
    opId = recv;
  }

  ncclResult_t ret;
  NCCLCHECK(ret = ncclPollProxyResponse(comm, &recv->proxyConn, map, opId));
  if (ret != ncclSuccess) {
    if (ret != ncclInProgress) {
      free(map);
      recv->transportResources = NULL;
    }
    return ret;
  }
  INFO(NCCL_PROXY, "recvConnect ncclPollProxyResponse opId=%p", opId);
  //NCCLCHECK(netDumpMap(map));

  struct ncclSendMem *sendMem = (struct ncclSendMem*) NCCL_NET_MAP_GET_POINTER(map, gpu, sendMem);
  recv->conn.head = &sendMem->head;

  struct ncclRecvMem *recvMem = (struct ncclRecvMem*) NCCL_NET_MAP_GET_POINTER(map, gpu, recvMem);
  void* gdcMem = map->mems[NCCL_NET_MAP_GDCMEM].gpuPtr;
  recv->conn.tail = gdcMem ? (uint64_t*)gdcMem : &recvMem->tail;
  recv->conn.stepSize = comm->buffSizes[NCCL_PROTO_SIMPLE]/NCCL_STEPS;
  recv->conn.connFifo = recvMem->connFifo;
  // Only fuse P2P buffers, continue to allocate dedicated buffers for ring/tree
  for (int i=0; i<NCCL_STEPS; i++) {
    recvMem->connFifo[i].mode = map->shared ? NCCL_MODE_OFFSET : NCCL_MODE_NORMAL;
  }

  for (int p=0; p<NCCL_NUM_PROTOCOLS; p++)
    recv->conn.buffs[p] = NCCL_NET_MAP_GET_POINTER(map, gpu, buffs[p]);

  if (recv->proxyConn.sameProcess) {
    if (recv->proxyConn.connection->netDeviceHandle) {
      recv->conn.netDeviceHandle = *recv->proxyConn.connection->netDeviceHandle;

      for (int p=0; p<NCCL_NUM_PROTOCOLS; p++)
        recv->conn.mhandles[p] = recv->proxyConn.connection->mhandles[p];
    }

    if (recv->proxyConn.connection->needsProxyProgress) {
      recv->proxyConn.proxyProgress = recvProxyProgress;
    } else {
      recv->proxyConn.proxyProgress = NULL;
    }
  } else {
    recv->proxyConn.proxyProgress = recvProxyProgress;
  }

  return ncclSuccess;
}

static ncclResult_t sendFree(struct ncclConnector* send) {
  struct connectMap* map = (struct connectMap*)(send->transportResources);
  if (map) {
    int cudaDev;
    CUDACHECK(cudaGetDevice(&cudaDev));
    if (map->cudaDev != cudaDev && map->mems[NCCL_NET_MAP_DEVMEM].size) {
      if (ncclCuMemEnable()) {
        // cuMem API support
        NCCLCHECK(ncclP2pFreeShareableBuffer(&map->mems[NCCL_NET_MAP_DEVMEM].ipcDesc));
        NCCLCHECK(ncclCuMemFree(map->mems[NCCL_NET_MAP_DEVMEM].gpuPtr));
      } else {
        // Legacy CUDA IPC support
        CUDACHECK(cudaIpcCloseMemHandle(map->mems[NCCL_NET_MAP_DEVMEM].gpuPtr));
      }
    }
    if (!map->sameProcess) {
      NCCLCHECK(ncclShmIpcClose(&map->mems[NCCL_NET_MAP_HOSTMEM].attachDesc));
    }
    free(map);
  }

  return ncclSuccess;
}

static ncclResult_t recvFree(struct ncclConnector* recv) {
  if (recv->transportResources) free(recv->transportResources);
  return ncclSuccess;
}

#define NCCL_SHARED_STEPS 16
static ncclResult_t sharedNetBuffersInit(struct ncclProxyState* proxyState, int cuda, int tpLocalRank, int type, int sameProcess,
    int nChannels, char** gpuPtr, char** cpuPtr, int* size, ncclIpcDesc *ipcDesc) {
  if (cuda == 0 && sameProcess == 0) {
      WARN("PXN should not use host buffers for data");
      return ncclInternalError;
  }
  struct ncclProxyProgressState* progressState = &proxyState->progressState;
  if (progressState->localPeers == NULL) {
    NCCLCHECK(ncclCalloc(&progressState->localPeers, proxyState->tpLocalnRanks));
  }
  struct ncclProxyPeer** localPeers = progressState->localPeers;
  if (localPeers[tpLocalRank] == NULL) {
    NCCLCHECK(ncclCalloc(localPeers + tpLocalRank, 1));
  }
  struct ncclProxyPeer* peer = localPeers[tpLocalRank];
  struct ncclProxySharedP2p* state = type == 0 ? &peer->send : &peer->recv;
  state->refcount++;
  if (state->size == 0) {
    state->size = (int64_t)nChannels * NCCL_SHARED_STEPS * proxyState->p2pChunkSize;

  }

  if (size) *size = state->size;

  if (cuda && state->cudaBuff == NULL) {
    if (sameProcess == 0 || ncclCuMemEnable()) {
      NCCLCHECK(ncclP2pAllocateShareableBuffer(state->size, 0, &state->ipcDesc, (void**)&state->cudaBuff));
    } else {
#if defined(HIP_UNCACHED_MEMORY)
#if defined(HIP_CONTIGUOUS_MEMORY)
      NCCLCHECK(ncclCudaCalloc(&state->cudaBuff, state->size, nullptr,
        cuda ? (rcclParamNetContiguousMem() ? hipDeviceMallocContiguous : hipDeviceMallocUncached) : hipDeviceMallocDefault));
#else
      NCCLCHECK(ncclCudaCalloc(&state->cudaBuff, state->size, nullptr,
        cuda ? hipDeviceMallocUncached : hipDeviceMallocDefault));
#endif
#else
      NCCLCHECK(ncclCudaCalloc(&state->cudaBuff, state->size, nullptr,
        cuda ? hipDeviceMallocFinegrained : hipDeviceMallocDefault));
#endif
    }
  }
  if (!cuda && state->hostBuff == NULL) {
    NCCLCHECK(ncclCudaHostCalloc(&state->hostBuff, state->size));
  }
  if (cpuPtr) *cpuPtr = cuda ? state->cudaBuff : state->hostBuff;
  if (gpuPtr) *gpuPtr = (cpuPtr && sameProcess) ? *cpuPtr : NULL;
  if (ipcDesc) memcpy(ipcDesc, &state->ipcDesc, sizeof(state->ipcDesc));
  return ncclSuccess;
}

static ncclResult_t sharedBuffersGet(struct ncclProxyState* proxyState, int channel, int slot, int* offset, size_t* size) {
  // Use different pools for different channels and also separate send/recv.
  int globalSlot = (channel*NCCL_SHARED_STEPS)+slot;
  *offset = proxyState->p2pChunkSize * globalSlot;
  if (size) *size = proxyState->p2pChunkSize;
  return ncclSuccess;
}

static ncclResult_t sharedNetBuffersDestroy(struct ncclProxyState* proxyState, int tpLocalRank, int type, struct ncclProxyConnection* connection) {
  if (proxyState->progressState.localPeers == NULL) NCCLCHECK(ncclInternalError);
  struct ncclProxyPeer* peer = proxyState->progressState.localPeers[tpLocalRank];
  if (peer == NULL) NCCLCHECK(ncclInternalError);
  struct ncclProxySharedP2p* state = type == 0 ? &peer->send : &peer->recv;
  if (state->size == 0) NCCLCHECK(ncclInternalError);
  if (ncclAtomicRefCountDecrement(&state->refcount) == 0) {
    if (state->cudaBuff) {
      if (!connection->sameProcess || ncclCuMemEnable()) {
        NCCLCHECK(ncclP2pFreeShareableBuffer(&state->ipcDesc));
      }
      NCCLCHECK(ncclCudaFree(state->cudaBuff));
    }
    if (state->hostBuff) NCCLCHECK(ncclCudaHostFree(state->hostBuff));
  }

  if (peer->send.refcount || peer->recv.refcount) return ncclSuccess;

  free(peer);
  proxyState->progressState.localPeers[tpLocalRank] = NULL;
  for (int r = 0; r < proxyState->tpLocalnRanks; r++) {
    if (proxyState->progressState.localPeers[r]) return ncclSuccess;
  }
  // All peers are freed, free array
  free(proxyState->progressState.localPeers);
  proxyState->progressState.localPeers = NULL;
  return ncclSuccess;
}

static ncclResult_t proxySharedInit(struct ncclProxyConnection* connection, struct ncclProxyState* proxyState, int nChannels) {
  static int is_wsl2 = -1;
  if (is_wsl2 == -1)
    is_wsl2 = (access("/dev/dxg", F_OK) == -1) ? 0 : 1;
  NCCLCHECK(sharedNetBuffersInit(proxyState, is_wsl2 == 0 ? 1 : 0, connection->tpLocalRank, 0, connection->sameProcess, nChannels, NULL, NULL, NULL, NULL));
  return ncclSuccess;
}

static ncclResult_t sendProxySetup(struct ncclProxyConnection* connection, struct ncclProxyState* proxyState, void* reqBuff, int reqSize, void* respBuff, int respSize, int* done) {
  struct setupReq* req = (struct setupReq*) reqBuff;
  if (reqSize != sizeof(struct setupReq)) return ncclInternalError;

  struct sendNetResources* resources;
  NCCLCHECK(ncclCalloc(&resources, 1));
  connection->transportResources = resources;

  resources->tpRank = req->tpRank;
  resources->tpLocalRank = req->tpLocalRank;
  resources->tpRemoteRank = req->tpRemoteRank;
  resources->netDev = req->netDev;
  resources->shared = connection->shared = req->shared;
  resources->useGdr = req->useGdr;
  resources->channelId = req->channelId;
  resources->connIndex = req->connIndex;
  resources->curr_hdp_reg = req->curr_hdp_reg;
  ncclNetProperties_t props;
  NCCLCHECK(proxyState->ncclNet->getProperties(req->netDev, &props));
  /* DMA-BUF support */
  resources->useDmaBuf = resources->useGdr && proxyState->dmaBufSupport && (props.ptrSupport & NCCL_PTR_DMABUF);
  resources->maxRecvs = props.maxRecvs;
  resources->netDeviceVersion = props.netDeviceVersion;
  resources->netDeviceType = props.netDeviceType;

  resources->netDeviceVersion = props.netDeviceVersion;
  resources->netDeviceType = props.netDeviceType;
  /* point-to-point size limits*/
  resources->maxP2pBytes = props.maxP2pBytes;
  if((resources->maxP2pBytes <= 0) || (resources->maxP2pBytes > NCCL_MAX_NET_SIZE_BYTES)) {
    WARN("sendProxySetup: net plugin returned invalid value for maxP2pBytes %ld \
      [allowed range: %ld - %ld] \n", resources->maxP2pBytes, 0L, NCCL_MAX_NET_SIZE_BYTES);
    return ncclInternalError;
  }

  // We don't return any data
  if (respSize != 0) return ncclInternalError;
  *done = 1;
  return ncclSuccess;
}

static ncclResult_t recvProxySetup(struct ncclProxyConnection* connection, struct ncclProxyState* proxyState, void* reqBuff, int reqSize, void* respBuff, int respSize, int* done) {
  struct setupReq* req = (struct setupReq*) reqBuff;
  if (reqSize != sizeof(struct setupReq)) return ncclInternalError;

  struct recvNetResources* resources;
  NCCLCHECK(ncclCalloc(&resources, 1));
  connection->transportResources = resources;

  resources->tpRank = req->tpRank;
  resources->tpLocalRank = req->tpLocalRank;
  resources->tpRemoteRank = req->tpRemoteRank;
  resources->netDev = req->netDev;
  resources->shared = connection->shared = req->shared;
  resources->useGdr = req->useGdr;
  resources->needFlush = req->needFlush;
  resources->channelId = req->channelId;
  resources->connIndex = req->connIndex;
  resources->curr_hdp_reg = req->curr_hdp_reg;
  ncclNetProperties_t props;
  NCCLCHECK(proxyState->ncclNet->getProperties(req->netDev, &props));
  /* DMA-BUF support */
  resources->useDmaBuf = resources->useGdr && proxyState->dmaBufSupport && (props.ptrSupport & NCCL_PTR_DMABUF);
  resources->maxRecvs = props.maxRecvs;
  resources->netDeviceVersion = props.netDeviceVersion;
  resources->netDeviceType = props.netDeviceType;
  /* point-to-point size limits*/
  resources->maxP2pBytes = props.maxP2pBytes;
  if((resources->maxP2pBytes <= 0) || (resources->maxP2pBytes > NCCL_MAX_NET_SIZE_BYTES)) {
    WARN("recvProxySetup: net plugin returned invalid value for maxP2pBytes %ld \
      [allowed range: %ld - %ld] \n", resources->maxP2pBytes, 0L, NCCL_MAX_NET_SIZE_BYTES);
    return ncclInternalError;
  }

  if (respSize != sizeof(ncclNetHandle_t)) return ncclInternalError;
  NCCLCHECK(proxyState->ncclNet->listen(req->netDev, respBuff, &resources->netListenComm));
  *done = 1;

  return ncclSuccess;
}

// This function embeds plugin-specific rules given the current versions
static ncclResult_t ncclNetGetDeviceHandle(ncclNetDeviceType type, int version, bool isRecv, ncclNetDeviceHandle_t** handle) {
  bool needsDeviceHandle  = false;

  if (type == NCCL_NET_DEVICE_UNPACK) {
    if (version == NCCL_NET_DEVICE_UNPACK_VERSION && isRecv) {
      needsDeviceHandle  = true;
    }
  }

  // Don't re-alloc netDeviceHandles
  if (needsDeviceHandle && (*handle == NULL)) {
    NCCLCHECK(ncclCalloc(handle, 1));
    (*handle)->netDeviceType = type;
    (*handle)->netDeviceVersion = version;
  } else if (!needsDeviceHandle) {
    *handle = NULL;
  }

  return ncclSuccess;
}

static ncclResult_t sendProxyConnect(struct ncclProxyConnection* connection, struct ncclProxyState* proxyState, void* reqBuff, int reqSize, void* respBuff, int respSize, int* done) {
  struct sendNetResources* resources = (struct sendNetResources*)(connection->transportResources);
  if (reqSize != sizeof(netSendConnectArgs)) return ncclInternalError;
  ncclResult_t ret = ncclSuccess;
  netSendConnectArgs* req = (netSendConnectArgs*) reqBuff;
  NCCLCHECK(ncclNetGetDeviceHandle(resources->netDeviceType, resources->netDeviceVersion, false /*isRecv*/, &resources->netDeviceHandle));
  bool rccl_anp = !(strcmp(proxyState->ncclNet->name, RCCL_ANP_PLUGIN_STR));
  if (resources->shared) {
    // Shared buffers
    struct ncclProxyProgressState* progressState = &proxyState->progressState;
    if (progressState->localPeers == NULL) {
      NCCLCHECK(ncclCalloc(&progressState->localPeers, proxyState->tpLocalnRanks));
    }
    struct ncclProxyPeer** localPeers = progressState->localPeers;
    if (localPeers[resources->tpLocalRank] == NULL) {
      NCCLCHECK(ncclCalloc(localPeers + resources->tpLocalRank, 1));
    }
    connection->proxyAppendPtr = localPeers[resources->tpLocalRank]->send.proxyAppend + resources->channelId;

    if (resources->maxRecvs > 1 && ncclParamNetSharedComms()) {
      // Connect or reuse connection for a netdev/remote rank.
      if (progressState->netComms[resources->netDev] == NULL) {
        NCCLCHECK(ncclCalloc(progressState->netComms + resources->netDev, proxyState->tpnRanks));
      }
      struct ncclSharedNetComms* comms = progressState->netComms[resources->netDev] + resources->tpRemoteRank;
      if (comms->sendComm[resources->channelId] == NULL) {
        if (rccl_anp) {
          ret = proxyState->ncclNet->connect(resources->netDev, req->handle, comms->sendComm + resources->channelId, (ncclNetDeviceHandle_t **)(uintptr_t)(resources->channelId));
        } else {
          ret = proxyState->ncclNet->connect(resources->netDev, req->handle, comms->sendComm + resources->channelId, &resources->netDeviceHandle);
        }
      }
      resources->netSendComm = comms->sendComm[resources->channelId];
      if (comms->sendComm[resources->channelId]) comms->sendRefCount[resources->channelId]++;
    } else {
      if (rccl_anp) {
        ret = proxyState->ncclNet->connect(resources->netDev, req->handle, &resources->netSendComm, (ncclNetDeviceHandle_t **)(uintptr_t)(resources->channelId));
      } else {
        ret = proxyState->ncclNet->connect(resources->netDev, req->handle, &resources->netSendComm, &resources->netDeviceHandle);
      }
    }
  } else {
    // Connect to remote peer
    if (rccl_anp) {
      ret = proxyState->ncclNet->connect(resources->netDev, req->handle, &resources->netSendComm, (ncclNetDeviceHandle_t **)(uintptr_t)(resources->channelId));
    } else {
      ret = proxyState->ncclNet->connect(resources->netDev, req->handle, &resources->netSendComm, &resources->netDeviceHandle);
    }
    connection->proxyAppendPtr = &connection->proxyAppend;
  }

  NCCLCHECK(ret);
  if (resources->netSendComm == NULL) {
    *done = 0;
    return ncclInProgress;
  }
  *done = 1;

  if (resources->netDeviceHandle) {
    connection->netDeviceHandle = resources->netDeviceHandle;
    connection->needsProxyProgress = connection->netDeviceHandle->needsProxyProgress;
  } else {
    connection->needsProxyProgress = 1;
  }

  // Create structures
  struct connectMap* map = &resources->map;
  map->sameProcess = connection->sameProcess;
  map->shared = resources->shared;
  CUDACHECK(cudaGetDevice(&map->cudaDev));

  if (resources->shared == 0) { // Only allocate dedicated buffers for ring/tree, not for p2p
    for (int p=0; p<NCCL_NUM_PROTOCOLS; p++) {
      NCCL_NET_MAP_ADD_POINTER(map, 0, p!= NCCL_PROTO_LL && resources->useGdr, proxyState->buffSizes[p], buffs[p]);
      resources->buffSizes[p] = proxyState->buffSizes[p];
    }
  } else {
    // Get shared buffers
    int bank = resources->useGdr ? NCCL_NET_MAP_SHARED_DEVMEM : NCCL_NET_MAP_SHARED_HOSTMEM;
    struct connectMapMem* mapMem = map->mems+bank;
    NCCLCHECK(sharedNetBuffersInit(
          proxyState, resources->useGdr, resources->tpLocalRank, 0, map->sameProcess, proxyState->p2pnChannels,
          &mapMem->gpuPtr, &mapMem->cpuPtr, &mapMem->size, &mapMem->ipcDesc));
    resources->buffSizes[NCCL_PROTO_SIMPLE] = mapMem->size;

    if (proxyState->allocP2pNetLLBuffers) {
      NCCL_NET_MAP_ADD_POINTER(map, 0, 0 /*p == NCCL_PROTO_LL*/, proxyState->buffSizes[NCCL_PROTO_LL], buffs[NCCL_PROTO_LL]);
      resources->buffSizes[NCCL_PROTO_LL] = proxyState->buffSizes[NCCL_PROTO_LL];
    }

    NCCL_NET_MAP_ADD_POINTER(map, 1, resources->useGdr, mapMem->size, buffs[NCCL_PROTO_SIMPLE]);
  }

  NCCL_NET_MAP_ADD_POINTER(map, 0, 0, sizeof(struct ncclSendMem), sendMem);
  NCCL_NET_MAP_ADD_POINTER(map, 0, 0, sizeof(struct ncclRecvMem), recvMem);

  if (map->mems[NCCL_NET_MAP_DEVMEM].size) {
    if (resources->shared == 0) {
      if (!map->sameProcess || ncclCuMemEnable()) {
        ALIGN_SIZE(map->mems[NCCL_NET_MAP_DEVMEM].size, CUDA_IPC_MIN);
        NCCLCHECK(ncclP2pAllocateShareableBuffer(map->mems[NCCL_NET_MAP_DEVMEM].size, 0, &map->mems[NCCL_NET_MAP_DEVMEM].ipcDesc,
                                                (void**)&map->mems[NCCL_NET_MAP_DEVMEM].gpuPtr));
      } else {
#if defined(HIP_UNCACHED_MEMORY)
#if defined(HIP_CONTIGUOUS_MEMORY)
        NCCLCHECK(ncclCudaCalloc(&map->mems[NCCL_NET_MAP_DEVMEM].gpuPtr, map->mems[NCCL_NET_MAP_DEVMEM].size, nullptr,
          resources->useGdr ? (rcclParamNetContiguousMem() ? hipDeviceMallocContiguous : hipDeviceMallocUncached) : hipDeviceMallocDefault));
#else
        NCCLCHECK(ncclCudaCalloc(&map->mems[NCCL_NET_MAP_DEVMEM].gpuPtr, map->mems[NCCL_NET_MAP_DEVMEM].size, nullptr,
          resources->useGdr ? hipDeviceMallocUncached : hipDeviceMallocDefault));
#endif
#else
        NCCLCHECK(ncclCudaCalloc(&map->mems[NCCL_NET_MAP_DEVMEM].gpuPtr, map->mems[NCCL_NET_MAP_DEVMEM].size, nullptr,
          resources->useGdr ? hipDeviceMallocFinegrained : hipDeviceMallocDefault));
#endif
      }
      map->mems[NCCL_NET_MAP_DEVMEM].cpuPtr = map->mems[NCCL_NET_MAP_DEVMEM].gpuPtr;
    }
  }
  if (map->sameProcess) {
    NCCLCHECK(ncclCudaHostCalloc(&map->mems[NCCL_NET_MAP_HOSTMEM].cpuPtr, map->mems[NCCL_NET_MAP_HOSTMEM].size));
    map->mems[NCCL_NET_MAP_HOSTMEM].gpuPtr = map->mems[NCCL_NET_MAP_HOSTMEM].cpuPtr;
  } else {
    NCCLCHECK(netCreateShm(proxyState, map->mems+NCCL_NET_MAP_HOSTMEM));
    void* sendMem = (void*)NCCL_NET_MAP_GET_POINTER(map, cpu, sendMem);
    void* recvMem = (void*)NCCL_NET_MAP_GET_POINTER(map, cpu, recvMem);
    memset(sendMem, 0, sizeof(struct ncclSendMem));
    memset(recvMem, 0, sizeof(struct ncclRecvMem));
  }
  if (ncclGdrCopy && map->sameProcess && ncclParamGdrCopySyncEnable()) {
    uint64_t *cpuPtr, *gpuPtr;
    NCCLCHECK(ncclGdrCudaCalloc(&cpuPtr, &gpuPtr, 1, &resources->gdrDesc, nullptr));

    resources->gdcSync = cpuPtr;
    struct connectMapMem* gdcMem = map->mems+NCCL_NET_MAP_GDCMEM;
    gdcMem->cpuPtr = (char*)cpuPtr;
    gdcMem->gpuPtr = (char*)gpuPtr;
    gdcMem->size = sizeof(uint64_t); // sendMem->head
  }

  resources->sendMem = (struct ncclSendMem*) NCCL_NET_MAP_GET_POINTER(map, cpu, sendMem);
  resources->recvMem = (struct ncclRecvMem*) NCCL_NET_MAP_GET_POINTER(map, cpu, recvMem);

  // Don't give credits yet in shared mode.
  (resources->gdcSync ? *resources->gdcSync : resources->sendMem->head) =
    (map->shared ? -NCCL_STEPS : 0);
  for (int i=0; i<NCCL_STEPS; i++) resources->recvMem->connFifo[i].size = -1;

  for (int p=0; p<NCCL_NUM_PROTOCOLS; p++) {
    resources->buffers[p] = NCCL_NET_MAP_GET_POINTER(map, cpu, buffs[p]);
    if (resources->buffers[p]) {
#if CUDA_VERSION >= 11070
      /* DMA-BUF support */
      int type = NCCL_NET_MAP_DEV_MEM(map, buffs[p]) ? NCCL_PTR_CUDA : NCCL_PTR_HOST;
      if (type == NCCL_PTR_CUDA && resources->useDmaBuf) {
        int dmabuf_fd;
        CUCHECK(cuMemGetHandleForAddressRange((void *)&dmabuf_fd, (CUdeviceptr)resources->buffers[p], resources->buffSizes[p], CU_MEM_RANGE_HANDLE_TYPE_DMA_BUF_FD, 0));
        NCCLCHECK(proxyState->ncclNet->regMrDmaBuf(resources->netSendComm, resources->buffers[p], resources->buffSizes[p], type, 0ULL, dmabuf_fd, &resources->mhandles[p]));
        (void)close(dmabuf_fd);
      } else // FALL-THROUGH to nv_peermem GDR path
#else
      /* DMA-BUF support */
      int type = NCCL_NET_MAP_DEV_MEM(map, buffs[p]) ? NCCL_PTR_CUDA : NCCL_PTR_HOST;
      if (type == NCCL_PTR_CUDA && proxyState->dmaBufSupport && pfn_hsa_amd_portable_export_dmabuf) {
        int dmabuf_fd;
        uint64_t offset;
        CUCHECK(hsa_amd_portable_export_dmabuf((const void*)resources->buffers[p], resources->buffSizes[p], &dmabuf_fd, &offset));
        NCCLCHECK(proxyState->ncclNet->regMrDmaBuf(resources->netSendComm, resources->buffers[p], resources->buffSizes[p], type, offset, dmabuf_fd, &resources->mhandles[p]));
        (void)close(dmabuf_fd);
        TRACE(NCCL_INIT|NCCL_NET, "hsa_amd_portable_export_dmabuf buffer %p size %d handle %x offset %ld",
          (const void*)resources->buffers[p], resources->buffSizes[p], dmabuf_fd, offset);
      } else // FALL-THROUGH to nv_peermem GDR path
#endif
      {
        NCCLCHECK(proxyState->ncclNet->regMr(resources->netSendComm, resources->buffers[p], resources->buffSizes[p], NCCL_NET_MAP_DEV_MEM(map, buffs[p]) ? NCCL_PTR_CUDA : NCCL_PTR_HOST, &resources->mhandles[p]));
      }

      // Copy the mhandle dptr, if implemented
      if (resources->netDeviceHandle && proxyState->ncclNet->getDeviceMr)
        NCCLCHECK(proxyState->ncclNet->getDeviceMr(resources->netSendComm, resources->mhandles[p], &connection->mhandles[p]));
    }
  }

  //NCCLCHECK(netDumpMap(map));
  if (respSize != sizeof(struct connectMap)) return ncclInternalError;
  memcpy(respBuff, map, sizeof(struct connectMap));
  return ncclSuccess;
}

static ncclResult_t recvProxyConnect(struct ncclProxyConnection* connection, struct ncclProxyState* proxyState, void* reqBuff, int reqSize, void* respBuff, int respSize, int* done) {
  if (reqSize != sizeof(netRecvConnectArgs)) return ncclInternalError;
  struct recvNetResources* resources = (struct recvNetResources*)(connection->transportResources);
  netRecvConnectArgs* req = (netRecvConnectArgs*) reqBuff;
  resources->tpRemoteProxyRank = req->proxyRank;
  ncclResult_t ret = ncclSuccess;

  bool rccl_anp = !(strcmp(proxyState->ncclNet->name, RCCL_ANP_PLUGIN_STR));
  NCCLCHECK(ncclNetGetDeviceHandle(resources->netDeviceType, resources->netDeviceVersion, true /*isRecv*/, &resources->netDeviceHandle));
  // Finish connection establishment from remote peer
  if (resources->shared) {
    // Shared buffers
    struct ncclProxyProgressState* progressState = &proxyState->progressState;
    if (progressState->localPeers == NULL) {
      NCCLCHECK(ncclCalloc(&progressState->localPeers, proxyState->tpLocalnRanks));
    }
    struct ncclProxyPeer** localPeers = progressState->localPeers;
    if (localPeers[resources->tpLocalRank] == NULL) {
      NCCLCHECK(ncclCalloc(localPeers + resources->tpLocalRank, 1));
    }
    connection->proxyAppendPtr = localPeers[resources->tpLocalRank]->recv.proxyAppend + resources->channelId;

    if (resources->maxRecvs > 1 && ncclParamNetSharedComms()) {
      // Connect or reuse connection for a netdev/remote rank.
      if (progressState->netComms[resources->netDev] == NULL) {
        NCCLCHECK(ncclCalloc(progressState->netComms + resources->netDev, proxyState->tpnRanks));
      }
      struct ncclSharedNetComms* comms = progressState->netComms[resources->netDev] + resources->tpRemoteProxyRank;
      if (comms->recvComm[resources->channelId] == NULL) {
          if (rccl_anp) {
            ret = proxyState->ncclNet->accept(resources->netListenComm, comms->recvComm+resources->channelId, (ncclNetDeviceHandle_t **)(uintptr_t)(resources->channelId));
          } else {
            ret = proxyState->ncclNet->accept(resources->netListenComm, comms->recvComm+resources->channelId, &resources->netDeviceHandle);
          }
      }
      resources->netRecvComm = comms->recvComm[resources->channelId];
      if (comms->recvComm[resources->channelId]) comms->recvRefCount[resources->channelId]++;
    } else {
      if (rccl_anp) {
        ret = proxyState->ncclNet->accept(resources->netListenComm, &resources->netRecvComm, (ncclNetDeviceHandle_t **)(uintptr_t)(resources->channelId));
      } else {
        ret = proxyState->ncclNet->accept(resources->netListenComm, &resources->netRecvComm, &resources->netDeviceHandle);
      }
    }
  } else {
    // Connect to remote peer
    if (rccl_anp) {
      ret = proxyState->ncclNet->accept(resources->netListenComm, &resources->netRecvComm, (ncclNetDeviceHandle_t **)(uintptr_t)(resources->channelId));
    } else {
      ret = proxyState->ncclNet->accept(resources->netListenComm, &resources->netRecvComm, &resources->netDeviceHandle);
    }
    connection->proxyAppendPtr = &connection->proxyAppend;
  }

  NCCLCHECK(ret);
  if (resources->netRecvComm == NULL) {
    *done = 0;
    return ncclInProgress;
  }
  *done = 1;

  if (resources->netDeviceHandle) {
    connection->netDeviceHandle = resources->netDeviceHandle;
    connection->needsProxyProgress = connection->netDeviceHandle->needsProxyProgress;
  } else {
    connection->needsProxyProgress = 1;
  }

  NCCLCHECK(proxyState->ncclNet->closeListen(resources->netListenComm));

  // Create structures
  struct connectMap* map = &resources->map;
  map->sameProcess = connection->sameProcess;
  if (map->sameProcess == 0) return ncclInternalError; // We don't support remote proxy for recv
  map->shared = resources->shared;

  if (resources->shared == 0) { // Only allocate dedicated buffers for ring/tree, not for p2p
    for (int p=0; p<NCCL_NUM_PROTOCOLS; p++) {
      NCCL_NET_MAP_ADD_POINTER(map, 0, resources->useGdr, proxyState->buffSizes[p], buffs[p]);
      resources->buffSizes[p] = proxyState->buffSizes[p];
    }
  } else {
    // Get shared buffers
    int bank = resources->useGdr ? NCCL_NET_MAP_SHARED_DEVMEM : NCCL_NET_MAP_SHARED_HOSTMEM;
    struct connectMapMem* mapMem = map->mems+bank;
    NCCLCHECK(sharedNetBuffersInit(
          proxyState, resources->useGdr, resources->tpLocalRank, 1, 1, proxyState->p2pnChannels,
          &mapMem->gpuPtr, &mapMem->cpuPtr, &mapMem->size, NULL));
    resources->buffSizes[NCCL_PROTO_SIMPLE] = mapMem->size;
    NCCL_NET_MAP_ADD_POINTER(map, 1, resources->useGdr, mapMem->size, buffs[NCCL_PROTO_SIMPLE]);
  }

  NCCL_NET_MAP_ADD_POINTER(map, 0, 0, sizeof(struct ncclSendMem), sendMem);
  NCCL_NET_MAP_ADD_POINTER(map, 0, 0, sizeof(struct ncclRecvMem), recvMem);

  if (proxyState->allocP2pNetLLBuffers) {
    NCCL_NET_MAP_ADD_POINTER(map, 0, 0 /*resources->useGdr*/, proxyState->buffSizes[NCCL_PROTO_LL], buffs[NCCL_PROTO_LL]);
    resources->buffSizes[NCCL_PROTO_LL] = proxyState->buffSizes[NCCL_PROTO_LL];
  }

  if (map->mems[NCCL_NET_MAP_DEVMEM].size) {
    if (resources->shared == 0) {
      if (ncclCuMemEnable()) {
        NCCLCHECK(ncclP2pAllocateShareableBuffer(map->mems[NCCL_NET_MAP_DEVMEM].size, 0, &map->mems[NCCL_NET_MAP_DEVMEM].ipcDesc,
                                                (void**)&map->mems[NCCL_NET_MAP_DEVMEM].gpuPtr));
      } else {
#if defined(HIP_UNCACHED_MEMORY)
#if defined(HIP_CONTIGUOUS_MEMORY)
        NCCLCHECK(ncclCudaCalloc(&map->mems[NCCL_NET_MAP_DEVMEM].gpuPtr, map->mems[NCCL_NET_MAP_DEVMEM].size, nullptr,
          resources->useGdr ? (rcclParamNetContiguousMem() ? hipDeviceMallocContiguous : hipDeviceMallocUncached) : hipDeviceMallocDefault));
#else
        NCCLCHECK(ncclCudaCalloc(&map->mems[NCCL_NET_MAP_DEVMEM].gpuPtr, map->mems[NCCL_NET_MAP_DEVMEM].size, nullptr,
          resources->useGdr ? hipDeviceMallocUncached : hipDeviceMallocDefault));
#endif
#else
        NCCLCHECK(ncclCudaCalloc(&map->mems[NCCL_NET_MAP_DEVMEM].gpuPtr, map->mems[NCCL_NET_MAP_DEVMEM].size, nullptr,
          resources->useGdr ? hipDeviceMallocFinegrained : hipDeviceMallocDefault));
#endif
      }
      map->mems[NCCL_NET_MAP_DEVMEM].cpuPtr = map->mems[NCCL_NET_MAP_DEVMEM].gpuPtr;
    }
  }
  NCCLCHECK(ncclCudaHostCalloc(&map->mems[NCCL_NET_MAP_HOSTMEM].cpuPtr, map->mems[NCCL_NET_MAP_HOSTMEM].size));
  map->mems[NCCL_NET_MAP_HOSTMEM].gpuPtr = map->mems[NCCL_NET_MAP_HOSTMEM].cpuPtr;
  if (ncclGdrCopy && map->sameProcess) {
    uint64_t *cpuPtr, *gpuPtr;
    NCCLCHECK(ncclGdrCudaCalloc(&cpuPtr, &gpuPtr, 2, &resources->gdrDesc, nullptr));

    if (ncclParamGdrCopySyncEnable()) {
      resources->gdcSync = cpuPtr;
      struct connectMapMem* gdcMem = map->mems+NCCL_NET_MAP_GDCMEM;
      gdcMem->cpuPtr = (char*)cpuPtr;
      gdcMem->gpuPtr = (char*)gpuPtr;
      gdcMem->size = sizeof(uint64_t);
    }
    if (ncclParamGdrCopyFlushEnable()) resources->gdcFlush = cpuPtr + 1;
  }

  resources->sendMem = (struct ncclSendMem*) NCCL_NET_MAP_GET_POINTER(map, cpu, sendMem);
  resources->recvMem = (struct ncclRecvMem*) NCCL_NET_MAP_GET_POINTER(map, cpu, recvMem);
  for (int i = 0; i < NCCL_STEPS; i++) resources->recvMem->connFifo[i].size = -1;
  for (int p=0; p<NCCL_NUM_PROTOCOLS; p++) {
    resources->buffers[p] = NCCL_NET_MAP_GET_POINTER(map, cpu, buffs[p]);
    if (resources->buffers[p]) {
#if CUDA_VERSION >= 11070
      /* DMA-BUF support */
      int type = NCCL_NET_MAP_DEV_MEM(map, buffs[p]) ? NCCL_PTR_CUDA : NCCL_PTR_HOST;
      if (type == NCCL_PTR_CUDA && resources->useDmaBuf) {
        int dmabuf_fd;
        CUCHECK(cuMemGetHandleForAddressRange((void *)&dmabuf_fd, (CUdeviceptr)resources->buffers[p], resources->buffSizes[p], CU_MEM_RANGE_HANDLE_TYPE_DMA_BUF_FD, 0));
        NCCLCHECK(proxyState->ncclNet->regMrDmaBuf(resources->netRecvComm, resources->buffers[p], resources->buffSizes[p], type, 0ULL, dmabuf_fd, &resources->mhandles[p]));
        (void)close(dmabuf_fd);
      } else // FALL-THROUGH to nv_peermem GDR path
#else
      /* DMA-BUF support */
      int type = NCCL_NET_MAP_DEV_MEM(map, buffs[p]) ? NCCL_PTR_CUDA : NCCL_PTR_HOST;
      if (type == NCCL_PTR_CUDA && proxyState->dmaBufSupport && pfn_hsa_amd_portable_export_dmabuf) {
        int dmabuf_fd;
        uint64_t offset;
        CUCHECK(hsa_amd_portable_export_dmabuf((const void*)resources->buffers[p], resources->buffSizes[p], &dmabuf_fd, &offset));
        NCCLCHECK(proxyState->ncclNet->regMrDmaBuf(resources->netRecvComm, resources->buffers[p], resources->buffSizes[p], type, offset, dmabuf_fd, &resources->mhandles[p]));
        (void)close(dmabuf_fd);
        TRACE(NCCL_INIT|NCCL_NET, "hsa_amd_portable_export_dmabuf buffer %p size %d handle %x offset %ld",
          (const void*)resources->buffers[p], resources->buffSizes[p], dmabuf_fd, offset);
      } else // FALL-THROUGH to nv_peermem GDR path
#endif
      {
        NCCLCHECK(proxyState->ncclNet->regMr(resources->netRecvComm, resources->buffers[p], resources->buffSizes[p], NCCL_NET_MAP_DEV_MEM(map, buffs[p]) ? NCCL_PTR_CUDA : NCCL_PTR_HOST, &resources->mhandles[p]));
      }

      // Copy the mhandle dptr
      if (resources->netDeviceType != NCCL_NET_DEVICE_HOST && proxyState->ncclNet->getDeviceMr)
        NCCLCHECK(proxyState->ncclNet->getDeviceMr(resources->netRecvComm, resources->mhandles[p], &connection->mhandles[p]));
    }
  }

  //NCCLCHECK(netDumpMap(map));
  if (respSize != sizeof(struct connectMap)) return ncclInternalError;
  memcpy(respBuff, map, sizeof(struct connectMap));
  return ncclSuccess;
}

static ncclResult_t sendProxyFree(struct ncclProxyConnection* connection, struct ncclProxyState* proxyState) {
  struct sendNetResources* resources = (struct sendNetResources*)(connection->transportResources);
  if (connection->state == connSharedInitialized) { // NVB Preconnect
    NCCLCHECK(sharedNetBuffersDestroy(proxyState, connection->tpLocalRank, 0, connection));
    return ncclSuccess;
  }

  if (connection->state == connConnected) {
    for (int p=0; p<NCCL_NUM_PROTOCOLS; p++) {
      if (resources->buffers[p]) {
        NCCLCHECK(proxyState->ncclNet->deregMr(resources->netSendComm, resources->mhandles[p]));
      }
    }
    struct connectMapMem* mems = resources->map.mems;
    if (resources->map.sameProcess) {
      NCCLCHECK(ncclCudaHostFree(mems[NCCL_NET_MAP_HOSTMEM].cpuPtr));
    } else {
      NCCLCHECK(ncclShmIpcClose(&mems[NCCL_NET_MAP_HOSTMEM].createDesc));
    }
    NCCLCHECK(ncclCudaFree(mems[NCCL_NET_MAP_DEVMEM].cpuPtr));
    if (!resources->map.sameProcess || ncclCuMemEnable()) {
      // cuMem API support
      if (mems[NCCL_NET_MAP_DEVMEM].size) {
        NCCLCHECK(ncclP2pFreeShareableBuffer(&mems[NCCL_NET_MAP_DEVMEM].ipcDesc));
      }
    }
    if (mems[NCCL_NET_MAP_GDCMEM].cpuPtr) NCCLCHECK(ncclGdrCudaFree(resources->gdrDesc));
    if (resources->shared) {
      NCCLCHECK(sharedNetBuffersDestroy(proxyState, resources->tpLocalRank, 0, connection));
      if (resources->maxRecvs > 1 && ncclParamNetSharedComms()) {
        struct ncclSharedNetComms* comms = proxyState->progressState.netComms[resources->netDev]+resources->tpRemoteRank;
        comms->sendRefCount[resources->channelId]--;
        if (comms->sendRefCount[resources->channelId] == 0) NCCLCHECK(proxyState->ncclNet->closeSend(comms->sendComm[resources->channelId]));
      } else {
        NCCLCHECK(proxyState->ncclNet->closeSend(resources->netSendComm));
      }
    } else {
      NCCLCHECK(proxyState->ncclNet->closeSend(resources->netSendComm));
    }
  }

  if (resources) free(resources);
  return ncclSuccess;
}

static ncclResult_t recvProxyFree(struct ncclProxyConnection* connection, struct ncclProxyState* proxyState) {
  struct recvNetResources* resources = (struct recvNetResources*)(connection->transportResources);
  if (connection->state == connSharedInitialized) { // NVB Preconnect
    NCCLCHECK(sharedNetBuffersDestroy(proxyState, connection->tpLocalRank, 1, connection));
    return ncclSuccess;
  }

  if (connection->state == connConnected) {
    for (int p=0; p<NCCL_NUM_PROTOCOLS; p++) {
      if (resources->buffers[p]) {
        NCCLCHECK(proxyState->ncclNet->deregMr(resources->netRecvComm, resources->mhandles[p]));
      }
    }
    struct connectMapMem* mems = resources->map.mems;
    NCCLCHECK(ncclCudaHostFree(mems[NCCL_NET_MAP_HOSTMEM].cpuPtr));
    NCCLCHECK(ncclCudaFree(mems[NCCL_NET_MAP_DEVMEM].cpuPtr));
    if (!resources->map.sameProcess || ncclCuMemEnable()) {
      // cuMem API support
      if (mems[NCCL_NET_MAP_DEVMEM].size) {
        NCCLCHECK(ncclP2pFreeShareableBuffer(&mems[NCCL_NET_MAP_DEVMEM].ipcDesc));
      }
    }
    if (mems[NCCL_NET_MAP_GDCMEM].cpuPtr) NCCLCHECK(ncclGdrCudaFree(resources->gdrDesc));
    if (resources->shared) {
      NCCLCHECK(sharedNetBuffersDestroy(proxyState, resources->tpLocalRank, 1, connection));
      if (resources->maxRecvs > 1 && ncclParamNetSharedComms()) {
        struct ncclSharedNetComms* comms = proxyState->progressState.netComms[resources->netDev] + resources->tpRemoteProxyRank;
        comms->recvRefCount[resources->channelId]--;
        if (comms->recvRefCount[resources->channelId] == 0) NCCLCHECK(proxyState->ncclNet->closeRecv(comms->recvComm[resources->channelId]));
      } else {
        NCCLCHECK(proxyState->ncclNet->closeRecv(resources->netRecvComm));
      }
    } else {
      NCCLCHECK(proxyState->ncclNet->closeRecv(resources->netRecvComm));
    }
  }

  if (resources) free(resources);
  return ncclSuccess;
}

static_assert(NCCL_STEPS <= NCCL_NET_MAX_REQUESTS, "Not enough net requests to cover for steps");

#if defined(ENABLE_NPKIT) && defined(ENABLE_NPKIT_NET_COLLECT_POLL_CNT)
static int g_npkit_net_poll_cnt = 0;
#endif

static ncclResult_t sendProxyProgress(struct ncclProxyState* proxyState, struct ncclProxyArgs* args) {
#if defined(ENABLE_NPKIT) && defined(ENABLE_NPKIT_NET_COLLECT_POLL_CNT)
  g_npkit_net_poll_cnt++;
#endif
  if (args->state == ncclProxyOpReady) {
    for (int s=0; s<args->nsubs; s++) {
      struct ncclProxySubArgs* sub = args->subs+s;
      struct sendNetResources* resources = (struct sendNetResources*) (sub->connection->transportResources);
      // Round to next multiple of sliceSteps
      sub->base = ROUNDUP(resources->step, args->chunkSteps);
      // Set step base for next op
      resources->step = sub->base + sub->nsteps;
      sub->posted = sub->transmitted = sub->done = 0;
      ncclProfilerStartSendProxyOpEvent(s, args);
      if (!sub->reg)
        sub->sendMhandle = resources->mhandles[args->protocol];
    }
    args->state = ncclProxyOpProgress;
    args->hdp_flushed = 0;
  }
  args->idle = 1;
  if (args->state == ncclProxyOpProgress) {
    int p = args->protocol;
    int maxDepth = std::min(NCCL_STEPS, NCCL_SHARED_STEPS/args->nsubs);
    for (int s=0; s<args->nsubs; s++) {
      struct ncclProxySubArgs* sub = args->subs+s;
      int postedStepId = sub->posted;
      int transmittedStepId = sub->transmitted;
      int doneStepId = sub->done;
      if (sub->done == sub->nsteps) continue;
      struct sendNetResources* resources = (struct sendNetResources*) (sub->connection->transportResources);
      volatile struct ncclConnFifo* connFifo = (volatile struct ncclConnFifo*)resources->recvMem->connFifo;
      int stepSize = resources->buffSizes[p] / NCCL_STEPS;
      char* localBuff = NCCL_NET_MAP_GET_POINTER(&resources->map, cpu, buffs[p]);
      // Post buffers to the GPU
      if (sub->posted < sub->nsteps && sub->posted < sub->done + maxDepth) {
        ncclProfilerStartSendProxyStepEvent(s, args, postedStepId);
        int buffSlot = (sub->base+sub->posted)%NCCL_STEPS;
        if (resources->shared) {
          if (!sub->reg) {
            int sharedBuffSlot = sub->posted%maxDepth;
            int offset;
            NCCLCHECK(sharedBuffersGet(proxyState, sub->channelId, sharedBuffSlot*args->nsubs+s, &offset, NULL));
            __atomic_store_n(&resources->recvMem->connFifo[buffSlot].offset, offset, __ATOMIC_RELAXED);
            __sync_synchronize();
          }
          volatile uint64_t* sendHead = resources->gdcSync ? resources->gdcSync : &resources->sendMem->head;
          sub->posted += args->sliceSteps;
          *sendHead = sub->base + sub->posted - NCCL_STEPS;
          if (resources->gdcSync) wc_store_fence(); // Flush out WC write
        } else {
          sub->posted += args->sliceSteps;
        }
        ncclProfilerRecordProxyOpEventState(s, args, sub->posted, sub->transSize, ncclProfilerProxyOpSendPosted);
        ncclProfilerRecordProxyStepEventState(s, args, postedStepId, ncclProfilerProxyStepSendGPUWait);
        args->idle = 0;
        continue;
      }
      // Check whether we received data from the GPU and send it to the network
      if (sub->transmitted < sub->posted && sub->transmitted < sub->done + NCCL_STEPS) {
        int buffSlot = (sub->base+sub->transmitted)%NCCL_STEPS;
        volatile uint64_t* recvTail = &resources->recvMem->tail;
        uint64_t tail = sub->base + sub->transmitted;
        if (connFifo[buffSlot].size != -1 && (*recvTail > tail || p == NCCL_PROTO_LL)) {
          // We have something to receive, let's check if it's completely ready.
<<<<<<< HEAD
          int size = sub->reg ? std::min(MAX_NET_SIZE, sub->nbytes) : connFifo[buffSlot].size;
#if defined(ENABLE_NPKIT) && defined(ENABLE_NPKIT_EVENT_NET_SEND_ENTRY) && defined(ENABLE_NPKIT_EVENT_NET_SEND_EXIT)
          sub->npKitSizesFifo[buffSlot] = size;
#endif
=======
          int size = connFifo[buffSlot].size;
>>>>>>> dcdc67c4
          bool shared = (p == NCCL_PROTO_SIMPLE) && resources->shared;
          char* buff = shared ? localBuff+connFifo[buffSlot].offset : localBuff+buffSlot*stepSize;
          int ready = 1;
          if (p == NCCL_PROTO_LL128) {
            ready = resources->useGdr;
            if (!ready) {
              // When data is in sysmem, we need to wait until all flags are correct since the GPU only
              // called threadfence()
              uint64_t flag = sub->base+sub->transmitted+1;
              int nFifoLines = DIVUP(connFifo[buffSlot].size, sizeof(uint64_t)*NCCL_LL128_LINEELEMS);
              volatile uint64_t* lines = (volatile uint64_t*)buff;
              ready = 1;
              for (int i=0; i<nFifoLines; i++) {
                if (lines[i*NCCL_LL128_LINEELEMS+NCCL_LL128_DATAELEMS] != flag) { ready = 0; break; }
              }
            }
          } else if (p == NCCL_PROTO_LL) {
            uint32_t flag = NCCL_LL_FLAG(sub->base+sub->transmitted+1);
            int nFifoLines = DIVUP(size, sizeof(union ncclLLFifoLine));
            union ncclLLFifoLine* lines = (union ncclLLFifoLine*)buff;
            for (int i=0; i<nFifoLines; i++) {
              volatile uint32_t *f1 = &lines[i].flag1;
              volatile uint32_t *f2 = &lines[i].flag2;
              if (f1[0] != flag || f2[0] != flag) { ready = 0; break; }
            }
          } else if (p == NCCL_PROTO_SIMPLE) {
            if (resources->shared) {
              buff = sub->reg ? (char*)sub->sendbuff + sub->transmitted * NCCL_MAX_NET_SIZE : localBuff + resources->recvMem->connFifo[buffSlot].offset;
            } else if (sub->reg) {
              size_t sendSize;
              sub->ringAlgo->getNextSendAddr(sub->transmitted, (uint8_t**)&buff, &sendSize, &sub->sendMhandle);
              assert(sendSize == size);
            }
          }
          if (ready) {
<<<<<<< HEAD
            // flush HDP if not done
            if (resources->curr_hdp_reg && args->hdp_flushed < *recvTail) {
              args->hdp_flushed = *recvTail;
              *resources->curr_hdp_reg = 1;
            }
            ncclProfilerRecordProxyOpEventState(s, args, sub->transmitted + args->sliceSteps, sub->transSize, ncclProfilerProxyOpSendRemFifoWait);
=======
            ncclProfilerRecordProxyOpEventState(s, args, sub->transmitted+args->sliceSteps, sub->transSize, ncclProfilerProxyOpSendRemFifoWait);
>>>>>>> dcdc67c4
            // Data is ready, try to send.
            // Coverity complains about the size here as pointing to an out-of-scope temporary.  Which is nonsense,
            // since size is a plain integer.
            // coverity[use_invalid:FALSE]
            NCCLCHECK(proxyState->ncclNet->isend(resources->netSendComm, buff, size, resources->tpRank, sub->sendMhandle, sub->requests+buffSlot));
            if (sub->requests[buffSlot] != NULL) {
<<<<<<< HEAD

#if defined(ENABLE_NPKIT) && defined(ENABLE_NPKIT_EVENT_NET_SEND_ENTRY) && defined(ENABLE_NPKIT_EVENT_NET_SEND_EXIT)
              NpKit::CollectCpuEvent(
                  NPKIT_EVENT_NET_SEND_ENTRY,
#if defined(ENABLE_NPKIT_NET_COLLECT_POLL_CNT)
                  g_npkit_net_poll_cnt,
#else
                  size,
#endif
                  uint64_t(sub->requests+buffSlot)/sizeof(void*),
                  *(volatile uint64_t*)NpKit::GetCpuTimestamp(), sub->channelId);
#if defined(ENABLE_NPKIT_NET_COLLECT_POLL_CNT)
              g_npkit_net_poll_cnt = 0;
#endif
              sub->timestamp[buffSlot] = 0;
#endif

              TRACE(NCCL_NET, "sendProxy [%ld/%d] Isend posted, req %p, size %d, proto %d, myRank %d, channelId %d", sub->transmitted, buffSlot, sub->requests[buffSlot], size, p, proxyState->tpRank, sub->channelId);
=======
              TRACE(NCCL_NET, "sendProxy [%ld/%d/%d] Isend posted, req %p, buff %p, size %d, proto %d, myRank %d, channelId %d, mhandle %p", sub->transmitted, buffSlot, sub->nsteps, sub->requests[buffSlot], buff, size, p, proxyState->tpRank, sub->channelId, sub->sendMhandle);
              sub->transSize += size;
>>>>>>> dcdc67c4
              sub->transmitted += args->sliceSteps;
              ncclProfilerRecordProxyOpEventState(s, args, sub->transmitted, sub->transSize, ncclProfilerProxyOpSendTransmitted);
              ncclProfilerRecordProxyStepEventState(s, args, transmittedStepId, ncclProfilerProxyStepSendWait);
              args->idle = 0;
              continue;
            }
          }
        }
      }
      // Check whether the network has completed some send operations.
      if (sub->done < sub->transmitted) {
        int done;
        int size;
        int buffSlot = (sub->base+sub->done)%NCCL_STEPS;
#if defined(ENABLE_NPKIT) && defined(ENABLE_NPKIT_EVENT_NET_SEND_ENTRY) && defined(ENABLE_NPKIT_EVENT_NET_SEND_EXIT)
        if (sub->timestamp[buffSlot] == 0)
          sub->timestamp[buffSlot] = *(volatile uint64_t*)NpKit::GetCpuTimestamp();
#endif
        NCCLCHECK(proxyState->ncclNet->test(sub->requests[buffSlot], &done, &size));
        if (done) {
<<<<<<< HEAD
#if defined(ENABLE_NPKIT) && defined(ENABLE_NPKIT_EVENT_NET_SEND_ENTRY) && defined(ENABLE_NPKIT_EVENT_NET_SEND_EXIT)
          NpKit::CollectCpuEvent(
              NPKIT_EVENT_NET_SEND_EXIT,
#if defined(ENABLE_NPKIT_NET_COLLECT_POLL_CNT)
              g_npkit_net_poll_cnt,
#else
              sub->npKitSizesFifo[buffSlot],
#endif
              uint64_t(sub->requests+buffSlot)/sizeof(void*),
              sub->timestamp[buffSlot], sub->channelId);
#if defined(ENABLE_NPKIT_NET_COLLECT_POLL_CNT)
          g_npkit_net_poll_cnt = 0;
#endif
#endif
#if defined(ENABLE_NPKIT) && defined(ENABLE_NPKIT_EVENT_NET_TEST_ENTRY) && defined(ENABLE_NPKIT_EVENT_NET_TEST_EXIT)
          NpKit::CollectCpuEvent(
              NPKIT_EVENT_NET_TEST_ENTRY,
#if defined(ENABLE_NPKIT_NET_COLLECT_POLL_CNT)
              g_npkit_net_poll_cnt,
#else
              sub->npKitSizesFifo[buffSlot],
#endif
              uint64_t(sub->requests+buffSlot)/sizeof(void*),
              sub->timestamp[buffSlot], sub->channelId);
#if defined(ENABLE_NPKIT_NET_COLLECT_POLL_CNT)
          g_npkit_net_poll_cnt = 0;
#endif
#endif
#if defined(ENABLE_NPKIT) && defined(ENABLE_NPKIT_EVENT_NET_TEST_ENTRY) && defined(ENABLE_NPKIT_EVENT_NET_TEST_EXIT)
          NpKit::CollectCpuEvent(
              NPKIT_EVENT_NET_TEST_EXIT,
#if defined(ENABLE_NPKIT_NET_COLLECT_POLL_CNT)
              g_npkit_net_poll_cnt,
#else
              sub->npKitSizesFifo[buffSlot],
#endif
              uint64_t(sub->requests+buffSlot)/sizeof(void*),
              *(volatile uint64_t*)NpKit::GetCpuTimestamp(), sub->channelId);
#if defined(ENABLE_NPKIT_NET_COLLECT_POLL_CNT)
          g_npkit_net_poll_cnt = 0;
#endif
#endif
          if (sub->reg) {
            if (size < sub->nbytes) {
              sub->recvbuff += size;
              sub->nbytes -= size;
              // Do one more step (at least)
              sub->nsteps++;
            } else {
              // Signal the GPU the send is complete and it can return.
              connFifo[sub->base%NCCL_STEPS].size = -1;
            }
          }
=======
>>>>>>> dcdc67c4
          // Make sure size is reset to -1 before we update the head.
          connFifo[buffSlot].size = -1;
          __sync_synchronize();
          TRACE(NCCL_NET, "sendProxy [%ld/%d/%d] request %p done", sub->done, buffSlot, sub->nsteps, sub->requests[buffSlot]);
          sub->done += args->sliceSteps;
          ncclProfilerStopProxyStepEvent(s, args, doneStepId);
          ncclProfilerRecordProxyOpEventState(s, args, sub->done, sub->transSize, ncclProfilerProxyOpSendDone);

          if (resources->shared == 0) {
            volatile uint64_t* sendHead = resources->gdcSync ? resources->gdcSync : &resources->sendMem->head;
            *sendHead = sub->base + sub->done;
            if (resources->gdcSync) wc_store_fence(); // Flush out WC write
          }
          args->idle = 0;
          if (sub->done == sub->nsteps) {
            args->done++;
            if (sub->ringAlgo && sub->ringAlgo->decRefCount() == 0) delete sub->ringAlgo;
            sub->ringAlgo = NULL;
          }
        }
      }
    }
    if (args->done == args->nsubs) {
      for (int s=0; s<args->nsubs; s++) {
        ncclProfilerStopProxyOpEvent(s, args);
      }
      args->state = ncclProxyOpNone;
    }
  }
  return ncclSuccess;
}

RCCL_PARAM(NetHdpFlush, "NET_HDP_FLUSH", 0);

static ncclResult_t recvProxyProgress(struct ncclProxyState* proxyState, struct ncclProxyArgs* args) {
#if defined(ENABLE_NPKIT) && defined(ENABLE_NPKIT_NET_COLLECT_POLL_CNT)
  g_npkit_net_poll_cnt++;
#endif
  if (args->state == ncclProxyOpReady) {
    // Initialize subs and group them by same recvComm.
    void* recvComm;
    int groupSize = 0;
    int maxRecvs = 1;
    for (int s=0; s<args->nsubs; s++) {
      struct ncclProxySubArgs* sub = args->subs+s;
      if (groupSize == maxRecvs) {
        groupSize = 0;
      } else if (s>0) { // Find next sub with the same recvComm
        int next;
        for (next=s; next<args->nsubs; next++) {
          struct recvNetResources* nextRes = (struct recvNetResources*) (args->subs[next].connection->transportResources);
          if (nextRes->netRecvComm == recvComm) break;
        }
        if (next == args->nsubs) { // Not found
          groupSize = 0;
        } else if (s != next) { // We found a sub later with the same recvComm ; swap subs
          struct ncclProxySubArgs temp;
          memcpy(&temp, sub, sizeof(struct ncclProxySubArgs));
          memcpy(sub, args->subs+next, sizeof(struct ncclProxySubArgs));
          memcpy(args->subs+next, &temp, sizeof(struct ncclProxySubArgs));
        }
      }
      groupSize++;
      struct recvNetResources* resources = (struct recvNetResources*) (sub->connection->transportResources);
      maxRecvs = resources->maxRecvs;
      recvComm = resources->netRecvComm;
      // Round to next multiple of sliceSteps
      sub->base = ROUNDUP(resources->step, args->chunkSteps);
      // Set step base for next op
      resources->step = sub->base + sub->nsteps;
      sub->posted = sub->received = sub->transmitted = sub->done = 0;
      sub->regBufferReady = 0;
      for (int i=0; i<groupSize; i++) sub[-i].groupSize = groupSize;
      ncclProfilerStartRecvProxyOpEvent(s, args);
      if (!sub->reg)
        sub->recvMhandle = resources->mhandles[args->protocol];
    }
    args->state = ncclProxyOpProgress;
  }
  args->idle = 1;
  if (args->state == ncclProxyOpProgress) {
    int p = args->protocol;
    int maxDepth = std::min(NCCL_STEPS, NCCL_SHARED_STEPS/args->nsubs);
    for (int s=0; s<args->nsubs; s+=args->subs[s].groupSize) {
      struct ncclProxySubArgs* subGroup = args->subs+s;
      int subCount = 0;
      void* ptrs[NCCL_PROXY_MAX_SUBS];
      size_t sizes[NCCL_PROXY_MAX_SUBS];
      int tags[NCCL_PROXY_MAX_SUBS];
      void* mhandles[NCCL_PROXY_MAX_SUBS];
      for (int i=0; i<subGroup->groupSize; i++) {
        struct ncclProxySubArgs* sub = subGroup + i;
        int postedStepId = sub->posted;
        if (sub->posted < sub->nsteps) {
          if (sub->posted >= sub->done + maxDepth) { subCount = 0; break; }
          ncclProfilerStartRecvProxyStepEvent(s+i, args, postedStepId);
          struct recvNetResources* resources = (struct recvNetResources*) (sub->connection->transportResources);
          int stepSize = resources->buffSizes[p] / NCCL_STEPS;
          char* localBuff = NCCL_NET_MAP_GET_POINTER(&resources->map, cpu, buffs[p]);
          int buffSlot = (sub->base+sub->posted)%NCCL_STEPS;
          volatile struct ncclConnFifo* connFifo = (volatile struct ncclConnFifo*)resources->recvMem->connFifo;
          if (p == NCCL_PROTO_SIMPLE) {
            if (resources->shared) {
              if (sub->reg) {
                // Wait until CUDA kernel has started before we access the user buffer directly.
                if (!sub->regBufferReady && connFifo[sub->base % NCCL_STEPS].size == -1) continue;
                sub->regBufferReady = 1;
                ptrs[subCount] = sub->recvbuff + sub->posted * NCCL_MAX_NET_SIZE;
                sizes[subCount] = std::min(NCCL_MAX_NET_SIZE, (ssize_t)(sub->nbytes - sub->posted * NCCL_MAX_NET_SIZE));
              } else {
                int sharedBuffSlot = sub->posted % maxDepth;
                int offset;
                NCCLCHECK(sharedBuffersGet(proxyState, sub->channelId, sharedBuffSlot * args->nsubs + s + i, &offset, sizes + subCount));
                connFifo[buffSlot].offset = offset;
                ptrs[subCount] = localBuff + offset;
              }
            } else {
<<<<<<< HEAD
              int sharedBuffSlot = sub->posted%maxDepth;
              int offset;
              NCCLCHECK(sharedBuffersGet(proxyState, sub->channelId, sharedBuffSlot*args->nsubs+s+i, &offset, sizes+subCount));
              __atomic_store_n(&connFifo[buffSlot].offset, offset, __ATOMIC_RELAXED);
              ptrs[subCount] = localBuff+offset;
=======
              if (sub->reg) {
                if (!sub->regBufferReady && connFifo[sub->base % NCCL_STEPS].size == -1) continue;
                sub->regBufferReady = 1;
                sub->ringAlgo->getNextRecvAddr(sub->posted, (uint8_t**)&ptrs[subCount], &sizes[subCount], &sub->recvMhandle);
              } else {
                ptrs[subCount] = localBuff + buffSlot * stepSize;
                sizes[subCount] = stepSize * args->sliceSteps;
              }
>>>>>>> dcdc67c4
            }
          } else {
            ptrs[subCount] = localBuff+buffSlot*stepSize;
            sizes[subCount] = stepSize*args->sliceSteps;
          }
          if (sub->nbytes < sizes[subCount]) sizes[subCount] = sub->nbytes;
          tags[subCount] = resources->tpRemoteRank;
          mhandles[subCount] = sub->recvMhandle;
          subCount++;
        }
      }
      if (subCount) {
        uint64_t step = subGroup->posted;
        struct recvNetResources* resources = (struct recvNetResources*) (subGroup->connection->transportResources);
        void** requestPtr = subGroup->requests+(step%NCCL_STEPS);
        bool ignoreCompletion = ncclParamNetOptionalRecvCompletion() && ((args->protocol == NCCL_PROTO_LL128) || (args->protocol == NCCL_PROTO_LL)) && (subCount == 1);
        if (ignoreCompletion) *requestPtr = (void *)NCCL_NET_OPTIONAL_RECV_COMPLETION;
        NCCLCHECK(proxyState->ncclNet->irecv(resources->netRecvComm, subCount, ptrs, sizes, tags, mhandles, requestPtr));
        if (*requestPtr) {
          subGroup->recvRequestsCache[step%NCCL_STEPS] = *requestPtr;
          subGroup->recvRequestsSubCount = subCount;
          for (int i=0; i<subGroup->groupSize; i++) {
            struct ncclProxySubArgs* sub = subGroup+i;
<<<<<<< HEAD

#if defined(ENABLE_NPKIT) && defined(ENABLE_NPKIT_EVENT_NET_RECV_ENTRY) && defined(ENABLE_NPKIT_EVENT_NET_RECV_EXIT)
            NpKit::CollectCpuEvent(
                NPKIT_EVENT_NET_RECV_ENTRY,
#if defined(ENABLE_NPKIT_NET_COLLECT_POLL_CNT)
                g_npkit_net_poll_cnt,
#else
                sizes[i],
#endif
                uint64_t(sub->requests+(step%NCCL_STEPS))/sizeof(void*),
                *(volatile uint64_t*)NpKit::GetCpuTimestamp(), sub->channelId);
#if defined(ENABLE_NPKIT_NET_COLLECT_POLL_CNT)
            g_npkit_net_poll_cnt = 0;
#endif
#endif

=======
            int postedStepId = sub->posted;
            TRACE(NCCL_NET, "recvProxy [%ld/%ld/%d] Irecv posted, buff %p, size %ld, myRank %d, channelId %d, mhandle %p", sub->posted, (sub->base + sub->posted) % NCCL_STEPS, sub->nsteps, ptrs[i], sizes[i], proxyState->tpRank, sub->channelId, mhandles[i]);
>>>>>>> dcdc67c4
            sub->posted += args->sliceSteps;
            ncclProfilerRecordProxyOpEventState(s+i, args, sub->posted, sub->transSize, ncclProfilerProxyOpRecvPosted);
            ncclProfilerRecordProxyStepEventState(s+i, args, postedStepId, ncclProfilerProxyStepRecvWait);
          }
          args->idle = 0;
        }
      }
    }
    if (args->idle == 0) return ncclSuccess;

    for (int s=0; s<args->nsubs; s+=args->subs[s].groupSize) {
      struct ncclProxySubArgs* subGroup = args->subs+s;
      if (subGroup->posted > subGroup->received) {
        uint64_t step = subGroup->received;
        int done;
        void* ptrs[NCCL_PROXY_MAX_SUBS];
        int sizes[NCCL_PROXY_MAX_SUBS];
        void* mhandles[NCCL_PROXY_MAX_SUBS];
        for (int i=0; i<NCCL_PROXY_MAX_SUBS; i++) sizes[i] = 0;
        NCCLCHECK(proxyState->ncclNet->test(subGroup->requests[step%NCCL_STEPS], &done, sizes));
        if (done) {
          int needFlush = 0;
          int totalSize = 0;
          for (int i=0; i<NCCL_PROXY_MAX_SUBS; i++) totalSize += sizes[i];
          for (int i=0; i<subGroup->groupSize; i++) {
            struct ncclProxySubArgs* sub = subGroup + i;
<<<<<<< HEAD

#if defined(ENABLE_NPKIT) && defined(ENABLE_NPKIT_EVENT_NET_RECV_ENTRY) && defined(ENABLE_NPKIT_EVENT_NET_RECV_EXIT)
            NpKit::CollectCpuEvent(
                NPKIT_EVENT_NET_RECV_EXIT,
#if defined(ENABLE_NPKIT_NET_COLLECT_POLL_CNT)
                g_npkit_net_poll_cnt,
#else
                sizes[i],
#endif
                uint64_t(sub->requests+(step%NCCL_STEPS))/sizeof(void*),
                *(volatile uint64_t*)NpKit::GetCpuTimestamp(), sub->channelId);
#if defined(ENABLE_NPKIT_NET_COLLECT_POLL_CNT)
            g_npkit_net_poll_cnt = 0;
#endif
#endif

            if (sub->received < sub->nsteps) {
              int size = sizes[subIndex++];
              if (sub->reg) {
                if (size < sub->nbytes) {
                  sub->recvbuff += size;
                  sub->nbytes -= size;
                  // Do one more step (at least)
                  sub->nsteps++;
                } else {
                  // Reset connFifo size indicating the GPU was ready to receive.
                  // There is a __sync_synchronize() later to ensure it is reset before it is set again by the GPU.
                  struct recvNetResources* resources = (struct recvNetResources*) (sub->connection->transportResources);
                  volatile struct ncclConnFifo* connFifo = (volatile struct ncclConnFifo*)resources->recvMem->connFifo;
                  connFifo[sub->base%NCCL_STEPS].size = -1;
                }
              }
            }
            sub->received += args->sliceSteps;
=======
            int receivedStepId = sub->received;
            int buffSlot = (sub->base + sub->received) % NCCL_STEPS;
            struct recvNetResources* resources = (struct recvNetResources*)(sub->connection->transportResources);
            volatile struct ncclConnFifo* connFifo = (volatile struct ncclConnFifo*)resources->recvMem->connFifo;
            connFifo[buffSlot].size = -1;
>>>>>>> dcdc67c4
            sub->transSize += sizes[i];
            sub->received += args->sliceSteps;
            ncclProfilerRecordProxyOpEventState(s+i, args, sub->received, sub->transSize, ncclProfilerProxyOpRecvReceived);
            ncclProfilerRecordProxyStepEventState(s+i, args, receivedStepId, ncclProfilerProxyStepRecvFlushWait);
            if (step < sub->nsteps) {
              struct recvNetResources* resources = (struct recvNetResources*) (sub->connection->transportResources);
              if (resources->useGdr) needFlush |= resources->needFlush;
            }
          }
          subGroup->requests[step%NCCL_STEPS] = NULL;
          if (totalSize > 0 && p == NCCL_PROTO_SIMPLE && needFlush) {
            // GDRCOPY support
            struct recvNetResources* resources = (struct recvNetResources*) (subGroup->connection->transportResources);
            if (rcclParamNetHdpFlush() && resources->curr_hdp_reg) {
              static bool once = true;
              *resources->curr_hdp_reg = 0x1;
              __sync_synchronize();
              if (once) {
                once = false;
                INFO(NCCL_INIT, "%s: flushed HDP %p", __func__, resources->curr_hdp_reg);
              }
            }
            if (resources->gdcFlush) {
#if defined (__x86_64__)
              // Force a PCI-E read from GPU memory
              static bool once = true;
              asm volatile ("mov (%0), %%eax" :: "l"(resources->gdcFlush) : "%eax");
              if (once) {
                once = false;
                INFO(NCCL_INIT, "%s: issued GDC flush", __func__);
              }
#else
              WARN("NET: GDR Flush only supported on x86_64");
              return ncclInternalError;
#endif
            } else {
              int subCount = 0;
              static bool once = true;
              for (int i=0; i<subGroup->groupSize; i++) {
                struct ncclProxySubArgs* sub = subGroup + i;
                if (step < sub->nsteps) {
                  struct recvNetResources* resources = (struct recvNetResources*) (sub->connection->transportResources);
                  int stepSize = resources->buffSizes[p] / NCCL_STEPS;
                  char* localBuff = NCCL_NET_MAP_GET_POINTER(&resources->map, cpu, buffs[p]);
                  int buffSlot = (sub->base+sub->received-args->sliceSteps)%NCCL_STEPS;
                  if (resources->shared) {
                    ptrs[subCount] = sub->reg ? (char*)sub->recvbuff + step * NCCL_MAX_NET_SIZE : localBuff + resources->recvMem->connFifo[buffSlot].offset;
                  } else {
                    if (sub->reg) {
                      sub->ringAlgo->getNextRecvAddr(step, (uint8_t**)&ptrs[subCount], NULL, &sub->recvMhandle);
                    } else {
                      ptrs[subCount] = localBuff + buffSlot * stepSize;
                    }
                  }
                  mhandles[subCount] = sub->recvMhandle;
                  subCount++;
                }
              }
              struct recvNetResources* resources = (struct recvNetResources*) (subGroup->connection->transportResources);
              NCCLCHECK(proxyState->ncclNet->iflush(resources->netRecvComm, subCount, ptrs, sizes, mhandles, subGroup->requests+(step%NCCL_STEPS)));
              if (once) {
                once = false;
                INFO(NCCL_INIT, "%s: issued GDR flush", __func__);
              }
            }
          }
          args->idle = 0;
        }
      }
    }
    if (args->idle == 0) return ncclSuccess;

    for (int s=0; s<args->nsubs; s+=args->subs[s].groupSize) {
      struct ncclProxySubArgs* subGroup = args->subs+s;
      if (subGroup->received > subGroup->transmitted) {
        uint64_t step = subGroup->transmitted;
        int done = 1;
        void* request = subGroup->requests[step%NCCL_STEPS];
        if (request) NCCLCHECK(proxyState->ncclNet->test(request, &done, NULL));
        if (done) {
          for (int i=0; i<subGroup->groupSize; i++) {
            struct ncclProxySubArgs* sub = subGroup + i;
            int transmittedStepId = sub->transmitted;

            sub->transmitted += args->sliceSteps;
            ncclProfilerRecordProxyOpEventState(s+i, args, sub->transmitted, sub->transSize, ncclProfilerProxyOpRecvTransmitted);
            ncclProfilerRecordProxyStepEventState(s+i, args, transmittedStepId, ncclProfilerProxyStepRecvGPUWait);
            if (step < sub->nsteps) {
              __sync_synchronize();
              struct recvNetResources* resources = (struct recvNetResources*) (sub->connection->transportResources);
              volatile uint64_t* recvTail = resources->gdcSync ? resources->gdcSync : &resources->recvMem->tail;
              *recvTail = sub->base + sub->transmitted;
              if (resources->gdcSync) wc_store_fence(); // Flush out WC write
            }
          }
          args->idle = 0;
        }
      }
    }
    if (args->idle == 0) return ncclSuccess;

    for (int s=0; s<args->nsubs; s+=args->subs[s].groupSize) {
      struct ncclProxySubArgs* subGroup = args->subs+s;
      for (int i=0; i<subGroup->groupSize; i++) {
        struct ncclProxySubArgs* sub = subGroup + i;
        int doneStepId = sub->done;
        if (sub->done == sub->nsteps) continue;
        if (sub->transmitted > sub->done) {
          struct recvNetResources* resources = (struct recvNetResources*) (sub->connection->transportResources);
          volatile uint64_t* sendHead = &resources->sendMem->head;
          uint64_t done = *sendHead;
          while (done > sub->base + sub->done &&
              // LL and LL128 can acknowledge 0-bytes send before they even happen. Don't go past what we transmitted.
              sub->transmitted > sub->done) {
            if (subGroup->recvRequestsCache[sub->done%NCCL_STEPS]) {
              // the multirecv requests are only cached in the first sub.
              if (proxyState->ncclNet->irecvConsumed)
                NCCLCHECK(proxyState->ncclNet->irecvConsumed(resources->netRecvComm, subGroup->recvRequestsSubCount, subGroup->recvRequestsCache[sub->done%NCCL_STEPS]));
              subGroup->recvRequestsCache[sub->done%NCCL_STEPS] = NULL;
            }
            sub->done += args->sliceSteps;
            ncclProfilerStopProxyStepEvent(s+i, args, doneStepId);
            ncclProfilerRecordProxyOpEventState(s+i, args, sub->done, sub->transSize, ncclProfilerProxyOpRecvDone);
            args->idle = 0;
            if (sub->done == sub->nsteps) {
              args->done++;
              if (sub->ringAlgo && sub->ringAlgo->decRefCount() == 0) delete sub->ringAlgo;
              sub->ringAlgo = NULL;
              break;
            }
          }
        }
      }
    }
    if (args->done == args->nsubs) {
      args->state = ncclProxyOpNone;
      for (int s=0; s<args->nsubs; s++) {
        ncclProfilerStopProxyOpEvent(s, args);
      }
    }
  }
  return ncclSuccess;
}

ncclResult_t ncclNetDeregBuffer(struct ncclComm* comm, struct ncclProxyConnector* proxyConn, void* handle) {
  NCCLCHECK(ncclProxyCallBlocking(comm, proxyConn, ncclProxyMsgDeregister, &handle, sizeof(void*), NULL, 0));
  INFO(NCCL_REG, "rank %d - deregistered net buffer handle %p", comm->rank, handle);
  return ncclSuccess;
}

static ncclResult_t netRegisterBuffer(ncclComm* comm, const void* userbuff, size_t buffSize, struct ncclConnector** peerConns, int nPeers, struct ncclReg* regRecord, int* outRegBufFlag, void** outHandle) {
  ncclResult_t ret = ncclSuccess;
  int gdrFlag = 1;

  if (regRecord) {
    for (int p = 0; p < nPeers; ++p) {
      struct ncclConnector* peerConn = peerConns[p];
      struct ncclProxyConnector* peerProxyConn = NULL;
      struct ncclRegNetHandles* netHandle = NULL;
      bool found = false;
      if (peerConn == NULL) continue;
      peerProxyConn = &peerConn->proxyConn;
      netHandle = regRecord->netHandleHead;
      while (netHandle) {
        if (netHandle->proxyConn == peerProxyConn) {
          found = true;
          break;
        }
        netHandle = netHandle->next;
      }
      if (found) {
        *outRegBufFlag = 1;
        outHandle[p] = netHandle->handle;
        INFO(NCCL_REG, "rank %d - NET reuse buffer %p size %ld (baseAddr %p size %ld) handle %p", comm->rank, userbuff, buffSize, (void*)regRecord->addr, regRecord->pages * comm->regCache.pageSize, netHandle->handle);
      } else {
        struct netRegInfo info = { regRecord->addr, regRecord->pages * comm->regCache.pageSize };
        void* handle = NULL;

        if (peerConn->conn.flags & NCCL_DIRECT_NIC) {
          NCCLCHECKGOTO(ncclProxyCallBlocking(comm, peerProxyConn, ncclProxyMsgRegister, &info, sizeof(struct netRegInfo), &handle, sizeof(void*)), ret, fail);
          if (handle) {
            struct ncclRegNetHandles* netHandle;
            regRecord->state |= NET_REG_COMPLETE;
            NCCLCHECK(ncclCalloc(&netHandle, 1));
            netHandle->handle = handle;
            netHandle->proxyConn = peerProxyConn;
            netHandle->next = regRecord->netHandleHead;
            regRecord->netHandleHead = netHandle;
            outHandle[p] = handle;
            *outRegBufFlag = 1;
            INFO(NCCL_REG, "rank %d - NET register userbuff %p (handle %p), buffSize %ld", comm->rank, userbuff, handle, buffSize);
          } else {
            goto fail;
          }
        } else {
          gdrFlag = 0;
          goto fail;
        }
      }
    }
  }

exit:
  return ret;
fail:
  *outRegBufFlag = 0;
  WARN("rank %d failed to NET register userbuff %p buffSize %ld GDR flag %d", comm->rank, userbuff, buffSize, gdrFlag);
  goto exit;
}

ncclResult_t ncclNetLocalRegisterBuffer(ncclComm* comm, const void* userbuff, size_t buffSize, struct ncclConnector** peerConns, int nPeers, int* outRegBufFlag, void** outHandle) {
  ncclResult_t ret = ncclSuccess;
  struct ncclReg *regRecord = NULL;
  bool isValid = false;

  *outRegBufFlag = 0;
  if (comm && userbuff && buffSize > 0 && nPeers > 0) {
    NCCLCHECKGOTO(ncclRegFind(comm, userbuff, buffSize, &regRecord), ret, fail);
    NCCLCHECKGOTO(ncclRegLocalIsValid(regRecord, &isValid), ret, fail);
    if (isValid)
      NCCLCHECKGOTO(netRegisterBuffer(comm, userbuff, buffSize, peerConns, nPeers, regRecord, outRegBufFlag, outHandle), ret, fail);
  }

exit:
  return ret;
fail:
  *outRegBufFlag = 0;
  goto exit;
}

struct ncclNetCleanupCallback {
  struct ncclCommCallback base;
  struct ncclComm *comm;
  struct ncclReg *reg;
};

static ncclResult_t cleanupNet(struct ncclComm* comm, struct ncclCommCallback* cb) {
  struct ncclNetCleanupCallback* obj = (struct ncclNetCleanupCallback*)cb;
  NCCLCHECK(ncclCommGraphDeregister(obj->comm, obj->reg));
  free(obj);
  return ncclSuccess;
}

ncclResult_t ncclNetGraphRegisterBuffer(ncclComm* comm, const void* userbuff, size_t buffSize, struct ncclConnector** peerConns, int nPeers, int* outRegBufFlag, void** outHandle, struct ncclIntruQueue<struct ncclCommCallback, &ncclCommCallback::next>* cleanupQueue, int* nCleanupQueueElts) {
  ncclResult_t ret = ncclSuccess;
  struct ncclNetCleanupCallback *record = NULL;
  struct ncclReg *regRecord = NULL;
  void *baseSend;
  size_t baseSendSize;

  *outRegBufFlag = 0;
  if (comm && userbuff && buffSize > 0 && nPeers > 0) {
    CUCHECKGOTO(cuMemGetAddressRange((CUdeviceptr *)&baseSend, &baseSendSize, (CUdeviceptr)userbuff), ret, fail);
    NCCLCHECKGOTO(ncclCommGraphRegister(comm, baseSend, baseSendSize, (void**)&regRecord), ret, fail);
    NCCLCHECKGOTO(netRegisterBuffer(comm, userbuff, buffSize, peerConns, nPeers, regRecord, outRegBufFlag, outHandle), ret, fail);
    if (*outRegBufFlag) {
      NCCLCHECKGOTO(ncclCalloc(&record, 1), ret, fail);
      record->base.fn = cleanupNet;
      record->comm = comm;
      record->reg = regRecord;
      ncclIntruQueueEnqueue(cleanupQueue, (struct ncclCommCallback*)record);
      if (nCleanupQueueElts) *nCleanupQueueElts += 1;
    } else {
      NCCLCHECKGOTO(ncclCommGraphDeregister(comm, regRecord), ret, fail);
    }
  }
exit:
  return ret;
fail:
  *outRegBufFlag = 0;
  goto exit;
}

static ncclResult_t sendProxyRegBuffer(struct ncclProxyConnection* connection, struct ncclProxyState* proxyState, void* reqBuff, int reqSize, void* respBuff, int respSize, int* done) {
  void* handle;
  struct netRegInfo* info = (struct netRegInfo*)reqBuff;
  struct sendNetResources* resources = (struct sendNetResources*)(connection->transportResources);
  ncclResult_t ret = ncclSuccess;
  bool needReg = true;

  assert(reqSize == sizeof(struct netRegInfo));
  assert(respSize == sizeof(void*));

#if CUDART_VERSION >= 11070
  /* DMA-BUF support */
  if (resources->useDmaBuf) {
    int dmabuf_fd;
    CUCHECKGOTO(cuMemGetHandleForAddressRange((void*)&dmabuf_fd, (CUdeviceptr)info->buffer, info->size, CU_MEM_RANGE_HANDLE_TYPE_DMA_BUF_FD, 0), ret, peermem);
    NCCLCHECKGOTO(proxyState->ncclNet->regMrDmaBuf(resources->netSendComm, (void*)info->buffer, info->size, NCCL_PTR_CUDA, 0ULL, dmabuf_fd, &handle), ret, peermem);
    (void)close(dmabuf_fd);
    needReg = false;
  }
peermem:
#endif
  if (needReg) {
    NCCLCHECKGOTO(proxyState->ncclNet->regMr(resources->netSendComm, (void*)info->buffer, info->size, NCCL_PTR_CUDA, &handle), ret, fail);
  }

exit:
  memcpy(respBuff, (void*)&handle, sizeof(void*));
  *done = 1;
  return ncclSuccess;
fail:
  handle = NULL;
  goto exit;
}

static ncclResult_t recvProxyRegBuffer(struct ncclProxyConnection* connection, struct ncclProxyState* proxyState, void* reqBuff, int reqSize, void* respBuff, int respSize, int* done) {
  void* handle;
  struct netRegInfo* info = (struct netRegInfo*)reqBuff;
  struct recvNetResources* resources = (struct recvNetResources*)(connection->transportResources);
  ncclResult_t ret = ncclSuccess;
  bool needReg = true;

  assert(reqSize == sizeof(struct netRegInfo));
  assert(respSize == sizeof(void*));

#if CUDART_VERSION >= 11070
  /* DMA-BUF support */
  if (resources->useDmaBuf) {
    int dmabuf_fd;
    CUCHECKGOTO(cuMemGetHandleForAddressRange((void*)&dmabuf_fd, (CUdeviceptr)info->buffer, info->size, CU_MEM_RANGE_HANDLE_TYPE_DMA_BUF_FD, 0), ret, peermem);
    NCCLCHECKGOTO(proxyState->ncclNet->regMrDmaBuf(resources->netRecvComm, (void*)info->buffer, info->size, NCCL_PTR_CUDA, 0ULL, dmabuf_fd, &handle), ret, peermem);
    (void)close(dmabuf_fd);
    needReg = false;
  }
peermem:
#endif
  if (needReg) {
    NCCLCHECKGOTO(proxyState->ncclNet->regMr(resources->netRecvComm, (void*)info->buffer, info->size, NCCL_PTR_CUDA, &handle), ret, fail);
  }

exit:
  memcpy(respBuff, (void*)&handle, sizeof(void*));
  *done = 1;
  return ncclSuccess;
fail:
  handle = NULL;
  goto exit;
}

static ncclResult_t sendProxyDeregBuffer(struct ncclProxyConnection* connection, struct ncclProxyState* proxyState, void* reqBuff, int reqSize, int* done) {
  void* handle;
  struct sendNetResources* resources = (struct sendNetResources*)(connection->transportResources);

  assert(reqSize == sizeof(void*));
  memcpy(&handle, reqBuff, sizeof(void*));
  NCCLCHECK(proxyState->ncclNet->deregMr(resources->netSendComm, handle));
  *done = 1;
  return ncclSuccess;
}

static ncclResult_t recvProxyDeregBuffer(struct ncclProxyConnection* connection, struct ncclProxyState* proxyState, void* reqBuff, int reqSize, int* done) {
  void* handle;
  struct recvNetResources* resources = (struct recvNetResources*)(connection->transportResources);

  assert(reqSize == sizeof(void*));
  memcpy(&handle, reqBuff, sizeof(void*));
  NCCLCHECK(proxyState->ncclNet->deregMr(resources->netRecvComm, handle));
  *done = 1;
  return ncclSuccess;
}

struct ncclTransport netTransport = {
  "NET",
  canConnect,
  { sendSetup, sendConnect, sendFree, proxySharedInit, sendProxySetup, sendProxyConnect, sendProxyFree, sendProxyProgress, sendProxyRegBuffer, sendProxyDeregBuffer },
  { recvSetup, recvConnect, recvFree, proxySharedInit, recvProxySetup, recvProxyConnect, recvProxyFree, recvProxyProgress, recvProxyRegBuffer, recvProxyDeregBuffer }
};<|MERGE_RESOLUTION|>--- conflicted
+++ resolved
@@ -17,16 +17,13 @@
 #include "profiler.h"
 #include "transport.h"
 #include "shm.h"
-<<<<<<< HEAD
+#include <assert.h>
 #include "graph.h"
 #include "graph/topo.h"
 #if defined(ENABLE_NPKIT)
 #include "npkit/npkit.h"
 #endif
 #include "msccl/msccl_lifecycle.h"
-=======
-#include <assert.h>
->>>>>>> dcdc67c4
 
 static_assert(sizeof(ncclNetHandle_t) <= CONNECT_SIZE, "NET Connect info is too large");
 
@@ -121,11 +118,8 @@
   int netDeviceVersion;
   ncclNetDeviceType netDeviceType;
   ncclNetDeviceHandle_t* netDeviceHandle;
-<<<<<<< HEAD
+  size_t maxP2pBytes;
   volatile uint32_t* curr_hdp_reg;  // Curr GPU in ring (for rdma transport use only)
-=======
-  size_t maxP2pBytes;
->>>>>>> dcdc67c4
 };
 
 struct recvNetResources {
@@ -158,16 +152,13 @@
   int netDeviceVersion;
   ncclNetDeviceType netDeviceType;
   ncclNetDeviceHandle_t* netDeviceHandle;
-<<<<<<< HEAD
+  size_t maxP2pBytes;
   volatile uint32_t* curr_hdp_reg;  // Curr GPU in ring (for rdma transport use only)
-=======
-  size_t maxP2pBytes;
 };
 
 struct netRegInfo {
   uintptr_t buffer;
   size_t size;
->>>>>>> dcdc67c4
 };
 
 /* Determine if two peers can communicate with NET */
@@ -222,22 +213,16 @@
 
   int proxyRank = myInfo->rank;
   int64_t netId;
-<<<<<<< HEAD
   if (connIndex == NCCL_CONN_IDX_P2P_NET) NCCLCHECK(ncclTopoGetIntraNetDev(comm->topo, myInfo->rank, graph, channelId, 1, &netId, &req.netDev));
   if (req.netDev < 0) NCCLCHECK(ncclTopoGetNetDev(comm, myInfo->rank, graph, channelId, peerInfo->rank, &netId, &req.netDev, &proxyRank));
-  NCCLCHECK(ncclTopoCheckGdr(comm->topo, myInfo->busId, netId, 1, &req.useGdr));
-  send->conn.flags |= req.useGdr ? NCCL_DIRECT_NIC : 0;
-  if (req.useGdr && !IsArchMatch(comm->topo->nodes[GPU].nodes[0].gpu.gcn, "gfx90a") && !IsArchMatch(comm->topo->nodes[GPU].nodes[0].gpu.gcn, "gfx942") && !IsArchMatch(comm->topo->nodes[GPU].nodes[0].gpu.gcn, "gfx950")) {
-    CUDACHECK(hipDeviceGetAttribute((int*)&req.curr_hdp_reg, hipDeviceAttributeHdpMemFlushCntl, myInfo->cudaDev));
-    send->conn.curr_hdp_reg = req.curr_hdp_reg;
-  }
-=======
-  NCCLCHECK(ncclTopoGetNetDev(comm, myInfo->rank, graph, channelId, peerInfo->rank, &netId, &req.netDev, &proxyRank));
   NCCLCHECK(ncclTopoCheckGdr(comm->topo, myInfo->rank, netId, 1, &req.useGdr));
   send->conn.flags |= req.useGdr ? NCCL_DIRECT_NIC : 0;
   if (!req.useGdr && connIndex == 0) comm->useGdr = 0;
   if (proxyRank != myInfo->rank && connIndex == 0) comm->useNetPXN = true;
->>>>>>> dcdc67c4
+  if (req.useGdr && !IsArchMatch(comm->topo->nodes[GPU].nodes[0].gpu.gcn, "gfx90a") && !IsArchMatch(comm->topo->nodes[GPU].nodes[0].gpu.gcn, "gfx942") && !IsArchMatch(comm->topo->nodes[GPU].nodes[0].gpu.gcn, "gfx950")) {
+    CUDACHECK(hipDeviceGetAttribute((int*)&req.curr_hdp_reg, hipDeviceAttributeHdpMemFlushCntl, myInfo->cudaDev));
+    send->conn.curr_hdp_reg = req.curr_hdp_reg;
+  }
 
   NCCLCHECK(ncclProxyConnect(comm, TRANSPORT_NET, 1, proxyRank, &send->proxyConn));
   req.tpLocalRank = comm->topParentLocalRanks[comm->localRank];
@@ -274,26 +259,18 @@
   // Use myInfo->rank as the receiver uses its own NIC
   int proxyRank = myInfo->rank;
   int64_t netId;
-<<<<<<< HEAD
   if (connIndex == NCCL_CONN_IDX_P2P_NET) NCCLCHECK(ncclTopoGetIntraNetDev(comm->topo, myInfo->rank, graph, channelId, 0, &netId, &req.netDev));
   if (req.netDev < 0) NCCLCHECK(ncclTopoGetNetDev(comm, myInfo->rank, graph, channelId, myInfo->rank, &netId, &req.netDev, &proxyRank));
-  NCCLCHECK(ncclTopoCheckGdr(comm->topo, myInfo->busId, netId, 0, &req.useGdr));
-
-  // Determine whether we need to flush the GDR buffer on recv or not
-  if (req.useGdr) {
-    NCCLCHECK(ncclTopoNeedFlush(comm->topo, myInfo->busId, &req.needFlush));
-    CUDACHECK(hipDeviceGetAttribute((int*)&req.curr_hdp_reg, hipDeviceAttributeHdpMemFlushCntl, myInfo->cudaDev));
-    recv->conn.curr_hdp_reg = req.curr_hdp_reg;
-  }
-=======
-  NCCLCHECK(ncclTopoGetNetDev(comm, myInfo->rank, graph, channelId, myInfo->rank, &netId, &req.netDev, &proxyRank));
   NCCLCHECK(ncclTopoCheckGdr(comm->topo, myInfo->rank, netId, 0, &req.useGdr));
   recv->conn.flags |= req.useGdr ? NCCL_DIRECT_NIC : 0;
   if (!req.useGdr && connIndex == 0) comm->useGdr = 0;
 
   // Determine whether we need to flush the GDR buffer on recv or not
-  if (req.useGdr) NCCLCHECK(ncclTopoNeedFlush(comm, req.netDev, myInfo->rank, &req.needFlush));
->>>>>>> dcdc67c4
+  if (req.useGdr) {
+    NCCLCHECK(ncclTopoNeedFlush(comm, req.netDev, myInfo->rank, &req.needFlush));
+    CUDACHECK(hipDeviceGetAttribute((int*)&req.curr_hdp_reg, hipDeviceAttributeHdpMemFlushCntl, myInfo->cudaDev));
+    recv->conn.curr_hdp_reg = req.curr_hdp_reg;
+  }
 
   // We don't support PXN on receive yet
   NCCLCHECK(ncclProxyConnect(comm, TRANSPORT_NET, 0, myInfo->rank, &recv->proxyConn));
@@ -302,14 +279,9 @@
   req.tpRank = comm->topParentRanks[myInfo->rank];
   req.tpRemoteRank = comm->topParentRanks[peerInfo->rank];
   NCCLCHECK(ncclProxyCallBlocking(comm, &recv->proxyConn, ncclProxyMsgSetup, &req, sizeof(req), connectInfo, sizeof(ncclNetHandle_t)));
-<<<<<<< HEAD
+  memcpy((uint8_t*)connectInfo + sizeof(ncclNetHandle_t), &req.useGdr, sizeof(int));
   INFO(NCCL_INIT|NCCL_NET,"Channel %02d/%d : %d[%lx] -> %d[%lx] [receive] via NET/%s/%d%s%s comm %p nRanks %02d", channelId, connIndex, peerInfo->rank, peerInfo->busId, myInfo->rank, myInfo->busId, comm->ncclNet->name, req.netDev,
       req.useGdr ? "/GDRDMA" : "", req.shared ? "/Shared" : "", comm, comm->nRanks);
-=======
-  memcpy((uint8_t*)connectInfo + sizeof(ncclNetHandle_t), &req.useGdr, sizeof(int));
-  INFO(NCCL_INIT|NCCL_NET,"Channel %02d/%d : %d[%d] -> %d[%d] [receive] via NET/%s/%d%s%s", channelId, connIndex, peerInfo->rank, peerInfo->nvmlDev, myInfo->rank, myInfo->nvmlDev, comm->ncclNet->name, req.netDev,
-      req.useGdr ? "/GDRDMA" : "", req.shared ? "/Shared" : "");
->>>>>>> dcdc67c4
   return ncclSuccess;
 }
 
@@ -1296,14 +1268,10 @@
         uint64_t tail = sub->base + sub->transmitted;
         if (connFifo[buffSlot].size != -1 && (*recvTail > tail || p == NCCL_PROTO_LL)) {
           // We have something to receive, let's check if it's completely ready.
-<<<<<<< HEAD
-          int size = sub->reg ? std::min(MAX_NET_SIZE, sub->nbytes) : connFifo[buffSlot].size;
+          int size = connFifo[buffSlot].size;
 #if defined(ENABLE_NPKIT) && defined(ENABLE_NPKIT_EVENT_NET_SEND_ENTRY) && defined(ENABLE_NPKIT_EVENT_NET_SEND_EXIT)
           sub->npKitSizesFifo[buffSlot] = size;
 #endif
-=======
-          int size = connFifo[buffSlot].size;
->>>>>>> dcdc67c4
           bool shared = (p == NCCL_PROTO_SIMPLE) && resources->shared;
           char* buff = shared ? localBuff+connFifo[buffSlot].offset : localBuff+buffSlot*stepSize;
           int ready = 1;
@@ -1339,23 +1307,18 @@
             }
           }
           if (ready) {
-<<<<<<< HEAD
             // flush HDP if not done
             if (resources->curr_hdp_reg && args->hdp_flushed < *recvTail) {
               args->hdp_flushed = *recvTail;
               *resources->curr_hdp_reg = 1;
             }
-            ncclProfilerRecordProxyOpEventState(s, args, sub->transmitted + args->sliceSteps, sub->transSize, ncclProfilerProxyOpSendRemFifoWait);
-=======
             ncclProfilerRecordProxyOpEventState(s, args, sub->transmitted+args->sliceSteps, sub->transSize, ncclProfilerProxyOpSendRemFifoWait);
->>>>>>> dcdc67c4
             // Data is ready, try to send.
             // Coverity complains about the size here as pointing to an out-of-scope temporary.  Which is nonsense,
             // since size is a plain integer.
             // coverity[use_invalid:FALSE]
             NCCLCHECK(proxyState->ncclNet->isend(resources->netSendComm, buff, size, resources->tpRank, sub->sendMhandle, sub->requests+buffSlot));
             if (sub->requests[buffSlot] != NULL) {
-<<<<<<< HEAD
 
 #if defined(ENABLE_NPKIT) && defined(ENABLE_NPKIT_EVENT_NET_SEND_ENTRY) && defined(ENABLE_NPKIT_EVENT_NET_SEND_EXIT)
               NpKit::CollectCpuEvent(
@@ -1373,11 +1336,8 @@
               sub->timestamp[buffSlot] = 0;
 #endif
 
-              TRACE(NCCL_NET, "sendProxy [%ld/%d] Isend posted, req %p, size %d, proto %d, myRank %d, channelId %d", sub->transmitted, buffSlot, sub->requests[buffSlot], size, p, proxyState->tpRank, sub->channelId);
-=======
               TRACE(NCCL_NET, "sendProxy [%ld/%d/%d] Isend posted, req %p, buff %p, size %d, proto %d, myRank %d, channelId %d, mhandle %p", sub->transmitted, buffSlot, sub->nsteps, sub->requests[buffSlot], buff, size, p, proxyState->tpRank, sub->channelId, sub->sendMhandle);
               sub->transSize += size;
->>>>>>> dcdc67c4
               sub->transmitted += args->sliceSteps;
               ncclProfilerRecordProxyOpEventState(s, args, sub->transmitted, sub->transSize, ncclProfilerProxyOpSendTransmitted);
               ncclProfilerRecordProxyStepEventState(s, args, transmittedStepId, ncclProfilerProxyStepSendWait);
@@ -1398,7 +1358,6 @@
 #endif
         NCCLCHECK(proxyState->ncclNet->test(sub->requests[buffSlot], &done, &size));
         if (done) {
-<<<<<<< HEAD
 #if defined(ENABLE_NPKIT) && defined(ENABLE_NPKIT_EVENT_NET_SEND_ENTRY) && defined(ENABLE_NPKIT_EVENT_NET_SEND_EXIT)
           NpKit::CollectCpuEvent(
               NPKIT_EVENT_NET_SEND_EXIT,
@@ -1441,19 +1400,6 @@
           g_npkit_net_poll_cnt = 0;
 #endif
 #endif
-          if (sub->reg) {
-            if (size < sub->nbytes) {
-              sub->recvbuff += size;
-              sub->nbytes -= size;
-              // Do one more step (at least)
-              sub->nsteps++;
-            } else {
-              // Signal the GPU the send is complete and it can return.
-              connFifo[sub->base%NCCL_STEPS].size = -1;
-            }
-          }
-=======
->>>>>>> dcdc67c4
           // Make sure size is reset to -1 before we update the head.
           connFifo[buffSlot].size = -1;
           __sync_synchronize();
@@ -1567,17 +1513,10 @@
                 int sharedBuffSlot = sub->posted % maxDepth;
                 int offset;
                 NCCLCHECK(sharedBuffersGet(proxyState, sub->channelId, sharedBuffSlot * args->nsubs + s + i, &offset, sizes + subCount));
-                connFifo[buffSlot].offset = offset;
+                __atomic_store_n(&connFifo[buffSlot].offset, offset, __ATOMIC_RELAXED);
                 ptrs[subCount] = localBuff + offset;
               }
             } else {
-<<<<<<< HEAD
-              int sharedBuffSlot = sub->posted%maxDepth;
-              int offset;
-              NCCLCHECK(sharedBuffersGet(proxyState, sub->channelId, sharedBuffSlot*args->nsubs+s+i, &offset, sizes+subCount));
-              __atomic_store_n(&connFifo[buffSlot].offset, offset, __ATOMIC_RELAXED);
-              ptrs[subCount] = localBuff+offset;
-=======
               if (sub->reg) {
                 if (!sub->regBufferReady && connFifo[sub->base % NCCL_STEPS].size == -1) continue;
                 sub->regBufferReady = 1;
@@ -1586,7 +1525,6 @@
                 ptrs[subCount] = localBuff + buffSlot * stepSize;
                 sizes[subCount] = stepSize * args->sliceSteps;
               }
->>>>>>> dcdc67c4
             }
           } else {
             ptrs[subCount] = localBuff+buffSlot*stepSize;
@@ -1610,7 +1548,8 @@
           subGroup->recvRequestsSubCount = subCount;
           for (int i=0; i<subGroup->groupSize; i++) {
             struct ncclProxySubArgs* sub = subGroup+i;
-<<<<<<< HEAD
+            int postedStepId = sub->posted;
+            TRACE(NCCL_NET, "recvProxy [%ld/%ld/%d] Irecv posted, buff %p, size %ld, myRank %d, channelId %d, mhandle %p", sub->posted, (sub->base + sub->posted) % NCCL_STEPS, sub->nsteps, ptrs[i], sizes[i], proxyState->tpRank, sub->channelId, mhandles[i]);
 
 #if defined(ENABLE_NPKIT) && defined(ENABLE_NPKIT_EVENT_NET_RECV_ENTRY) && defined(ENABLE_NPKIT_EVENT_NET_RECV_EXIT)
             NpKit::CollectCpuEvent(
@@ -1627,10 +1566,6 @@
 #endif
 #endif
 
-=======
-            int postedStepId = sub->posted;
-            TRACE(NCCL_NET, "recvProxy [%ld/%ld/%d] Irecv posted, buff %p, size %ld, myRank %d, channelId %d, mhandle %p", sub->posted, (sub->base + sub->posted) % NCCL_STEPS, sub->nsteps, ptrs[i], sizes[i], proxyState->tpRank, sub->channelId, mhandles[i]);
->>>>>>> dcdc67c4
             sub->posted += args->sliceSteps;
             ncclProfilerRecordProxyOpEventState(s+i, args, sub->posted, sub->transSize, ncclProfilerProxyOpRecvPosted);
             ncclProfilerRecordProxyStepEventState(s+i, args, postedStepId, ncclProfilerProxyStepRecvWait);
@@ -1657,7 +1592,6 @@
           for (int i=0; i<NCCL_PROXY_MAX_SUBS; i++) totalSize += sizes[i];
           for (int i=0; i<subGroup->groupSize; i++) {
             struct ncclProxySubArgs* sub = subGroup + i;
-<<<<<<< HEAD
 
 #if defined(ENABLE_NPKIT) && defined(ENABLE_NPKIT_EVENT_NET_RECV_ENTRY) && defined(ENABLE_NPKIT_EVENT_NET_RECV_EXIT)
             NpKit::CollectCpuEvent(
@@ -1674,31 +1608,11 @@
 #endif
 #endif
 
-            if (sub->received < sub->nsteps) {
-              int size = sizes[subIndex++];
-              if (sub->reg) {
-                if (size < sub->nbytes) {
-                  sub->recvbuff += size;
-                  sub->nbytes -= size;
-                  // Do one more step (at least)
-                  sub->nsteps++;
-                } else {
-                  // Reset connFifo size indicating the GPU was ready to receive.
-                  // There is a __sync_synchronize() later to ensure it is reset before it is set again by the GPU.
-                  struct recvNetResources* resources = (struct recvNetResources*) (sub->connection->transportResources);
-                  volatile struct ncclConnFifo* connFifo = (volatile struct ncclConnFifo*)resources->recvMem->connFifo;
-                  connFifo[sub->base%NCCL_STEPS].size = -1;
-                }
-              }
-            }
-            sub->received += args->sliceSteps;
-=======
             int receivedStepId = sub->received;
             int buffSlot = (sub->base + sub->received) % NCCL_STEPS;
             struct recvNetResources* resources = (struct recvNetResources*)(sub->connection->transportResources);
             volatile struct ncclConnFifo* connFifo = (volatile struct ncclConnFifo*)resources->recvMem->connFifo;
             connFifo[buffSlot].size = -1;
->>>>>>> dcdc67c4
             sub->transSize += sizes[i];
             sub->received += args->sliceSteps;
             ncclProfilerRecordProxyOpEventState(s+i, args, sub->received, sub->transSize, ncclProfilerProxyOpRecvReceived);
@@ -1951,7 +1865,7 @@
 
   *outRegBufFlag = 0;
   if (comm && userbuff && buffSize > 0 && nPeers > 0) {
-    CUCHECKGOTO(cuMemGetAddressRange((CUdeviceptr *)&baseSend, &baseSendSize, (CUdeviceptr)userbuff), ret, fail);
+    CUDACHECKGOTO(cuMemGetAddressRange((CUdeviceptr *)&baseSend, &baseSendSize, (CUdeviceptr)userbuff), ret, fail);
     NCCLCHECKGOTO(ncclCommGraphRegister(comm, baseSend, baseSendSize, (void**)&regRecord), ret, fail);
     NCCLCHECKGOTO(netRegisterBuffer(comm, userbuff, buffSize, peerConns, nPeers, regRecord, outRegBufFlag, outHandle), ret, fail);
     if (*outRegBufFlag) {
