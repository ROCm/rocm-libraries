/*************************************************************************
 * Copyright (c) 2016-2020, NVIDIA CORPORATION. All rights reserved.
 * Modifications Copyright (c) 2019-2020 Advanced Micro Devices, Inc. All rights reserved.
 *
 * See LICENSE.txt for license information
 ************************************************************************/

#include "comm.h"
#include "net.h"
#include "graph.h"
<<<<<<< HEAD
#include <sys/time.h>
#include <numaif.h>
=======
#include "collectives.h"
>>>>>>> 920dbe5b

struct netConnectInfo {
  ncclNetHandle_t netHandle;
};

#define LOC_HOSTMEM 0
#define LOC_DEVMEM  1
#define LOC_COUNT   2

struct netSendResources {
  void* netSendComm;
  struct ncclSendMem* sendMem;
  struct ncclRecvMem* recvMem;
  int netDev;
  int useGdr;
  int shared;
  char* buffers[LOC_COUNT];
  int buffSizes[LOC_COUNT];
  void* mhandles[LOC_COUNT];
  void** mhandlesProto[NCCL_NUM_PROTOCOLS];
  uint64_t step;
  uint64_t llLastCleaning;
};

struct netRecvResources {
  void* netListenComm;
  void* netRecvComm;
  struct ncclSendMem* sendMem;
  struct ncclRecvMem* recvMem;
  int netDev;
  int useGdr;
  int shared;
  char* buffers[LOC_COUNT];
  int buffSizes[LOC_COUNT];
  void* mhandles[LOC_COUNT];
  void** mhandlesProto[NCCL_NUM_PROTOCOLS];
  uint64_t step;
  uint64_t llLastCleaning;
  uint32_t* curr_hdp_reg;  // Curr GPU in ring (for rdma transport use only)
};

/* Determine if two peers can communicate with NET */
ncclResult_t netCanConnect(int* ret, struct ncclTopoSystem* topo, struct ncclTopoGraph* graph, struct ncclPeerInfo* info1, struct ncclPeerInfo* info2) {
  *ret = 1;
  return ncclSuccess;
}

NCCL_PARAM(NetSharedBuffers, "NET_SHARED_BUFFERS", -2);

/* Determine if we will use this transport for this peer and return connect
 * information for this peer */
ncclResult_t netSendSetup(struct ncclComm* comm, struct ncclTopoGraph* graph, struct ncclPeerInfo* myInfo, struct ncclPeerInfo* peerInfo, struct ncclConnect* connectInfo, struct ncclConnector* send, int channelId) {
  struct netSendResources* resources;
  NCCLCHECK(ncclCalloc(&resources, 1));
  send->transportResources = resources;
  send->conn.shared = resources->shared = ncclParamNetSharedBuffers() != -2 ? ncclParamNetSharedBuffers() : graph ? 0 : 1;

  NCCLCHECK(ncclTopoGetNetDev(comm->topo, myInfo->rank, graph, channelId, &resources->netDev));
  NCCLCHECK(ncclTopoCheckGdr(comm->topo, myInfo->busId, resources->netDev, 1, &resources->useGdr));

  NCCLCHECK(ncclCudaHostCalloc(&resources->sendMem, 1));
  NCCLCHECK(ncclCudaHostCalloc(&resources->recvMem, 1));

  send->conn.direct |= resources->useGdr ? NCCL_DIRECT_NIC : 0;
  send->conn.tail = &resources->recvMem->tail;
  send->conn.sizesFifo = resources->recvMem->sizesFifo;
  // Only fuse P2P buffers, continue to allocate dedicated buffers for ring/tree
  send->conn.ptrsFifo = resources->shared ? resources->recvMem->ptrsFifo : NULL;
  send->conn.head = &resources->sendMem->head;
  resources->sendMem->head = resources->shared ? -NCCL_STEPS : 0; // Don't give any credit yet when sharing buffers
  for (int i=0; i<NCCL_STEPS; i++) send->conn.sizesFifo[i] = -1;

  if (resources->shared == 0) {
    int protoLoc[NCCL_NUM_PROTOCOLS];
    for (int p=0; p<NCCL_NUM_PROTOCOLS; p++) {
      protoLoc[p] = p != NCCL_PROTO_LL && resources->useGdr ? LOC_DEVMEM : LOC_HOSTMEM;
    }
    int buffSizes[NCCL_NUM_PROTOCOLS];
    for (int p=0; p<NCCL_NUM_PROTOCOLS; p++) {
      buffSizes[p] = send->comm->buffSizes[p];
      resources->buffSizes[protoLoc[p]] += buffSizes[p];
    }

<<<<<<< HEAD
  if (resources->buffSizes[LOC_DEVMEM]) {
    NCCLCHECK(ncclCudaCalloc(resources->buffers+LOC_DEVMEM, resources->buffSizes[LOC_DEVMEM], resources->useGdr));
  }
  char line[16];
  if (resources->buffSizes[LOC_HOSTMEM]) {
    NCCLCHECK(ncclCudaHostCalloc(resources->buffers+LOC_HOSTMEM, resources->buffSizes[LOC_HOSTMEM]));
    int status[1] = {-1};
    line[0]= 0;
    if (!move_pages(0, 1, (void **)resources->buffers+LOC_HOSTMEM, NULL, status, 0))
      sprintf(line, "/MEM%d", status[0]);
  }
=======
    if (resources->buffSizes[LOC_DEVMEM]) {
      NCCLCHECK(ncclCudaCalloc(resources->buffers+LOC_DEVMEM, resources->buffSizes[LOC_DEVMEM]));
    }
    if (resources->buffSizes[LOC_HOSTMEM]) {
      NCCLCHECK(ncclCudaHostCalloc(resources->buffers+LOC_HOSTMEM, resources->buffSizes[LOC_HOSTMEM]));
    }
>>>>>>> 920dbe5b

    int offsets[LOC_COUNT];
    offsets[LOC_HOSTMEM] = offsets[LOC_DEVMEM] = 0;
    for (int p=0; p<NCCL_NUM_PROTOCOLS; p++) {
      resources->mhandlesProto[p] = resources->mhandles+protoLoc[p];
      send->conn.buffs[p] = resources->buffers[protoLoc[p]] + offsets[protoLoc[p]];
      offsets[protoLoc[p]] += buffSizes[p];
    }
  }

<<<<<<< HEAD
  INFO(NCCL_INIT|NCCL_NET,"Channel %02d : %d[%lx] -> %d[%lx] [send] via NET/%s/%d%s", channelId, myInfo->rank, myInfo->busId, peerInfo->rank, peerInfo->busId, ncclNetName(), resources->netDev,
      resources->useGdr ? "/GDRDMA" : line);
=======
  INFO(NCCL_INIT|NCCL_NET,"Channel %02d : %d[%lx] -> %d[%lx] [send] via NET/%s/%d%s%s", channelId, myInfo->rank, myInfo->busId, peerInfo->rank, peerInfo->busId, ncclNetName(), resources->netDev,
      resources->useGdr ? "/GDRDMA" : "", resources->shared ? "/Shared" : "");
>>>>>>> 920dbe5b
  return ncclSuccess;
}

ncclResult_t netRecvSetup(struct ncclComm* comm, struct ncclTopoGraph* graph, struct ncclPeerInfo* myInfo, struct ncclPeerInfo* peerInfo, struct ncclConnect* connectInfo, struct ncclConnector* recv, int channelId) {
  struct netRecvResources* resources;
  NCCLCHECK(ncclCalloc(&resources, 1));
  recv->transportResources = resources;
  recv->conn.shared = resources->shared = ncclParamNetSharedBuffers() != -2 ? ncclParamNetSharedBuffers() : graph ? 0 : 1;

  NCCLCHECK(ncclTopoGetNetDev(comm->topo, myInfo->rank, graph, channelId, &resources->netDev));
  NCCLCHECK(ncclTopoCheckGdr(comm->topo, myInfo->busId, resources->netDev, 0, &resources->useGdr));

  NCCLCHECK(ncclCudaHostCalloc(&resources->sendMem, 1));
  NCCLCHECK(ncclCudaHostCalloc(&resources->recvMem, 1));

  recv->conn.direct |= resources->useGdr ? NCCL_DIRECT_NIC : 0;
  recv->conn.tail = &resources->recvMem->tail;
  // Only fuse P2P buffers, continue to allocate dedicated buffers for ring/tree
  recv->conn.ptrsFifo = resources->shared ? resources->recvMem->ptrsFifo : NULL;
  recv->conn.head = &resources->sendMem->head;

  if (resources->shared == 0) { // Only allocate dedicated buffers for ring/tree not for p2p
    int protoLoc[NCCL_NUM_PROTOCOLS];
    for (int p=0; p<NCCL_NUM_PROTOCOLS; p++) {
      protoLoc[p] = resources->useGdr ? LOC_DEVMEM : LOC_HOSTMEM;
    }

    int buffSizes[NCCL_NUM_PROTOCOLS];
    for (int p=0; p<NCCL_NUM_PROTOCOLS; p++) {
      buffSizes[p] = recv->comm->buffSizes[p];
      resources->buffSizes[protoLoc[p]] += buffSizes[p];
    }

<<<<<<< HEAD
  if (resources->buffSizes[LOC_DEVMEM]) {
    NCCLCHECK(ncclCudaCalloc(resources->buffers+LOC_DEVMEM, resources->buffSizes[LOC_DEVMEM], resources->useGdr));
  }
  char line[16];
  if (resources->buffSizes[LOC_HOSTMEM]) {
    NCCLCHECK(ncclCudaHostCalloc(resources->buffers+LOC_HOSTMEM, resources->buffSizes[LOC_HOSTMEM]));
    int status[1] = {-1};
    line[0]= 0;
    if (!move_pages(0, 1, (void **)resources->buffers+LOC_HOSTMEM, NULL, status, 0))
      sprintf(line, "/MEM%d", status[0]);
  }
=======
    if (resources->buffSizes[LOC_DEVMEM]) {
      NCCLCHECK(ncclCudaCalloc(resources->buffers+LOC_DEVMEM, resources->buffSizes[LOC_DEVMEM]));
    }
    if (resources->buffSizes[LOC_HOSTMEM]) {
      NCCLCHECK(ncclCudaHostCalloc(resources->buffers+LOC_HOSTMEM, resources->buffSizes[LOC_HOSTMEM]));
    }
>>>>>>> 920dbe5b

    int offsets[LOC_COUNT];
    offsets[LOC_HOSTMEM] = offsets[LOC_DEVMEM] = 0;
    for (int p=0; p<NCCL_NUM_PROTOCOLS; p++) {
      resources->mhandlesProto[p] = resources->mhandles+protoLoc[p];
      recv->conn.buffs[p] = resources->buffers[protoLoc[p]] + offsets[protoLoc[p]];
      offsets[protoLoc[p]] += buffSizes[p];
    }
  }

<<<<<<< HEAD
  INFO(NCCL_INIT|NCCL_NET,"Channel %02d : %d[%lx] -> %d[%lx] [receive] via NET/%s/%d%s", channelId, peerInfo->rank, peerInfo->busId, myInfo->rank, myInfo->busId, ncclNetName(), resources->netDev,
      resources->useGdr ? "/GDRDMA" : line);
=======
  INFO(NCCL_INIT|NCCL_NET,"Channel %02d : %d[%lx] -> %d[%lx] [receive] via NET/%s/%d%s%s", channelId, peerInfo->rank, peerInfo->busId, myInfo->rank, myInfo->busId, ncclNetName(), resources->netDev,
      resources->useGdr ? "/GDRDMA" : "", resources->shared ? "/Shared" : "");
>>>>>>> 920dbe5b
  struct netConnectInfo* info = (struct netConnectInfo*) connectInfo;
  NCCLCHECK(ncclNetListen(resources->netDev, &info->netHandle, &resources->netListenComm));

  return ncclSuccess;
}

ncclResult_t netSendConnect(struct ncclComm* comm, struct ncclConnect* connectInfo, int nranks, int rank, struct ncclConnector* send) {
  // Setup device pointers
  struct netSendResources* resources = (struct netSendResources*)send->transportResources;
  struct netConnectInfo* info = (struct netConnectInfo*)connectInfo;

  // Connect to remote peer
  NCCLCHECK(ncclNetConnect(resources->netDev, info->netHandle, &resources->netSendComm));

  if (resources->shared) {
    // Get shared buffers
    int loc = resources->useGdr ? LOC_DEVMEM : LOC_HOSTMEM;
    NCCLCHECK(ncclProxySharedBuffersInit(send->comm, resources->useGdr, resources->buffSizes+loc, resources->buffers+loc));
    resources->mhandlesProto[NCCL_PROTO_SIMPLE] = resources->mhandles+loc;
  }

  if (resources->buffSizes[LOC_DEVMEM]) {
    NCCLCHECK(ncclNetRegMr(resources->netSendComm, resources->buffers[LOC_DEVMEM], resources->buffSizes[LOC_DEVMEM], NCCL_PTR_CUDA, &resources->mhandles[LOC_DEVMEM]));
  }
  if (resources->buffSizes[LOC_HOSTMEM]) {
    NCCLCHECK(ncclNetRegMr(resources->netSendComm, resources->buffers[LOC_HOSTMEM], resources->buffSizes[LOC_HOSTMEM], NCCL_PTR_HOST, &resources->mhandles[LOC_HOSTMEM]));
  }
  return ncclSuccess;
}

/* Connect to this peer */
ncclResult_t netRecvConnect(struct ncclComm* comm, struct ncclConnect* connectInfo, int nranks, int rank, struct ncclConnector* recv) {
  // Setup device pointers
  struct netRecvResources* resources = (struct netRecvResources*)recv->transportResources;

  // Finish connection establishment from remote peer
  NCCLCHECK(ncclNetAccept(resources->netListenComm, &resources->netRecvComm));
  NCCLCHECK(ncclNetCloseListen(resources->netListenComm));

  if (resources->shared) {
    // Get shared buffers
    int loc = resources->useGdr ? LOC_DEVMEM : LOC_HOSTMEM;
    NCCLCHECK(ncclProxySharedBuffersInit(recv->comm, resources->useGdr, resources->buffSizes+loc, resources->buffers+loc));
    resources->mhandlesProto[NCCL_PROTO_SIMPLE] = resources->mhandles+loc;
  }

  if (resources->buffSizes[LOC_DEVMEM]) {
    NCCLCHECK(ncclNetRegMr(resources->netRecvComm, resources->buffers[LOC_DEVMEM], resources->buffSizes[LOC_DEVMEM], NCCL_PTR_CUDA, &resources->mhandles[LOC_DEVMEM]));
  }
  if (resources->buffSizes[LOC_HOSTMEM]) {
    NCCLCHECK(ncclNetRegMr(resources->netRecvComm, resources->buffers[LOC_HOSTMEM], resources->buffSizes[LOC_HOSTMEM], NCCL_PTR_HOST, &resources->mhandles[LOC_HOSTMEM]));
  }
  return ncclSuccess;
}

ncclResult_t netSendFree(void* transportResources) {
  struct netSendResources* resources = (struct netSendResources*)transportResources;
  NCCLCHECK(ncclCudaHostFree(resources->sendMem));
  NCCLCHECK(ncclCudaHostFree(resources->recvMem));
  for (int l=0; l<LOC_COUNT; l++) {
    if (resources->buffers[l])
      NCCLCHECK(ncclNetDeregMr(resources->netSendComm, resources->mhandles[l]));
  }
<<<<<<< HEAD
  NCCLCHECK(ncclCudaHostFree(resources->buffers[LOC_HOSTMEM]));
  CUDACHECK(hipFree(resources->buffers[LOC_DEVMEM]));
=======
  if (resources->shared == 0) {
    NCCLCHECK(ncclCudaHostFree(resources->buffers[LOC_HOSTMEM]));
    CUDACHECK(cudaFree(resources->buffers[LOC_DEVMEM]));
  }
>>>>>>> 920dbe5b
  NCCLCHECK(ncclNetCloseSend(resources->netSendComm));
  free(resources);
  return ncclSuccess;
}

ncclResult_t netRecvFree(void* transportResources) {
  struct netRecvResources* resources = (struct netRecvResources*)transportResources;
  NCCLCHECK(ncclCudaHostFree(resources->sendMem));
  NCCLCHECK(ncclCudaHostFree(resources->recvMem));
  for (int l=0; l<LOC_COUNT; l++) {
    if (resources->buffers[l])
      NCCLCHECK(ncclNetDeregMr(resources->netRecvComm, resources->mhandles[l]));
  }
<<<<<<< HEAD
  NCCLCHECK(ncclCudaHostFree(resources->buffers[LOC_HOSTMEM]));
  CUDACHECK(hipFree(resources->buffers[LOC_DEVMEM]));
=======
  if (resources->shared == 0) {
    NCCLCHECK(ncclCudaHostFree(resources->buffers[LOC_HOSTMEM]));
    CUDACHECK(cudaFree(resources->buffers[LOC_DEVMEM]));
  }
>>>>>>> 920dbe5b
  NCCLCHECK(ncclNetCloseRecv(resources->netRecvComm));
  free(resources);
  return ncclSuccess;
}

static_assert(NCCL_STEPS <= NCCL_NET_MAX_REQUESTS, "Not enough net requests to cover for steps");

ncclResult_t netSendProxy(struct ncclProxyArgs* args) {
  struct netSendResources* resources = (struct netSendResources*) (args->connector->transportResources);
  if (args->state == ncclProxyOpReady) {
    // Round to next multiple of sliceSteps
    resources->step = ROUNDUP(resources->step, args->chunkSteps);
    args->posted = args->transmitted = args->done = resources->step;
    args->end = resources->step + args->nsteps;
    args->state = ncclProxyOpProgress;
  }
  args->idle = 1;
  if (args->state == ncclProxyOpProgress) {
    int p = args->protocol;
    int stepSize = args->connector->comm->buffSizes[p] / NCCL_STEPS;
    char* localBuff = args->connector->conn.buffs[p];
    void* mhandle = *(resources->mhandlesProto[p]);
    int buffSize = stepSize*args->sliceSteps;
    if (resources->shared) buffSize /= SENDRECV_SLICEFACTOR;
    if (args->sendbytes < buffSize) buffSize = args->sendbytes;
    // Post buffers to the GPU
    if (args->posted < args->end && args->posted < args->done + NCCL_STEPS) {
      if (resources->shared) {
        char* ptr;
        NCCLCHECK(ncclProxySharedBuffersAlloc(args->connector->comm, resources->useGdr, 0, args->channel->id, buffSize, &ptr));
        if (ptr == NULL) return ncclInternalError;
        resources->recvMem->ptrsFifo[args->posted%NCCL_STEPS] = ptr;
        __sync_synchronize();
        volatile uint64_t* sendHead = &resources->sendMem->head;
        args->posted += args->sliceSteps;
        *sendHead = args->posted - NCCL_STEPS;
      } else args->posted += args->sliceSteps;
      args->idle = 0;
      return ncclSuccess;
    }
    // Check whether we received data from the GPU and send it to the network
    int buffSlot = args->transmitted%NCCL_STEPS;
    if (args->transmitted < args->posted && args->transmitted < args->done + NCCL_STEPS) {
      volatile int* sizesFifo = resources->recvMem->sizesFifo;
      volatile uint64_t* recvTail = &resources->recvMem->tail;
      if (sizesFifo[buffSlot] != -1 && (*recvTail > args->transmitted || args->protocol == NCCL_PROTO_LL)) {
        // We have something to receive, let's check if it's completely ready.
        int size = sizesFifo[buffSlot];
        char* buff = resources->shared ? (char*)resources->recvMem->ptrsFifo[buffSlot] : localBuff+buffSlot*stepSize;
        int ready = 1;
        if (args->protocol == NCCL_PROTO_LL128) {
<<<<<<< HEAD
          if (args->tail < LOAD(recvTail)) {
            if (LOAD(sizesFifo+buffSlot) != -1) {
              int ready = resources->useGdr;
              if (!ready) {
                // When data is in sysmem, we need to wait until all flags are correct since the GPU only
                // called threadfence()
                uint64_t flag = args->tail + 1;
                int nFifoLines = DIVUP(LOAD(sizesFifo+buffSlot), sizeof(uint64_t)*NCCL_LL128_LINEELEMS);
                volatile uint64_t* lines = (volatile uint64_t*)(localBuff+buffSlot*stepSize);
                ready = 1;
                for (int i=0; i<nFifoLines; i++) {
                  if (LOAD(lines+i*NCCL_LL128_LINEELEMS+NCCL_LL128_DATAELEMS) != flag) { ready = 0; break; }
                }
              }
              if (ready) {
                // Send through network
                NCCLCHECK(ncclNetIsend(resources->netSendComm, localBuff+buffSlot*stepSize, LOAD(sizesFifo+buffSlot), mhandle, args->requests+buffSlot));
                if (args->requests[buffSlot] != NULL) {
                  STORE(sizesFifo+buffSlot, -1);
                  // Make sure size is reset to zero before we update the head.
                  __sync_synchronize();
                  args->tail += args->sliceSteps;
                  args->idle = 0;
                }
              }
            }
          }
        } else if (args->protocol == NCCL_PROTO_LL) {
          int size = LOAD(sizesFifo+buffSlot);
          if (size != -1) {
            uint32_t flag = NCCL_LL_FLAG(args->tail + 1);
            int nFifoLines = DIVUP(size, sizeof(union ncclLLFifoLine));
            size = nFifoLines * sizeof(union ncclLLFifoLine);
            union ncclLLFifoLine* lines = (union ncclLLFifoLine*)(localBuff+buffSlot*stepSize);
            int ready = 1;
            for (int i=0; i<nFifoLines; i++) {
              volatile uint32_t *f1 = &lines[i].flag1;
              volatile uint32_t *f2 = &lines[i].flag2;
              if (LOAD(f1) != flag || LOAD(f2) != flag) { ready = 0; break; }
            }
            if (ready) {
              NCCLCHECK(ncclNetIsend(resources->netSendComm, lines, size, mhandle, args->requests+buffSlot));
              if (args->requests[buffSlot] != NULL) {
                STORE(sizesFifo+buffSlot, -1);
                // Make sure size is reset to zero before we update the head.
                __sync_synchronize();
                args->tail += args->sliceSteps;
                args->idle = 0;
              }
            }
          }
        } else if (args->tail < LOAD(recvTail)) {
          // Send through network
          if (LOAD(sizesFifo+buffSlot) != -1) {
            NCCLCHECK(ncclNetIsend(resources->netSendComm, localBuff+buffSlot*stepSize, sizesFifo[buffSlot], mhandle, args->requests+buffSlot));
            if (args->requests[buffSlot] != NULL) {
#ifdef ENABLE_PROFILING
              if (args->channel->active_req == 0) {
                gettimeofday(&args->channel->tvs, NULL);
                args->channel->sizes = 0;
              }
              args->channel->active_req ++;
              args->channel->sizes += LOAD(sizesFifo+buffSlot);
              args->channel->send_byte += LOAD(sizesFifo+buffSlot);
#endif
              STORE(sizesFifo+buffSlot, -1);
              // Make sure size is reset to zero before we update the head.
              __sync_synchronize();
              args->tail += args->sliceSteps;
              args->idle = 0;
            }
          }
        }
      }
      if (args->head < args->tail) {
        int done;
        int buffSlot = args->head%NCCL_STEPS;
        NCCLCHECK(ncclNetTest(args->requests[buffSlot], &done, NULL));
        if (done) {
#ifdef ENABLE_PROFILING
          if (args->protocol == NCCL_PROTO_SIMPLE) {
            args->channel->active_req --;
            if (args->channel->active_req == 0) {
              struct timeval tv;
              gettimeofday(&tv, NULL);
              float delta = (tv.tv_sec - args->channel->tvs.tv_sec)*1E6 + tv.tv_usec - args->channel->tvs.tv_usec;
              if (delta) {
                args->channel->bw_cumulative += (float)args->channel->sizes/delta/1E3;
                args->channel->bw_count ++;
              }
            }
          }
#endif
          args->head += args->sliceSteps;
          STORE(&resources->sendMem->head, args->head);
          args->idle = 0;
=======
          int ready = resources->useGdr;
          if (!ready) {
            // When data is in sysmem, we need to wait until all flags are correct since the GPU only
            // called threadfence()
            uint64_t flag = args->transmitted + 1;
            int nFifoLines = DIVUP(sizesFifo[buffSlot], sizeof(uint64_t)*NCCL_LL128_LINEELEMS);
            volatile uint64_t* lines = (volatile uint64_t*)buff;
            ready = 1;
            for (int i=0; i<nFifoLines; i++) {
              if (lines[i*NCCL_LL128_LINEELEMS+NCCL_LL128_DATAELEMS] != flag) { ready = 0; break; }
            }
          }
        } else if (args->protocol == NCCL_PROTO_LL) {
          uint32_t flag = NCCL_LL_FLAG(args->transmitted + 1);
          int nFifoLines = DIVUP(size, sizeof(union ncclLLFifoLine));
          union ncclLLFifoLine* lines = (union ncclLLFifoLine*)buff;
          for (int i=0; i<nFifoLines; i++) {
            volatile uint32_t *f1 = &lines[i].flag1;
            volatile uint32_t *f2 = &lines[i].flag2;
            if (f1[0] != flag || f2[0] != flag) { ready = 0; break; }
          }
        }
        if (ready) {
          // Data is ready, try to send.
          NCCLCHECK(ncclNetIsend(resources->netSendComm, buff, size, mhandle, args->requests+buffSlot));
          if (args->requests[buffSlot] != NULL) {
            TRACE(NCCL_NET, "sendProxy [%d/%d] Isend (LL) posted, req %p", args->transmitted, buffSlot, args->requests[buffSlot]);
            sizesFifo[buffSlot] = -1;
            // Make sure size is reset to zero before we update the head.
            __sync_synchronize();
            args->transmitted += args->sliceSteps;
            args->idle = 0;
            return ncclSuccess;
          }
        }
      }
    }
    // Check whether the network has completed some send operations.
    if (args->done < args->transmitted) {
      int done;
      int buffSlot = args->done%NCCL_STEPS;
      NCCLCHECK(ncclNetTest(args->requests[buffSlot], &done, NULL));
      if (done) {
        TRACE(NCCL_NET, "sendProxy [%d/%d] request %p done, size %d", args->done, buffSlot, args->requests[buffSlot]);
        if (resources->shared) {
          char* ptr = (char*)resources->recvMem->ptrsFifo[args->done%NCCL_STEPS];
          NCCLCHECK(ncclProxySharedBuffersFree(args->connector->comm, resources->useGdr, 0, args->channel->id, buffSize, ptr));
        }
        args->done += args->sliceSteps;

        if (resources->shared == 0) {
          resources->sendMem->head = args->done;
        }
        args->idle = 0;
        if (args->done == args->end) {
          resources->step = args->end;
          args->state = ncclProxyOpNone;
>>>>>>> 920dbe5b
        }
        return ncclSuccess;
      }
    }
  }
  return ncclSuccess;
}

ncclResult_t netRecvProxy(struct ncclProxyArgs* args) {
  struct netRecvResources* resources = (struct netRecvResources*) (args->connector->transportResources);
  if (args->state == ncclProxyOpReady) {
    // Round to next multiple of sliceSteps
    resources->step = ROUNDUP(resources->step, args->chunkSteps);
    args->posted = args->received = args->transmitted = args->done = resources->step;
    args->end = resources->step + args->nsteps;
    args->state = ncclProxyOpProgress;
  }
  args->idle = 1;
  if (args->state == ncclProxyOpProgress) {
    int p = args->protocol;
    int stepSize = args->connector->comm->buffSizes[p] / NCCL_STEPS;
    char* localBuff = args->connector->conn.buffs[p];
    void* mhandle = *(resources->mhandlesProto[p]);
<<<<<<< HEAD
    if (args->head < args->end) {
      volatile uint64_t* sendHead = &resources->sendMem->head;
      if ((args->tail < args->head + NCCL_STEPS) && (args->tail < LOAD(sendHead) + NCCL_STEPS) && (args->tail < args->end)) {
        int buffSlot = args->tail%NCCL_STEPS;
        int sliceSize = stepSize * args->sliceSteps;
        NCCLCHECK(ncclNetIrecv(resources->netRecvComm, localBuff+buffSlot*stepSize, sliceSize, mhandle, args->requests+buffSlot));
        if (args->requests[buffSlot] != NULL) {
#ifdef ENABLE_PROFILING
          if (args->protocol == NCCL_PROTO_SIMPLE) {
            if (args->channel->active_req == 0) {
              gettimeofday(&args->channel->tvs, NULL);
              args->channel->sizes = 0;
            }
            args->channel->active_req ++;
          }
#endif
          args->tail += args->sliceSteps;
          args->idle = 0;
        }
      }
      if (args->tail > args->head) {
        int buffSlot = args->head%NCCL_STEPS;
        int done, size;
        NCCLCHECK(ncclNetTest(args->requests[buffSlot], &done, &size));
        if (done) {
          args->head += args->sliceSteps;
          if (args->protocol == NCCL_PROTO_SIMPLE) {
#ifdef ENABLE_PROFILING
          args->channel->active_req --;
          args->channel->sizes += size;
          args->channel->recv_byte += size;
          if (args->channel->active_req == 0) {
            struct timeval tv;
            gettimeofday(&tv, NULL);
            float delta = (tv.tv_sec - args->channel->tvs.tv_sec)*1E6 + tv.tv_usec - args->channel->tvs.tv_usec;
            if (delta) {
              args->channel->bw_cumulative += (float)args->channel->sizes/delta/1E3;
              args->channel->bw_count ++;
            }
          }
#endif
            if (resources->useGdr) NCCLCHECK(ncclNetFlush(resources->netRecvComm, localBuff+buffSlot*stepSize, size, mhandle));
            STORE(&resources->recvMem->tail, args->head);
          }
          args->idle = 0;
=======
    int buffSize = stepSize*args->sliceSteps;
    if (resources->shared) buffSize /= SENDRECV_SLICEFACTOR;
    if (args->recvbytes < buffSize) buffSize = args->recvbytes;
    if ((args->posted < args->done + NCCL_STEPS) && (args->posted < args->end)) {
      int buffSlot = args->posted%NCCL_STEPS;
      char* ptr;
      if (resources->shared) {
        NCCLCHECK(ncclProxySharedBuffersAlloc(args->connector->comm, resources->useGdr, 1, args->channel->id, buffSize, &ptr));
        if (ptr == NULL) return ncclInternalError;
        volatile void** ptrsFifo = (volatile void**)resources->recvMem->ptrsFifo;
        ptrsFifo[buffSlot] = ptr;
      } else {
        ptr = localBuff+buffSlot*stepSize;
      }
      NCCLCHECK(ncclNetIrecv(resources->netRecvComm, ptr, buffSize, mhandle, args->requests+buffSlot));
      if (args->requests[buffSlot] != NULL) {
        TRACE(NCCL_NET, "recvProxy [%d/%d] posted recv request %p", args->posted, buffSlot, args->requests[buffSlot]);
        args->posted += args->sliceSteps;
        args->idle = 0;
        return ncclSuccess;
      } else if (resources->shared) {
        NCCLCHECK(ncclProxySharedBuffersFree(args->connector->comm, resources->useGdr, 1, args->channel->id, buffSize, ptr));
      }
    }
    if (args->posted > args->received) {
      int buffSlot = args->received%NCCL_STEPS;
      int done, size;
      NCCLCHECK(ncclNetTest(args->requests[buffSlot], &done, &size));
      if (done) {
        args->received += args->sliceSteps;
        if (size > 0 && args->protocol == NCCL_PROTO_SIMPLE && resources->useGdr) {
          // Don't pass data to the GPU yet, flush first.
          volatile void** ptrsFifo = (volatile void**)resources->recvMem->ptrsFifo;
          char* ptr = resources->shared ? (char*)(ptrsFifo[buffSlot]) : localBuff+buffSlot*stepSize;
          NCCLCHECK(ncclNetIflush(resources->netRecvComm, ptr, size, mhandle, args->requests+buffSlot));
        } else {
          args->requests[buffSlot] = NULL;
>>>>>>> 920dbe5b
        }
        args->idle = 0;
        return ncclSuccess;
      }
    }
    if (args->received > args->transmitted) {
      // Progress flush operations
      int buffSlot = args->transmitted%NCCL_STEPS;
      int done = 1;
      if (args->requests[buffSlot]) NCCLCHECK(ncclNetTest(args->requests[buffSlot], &done, NULL));
      if (done) {
        args->transmitted += args->sliceSteps;
        __sync_synchronize();
        resources->recvMem->tail = args->transmitted;
        args->idle = 0;
        return ncclSuccess;
      }
    }
    if (args->transmitted > args->done) {
      volatile uint64_t* sendHead = &resources->sendMem->head;
      uint64_t done = *sendHead;
      while (done > args->done &&
          // LL and LL128 can acknowledge 0-bytes send before they even happen. Don't go past what we transmitted.
          args->transmitted > args->done) {
        if (resources->shared) {
          char* ptr = (char*)resources->recvMem->ptrsFifo[args->done%NCCL_STEPS];
          NCCLCHECK(ncclProxySharedBuffersFree(args->connector->comm, resources->useGdr, 1, args->channel->id, buffSize, ptr));
        }
        args->done += args->sliceSteps;
        args->idle = 0;
        if (args->done == args->end) {
          resources->step = args->end;
          args->state = ncclProxyOpNone;
        }
      }
    }
  }
  return ncclSuccess;
}

struct ncclTransport netTransport = {
  "NET",
  netCanConnect,
  { netSendSetup, netSendConnect, netSendFree, netSendProxy },
  { netRecvSetup, netRecvConnect, netRecvFree, netRecvProxy }
};<|MERGE_RESOLUTION|>--- conflicted
+++ resolved
@@ -8,12 +8,8 @@
 #include "comm.h"
 #include "net.h"
 #include "graph.h"
-<<<<<<< HEAD
 #include <sys/time.h>
-#include <numaif.h>
-=======
 #include "collectives.h"
->>>>>>> 920dbe5b
 
 struct netConnectInfo {
   ncclNetHandle_t netHandle;
@@ -97,26 +93,12 @@
       resources->buffSizes[protoLoc[p]] += buffSizes[p];
     }
 
-<<<<<<< HEAD
-  if (resources->buffSizes[LOC_DEVMEM]) {
-    NCCLCHECK(ncclCudaCalloc(resources->buffers+LOC_DEVMEM, resources->buffSizes[LOC_DEVMEM], resources->useGdr));
-  }
-  char line[16];
-  if (resources->buffSizes[LOC_HOSTMEM]) {
-    NCCLCHECK(ncclCudaHostCalloc(resources->buffers+LOC_HOSTMEM, resources->buffSizes[LOC_HOSTMEM]));
-    int status[1] = {-1};
-    line[0]= 0;
-    if (!move_pages(0, 1, (void **)resources->buffers+LOC_HOSTMEM, NULL, status, 0))
-      sprintf(line, "/MEM%d", status[0]);
-  }
-=======
     if (resources->buffSizes[LOC_DEVMEM]) {
-      NCCLCHECK(ncclCudaCalloc(resources->buffers+LOC_DEVMEM, resources->buffSizes[LOC_DEVMEM]));
+      NCCLCHECK(ncclCudaCalloc(resources->buffers+LOC_DEVMEM, resources->buffSizes[LOC_DEVMEM], resources->useGdr));
     }
     if (resources->buffSizes[LOC_HOSTMEM]) {
       NCCLCHECK(ncclCudaHostCalloc(resources->buffers+LOC_HOSTMEM, resources->buffSizes[LOC_HOSTMEM]));
     }
->>>>>>> 920dbe5b
 
     int offsets[LOC_COUNT];
     offsets[LOC_HOSTMEM] = offsets[LOC_DEVMEM] = 0;
@@ -127,13 +109,8 @@
     }
   }
 
-<<<<<<< HEAD
-  INFO(NCCL_INIT|NCCL_NET,"Channel %02d : %d[%lx] -> %d[%lx] [send] via NET/%s/%d%s", channelId, myInfo->rank, myInfo->busId, peerInfo->rank, peerInfo->busId, ncclNetName(), resources->netDev,
-      resources->useGdr ? "/GDRDMA" : line);
-=======
   INFO(NCCL_INIT|NCCL_NET,"Channel %02d : %d[%lx] -> %d[%lx] [send] via NET/%s/%d%s%s", channelId, myInfo->rank, myInfo->busId, peerInfo->rank, peerInfo->busId, ncclNetName(), resources->netDev,
       resources->useGdr ? "/GDRDMA" : "", resources->shared ? "/Shared" : "");
->>>>>>> 920dbe5b
   return ncclSuccess;
 }
 
@@ -167,26 +144,12 @@
       resources->buffSizes[protoLoc[p]] += buffSizes[p];
     }
 
-<<<<<<< HEAD
-  if (resources->buffSizes[LOC_DEVMEM]) {
-    NCCLCHECK(ncclCudaCalloc(resources->buffers+LOC_DEVMEM, resources->buffSizes[LOC_DEVMEM], resources->useGdr));
-  }
-  char line[16];
-  if (resources->buffSizes[LOC_HOSTMEM]) {
-    NCCLCHECK(ncclCudaHostCalloc(resources->buffers+LOC_HOSTMEM, resources->buffSizes[LOC_HOSTMEM]));
-    int status[1] = {-1};
-    line[0]= 0;
-    if (!move_pages(0, 1, (void **)resources->buffers+LOC_HOSTMEM, NULL, status, 0))
-      sprintf(line, "/MEM%d", status[0]);
-  }
-=======
     if (resources->buffSizes[LOC_DEVMEM]) {
-      NCCLCHECK(ncclCudaCalloc(resources->buffers+LOC_DEVMEM, resources->buffSizes[LOC_DEVMEM]));
+      NCCLCHECK(ncclCudaCalloc(resources->buffers+LOC_DEVMEM, resources->buffSizes[LOC_DEVMEM], resources->useGdr));
     }
     if (resources->buffSizes[LOC_HOSTMEM]) {
       NCCLCHECK(ncclCudaHostCalloc(resources->buffers+LOC_HOSTMEM, resources->buffSizes[LOC_HOSTMEM]));
     }
->>>>>>> 920dbe5b
 
     int offsets[LOC_COUNT];
     offsets[LOC_HOSTMEM] = offsets[LOC_DEVMEM] = 0;
@@ -197,13 +160,8 @@
     }
   }
 
-<<<<<<< HEAD
-  INFO(NCCL_INIT|NCCL_NET,"Channel %02d : %d[%lx] -> %d[%lx] [receive] via NET/%s/%d%s", channelId, peerInfo->rank, peerInfo->busId, myInfo->rank, myInfo->busId, ncclNetName(), resources->netDev,
-      resources->useGdr ? "/GDRDMA" : line);
-=======
   INFO(NCCL_INIT|NCCL_NET,"Channel %02d : %d[%lx] -> %d[%lx] [receive] via NET/%s/%d%s%s", channelId, peerInfo->rank, peerInfo->busId, myInfo->rank, myInfo->busId, ncclNetName(), resources->netDev,
       resources->useGdr ? "/GDRDMA" : "", resources->shared ? "/Shared" : "");
->>>>>>> 920dbe5b
   struct netConnectInfo* info = (struct netConnectInfo*) connectInfo;
   NCCLCHECK(ncclNetListen(resources->netDev, &info->netHandle, &resources->netListenComm));
 
@@ -267,15 +225,10 @@
     if (resources->buffers[l])
       NCCLCHECK(ncclNetDeregMr(resources->netSendComm, resources->mhandles[l]));
   }
-<<<<<<< HEAD
-  NCCLCHECK(ncclCudaHostFree(resources->buffers[LOC_HOSTMEM]));
-  CUDACHECK(hipFree(resources->buffers[LOC_DEVMEM]));
-=======
   if (resources->shared == 0) {
     NCCLCHECK(ncclCudaHostFree(resources->buffers[LOC_HOSTMEM]));
-    CUDACHECK(cudaFree(resources->buffers[LOC_DEVMEM]));
-  }
->>>>>>> 920dbe5b
+    CUDACHECK(hipFree(resources->buffers[LOC_DEVMEM]));
+  }
   NCCLCHECK(ncclNetCloseSend(resources->netSendComm));
   free(resources);
   return ncclSuccess;
@@ -289,15 +242,10 @@
     if (resources->buffers[l])
       NCCLCHECK(ncclNetDeregMr(resources->netRecvComm, resources->mhandles[l]));
   }
-<<<<<<< HEAD
-  NCCLCHECK(ncclCudaHostFree(resources->buffers[LOC_HOSTMEM]));
-  CUDACHECK(hipFree(resources->buffers[LOC_DEVMEM]));
-=======
   if (resources->shared == 0) {
     NCCLCHECK(ncclCudaHostFree(resources->buffers[LOC_HOSTMEM]));
-    CUDACHECK(cudaFree(resources->buffers[LOC_DEVMEM]));
-  }
->>>>>>> 920dbe5b
+    CUDACHECK(hipFree(resources->buffers[LOC_DEVMEM]));
+  }
   NCCLCHECK(ncclNetCloseRecv(resources->netRecvComm));
   free(resources);
   return ncclSuccess;
@@ -333,7 +281,7 @@
         __sync_synchronize();
         volatile uint64_t* sendHead = &resources->sendMem->head;
         args->posted += args->sliceSteps;
-        *sendHead = args->posted - NCCL_STEPS;
+        STORE(sendHead, args->posted - NCCL_STEPS);
       } else args->posted += args->sliceSteps;
       args->idle = 0;
       return ncclSuccess;
@@ -343,120 +291,22 @@
     if (args->transmitted < args->posted && args->transmitted < args->done + NCCL_STEPS) {
       volatile int* sizesFifo = resources->recvMem->sizesFifo;
       volatile uint64_t* recvTail = &resources->recvMem->tail;
-      if (sizesFifo[buffSlot] != -1 && (*recvTail > args->transmitted || args->protocol == NCCL_PROTO_LL)) {
+      if (LOAD(sizesFifo+buffSlot) != -1 && (LOAD(recvTail) > args->transmitted || args->protocol == NCCL_PROTO_LL)) {
         // We have something to receive, let's check if it's completely ready.
-        int size = sizesFifo[buffSlot];
+        int size = LOAD(sizesFifo+buffSlot);
         char* buff = resources->shared ? (char*)resources->recvMem->ptrsFifo[buffSlot] : localBuff+buffSlot*stepSize;
         int ready = 1;
         if (args->protocol == NCCL_PROTO_LL128) {
-<<<<<<< HEAD
-          if (args->tail < LOAD(recvTail)) {
-            if (LOAD(sizesFifo+buffSlot) != -1) {
-              int ready = resources->useGdr;
-              if (!ready) {
-                // When data is in sysmem, we need to wait until all flags are correct since the GPU only
-                // called threadfence()
-                uint64_t flag = args->tail + 1;
-                int nFifoLines = DIVUP(LOAD(sizesFifo+buffSlot), sizeof(uint64_t)*NCCL_LL128_LINEELEMS);
-                volatile uint64_t* lines = (volatile uint64_t*)(localBuff+buffSlot*stepSize);
-                ready = 1;
-                for (int i=0; i<nFifoLines; i++) {
-                  if (LOAD(lines+i*NCCL_LL128_LINEELEMS+NCCL_LL128_DATAELEMS) != flag) { ready = 0; break; }
-                }
-              }
-              if (ready) {
-                // Send through network
-                NCCLCHECK(ncclNetIsend(resources->netSendComm, localBuff+buffSlot*stepSize, LOAD(sizesFifo+buffSlot), mhandle, args->requests+buffSlot));
-                if (args->requests[buffSlot] != NULL) {
-                  STORE(sizesFifo+buffSlot, -1);
-                  // Make sure size is reset to zero before we update the head.
-                  __sync_synchronize();
-                  args->tail += args->sliceSteps;
-                  args->idle = 0;
-                }
-              }
-            }
-          }
-        } else if (args->protocol == NCCL_PROTO_LL) {
-          int size = LOAD(sizesFifo+buffSlot);
-          if (size != -1) {
-            uint32_t flag = NCCL_LL_FLAG(args->tail + 1);
-            int nFifoLines = DIVUP(size, sizeof(union ncclLLFifoLine));
-            size = nFifoLines * sizeof(union ncclLLFifoLine);
-            union ncclLLFifoLine* lines = (union ncclLLFifoLine*)(localBuff+buffSlot*stepSize);
-            int ready = 1;
-            for (int i=0; i<nFifoLines; i++) {
-              volatile uint32_t *f1 = &lines[i].flag1;
-              volatile uint32_t *f2 = &lines[i].flag2;
-              if (LOAD(f1) != flag || LOAD(f2) != flag) { ready = 0; break; }
-            }
-            if (ready) {
-              NCCLCHECK(ncclNetIsend(resources->netSendComm, lines, size, mhandle, args->requests+buffSlot));
-              if (args->requests[buffSlot] != NULL) {
-                STORE(sizesFifo+buffSlot, -1);
-                // Make sure size is reset to zero before we update the head.
-                __sync_synchronize();
-                args->tail += args->sliceSteps;
-                args->idle = 0;
-              }
-            }
-          }
-        } else if (args->tail < LOAD(recvTail)) {
-          // Send through network
-          if (LOAD(sizesFifo+buffSlot) != -1) {
-            NCCLCHECK(ncclNetIsend(resources->netSendComm, localBuff+buffSlot*stepSize, sizesFifo[buffSlot], mhandle, args->requests+buffSlot));
-            if (args->requests[buffSlot] != NULL) {
-#ifdef ENABLE_PROFILING
-              if (args->channel->active_req == 0) {
-                gettimeofday(&args->channel->tvs, NULL);
-                args->channel->sizes = 0;
-              }
-              args->channel->active_req ++;
-              args->channel->sizes += LOAD(sizesFifo+buffSlot);
-              args->channel->send_byte += LOAD(sizesFifo+buffSlot);
-#endif
-              STORE(sizesFifo+buffSlot, -1);
-              // Make sure size is reset to zero before we update the head.
-              __sync_synchronize();
-              args->tail += args->sliceSteps;
-              args->idle = 0;
-            }
-          }
-        }
-      }
-      if (args->head < args->tail) {
-        int done;
-        int buffSlot = args->head%NCCL_STEPS;
-        NCCLCHECK(ncclNetTest(args->requests[buffSlot], &done, NULL));
-        if (done) {
-#ifdef ENABLE_PROFILING
-          if (args->protocol == NCCL_PROTO_SIMPLE) {
-            args->channel->active_req --;
-            if (args->channel->active_req == 0) {
-              struct timeval tv;
-              gettimeofday(&tv, NULL);
-              float delta = (tv.tv_sec - args->channel->tvs.tv_sec)*1E6 + tv.tv_usec - args->channel->tvs.tv_usec;
-              if (delta) {
-                args->channel->bw_cumulative += (float)args->channel->sizes/delta/1E3;
-                args->channel->bw_count ++;
-              }
-            }
-          }
-#endif
-          args->head += args->sliceSteps;
-          STORE(&resources->sendMem->head, args->head);
-          args->idle = 0;
-=======
           int ready = resources->useGdr;
           if (!ready) {
             // When data is in sysmem, we need to wait until all flags are correct since the GPU only
             // called threadfence()
             uint64_t flag = args->transmitted + 1;
-            int nFifoLines = DIVUP(sizesFifo[buffSlot], sizeof(uint64_t)*NCCL_LL128_LINEELEMS);
+            int nFifoLines = DIVUP(LOAD(sizesFifo+buffSlot), sizeof(uint64_t)*NCCL_LL128_LINEELEMS);
             volatile uint64_t* lines = (volatile uint64_t*)buff;
             ready = 1;
             for (int i=0; i<nFifoLines; i++) {
-              if (lines[i*NCCL_LL128_LINEELEMS+NCCL_LL128_DATAELEMS] != flag) { ready = 0; break; }
+              if (LOAD(lines+i*NCCL_LL128_LINEELEMS+NCCL_LL128_DATAELEMS) != flag) { ready = 0; break; }
             }
           }
         } else if (args->protocol == NCCL_PROTO_LL) {
@@ -466,15 +316,24 @@
           for (int i=0; i<nFifoLines; i++) {
             volatile uint32_t *f1 = &lines[i].flag1;
             volatile uint32_t *f2 = &lines[i].flag2;
-            if (f1[0] != flag || f2[0] != flag) { ready = 0; break; }
+            if (LOAD(f1) != flag || LOAD(f2) != flag) { ready = 0; break; }
           }
         }
         if (ready) {
           // Data is ready, try to send.
           NCCLCHECK(ncclNetIsend(resources->netSendComm, buff, size, mhandle, args->requests+buffSlot));
           if (args->requests[buffSlot] != NULL) {
+#ifdef ENABLE_PROFILING
+            if (args->channel->active_req == 0) {
+              gettimeofday(&args->channel->tvs, NULL);
+              args->channel->sizes = 0;
+            }
+            args->channel->active_req ++;
+            args->channel->sizes += LOAD(sizesFifo+buffSlot);
+            args->channel->send_byte += LOAD(sizesFifo+buffSlot);
+#endif
             TRACE(NCCL_NET, "sendProxy [%d/%d] Isend (LL) posted, req %p", args->transmitted, buffSlot, args->requests[buffSlot]);
-            sizesFifo[buffSlot] = -1;
+            STORE(sizesFifo+buffSlot, -1);
             // Make sure size is reset to zero before we update the head.
             __sync_synchronize();
             args->transmitted += args->sliceSteps;
@@ -491,6 +350,20 @@
       NCCLCHECK(ncclNetTest(args->requests[buffSlot], &done, NULL));
       if (done) {
         TRACE(NCCL_NET, "sendProxy [%d/%d] request %p done, size %d", args->done, buffSlot, args->requests[buffSlot]);
+#ifdef ENABLE_PROFILING
+        if (args->protocol == NCCL_PROTO_SIMPLE) {
+          args->channel->active_req --;
+          if (args->channel->active_req == 0) {
+            struct timeval tv;
+            gettimeofday(&tv, NULL);
+            float delta = (tv.tv_sec - args->channel->tvs.tv_sec)*1E6 + tv.tv_usec - args->channel->tvs.tv_usec;
+            if (delta) {
+              args->channel->bw_cumulative += (float)args->channel->sizes/delta/1E3;
+              args->channel->bw_count ++;
+            }
+          }
+        }
+#endif
         if (resources->shared) {
           char* ptr = (char*)resources->recvMem->ptrsFifo[args->done%NCCL_STEPS];
           NCCLCHECK(ncclProxySharedBuffersFree(args->connector->comm, resources->useGdr, 0, args->channel->id, buffSize, ptr));
@@ -504,7 +377,6 @@
         if (args->done == args->end) {
           resources->step = args->end;
           args->state = ncclProxyOpNone;
->>>>>>> 920dbe5b
         }
         return ncclSuccess;
       }
@@ -528,35 +400,47 @@
     int stepSize = args->connector->comm->buffSizes[p] / NCCL_STEPS;
     char* localBuff = args->connector->conn.buffs[p];
     void* mhandle = *(resources->mhandlesProto[p]);
-<<<<<<< HEAD
-    if (args->head < args->end) {
-      volatile uint64_t* sendHead = &resources->sendMem->head;
-      if ((args->tail < args->head + NCCL_STEPS) && (args->tail < LOAD(sendHead) + NCCL_STEPS) && (args->tail < args->end)) {
-        int buffSlot = args->tail%NCCL_STEPS;
-        int sliceSize = stepSize * args->sliceSteps;
-        NCCLCHECK(ncclNetIrecv(resources->netRecvComm, localBuff+buffSlot*stepSize, sliceSize, mhandle, args->requests+buffSlot));
-        if (args->requests[buffSlot] != NULL) {
+    int buffSize = stepSize*args->sliceSteps;
+    if (resources->shared) buffSize /= SENDRECV_SLICEFACTOR;
+    if (args->recvbytes < buffSize) buffSize = args->recvbytes;
+    if ((args->posted < args->done + NCCL_STEPS) && (args->posted < args->end)) {
+      int buffSlot = args->posted%NCCL_STEPS;
+      char* ptr;
+      if (resources->shared) {
+        NCCLCHECK(ncclProxySharedBuffersAlloc(args->connector->comm, resources->useGdr, 1, args->channel->id, buffSize, &ptr));
+        if (ptr == NULL) return ncclInternalError;
+        volatile void** ptrsFifo = (volatile void**)resources->recvMem->ptrsFifo;
+        STORE(ptrsFifo+buffSlot, ptr);
+      } else {
+        ptr = localBuff+buffSlot*stepSize;
+      }
+      NCCLCHECK(ncclNetIrecv(resources->netRecvComm, ptr, buffSize, mhandle, args->requests+buffSlot));
+      if (args->requests[buffSlot] != NULL) {
+        TRACE(NCCL_NET, "recvProxy [%d/%d] posted recv request %p", args->posted, buffSlot, args->requests[buffSlot]);
 #ifdef ENABLE_PROFILING
-          if (args->protocol == NCCL_PROTO_SIMPLE) {
-            if (args->channel->active_req == 0) {
-              gettimeofday(&args->channel->tvs, NULL);
-              args->channel->sizes = 0;
-            }
-            args->channel->active_req ++;
+        if (args->protocol == NCCL_PROTO_SIMPLE) {
+          if (args->channel->active_req == 0) {
+            gettimeofday(&args->channel->tvs, NULL);
+            args->channel->sizes = 0;
           }
+          args->channel->active_req ++;
+        }
 #endif
-          args->tail += args->sliceSteps;
-          args->idle = 0;
-        }
-      }
-      if (args->tail > args->head) {
-        int buffSlot = args->head%NCCL_STEPS;
-        int done, size;
-        NCCLCHECK(ncclNetTest(args->requests[buffSlot], &done, &size));
-        if (done) {
-          args->head += args->sliceSteps;
-          if (args->protocol == NCCL_PROTO_SIMPLE) {
+        args->posted += args->sliceSteps;
+        args->idle = 0;
+        return ncclSuccess;
+      } else if (resources->shared) {
+        NCCLCHECK(ncclProxySharedBuffersFree(args->connector->comm, resources->useGdr, 1, args->channel->id, buffSize, ptr));
+      }
+    }
+    if (args->posted > args->received) {
+      int buffSlot = args->received%NCCL_STEPS;
+      int done, size;
+      NCCLCHECK(ncclNetTest(args->requests[buffSlot], &done, &size));
+      if (done) {
+        args->received += args->sliceSteps;
 #ifdef ENABLE_PROFILING
+        if (args->protocol == NCCL_PROTO_SIMPLE) {
           args->channel->active_req --;
           args->channel->sizes += size;
           args->channel->recv_byte += size;
@@ -569,42 +453,8 @@
               args->channel->bw_count ++;
             }
           }
+        }
 #endif
-            if (resources->useGdr) NCCLCHECK(ncclNetFlush(resources->netRecvComm, localBuff+buffSlot*stepSize, size, mhandle));
-            STORE(&resources->recvMem->tail, args->head);
-          }
-          args->idle = 0;
-=======
-    int buffSize = stepSize*args->sliceSteps;
-    if (resources->shared) buffSize /= SENDRECV_SLICEFACTOR;
-    if (args->recvbytes < buffSize) buffSize = args->recvbytes;
-    if ((args->posted < args->done + NCCL_STEPS) && (args->posted < args->end)) {
-      int buffSlot = args->posted%NCCL_STEPS;
-      char* ptr;
-      if (resources->shared) {
-        NCCLCHECK(ncclProxySharedBuffersAlloc(args->connector->comm, resources->useGdr, 1, args->channel->id, buffSize, &ptr));
-        if (ptr == NULL) return ncclInternalError;
-        volatile void** ptrsFifo = (volatile void**)resources->recvMem->ptrsFifo;
-        ptrsFifo[buffSlot] = ptr;
-      } else {
-        ptr = localBuff+buffSlot*stepSize;
-      }
-      NCCLCHECK(ncclNetIrecv(resources->netRecvComm, ptr, buffSize, mhandle, args->requests+buffSlot));
-      if (args->requests[buffSlot] != NULL) {
-        TRACE(NCCL_NET, "recvProxy [%d/%d] posted recv request %p", args->posted, buffSlot, args->requests[buffSlot]);
-        args->posted += args->sliceSteps;
-        args->idle = 0;
-        return ncclSuccess;
-      } else if (resources->shared) {
-        NCCLCHECK(ncclProxySharedBuffersFree(args->connector->comm, resources->useGdr, 1, args->channel->id, buffSize, ptr));
-      }
-    }
-    if (args->posted > args->received) {
-      int buffSlot = args->received%NCCL_STEPS;
-      int done, size;
-      NCCLCHECK(ncclNetTest(args->requests[buffSlot], &done, &size));
-      if (done) {
-        args->received += args->sliceSteps;
         if (size > 0 && args->protocol == NCCL_PROTO_SIMPLE && resources->useGdr) {
           // Don't pass data to the GPU yet, flush first.
           volatile void** ptrsFifo = (volatile void**)resources->recvMem->ptrsFifo;
@@ -612,7 +462,6 @@
           NCCLCHECK(ncclNetIflush(resources->netRecvComm, ptr, size, mhandle, args->requests+buffSlot));
         } else {
           args->requests[buffSlot] = NULL;
->>>>>>> 920dbe5b
         }
         args->idle = 0;
         return ncclSuccess;
@@ -633,7 +482,7 @@
     }
     if (args->transmitted > args->done) {
       volatile uint64_t* sendHead = &resources->sendMem->head;
-      uint64_t done = *sendHead;
+      uint64_t done = LOAD(sendHead);
       while (done > args->done &&
           // LL and LL128 can acknowledge 0-bytes send before they even happen. Don't go past what we transmitted.
           args->transmitted > args->done) {
