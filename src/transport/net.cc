/*************************************************************************
 * Copyright (c) 2016-2022, NVIDIA CORPORATION. All rights reserved.
 * Modifications Copyright (c) 2019-2023 Advanced Micro Devices, Inc. All rights reserved.
 * Modifications Copyright (c) Microsoft Corporation. Licensed under the MIT License.
 *
 * See LICENSE.txt for license information
 ************************************************************************/

#include "comm.h"
#include "net.h"
#include "graph.h"
#include "proxy.h"
#include "collectives.h"
#include "gdrwrap.h"
#include "shmutils.h"
#include "p2p.h"
#include "profiler.h"
#include "transport.h"
<<<<<<< HEAD
#include "graph.h"
#include "graph/topo.h"
#if defined(ENABLE_NPKIT)
#include "npkit/npkit.h"
#endif
#include "msccl/msccl_lifecycle.h"
=======
#include "shm.h"
>>>>>>> 68b54236

static_assert(sizeof(ncclNetHandle_t) <= CONNECT_SIZE, "NET Connect info is too large");

#define RCCL_ANP_PLUGIN_STR  "RCCL-ANP"

#define NCCL_NET_MAP_HOSTMEM 0
#define NCCL_NET_MAP_DEVMEM 1
#define NCCL_NET_MAP_SHARED_HOSTMEM 2
#define NCCL_NET_MAP_SHARED_DEVMEM 3
#define NCCL_NET_MAP_GDCMEM 4
#define NCCL_NET_MAP_MEMS 5

#define NCCL_NET_MAP_MASK_DEVMEM 0x40000000
#define NCCL_NET_MAP_MASK_SHARED 0x80000000
#define NCCL_NET_MAP_MASK_USED   0x20000000
#define NCCL_NET_MAP_MASK_OFFSET 0x1fffffff

#define NCCL_NET_MAP_OFFSET_BANK(mapStruct, offsetName) \
  ((mapStruct)->offsets.offsetName >> 30)

#define NCCL_NET_MAP_OFFSET_NULL(mapStruct, offsetName) \
  (((mapStruct)->offsets.offsetName >> 29) == 0)

#define NCCL_NET_MAP_GET_POINTER(mapStruct, cpuOrGpu, offsetName) \
  (NCCL_NET_MAP_OFFSET_NULL(mapStruct, offsetName) ? NULL : \
   (mapStruct)->mems[NCCL_NET_MAP_OFFSET_BANK(mapStruct, offsetName)].cpuOrGpu##Ptr + ((mapStruct)->offsets.offsetName & NCCL_NET_MAP_MASK_OFFSET))

#define NCCL_NET_MAP_DEV_MEM(mapStruct, offsetName) \
  (((mapStruct)->offsets.offsetName & NCCL_NET_MAP_MASK_DEVMEM) != 0)

#define NCCL_NET_MAP_ADD_POINTER(mapStruct, shared, dev, memSize, offsetName) do { \
    int bank = NCCL_NET_MAP_MASK_USED + (dev)*NCCL_NET_MAP_MASK_DEVMEM + (shared)*NCCL_NET_MAP_MASK_SHARED; \
    if ((shared) == 0) { \
      if (dev) { \
        (mapStruct)->offsets.offsetName = bank + (mapStruct)->mems[NCCL_NET_MAP_DEVMEM].size; \
        (mapStruct)->mems[NCCL_NET_MAP_DEVMEM].size += memSize; \
      } else { \
        (mapStruct)->offsets.offsetName = bank + (mapStruct)->mems[NCCL_NET_MAP_HOSTMEM].size; \
        (mapStruct)->mems[NCCL_NET_MAP_HOSTMEM].size += memSize; \
      } \
    } else { \
      (mapStruct)->offsets.offsetName = bank; \
    } \
} while (0);

struct connectMapMem{
  char* gpuPtr;
  char* cpuPtr;
  int size;
  ncclIpcDesc ipcDesc;
  ncclShmIpcDesc_t attachDesc;
  ncclShmIpcDesc_t createDesc;
};

struct connectMap {
  int sameProcess;
  int shared;
  int cudaDev;
  // First 3 bits of offsets determine the mem bank. 001 is host mem, 011 is dev mem, 101 is shared host mem and 111 is shared dev mem.
  struct connectMapMem mems[NCCL_NET_MAP_MEMS];
  // Offsets. 3 MSBs indicate mem bank, 111 indicates NULL.
  struct {
    uint32_t sendMem;
    uint32_t recvMem;
    uint32_t buffs[NCCL_NUM_PROTOCOLS];
  } offsets;
};

struct sendNetResources {
  struct connectMap map;
  void* netSendComm;
  struct ncclSendMem* sendMem;
  struct ncclRecvMem* recvMem;

  int tpRank;
  int tpLocalRank;
  int tpRemoteRank;
  int netDev;
  int useGdr;
  int useDmaBuf;
  int maxRecvs;
  uint64_t* gdcSync;
  void* gdrDesc;
  int shared;
  int channelId;
  int connIndex;
  char* buffers[NCCL_NUM_PROTOCOLS];
  int buffSizes[NCCL_NUM_PROTOCOLS];
  void* mhandles[NCCL_NUM_PROTOCOLS];
  uint64_t step;
  uint64_t llLastCleaning;
  int netDeviceVersion;
  ncclNetDeviceType netDeviceType;
  ncclNetDeviceHandle_t* netDeviceHandle;
  volatile uint32_t* curr_hdp_reg;  // Curr GPU in ring (for rdma transport use only)
};

struct recvNetResources {
  struct connectMap map;
  void* netListenComm;
  void* netRecvComm;
  struct ncclSendMem* sendMem;
  struct ncclRecvMem* recvMem;

  int tpRank;
  int tpLocalRank;
  int tpRemoteRank;
  int tpRemoteProxyRank;
  int netDev;
  int useGdr;
  int useDmaBuf;
  int needFlush;
  int maxRecvs;
  uint64_t* gdcSync;
  uint64_t* gdcFlush;
  void* gdrDesc;
  int shared;
  int channelId;
  int connIndex;
  char* buffers[NCCL_NUM_PROTOCOLS];
  int buffSizes[NCCL_NUM_PROTOCOLS];
  void* mhandles[NCCL_NUM_PROTOCOLS];
  uint64_t step;
  uint64_t llLastCleaning;
  int netDeviceVersion;
  ncclNetDeviceType netDeviceType;
  ncclNetDeviceHandle_t* netDeviceHandle;
  volatile uint32_t* curr_hdp_reg;  // Curr GPU in ring (for rdma transport use only)
};

/* Determine if two peers can communicate with NET */
static ncclResult_t canConnect(int* ret, struct ncclComm* comm, struct ncclTopoGraph* graph, struct ncclPeerInfo* info1, struct ncclPeerInfo* info2) {
  *ret = 1;
#if defined(__HIP_PLATFORM_AMD__) || defined(__HIPCC__)
#else
  if (info1->hostHash == info2->hostHash) {
    // If on the same host, check intra-node net is not disabled.
    NCCLCHECK(ncclTopoCheckNet(comm->topo, info1->rank, info2->rank, ret));
  }
#endif
  return ncclSuccess;
}

NCCL_PARAM(NetSharedBuffers, "NET_SHARED_BUFFERS", -2);
NCCL_PARAM(NetSharedComms, "NET_SHARED_COMMS", 1);

#if defined(HIP_CONTIGUOUS_MEMORY)
RCCL_PARAM(NetContiguousMem, "NET_CONTIGUOUS_MEM", 0);
#endif

struct setupReq {
  int tpRank;
  int tpLocalRank;
  int tpRemoteRank;
  int shared;
  int netDev;
  int useGdr;
  int needFlush;
  int channelId;
  int connIndex;
  uint32_t* curr_hdp_reg;
};

// Forward declaration
static ncclResult_t sendProxyProgress(struct ncclProxyState* proxyState, struct ncclProxyArgs* args);

/* Determine if we will use this transport for this peer and return connect
 * information for this peer */
static ncclResult_t sendSetup(struct ncclComm* comm, struct ncclTopoGraph* graph, struct ncclPeerInfo* myInfo, struct ncclPeerInfo* peerInfo, struct ncclConnect* connectInfo, struct ncclConnector* send, int channelId, int connIndex) {
  struct setupReq req = { 0 };

<<<<<<< HEAD
  send->conn.shared = req.shared = (graph || mscclIsCaller()) ? 0 : ncclParamNetSharedBuffers() != -2 ? ncclParamNetSharedBuffers() : 1;
=======
  send->conn.shared = req.shared = graph || connIndex == 0 ? 0 : ncclParamNetSharedBuffers() != -2 ? ncclParamNetSharedBuffers() : 1;
>>>>>>> 68b54236
  req.channelId = channelId;
  req.connIndex = connIndex;
  req.curr_hdp_reg = 0;
  req.netDev = -1;

  int proxyRank = myInfo->rank;
  int64_t netId;
  if (connIndex == NCCL_CONN_IDX_P2P_NET) NCCLCHECK(ncclTopoGetIntraNetDev(comm->topo, myInfo->rank, graph, channelId, 1, &netId, &req.netDev));
  if (req.netDev < 0) NCCLCHECK(ncclTopoGetNetDev(comm, myInfo->rank, graph, channelId, peerInfo->rank, &netId, &req.netDev, &proxyRank));
  NCCLCHECK(ncclTopoCheckGdr(comm->topo, myInfo->busId, netId, 1, &req.useGdr));
  send->conn.flags |= req.useGdr ? NCCL_DIRECT_NIC : 0;
  if (req.useGdr && !IsArchMatch(comm->topo->nodes[GPU].nodes[0].gpu.gcn, "gfx90a") && !IsArchMatch(comm->topo->nodes[GPU].nodes[0].gpu.gcn, "gfx942") && !IsArchMatch(comm->topo->nodes[GPU].nodes[0].gpu.gcn, "gfx950")) {
    CUDACHECK(hipDeviceGetAttribute((int*)&req.curr_hdp_reg, hipDeviceAttributeHdpMemFlushCntl, myInfo->cudaDev));
    send->conn.curr_hdp_reg = req.curr_hdp_reg;
  }

  NCCLCHECK(ncclProxyConnect(comm, TRANSPORT_NET, 1, proxyRank, &send->proxyConn));
  req.tpLocalRank = comm->topParentLocalRanks[comm->localRank];
  req.tpRank = comm->topParentRanks[myInfo->rank];
  req.tpRemoteRank = comm->topParentRanks[peerInfo->rank];
  NCCLCHECK(ncclProxyCallBlocking(comm, &send->proxyConn, ncclProxyMsgSetup, &req, sizeof(req), NULL, 0));

  if (proxyRank == myInfo->rank) {
    INFO(NCCL_INIT|NCCL_NET,"Channel %02d/%d : %d[%lx] -> %d[%lx] [send] via NET/%s/%d%s%s comm %p nRanks %02d", channelId, connIndex, myInfo->rank, myInfo->busId, peerInfo->rank, peerInfo->busId, comm->ncclNet->name, req.netDev,
        req.useGdr ? "/GDRDMA" : "", req.shared ? "/Shared" : "", comm, comm->nRanks);
  } else {
    INFO(NCCL_INIT|NCCL_NET,"Channel %02d/%d : %d[%lx] -> %d[%lx] [send] via NET/%s/%d(%d)%s%s comm %p nRanks %02d", channelId, connIndex, myInfo->rank, myInfo->busId, peerInfo->rank, peerInfo->busId, comm->ncclNet->name, req.netDev,
        proxyRank, req.useGdr ? "/GDRDMA" : "", req.shared ? "/Shared" : "", comm, comm->nRanks);
  }
  *((int*)connectInfo) = comm->topParentRanks[proxyRank];
  return ncclSuccess;
}

// GDRCOPY support: TAIL_ENABLE When enabled locates the RX proxy tail in CUDA memory
NCCL_PARAM(GdrCopySyncEnable, "GDRCOPY_SYNC_ENABLE", 1);
// GDRCOPY support: FLUSH_ENABLE When enabled uses a PCI-E read to flush GDRDMA buffers
NCCL_PARAM(GdrCopyFlushEnable, "GDRCOPY_FLUSH_ENABLE", 0);

/* Setup recv connector */
static ncclResult_t recvSetup(struct ncclComm* comm, struct ncclTopoGraph* graph, struct ncclPeerInfo* myInfo, struct ncclPeerInfo* peerInfo, struct ncclConnect* connectInfo, struct ncclConnector* recv, int channelId, int connIndex) {
  struct setupReq req = { 0 };

<<<<<<< HEAD
  recv->conn.shared = req.shared = (graph || mscclIsCaller()) ? 0 : ncclParamNetSharedBuffers() != -2 ? ncclParamNetSharedBuffers() : 1;
=======
  recv->conn.shared = req.shared = graph || connIndex == 0 ? 0 : ncclParamNetSharedBuffers() != -2 ? ncclParamNetSharedBuffers() : 1;
>>>>>>> 68b54236
  req.channelId = channelId;
  req.connIndex = connIndex;
  req.netDev = -1;

  // Use myInfo->rank as the receiver uses its own NIC
<<<<<<< HEAD
  int proxyRank = myInfo->rank, tpProxyRank;
=======
  int proxyRank;
>>>>>>> 68b54236
  int64_t netId;
  if (connIndex == NCCL_CONN_IDX_P2P_NET) NCCLCHECK(ncclTopoGetIntraNetDev(comm->topo, myInfo->rank, graph, channelId, 0, &netId, &req.netDev));
  if (req.netDev < 0) NCCLCHECK(ncclTopoGetNetDev(comm, myInfo->rank, graph, channelId, myInfo->rank, &netId, &req.netDev, &proxyRank));
  NCCLCHECK(ncclTopoCheckGdr(comm->topo, myInfo->busId, netId, 0, &req.useGdr));

  // Determine whether we need to flush the GDR buffer on recv or not
  if (req.useGdr) {
    NCCLCHECK(ncclTopoNeedFlush(comm->topo, myInfo->busId, &req.needFlush));
    CUDACHECK(hipDeviceGetAttribute((int*)&req.curr_hdp_reg, hipDeviceAttributeHdpMemFlushCntl, myInfo->cudaDev));
    recv->conn.curr_hdp_reg = req.curr_hdp_reg;
  }

  // We don't support PXN on receive yet
  NCCLCHECK(ncclProxyConnect(comm, TRANSPORT_NET, 0, myInfo->rank, &recv->proxyConn));

  req.tpLocalRank = comm->topParentLocalRanks[comm->localRank];
  req.tpRank = comm->topParentRanks[myInfo->rank];
  req.tpRemoteRank = comm->topParentRanks[peerInfo->rank];
  NCCLCHECK(ncclProxyCallBlocking(comm, &recv->proxyConn, ncclProxyMsgSetup, &req, sizeof(req), connectInfo, sizeof(ncclNetHandle_t)));
  INFO(NCCL_INIT|NCCL_NET,"Channel %02d/%d : %d[%lx] -> %d[%lx] [receive] via NET/%s/%d%s%s comm %p nRanks %02d", channelId, connIndex, peerInfo->rank, peerInfo->busId, myInfo->rank, myInfo->busId, comm->ncclNet->name, req.netDev,
      req.useGdr ? "/GDRDMA" : "", req.shared ? "/Shared" : "", comm, comm->nRanks);
  return ncclSuccess;
}

static ncclResult_t netMapShm(struct ncclComm *comm, struct connectMapMem* mem) {
  NCCLCHECK(ncclShmImportShareableBuffer(comm, &mem->createDesc, (void**)&mem->cpuPtr, (void**)&mem->gpuPtr, &mem->attachDesc));
  return ncclSuccess;
}

static ncclResult_t netCreateShm(struct ncclProxyState* proxyState, struct connectMapMem* mem) {
  NCCLCHECK(ncclShmAllocateShareableBuffer(proxyState->tpRank, mem->size, false, &mem->createDesc, (void**)&mem->cpuPtr, (void**)&mem->gpuPtr));
  return ncclSuccess;
}

static ncclResult_t netDumpMap(struct connectMap* map) {
  printf("Dump map same process %d shared %d\n", map->sameProcess, map->shared);
  struct connectMapMem *mem = map->mems+NCCL_NET_MAP_HOSTMEM;
  printf("Mem 0: Host mem (%x B) CPU %p GPU %p\n", mem->size, mem->cpuPtr, mem->gpuPtr);
  mem = map->mems+NCCL_NET_MAP_DEVMEM;
  printf("Mem 1: Vid  mem (%x B) CPU %p GPU %p\n", mem->size, mem->cpuPtr, mem->gpuPtr);
  mem = map->mems+NCCL_NET_MAP_SHARED_HOSTMEM;
  printf("Mem 2: Shared Host mem (%x B) CPU %p GPU %p\n", mem->size, mem->cpuPtr, mem->gpuPtr);
  mem = map->mems+NCCL_NET_MAP_SHARED_DEVMEM;
  printf("Mem 3: Shared Vid mem (%x B) CPU %p GPU %p\n", mem->size, mem->cpuPtr, mem->gpuPtr);
  printf("SendMem -> Used %d Bank %d Offset %x, cpu %p gpu %p\n",
      map->offsets.sendMem & NCCL_NET_MAP_MASK_USED ? 1 : 0,
      NCCL_NET_MAP_OFFSET_BANK(map, sendMem), map->offsets.sendMem & NCCL_NET_MAP_MASK_OFFSET,
      NCCL_NET_MAP_GET_POINTER(map, cpu, sendMem), NCCL_NET_MAP_GET_POINTER(map, gpu, sendMem));
  printf("RecvMem -> Used %d Bank %d Offset %x, cpu %p gpu %p\n",
      map->offsets.recvMem & NCCL_NET_MAP_MASK_USED ? 1 : 0,
      NCCL_NET_MAP_OFFSET_BANK(map, recvMem), map->offsets.recvMem & NCCL_NET_MAP_MASK_OFFSET,
      NCCL_NET_MAP_GET_POINTER(map, cpu, recvMem), NCCL_NET_MAP_GET_POINTER(map, gpu, recvMem));
  for (int p=0; p<NCCL_NUM_PROTOCOLS; p++) {
    printf("Proto %d -> Used %d Bank %d Offset %x, cpu %p, gpu %p\n", p,
        map->offsets.buffs[p] & NCCL_NET_MAP_MASK_USED ? 1 : 0,
        NCCL_NET_MAP_OFFSET_BANK(map, buffs[p]), map->offsets.buffs[p] & NCCL_NET_MAP_MASK_OFFSET,
        NCCL_NET_MAP_GET_POINTER(map, cpu, buffs[p]), NCCL_NET_MAP_GET_POINTER(map, gpu, buffs[p]));
  }
  printf("End of dump\n");
  return ncclSuccess;
}

struct netSendConnectArgs {
  ncclNetHandle_t handle;
};

struct netRecvConnectArgs {
  int proxyRank;
};

static ncclResult_t sendConnect(struct ncclComm* comm, struct ncclConnect* connectInfo, int nranks, int rank, struct ncclConnector* send) {
  struct connectMap* map = (connectMap*) send->transportResources;

  void* opId;

  // map isn't allocated thus this op hasn't been submitted yet
  if (!map) {
    // Setup device pointers
    NCCLCHECK(ncclCalloc(&map, 1));
    send->transportResources = map;
    opId = send;
    INFO(NCCL_PROXY, "sendConnect ncclProxyCallAsync opId=%p", opId);
    netSendConnectArgs args = {0};
    memcpy(&args.handle, connectInfo, sizeof(ncclNetHandle_t));
    NCCLCHECK(ncclProxyCallAsync(comm, &send->proxyConn, ncclProxyMsgConnect, &args, sizeof(netSendConnectArgs), sizeof(struct connectMap), opId));
  } else {
    opId =  send;
  }

  ncclResult_t ret;
  ret = ncclPollProxyResponse(comm, &send->proxyConn, map, opId);
  if (ret != ncclSuccess) {
    if (ret != ncclInProgress) {
      free(map);
      send->transportResources = NULL;
    }
    return ret;
  }
  INFO(NCCL_PROXY, "sendConnect ncclPollProxyResponse opId=%p", opId);

  if (map->sameProcess && !ncclCuMemEnable()) {
    if (map->cudaDev != comm->cudaDev) {
      // Enable P2P access for Legacy IPC
      cudaError_t err = cudaDeviceEnablePeerAccess(map->cudaDev, 0);
      if (err == cudaErrorPeerAccessAlreadyEnabled) {
        cudaGetLastError();
      } else if (err != cudaSuccess) {
        WARN("failed to peer with device %d: %d %s", map->cudaDev, err, cudaGetErrorString(err));
        return ncclInternalError;
      }
    }
  } else if (!(map->sameProcess && map->cudaDev == comm->cudaDev)) {
    if (!map->sameProcess) NCCLCHECK(netMapShm(comm, map->mems + NCCL_NET_MAP_HOSTMEM));
    if (map->mems[NCCL_NET_MAP_DEVMEM].size) {
      map->mems[NCCL_NET_MAP_DEVMEM].gpuPtr = NULL;
      NCCLCHECK(ncclP2pImportShareableBuffer(comm, send->proxyConn.rank,
                                             map->mems[NCCL_NET_MAP_DEVMEM].size,
                                             &map->mems[NCCL_NET_MAP_DEVMEM].ipcDesc,
                                             (void**)&map->mems[NCCL_NET_MAP_DEVMEM].gpuPtr));
      map->mems[NCCL_NET_MAP_DEVMEM].cpuPtr = NULL;
    }
    if (map->mems[NCCL_NET_MAP_SHARED_DEVMEM].size) {
      void** sharedDevMemPtr = comm->proxyState->sharedDevMems + send->proxyConn.tpLocalRank;
      if (*sharedDevMemPtr == NULL) {
        map->mems[NCCL_NET_MAP_SHARED_DEVMEM].gpuPtr = NULL;
        NCCLCHECK(ncclP2pImportShareableBuffer(comm, send->proxyConn.rank,
                                               map->mems[NCCL_NET_MAP_SHARED_DEVMEM].size,
                                               &map->mems[NCCL_NET_MAP_SHARED_DEVMEM].ipcDesc,
                                               sharedDevMemPtr));
      }
      map->mems[NCCL_NET_MAP_SHARED_DEVMEM].gpuPtr = (char*)(*sharedDevMemPtr);
      map->mems[NCCL_NET_MAP_SHARED_DEVMEM].cpuPtr = NULL;
    }
  }
  //NCCLCHECK(netDumpMap(map));

  struct ncclSendMem *sendMem = (struct ncclSendMem*) NCCL_NET_MAP_GET_POINTER(map, gpu, sendMem);
  void* gdcMem = map->mems[NCCL_NET_MAP_GDCMEM].gpuPtr;
  send->conn.head = gdcMem ? (uint64_t*)gdcMem : &sendMem->head;

  struct ncclRecvMem *recvMem = (struct ncclRecvMem*) NCCL_NET_MAP_GET_POINTER(map, gpu, recvMem);
  send->conn.tail = &recvMem->tail;
  send->conn.stepSize = comm->buffSizes[NCCL_PROTO_SIMPLE]/NCCL_STEPS;
  send->conn.connFifo = recvMem->connFifo;
  struct ncclRecvMem *recvMemCpu = (struct ncclRecvMem*) NCCL_NET_MAP_GET_POINTER(map, cpu, recvMem);
  for (int i=0; i<NCCL_STEPS; i++) {
    recvMemCpu->connFifo[i].offset = -1;
    recvMemCpu->connFifo[i].mode = map->shared ? NCCL_MODE_OFFSET : NCCL_MODE_NORMAL;
  }

  for (int p=0; p<NCCL_NUM_PROTOCOLS; p++)
    send->conn.buffs[p] = NCCL_NET_MAP_GET_POINTER(map, gpu, buffs[p]);

  if (send->proxyConn.sameProcess) {
    if (send->proxyConn.connection->netDeviceHandle) {
      send->conn.netDeviceHandle = *send->proxyConn.connection->netDeviceHandle;

      for (int p=0; p<NCCL_NUM_PROTOCOLS; p++)
        send->conn.mhandles[p] = send->proxyConn.connection->mhandles[p];
    }

    if (send->proxyConn.connection->needsProxyProgress) {
      send->proxyConn.proxyProgress = sendProxyProgress;
    } else {
      send->proxyConn.proxyProgress = NULL;
    }
  } else {
    send->proxyConn.proxyProgress = sendProxyProgress;
  }

  return ncclSuccess;
}

// Forward declare
static ncclResult_t recvProxyProgress(struct ncclProxyState* proxyState, struct ncclProxyArgs* args);

/* Connect to this peer */
static ncclResult_t recvConnect(struct ncclComm* comm, struct ncclConnect* connectInfo, int nranks, int rank, struct ncclConnector* recv) {
  struct connectMap* map = (connectMap*) recv->transportResources;
  void* opId;
  if (!map) {
    NCCLCHECK(ncclCalloc(&map, 1));
    recv->transportResources = map;
    // Use recv connector as unique identifier
    opId = recv;
    INFO(NCCL_PROXY, "recvConnect ncclProxyCallAsync opId=%p &recv->proxyConn=%p connectInfo=%p",
       opId, &recv->proxyConn, connectInfo);
    netRecvConnectArgs args = {0};
    args.proxyRank = *((int*)connectInfo);
    NCCLCHECK(ncclProxyCallAsync(comm, &recv->proxyConn, ncclProxyMsgConnect, &args, sizeof(netRecvConnectArgs), sizeof(struct connectMap), opId));
  } else {
    opId = recv;
  }

  ncclResult_t ret;
  NCCLCHECK(ret = ncclPollProxyResponse(comm, &recv->proxyConn, map, opId));
  if (ret != ncclSuccess) {
    if (ret != ncclInProgress) {
      free(map);
      recv->transportResources = NULL;
    }
    return ret;
  }
  INFO(NCCL_PROXY, "recvConnect ncclPollProxyResponse opId=%p", opId);
  //NCCLCHECK(netDumpMap(map));

  struct ncclSendMem *sendMem = (struct ncclSendMem*) NCCL_NET_MAP_GET_POINTER(map, gpu, sendMem);
  recv->conn.head = &sendMem->head;

  struct ncclRecvMem *recvMem = (struct ncclRecvMem*) NCCL_NET_MAP_GET_POINTER(map, gpu, recvMem);
  void* gdcMem = map->mems[NCCL_NET_MAP_GDCMEM].gpuPtr;
  recv->conn.tail = gdcMem ? (uint64_t*)gdcMem : &recvMem->tail;
  recv->conn.stepSize = comm->buffSizes[NCCL_PROTO_SIMPLE]/NCCL_STEPS;
  recv->conn.connFifo = recvMem->connFifo;
  // Only fuse P2P buffers, continue to allocate dedicated buffers for ring/tree
  for (int i=0; i<NCCL_STEPS; i++) {
    recvMem->connFifo[i].mode = map->shared ? NCCL_MODE_OFFSET : NCCL_MODE_NORMAL;
  }

  for (int p=0; p<NCCL_NUM_PROTOCOLS; p++)
    recv->conn.buffs[p] = NCCL_NET_MAP_GET_POINTER(map, gpu, buffs[p]);

  if (recv->proxyConn.sameProcess) {
    if (recv->proxyConn.connection->netDeviceHandle) {
      recv->conn.netDeviceHandle = *recv->proxyConn.connection->netDeviceHandle;

      for (int p=0; p<NCCL_NUM_PROTOCOLS; p++)
        recv->conn.mhandles[p] = recv->proxyConn.connection->mhandles[p];
    }

    if (recv->proxyConn.connection->needsProxyProgress) {
      recv->proxyConn.proxyProgress = recvProxyProgress;
    } else {
      recv->proxyConn.proxyProgress = NULL;
    }
  } else {
    recv->proxyConn.proxyProgress = recvProxyProgress;
  }

  return ncclSuccess;
}

static ncclResult_t sendFree(struct ncclConnector* send) {
  struct connectMap* map = (struct connectMap*)(send->transportResources);
  if (map) {
    int cudaDev;
    CUDACHECK(cudaGetDevice(&cudaDev));
    if (map->cudaDev != cudaDev && map->mems[NCCL_NET_MAP_DEVMEM].size) {
      if (ncclCuMemEnable()) {
        // cuMem API support
        NCCLCHECK(ncclP2pFreeShareableBuffer(&map->mems[NCCL_NET_MAP_DEVMEM].ipcDesc));
        NCCLCHECK(ncclCuMemFree(map->mems[NCCL_NET_MAP_DEVMEM].gpuPtr));
      } else {
        // Legacy CUDA IPC support
        CUDACHECK(cudaIpcCloseMemHandle(map->mems[NCCL_NET_MAP_DEVMEM].gpuPtr));
      }
    }
    if (!map->sameProcess) {
      NCCLCHECK(ncclShmIpcClose(&map->mems[NCCL_NET_MAP_HOSTMEM].attachDesc));
    }
    free(map);
  }

  return ncclSuccess;
}

static ncclResult_t recvFree(struct ncclConnector* recv) {
  if (recv->transportResources) free(recv->transportResources);
  return ncclSuccess;
}

#define NCCL_SHARED_STEPS 16
static ncclResult_t sharedNetBuffersInit(struct ncclProxyState* proxyState, int cuda, int tpLocalRank, int type, int sameProcess,
    int nChannels, char** gpuPtr, char** cpuPtr, int* size, ncclIpcDesc *ipcDesc) {
  if (cuda == 0 && sameProcess == 0) {
      WARN("PXN should not use host buffers for data");
      return ncclInternalError;
  }
  struct ncclProxyProgressState* progressState = &proxyState->progressState;
  if (progressState->localPeers == NULL) {
    NCCLCHECK(ncclCalloc(&progressState->localPeers, proxyState->tpLocalnRanks));
  }
  struct ncclProxyPeer** localPeers = progressState->localPeers;
  if (localPeers[tpLocalRank] == NULL) {
    NCCLCHECK(ncclCalloc(localPeers + tpLocalRank, 1));
  }
  struct ncclProxyPeer* peer = localPeers[tpLocalRank];
  struct ncclProxySharedP2p* state = type == 0 ? &peer->send : &peer->recv;
  state->refcount++;
  if (state->size == 0) {
    state->size = (int64_t)nChannels * NCCL_SHARED_STEPS * proxyState->p2pChunkSize;

  }

  if (size) *size = state->size;

  if (cuda && state->cudaBuff == NULL) {
    if (sameProcess == 0 || ncclCuMemEnable()) {
      NCCLCHECK(ncclP2pAllocateShareableBuffer(state->size, 0, &state->ipcDesc, (void**)&state->cudaBuff));
    } else {
#if defined(HIP_UNCACHED_MEMORY)
#if defined(HIP_CONTIGUOUS_MEMORY)
      NCCLCHECK(ncclCudaCalloc(&state->cudaBuff, state->size, nullptr,
        cuda ? (rcclParamNetContiguousMem() ? hipDeviceMallocContiguous : hipDeviceMallocUncached) : hipDeviceMallocDefault));
#else
      NCCLCHECK(ncclCudaCalloc(&state->cudaBuff, state->size, nullptr,
        cuda ? hipDeviceMallocUncached : hipDeviceMallocDefault));
#endif
#else
      NCCLCHECK(ncclCudaCalloc(&state->cudaBuff, state->size, nullptr,
        cuda ? hipDeviceMallocFinegrained : hipDeviceMallocDefault));
#endif
    }
  }
  if (!cuda && state->hostBuff == NULL) {
    NCCLCHECK(ncclCudaHostCalloc(&state->hostBuff, state->size));
  }
  if (cpuPtr) *cpuPtr = cuda ? state->cudaBuff : state->hostBuff;
  if (gpuPtr) *gpuPtr = (cpuPtr && sameProcess) ? *cpuPtr : NULL;
  if (ipcDesc) memcpy(ipcDesc, &state->ipcDesc, sizeof(state->ipcDesc));
  return ncclSuccess;
}

static ncclResult_t sharedBuffersGet(struct ncclProxyState* proxyState, int channel, int slot, int* offset, int* size) {
  // Use different pools for different channels and also separate send/recv.
  int globalSlot = (channel*NCCL_SHARED_STEPS)+slot;
  *offset = proxyState->p2pChunkSize * globalSlot;
  if (size) *size = proxyState->p2pChunkSize;
  return ncclSuccess;
}

static ncclResult_t sharedNetBuffersDestroy(struct ncclProxyState* proxyState, int tpLocalRank, int type, struct ncclProxyConnection* connection) {
  if (proxyState->progressState.localPeers == NULL) NCCLCHECK(ncclInternalError);
  struct ncclProxyPeer* peer = proxyState->progressState.localPeers[tpLocalRank];
  if (peer == NULL) NCCLCHECK(ncclInternalError);
  struct ncclProxySharedP2p* state = type == 0 ? &peer->send : &peer->recv;
  if (state->size == 0) NCCLCHECK(ncclInternalError);
  if (ncclAtomicRefCountDecrement(&state->refcount) == 0) {
    if (state->cudaBuff) {
      if (!connection->sameProcess || ncclCuMemEnable()) {
        NCCLCHECK(ncclP2pFreeShareableBuffer(&state->ipcDesc));
      }
      NCCLCHECK(ncclCudaFree(state->cudaBuff));
    }
    if (state->hostBuff) NCCLCHECK(ncclCudaHostFree(state->hostBuff));
  }

  if (peer->send.refcount || peer->recv.refcount) return ncclSuccess;

  free(peer);
  proxyState->progressState.localPeers[tpLocalRank] = NULL;
  for (int r = 0; r < proxyState->tpLocalnRanks; r++) {
    if (proxyState->progressState.localPeers[r]) return ncclSuccess;
  }
  // All peers are freed, free array
  free(proxyState->progressState.localPeers);
  proxyState->progressState.localPeers = NULL;
  return ncclSuccess;
}

static ncclResult_t proxySharedInit(struct ncclProxyConnection* connection, struct ncclProxyState* proxyState, int nChannels) {
  static int is_wsl2 = -1;
  if (is_wsl2 == -1)
    is_wsl2 = (access("/dev/dxg", F_OK) == -1) ? 0 : 1;
  NCCLCHECK(sharedNetBuffersInit(proxyState, is_wsl2 == 0 ? 1 : 0, connection->tpLocalRank, 0, connection->sameProcess, nChannels, NULL, NULL, NULL, NULL));
  return ncclSuccess;
}

static ncclResult_t sendProxySetup(struct ncclProxyConnection* connection, struct ncclProxyState* proxyState, void* reqBuff, int reqSize, void* respBuff, int respSize, int* done) {
  struct setupReq* req = (struct setupReq*) reqBuff;
  if (reqSize != sizeof(struct setupReq)) return ncclInternalError;

  struct sendNetResources* resources;
  NCCLCHECK(ncclCalloc(&resources, 1));
  connection->transportResources = resources;

  resources->tpRank = req->tpRank;
  resources->tpLocalRank = req->tpLocalRank;
  resources->tpRemoteRank = req->tpRemoteRank;
  resources->netDev = req->netDev;
  resources->shared = connection->shared = req->shared;
  resources->useGdr = req->useGdr;
  resources->channelId = req->channelId;
  resources->connIndex = req->connIndex;
  resources->curr_hdp_reg = req->curr_hdp_reg;
  ncclNetProperties_t props;
  NCCLCHECK(proxyState->ncclNet->getProperties(req->netDev, &props));
  /* DMA-BUF support */
  resources->useDmaBuf = resources->useGdr && proxyState->dmaBufSupport && (props.ptrSupport & NCCL_PTR_DMABUF);
  resources->maxRecvs = props.maxRecvs;
  resources->netDeviceVersion = props.netDeviceVersion;
  resources->netDeviceType = props.netDeviceType;

  resources->netDeviceVersion = props.netDeviceVersion;
  resources->netDeviceType = props.netDeviceType;

  // We don't return any data
  if (respSize != 0) return ncclInternalError;
  *done = 1;
  return ncclSuccess;
}

static ncclResult_t recvProxySetup(struct ncclProxyConnection* connection, struct ncclProxyState* proxyState, void* reqBuff, int reqSize, void* respBuff, int respSize, int* done) {
  struct setupReq* req = (struct setupReq*) reqBuff;
  if (reqSize != sizeof(struct setupReq)) return ncclInternalError;

  struct recvNetResources* resources;
  NCCLCHECK(ncclCalloc(&resources, 1));
  connection->transportResources = resources;

  resources->tpRank = req->tpRank;
  resources->tpLocalRank = req->tpLocalRank;
  resources->tpRemoteRank = req->tpRemoteRank;
  resources->netDev = req->netDev;
  resources->shared = connection->shared = req->shared;
  resources->useGdr = req->useGdr;
  resources->needFlush = req->needFlush;
  resources->channelId = req->channelId;
  resources->connIndex = req->connIndex;
  resources->curr_hdp_reg = req->curr_hdp_reg;
  ncclNetProperties_t props;
  NCCLCHECK(proxyState->ncclNet->getProperties(req->netDev, &props));
  /* DMA-BUF support */
  resources->useDmaBuf = resources->useGdr && proxyState->dmaBufSupport && (props.ptrSupport & NCCL_PTR_DMABUF);
  resources->maxRecvs = props.maxRecvs;
  resources->netDeviceVersion = props.netDeviceVersion;
  resources->netDeviceType = props.netDeviceType;

  if (respSize != sizeof(ncclNetHandle_t)) return ncclInternalError;
  NCCLCHECK(proxyState->ncclNet->listen(req->netDev, respBuff, &resources->netListenComm));
  *done = 1;

  return ncclSuccess;
}

// This function embeds plugin-specific rules given the current versions
static ncclResult_t ncclNetGetDeviceHandle(ncclNetDeviceType type, int version, bool isRecv, ncclNetDeviceHandle_t** handle) {
  bool needsDeviceHandle  = false;

  if (type == NCCL_NET_DEVICE_UNPACK) {
    if (version == NCCL_NET_DEVICE_UNPACK_VERSION && isRecv) {
      needsDeviceHandle  = true;
    }
  }

  // Don't re-alloc netDeviceHandles
  if (needsDeviceHandle && (*handle == NULL)) {
    NCCLCHECK(ncclCalloc(handle, 1));
    (*handle)->netDeviceType = type;
    (*handle)->netDeviceVersion = version;
  } else if (!needsDeviceHandle) {
    *handle = NULL;
  }

  return ncclSuccess;
}

static ncclResult_t sendProxyConnect(struct ncclProxyConnection* connection, struct ncclProxyState* proxyState, void* reqBuff, int reqSize, void* respBuff, int respSize, int* done) {
  struct sendNetResources* resources = (struct sendNetResources*)(connection->transportResources);
  if (reqSize != sizeof(netSendConnectArgs)) return ncclInternalError;
  ncclResult_t ret = ncclSuccess;
  netSendConnectArgs* req = (netSendConnectArgs*) reqBuff;
  NCCLCHECK(ncclNetGetDeviceHandle(resources->netDeviceType, resources->netDeviceVersion, false /*isRecv*/, &resources->netDeviceHandle));
  bool rccl_anp = !(strcmp(proxyState->ncclNet->name, RCCL_ANP_PLUGIN_STR));
  if (resources->shared) {
    // Shared buffers
    struct ncclProxyProgressState* progressState = &proxyState->progressState;
    if (progressState->localPeers == NULL) {
      NCCLCHECK(ncclCalloc(&progressState->localPeers, proxyState->tpLocalnRanks));
    }
    struct ncclProxyPeer** localPeers = progressState->localPeers;
    if (localPeers[resources->tpLocalRank] == NULL) {
      NCCLCHECK(ncclCalloc(localPeers + resources->tpLocalRank, 1));
    }
    connection->proxyAppendPtr = localPeers[resources->tpLocalRank]->send.proxyAppend + resources->channelId;

    if (resources->maxRecvs > 1 && ncclParamNetSharedComms()) {
      // Connect or reuse connection for a netdev/remote rank.
      if (progressState->netComms[resources->netDev] == NULL) {
        NCCLCHECK(ncclCalloc(progressState->netComms + resources->netDev, proxyState->tpnRanks));
      }
      struct ncclSharedNetComms* comms = progressState->netComms[resources->netDev] + resources->tpRemoteRank;
      if (comms->sendComm[resources->channelId] == NULL) {
        if (rccl_anp) {
          ret = proxyState->ncclNet->connect(resources->netDev, req->handle, comms->sendComm + resources->channelId, (ncclNetDeviceHandle_t **)(uintptr_t)(resources->channelId));
        } else {
          ret = proxyState->ncclNet->connect(resources->netDev, req->handle, comms->sendComm + resources->channelId, &resources->netDeviceHandle);
        }
      }
      resources->netSendComm = comms->sendComm[resources->channelId];
      if (comms->sendComm[resources->channelId]) comms->sendRefCount[resources->channelId]++;
    } else {
      if (rccl_anp) {
        ret = proxyState->ncclNet->connect(resources->netDev, req->handle, &resources->netSendComm, (ncclNetDeviceHandle_t **)(uintptr_t)(resources->channelId));
      } else {
        ret = proxyState->ncclNet->connect(resources->netDev, req->handle, &resources->netSendComm, &resources->netDeviceHandle);
      }
    }
  } else {
    // Connect to remote peer
    if (rccl_anp) {
      ret = proxyState->ncclNet->connect(resources->netDev, req->handle, &resources->netSendComm, (ncclNetDeviceHandle_t **)(uintptr_t)(resources->channelId));
    } else {
      ret = proxyState->ncclNet->connect(resources->netDev, req->handle, &resources->netSendComm, &resources->netDeviceHandle);
    }
    connection->proxyAppendPtr = &connection->proxyAppend;
  }

  NCCLCHECK(ret);
  if (resources->netSendComm == NULL) {
    *done = 0;
    return ncclInProgress;
  }
  *done = 1;

  if (resources->netDeviceHandle) {
    connection->netDeviceHandle = resources->netDeviceHandle;
    connection->needsProxyProgress = connection->netDeviceHandle->needsProxyProgress;
  } else {
    connection->needsProxyProgress = 1;
  }

  // Create structures
  struct connectMap* map = &resources->map;
  map->sameProcess = connection->sameProcess;
  map->shared = resources->shared;
  CUDACHECK(cudaGetDevice(&map->cudaDev));

  if (resources->shared == 0) { // Only allocate dedicated buffers for ring/tree, not for p2p
    for (int p=0; p<NCCL_NUM_PROTOCOLS; p++) {
      NCCL_NET_MAP_ADD_POINTER(map, 0, p!= NCCL_PROTO_LL && resources->useGdr, proxyState->buffSizes[p], buffs[p]);
      resources->buffSizes[p] = proxyState->buffSizes[p];
    }
  } else {
    // Get shared buffers
    int bank = resources->useGdr ? NCCL_NET_MAP_SHARED_DEVMEM : NCCL_NET_MAP_SHARED_HOSTMEM;
    struct connectMapMem* mapMem = map->mems+bank;
    NCCLCHECK(sharedNetBuffersInit(
          proxyState, resources->useGdr, resources->tpLocalRank, 0, map->sameProcess, proxyState->p2pnChannels,
          &mapMem->gpuPtr, &mapMem->cpuPtr, &mapMem->size, &mapMem->ipcDesc));
    resources->buffSizes[NCCL_PROTO_SIMPLE] = mapMem->size;

    if (proxyState->allocP2pNetLLBuffers) {
      NCCL_NET_MAP_ADD_POINTER(map, 0, 0 /*p == NCCL_PROTO_LL*/, proxyState->buffSizes[NCCL_PROTO_LL], buffs[NCCL_PROTO_LL]);
      resources->buffSizes[NCCL_PROTO_LL] = proxyState->buffSizes[NCCL_PROTO_LL];
    }

    NCCL_NET_MAP_ADD_POINTER(map, 1, resources->useGdr, mapMem->size, buffs[NCCL_PROTO_SIMPLE]);
  }

  NCCL_NET_MAP_ADD_POINTER(map, 0, 0, sizeof(struct ncclSendMem), sendMem);
  NCCL_NET_MAP_ADD_POINTER(map, 0, 0, sizeof(struct ncclRecvMem), recvMem);

  if (map->mems[NCCL_NET_MAP_DEVMEM].size) {
    if (resources->shared == 0) {
      if (!map->sameProcess || ncclCuMemEnable()) {
        ALIGN_SIZE(map->mems[NCCL_NET_MAP_DEVMEM].size, CUDA_IPC_MIN);
        NCCLCHECK(ncclP2pAllocateShareableBuffer(map->mems[NCCL_NET_MAP_DEVMEM].size, 0, &map->mems[NCCL_NET_MAP_DEVMEM].ipcDesc,
                                                 (void**)&map->mems[NCCL_NET_MAP_DEVMEM].gpuPtr));
      } else {
#if defined(HIP_UNCACHED_MEMORY)
#if defined(HIP_CONTIGUOUS_MEMORY)
        NCCLCHECK(ncclCudaCalloc(&map->mems[NCCL_NET_MAP_DEVMEM].gpuPtr, map->mems[NCCL_NET_MAP_DEVMEM].size, nullptr,
          resources->useGdr ? (rcclParamNetContiguousMem() ? hipDeviceMallocContiguous : hipDeviceMallocUncached) : hipDeviceMallocDefault));
#else
        NCCLCHECK(ncclCudaCalloc(&map->mems[NCCL_NET_MAP_DEVMEM].gpuPtr, map->mems[NCCL_NET_MAP_DEVMEM].size, nullptr,
          resources->useGdr ? hipDeviceMallocUncached : hipDeviceMallocDefault));
#endif
#else
        NCCLCHECK(ncclCudaCalloc(&map->mems[NCCL_NET_MAP_DEVMEM].gpuPtr, map->mems[NCCL_NET_MAP_DEVMEM].size, nullptr,
          resources->useGdr ? hipDeviceMallocFinegrained : hipDeviceMallocDefault));
#endif
      }
      map->mems[NCCL_NET_MAP_DEVMEM].cpuPtr = map->mems[NCCL_NET_MAP_DEVMEM].gpuPtr;
    }
  }
  if (map->sameProcess) {
    NCCLCHECK(ncclCudaHostCalloc(&map->mems[NCCL_NET_MAP_HOSTMEM].cpuPtr, map->mems[NCCL_NET_MAP_HOSTMEM].size));
    map->mems[NCCL_NET_MAP_HOSTMEM].gpuPtr = map->mems[NCCL_NET_MAP_HOSTMEM].cpuPtr;
  } else {
    NCCLCHECK(netCreateShm(proxyState, map->mems+NCCL_NET_MAP_HOSTMEM));
    void* sendMem = (void*)NCCL_NET_MAP_GET_POINTER(map, cpu, sendMem);
    void* recvMem = (void*)NCCL_NET_MAP_GET_POINTER(map, cpu, recvMem);
    memset(sendMem, 0, sizeof(struct ncclSendMem));
    memset(recvMem, 0, sizeof(struct ncclRecvMem));
  }
  if (ncclGdrCopy && map->sameProcess && ncclParamGdrCopySyncEnable()) {
    uint64_t *cpuPtr, *gpuPtr;
    NCCLCHECK(ncclGdrCudaCalloc(&cpuPtr, &gpuPtr, 1, &resources->gdrDesc, nullptr));

    resources->gdcSync = cpuPtr;
    struct connectMapMem* gdcMem = map->mems+NCCL_NET_MAP_GDCMEM;
    gdcMem->cpuPtr = (char*)cpuPtr;
    gdcMem->gpuPtr = (char*)gpuPtr;
    gdcMem->size = sizeof(uint64_t); // sendMem->head
  }

  resources->sendMem = (struct ncclSendMem*) NCCL_NET_MAP_GET_POINTER(map, cpu, sendMem);
  resources->recvMem = (struct ncclRecvMem*) NCCL_NET_MAP_GET_POINTER(map, cpu, recvMem);

  // Don't give credits yet in shared mode.
  (resources->gdcSync ? *resources->gdcSync : resources->sendMem->head) =
    (map->shared ? -NCCL_STEPS : 0);
  for (int i=0; i<NCCL_STEPS; i++) resources->recvMem->connFifo[i].size = -1;

  for (int p=0; p<NCCL_NUM_PROTOCOLS; p++) {
    resources->buffers[p] = NCCL_NET_MAP_GET_POINTER(map, cpu, buffs[p]);
    if (resources->buffers[p]) {
#if CUDA_VERSION >= 11070
      /* DMA-BUF support */
      int type = NCCL_NET_MAP_DEV_MEM(map, buffs[p]) ? NCCL_PTR_CUDA : NCCL_PTR_HOST;
      if (type == NCCL_PTR_CUDA && resources->useDmaBuf) {
        int dmabuf_fd;
        CUCHECK(cuMemGetHandleForAddressRange((void *)&dmabuf_fd, (CUdeviceptr)resources->buffers[p], resources->buffSizes[p], CU_MEM_RANGE_HANDLE_TYPE_DMA_BUF_FD, 0));
        NCCLCHECK(proxyState->ncclNet->regMrDmaBuf(resources->netSendComm, resources->buffers[p], resources->buffSizes[p], type, 0ULL, dmabuf_fd, &resources->mhandles[p]));
        (void)close(dmabuf_fd);
      } else // FALL-THROUGH to nv_peermem GDR path
#else
      /* DMA-BUF support */
      int type = NCCL_NET_MAP_DEV_MEM(map, buffs[p]) ? NCCL_PTR_CUDA : NCCL_PTR_HOST;
      if (type == NCCL_PTR_CUDA && proxyState->dmaBufSupport && pfn_hsa_amd_portable_export_dmabuf) {
        int dmabuf_fd;
        uint64_t offset;
        CUCHECK(hsa_amd_portable_export_dmabuf((const void*)resources->buffers[p], resources->buffSizes[p], &dmabuf_fd, &offset));
        NCCLCHECK(proxyState->ncclNet->regMrDmaBuf(resources->netSendComm, resources->buffers[p], resources->buffSizes[p], type, offset, dmabuf_fd, &resources->mhandles[p]));
        (void)close(dmabuf_fd);
        TRACE(NCCL_INIT|NCCL_NET, "hsa_amd_portable_export_dmabuf buffer %p size %d handle %x offset %ld",
          (const void*)resources->buffers[p], resources->buffSizes[p], dmabuf_fd, offset);
      } else // FALL-THROUGH to nv_peermem GDR path
#endif
      {
        NCCLCHECK(proxyState->ncclNet->regMr(resources->netSendComm, resources->buffers[p], resources->buffSizes[p], NCCL_NET_MAP_DEV_MEM(map, buffs[p]) ? NCCL_PTR_CUDA : NCCL_PTR_HOST, &resources->mhandles[p]));
      }

      // Copy the mhandle dptr, if implemented
      if (resources->netDeviceHandle && proxyState->ncclNet->getDeviceMr)
        NCCLCHECK(proxyState->ncclNet->getDeviceMr(resources->netSendComm, resources->mhandles[p], &connection->mhandles[p]));
    }
  }

  //NCCLCHECK(netDumpMap(map));
  if (respSize != sizeof(struct connectMap)) return ncclInternalError;
  memcpy(respBuff, map, sizeof(struct connectMap));
  return ncclSuccess;
}

static ncclResult_t recvProxyConnect(struct ncclProxyConnection* connection, struct ncclProxyState* proxyState, void* reqBuff, int reqSize, void* respBuff, int respSize, int* done) {
  if (reqSize != sizeof(netRecvConnectArgs)) return ncclInternalError;
  struct recvNetResources* resources = (struct recvNetResources*)(connection->transportResources);
  netRecvConnectArgs* req = (netRecvConnectArgs*) reqBuff;
  resources->tpRemoteProxyRank = req->proxyRank;
  ncclResult_t ret = ncclSuccess;

  bool rccl_anp = !(strcmp(proxyState->ncclNet->name, RCCL_ANP_PLUGIN_STR));
  NCCLCHECK(ncclNetGetDeviceHandle(resources->netDeviceType, resources->netDeviceVersion, true /*isRecv*/, &resources->netDeviceHandle));
  // Finish connection establishment from remote peer
  if (resources->shared) {
    // Shared buffers
    struct ncclProxyProgressState* progressState = &proxyState->progressState;
    if (progressState->localPeers == NULL) {
      NCCLCHECK(ncclCalloc(&progressState->localPeers, proxyState->tpLocalnRanks));
    }
    struct ncclProxyPeer** localPeers = progressState->localPeers;
    if (localPeers[resources->tpLocalRank] == NULL) {
      NCCLCHECK(ncclCalloc(localPeers + resources->tpLocalRank, 1));
    }
    connection->proxyAppendPtr = localPeers[resources->tpLocalRank]->recv.proxyAppend + resources->channelId;

    if (resources->maxRecvs > 1 && ncclParamNetSharedComms()) {
      // Connect or reuse connection for a netdev/remote rank.
      if (progressState->netComms[resources->netDev] == NULL) {
        NCCLCHECK(ncclCalloc(progressState->netComms + resources->netDev, proxyState->tpnRanks));
      }
      struct ncclSharedNetComms* comms = progressState->netComms[resources->netDev] + resources->tpRemoteProxyRank;
      if (comms->recvComm[resources->channelId] == NULL) {
          if (rccl_anp) {
            ret = proxyState->ncclNet->accept(resources->netListenComm, comms->recvComm+resources->channelId, (ncclNetDeviceHandle_t **)(uintptr_t)(resources->channelId));
          } else {
            ret = proxyState->ncclNet->accept(resources->netListenComm, comms->recvComm+resources->channelId, &resources->netDeviceHandle);
          }
      }
      resources->netRecvComm = comms->recvComm[resources->channelId];
      if (comms->recvComm[resources->channelId]) comms->recvRefCount[resources->channelId]++;
    } else {
      if (rccl_anp) {
        ret = proxyState->ncclNet->accept(resources->netListenComm, &resources->netRecvComm, (ncclNetDeviceHandle_t **)(uintptr_t)(resources->channelId));
      } else {
        ret = proxyState->ncclNet->accept(resources->netListenComm, &resources->netRecvComm, &resources->netDeviceHandle);
      }
    }
  } else {
    // Connect to remote peer
    if (rccl_anp) {
      ret = proxyState->ncclNet->accept(resources->netListenComm, &resources->netRecvComm, (ncclNetDeviceHandle_t **)(uintptr_t)(resources->channelId));
    } else {
      ret = proxyState->ncclNet->accept(resources->netListenComm, &resources->netRecvComm, &resources->netDeviceHandle);
    }
    connection->proxyAppendPtr = &connection->proxyAppend;
  }

  NCCLCHECK(ret);
  if (resources->netRecvComm == NULL) {
    *done = 0;
    return ncclInProgress;
  }
  *done = 1;

  if (resources->netDeviceHandle) {
    connection->netDeviceHandle = resources->netDeviceHandle;
    connection->needsProxyProgress = connection->netDeviceHandle->needsProxyProgress;
  } else {
    connection->needsProxyProgress = 1;
  }

  NCCLCHECK(proxyState->ncclNet->closeListen(resources->netListenComm));

  // Create structures
  struct connectMap* map = &resources->map;
  map->sameProcess = connection->sameProcess;
  if (map->sameProcess == 0) return ncclInternalError; // We don't support remote proxy for recv
  map->shared = resources->shared;

  if (resources->shared == 0) { // Only allocate dedicated buffers for ring/tree, not for p2p
    for (int p=0; p<NCCL_NUM_PROTOCOLS; p++) {
      NCCL_NET_MAP_ADD_POINTER(map, 0, resources->useGdr, proxyState->buffSizes[p], buffs[p]);
      resources->buffSizes[p] = proxyState->buffSizes[p];
    }
  } else {
    // Get shared buffers
    int bank = resources->useGdr ? NCCL_NET_MAP_SHARED_DEVMEM : NCCL_NET_MAP_SHARED_HOSTMEM;
    struct connectMapMem* mapMem = map->mems+bank;
    NCCLCHECK(sharedNetBuffersInit(
          proxyState, resources->useGdr, resources->tpLocalRank, 1, 1, proxyState->p2pnChannels,
          &mapMem->gpuPtr, &mapMem->cpuPtr, &mapMem->size, NULL));
    resources->buffSizes[NCCL_PROTO_SIMPLE] = mapMem->size;
    NCCL_NET_MAP_ADD_POINTER(map, 1, resources->useGdr, mapMem->size, buffs[NCCL_PROTO_SIMPLE]);
  }

  NCCL_NET_MAP_ADD_POINTER(map, 0, 0, sizeof(struct ncclSendMem), sendMem);
  NCCL_NET_MAP_ADD_POINTER(map, 0, 0, sizeof(struct ncclRecvMem), recvMem);

  if (proxyState->allocP2pNetLLBuffers) {
    NCCL_NET_MAP_ADD_POINTER(map, 0, 0 /*resources->useGdr*/, proxyState->buffSizes[NCCL_PROTO_LL], buffs[NCCL_PROTO_LL]);
    resources->buffSizes[NCCL_PROTO_LL] = proxyState->buffSizes[NCCL_PROTO_LL];
  }

  if (map->mems[NCCL_NET_MAP_DEVMEM].size) {
    if (resources->shared == 0) {
      if (ncclCuMemEnable()) {
        NCCLCHECK(ncclP2pAllocateShareableBuffer(map->mems[NCCL_NET_MAP_DEVMEM].size, 0, &map->mems[NCCL_NET_MAP_DEVMEM].ipcDesc,
                                                 (void**)&map->mems[NCCL_NET_MAP_DEVMEM].gpuPtr));
      } else {
#if defined(HIP_UNCACHED_MEMORY)
#if defined(HIP_CONTIGUOUS_MEMORY)
        NCCLCHECK(ncclCudaCalloc(&map->mems[NCCL_NET_MAP_DEVMEM].gpuPtr, map->mems[NCCL_NET_MAP_DEVMEM].size, nullptr,
          resources->useGdr ? (rcclParamNetContiguousMem() ? hipDeviceMallocContiguous : hipDeviceMallocUncached) : hipDeviceMallocDefault));
#else
        NCCLCHECK(ncclCudaCalloc(&map->mems[NCCL_NET_MAP_DEVMEM].gpuPtr, map->mems[NCCL_NET_MAP_DEVMEM].size, nullptr,
          resources->useGdr ? hipDeviceMallocUncached : hipDeviceMallocDefault));
#endif
#else
        NCCLCHECK(ncclCudaCalloc(&map->mems[NCCL_NET_MAP_DEVMEM].gpuPtr, map->mems[NCCL_NET_MAP_DEVMEM].size, nullptr,
          resources->useGdr ? hipDeviceMallocFinegrained : hipDeviceMallocDefault));
#endif
      }
      map->mems[NCCL_NET_MAP_DEVMEM].cpuPtr = map->mems[NCCL_NET_MAP_DEVMEM].gpuPtr;
    }
  }
  NCCLCHECK(ncclCudaHostCalloc(&map->mems[NCCL_NET_MAP_HOSTMEM].cpuPtr, map->mems[NCCL_NET_MAP_HOSTMEM].size));
  map->mems[NCCL_NET_MAP_HOSTMEM].gpuPtr = map->mems[NCCL_NET_MAP_HOSTMEM].cpuPtr;
  if (ncclGdrCopy && map->sameProcess) {
    uint64_t *cpuPtr, *gpuPtr;
    NCCLCHECK(ncclGdrCudaCalloc(&cpuPtr, &gpuPtr, 2, &resources->gdrDesc, nullptr));

    if (ncclParamGdrCopySyncEnable()) {
      resources->gdcSync = cpuPtr;
      struct connectMapMem* gdcMem = map->mems+NCCL_NET_MAP_GDCMEM;
      gdcMem->cpuPtr = (char*)cpuPtr;
      gdcMem->gpuPtr = (char*)gpuPtr;
      gdcMem->size = sizeof(uint64_t);
    }
    if (ncclParamGdrCopyFlushEnable()) resources->gdcFlush = cpuPtr + 1;
  }

  resources->sendMem = (struct ncclSendMem*) NCCL_NET_MAP_GET_POINTER(map, cpu, sendMem);
  resources->recvMem = (struct ncclRecvMem*) NCCL_NET_MAP_GET_POINTER(map, cpu, recvMem);
  for (int p=0; p<NCCL_NUM_PROTOCOLS; p++) {
    resources->buffers[p] = NCCL_NET_MAP_GET_POINTER(map, cpu, buffs[p]);
    if (resources->buffers[p]) {
#if CUDA_VERSION >= 11070
      /* DMA-BUF support */
      int type = NCCL_NET_MAP_DEV_MEM(map, buffs[p]) ? NCCL_PTR_CUDA : NCCL_PTR_HOST;
      if (type == NCCL_PTR_CUDA && resources->useDmaBuf) {
        int dmabuf_fd;
        CUCHECK(cuMemGetHandleForAddressRange((void *)&dmabuf_fd, (CUdeviceptr)resources->buffers[p], resources->buffSizes[p], CU_MEM_RANGE_HANDLE_TYPE_DMA_BUF_FD, 0));
        NCCLCHECK(proxyState->ncclNet->regMrDmaBuf(resources->netRecvComm, resources->buffers[p], resources->buffSizes[p], type, 0ULL, dmabuf_fd, &resources->mhandles[p]));
        (void)close(dmabuf_fd);
      } else // FALL-THROUGH to nv_peermem GDR path
#else
      /* DMA-BUF support */
      int type = NCCL_NET_MAP_DEV_MEM(map, buffs[p]) ? NCCL_PTR_CUDA : NCCL_PTR_HOST;
      if (type == NCCL_PTR_CUDA && proxyState->dmaBufSupport && pfn_hsa_amd_portable_export_dmabuf) {
        int dmabuf_fd;
        uint64_t offset;
        CUCHECK(hsa_amd_portable_export_dmabuf((const void*)resources->buffers[p], resources->buffSizes[p], &dmabuf_fd, &offset));
        NCCLCHECK(proxyState->ncclNet->regMrDmaBuf(resources->netRecvComm, resources->buffers[p], resources->buffSizes[p], type, offset, dmabuf_fd, &resources->mhandles[p]));
        (void)close(dmabuf_fd);
        TRACE(NCCL_INIT|NCCL_NET, "hsa_amd_portable_export_dmabuf buffer %p size %d handle %x offset %ld",
          (const void*)resources->buffers[p], resources->buffSizes[p], dmabuf_fd, offset);
      } else // FALL-THROUGH to nv_peermem GDR path
#endif
      {
        NCCLCHECK(proxyState->ncclNet->regMr(resources->netRecvComm, resources->buffers[p], resources->buffSizes[p], NCCL_NET_MAP_DEV_MEM(map, buffs[p]) ? NCCL_PTR_CUDA : NCCL_PTR_HOST, &resources->mhandles[p]));
      }

      // Copy the mhandle dptr
      if (resources->netDeviceType != NCCL_NET_DEVICE_HOST && proxyState->ncclNet->getDeviceMr)
        NCCLCHECK(proxyState->ncclNet->getDeviceMr(resources->netRecvComm, resources->mhandles[p], &connection->mhandles[p]));
    }
  }

  //NCCLCHECK(netDumpMap(map));
  if (respSize != sizeof(struct connectMap)) return ncclInternalError;
  memcpy(respBuff, map, sizeof(struct connectMap));
  return ncclSuccess;
}

static ncclResult_t sendProxyFree(struct ncclProxyConnection* connection, struct ncclProxyState* proxyState) {
  struct sendNetResources* resources = (struct sendNetResources*)(connection->transportResources);
  if (connection->state == connSharedInitialized) { // NVB Preconnect
    NCCLCHECK(sharedNetBuffersDestroy(proxyState, connection->tpLocalRank, 0, connection));
    return ncclSuccess;
  }

  if (connection->state == connConnected) {
    for (int p=0; p<NCCL_NUM_PROTOCOLS; p++) {
      if (resources->buffers[p]) {
        NCCLCHECK(proxyState->ncclNet->deregMr(resources->netSendComm, resources->mhandles[p]));
      }
    }
    struct connectMapMem* mems = resources->map.mems;
    if (resources->map.sameProcess) {
      NCCLCHECK(ncclCudaHostFree(mems[NCCL_NET_MAP_HOSTMEM].cpuPtr));
    } else {
      NCCLCHECK(ncclShmIpcClose(&mems[NCCL_NET_MAP_HOSTMEM].createDesc));
    }
    NCCLCHECK(ncclCudaFree(mems[NCCL_NET_MAP_DEVMEM].cpuPtr));
    if (!resources->map.sameProcess || ncclCuMemEnable()) {
      // cuMem API support
      if (mems[NCCL_NET_MAP_DEVMEM].size) {
        NCCLCHECK(ncclP2pFreeShareableBuffer(&mems[NCCL_NET_MAP_DEVMEM].ipcDesc));
      }
    }
    if (mems[NCCL_NET_MAP_GDCMEM].cpuPtr) NCCLCHECK(ncclGdrCudaFree(resources->gdrDesc));
    if (resources->shared) {
      NCCLCHECK(sharedNetBuffersDestroy(proxyState, resources->tpLocalRank, 0, connection));
      if (resources->maxRecvs > 1 && ncclParamNetSharedComms()) {
        struct ncclSharedNetComms* comms = proxyState->progressState.netComms[resources->netDev]+resources->tpRemoteRank;
        comms->sendRefCount[resources->channelId]--;
        if (comms->sendRefCount[resources->channelId] == 0) NCCLCHECK(proxyState->ncclNet->closeSend(comms->sendComm[resources->channelId]));
      } else {
        NCCLCHECK(proxyState->ncclNet->closeSend(resources->netSendComm));
      }
    } else {
      NCCLCHECK(proxyState->ncclNet->closeSend(resources->netSendComm));
    }
  }

  if (resources) free(resources);
  return ncclSuccess;
}

static ncclResult_t recvProxyFree(struct ncclProxyConnection* connection, struct ncclProxyState* proxyState) {
  struct recvNetResources* resources = (struct recvNetResources*)(connection->transportResources);
  if (connection->state == connSharedInitialized) { // NVB Preconnect
    NCCLCHECK(sharedNetBuffersDestroy(proxyState, connection->tpLocalRank, 1, connection));
    return ncclSuccess;
  }

  if (connection->state == connConnected) {
    for (int p=0; p<NCCL_NUM_PROTOCOLS; p++) {
      if (resources->buffers[p]) {
        NCCLCHECK(proxyState->ncclNet->deregMr(resources->netRecvComm, resources->mhandles[p]));
      }
    }
    struct connectMapMem* mems = resources->map.mems;
    NCCLCHECK(ncclCudaHostFree(mems[NCCL_NET_MAP_HOSTMEM].cpuPtr));
    NCCLCHECK(ncclCudaFree(mems[NCCL_NET_MAP_DEVMEM].cpuPtr));
    if (!resources->map.sameProcess || ncclCuMemEnable()) {
      // cuMem API support
      if (mems[NCCL_NET_MAP_DEVMEM].size) {
        NCCLCHECK(ncclP2pFreeShareableBuffer(&mems[NCCL_NET_MAP_DEVMEM].ipcDesc));
      }
    }
    if (mems[NCCL_NET_MAP_GDCMEM].cpuPtr) NCCLCHECK(ncclGdrCudaFree(resources->gdrDesc));
    if (resources->shared) {
      NCCLCHECK(sharedNetBuffersDestroy(proxyState, resources->tpLocalRank, 1, connection));
      if (resources->maxRecvs > 1 && ncclParamNetSharedComms()) {
        struct ncclSharedNetComms* comms = proxyState->progressState.netComms[resources->netDev] + resources->tpRemoteProxyRank;
        comms->recvRefCount[resources->channelId]--;
        if (comms->recvRefCount[resources->channelId] == 0) NCCLCHECK(proxyState->ncclNet->closeRecv(comms->recvComm[resources->channelId]));
      } else {
        NCCLCHECK(proxyState->ncclNet->closeRecv(resources->netRecvComm));
      }
    } else {
      NCCLCHECK(proxyState->ncclNet->closeRecv(resources->netRecvComm));
    }
  }

  if (resources) free(resources);
  return ncclSuccess;
}

static_assert(NCCL_STEPS <= NCCL_NET_MAX_REQUESTS, "Not enough net requests to cover for steps");
#define MAX_NET_SIZE (1024*1024*1024L) // Rather than send INT_MAX which is 2G-1, send a power of two.

#if defined(ENABLE_NPKIT) && defined(ENABLE_NPKIT_NET_COLLECT_POLL_CNT)
static int g_npkit_net_poll_cnt = 0;
#endif

static ncclResult_t sendProxyProgress(struct ncclProxyState* proxyState, struct ncclProxyArgs* args) {
#if defined(ENABLE_NPKIT) && defined(ENABLE_NPKIT_NET_COLLECT_POLL_CNT)
  g_npkit_net_poll_cnt++;
#endif
  if (args->state == ncclProxyOpReady) {
    for (int s=0; s<args->nsubs; s++) {
      struct ncclProxySubArgs* sub = args->subs+s;
      struct sendNetResources* resources = (struct sendNetResources*) (sub->connection->transportResources);
      // Round to next multiple of sliceSteps
      sub->base = ROUNDUP(resources->step, args->chunkSteps);
      // Set step base for next op
      resources->step = sub->base + sub->nsteps;
      sub->posted = sub->transmitted = sub->done = 0;
      ncclProfilerStartSendProxyOpEvent(s, args);
      if (sub->reg && sub->nbytes > 0) {
        NCCLCHECK(proxyState->ncclNet->regMr(resources->netSendComm, sub->recvbuff, sub->nbytes, NCCL_PTR_CUDA, &sub->mhandle));
      } else {
        sub->mhandle = resources->mhandles[args->protocol];
      }
    }
    args->state = ncclProxyOpProgress;
    args->hdp_flushed = 0;
  }
  args->idle = 1;
  if (args->state == ncclProxyOpProgress) {
    int p = args->protocol;
    int maxDepth = std::min(NCCL_STEPS, NCCL_SHARED_STEPS/args->nsubs);
    for (int s=0; s<args->nsubs; s++) {
      struct ncclProxySubArgs* sub = args->subs+s;
      if (sub->done == sub->nsteps) continue;
      struct sendNetResources* resources = (struct sendNetResources*) (sub->connection->transportResources);
      volatile struct ncclConnFifo* connFifo = (volatile struct ncclConnFifo*)resources->recvMem->connFifo;
      int stepSize = resources->buffSizes[p] / NCCL_STEPS;
      char* localBuff = NCCL_NET_MAP_GET_POINTER(&resources->map, cpu, buffs[p]);
      // Post buffers to the GPU
      if (sub->posted < sub->nsteps && sub->posted < sub->done + maxDepth) {
        ncclProfilerStartSendProxyStepEvents(s, args, sub->posted, sub->posted+args->sliceSteps);
        int buffSlot = (sub->base+sub->posted)%NCCL_STEPS;
        if (resources->shared) {
          if (!sub->reg) {
            int sharedBuffSlot = sub->posted%maxDepth;
            int offset;
            NCCLCHECK(sharedBuffersGet(proxyState, sub->channelId, sharedBuffSlot*args->nsubs+s, &offset, NULL));
            __atomic_store_n(&resources->recvMem->connFifo[buffSlot].offset, offset, __ATOMIC_RELAXED);
            __sync_synchronize();
          }
          volatile uint64_t* sendHead = resources->gdcSync ? resources->gdcSync : &resources->sendMem->head;
          sub->posted += args->sliceSteps;
          // Only post one credit for registered buffer
          if (sub->reg == 0 || sub->posted == args->sliceSteps) *sendHead = sub->base + sub->posted - NCCL_STEPS;
          if (resources->gdcSync) wc_store_fence(); // Flush out WC write
        } else sub->posted += args->sliceSteps;
        ncclProfilerRecordProxyOpEventState(s, args, sub->posted, sub->transSize, ncclProfilerProxyOpSendPosted);
        ncclProfilerRecordProxyStepEventStates(s, args, sub->posted-args->sliceSteps, sub->posted, ncclProfilerProxyStepSendGPUWait);
        args->idle = 0;
        continue;
      }
      // Check whether we received data from the GPU and send it to the network
      if (sub->transmitted < sub->posted && sub->transmitted < sub->done + NCCL_STEPS) {
        int buffSlot = (sub->base+sub->transmitted)%NCCL_STEPS;
        volatile uint64_t* recvTail = &resources->recvMem->tail;
        uint64_t tail = sub->base + (sub->reg ? 0 : sub->transmitted);
        if ((sub->reg || connFifo[buffSlot].size != -1) && ((*recvTail > tail) || p == NCCL_PROTO_LL)) {
          // We have something to receive, let's check if it's completely ready.
          int size = sub->reg ? std::min(MAX_NET_SIZE, sub->nbytes) : connFifo[buffSlot].size;
#if defined(ENABLE_NPKIT) && defined(ENABLE_NPKIT_EVENT_NET_SEND_ENTRY) && defined(ENABLE_NPKIT_EVENT_NET_SEND_EXIT)
          sub->npKitSizesFifo[buffSlot] = size;
#endif
          bool shared = (p == NCCL_PROTO_SIMPLE) && resources->shared;
          char* buff = shared ? localBuff+connFifo[buffSlot].offset : localBuff+buffSlot*stepSize;
          int ready = 1;
          if (p == NCCL_PROTO_LL128) {
            ready = resources->useGdr;
            if (!ready) {
              // When data is in sysmem, we need to wait until all flags are correct since the GPU only
              // called threadfence()
              uint64_t flag = sub->base+sub->transmitted+1;
              int nFifoLines = DIVUP(connFifo[buffSlot].size, sizeof(uint64_t)*NCCL_LL128_LINEELEMS);
              volatile uint64_t* lines = (volatile uint64_t*)buff;
              ready = 1;
              for (int i=0; i<nFifoLines; i++) {
                if (lines[i*NCCL_LL128_LINEELEMS+NCCL_LL128_DATAELEMS] != flag) { ready = 0; break; }
              }
            }
          } else if (p == NCCL_PROTO_LL) {
            uint32_t flag = NCCL_LL_FLAG(sub->base+sub->transmitted+1);
            int nFifoLines = DIVUP(size, sizeof(union ncclLLFifoLine));
            union ncclLLFifoLine* lines = (union ncclLLFifoLine*)buff;
            for (int i=0; i<nFifoLines; i++) {
              volatile uint32_t *f1 = &lines[i].flag1;
              volatile uint32_t *f2 = &lines[i].flag2;
              if (f1[0] != flag || f2[0] != flag) { ready = 0; break; }
            }
          } else if (p == NCCL_PROTO_SIMPLE && resources->shared) {
            buff = sub->reg ? (char*)sub->recvbuff : localBuff+resources->recvMem->connFifo[buffSlot].offset;
          }
          if (ready) {
<<<<<<< HEAD
            // flush HDP if not done
            if (resources->curr_hdp_reg && args->hdp_flushed < *recvTail) {
              args->hdp_flushed = *recvTail;
              *resources->curr_hdp_reg = 1;
            }
=======
            ncclProfilerRecordProxyOpEventState(s, args, sub->transmitted + args->sliceSteps, sub->transSize, ncclProfilerProxyOpSendRemFifoWait);
>>>>>>> 68b54236
            // Data is ready, try to send.
            // Coverity complains about the size here as pointing to an out-of-scope temporary.  Which is nonsense,
            // since size is a plain integer.
            // coverity[use_invalid:FALSE]
            NCCLCHECK(proxyState->ncclNet->isend(resources->netSendComm, buff, size, resources->tpRank, sub->mhandle, sub->requests+buffSlot));
            if (sub->requests[buffSlot] != NULL) {

#if defined(ENABLE_NPKIT) && defined(ENABLE_NPKIT_EVENT_NET_SEND_ENTRY) && defined(ENABLE_NPKIT_EVENT_NET_SEND_EXIT)
              NpKit::CollectCpuEvent(
                  NPKIT_EVENT_NET_SEND_ENTRY,
#if defined(ENABLE_NPKIT_NET_COLLECT_POLL_CNT)
                  g_npkit_net_poll_cnt,
#else
                  size,
#endif
                  uint64_t(sub->requests+buffSlot)/sizeof(void*),
                  *(volatile uint64_t*)NpKit::GetCpuTimestamp(), sub->channelId);
#if defined(ENABLE_NPKIT_NET_COLLECT_POLL_CNT)
              g_npkit_net_poll_cnt = 0;
#endif
              sub->timestamp[buffSlot] = 0;
#endif

              TRACE(NCCL_NET, "sendProxy [%ld/%d] Isend posted, req %p, size %d, proto %d, myRank %d, channelId %d", sub->transmitted, buffSlot, sub->requests[buffSlot], size, p, proxyState->tpRank, sub->channelId);
              sub->transmitted += args->sliceSteps;
              ncclProfilerRecordProxyOpEventState(s, args, sub->transmitted, sub->transSize, ncclProfilerProxyOpSendTransmitted);
              ncclProfilerRecordProxyStepEventStates(s, args, sub->transmitted-args->sliceSteps, sub->transmitted, ncclProfilerProxyStepSendWait);
              sub->transSize += size;
              args->idle = 0;
              continue;
            }
          }
        }
      }
      // Check whether the network has completed some send operations.
      if (sub->done < sub->transmitted) {
        int done;
        int size;
        int buffSlot = (sub->base+sub->done)%NCCL_STEPS;
#if defined(ENABLE_NPKIT) && defined(ENABLE_NPKIT_EVENT_NET_SEND_ENTRY) && defined(ENABLE_NPKIT_EVENT_NET_SEND_EXIT)
        if (sub->timestamp[buffSlot] == 0)
          sub->timestamp[buffSlot] = *(volatile uint64_t*)NpKit::GetCpuTimestamp();
#endif
        NCCLCHECK(proxyState->ncclNet->test(sub->requests[buffSlot], &done, &size));
        if (done) {
<<<<<<< HEAD
#if defined(ENABLE_NPKIT) && defined(ENABLE_NPKIT_EVENT_NET_SEND_ENTRY) && defined(ENABLE_NPKIT_EVENT_NET_SEND_EXIT)
          NpKit::CollectCpuEvent(
              NPKIT_EVENT_NET_SEND_EXIT,
#if defined(ENABLE_NPKIT_NET_COLLECT_POLL_CNT)
              g_npkit_net_poll_cnt,
#else
              sub->npKitSizesFifo[buffSlot],
#endif
              uint64_t(sub->requests+buffSlot)/sizeof(void*),
              sub->timestamp[buffSlot], sub->channelId);
#if defined(ENABLE_NPKIT_NET_COLLECT_POLL_CNT)
          g_npkit_net_poll_cnt = 0;
#endif
#endif
#if defined(ENABLE_NPKIT) && defined(ENABLE_NPKIT_EVENT_NET_TEST_ENTRY) && defined(ENABLE_NPKIT_EVENT_NET_TEST_EXIT)
          NpKit::CollectCpuEvent(
              NPKIT_EVENT_NET_TEST_ENTRY,
#if defined(ENABLE_NPKIT_NET_COLLECT_POLL_CNT)
              g_npkit_net_poll_cnt,
#else
              sub->npKitSizesFifo[buffSlot],
#endif
              uint64_t(sub->requests+buffSlot)/sizeof(void*),
              sub->timestamp[buffSlot], sub->channelId);
#if defined(ENABLE_NPKIT_NET_COLLECT_POLL_CNT)
          g_npkit_net_poll_cnt = 0;
#endif
#endif
#if defined(ENABLE_NPKIT) && defined(ENABLE_NPKIT_EVENT_NET_TEST_ENTRY) && defined(ENABLE_NPKIT_EVENT_NET_TEST_EXIT)
          NpKit::CollectCpuEvent(
              NPKIT_EVENT_NET_TEST_EXIT,
#if defined(ENABLE_NPKIT_NET_COLLECT_POLL_CNT)
              g_npkit_net_poll_cnt,
#else
              sub->npKitSizesFifo[buffSlot],
#endif
              uint64_t(sub->requests+buffSlot)/sizeof(void*),
              *(volatile uint64_t*)NpKit::GetCpuTimestamp(), sub->channelId);
#if defined(ENABLE_NPKIT_NET_COLLECT_POLL_CNT)
          g_npkit_net_poll_cnt = 0;
#endif
#endif
=======
          if (sub->reg) {
            if (size < sub->nbytes) {
              sub->recvbuff += size;
              sub->nbytes -= size;
              // Do one more step (at least)
              sub->nsteps++;
            } else {
              // Signal the GPU the send is complete and it can return.
              connFifo[sub->base%NCCL_STEPS].size = -1;
            }
          }
          // Make sure size is reset to -1 before we update the head.
          if (sub->reg == 0) connFifo[buffSlot].size = -1;
          __sync_synchronize();
          TRACE(NCCL_NET, "sendProxy [%ld/%d] request %p done", sub->done, buffSlot, sub->requests[buffSlot]);
          sub->done += args->sliceSteps;
          ncclProfilerStopProxyStepEvents(s, args, sub->done-args->sliceSteps, sub->done);
          ncclProfilerRecordProxyOpEventState(s, args, sub->done, sub->transSize, ncclProfilerProxyOpSendDone);

          if (resources->shared == 0) {
            volatile uint64_t* sendHead = resources->gdcSync ? resources->gdcSync : &resources->sendMem->head;
>>>>>>> 68b54236
            if (sub->reg) {
              if (size < sub->nbytes) {
                sub->recvbuff += size;
                sub->nbytes -= size;
                // Do one more step (at least)
                sub->nsteps++;
              } else {
                // Signal the GPU the send is complete and it can return.
                connFifo[sub->base%NCCL_STEPS].size = -1;
              }
            }
            // Make sure size is reset to -1 before we update the head.
            if (sub->reg == 0) connFifo[buffSlot].size = -1;
            __sync_synchronize();
            TRACE(NCCL_NET, "sendProxy [%ld/%d] request %p done", sub->done, buffSlot, sub->requests[buffSlot]);
            sub->done += args->sliceSteps;
            for (uint64_t step=sub->done-args->sliceSteps; step<sub->done; step++) ncclProfilingRecord(args, s, step, ncclProxyProfileEnd);

            if (resources->shared == 0) {
              volatile uint64_t* sendHead = resources->gdcSync ? resources->gdcSync : &resources->sendMem->head;
              if (sub->reg) {
                // We may have added more net steps, but reg operations only have a single step w.r.t. the GPU.
                if (sub->done == sub->nsteps) *sendHead = sub->base + args->sliceSteps;
              } else {
                *sendHead = sub->base + sub->done;
              }
              if (resources->gdcSync) wc_store_fence(); // Flush out WC write
            }
            args->idle = 0;
            if (sub->done == sub->nsteps) {
              if (sub->reg && sub->nbytes > 0) {
                NCCLCHECK(proxyState->ncclNet->deregMr(resources->netSendComm, sub->mhandle));
              }
              args->done++;
            }
          }
        }
      }
      if (args->done == args->nsubs) {
        args->state = ncclProxyOpNone;
      }
    }
<<<<<<< HEAD
=======
    if (args->done == args->nsubs) {
      for (int s=0; s<args->nsubs; s++) {
        ncclProfilerStopProxyOpEvent(s, args);
      }
      args->state = ncclProxyOpNone;
    }
  }
>>>>>>> 68b54236
  return ncclSuccess;
}

RCCL_PARAM(NetHdpFlush, "NET_HDP_FLUSH", 0);

static ncclResult_t recvProxyProgress(struct ncclProxyState* proxyState, struct ncclProxyArgs* args) {
#if defined(ENABLE_NPKIT) && defined(ENABLE_NPKIT_NET_COLLECT_POLL_CNT)
  g_npkit_net_poll_cnt++;
#endif
  if (args->state == ncclProxyOpReady) {
    // Initialize subs and group them by same recvComm.
    void* recvComm;
    int groupSize = 0;
    int maxRecvs = 1;
    for (int s=0; s<args->nsubs; s++) {
      struct ncclProxySubArgs* sub = args->subs+s;
      if (groupSize == maxRecvs) {
        groupSize = 0;
      } else if (s>0) { // Find next sub with the same recvComm
        int next;
        for (next=s; next<args->nsubs; next++) {
          struct recvNetResources* nextRes = (struct recvNetResources*) (args->subs[next].connection->transportResources);
          if (nextRes->netRecvComm == recvComm) break;
        }
        if (next == args->nsubs) { // Not found
          groupSize = 0;
        } else if (s != next) { // We found a sub later with the same recvComm ; swap subs
          struct ncclProxySubArgs temp;
          memcpy(&temp, sub, sizeof(struct ncclProxySubArgs));
          memcpy(sub, args->subs+next, sizeof(struct ncclProxySubArgs));
          memcpy(args->subs+next, &temp, sizeof(struct ncclProxySubArgs));
        }
      }
      groupSize++;
      struct recvNetResources* resources = (struct recvNetResources*) (sub->connection->transportResources);
      maxRecvs = resources->maxRecvs;
      recvComm = resources->netRecvComm;
      // Round to next multiple of sliceSteps
      sub->base = ROUNDUP(resources->step, args->chunkSteps);
      // Set step base for next op
      resources->step = sub->base + sub->nsteps;
      sub->posted = sub->received = sub->transmitted = sub->done = 0;
      for (int i=0; i<groupSize; i++) sub[-i].groupSize = groupSize;
      ncclProfilerStartRecvProxyOpEvent(s, args);
      if (sub->reg && sub->nbytes > 0) {
        // Register buffer
        NCCLCHECK(proxyState->ncclNet->regMr(resources->netRecvComm, sub->recvbuff, sub->nbytes, NCCL_PTR_CUDA, &sub->mhandle));
      } else {
        sub->mhandle = resources->mhandles[args->protocol];
      }
    }
    args->state = ncclProxyOpProgress;
  }
  args->idle = 1;
  if (args->state == ncclProxyOpProgress) {
    int p = args->protocol;
    int maxDepth = std::min(NCCL_STEPS, NCCL_SHARED_STEPS/args->nsubs);
    for (int s=0; s<args->nsubs; s+=args->subs[s].groupSize) {
      struct ncclProxySubArgs* subGroup = args->subs+s;
      int subCount = 0;
      void* ptrs[NCCL_PROXY_MAX_SUBS];
      int sizes[NCCL_PROXY_MAX_SUBS];
      int tags[NCCL_PROXY_MAX_SUBS];
      void* mhandles[NCCL_PROXY_MAX_SUBS];
      for (int i=0; i<subGroup->groupSize; i++) {
        struct ncclProxySubArgs* sub = subGroup + i;
        if (sub->posted < sub->nsteps) {
          if (sub->posted >= sub->done + maxDepth) { subCount = 0; break; }
          ncclProfilerStartRecvProxyStepEvents(s+i, args, sub->posted, sub->posted+args->sliceSteps);
          struct recvNetResources* resources = (struct recvNetResources*) (sub->connection->transportResources);
          if (sub->reg) maxDepth = 1;
          int stepSize = resources->buffSizes[p] / NCCL_STEPS;
          char* localBuff = NCCL_NET_MAP_GET_POINTER(&resources->map, cpu, buffs[p]);
          int buffSlot = (sub->base+sub->posted)%NCCL_STEPS;
          volatile struct ncclConnFifo* connFifo = (volatile struct ncclConnFifo*)resources->recvMem->connFifo;
          if (p == NCCL_PROTO_SIMPLE && resources->shared) {
            if (sub->reg) {
              // Wait until CUDA kernel has started before we access the user buffer directly.
              if (connFifo[sub->base%NCCL_STEPS].size == -1) continue;
              ptrs[subCount] = sub->recvbuff;
              sizes[subCount] = std::min(MAX_NET_SIZE, sub->nbytes);
            } else {
              int sharedBuffSlot = sub->posted%maxDepth;
              int offset;
              NCCLCHECK(sharedBuffersGet(proxyState, sub->channelId, sharedBuffSlot*args->nsubs+s+i, &offset, sizes+subCount));
              __atomic_store_n(&connFifo[buffSlot].offset, offset, __ATOMIC_RELAXED);
              ptrs[subCount] = localBuff+offset;
            }
          } else {
            ptrs[subCount] = localBuff+buffSlot*stepSize;
            sizes[subCount] = stepSize*args->sliceSteps;
          }
          if (sub->nbytes < sizes[subCount]) sizes[subCount] = sub->nbytes;
          tags[subCount] = resources->tpRemoteRank;
          mhandles[subCount] = sub->mhandle;
          subCount++;
        }
      }
      if (subCount) {
        uint64_t step = subGroup->posted;
        struct recvNetResources* resources = (struct recvNetResources*) (subGroup->connection->transportResources);
        void** requestPtr = subGroup->requests+(step%NCCL_STEPS);
        NCCLCHECK(proxyState->ncclNet->irecv(resources->netRecvComm, subCount, ptrs, sizes, tags, mhandles, requestPtr));
        if (*requestPtr) {
          subGroup->recvRequestsCache[step%NCCL_STEPS] = *requestPtr;
          subGroup->recvRequestsSubCount = subCount;
          for (int i=0; i<subGroup->groupSize; i++) {
            struct ncclProxySubArgs* sub = subGroup+i;

#if defined(ENABLE_NPKIT) && defined(ENABLE_NPKIT_EVENT_NET_RECV_ENTRY) && defined(ENABLE_NPKIT_EVENT_NET_RECV_EXIT)
            NpKit::CollectCpuEvent(
                NPKIT_EVENT_NET_RECV_ENTRY,
#if defined(ENABLE_NPKIT_NET_COLLECT_POLL_CNT)
                g_npkit_net_poll_cnt,
#else
                sizes[i],
#endif
                uint64_t(sub->requests+(step%NCCL_STEPS))/sizeof(void*),
                *(volatile uint64_t*)NpKit::GetCpuTimestamp(), sub->channelId);
#if defined(ENABLE_NPKIT_NET_COLLECT_POLL_CNT)
            g_npkit_net_poll_cnt = 0;
#endif
#endif

            sub->posted += args->sliceSteps;
            ncclProfilerRecordProxyOpEventState(s+i, args, sub->posted, sub->transSize, ncclProfilerProxyOpRecvPosted);
            ncclProfilerRecordProxyStepEventStates(s+i, args, sub->posted-args->sliceSteps, sub->posted, ncclProfilerProxyStepRecvWait);
          }
          args->idle = 0;
        }
      }
    }
    if (args->idle == 0) return ncclSuccess;

    for (int s=0; s<args->nsubs; s+=args->subs[s].groupSize) {
      struct ncclProxySubArgs* subGroup = args->subs+s;
      if (subGroup->posted > subGroup->received) {
        uint64_t step = subGroup->received;
        int done;
        void* ptrs[NCCL_PROXY_MAX_SUBS];
        int sizes[NCCL_PROXY_MAX_SUBS];
        void* mhandles[NCCL_PROXY_MAX_SUBS];
        for (int i=0; i<NCCL_PROXY_MAX_SUBS; i++) sizes[i] = 0;
        NCCLCHECK(proxyState->ncclNet->test(subGroup->requests[step%NCCL_STEPS], &done, sizes));
        if (done) {
          int needFlush = 0;
          int totalSize = 0;
          int subIndex = 0;
          for (int i=0; i<NCCL_PROXY_MAX_SUBS; i++) totalSize += sizes[i];
          for (int i=0; i<subGroup->groupSize; i++) {
            struct ncclProxySubArgs* sub = subGroup + i;

#if defined(ENABLE_NPKIT) && defined(ENABLE_NPKIT_EVENT_NET_RECV_ENTRY) && defined(ENABLE_NPKIT_EVENT_NET_RECV_EXIT)
            NpKit::CollectCpuEvent(
                NPKIT_EVENT_NET_RECV_EXIT,
#if defined(ENABLE_NPKIT_NET_COLLECT_POLL_CNT)
                g_npkit_net_poll_cnt,
#else
                sizes[i],
#endif
                uint64_t(sub->requests+(step%NCCL_STEPS))/sizeof(void*),
                *(volatile uint64_t*)NpKit::GetCpuTimestamp(), sub->channelId);
#if defined(ENABLE_NPKIT_NET_COLLECT_POLL_CNT)
            g_npkit_net_poll_cnt = 0;
#endif
#endif

            if (sub->received < sub->nsteps) {
              int size = sizes[subIndex++];
              if (sub->reg) {
                if (size < sub->nbytes) {
                  sub->recvbuff += size;
                  sub->nbytes -= size;
                  // Do one more step (at least)
                  sub->nsteps++;
                } else {
                  // Reset connFifo size indicating the GPU was ready to receive.
                  // There is a __sync_synchronize() later to ensure it is reset before it is set again by the GPU.
                  struct recvNetResources* resources = (struct recvNetResources*) (sub->connection->transportResources);
                  volatile struct ncclConnFifo* connFifo = (volatile struct ncclConnFifo*)resources->recvMem->connFifo;
                  connFifo[sub->base%NCCL_STEPS].size = -1;
                }
              }
            }
            sub->received += args->sliceSteps;
            sub->transSize += sizes[i];
            ncclProfilerRecordProxyOpEventState(s+i, args, sub->received, sub->transSize, ncclProfilerProxyOpRecvReceived);
            ncclProfilerRecordProxyStepEventStates(s+i, args, sub->received-args->sliceSteps, sub->received, ncclProfilerProxyStepRecvFlushWait);
            if (step < sub->nsteps) {
              struct recvNetResources* resources = (struct recvNetResources*) (sub->connection->transportResources);
              if (resources->useGdr) needFlush |= resources->needFlush;
            }
          }
          subGroup->requests[step%NCCL_STEPS] = NULL;
          if (totalSize > 0 && p == NCCL_PROTO_SIMPLE && needFlush) {
            // GDRCOPY support
            struct recvNetResources* resources = (struct recvNetResources*) (subGroup->connection->transportResources);
            if (rcclParamNetHdpFlush() && resources->curr_hdp_reg) {
              static bool once = true;
              *resources->curr_hdp_reg = 0x1;
              __sync_synchronize();
              if (once) {
                once = false;
                INFO(NCCL_INIT, "%s: flushed HDP %p", __func__, resources->curr_hdp_reg);
              }
            }
            if (resources->gdcFlush) {
#if defined (__x86_64__)
              // Force a PCI-E read from GPU memory
              static bool once = true;
              asm volatile ("mov (%0), %%eax" :: "l"(resources->gdcFlush) : "%eax");
              if (once) {
                once = false;
                INFO(NCCL_INIT, "%s: issued GDC flush", __func__);
              }
#else
              WARN("NET: GDR Flush only supported on x86_64");
              return ncclInternalError;
#endif
            } else {
              int subCount = 0;
              static bool once = true;
              for (int i=0; i<subGroup->groupSize; i++) {
                struct ncclProxySubArgs* sub = subGroup + i;
                if (step < sub->nsteps) {
                  struct recvNetResources* resources = (struct recvNetResources*) (sub->connection->transportResources);
                  int stepSize = resources->buffSizes[p] / NCCL_STEPS;
                  char* localBuff = NCCL_NET_MAP_GET_POINTER(&resources->map, cpu, buffs[p]);
                  int buffSlot = (sub->base+sub->received-args->sliceSteps)%NCCL_STEPS;
                  ptrs[subCount] = resources->shared ?
                    (sub->reg ? (char*)sub->recvbuff : localBuff+resources->recvMem->connFifo[buffSlot].offset) :
                    localBuff+buffSlot*stepSize;
                  mhandles[subCount] = sub->mhandle;
                  subCount++;
                }
              }
              struct recvNetResources* resources = (struct recvNetResources*) (subGroup->connection->transportResources);
              NCCLCHECK(proxyState->ncclNet->iflush(resources->netRecvComm, subCount, ptrs, sizes, mhandles, subGroup->requests+(step%NCCL_STEPS)));
              if (once) {
                once = false;
                INFO(NCCL_INIT, "%s: issued GDR flush", __func__);
              }
            }
          }
          args->idle = 0;
        }
      }
    }
    if (args->idle == 0) return ncclSuccess;

    for (int s=0; s<args->nsubs; s+=args->subs[s].groupSize) {
      struct ncclProxySubArgs* subGroup = args->subs+s;
      if (subGroup->received > subGroup->transmitted) {
        uint64_t step = subGroup->transmitted;
        int done = 1;
        void* request = subGroup->requests[step%NCCL_STEPS];
        if (request) NCCLCHECK(proxyState->ncclNet->test(request, &done, NULL));
        if (done) {
          for (int i=0; i<subGroup->groupSize; i++) {
            struct ncclProxySubArgs* sub = subGroup + i;

            sub->transmitted += args->sliceSteps;
            ncclProfilerRecordProxyOpEventState(s+i, args, sub->transmitted, sub->transSize, ncclProfilerProxyOpRecvTransmitted);
            ncclProfilerRecordProxyStepEventStates(s+i, args, sub->transmitted-args->sliceSteps, sub->transmitted, ncclProfilerProxyStepRecvGPUWait);
            if (step < sub->nsteps) {
              __sync_synchronize();
              struct recvNetResources* resources = (struct recvNetResources*) (sub->connection->transportResources);
              volatile uint64_t* recvTail = resources->gdcSync ? resources->gdcSync : &resources->recvMem->tail;
              if (sub->reg) {
                // We may have added more net steps, but reg operations only have a single step w.r.t. the GPU.
                if (sub->transmitted == sub->nsteps) *recvTail = sub->base + args->sliceSteps;
              } else
                *recvTail = sub->base + sub->transmitted;
              if (resources->gdcSync) wc_store_fence(); // Flush out WC write
            }
          }
          args->idle = 0;
        }
      }
    }
    if (args->idle == 0) return ncclSuccess;

    for (int s=0; s<args->nsubs; s+=args->subs[s].groupSize) {
      struct ncclProxySubArgs* subGroup = args->subs+s;
      for (int i=0; i<subGroup->groupSize; i++) {
        struct ncclProxySubArgs* sub = subGroup + i;
        if (sub->done == sub->nsteps) continue;
        if (sub->transmitted > sub->done) {
          struct recvNetResources* resources = (struct recvNetResources*) (sub->connection->transportResources);
          volatile uint64_t* sendHead = &resources->sendMem->head;
          uint64_t done = sub->reg ? sub->base + sub->nsteps : *sendHead;
          while (done > sub->base + sub->done &&
              // LL and LL128 can acknowledge 0-bytes send before they even happen. Don't go past what we transmitted.
              sub->transmitted > sub->done) {
            if (subGroup->recvRequestsCache[sub->done%NCCL_STEPS]) {
              // the multirecv requests are only cached in the first sub.
              if (proxyState->ncclNet->irecvConsumed)
                NCCLCHECK(proxyState->ncclNet->irecvConsumed(resources->netRecvComm, subGroup->recvRequestsSubCount, subGroup->recvRequestsCache[sub->done%NCCL_STEPS]));
              subGroup->recvRequestsCache[sub->done%NCCL_STEPS] = NULL;
            }
            sub->done += args->sliceSteps;
            ncclProfilerStopProxyStepEvents(s+i, args, sub->done-args->sliceSteps, sub->done);
            ncclProfilerRecordProxyOpEventState(s+i, args, sub->done, sub->transSize, ncclProfilerProxyOpRecvDone);
            args->idle = 0;
            if (sub->done == sub->nsteps) {
              struct recvNetResources* resources = (struct recvNetResources*) (sub->connection->transportResources);
              if (sub->reg && sub->nbytes > 0) {
                NCCLCHECK(proxyState->ncclNet->deregMr(resources->netRecvComm, sub->mhandle));
              }
              args->done++;
              break;
            }
          }
        }
      }
    }
    if (args->done == args->nsubs) {
      args->state = ncclProxyOpNone;
      for (int s=0; s<args->nsubs; s++) {
        ncclProfilerStopProxyOpEvent(s, args);
      }
    }
  }
  return ncclSuccess;
}

struct ncclTransport netTransport = {
  "NET",
  canConnect,
  { sendSetup, sendConnect, sendFree, proxySharedInit, sendProxySetup, sendProxyConnect, sendProxyFree, sendProxyProgress, NULL },
  { recvSetup, recvConnect, recvFree, proxySharedInit, recvProxySetup, recvProxyConnect, recvProxyFree, recvProxyProgress, NULL }
};<|MERGE_RESOLUTION|>--- conflicted
+++ resolved
@@ -16,16 +16,13 @@
 #include "p2p.h"
 #include "profiler.h"
 #include "transport.h"
-<<<<<<< HEAD
+#include "shm.h"
 #include "graph.h"
 #include "graph/topo.h"
 #if defined(ENABLE_NPKIT)
 #include "npkit/npkit.h"
 #endif
 #include "msccl/msccl_lifecycle.h"
-=======
-#include "shm.h"
->>>>>>> 68b54236
 
 static_assert(sizeof(ncclNetHandle_t) <= CONNECT_SIZE, "NET Connect info is too large");
 
@@ -51,7 +48,7 @@
 
 #define NCCL_NET_MAP_GET_POINTER(mapStruct, cpuOrGpu, offsetName) \
   (NCCL_NET_MAP_OFFSET_NULL(mapStruct, offsetName) ? NULL : \
-   (mapStruct)->mems[NCCL_NET_MAP_OFFSET_BANK(mapStruct, offsetName)].cpuOrGpu##Ptr + ((mapStruct)->offsets.offsetName & NCCL_NET_MAP_MASK_OFFSET))
+  (mapStruct)->mems[NCCL_NET_MAP_OFFSET_BANK(mapStruct, offsetName)].cpuOrGpu##Ptr + ((mapStruct)->offsets.offsetName & NCCL_NET_MAP_MASK_OFFSET))
 
 #define NCCL_NET_MAP_DEV_MEM(mapStruct, offsetName) \
   (((mapStruct)->offsets.offsetName & NCCL_NET_MAP_MASK_DEVMEM) != 0)
@@ -193,15 +190,11 @@
 static ncclResult_t sendProxyProgress(struct ncclProxyState* proxyState, struct ncclProxyArgs* args);
 
 /* Determine if we will use this transport for this peer and return connect
- * information for this peer */
+* information for this peer */
 static ncclResult_t sendSetup(struct ncclComm* comm, struct ncclTopoGraph* graph, struct ncclPeerInfo* myInfo, struct ncclPeerInfo* peerInfo, struct ncclConnect* connectInfo, struct ncclConnector* send, int channelId, int connIndex) {
   struct setupReq req = { 0 };
 
-<<<<<<< HEAD
-  send->conn.shared = req.shared = (graph || mscclIsCaller()) ? 0 : ncclParamNetSharedBuffers() != -2 ? ncclParamNetSharedBuffers() : 1;
-=======
-  send->conn.shared = req.shared = graph || connIndex == 0 ? 0 : ncclParamNetSharedBuffers() != -2 ? ncclParamNetSharedBuffers() : 1;
->>>>>>> 68b54236
+  send->conn.shared = req.shared = (graph || connIndex == 0  || mscclIsCaller()) ? 0 : ncclParamNetSharedBuffers() != -2 ? ncclParamNetSharedBuffers() : 1;
   req.channelId = channelId;
   req.connIndex = connIndex;
   req.curr_hdp_reg = 0;
@@ -244,21 +237,13 @@
 static ncclResult_t recvSetup(struct ncclComm* comm, struct ncclTopoGraph* graph, struct ncclPeerInfo* myInfo, struct ncclPeerInfo* peerInfo, struct ncclConnect* connectInfo, struct ncclConnector* recv, int channelId, int connIndex) {
   struct setupReq req = { 0 };
 
-<<<<<<< HEAD
-  recv->conn.shared = req.shared = (graph || mscclIsCaller()) ? 0 : ncclParamNetSharedBuffers() != -2 ? ncclParamNetSharedBuffers() : 1;
-=======
-  recv->conn.shared = req.shared = graph || connIndex == 0 ? 0 : ncclParamNetSharedBuffers() != -2 ? ncclParamNetSharedBuffers() : 1;
->>>>>>> 68b54236
+  recv->conn.shared = req.shared = (graph || connIndex == 0 || mscclIsCaller()) ? 0 : ncclParamNetSharedBuffers() != -2 ? ncclParamNetSharedBuffers() : 1;
   req.channelId = channelId;
   req.connIndex = connIndex;
   req.netDev = -1;
 
   // Use myInfo->rank as the receiver uses its own NIC
-<<<<<<< HEAD
-  int proxyRank = myInfo->rank, tpProxyRank;
-=======
-  int proxyRank;
->>>>>>> 68b54236
+  int proxyRank = myInfo->rank;
   int64_t netId;
   if (connIndex == NCCL_CONN_IDX_P2P_NET) NCCLCHECK(ncclTopoGetIntraNetDev(comm->topo, myInfo->rank, graph, channelId, 0, &netId, &req.netDev));
   if (req.netDev < 0) NCCLCHECK(ncclTopoGetNetDev(comm, myInfo->rank, graph, channelId, myInfo->rank, &netId, &req.netDev, &proxyRank));
@@ -375,9 +360,9 @@
     if (map->mems[NCCL_NET_MAP_DEVMEM].size) {
       map->mems[NCCL_NET_MAP_DEVMEM].gpuPtr = NULL;
       NCCLCHECK(ncclP2pImportShareableBuffer(comm, send->proxyConn.rank,
-                                             map->mems[NCCL_NET_MAP_DEVMEM].size,
-                                             &map->mems[NCCL_NET_MAP_DEVMEM].ipcDesc,
-                                             (void**)&map->mems[NCCL_NET_MAP_DEVMEM].gpuPtr));
+                                            map->mems[NCCL_NET_MAP_DEVMEM].size,
+                                            &map->mems[NCCL_NET_MAP_DEVMEM].ipcDesc,
+                                            (void**)&map->mems[NCCL_NET_MAP_DEVMEM].gpuPtr));
       map->mems[NCCL_NET_MAP_DEVMEM].cpuPtr = NULL;
     }
     if (map->mems[NCCL_NET_MAP_SHARED_DEVMEM].size) {
@@ -385,9 +370,9 @@
       if (*sharedDevMemPtr == NULL) {
         map->mems[NCCL_NET_MAP_SHARED_DEVMEM].gpuPtr = NULL;
         NCCLCHECK(ncclP2pImportShareableBuffer(comm, send->proxyConn.rank,
-                                               map->mems[NCCL_NET_MAP_SHARED_DEVMEM].size,
-                                               &map->mems[NCCL_NET_MAP_SHARED_DEVMEM].ipcDesc,
-                                               sharedDevMemPtr));
+                                              map->mems[NCCL_NET_MAP_SHARED_DEVMEM].size,
+                                              &map->mems[NCCL_NET_MAP_SHARED_DEVMEM].ipcDesc,
+                                              sharedDevMemPtr));
       }
       map->mems[NCCL_NET_MAP_SHARED_DEVMEM].gpuPtr = (char*)(*sharedDevMemPtr);
       map->mems[NCCL_NET_MAP_SHARED_DEVMEM].cpuPtr = NULL;
@@ -445,7 +430,7 @@
     // Use recv connector as unique identifier
     opId = recv;
     INFO(NCCL_PROXY, "recvConnect ncclProxyCallAsync opId=%p &recv->proxyConn=%p connectInfo=%p",
-       opId, &recv->proxyConn, connectInfo);
+      opId, &recv->proxyConn, connectInfo);
     netRecvConnectArgs args = {0};
     args.proxyRank = *((int*)connectInfo);
     NCCLCHECK(ncclProxyCallAsync(comm, &recv->proxyConn, ncclProxyMsgConnect, &args, sizeof(netRecvConnectArgs), sizeof(struct connectMap), opId));
@@ -817,7 +802,7 @@
       if (!map->sameProcess || ncclCuMemEnable()) {
         ALIGN_SIZE(map->mems[NCCL_NET_MAP_DEVMEM].size, CUDA_IPC_MIN);
         NCCLCHECK(ncclP2pAllocateShareableBuffer(map->mems[NCCL_NET_MAP_DEVMEM].size, 0, &map->mems[NCCL_NET_MAP_DEVMEM].ipcDesc,
-                                                 (void**)&map->mems[NCCL_NET_MAP_DEVMEM].gpuPtr));
+                                                (void**)&map->mems[NCCL_NET_MAP_DEVMEM].gpuPtr));
       } else {
 #if defined(HIP_UNCACHED_MEMORY)
 #if defined(HIP_CONTIGUOUS_MEMORY)
@@ -1009,7 +994,7 @@
     if (resources->shared == 0) {
       if (ncclCuMemEnable()) {
         NCCLCHECK(ncclP2pAllocateShareableBuffer(map->mems[NCCL_NET_MAP_DEVMEM].size, 0, &map->mems[NCCL_NET_MAP_DEVMEM].ipcDesc,
-                                                 (void**)&map->mems[NCCL_NET_MAP_DEVMEM].gpuPtr));
+                                                (void**)&map->mems[NCCL_NET_MAP_DEVMEM].gpuPtr));
       } else {
 #if defined(HIP_UNCACHED_MEMORY)
 #if defined(HIP_CONTIGUOUS_MEMORY)
@@ -1276,15 +1261,12 @@
             buff = sub->reg ? (char*)sub->recvbuff : localBuff+resources->recvMem->connFifo[buffSlot].offset;
           }
           if (ready) {
-<<<<<<< HEAD
             // flush HDP if not done
             if (resources->curr_hdp_reg && args->hdp_flushed < *recvTail) {
               args->hdp_flushed = *recvTail;
               *resources->curr_hdp_reg = 1;
             }
-=======
             ncclProfilerRecordProxyOpEventState(s, args, sub->transmitted + args->sliceSteps, sub->transSize, ncclProfilerProxyOpSendRemFifoWait);
->>>>>>> 68b54236
             // Data is ready, try to send.
             // Coverity complains about the size here as pointing to an out-of-scope temporary.  Which is nonsense,
             // since size is a plain integer.
@@ -1330,7 +1312,6 @@
 #endif
         NCCLCHECK(proxyState->ncclNet->test(sub->requests[buffSlot], &done, &size));
         if (done) {
-<<<<<<< HEAD
 #if defined(ENABLE_NPKIT) && defined(ENABLE_NPKIT_EVENT_NET_SEND_ENTRY) && defined(ENABLE_NPKIT_EVENT_NET_SEND_EXIT)
           NpKit::CollectCpuEvent(
               NPKIT_EVENT_NET_SEND_EXIT,
@@ -1373,7 +1354,6 @@
           g_npkit_net_poll_cnt = 0;
 #endif
 #endif
-=======
           if (sub->reg) {
             if (size < sub->nbytes) {
               sub->recvbuff += size;
@@ -1395,51 +1375,24 @@
 
           if (resources->shared == 0) {
             volatile uint64_t* sendHead = resources->gdcSync ? resources->gdcSync : &resources->sendMem->head;
->>>>>>> 68b54236
             if (sub->reg) {
-              if (size < sub->nbytes) {
-                sub->recvbuff += size;
-                sub->nbytes -= size;
-                // Do one more step (at least)
-                sub->nsteps++;
-              } else {
-                // Signal the GPU the send is complete and it can return.
-                connFifo[sub->base%NCCL_STEPS].size = -1;
-              }
+              // We may have added more net steps, but reg operations only have a single step w.r.t. the GPU.
+              if (sub->done == sub->nsteps) *sendHead = sub->base + args->sliceSteps;
+            } else {
+              *sendHead = sub->base + sub->done;
             }
-            // Make sure size is reset to -1 before we update the head.
-            if (sub->reg == 0) connFifo[buffSlot].size = -1;
-            __sync_synchronize();
-            TRACE(NCCL_NET, "sendProxy [%ld/%d] request %p done", sub->done, buffSlot, sub->requests[buffSlot]);
-            sub->done += args->sliceSteps;
-            for (uint64_t step=sub->done-args->sliceSteps; step<sub->done; step++) ncclProfilingRecord(args, s, step, ncclProxyProfileEnd);
-
-            if (resources->shared == 0) {
-              volatile uint64_t* sendHead = resources->gdcSync ? resources->gdcSync : &resources->sendMem->head;
-              if (sub->reg) {
-                // We may have added more net steps, but reg operations only have a single step w.r.t. the GPU.
-                if (sub->done == sub->nsteps) *sendHead = sub->base + args->sliceSteps;
-              } else {
-                *sendHead = sub->base + sub->done;
-              }
-              if (resources->gdcSync) wc_store_fence(); // Flush out WC write
+            if (resources->gdcSync) wc_store_fence(); // Flush out WC write
+          }
+          args->idle = 0;
+          if (sub->done == sub->nsteps) {
+            if (sub->reg && sub->nbytes > 0) {
+              NCCLCHECK(proxyState->ncclNet->deregMr(resources->netSendComm, sub->mhandle));
             }
-            args->idle = 0;
-            if (sub->done == sub->nsteps) {
-              if (sub->reg && sub->nbytes > 0) {
-                NCCLCHECK(proxyState->ncclNet->deregMr(resources->netSendComm, sub->mhandle));
-              }
-              args->done++;
-            }
+            args->done++;
           }
         }
       }
-      if (args->done == args->nsubs) {
-        args->state = ncclProxyOpNone;
-      }
-    }
-<<<<<<< HEAD
-=======
+    }
     if (args->done == args->nsubs) {
       for (int s=0; s<args->nsubs; s++) {
         ncclProfilerStopProxyOpEvent(s, args);
@@ -1447,7 +1400,6 @@
       args->state = ncclProxyOpNone;
     }
   }
->>>>>>> 68b54236
   return ncclSuccess;
 }
 
