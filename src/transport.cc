/*************************************************************************
 * Copyright (c) 2016-2022, NVIDIA CORPORATION. All rights reserved.
 * Modifications Copyright (c) 2019-2023 Advanced Micro Devices, Inc. All rights reserved.
 *
 * See LICENSE.txt for license information
 ************************************************************************/

#include "comm.h"
#include "info.h"
#include "bootstrap.h"
#define ENABLE_TIMER 0
#include "timer.h"
#include "transport.h"

struct ncclTransport* ncclTransports[NTRANSPORTS] = {
  &p2pTransport,
  &shmTransport,
  &netTransport,
  &collNetTransport
};

template <int type>
static ncclResult_t selectTransport(struct ncclComm* comm, struct ncclTopoGraph* graph, struct ncclConnect* connect, int channelId, int peer, int connIndex, int* transportType, bool* needsProxy) {
  struct ncclPeerInfo* myInfo = comm->peerInfo+comm->rank;
  struct ncclPeerInfo* peerInfo = comm->peerInfo+peer;
  struct ncclConnector* connector = (type == 1) ? comm->channels[channelId].peers[peer]->send + connIndex :
                                                  comm->channels[channelId].peers[peer]->recv + connIndex;
  // handle intra-node network connections
  int n1 = -1, n2 = -1;
  if (connIndex == NCCL_CONN_IDX_P2P_NET) {
    NCCLCHECK(ncclTopoGetIntraNetDev(comm->topo, comm->rank, graph, channelId, (type == 1) ? 1 : 0, nullptr, &n1));
    NCCLCHECK(ncclTopoGetIntraNetDev(comm->topo, peer, graph, channelId, (type == 1) ? 0 : 1, nullptr, &n2));
  }
  bool xgmi;
  NCCLCHECK(ncclTopoGetLinkType(comm->topo, myInfo->cudaDev, peerInfo->cudaDev, &xgmi));

  for (int t=0; t<NTRANSPORTS; t++) {
    if (graph == NULL && connIndex == NCCL_CONN_IDX_P2P_NET && (t == TRANSPORT_SHM || (!xgmi && t == TRANSPORT_P2P))) continue;
    if (graph && n1 >= 0 && n2 >= 0 && t != TRANSPORT_NET) continue;
    struct ncclTransport *transport = ncclTransports[t];
    struct ncclTransportComm* transportComm = type == 1 ? &transport->send : &transport->recv;
    int ret = 0;
    NCCLCHECK(transport->canConnect(&ret, comm, graph, myInfo, peerInfo));
    if (ret) {
      connector->transportComm = transportComm;
      NCCLCHECK(transportComm->setup(comm, graph, myInfo, peerInfo, connect, connector, channelId, connIndex));
      if (transportType) *transportType = t;
      if (needsProxy) *needsProxy = (transportComm->proxyProgress != NULL);
      return ncclSuccess;
    }
  }
  WARN("No transport found for rank %d[%lx] -> rank %d[%lx]", myInfo->rank, myInfo->busId, peerInfo->rank, peerInfo->busId);
  return ncclSystemError;
}

ncclResult_t ncclTransportP2pConnect(struct ncclComm* comm, int channelId, int nrecv, int* peerRecv, int nsend, int* peerSend, int connIndex) {
  TRACE(NCCL_INIT, "nsend %d nrecv %d", nsend, nrecv);
  struct ncclChannel* channel = &comm->channels[channelId];
  //uint64_t mask = 1UL << channel->id;
  uint64_t mask = 1UL << (channel->id % 64);

  for (int i=0; i<nrecv; i++) {
    int peer = peerRecv[i];
    if (peer == -1 || peer >= comm->nRanks || peer == comm->rank || channel->peers[peer]->recv[connIndex].connected) continue;
    //comm->connectRecv[peer+comm->nRanks*(connIndex == NCCL_CONN_IDX_P2P_NET ? NCCL_CONN_IDX_P2P_NET : 0)] |= mask;
    comm->connectRecv[peer+CHANNEL_MASK_OFFSET(comm->nRanks, connIndex)].masks[channel->id / 64] |= mask;
  }
  for (int i=0; i<nsend; i++) {
    int peer = peerSend[i];
    if (peer == -1 || peer >= comm->nRanks || peer == comm->rank || channel->peers[peer]->send[connIndex].connected) continue;
    //comm->connectSend[peer+comm->nRanks*(connIndex == NCCL_CONN_IDX_P2P_NET ? NCCL_CONN_IDX_P2P_NET : 0)] |= mask;
    comm->connectSend[peer+CHANNEL_MASK_OFFSET(comm->nRanks, connIndex)].masks[channel->id / 64] |= mask;
  }
  return ncclSuccess;
}

void dumpData(struct ncclConnect* data, int ndata) {
  for (int n=0; n<ndata; n++) {
    printf("[%d] ", n);
    uint8_t* d = (uint8_t*)data;
    for (int i=0; i<sizeof(struct ncclConnect); i++) printf("%02x", d[i]);
    printf("\n");
  }
}

NCCL_PARAM(ConnectRoundMaxPeers, "CONNECT_ROUND_MAX_PEERS", 128);
NCCL_PARAM(ReportConnectProgress, "REPORT_CONNECT_PROGRESS", 0);
#include <sys/time.h>

ncclResult_t ncclTransportCheckP2pType(struct ncclComm* comm, bool* intraNodeP2pSupport, bool* directMode) {
  bool supportFlag = true;
  bool directFlag = false;
  if (comm->localRanks == 1) {
    supportFlag = false;
  } else {
    for (int i = 0; i < comm->localRanks; ++i) {
      for (int j = i + 1; j < comm->localRanks; ++j) {
        int ipeer = comm->localRankToRank[i];
        int jpeer = comm->localRankToRank[j];
        struct ncclPeerInfo* ipeerInfo = &comm->peerInfo[ipeer];
        struct ncclPeerInfo* jpeerInfo = &comm->peerInfo[jpeer];
        int canConnect = 0;
        NCCLCHECK(ncclTransports[0]->canConnect(&canConnect, comm, NULL, ipeerInfo, jpeerInfo));
        if (!canConnect && supportFlag == true) {
          supportFlag = false;
        }
        if (ipeerInfo->hostHash == jpeerInfo->hostHash && ipeerInfo->pidHash == jpeerInfo->pidHash) directFlag = true;
        if (!supportFlag && directFlag) break;
      }
    }
  }
  *intraNodeP2pSupport = supportFlag;
  *directMode = directFlag;
  if (comm->rank == 0) INFO(NCCL_INIT, "Check P2P Type intraNodeP2pSupport %d directMode %d", supportFlag, directFlag);
  return ncclSuccess;
}

<<<<<<< HEAD
ncclResult_t ncclTransportP2pSetup(struct ncclComm* comm, struct ncclTopoGraph* graph, int connIndex, int* highestTransportType/*=NULL*/, bool* needsProxy/*=NULL*/) {
  // Stream used during transport setup; need for P2P pre-connect + CUDA Graph
  ncclResult_t ret = ncclSuccess;
  int highestType = TRANSPORT_UNDEFINED;  // track highest transport type
  bool needsProxyResult = false;
=======
ncclResult_t ncclTransportP2pSetup(struct ncclComm* comm, struct ncclTopoGraph* graph, int connIndex) {
  // Stream used during transport setup; need for P2P pre-connect + CUDA Graph
  ncclResult_t ret = ncclSuccess;
>>>>>>> dcdc67c4
  struct ncclConnect** data; // Store intermediate send/recvData structs for connect
  struct ncclConnect** recvData = NULL; // Points to entries inside data for given recv connection within a channel
  struct ncclConnect** sendData = NULL; // Points to entries inside data for given send connection within a channel
  int done = 0;
  int maxPeers = ncclParamConnectRoundMaxPeers();

  struct timeval timeStart, timeLast;
  gettimeofday(&timeStart, NULL);
  timeLast = timeStart; // struct copy
  bool timeReported = false;

  int count = 0;
  int num = MAXCHANNELS/64;

  NCCLCHECK(ncclCalloc(&data, maxPeers));
  NCCLCHECKGOTO(ncclCalloc(&recvData, maxPeers), ret, fail);
  NCCLCHECKGOTO(ncclCalloc(&sendData, maxPeers), ret, fail);

  NCCLCHECKGOTO(ncclStrongStreamAcquireUncaptured(&comm->sharedRes->hostStream), ret, fail);
  // First time initialization
  for (int i=1; i<comm->nRanks; i++) {
    int bootstrapTag = (i<<8) + (graph ? graph->id+1 : 0);
    int recvPeer = (comm->rank - i + comm->nRanks) % comm->nRanks;
    int sendPeer = (comm->rank + i) % comm->nRanks;
    /*uint64_t recvMask = comm->connectRecv[recvPeer+comm->nRanks*(connIndex == NCCL_CONN_IDX_P2P_NET ? NCCL_CONN_IDX_P2P_NET : 0)];
    uint64_t sendMask = comm->connectSend[sendPeer+comm->nRanks*(connIndex == NCCL_CONN_IDX_P2P_NET ? NCCL_CONN_IDX_P2P_NET : 0)];*/
    struct channelMasks recvMask = comm->connectRecv[recvPeer+CHANNEL_MASK_OFFSET(comm->nRanks, connIndex)];
    struct channelMasks sendMask = comm->connectSend[sendPeer+CHANNEL_MASK_OFFSET(comm->nRanks, connIndex)];

    // Data[i] contains all ncclConnect information for all send and receive connections with a given send and recv peer
    // This data is packed in the array based on the number of sendChannels and recvChannels connected with these peers
    // The first N entries contain recvData, connection information for recv connections
    // The next M entries contain sendData, connection information for send connections
    // It's not guaranteed that each entry of data has the same number of total or send/recv specific connections
    int p = i-(done+1);
<<<<<<< HEAD
    count = 0;
    for (int j = 0; j < num; j++) {
        if ((recvMask.masks[j]) || (sendMask.masks[j])) {
                count++;
        }
    }

    //if ((recvMask.masks[0]) || (sendMask.masks[0])) NCCLCHECK(ncclCalloc(data+p, 2*MAXCHANNELS));
    if (count) NCCLCHECKGOTO(ncclCalloc(data+p, 2*MAXCHANNELS), ret, fail);

=======
    if (recvMask || sendMask) {
      if (data[p] == NULL) NCCLCHECKGOTO(ncclCalloc(data + p, 2 * MAXCHANNELS), ret, fail);
      else memset(data[p], 0, 2 * MAXCHANNELS * sizeof(struct ncclConnect));
    }
>>>>>>> dcdc67c4
    recvData[p] = data[p];
    int sendChannels = 0, recvChannels = 0;
    int type;
    bool proxy;
    TIME_START(0);
    for (int c=0; c<MAXCHANNELS; c++) {
<<<<<<< HEAD
      //if (recvMask & (1UL<<c)) {
      if (recvMask.masks[c/64] & (1UL<<(c%64))) {
        NCCLCHECKGOTO(selectTransport<0>(comm, graph, recvData[p]+recvChannels++, c, recvPeer, connIndex, &type, &proxy), ret, fail);
        if (type > highestType) highestType = type;
=======
      if (recvMask & (1UL<<c)) {
        NCCLCHECKGOTO(selectTransport<0>(comm, graph, recvData[p]+recvChannels++, c, recvPeer, connIndex, &type), ret, fail);
>>>>>>> dcdc67c4
      }
    }
    TIME_STOP(0);
    TIME_START(1);
    sendData[p] = recvData[p]+recvChannels;
    for (int c=0; c<MAXCHANNELS; c++) {
<<<<<<< HEAD
      //if (sendMask & (1UL<<c)) {
      if (sendMask.masks[c/64] & (1UL<<(c%64))) {
        NCCLCHECKGOTO(selectTransport<1>(comm, graph, sendData[p]+sendChannels++, c, sendPeer, connIndex, &type, &proxy), ret, fail);
        if (type > highestType) highestType = type;
        needsProxyResult |= proxy;
=======
      if (sendMask & (1UL<<c)) {
        NCCLCHECKGOTO(selectTransport<1>(comm, graph, sendData[p]+sendChannels++, c, sendPeer, connIndex, &type), ret, fail);
>>>>>>> dcdc67c4
      }
    }
    TIME_STOP(1);

    TIME_START(2);
    if (sendPeer == recvPeer) {
      if (recvChannels+sendChannels) {
        NCCLCHECKGOTO(bootstrapSend(comm->bootstrap, recvPeer, bootstrapTag, data[p], sizeof(struct ncclConnect)*(recvChannels+sendChannels)), ret, fail);
        NCCLCHECKGOTO(bootstrapRecv(comm->bootstrap, recvPeer, bootstrapTag, data[p], sizeof(struct ncclConnect)*(recvChannels+sendChannels)), ret, fail);
        sendData[p] = data[p];
        recvData[p] = data[p]+sendChannels;
      }
    } else {
      if (recvChannels) NCCLCHECKGOTO(bootstrapSend(comm->bootstrap, recvPeer, bootstrapTag, recvData[p], sizeof(struct ncclConnect)*recvChannels), ret, fail);
      if (sendChannels) NCCLCHECKGOTO(bootstrapSend(comm->bootstrap, sendPeer, bootstrapTag, sendData[p], sizeof(struct ncclConnect)*sendChannels), ret, fail);
      if (sendChannels) NCCLCHECKGOTO(bootstrapRecv(comm->bootstrap, sendPeer, bootstrapTag, sendData[p], sizeof(struct ncclConnect)*sendChannels), ret, fail);
      if (recvChannels) NCCLCHECKGOTO(bootstrapRecv(comm->bootstrap, recvPeer, bootstrapTag, recvData[p], sizeof(struct ncclConnect)*recvChannels), ret, fail);
    }
    TIME_STOP(2);

    if (i-done == maxPeers || i == comm->nRanks-1) {
      // Loop until all channels with all ranks have been connected
      bool allChannelsConnected;
      allChannelsConnected = false;
      while (!allChannelsConnected) {
        allChannelsConnected = true;
        for (int j=done+1; j<=i; j++) {
          int recvPeer = (comm->rank - j + comm->nRanks) % comm->nRanks;
          int sendPeer = (comm->rank + j) % comm->nRanks;
          /*uint64_t recvMask = comm->connectRecv[recvPeer+comm->nRanks*(connIndex == NCCL_CONN_IDX_P2P_NET ? NCCL_CONN_IDX_P2P_NET : 0)];
          uint64_t sendMask = comm->connectSend[sendPeer+comm->nRanks*(connIndex == NCCL_CONN_IDX_P2P_NET ? NCCL_CONN_IDX_P2P_NET : 0)];*/
          struct channelMasks recvMask = comm->connectRecv[recvPeer+CHANNEL_MASK_OFFSET(comm->nRanks, connIndex)];
          struct channelMasks sendMask = comm->connectSend[sendPeer+CHANNEL_MASK_OFFSET(comm->nRanks, connIndex)];

          int p = j-(done+1);
          int sendDataOffset = 0;
          int recvDataOffset = 0;
          for (int c=0; c<MAXCHANNELS; c++) {
            TIME_START(3);
            //if (sendMask & (1UL<<c)) {
      if (sendMask.masks[c/64] & (1UL<<(c%64))) {
              struct ncclConnector* conn = comm->channels[c].peers[sendPeer]->send + connIndex;
              // This connector hasn't completed connection yet
              if (conn->connected == 0) {
                NCCLCHECKGOTO(conn->transportComm->connect(comm, sendData[p] + sendDataOffset, 1, comm->rank, conn), ret, fail);
                if (ret == ncclSuccess) {
                  conn->connected = 1;
                  /* comm->channels[c].devPeers[sendPeer]->send[connIndex] is a device memory access. */
                  CUDACHECKGOTO(cudaMemcpyAsync(&comm->channels[c].devPeersHostPtr[sendPeer]->send[connIndex], &conn->conn, sizeof(struct ncclConnInfo), cudaMemcpyHostToDevice, comm->sharedRes->hostStream.cudaStream), ret, fail);
                } else if (ret == ncclInProgress) {
                  allChannelsConnected = false;
                }
              }
              sendDataOffset++;
            }
            TIME_STOP(3);

            // Start with recv channels
            TIME_START(4);
            //if (recvMask & (1UL<<c)) {
      if (recvMask.masks[c/64] & (1UL<<(c%64))) {
              struct ncclConnector* conn = comm->channels[c].peers[recvPeer]->recv + connIndex;
              // This connector hasn't completed connection yet
              if (conn->connected == 0) {
                NCCLCHECKGOTO(conn->transportComm->connect(comm, recvData[p] + recvDataOffset, 1, comm->rank, conn), ret, fail);
                if (ret == ncclSuccess) {
                  conn->connected = 1;
                  /* comm->channels[c].devPeers[recvPeer]->recv[connIndex] is a device memory access. */
                  CUDACHECKGOTO(cudaMemcpyAsync(&comm->channels[c].devPeersHostPtr[recvPeer]->recv[connIndex], &conn->conn, sizeof(struct ncclConnInfo), cudaMemcpyHostToDevice, comm->sharedRes->hostStream.cudaStream), ret, fail);
                } else if (ret == ncclInProgress) {
                  allChannelsConnected = false;
                }
              }
              recvDataOffset++;
            }
            TIME_STOP(4);
          }
<<<<<<< HEAD

    count = 0;
          for (int j = 0; j < num; j++) {
            if ((recvMask.masks[j]) || (sendMask.masks[j])) {
              count++;
            }
          }
          //if (sendMask.masks[0] || recvMask.masks[0]) {
    if (count) {
            free(data[p]);
            data[p] = NULL;
          }
        }
  if (ncclParamReportConnectProgress() && comm->rank == 0 && done > 0) {
          struct timeval now;
          gettimeofday(&now, NULL);
          if (((now.tv_sec - timeLast.tv_sec)*1.0 + (now.tv_usec-timeLast.tv_usec)*1e-6) > 1) {
            float elapsed = (now.tv_sec - timeStart.tv_sec)*1.0 + (now.tv_usec-timeStart.tv_usec)*1e-6;
      float remaining = elapsed*(comm->nRanks-done)/done;
=======
        }
        if (ncclParamReportConnectProgress() && comm->rank == 0 && done > 0) {
          struct timeval now;
          gettimeofday(&now, NULL);
          if (((now.tv_sec - timeLast.tv_sec) * 1.0 + (now.tv_usec - timeLast.tv_usec) * 1e-6) > 1) {
            float elapsed = (now.tv_sec - timeStart.tv_sec) * 1.0 + (now.tv_usec - timeStart.tv_usec) * 1e-6;
            float remaining = elapsed * (comm->nRanks - done) / done;
>>>>>>> dcdc67c4
            printf("%sP2p connect: %g%% Elapsed %d:%02d Remaining %d:%02d                                       ",
              timeReported ? "\r" : "", done * 100.0 / comm->nRanks, ((int)elapsed) / 60, ((int)elapsed) % 60, ((int)remaining) / 60, ((int)remaining) % 60);
            fflush(stdout);
            timeReported = true;
<<<<<<< HEAD
      timeLast = now; // struct copy;
=======
            timeLast = now; // struct copy;
>>>>>>> dcdc67c4
          }
        }
      }
      done = i;
    }
  }

  CUDACHECKGOTO(cudaStreamSynchronize(comm->sharedRes->hostStream.cudaStream), ret, fail);

  {
    struct timeval now;
    gettimeofday(&now, NULL);
    float elapsed = (now.tv_sec - timeStart.tv_sec)*1.0 + (now.tv_usec-timeStart.tv_usec)*1e-6;
    if (elapsed > 1.0) INFO(NCCL_PROFILE, "timings: rank %d nranks %d P2p connect done in %.2f", comm->rank, comm->nRanks, elapsed);
    if (timeReported) {
      printf("\rP2p connect done in %d:%02d                                                                       \n",
            ((int)elapsed)/60, ((int)elapsed)%60);
      fflush(stdout);
    }
  }

  /* We need to sync ranks here since some ranks might run too fast after connection setup
  * and start to destroy the connection after returning from this function; however, the
  * others might still be trying to connect and import the buffer. No sync can lead to invalid
  * shmem/cuda buffer. In addition, we also clear all connect masks and free each connectInfo array */
  for (int i = 1; i < comm->nRanks; i++) {
    int bootstrapTag = (i << 8) + (1 << 7) + (graph ? graph->id + 1 : 0);
    int recvPeer = (comm->rank - i + comm->nRanks) % comm->nRanks;
    int sendPeer = (comm->rank + i) % comm->nRanks;

    for (int j = 0; j < MAXCHANNELS/64; j++) {
    if (recvPeer != sendPeer) {
      if (comm->connectSend[sendPeer].masks[j] != 0UL) NCCLCHECKGOTO(bootstrapSend(comm->bootstrap, sendPeer, bootstrapTag, NULL, 0), ret, fail);
      if (comm->connectRecv[recvPeer].masks[j] != 0UL) NCCLCHECKGOTO(bootstrapSend(comm->bootstrap, recvPeer, bootstrapTag, NULL, 0), ret, fail);
      if (comm->connectSend[sendPeer].masks[j] != 0UL) NCCLCHECKGOTO(bootstrapRecv(comm->bootstrap, sendPeer, bootstrapTag, NULL, 0), ret, fail);
      if (comm->connectRecv[recvPeer].masks[j] != 0UL) NCCLCHECKGOTO(bootstrapRecv(comm->bootstrap, recvPeer, bootstrapTag, NULL, 0), ret, fail);
    } else {
      if (comm->connectSend[sendPeer].masks[j] != 0UL || comm->connectRecv[recvPeer].masks[j] != 0UL) {
        NCCLCHECKGOTO(bootstrapSend(comm->bootstrap, sendPeer, bootstrapTag, NULL, 0), ret, fail);
        NCCLCHECKGOTO(bootstrapRecv(comm->bootstrap, sendPeer, bootstrapTag, NULL, 0), ret, fail);
      }
    }
    comm->connectRecv[recvPeer+CHANNEL_MASK_OFFSET(comm->nRanks, connIndex)].masks[j] = comm->connectSend[sendPeer+CHANNEL_MASK_OFFSET(comm->nRanks, connIndex)].masks[j] = 0UL;
    }
  }

<<<<<<< HEAD
  if (highestTransportType != NULL) *highestTransportType = highestType;
  if (needsProxy != NULL) *needsProxy = needsProxyResult;
=======
>>>>>>> dcdc67c4
  TIME_PRINT("P2P Setup/Connect");
exit:
  for(int i=0; i<maxPeers; ++i){
    if(data[i]) free(data[i]);
  }
  free(data);
  if (sendData) free(sendData);
  if (recvData) free(recvData);

  NCCLCHECK(ncclStrongStreamWaitStream(ncclCudaGraphNone(), &comm->sharedRes->deviceStream, &comm->sharedRes->hostStream));
  NCCLCHECK(ncclStrongStreamRelease(ncclCudaGraphNone(), &comm->sharedRes->hostStream));
  return ret;
fail:
  goto exit;
}

extern struct ncclTransport collNetTransport;

// All ranks must participate in collNetSetup call
// We do not NCCLCHECK this call because we would fall back to P2P network in case CollNet setup fails
bool ncclTransportCollNetSetup(struct ncclComm* comm, struct ncclTopoGraph* collNetGraph, struct ncclChannel* channel, int masterRank, int masterPeer, int collNetGraphChannelId, int type, ncclConnect* connect) {
  ncclResult_t ret = ncclSuccess;
  int rank = comm->rank;
  int nranks = comm->nRanks;
  int nMasters = comm->nNodes;
  int isMaster = (rank == masterRank) ? 1 : 0;

  // check if we can connect to collnet, whose root is the nranks-th rank
  struct ncclPeerInfo *myInfo = comm->peerInfo+rank, *peerInfo = comm->peerInfo+nranks;
  peerInfo->rank = nranks;

  if (isMaster && type == collNetSend) {
    TRACE(NCCL_INIT, "CollNet [send] : rank %d collNetRank %d collNetNranks %d received connect from rank %d", rank, comm->node, nMasters, masterPeer);
  }

  // select
  struct ncclChannelPeer* root = channel->peers[nranks];
  // connector index: 0 for recv, 1 for send
  struct ncclConnector* conn = (type == collNetRecv) ? root->recv+type : root->send+type;
  struct ncclTransportComm* transportComm = (type == collNetRecv) ? &(collNetTransport.recv) : &(collNetTransport.send);
  conn->transportComm = transportComm;
  // setup
  struct ncclConnect myConnect = { 0 };
  struct {
    int isMaster;
    ncclConnect connect;
  } *allConnects = NULL;
  ncclConnect *masterConnects = NULL;
  if (isMaster) {
    NCCLCHECK(transportComm->setup(comm, collNetGraph, myInfo, peerInfo, &myConnect, conn, collNetGraphChannelId, type));
  }
  // prepare connect handles
  NCCLCHECK(ncclCalloc(&masterConnects, nMasters));
  if (type == collNetRecv) {  // recv side: AllGather
    // all ranks must participate
    NCCLCHECKGOTO(ncclCalloc(&allConnects, nranks), ret, cleanup);
    allConnects[rank].isMaster = isMaster;
    memcpy(&(allConnects[rank].connect), &myConnect, sizeof(struct ncclConnect));
    NCCLCHECKGOTO(bootstrapAllGather(comm->bootstrap, allConnects, sizeof(*allConnects)), ret, cleanup);
    // consolidate
    int c = 0;
    for (int r = 0; r < nranks; r++) {
      if (allConnects[r].isMaster) {
        memcpy(masterConnects+c, &(allConnects[r].connect), sizeof(struct ncclConnect));
        c++;
      }
    }
  } else { // send side : copy in connect info received from peer recv master
    if (isMaster) memcpy(masterConnects+comm->node, connect, sizeof(struct ncclConnect));
  }
  // connect
  if (isMaster) {
    NCCLCHECKGOTO(transportComm->connect(comm, masterConnects, nMasters, comm->node, conn), ret, cleanup);
    struct ncclDevChannelPeer* devRoot;
    CUDACHECKGOTO(cudaMemcpy(&devRoot, channel->devPeers + nranks, sizeof(struct ncclDevChannelPeer*), cudaMemcpyDeviceToHost), ret, cleanup);
    struct ncclConnInfo* devConnInfo = (type == collNetRecv) ? devRoot->recv + type : devRoot->send + type;
    CUDACHECKGOTO(cudaMemcpy(devConnInfo, &conn->conn, sizeof(struct ncclConnInfo), cudaMemcpyHostToDevice), ret, cleanup);
  }
  if (isMaster && type == collNetRecv) {
    memcpy(connect, masterConnects+comm->node, sizeof(struct ncclConnect));
    TRACE(NCCL_INIT, "CollNet [recv] : rank %d collNetRank %d collNetNranks %d sent connect to rank %d", rank, comm->node, nMasters, masterPeer);
  }
cleanup:
  if (allConnects != NULL) free(allConnects);
  if (masterConnects != NULL) free(masterConnects);
  return ret != ncclSuccess;
}

ncclResult_t ncclTransportCollNetCheck(struct ncclComm* comm, int collNetSetupFail) {
  // AllGather collNet setup results
  int allGatherFailures[NCCL_MAX_LOCAL_RANKS] = {0};
  allGatherFailures[comm->localRank] = collNetSetupFail;
  NCCLCHECK(bootstrapIntraNodeAllGather(comm->bootstrap, comm->localRankToRank, comm->localRank, comm->localRanks, allGatherFailures, sizeof(int)));
  for (int i=0; i<comm->localRanks; i++) {
    if (allGatherFailures[i] != 0) {
      collNetSetupFail = 1;
      break;
    }
  }
  if (collNetSetupFail) {
    if (comm->localRank == 0) WARN("Cannot initialize CollNet, using point-to-point network instead");
    return ncclSystemError;
  }
  return ncclSuccess;
}

ncclResult_t ncclTransportCollNetFree(struct ncclComm* comm) {
  // Free collNet resources
  for (int r=0; r<comm->nChannels; r++) {
    struct ncclChannel* channel = comm->channels+r;
    struct ncclChannelPeer* peer = channel->peers[comm->nRanks];
    if (peer) {
      if (ncclAtomicRefCountDecrement(&peer->refCount) == 0) {
        for (int b=0; b<NCCL_MAX_CONNS; b++) {
          struct ncclConnector* send = peer->send + b;
          if (send->transportResources && send->transportComm) NCCLCHECK(send->transportComm->free(send));
          send->transportResources = NULL; // avoid double free
        }
        for (int b=0; b<NCCL_MAX_CONNS; b++) {
          struct ncclConnector* recv = peer->recv + b;
          if (recv->transportResources && recv->transportComm) NCCLCHECK(recv->transportComm->free(recv));
          recv->transportResources = NULL; // avoid double free
        }
      }
    }
  }
  return ncclSuccess;
}<|MERGE_RESOLUTION|>--- conflicted
+++ resolved
@@ -115,17 +115,10 @@
   return ncclSuccess;
 }
 
-<<<<<<< HEAD
-ncclResult_t ncclTransportP2pSetup(struct ncclComm* comm, struct ncclTopoGraph* graph, int connIndex, int* highestTransportType/*=NULL*/, bool* needsProxy/*=NULL*/) {
+ncclResult_t ncclTransportP2pSetup(struct ncclComm* comm, struct ncclTopoGraph* graph, int connIndex, bool* needsProxy/*=NULL*/) {
   // Stream used during transport setup; need for P2P pre-connect + CUDA Graph
   ncclResult_t ret = ncclSuccess;
-  int highestType = TRANSPORT_UNDEFINED;  // track highest transport type
   bool needsProxyResult = false;
-=======
-ncclResult_t ncclTransportP2pSetup(struct ncclComm* comm, struct ncclTopoGraph* graph, int connIndex) {
-  // Stream used during transport setup; need for P2P pre-connect + CUDA Graph
-  ncclResult_t ret = ncclSuccess;
->>>>>>> dcdc67c4
   struct ncclConnect** data; // Store intermediate send/recvData structs for connect
   struct ncclConnect** recvData = NULL; // Points to entries inside data for given recv connection within a channel
   struct ncclConnect** sendData = NULL; // Points to entries inside data for given send connection within a channel
@@ -161,7 +154,6 @@
     // The next M entries contain sendData, connection information for send connections
     // It's not guaranteed that each entry of data has the same number of total or send/recv specific connections
     int p = i-(done+1);
-<<<<<<< HEAD
     count = 0;
     for (int j = 0; j < num; j++) {
         if ((recvMask.masks[j]) || (sendMask.masks[j])) {
@@ -170,45 +162,30 @@
     }
 
     //if ((recvMask.masks[0]) || (sendMask.masks[0])) NCCLCHECK(ncclCalloc(data+p, 2*MAXCHANNELS));
-    if (count) NCCLCHECKGOTO(ncclCalloc(data+p, 2*MAXCHANNELS), ret, fail);
-
-=======
-    if (recvMask || sendMask) {
+    if (count) {
       if (data[p] == NULL) NCCLCHECKGOTO(ncclCalloc(data + p, 2 * MAXCHANNELS), ret, fail);
+
       else memset(data[p], 0, 2 * MAXCHANNELS * sizeof(struct ncclConnect));
     }
->>>>>>> dcdc67c4
     recvData[p] = data[p];
     int sendChannels = 0, recvChannels = 0;
     int type;
     bool proxy;
     TIME_START(0);
     for (int c=0; c<MAXCHANNELS; c++) {
-<<<<<<< HEAD
       //if (recvMask & (1UL<<c)) {
       if (recvMask.masks[c/64] & (1UL<<(c%64))) {
         NCCLCHECKGOTO(selectTransport<0>(comm, graph, recvData[p]+recvChannels++, c, recvPeer, connIndex, &type, &proxy), ret, fail);
-        if (type > highestType) highestType = type;
-=======
-      if (recvMask & (1UL<<c)) {
-        NCCLCHECKGOTO(selectTransport<0>(comm, graph, recvData[p]+recvChannels++, c, recvPeer, connIndex, &type), ret, fail);
->>>>>>> dcdc67c4
       }
     }
     TIME_STOP(0);
     TIME_START(1);
     sendData[p] = recvData[p]+recvChannels;
     for (int c=0; c<MAXCHANNELS; c++) {
-<<<<<<< HEAD
       //if (sendMask & (1UL<<c)) {
       if (sendMask.masks[c/64] & (1UL<<(c%64))) {
         NCCLCHECKGOTO(selectTransport<1>(comm, graph, sendData[p]+sendChannels++, c, sendPeer, connIndex, &type, &proxy), ret, fail);
-        if (type > highestType) highestType = type;
         needsProxyResult |= proxy;
-=======
-      if (sendMask & (1UL<<c)) {
-        NCCLCHECKGOTO(selectTransport<1>(comm, graph, sendData[p]+sendChannels++, c, sendPeer, connIndex, &type), ret, fail);
->>>>>>> dcdc67c4
       }
     }
     TIME_STOP(1);
@@ -286,27 +263,6 @@
             }
             TIME_STOP(4);
           }
-<<<<<<< HEAD
-
-    count = 0;
-          for (int j = 0; j < num; j++) {
-            if ((recvMask.masks[j]) || (sendMask.masks[j])) {
-              count++;
-            }
-          }
-          //if (sendMask.masks[0] || recvMask.masks[0]) {
-    if (count) {
-            free(data[p]);
-            data[p] = NULL;
-          }
-        }
-  if (ncclParamReportConnectProgress() && comm->rank == 0 && done > 0) {
-          struct timeval now;
-          gettimeofday(&now, NULL);
-          if (((now.tv_sec - timeLast.tv_sec)*1.0 + (now.tv_usec-timeLast.tv_usec)*1e-6) > 1) {
-            float elapsed = (now.tv_sec - timeStart.tv_sec)*1.0 + (now.tv_usec-timeStart.tv_usec)*1e-6;
-      float remaining = elapsed*(comm->nRanks-done)/done;
-=======
         }
         if (ncclParamReportConnectProgress() && comm->rank == 0 && done > 0) {
           struct timeval now;
@@ -314,16 +270,11 @@
           if (((now.tv_sec - timeLast.tv_sec) * 1.0 + (now.tv_usec - timeLast.tv_usec) * 1e-6) > 1) {
             float elapsed = (now.tv_sec - timeStart.tv_sec) * 1.0 + (now.tv_usec - timeStart.tv_usec) * 1e-6;
             float remaining = elapsed * (comm->nRanks - done) / done;
->>>>>>> dcdc67c4
             printf("%sP2p connect: %g%% Elapsed %d:%02d Remaining %d:%02d                                       ",
               timeReported ? "\r" : "", done * 100.0 / comm->nRanks, ((int)elapsed) / 60, ((int)elapsed) % 60, ((int)remaining) / 60, ((int)remaining) % 60);
             fflush(stdout);
             timeReported = true;
-<<<<<<< HEAD
-      timeLast = now; // struct copy;
-=======
             timeLast = now; // struct copy;
->>>>>>> dcdc67c4
           }
         }
       }
@@ -370,11 +321,7 @@
     }
   }
 
-<<<<<<< HEAD
-  if (highestTransportType != NULL) *highestTransportType = highestType;
   if (needsProxy != NULL) *needsProxy = needsProxyResult;
-=======
->>>>>>> dcdc67c4
   TIME_PRINT("P2P Setup/Connect");
 exit:
   for(int i=0; i<maxPeers; ++i){
