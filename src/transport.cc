--- conflicted
+++ resolved
@@ -78,15 +78,7 @@
 }
 
 ncclResult_t ncclTransportP2pSetup(struct ncclComm* comm, struct ncclTopoGraph* graph, int connIndex, int* highestTransportType/*=NULL*/) {
-<<<<<<< HEAD
-  // Stream used during transport setup; need for P2P pre-connect + CUDA Graph
   int highestType = TRANSPORT_P2P;  // track highest transport type
-
-  hipStream_t transportSetupStream;
-  CUDACHECK(hipStreamCreateWithFlags(&transportSetupStream, hipStreamNonBlocking));
-=======
-  int highestType = TRANSPORT_P2P;  // track highest transport type
->>>>>>> dd56135a
 
   struct ncclConnect data[2*MAXCHANNELS];
   for (int i=1; i<comm->nRanks; i++) {
@@ -139,12 +131,9 @@
         struct ncclConnector* conn = comm->channels[c].peers[sendPeer].send + connIndex;
         NCCLCHECK(conn->transportComm->connect(comm, sendData++, 1, comm->rank, conn));
         conn->connected = 1;
-<<<<<<< HEAD
-        CUDACHECK(hipMemcpyAsync(&comm->channels[c].devPeers[sendPeer].send[connIndex], &conn->conn, sizeof(struct ncclConnInfo), hipMemcpyHostToDevice, transportSetupStream));
-        CUDACHECK(hipMemcpyAsync(&comm->channels[c].devPeers[sendPeer].send[connIndex], &conn->conn, sizeof(struct ncclConnInfo), hipMemcpyHostToDevice, transportSetupStream));
-=======
-        CUDACHECK(hipMemcpyAsync(comm->channels[c].devPeers[sendPeer].send+connIndex, conn, sizeof(struct ncclConnector), hipMemcpyHostToDevice, comm->sideStream));
->>>>>>> dd56135a
+
+        CUDACHECK(hipMemcpyAsync(&comm->channels[c].devPeers[sendPeer].send[connIndex], &conn->conn, sizeof(struct ncclConnInfo), hipMemcpyHostToDevice, comm->sideStream));
+        CUDACHECK(hipMemcpyAsync(&comm->channels[c].devPeers[sendPeer].send[connIndex], &conn->conn, sizeof(struct ncclConnInfo), hipMemcpyHostToDevice, comm->sideStream));
       }
     }
     TIME_STOP(3);
@@ -154,11 +143,8 @@
         struct ncclConnector* conn = comm->channels[c].peers[recvPeer].recv + connIndex;
         NCCLCHECK(conn->transportComm->connect(comm, recvData++, 1, comm->rank, conn));
         conn->connected = 1;
-<<<<<<< HEAD
-        CUDACHECK(hipMemcpyAsync(&comm->channels[c].devPeers[recvPeer].recv[connIndex], &conn->conn, sizeof(struct ncclConnInfo), hipMemcpyHostToDevice, transportSetupStream));
-=======
-        CUDACHECK(hipMemcpyAsync(comm->channels[c].devPeers[recvPeer].recv+connIndex, conn, sizeof(struct ncclConnector), hipMemcpyHostToDevice, comm->sideStream));
->>>>>>> dd56135a
+
+        CUDACHECK(hipMemcpyAsync(&comm->channels[c].devPeers[recvPeer].recv[connIndex], &conn->conn, sizeof(struct ncclConnInfo), hipMemcpyHostToDevice, comm->sideStream));
       }
     }
     TIME_STOP(4);
