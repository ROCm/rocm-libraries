/*************************************************************************
 * Copyright (c) 2016-2020, NVIDIA CORPORATION. All rights reserved.
 * Modifications Copyright (c) 2019-2020 Advanced Micro Devices, Inc. All rights reserved.
 *
 * See LICENSE.txt for license information
 ************************************************************************/

#include "comm.h"
#include "info.h"
#include "bootstrap.h"

extern struct ncclTransport p2pTransport;
extern struct ncclTransport shmTransport;
extern struct ncclTransport netTransport;

struct ncclTransport ncclTransports[NTRANSPORTS] = {
  p2pTransport,
  shmTransport,
  netTransport,
};

template <int type>
static ncclResult_t selectTransport(struct ncclComm* comm, struct ncclTopoGraph* graph, struct ncclPeerInfo* myInfo, struct ncclPeerInfo* peerInfo, struct ncclConnect* connect, struct ncclConnector* connector, int channelId) {
  for (int t=0; t<NTRANSPORTS; t++) {
    struct ncclTransport *transport = ncclTransports+t;
    struct ncclTransportComm* transportComm = type == 1 ? &transport->send : &transport->recv;
    int ret = 0;
    NCCLCHECK(transport->canConnect(&ret, comm->topo, graph, myInfo, peerInfo));
    if (ret) {
      connector->transportComm = transportComm;
      NCCLCHECK(transportComm->setup(comm, graph, myInfo, peerInfo, connect, connector, channelId));
      return ncclSuccess;
    }
  }
  WARN("No transport found !");
  return ncclInternalError;
}

ncclResult_t ncclTransportP2pConnect(struct ncclComm* comm, struct ncclChannel* channel, int nrecv, int* peerRecv, int nsend, int* peerSend) {
  TRACE(NCCL_INIT, "nsend %d nrecv %d", nsend, nrecv);
  uint32_t mask = 1 << channel->id;
  for (int i=0; i<nrecv; i++) {
    int peer = peerRecv[i];
    if (peer == -1 || peer >= comm->nRanks || peer == comm->rank || channel->peers[peer].recv.connected) continue;
    comm->connectRecv[peer] |= mask;
  }
  for (int i=0; i<nsend; i++) {
    int peer = peerSend[i];
    if (peer == -1 || peer >= comm->nRanks || peer == comm->rank || channel->peers[peer].send.connected) continue;
    comm->connectSend[peer] |= mask;
  }
<<<<<<< HEAD
  for (int i=0; i<nsend; i++) {
    int peer = peerSend[i];
    if (peer == -1 || peer >= comm->nRanks) continue;
    conn = &channel->peers[peer].send;
    if (conn->connected) {++nSkippedSend; continue; }
    memset(&connect, 0, sizeof(connect));
    NCCLCHECK(bootstrapRecv(comm->bootstrap, peer, &connect, sizeof(struct ncclConnect)));
    NCCLCHECK(conn->transportComm->connect(&connect, 1, comm->rank, conn));
    conn->connected = 1;
    CUDACHECK(hipMemcpy(&channel->devPeers[peer].send, conn, sizeof(struct ncclConnector), hipMemcpyHostToDevice));
  }
  for (int i=0; i<nrecv; i++) {
    int peer = peerRecv[i];
    if (peer == -1 || peer >= comm->nRanks) continue;
    conn = &channel->peers[peer].recv;
    if (conn->connected) {++nSkippedRecv; continue; }
    memset(&connect, 0, sizeof(connect));
    NCCLCHECK(bootstrapRecv(comm->bootstrap, peer, &connect, sizeof(struct ncclConnect)));
    NCCLCHECK(conn->transportComm->connect(&connect, 1, comm->rank, conn));
    conn->connected = 1;
    CUDACHECK(hipMemcpy(&channel->devPeers[peer].recv, conn, sizeof(struct ncclConnector), hipMemcpyHostToDevice));
=======
  return ncclSuccess;
}

void dumpData(struct ncclConnect* data, int ndata) {
  for (int n=0; n<ndata; n++) {
    printf("[%d] ", n);
    uint8_t* d = (uint8_t*)data;
    for (int i=0; i<sizeof(struct ncclConnect); i++) printf("%02x", d[i]);
    printf("\n");
  }
}

ncclResult_t ncclTransportP2pSetup(struct ncclComm* comm, struct ncclTopoGraph* graph) {
  struct ncclConnect data[2*MAXCHANNELS];
  for (int i=1; i<comm->nRanks; i++) {
    int recvPeer = (comm->rank - i + comm->nRanks) % comm->nRanks;
    int sendPeer = (comm->rank + i) % comm->nRanks;
    uint32_t recvMask = comm->connectRecv[recvPeer];
    uint32_t sendMask = comm->connectSend[sendPeer];

    struct ncclConnect* recvData = data;
    int sendChannels = 0, recvChannels = 0;
    for (int c=0; c<MAXCHANNELS; c++) {
      if (recvMask & (1<<c)) {
        struct ncclConnector* conn = &comm->channels[c].peers[recvPeer].recv;
        NCCLCHECK(selectTransport<0>(comm, graph, comm->peerInfo+comm->rank, comm->peerInfo+recvPeer, recvData+recvChannels++, conn, c));
      }
    }
    struct ncclConnect* sendData = recvData+recvChannels;
    for (int c=0; c<MAXCHANNELS; c++) {
      if (sendMask & (1<<c)) {
        struct ncclConnector* conn = &comm->channels[c].peers[sendPeer].send;
        NCCLCHECK(selectTransport<1>(comm, graph, comm->peerInfo+comm->rank, comm->peerInfo+sendPeer, sendData+sendChannels++, conn, c));
      }
    }

    if (sendPeer == recvPeer) {
      if (recvChannels+sendChannels) {
         NCCLCHECK(bootstrapSend(comm->bootstrap, recvPeer, data, sizeof(struct ncclConnect)*(recvChannels+sendChannels)));
         NCCLCHECK(bootstrapRecv(comm->bootstrap, recvPeer, data, sizeof(struct ncclConnect)*(recvChannels+sendChannels)));
         sendData = data;
         recvData = data+sendChannels;
      }
    } else {
      if (recvChannels) NCCLCHECK(bootstrapSend(comm->bootstrap, recvPeer, recvData, sizeof(struct ncclConnect)*recvChannels));
      if (sendChannels) NCCLCHECK(bootstrapSend(comm->bootstrap, sendPeer, sendData, sizeof(struct ncclConnect)*sendChannels));
      if (sendChannels) NCCLCHECK(bootstrapRecv(comm->bootstrap, sendPeer, sendData, sizeof(struct ncclConnect)*sendChannels));
      if (recvChannels) NCCLCHECK(bootstrapRecv(comm->bootstrap, recvPeer, recvData, sizeof(struct ncclConnect)*recvChannels));
    }

    for (int c=0; c<MAXCHANNELS; c++) {
      if (sendMask & (1<<c)) {
        struct ncclConnector* conn = &comm->channels[c].peers[sendPeer].send;
        NCCLCHECK(conn->transportComm->connect(comm, sendData++, 1, comm->rank, conn));
        conn->connected = 1;
        CUDACHECK(cudaMemcpy(&comm->channels[c].devPeers[sendPeer].send, conn, sizeof(struct ncclConnector), cudaMemcpyHostToDevice));
      }
    }
    for (int c=0; c<MAXCHANNELS; c++) {
      if (recvMask & (1<<c)) {
        struct ncclConnector* conn = &comm->channels[c].peers[recvPeer].recv;
        NCCLCHECK(conn->transportComm->connect(comm, recvData++, 1, comm->rank, conn));
        conn->connected = 1;
        CUDACHECK(cudaMemcpy(&comm->channels[c].devPeers[recvPeer].recv, conn, sizeof(struct ncclConnector), cudaMemcpyHostToDevice));
      }
    }
    comm->connectRecv[recvPeer] = comm->connectSend[sendPeer] = 0;
>>>>>>> 920dbe5b
  }
  return ncclSuccess;
<<<<<<< HEAD
}
=======
}
>>>>>>> 920dbe5b
<|MERGE_RESOLUTION|>--- conflicted
+++ resolved
@@ -49,29 +49,6 @@
     if (peer == -1 || peer >= comm->nRanks || peer == comm->rank || channel->peers[peer].send.connected) continue;
     comm->connectSend[peer] |= mask;
   }
-<<<<<<< HEAD
-  for (int i=0; i<nsend; i++) {
-    int peer = peerSend[i];
-    if (peer == -1 || peer >= comm->nRanks) continue;
-    conn = &channel->peers[peer].send;
-    if (conn->connected) {++nSkippedSend; continue; }
-    memset(&connect, 0, sizeof(connect));
-    NCCLCHECK(bootstrapRecv(comm->bootstrap, peer, &connect, sizeof(struct ncclConnect)));
-    NCCLCHECK(conn->transportComm->connect(&connect, 1, comm->rank, conn));
-    conn->connected = 1;
-    CUDACHECK(hipMemcpy(&channel->devPeers[peer].send, conn, sizeof(struct ncclConnector), hipMemcpyHostToDevice));
-  }
-  for (int i=0; i<nrecv; i++) {
-    int peer = peerRecv[i];
-    if (peer == -1 || peer >= comm->nRanks) continue;
-    conn = &channel->peers[peer].recv;
-    if (conn->connected) {++nSkippedRecv; continue; }
-    memset(&connect, 0, sizeof(connect));
-    NCCLCHECK(bootstrapRecv(comm->bootstrap, peer, &connect, sizeof(struct ncclConnect)));
-    NCCLCHECK(conn->transportComm->connect(&connect, 1, comm->rank, conn));
-    conn->connected = 1;
-    CUDACHECK(hipMemcpy(&channel->devPeers[peer].recv, conn, sizeof(struct ncclConnector), hipMemcpyHostToDevice));
-=======
   return ncclSuccess;
 }
 
@@ -127,7 +104,7 @@
         struct ncclConnector* conn = &comm->channels[c].peers[sendPeer].send;
         NCCLCHECK(conn->transportComm->connect(comm, sendData++, 1, comm->rank, conn));
         conn->connected = 1;
-        CUDACHECK(cudaMemcpy(&comm->channels[c].devPeers[sendPeer].send, conn, sizeof(struct ncclConnector), cudaMemcpyHostToDevice));
+        CUDACHECK(hipMemcpy(&comm->channels[c].devPeers[sendPeer].send, conn, sizeof(struct ncclConnector), hipMemcpyHostToDevice));
       }
     }
     for (int c=0; c<MAXCHANNELS; c++) {
@@ -135,15 +112,10 @@
         struct ncclConnector* conn = &comm->channels[c].peers[recvPeer].recv;
         NCCLCHECK(conn->transportComm->connect(comm, recvData++, 1, comm->rank, conn));
         conn->connected = 1;
-        CUDACHECK(cudaMemcpy(&comm->channels[c].devPeers[recvPeer].recv, conn, sizeof(struct ncclConnector), cudaMemcpyHostToDevice));
+        CUDACHECK(hipMemcpy(&comm->channels[c].devPeers[recvPeer].recv, conn, sizeof(struct ncclConnector), hipMemcpyHostToDevice));
       }
     }
     comm->connectRecv[recvPeer] = comm->connectSend[sendPeer] = 0;
->>>>>>> 920dbe5b
   }
   return ncclSuccess;
-<<<<<<< HEAD
-}
-=======
-}
->>>>>>> 920dbe5b
+}