--- conflicted
+++ resolved
@@ -85,13 +85,8 @@
     int bootstrapTag = (i<<8) + (graph ? graph->id+1 : 0);
     int recvPeer = (comm->rank - i + comm->nRanks) % comm->nRanks;
     int sendPeer = (comm->rank + i) % comm->nRanks;
-<<<<<<< HEAD
-    uint32_t recvMask = comm->connectRecv[recvPeer+comm->nRanks*(connIndex == NCCL_CONN_IDX_P2P_NET ? NCCL_CONN_IDX_P2P_NET : 0)];
-    uint32_t sendMask = comm->connectSend[sendPeer+comm->nRanks*(connIndex == NCCL_CONN_IDX_P2P_NET ? NCCL_CONN_IDX_P2P_NET : 0)];
-=======
-    uint64_t recvMask = comm->connectRecv[recvPeer];
-    uint64_t sendMask = comm->connectSend[sendPeer];
->>>>>>> 2f4cb874
+    uint64_t recvMask = comm->connectRecv[recvPeer+comm->nRanks*(connIndex == NCCL_CONN_IDX_P2P_NET ? NCCL_CONN_IDX_P2P_NET : 0)];
+    uint64_t sendMask = comm->connectSend[sendPeer+comm->nRanks*(connIndex == NCCL_CONN_IDX_P2P_NET ? NCCL_CONN_IDX_P2P_NET : 0)];
 
     struct ncclConnect* recvData = data;
     int sendChannels = 0, recvChannels = 0;
@@ -153,11 +148,7 @@
       }
     }
     TIME_STOP(4);
-<<<<<<< HEAD
-    comm->connectRecv[recvPeer+comm->nRanks*(connIndex == NCCL_CONN_IDX_P2P_NET ? NCCL_CONN_IDX_P2P_NET : 0)] = comm->connectSend[sendPeer+comm->nRanks*(connIndex == NCCL_CONN_IDX_P2P_NET ? NCCL_CONN_IDX_P2P_NET : 0)] = 0;
-=======
-    comm->connectRecv[recvPeer] = comm->connectSend[sendPeer] = 0UL;
->>>>>>> 2f4cb874
+    comm->connectRecv[recvPeer+comm->nRanks*(connIndex == NCCL_CONN_IDX_P2P_NET ? NCCL_CONN_IDX_P2P_NET : 0)] = comm->connectSend[sendPeer+comm->nRanks*(connIndex == NCCL_CONN_IDX_P2P_NET ? NCCL_CONN_IDX_P2P_NET : 0)] = 0UL;
   }
   CUDACHECK(hipStreamSynchronize(comm->sideStream));
   if (highestTransportType != NULL) *highestTransportType = highestType;
