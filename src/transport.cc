--- conflicted
+++ resolved
@@ -1,10 +1,6 @@
 /*************************************************************************
-<<<<<<< HEAD
- * Copyright (c) 2016-2020, NVIDIA CORPORATION. All rights reserved.
- * Modifications Copyright (c) 2019-2020 Advanced Micro Devices, Inc. All rights reserved.
-=======
  * Copyright (c) 2016-2021, NVIDIA CORPORATION. All rights reserved.
->>>>>>> a46ea105
+ * Modifications Copyright (c) 2019-2021 Advanced Micro Devices, Inc. All rights reserved.
  *
  * See LICENSE.txt for license information
  ************************************************************************/
@@ -35,30 +31,16 @@
 }
 
 template <int type>
-static ncclResult_t selectTransportN(struct ncclComm* comm, struct ncclPeerInfo* myInfo, struct ncclPeerInfo* peerInfo, struct ncclConnect* connect, struct ncclConnector* connector, int channelId, int n) {
-  for (int t=n; t<NTRANSPORTS; t++) {
-    if (t == TRANSPORT_SHM) continue;
-    struct ncclTransport *transport = ncclTransports+t;
-    struct ncclTransportComm* transportComm = type == 1 ? &transport->send : &transport->recv;
-    int ret = 0;
-    NCCLCHECK(transport->canConnect(&ret, comm->topo, NULL, myInfo, peerInfo));
-    if (ret) {
-      connector->transportComm = transportComm;
-      NCCLCHECK(transportComm->setup(comm, NULL, myInfo, peerInfo, connect, connector, channelId));
-      return ncclSuccess;
-    }
-  }
-  WARN("No transport found !");
-  return ncclInternalError;
-}
-
-template <int type>
 static ncclResult_t selectTransport(struct ncclComm* comm, struct ncclTopoGraph* graph, struct ncclConnect* connect, int channelId, int peer, int connIndex) {
   struct ncclPeerInfo* myInfo = comm->peerInfo+comm->rank;
   struct ncclPeerInfo* peerInfo = comm->peerInfo+peer;
   struct ncclConnector* connector = (type == 1) ? comm->channels[channelId].peers[peer].send + connIndex :
                                                   comm->channels[channelId].peers[peer].recv + connIndex;
+  int xgmi;
+  NCCLCHECK(connectedByXGMI(&xgmi, comm->topo, myInfo, peerInfo));
   for (int t=0; t<NTRANSPORTS; t++) {
+    if (connIndex == NCCL_CONN_IDX_P2P_NET && (t == TRANSPORT_SHM || (!xgmi && t == TRANSPORT_P2P)))
+      continue;
     struct ncclTransport *transport = ncclTransports+t;
     struct ncclTransportComm* transportComm = type == 1 ? &transport->send : &transport->recv;
     int ret = 0;
@@ -100,11 +82,10 @@
 
 ncclResult_t ncclTransportP2pSetup(struct ncclComm* comm, struct ncclTopoGraph* graph, int connIndex) {
   // Stream used during transport setup; need for P2P pre-connect + CUDA Graph
-  cudaStream_t transportSetupStream;
-  CUDACHECK(cudaStreamCreateWithFlags(&transportSetupStream, cudaStreamNonBlocking));
+  hipStream_t transportSetupStream;
+  CUDACHECK(hipStreamCreateWithFlags(&transportSetupStream, hipStreamNonBlocking));
 
   struct ncclConnect data[2*MAXCHANNELS];
-  uint32_t p2pNet = LOAD(comm->p2pNet);
   for (int i=1; i<comm->nRanks; i++) {
     int bootstrapTag = (i<<8) + (graph ? graph->id+1 : 0);
     int recvPeer = (comm->rank - i + comm->nRanks) % comm->nRanks;
@@ -116,49 +97,13 @@
     int sendChannels = 0, recvChannels = 0;
     for (int c=0; c<MAXCHANNELS; c++) {
       if (recvMask & (1<<c)) {
-<<<<<<< HEAD
-        int xgmi = 0;
-        if (p2pNet && graph == NULL) {
-          struct ncclConnector* conn = &comm->channels[c].peers[recvPeer].p2pRecv;
-          NCCLCHECK(connectedByXGMI(&xgmi, comm->topo, comm->peerInfo+comm->rank, comm->peerInfo+recvPeer));
-          if (xgmi) {
-            NCCLCHECK(selectTransportN<0>(comm, comm->peerInfo+comm->rank, comm->peerInfo+recvPeer, recvData+recvChannels++, conn, c, TRANSPORT_P2P));
-          }
-          else {
-            NCCLCHECK(selectTransportN<0>(comm, comm->peerInfo+comm->rank, comm->peerInfo+recvPeer, recvData+recvChannels++, conn, c, TRANSPORT_NET));
-          }
-        }
-        else {
-          struct ncclConnector* conn = &comm->channels[c].peers[recvPeer].recv;
-          NCCLCHECK(selectTransport<0>(comm, graph, comm->peerInfo+comm->rank, comm->peerInfo+recvPeer, recvData+recvChannels++, conn, c));
-        }
-=======
         NCCLCHECK(selectTransport<0>(comm, graph, recvData+recvChannels++, c, recvPeer, connIndex));
->>>>>>> a46ea105
       }
     }
     struct ncclConnect* sendData = recvData+recvChannels;
     for (int c=0; c<MAXCHANNELS; c++) {
       if (sendMask & (1<<c)) {
-<<<<<<< HEAD
-        int xgmi = 0;
-        if (p2pNet && graph == NULL) {
-          struct ncclConnector* conn = &comm->channels[c].peers[sendPeer].p2pSend;
-          NCCLCHECK(connectedByXGMI(&xgmi, comm->topo, comm->peerInfo+comm->rank, comm->peerInfo+sendPeer));
-          if (xgmi) {
-            NCCLCHECK(selectTransportN<1>(comm, comm->peerInfo+comm->rank, comm->peerInfo+sendPeer, sendData+sendChannels++, conn, c, TRANSPORT_P2P));
-          }
-          else {
-            NCCLCHECK(selectTransportN<1>(comm, comm->peerInfo+comm->rank, comm->peerInfo+sendPeer, sendData+sendChannels++, conn, c, TRANSPORT_NET));
-          }
-        }
-        else {
-          struct ncclConnector* conn = &comm->channels[c].peers[sendPeer].send;
-          NCCLCHECK(selectTransport<1>(comm, graph, comm->peerInfo+comm->rank, comm->peerInfo+sendPeer, sendData+sendChannels++, conn, c));
-        }
-=======
         NCCLCHECK(selectTransport<1>(comm, graph, sendData+sendChannels++, c, sendPeer, connIndex));
->>>>>>> a46ea105
       }
     }
 
@@ -178,45 +123,25 @@
 
     for (int c=0; c<MAXCHANNELS; c++) {
       if (sendMask & (1<<c)) {
-<<<<<<< HEAD
-        struct ncclConnector* conn = (p2pNet && graph == NULL) ? &comm->channels[c].peers[sendPeer].p2pSend
-          : &comm->channels[c].peers[sendPeer].send;
-        NCCLCHECK(conn->transportComm->connect(comm, sendData++, 1, comm->rank, conn));
-        conn->connected = 1;
-        if (p2pNet && graph == NULL) CUDACHECK(hipMemcpy(&comm->channels[c].devPeers[sendPeer].p2pSend, conn, sizeof(struct ncclConnector), hipMemcpyHostToDevice));
-        else CUDACHECK(hipMemcpy(&comm->channels[c].devPeers[sendPeer].send, conn, sizeof(struct ncclConnector), hipMemcpyHostToDevice));
-=======
         struct ncclConnector* conn = comm->channels[c].peers[sendPeer].send + connIndex;
         NCCLCHECK(conn->transportComm->connect(comm, sendData++, 1, comm->rank, conn));
         conn->connected = 1;
-        CUDACHECK(cudaMemcpyAsync(comm->channels[c].devPeers[sendPeer].send+connIndex, conn, sizeof(struct ncclConnector), cudaMemcpyHostToDevice, transportSetupStream));
->>>>>>> a46ea105
+        CUDACHECK(hipMemcpyAsync(comm->channels[c].devPeers[sendPeer].send+connIndex, conn, sizeof(struct ncclConnector), hipMemcpyHostToDevice, transportSetupStream));
       }
     }
     for (int c=0; c<MAXCHANNELS; c++) {
       if (recvMask & (1<<c)) {
-<<<<<<< HEAD
-        struct ncclConnector* conn = (p2pNet && graph == NULL) ? &comm->channels[c].peers[recvPeer].p2pRecv
-          : &comm->channels[c].peers[recvPeer].recv;
-        NCCLCHECK(conn->transportComm->connect(comm, recvData++, 1, comm->rank, conn));
-        conn->connected = 1;
-        if (p2pNet && graph == NULL) CUDACHECK(hipMemcpy(&comm->channels[c].devPeers[recvPeer].p2pRecv, conn, sizeof(struct ncclConnector), hipMemcpyHostToDevice));
-        else CUDACHECK(hipMemcpy(&comm->channels[c].devPeers[recvPeer].recv, conn, sizeof(struct ncclConnector), hipMemcpyHostToDevice));
-=======
         struct ncclConnector* conn = comm->channels[c].peers[recvPeer].recv + connIndex;
         NCCLCHECK(conn->transportComm->connect(comm, recvData++, 1, comm->rank, conn));
         conn->connected = 1;
-        CUDACHECK(cudaMemcpyAsync(comm->channels[c].devPeers[recvPeer].recv+connIndex, conn, sizeof(struct ncclConnector), cudaMemcpyHostToDevice, transportSetupStream));
->>>>>>> a46ea105
+        CUDACHECK(hipMemcpyAsync(comm->channels[c].devPeers[recvPeer].recv+connIndex, conn, sizeof(struct ncclConnector), hipMemcpyHostToDevice, transportSetupStream));
       }
     }
     comm->connectRecv[recvPeer] = comm->connectSend[sendPeer] = 0;
   }
-  CUDACHECK(cudaStreamSynchronize(transportSetupStream));
-  CUDACHECK(cudaStreamDestroy(transportSetupStream));
-  return ncclSuccess;
-<<<<<<< HEAD
-=======
+  CUDACHECK(hipStreamSynchronize(transportSetupStream));
+  CUDACHECK(hipStreamDestroy(transportSetupStream));
+  return ncclSuccess;
 }
 
 extern struct ncclTransport collNetTransport;
@@ -293,7 +218,7 @@
     NCCLCHECKGOTO(transportComm->connect(comm, masterConnects, nMasters, rankInCollNet, conn), res, cleanup);
     struct ncclPeer* devRoot = channel->devPeers+nranks;
     struct ncclConnector* devConn = (type == collNetRecv) ? devRoot->recv+type : devRoot->send+type;
-    CUDACHECKGOTO(cudaMemcpy(devConn, conn, sizeof(struct ncclConnector), cudaMemcpyHostToDevice), res, cleanup);
+    CUDACHECKGOTO(hipMemcpy(devConn, conn, sizeof(struct ncclConnector), hipMemcpyHostToDevice), res, cleanup);
   }
   // recv side sends connect info to send side
   if (isMaster && type == collNetRecv) {
@@ -341,5 +266,4 @@
     comm->collNetSupport = 0;
   }
   return ncclSuccess;
->>>>>>> a46ea105
 }