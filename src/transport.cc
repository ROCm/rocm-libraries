/*************************************************************************
 * Copyright (c) 2016-2022, NVIDIA CORPORATION. All rights reserved.
 * Modifications Copyright (c) 2019-2023 Advanced Micro Devices, Inc. All rights reserved.
 *
 * See LICENSE.txt for license information
 ************************************************************************/

#include "comm.h"
#include "info.h"
#include "bootstrap.h"
#define ENABLE_TIMER 0
#include "timer.h"
#include "transport.h"

struct ncclTransport* ncclTransports[NTRANSPORTS] = {
  &p2pTransport,
  &shmTransport,
  &netTransport,
  &collNetTransport
};

template <int type>
static ncclResult_t selectTransport(struct ncclComm* comm, struct ncclTopoGraph* graph, struct ncclConnect* connect, int channelId, int peer, int connIndex, int* transportType, bool* needsProxy) {
  struct ncclPeerInfo* myInfo = comm->peerInfo+comm->rank;
  struct ncclPeerInfo* peerInfo = comm->peerInfo+peer;
  struct ncclConnector* connector = (type == 1) ? comm->channels[channelId].peers[peer]->send + connIndex :
                                                  comm->channels[channelId].peers[peer]->recv + connIndex;
  // handle intra-node network connections
  int n1 = -1, n2 = -1;
  if (connIndex == NCCL_CONN_IDX_P2P_NET) {
    NCCLCHECK(ncclTopoGetIntraNetDev(comm->topo, comm->rank, graph, channelId, (type == 1) ? 1 : 0, nullptr, &n1));
    NCCLCHECK(ncclTopoGetIntraNetDev(comm->topo, peer, graph, channelId, (type == 1) ? 0 : 1, nullptr, &n2));
  }
  bool xgmi;
  NCCLCHECK(ncclTopoGetLinkType(comm->topo, myInfo->cudaDev, peerInfo->cudaDev, &xgmi));

  for (int t=0; t<NTRANSPORTS; t++) {
    if (graph == NULL && connIndex == NCCL_CONN_IDX_P2P_NET && (t == TRANSPORT_SHM || (!xgmi && t == TRANSPORT_P2P))) continue;
    if (graph && n1 >= 0 && n2 >= 0 && t != TRANSPORT_NET) continue;
    struct ncclTransport *transport = ncclTransports[t];
    struct ncclTransportComm* transportComm = type == 1 ? &transport->send : &transport->recv;
    int ret = 0;
    NCCLCHECK(transport->canConnect(&ret, comm, graph, myInfo, peerInfo));
    if (ret) {
      connector->transportComm = transportComm;
      NCCLCHECK(transportComm->setup(comm, graph, myInfo, peerInfo, connect, connector, channelId, connIndex));
      if (transportType) *transportType = t;
      if (needsProxy) *needsProxy = (transportComm->proxyProgress != NULL);
      return ncclSuccess;
    }
  }
  WARN("No transport found for rank %d[%lx] -> rank %d[%lx]", myInfo->rank, myInfo->busId, peerInfo->rank, peerInfo->busId);
  return ncclSystemError;
}

ncclResult_t ncclTransportP2pConnect(struct ncclComm* comm, int channelId, int nrecv, int* peerRecv, int nsend, int* peerSend, int connIndex) {
  TRACE(NCCL_INIT, "nsend %d nrecv %d", nsend, nrecv);
  struct ncclChannel* channel = &comm->channels[channelId];
  //uint64_t mask = 1UL << channel->id;
  uint64_t mask = 1UL << (channel->id % 64);

  for (int i=0; i<nrecv; i++) {
    int peer = peerRecv[i];
    if (peer == -1 || peer >= comm->nRanks || peer == comm->rank || channel->peers[peer]->recv[connIndex].connected) continue;
    //comm->connectRecv[peer+comm->nRanks*(connIndex == NCCL_CONN_IDX_P2P_NET ? NCCL_CONN_IDX_P2P_NET : 0)] |= mask;
    comm->connectRecv[peer+CHANNEL_MASK_OFFSET(comm->nRanks, connIndex)].masks[channel->id / 64] |= mask;
  }
  for (int i=0; i<nsend; i++) {
    int peer = peerSend[i];
    if (peer == -1 || peer >= comm->nRanks || peer == comm->rank || channel->peers[peer]->send[connIndex].connected) continue;
    //comm->connectSend[peer+comm->nRanks*(connIndex == NCCL_CONN_IDX_P2P_NET ? NCCL_CONN_IDX_P2P_NET : 0)] |= mask;
    comm->connectSend[peer+CHANNEL_MASK_OFFSET(comm->nRanks, connIndex)].masks[channel->id / 64] |= mask;
  }
  return ncclSuccess;
}

void dumpData(struct ncclConnect* data, int ndata) {
  for (int n=0; n<ndata; n++) {
    printf("[%d] ", n);
    uint8_t* d = (uint8_t*)data;
    for (int i=0; i<sizeof(struct ncclConnect); i++) printf("%02x", d[i]);
    printf("\n");
  }
}

NCCL_PARAM(ConnectRoundMaxPeers, "CONNECT_ROUND_MAX_PEERS", 128);
NCCL_PARAM(ReportConnectProgress, "REPORT_CONNECT_PROGRESS", 0);
#include <sys/time.h>

<<<<<<< HEAD
ncclResult_t ncclTransportP2pSetup(struct ncclComm* comm, struct ncclTopoGraph* graph, int connIndex, int* highestTransportType/*=NULL*/, bool* needsProxy/*=NULL*/) {
=======
ncclResult_t ncclTransportCheckP2pType(struct ncclComm* comm, bool* intraNodeP2pSupport, bool* directMode) {
  bool supportFlag = true;
  bool directFlag = false;
  if (comm->localRanks == 1) {
    supportFlag = false;
  } else {
    for (int i = 0; i < comm->localRanks; ++i) {
      for (int j = i + 1; j < comm->localRanks; ++j) {
        int ipeer = comm->localRankToRank[i];
        int jpeer = comm->localRankToRank[j];
        struct ncclPeerInfo* ipeerInfo = &comm->peerInfo[ipeer];
        struct ncclPeerInfo* jpeerInfo = &comm->peerInfo[jpeer];
        int canConnect = 0;
        NCCLCHECK(ncclTransports[0]->canConnect(&canConnect, comm, NULL, ipeerInfo, jpeerInfo));
        if (!canConnect && supportFlag == true) {
          supportFlag = false;
        }
        if (ipeerInfo->hostHash == jpeerInfo->hostHash && ipeerInfo->pidHash == jpeerInfo->pidHash) directFlag = true;
        if (!supportFlag && directFlag) break;
      }
    }
  }
  *intraNodeP2pSupport = supportFlag;
  *directMode = directFlag;
  return ncclSuccess;
}

ncclResult_t ncclTransportP2pSetup(struct ncclComm* comm, struct ncclTopoGraph* graph, int connIndex, int* highestTransportType/*=NULL*/) {
>>>>>>> 68b54236
  // Stream used during transport setup; need for P2P pre-connect + CUDA Graph
  ncclResult_t ret = ncclSuccess;
  int highestType = TRANSPORT_UNDEFINED;  // track highest transport type
  bool needsProxyResult = false;
  struct ncclConnect** data; // Store intermediate send/recvData structs for connect
  struct ncclConnect** recvData = NULL; // Points to entries inside data for given recv connection within a channel
  struct ncclConnect** sendData = NULL; // Points to entries inside data for given send connection within a channel
  int done = 0;
  int maxPeers = ncclParamConnectRoundMaxPeers();

  struct timeval timeStart, timeLast;
  gettimeofday(&timeStart, NULL);
  timeLast = timeStart; // struct copy
  bool timeReported = false;

<<<<<<< HEAD
  int count = 0;
  int num = MAXCHANNELS/64;
=======
  NCCLCHECK(ncclCalloc(&data, maxPeers));
  NCCLCHECKGOTO(ncclCalloc(&recvData, maxPeers), ret, fail);
  NCCLCHECKGOTO(ncclCalloc(&sendData, maxPeers), ret, fail);
>>>>>>> 68b54236

  NCCLCHECKGOTO(ncclStrongStreamAcquireUncaptured(&comm->sharedRes->hostStream), ret, fail);
  // First time initialization
  for (int i=1; i<comm->nRanks; i++) {
    int bootstrapTag = (i<<8) + (graph ? graph->id+1 : 0);
    int recvPeer = (comm->rank - i + comm->nRanks) % comm->nRanks;
    int sendPeer = (comm->rank + i) % comm->nRanks;
    /*uint64_t recvMask = comm->connectRecv[recvPeer+comm->nRanks*(connIndex == NCCL_CONN_IDX_P2P_NET ? NCCL_CONN_IDX_P2P_NET : 0)];
    uint64_t sendMask = comm->connectSend[sendPeer+comm->nRanks*(connIndex == NCCL_CONN_IDX_P2P_NET ? NCCL_CONN_IDX_P2P_NET : 0)];*/
    struct channelMasks recvMask = comm->connectRecv[recvPeer+CHANNEL_MASK_OFFSET(comm->nRanks, connIndex)];
    struct channelMasks sendMask = comm->connectSend[sendPeer+CHANNEL_MASK_OFFSET(comm->nRanks, connIndex)];

    // Data[i] contains all ncclConnect information for all send and receive connections with a given send and recv peer
    // This data is packed in the array based on the number of sendChannels and recvChannels connected with these peers
    // The first N entries contain recvData, connection information for recv connections
    // The next M entries contain sendData, connection information for send connections
    // It's not guaranteed that each entry of data has the same number of total or send/recv specific connections
    int p = i-(done+1);
<<<<<<< HEAD
    count = 0;
    for (int j = 0; j < num; j++) {
        if ((recvMask.masks[j]) || (sendMask.masks[j])) {
                count++;
        }
    }

    //if ((recvMask.masks[0]) || (sendMask.masks[0])) NCCLCHECK(ncclCalloc(data+p, 2*MAXCHANNELS));
    if (count) NCCLCHECK(ncclCalloc(data+p, 2*MAXCHANNELS));

=======
    if (recvMask || sendMask) NCCLCHECKGOTO(ncclCalloc(data+p, 2*MAXCHANNELS), ret, fail);
>>>>>>> 68b54236
    recvData[p] = data[p];
    int sendChannels = 0, recvChannels = 0;
    int type;
    bool proxy;
    TIME_START(0);
    for (int c=0; c<MAXCHANNELS; c++) {
      //if (recvMask & (1UL<<c)) {
      if (recvMask.masks[c/64] & (1UL<<(c%64))) {
        NCCLCHECKGOTO(selectTransport<0>(comm, graph, recvData[p]+recvChannels++, c, recvPeer, connIndex, &type, &proxy), ret, fail);
        if (type > highestType) highestType = type;
      }
    }
    TIME_STOP(0);
    TIME_START(1);
    sendData[p] = recvData[p]+recvChannels;
    for (int c=0; c<MAXCHANNELS; c++) {
      //if (sendMask & (1UL<<c)) {
      if (sendMask.masks[c/64] & (1UL<<(c%64))) {
        NCCLCHECKGOTO(selectTransport<1>(comm, graph, sendData[p]+sendChannels++, c, sendPeer, connIndex, &type, &proxy), ret, fail);
        if (type > highestType) highestType = type;
        needsProxyResult |= proxy;
      }
    }
    TIME_STOP(1);

    TIME_START(2);
    if (sendPeer == recvPeer) {
      if (recvChannels+sendChannels) {
        NCCLCHECKGOTO(bootstrapSend(comm->bootstrap, recvPeer, bootstrapTag, data[p], sizeof(struct ncclConnect)*(recvChannels+sendChannels)), ret, fail);
        NCCLCHECKGOTO(bootstrapRecv(comm->bootstrap, recvPeer, bootstrapTag, data[p], sizeof(struct ncclConnect)*(recvChannels+sendChannels)), ret, fail);
        sendData[p] = data[p];
        recvData[p] = data[p]+sendChannels;
      }
    } else {
      if (recvChannels) NCCLCHECKGOTO(bootstrapSend(comm->bootstrap, recvPeer, bootstrapTag, recvData[p], sizeof(struct ncclConnect)*recvChannels), ret, fail);
      if (sendChannels) NCCLCHECKGOTO(bootstrapSend(comm->bootstrap, sendPeer, bootstrapTag, sendData[p], sizeof(struct ncclConnect)*sendChannels), ret, fail);
      if (sendChannels) NCCLCHECKGOTO(bootstrapRecv(comm->bootstrap, sendPeer, bootstrapTag, sendData[p], sizeof(struct ncclConnect)*sendChannels), ret, fail);
      if (recvChannels) NCCLCHECKGOTO(bootstrapRecv(comm->bootstrap, recvPeer, bootstrapTag, recvData[p], sizeof(struct ncclConnect)*recvChannels), ret, fail);
    }
    TIME_STOP(2);

    if (i-done == maxPeers || i == comm->nRanks-1) {
      // Loop until all channels with all ranks have been connected
      bool allChannelsConnected;
      allChannelsConnected = false;
      while (!allChannelsConnected) {
        allChannelsConnected = true;
        for (int j=done+1; j<=i; j++) {
          int recvPeer = (comm->rank - j + comm->nRanks) % comm->nRanks;
          int sendPeer = (comm->rank + j) % comm->nRanks;
          /*uint64_t recvMask = comm->connectRecv[recvPeer+comm->nRanks*(connIndex == NCCL_CONN_IDX_P2P_NET ? NCCL_CONN_IDX_P2P_NET : 0)];
          uint64_t sendMask = comm->connectSend[sendPeer+comm->nRanks*(connIndex == NCCL_CONN_IDX_P2P_NET ? NCCL_CONN_IDX_P2P_NET : 0)];*/
	        struct channelMasks recvMask = comm->connectRecv[recvPeer+CHANNEL_MASK_OFFSET(comm->nRanks, connIndex)];
      	  struct channelMasks sendMask = comm->connectSend[sendPeer+CHANNEL_MASK_OFFSET(comm->nRanks, connIndex)];

          int p = j-(done+1);
          int sendDataOffset = 0;
          int recvDataOffset = 0;
          for (int c=0; c<MAXCHANNELS; c++) {
            TIME_START(3);
            //if (sendMask & (1UL<<c)) {
	     if (sendMask.masks[c/64] & (1UL<<(c%64))) {
              struct ncclConnector* conn = comm->channels[c].peers[sendPeer]->send + connIndex;
              // This connector hasn't completed connection yet
              if (conn->connected == 0) {
                NCCLCHECKGOTO(conn->transportComm->connect(comm, sendData[p] + sendDataOffset, 1, comm->rank, conn), ret, fail);
                if (ret == ncclSuccess) {
                  conn->connected = 1;
                  /* comm->channels[c].devPeers[sendPeer]->send[connIndex] is a device memory access. */
                  CUDACHECKGOTO(cudaMemcpyAsync(&comm->channels[c].devPeersHostPtr[sendPeer]->send[connIndex], &conn->conn, sizeof(struct ncclConnInfo), cudaMemcpyHostToDevice, comm->sharedRes->hostStream.cudaStream), ret, fail);
                } else if (ret == ncclInProgress) {
                  allChannelsConnected = false;
                }
              }
              sendDataOffset++;
            }
            TIME_STOP(3);

            // Start with recv channels
            TIME_START(4);
            //if (recvMask & (1UL<<c)) {
	    if (recvMask.masks[c/64] & (1UL<<(c%64))) {
              struct ncclConnector* conn = comm->channels[c].peers[recvPeer]->recv + connIndex;
              // This connector hasn't completed connection yet
              if (conn->connected == 0) {
                NCCLCHECKGOTO(conn->transportComm->connect(comm, recvData[p] + recvDataOffset, 1, comm->rank, conn), ret, fail);
                if (ret == ncclSuccess) {
                  conn->connected = 1;
                  /* comm->channels[c].devPeers[recvPeer]->recv[connIndex] is a device memory access. */
                  CUDACHECKGOTO(cudaMemcpyAsync(&comm->channels[c].devPeersHostPtr[recvPeer]->recv[connIndex], &conn->conn, sizeof(struct ncclConnInfo), cudaMemcpyHostToDevice, comm->sharedRes->hostStream.cudaStream), ret, fail);
                } else if (ret == ncclInProgress) {
                  allChannelsConnected = false;
                }
              }
              recvDataOffset++;
            }
            TIME_STOP(4);
          }

	  count = 0;
          for (int j = 0; j < num; j++) {
            if ((recvMask.masks[j]) || (sendMask.masks[j])) {
              count++;
            }
          }
          //if (sendMask.masks[0] || recvMask.masks[0]) {
	  if (count) {
            free(data[p]);
            data[p] = NULL;
          }
        }
	if (ncclParamReportConnectProgress() && comm->rank == 0 && done > 0) {
          struct timeval now;
          gettimeofday(&now, NULL);
          if (((now.tv_sec - timeLast.tv_sec)*1.0 + (now.tv_usec-timeLast.tv_usec)*1e-6) > 1) {
            float elapsed = (now.tv_sec - timeStart.tv_sec)*1.0 + (now.tv_usec-timeStart.tv_usec)*1e-6;
	    float remaining = elapsed*(comm->nRanks-done)/done;
            printf("%sP2p connect: %g%% Elapsed %d:%02d Remaining %d:%02d                                       ",
                timeReported ? "\r" : "", done*100.0/comm->nRanks, ((int)elapsed)/60, ((int)elapsed)%60, ((int)remaining)/60, ((int)remaining)%60);
            fflush(stdout);
            timeReported = true;
	    timeLast = now; // struct copy;
          }
        }
      }
      done = i;
    }
  }

  CUDACHECKGOTO(cudaStreamSynchronize(comm->sharedRes->hostStream.cudaStream), ret, fail);

  {
    struct timeval now;
    gettimeofday(&now, NULL);
    float elapsed = (now.tv_sec - timeStart.tv_sec)*1.0 + (now.tv_usec-timeStart.tv_usec)*1e-6;
    if (elapsed > 1.0) INFO(NCCL_PROFILE, "timings: rank %d nranks %d P2p connect done in %.2f", comm->rank, comm->nRanks, elapsed);
    if (timeReported) {
      printf("\rP2p connect done in %d:%02d                                                                       \n",
             ((int)elapsed)/60, ((int)elapsed)%60);
      fflush(stdout);
    }
  }

  /* We need to sync ranks here since some ranks might run too fast after connection setup
   * and start to destroy the connection after returning from this function; however, the
   * others might still be trying to connect and import the buffer. No sync can lead to invalid
   * shmem/cuda buffer. In addition, we also clear all connect masks and free each connectInfo array */
  for (int i = 1; i < comm->nRanks; i++) {
    int bootstrapTag = (i << 8) + (1 << 7) + (graph ? graph->id + 1 : 0);
    int recvPeer = (comm->rank - i + comm->nRanks) % comm->nRanks;
    int sendPeer = (comm->rank + i) % comm->nRanks;

    for (int j = 0; j < MAXCHANNELS/64; j++) {
    if (recvPeer != sendPeer) {
<<<<<<< HEAD
      if (comm->connectSend[sendPeer].masks[j] != 0UL)
        NCCLCHECKGOTO(bootstrapSend(comm->bootstrap, sendPeer, bootstrapTag, &flag, sizeof(int)), ret, fail);
      if (comm->connectRecv[recvPeer].masks[j] != 0UL)
        NCCLCHECKGOTO(bootstrapSend(comm->bootstrap, recvPeer, bootstrapTag, &flag, sizeof(int)), ret, fail);

      if (comm->connectSend[sendPeer].masks[j] != 0UL)
        NCCLCHECKGOTO(bootstrapRecv(comm->bootstrap, sendPeer, bootstrapTag, &flag, sizeof(int)), ret, fail);
      if (comm->connectRecv[recvPeer].masks[j] != 0UL)
        NCCLCHECKGOTO(bootstrapRecv(comm->bootstrap, recvPeer, bootstrapTag, &flag, sizeof(int)), ret, fail);
    } else {
      if (comm->connectSend[sendPeer].masks[j] != 0UL || comm->connectRecv[recvPeer].masks[j] != 0UL) {
        NCCLCHECKGOTO(bootstrapSend(comm->bootstrap, sendPeer, bootstrapTag, &flag, sizeof(int)), ret, fail);
        NCCLCHECKGOTO(bootstrapRecv(comm->bootstrap, sendPeer, bootstrapTag, &flag, sizeof(int)), ret, fail);
=======
      if (comm->connectSend[sendPeer] != 0UL) NCCLCHECKGOTO(bootstrapSend(comm->bootstrap, sendPeer, bootstrapTag, NULL, 0), ret, fail);
      if (comm->connectRecv[recvPeer] != 0UL) NCCLCHECKGOTO(bootstrapSend(comm->bootstrap, recvPeer, bootstrapTag, NULL, 0), ret, fail);
      if (comm->connectSend[sendPeer] != 0UL) NCCLCHECKGOTO(bootstrapRecv(comm->bootstrap, sendPeer, bootstrapTag, NULL, 0), ret, fail);
      if (comm->connectRecv[recvPeer] != 0UL) NCCLCHECKGOTO(bootstrapRecv(comm->bootstrap, recvPeer, bootstrapTag, NULL, 0), ret, fail);
    } else {
      if (comm->connectSend[sendPeer] != 0UL || comm->connectRecv[recvPeer] != 0UL) {
        NCCLCHECKGOTO(bootstrapSend(comm->bootstrap, sendPeer, bootstrapTag, NULL, 0), ret, fail);
        NCCLCHECKGOTO(bootstrapRecv(comm->bootstrap, sendPeer, bootstrapTag, NULL, 0), ret, fail);
>>>>>>> 68b54236
      }
    }
    comm->connectRecv[recvPeer+CHANNEL_MASK_OFFSET(comm->nRanks, connIndex)].masks[j] = comm->connectSend[sendPeer+CHANNEL_MASK_OFFSET(comm->nRanks, connIndex)].masks[j] = 0UL;
    }
  }

  if (highestTransportType != NULL) *highestTransportType = highestType;
  if (needsProxy != NULL) *needsProxy = needsProxyResult;
  TIME_PRINT("P2P Setup/Connect");
exit:
  for(int i=0; i<maxPeers; ++i){
    if(data[i]) free(data[i]);
  }
  free(data);
  if (sendData) free(sendData);
  if (recvData) free(recvData);

  NCCLCHECK(ncclStrongStreamWaitStream(ncclCudaGraphNone(), &comm->sharedRes->deviceStream, &comm->sharedRes->hostStream));
  NCCLCHECK(ncclStrongStreamRelease(ncclCudaGraphNone(), &comm->sharedRes->hostStream));
  return ret;
fail:
  goto exit;
}

extern struct ncclTransport collNetTransport;

// All ranks must participate in collNetSetup call
// We do not NCCLCHECK this call because we would fall back to P2P network in case CollNet setup fails
bool ncclTransportCollNetSetup(struct ncclComm* comm, struct ncclTopoGraph* collNetGraph, struct ncclChannel* channel, int masterRank, int masterPeer, int collNetGraphChannelId, int type, ncclConnect* connect) {
  ncclResult_t ret = ncclSuccess;
  int rank = comm->rank;
  int nranks = comm->nRanks;
  int nMasters = comm->nNodes;
  int isMaster = (rank == masterRank) ? 1 : 0;

  // check if we can connect to collnet, whose root is the nranks-th rank
  struct ncclPeerInfo *myInfo = comm->peerInfo+rank, *peerInfo = comm->peerInfo+nranks;
  peerInfo->rank = nranks;

  if (isMaster && type == collNetSend) {
    TRACE(NCCL_INIT, "CollNet [send] : rank %d collNetRank %d collNetNranks %d received connect from rank %d", rank, comm->node, nMasters, masterPeer);
  }

  // select
  struct ncclChannelPeer* root = channel->peers[nranks];
  // connector index: 0 for recv, 1 for send
  struct ncclConnector* conn = (type == collNetRecv) ? root->recv+type : root->send+type;
  struct ncclTransportComm* transportComm = (type == collNetRecv) ? &(collNetTransport.recv) : &(collNetTransport.send);
  conn->transportComm = transportComm;
  // setup
  struct ncclConnect myConnect = { 0 };
  struct {
    int isMaster;
    ncclConnect connect;
  } *allConnects = NULL;
  ncclConnect *masterConnects = NULL;
  if (isMaster) {
    NCCLCHECK(transportComm->setup(comm, collNetGraph, myInfo, peerInfo, &myConnect, conn, collNetGraphChannelId, type));
  }
  // prepare connect handles
  NCCLCHECK(ncclCalloc(&masterConnects, nMasters));
  if (type == collNetRecv) {  // recv side: AllGather
    // all ranks must participate
    NCCLCHECKGOTO(ncclCalloc(&allConnects, nranks), ret, cleanup);
    allConnects[rank].isMaster = isMaster;
    memcpy(&(allConnects[rank].connect), &myConnect, sizeof(struct ncclConnect));
    NCCLCHECKGOTO(bootstrapAllGather(comm->bootstrap, allConnects, sizeof(*allConnects)), ret, cleanup);
    // consolidate
    int c = 0;
    for (int r = 0; r < nranks; r++) {
      if (allConnects[r].isMaster) {
        memcpy(masterConnects+c, &(allConnects[r].connect), sizeof(struct ncclConnect));
        c++;
      }
    }
  } else { // send side : copy in connect info received from peer recv master
    if (isMaster) memcpy(masterConnects+comm->node, connect, sizeof(struct ncclConnect));
  }
  // connect
  if (isMaster) {
    NCCLCHECKGOTO(transportComm->connect(comm, masterConnects, nMasters, comm->node, conn), ret, cleanup);
    struct ncclDevChannelPeer* devRoot;
    CUDACHECKGOTO(cudaMemcpy(&devRoot, channel->devPeers + nranks, sizeof(struct ncclDevChannelPeer*), cudaMemcpyDeviceToHost), ret, cleanup);
    struct ncclConnInfo* devConnInfo = (type == collNetRecv) ? devRoot->recv + type : devRoot->send + type;
    CUDACHECKGOTO(cudaMemcpy(devConnInfo, &conn->conn, sizeof(struct ncclConnInfo), cudaMemcpyHostToDevice), ret, cleanup);
  }
  if (isMaster && type == collNetRecv) {
    memcpy(connect, masterConnects+comm->node, sizeof(struct ncclConnect));
    TRACE(NCCL_INIT, "CollNet [recv] : rank %d collNetRank %d collNetNranks %d sent connect to rank %d", rank, comm->node, nMasters, masterPeer);
  }
cleanup:
  if (allConnects != NULL) free(allConnects);
  if (masterConnects != NULL) free(masterConnects);
  return ret != ncclSuccess;
}

ncclResult_t ncclTransportCollNetCheck(struct ncclComm* comm, int collNetSetupFail) {
  // AllGather collNet setup results
  int allGatherFailures[NCCL_MAX_LOCAL_RANKS] = {0};
  allGatherFailures[comm->localRank] = collNetSetupFail;
  NCCLCHECK(bootstrapIntraNodeAllGather(comm->bootstrap, comm->localRankToRank, comm->localRank, comm->localRanks, allGatherFailures, sizeof(int)));
  for (int i=0; i<comm->localRanks; i++) {
    if (allGatherFailures[i] != 0) {
      collNetSetupFail = 1;
      break;
    }
  }
  if (collNetSetupFail) {
    if (comm->localRank == 0) WARN("Cannot initialize CollNet, using point-to-point network instead");
    return ncclSystemError;
  }
  return ncclSuccess;
}

ncclResult_t ncclTransportCollNetFree(struct ncclComm* comm) {
  // Free collNet resources
  for (int r=0; r<comm->nChannels; r++) {
    struct ncclChannel* channel = comm->channels+r;
    struct ncclChannelPeer* peer = channel->peers[comm->nRanks];
    if (peer) {
      if (ncclAtomicRefCountDecrement(&peer->refCount) == 0) {
        for (int b=0; b<NCCL_MAX_CONNS; b++) {
          struct ncclConnector* send = peer->send + b;
          if (send->transportResources && send->transportComm) NCCLCHECK(send->transportComm->free(send));
          send->transportResources = NULL; // avoid double free
        }
        for (int b=0; b<NCCL_MAX_CONNS; b++) {
          struct ncclConnector* recv = peer->recv + b;
          if (recv->transportResources && recv->transportComm) NCCLCHECK(recv->transportComm->free(recv));
          recv->transportResources = NULL; // avoid double free
        }
      }
    }
  }
  return ncclSuccess;
}<|MERGE_RESOLUTION|>--- conflicted
+++ resolved
@@ -87,9 +87,6 @@
 NCCL_PARAM(ReportConnectProgress, "REPORT_CONNECT_PROGRESS", 0);
 #include <sys/time.h>
 
-<<<<<<< HEAD
-ncclResult_t ncclTransportP2pSetup(struct ncclComm* comm, struct ncclTopoGraph* graph, int connIndex, int* highestTransportType/*=NULL*/, bool* needsProxy/*=NULL*/) {
-=======
 ncclResult_t ncclTransportCheckP2pType(struct ncclComm* comm, bool* intraNodeP2pSupport, bool* directMode) {
   bool supportFlag = true;
   bool directFlag = false;
@@ -117,8 +114,7 @@
   return ncclSuccess;
 }
 
-ncclResult_t ncclTransportP2pSetup(struct ncclComm* comm, struct ncclTopoGraph* graph, int connIndex, int* highestTransportType/*=NULL*/) {
->>>>>>> 68b54236
+ncclResult_t ncclTransportP2pSetup(struct ncclComm* comm, struct ncclTopoGraph* graph, int connIndex, int* highestTransportType/*=NULL*/, bool* needsProxy/*=NULL*/) {
   // Stream used during transport setup; need for P2P pre-connect + CUDA Graph
   ncclResult_t ret = ncclSuccess;
   int highestType = TRANSPORT_UNDEFINED;  // track highest transport type
@@ -134,14 +130,12 @@
   timeLast = timeStart; // struct copy
   bool timeReported = false;
 
-<<<<<<< HEAD
   int count = 0;
   int num = MAXCHANNELS/64;
-=======
+
   NCCLCHECK(ncclCalloc(&data, maxPeers));
   NCCLCHECKGOTO(ncclCalloc(&recvData, maxPeers), ret, fail);
   NCCLCHECKGOTO(ncclCalloc(&sendData, maxPeers), ret, fail);
->>>>>>> 68b54236
 
   NCCLCHECKGOTO(ncclStrongStreamAcquireUncaptured(&comm->sharedRes->hostStream), ret, fail);
   // First time initialization
@@ -160,7 +154,6 @@
     // The next M entries contain sendData, connection information for send connections
     // It's not guaranteed that each entry of data has the same number of total or send/recv specific connections
     int p = i-(done+1);
-<<<<<<< HEAD
     count = 0;
     for (int j = 0; j < num; j++) {
         if ((recvMask.masks[j]) || (sendMask.masks[j])) {
@@ -169,11 +162,8 @@
     }
 
     //if ((recvMask.masks[0]) || (sendMask.masks[0])) NCCLCHECK(ncclCalloc(data+p, 2*MAXCHANNELS));
-    if (count) NCCLCHECK(ncclCalloc(data+p, 2*MAXCHANNELS));
-
-=======
-    if (recvMask || sendMask) NCCLCHECKGOTO(ncclCalloc(data+p, 2*MAXCHANNELS), ret, fail);
->>>>>>> 68b54236
+    if (count) NCCLCHECKGOTO(ncclCalloc(data+p, 2*MAXCHANNELS), ret, fail);
+
     recvData[p] = data[p];
     int sendChannels = 0, recvChannels = 0;
     int type;
@@ -226,8 +216,8 @@
           int sendPeer = (comm->rank + j) % comm->nRanks;
           /*uint64_t recvMask = comm->connectRecv[recvPeer+comm->nRanks*(connIndex == NCCL_CONN_IDX_P2P_NET ? NCCL_CONN_IDX_P2P_NET : 0)];
           uint64_t sendMask = comm->connectSend[sendPeer+comm->nRanks*(connIndex == NCCL_CONN_IDX_P2P_NET ? NCCL_CONN_IDX_P2P_NET : 0)];*/
-	        struct channelMasks recvMask = comm->connectRecv[recvPeer+CHANNEL_MASK_OFFSET(comm->nRanks, connIndex)];
-      	  struct channelMasks sendMask = comm->connectSend[sendPeer+CHANNEL_MASK_OFFSET(comm->nRanks, connIndex)];
+          struct channelMasks recvMask = comm->connectRecv[recvPeer+CHANNEL_MASK_OFFSET(comm->nRanks, connIndex)];
+          struct channelMasks sendMask = comm->connectSend[sendPeer+CHANNEL_MASK_OFFSET(comm->nRanks, connIndex)];
 
           int p = j-(done+1);
           int sendDataOffset = 0;
@@ -235,7 +225,7 @@
           for (int c=0; c<MAXCHANNELS; c++) {
             TIME_START(3);
             //if (sendMask & (1UL<<c)) {
-	     if (sendMask.masks[c/64] & (1UL<<(c%64))) {
+      if (sendMask.masks[c/64] & (1UL<<(c%64))) {
               struct ncclConnector* conn = comm->channels[c].peers[sendPeer]->send + connIndex;
               // This connector hasn't completed connection yet
               if (conn->connected == 0) {
@@ -255,7 +245,7 @@
             // Start with recv channels
             TIME_START(4);
             //if (recvMask & (1UL<<c)) {
-	    if (recvMask.masks[c/64] & (1UL<<(c%64))) {
+      if (recvMask.masks[c/64] & (1UL<<(c%64))) {
               struct ncclConnector* conn = comm->channels[c].peers[recvPeer]->recv + connIndex;
               // This connector hasn't completed connection yet
               if (conn->connected == 0) {
@@ -273,29 +263,29 @@
             TIME_STOP(4);
           }
 
-	  count = 0;
+    count = 0;
           for (int j = 0; j < num; j++) {
             if ((recvMask.masks[j]) || (sendMask.masks[j])) {
               count++;
             }
           }
           //if (sendMask.masks[0] || recvMask.masks[0]) {
-	  if (count) {
+    if (count) {
             free(data[p]);
             data[p] = NULL;
           }
         }
-	if (ncclParamReportConnectProgress() && comm->rank == 0 && done > 0) {
+  if (ncclParamReportConnectProgress() && comm->rank == 0 && done > 0) {
           struct timeval now;
           gettimeofday(&now, NULL);
           if (((now.tv_sec - timeLast.tv_sec)*1.0 + (now.tv_usec-timeLast.tv_usec)*1e-6) > 1) {
             float elapsed = (now.tv_sec - timeStart.tv_sec)*1.0 + (now.tv_usec-timeStart.tv_usec)*1e-6;
-	    float remaining = elapsed*(comm->nRanks-done)/done;
+      float remaining = elapsed*(comm->nRanks-done)/done;
             printf("%sP2p connect: %g%% Elapsed %d:%02d Remaining %d:%02d                                       ",
                 timeReported ? "\r" : "", done*100.0/comm->nRanks, ((int)elapsed)/60, ((int)elapsed)%60, ((int)remaining)/60, ((int)remaining)%60);
             fflush(stdout);
             timeReported = true;
-	    timeLast = now; // struct copy;
+      timeLast = now; // struct copy;
           }
         }
       }
@@ -312,15 +302,15 @@
     if (elapsed > 1.0) INFO(NCCL_PROFILE, "timings: rank %d nranks %d P2p connect done in %.2f", comm->rank, comm->nRanks, elapsed);
     if (timeReported) {
       printf("\rP2p connect done in %d:%02d                                                                       \n",
-             ((int)elapsed)/60, ((int)elapsed)%60);
+            ((int)elapsed)/60, ((int)elapsed)%60);
       fflush(stdout);
     }
   }
 
   /* We need to sync ranks here since some ranks might run too fast after connection setup
-   * and start to destroy the connection after returning from this function; however, the
-   * others might still be trying to connect and import the buffer. No sync can lead to invalid
-   * shmem/cuda buffer. In addition, we also clear all connect masks and free each connectInfo array */
+  * and start to destroy the connection after returning from this function; however, the
+  * others might still be trying to connect and import the buffer. No sync can lead to invalid
+  * shmem/cuda buffer. In addition, we also clear all connect masks and free each connectInfo array */
   for (int i = 1; i < comm->nRanks; i++) {
     int bootstrapTag = (i << 8) + (1 << 7) + (graph ? graph->id + 1 : 0);
     int recvPeer = (comm->rank - i + comm->nRanks) % comm->nRanks;
@@ -328,30 +318,14 @@
 
     for (int j = 0; j < MAXCHANNELS/64; j++) {
     if (recvPeer != sendPeer) {
-<<<<<<< HEAD
-      if (comm->connectSend[sendPeer].masks[j] != 0UL)
-        NCCLCHECKGOTO(bootstrapSend(comm->bootstrap, sendPeer, bootstrapTag, &flag, sizeof(int)), ret, fail);
-      if (comm->connectRecv[recvPeer].masks[j] != 0UL)
-        NCCLCHECKGOTO(bootstrapSend(comm->bootstrap, recvPeer, bootstrapTag, &flag, sizeof(int)), ret, fail);
-
-      if (comm->connectSend[sendPeer].masks[j] != 0UL)
-        NCCLCHECKGOTO(bootstrapRecv(comm->bootstrap, sendPeer, bootstrapTag, &flag, sizeof(int)), ret, fail);
-      if (comm->connectRecv[recvPeer].masks[j] != 0UL)
-        NCCLCHECKGOTO(bootstrapRecv(comm->bootstrap, recvPeer, bootstrapTag, &flag, sizeof(int)), ret, fail);
+      if (comm->connectSend[sendPeer].masks[j] != 0UL) NCCLCHECKGOTO(bootstrapSend(comm->bootstrap, sendPeer, bootstrapTag, NULL, 0), ret, fail);
+      if (comm->connectRecv[recvPeer].masks[j] != 0UL) NCCLCHECKGOTO(bootstrapSend(comm->bootstrap, recvPeer, bootstrapTag, NULL, 0), ret, fail);
+      if (comm->connectSend[sendPeer].masks[j] != 0UL) NCCLCHECKGOTO(bootstrapRecv(comm->bootstrap, sendPeer, bootstrapTag, NULL, 0), ret, fail);
+      if (comm->connectRecv[recvPeer].masks[j] != 0UL) NCCLCHECKGOTO(bootstrapRecv(comm->bootstrap, recvPeer, bootstrapTag, NULL, 0), ret, fail);
     } else {
       if (comm->connectSend[sendPeer].masks[j] != 0UL || comm->connectRecv[recvPeer].masks[j] != 0UL) {
-        NCCLCHECKGOTO(bootstrapSend(comm->bootstrap, sendPeer, bootstrapTag, &flag, sizeof(int)), ret, fail);
-        NCCLCHECKGOTO(bootstrapRecv(comm->bootstrap, sendPeer, bootstrapTag, &flag, sizeof(int)), ret, fail);
-=======
-      if (comm->connectSend[sendPeer] != 0UL) NCCLCHECKGOTO(bootstrapSend(comm->bootstrap, sendPeer, bootstrapTag, NULL, 0), ret, fail);
-      if (comm->connectRecv[recvPeer] != 0UL) NCCLCHECKGOTO(bootstrapSend(comm->bootstrap, recvPeer, bootstrapTag, NULL, 0), ret, fail);
-      if (comm->connectSend[sendPeer] != 0UL) NCCLCHECKGOTO(bootstrapRecv(comm->bootstrap, sendPeer, bootstrapTag, NULL, 0), ret, fail);
-      if (comm->connectRecv[recvPeer] != 0UL) NCCLCHECKGOTO(bootstrapRecv(comm->bootstrap, recvPeer, bootstrapTag, NULL, 0), ret, fail);
-    } else {
-      if (comm->connectSend[sendPeer] != 0UL || comm->connectRecv[recvPeer] != 0UL) {
         NCCLCHECKGOTO(bootstrapSend(comm->bootstrap, sendPeer, bootstrapTag, NULL, 0), ret, fail);
         NCCLCHECKGOTO(bootstrapRecv(comm->bootstrap, sendPeer, bootstrapTag, NULL, 0), ret, fail);
->>>>>>> 68b54236
       }
     }
     comm->connectRecv[recvPeer+CHANNEL_MASK_OFFSET(comm->nRanks, connIndex)].masks[j] = comm->connectSend[sendPeer+CHANNEL_MASK_OFFSET(comm->nRanks, connIndex)].masks[j] = 0UL;
