--- conflicted
+++ resolved
@@ -114,16 +114,9 @@
         sendConnHeadCache = atomicAdd((unsigned long long *)sendConnHeadPtr, 0);
         if (checkAbort(spins, 1)) break;
       }
-<<<<<<< HEAD
-      __asm__ __volatile__("s_wakeup");
-      if (sendConnFifoPtr) {
-        int size = ((sendConnHead & NCCL_LL_CLEAN_MASK) == NCCL_LL_CLEAN_MASK) ? stepLines*sizeof(union ncclLLFifoLine) : nbytes;
-        __atomic_store_n(sendConnFifoPtr+sendConnHead%NCCL_STEPS, (size), __ATOMIC_RELAXED);
-=======
       if (sendConnFifo) {
         int size = ((sendConnHead & NCCL_LL_CLEAN_MASK) == NCCL_LL_CLEAN_MASK) ? stepLines*sizeof(union ncclLLFifoLine) : nbytes;
         sendConnFifo[sendConnHead%NCCL_STEPS].size = size;
->>>>>>> 6dd51f15
       }
       sendConnHead += 1;
     }
