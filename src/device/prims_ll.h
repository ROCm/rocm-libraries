--- conflicted
+++ resolved
@@ -6,19 +6,13 @@
  * See LICENSE.txt for license information
  ************************************************************************/
 
-<<<<<<< HEAD
 #if defined(ENABLE_NPKIT)
 #include "npkit/npkit.h"
 #endif
 
-template<typename T, typename RedOp, typename Fan, int Direct, int P2p>
-class Primitives<T, RedOp, Fan, Direct, ProtoLL, P2p>:
-  public PrimitivesWithoutDirect<Primitives<T, RedOp, Fan, Direct, ProtoLL, P2p>> {
-=======
 template<typename T, typename RedOp, typename Fan, int Direct, int P2p, bool isNetOffload>
 class Primitives<T, RedOp, Fan, Direct, ProtoLL, P2p, isNetOffload>:
   public PrimitivesWithoutDirect<Primitives<T, RedOp, Fan, Direct, ProtoLL, P2p, isNetOffload>> {
->>>>>>> dcdc67c4
 
   // In the case of Fan::MaxRecv == 0, we need to force MaxRecv to 1 for this to compile
   // This is because of a recv buffer which is allocated to MaxRecv length in send-only cases
