/*************************************************************************
 * Copyright (c) 2015-2022, NVIDIA CORPORATION. All rights reserved.
 * Modifications Copyright (c) 2019-2022 Advanced Micro Devices, Inc. All rights reserved.
 *
 * See LICENSE.txt for license information
 ************************************************************************/

#include "device.h"
#include "collectives.h"
#include "primitives.h"
#if defined(ENABLE_NPKIT)
#include "npkit/npkit.h"
#endif

template<typename T, typename RedOp>
struct RunWorkBatch<ncclFuncSendRecv, T, RedOp, NCCL_ALGO_RING, NCCL_PROTO_SIMPLE> {
  static_assert(sizeof(T)==1, "SendRecv only works on single byte types T.");

  template<typename Proto>
  __device__ void runSend(int tid, int tn, int group, struct ncclDevWorkP2p* work) {
    size_t bytes = work->sendBytes;
<<<<<<< HEAD
    int chunkSize = work->sendIpcReg && ncclShmem.comm.isNvlink ? (1 << 30) : u32fp8Decode(work->sendChunkSize_u32fp8);
  
#if defined(ENABLE_NPKIT)
    bool isNpKitThread = (tid == 0);
    int npKitCtxIdx = blockIdx.x * NCCL_MAX_DEV_WORK_P2P_ELEMENTS + group;
#endif

#if defined(ENABLE_NPKIT) && defined(ENABLE_NPKIT_EVENT_TIME_SYNC_CPU)
    if (isNpKitThread) {
      NpKit::CollectGpuEvent(NPKIT_EVENT_TIME_SYNC_CPU, 0, 0, NPKIT_GET_CPU_TIMESTAMP_FROM_BLOCK,
          ncclShmem.comm.npKitEventCollectContexts + npKitCtxIdx);
    }
#endif

#if defined(ENABLE_NPKIT) && defined(ENABLE_NPKIT_EVENT_TIME_SYNC_GPU)
    if (isNpKitThread) {
      NpKit::CollectGpuEvent(NPKIT_EVENT_TIME_SYNC_GPU, 0, 0, NPKIT_GET_GPU_TIMESTAMP(),
          ncclShmem.comm.npKitEventCollectContexts + npKitCtxIdx);
    }
#endif

    Primitives<T, RedOp, FanAsymmetric<0, 1>, 0, Proto, 1>
      prims(tid, tn, nullptr, &work->sendRank, work->sendAddr, nullptr,
            /*redOpArg(ignored)=*/0, group, work->sendConnIndex, work->sendConnIndex, nullptr,
            /*ipcReg=*/work->sendIpcReg, /*netReg=*/work->sendRegistered, ncclShmem.comm.p2pChunkSize);

#if defined(ENABLE_NPKIT)
      if (isNpKitThread) {
        prims.npKitCtxIdx = npKitCtxIdx;
      }
#endif

#if defined(ENABLE_NPKIT) && defined(ENABLE_NPKIT_EVENT_SEND_RECV_SEND_ENTRY)
      if (isNpKitThread) {
        NpKit::CollectGpuEvent(NPKIT_EVENT_SEND_RECV_SEND_ENTRY, bytes*sizeof(T), 0, NPKIT_GET_GPU_TIMESTAMP(),
            ncclShmem.comm.npKitEventCollectContexts + npKitCtxIdx);
        prims.npKitDataProcessTotalTime = 0;
      }
#endif

=======
    bool useLargeChunk = (work->sendIpcReg && ncclShmem.comm.isAllNvlink) || work->sendNetReg;
    int chunkSize = useLargeChunk ? NCCL_MAX_NET_SIZE : u32fp8Decode(work->sendChunkSize_u32fp8);
    int stepSize = useLargeChunk ? NCCL_MAX_NET_SIZE : ncclShmem.comm.p2pChunkSize;
    Primitives<T, RedOp, FanAsymmetric<0, 1>, 1, Proto, 1>
      prims(tid, tn, nullptr, &work->sendRank, work->sendAddr, nullptr,
            /*redOpArg(ignored)=*/0, group, 1, 1, nullptr, work, stepSize);
>>>>>>> dcdc67c4
    size_t cursor = 0;
    do {
      int n = min(size_t(chunkSize), bytes-cursor);
      prims.directSend(cursor, cursor, n);
      cursor += n;
<<<<<<< HEAD
    } while (cursor < bytes && work->sendRegistered == 0);

#if defined(ENABLE_NPKIT) && defined(ENABLE_NPKIT_EVENT_SEND_RECV_SEND_EXIT)
      if (isNpKitThread) {
        NpKit::CollectGpuEvent(NPKIT_EVENT_SEND_RECV_SEND_EXIT, bytes*sizeof(T), prims.npKitDataProcessTotalTime, NPKIT_GET_GPU_TIMESTAMP(),
            ncclShmem.comm.npKitEventCollectContexts + npKitCtxIdx);
      }
#endif
=======
    } while (cursor < bytes);
>>>>>>> dcdc67c4
  }

  template<typename Proto>
  __device__ void runRecv(int tid, int tn, int group, struct ncclDevWorkP2p* work) {
    size_t bytes = work->recvBytes;
<<<<<<< HEAD
    int chunkSize = work->recvIpcReg && ncclShmem.comm.isNvlink ? (1 << 30) : u32fp8Decode(work->recvChunkSize_u32fp8);

#if defined(ENABLE_NPKIT)
    bool isNpKitThread = (tid == 0);
    int npKitCtxIdx = blockIdx.x * NCCL_MAX_DEV_WORK_P2P_ELEMENTS + group;
#endif

#if defined(ENABLE_NPKIT) && defined(ENABLE_NPKIT_EVENT_TIME_SYNC_CPU)
    if (isNpKitThread) {
      NpKit::CollectGpuEvent(NPKIT_EVENT_TIME_SYNC_CPU, 0, 0, NPKIT_GET_CPU_TIMESTAMP_FROM_BLOCK,
          ncclShmem.comm.npKitEventCollectContexts + npKitCtxIdx);
    }
#endif

#if defined(ENABLE_NPKIT) && defined(ENABLE_NPKIT_EVENT_TIME_SYNC_GPU)
    if (isNpKitThread) {
      NpKit::CollectGpuEvent(NPKIT_EVENT_TIME_SYNC_GPU, 0, 0, NPKIT_GET_GPU_TIMESTAMP(),
          ncclShmem.comm.npKitEventCollectContexts + npKitCtxIdx);
    }
#endif

    Primitives<T, RedOp, FanAsymmetric<1, 0>, 0, Proto, 1>
      prims(tid, tn, &work->recvRank, nullptr, nullptr, work->recvAddr,
            /*redOpArg(ignored)=*/0, group, work->recvConnIndex, work->recvConnIndex, nullptr,
            /*ipcReg=*/work->recvIpcReg, /*netReg=*/work->recvRegistered, ncclShmem.comm.p2pChunkSize);

#if defined(ENABLE_NPKIT)
      if (isNpKitThread) {
        prims.npKitCtxIdx = npKitCtxIdx;
      }
#endif

#if defined(ENABLE_NPKIT) && defined(ENABLE_NPKIT_EVENT_SEND_RECV_RECV_ENTRY)
      if (isNpKitThread) {
        NpKit::CollectGpuEvent(NPKIT_EVENT_SEND_RECV_RECV_ENTRY, bytes*sizeof(T), 0, NPKIT_GET_GPU_TIMESTAMP(),
            ncclShmem.comm.npKitEventCollectContexts + npKitCtxIdx);
        prims.npKitDataProcessTotalTime = 0;
      }
#endif

=======
    bool useLargeChunk = (work->recvIpcReg && ncclShmem.comm.isAllNvlink) || work->recvNetReg;
    int chunkSize = useLargeChunk ? NCCL_MAX_NET_SIZE : u32fp8Decode(work->recvChunkSize_u32fp8);
    int stepSize = useLargeChunk ? NCCL_MAX_NET_SIZE : ncclShmem.comm.p2pChunkSize;
    Primitives<T, RedOp, FanAsymmetric<1, 0>, 1, Proto, 1>
      prims(tid, tn, &work->recvRank, nullptr, nullptr, work->recvAddr,
            /*redOpArg(ignored)=*/0, group, 1, 1, nullptr, work, stepSize);
>>>>>>> dcdc67c4
    size_t cursor = 0;
    do {
      int n = min(size_t(chunkSize), bytes-cursor);
      prims.directRecv(cursor, cursor, n);
      cursor += n;
<<<<<<< HEAD
    } while (cursor < bytes && work->recvRegistered == 0);

#if defined(ENABLE_NPKIT) && defined(ENABLE_NPKIT_EVENT_SEND_RECV_RECV_EXIT)
      if (isNpKitThread) {
        NpKit::CollectGpuEvent(NPKIT_EVENT_SEND_RECV_RECV_EXIT, bytes*sizeof(T), prims.npKitDataProcessTotalTime, NPKIT_GET_GPU_TIMESTAMP(),
            ncclShmem.comm.npKitEventCollectContexts + npKitCtxIdx);
      }
#endif
=======
    } while (cursor < bytes);
>>>>>>> dcdc67c4
  }

#if defined(USE_INDIRECT_FUNCTION_CALL) && !defined(__gfx942__) && !defined(__gfx950__)
  __device__  void run() {
#else
  __device__  __attribute__((noinline)) void run() {
#endif
    const int tid = threadIdx.x;
    const int tn = blockDim.x;
    const int wid = tid/WARP_SIZE;
    const int nWarps = tn/WARP_SIZE;
    const int lane = tid%WARP_SIZE;

    struct Shared {
      uint32_t workSendMask; // bitmasks of which work indices have send/recv
      uint32_t workRecvMask;
    };
    Shared* shared = (Shared*)ncclScratchForWarp(0);

    struct ncclDevWorkP2p* works = (ncclDevWorkP2p*)ncclShmem.workStorage;
    int nWorks = ncclShmem.nWorks;

    if (wid == 0) {
      // Modify the memory range of each work[] to reflect this channel's
      // partition of the work. Since integer divides are very heavy it's
      // best to do them all in one warp.
      int workIx = lane%16;
      int isSend = lane < 16 ? 0 : 1;
      bool hasWork = false;
      if (workIx < nWorks) {
        struct ncclDevWorkP2p* work = &works[workIx];
        size_t bytes = isSend ? work->sendBytes : work->recvBytes;
        int nParts = isSend ? work->nSendChannels : work->nRecvChannels;
        int part = ncclP2pChannelToPart(work->nP2pChannels, work->channelBase, ncclShmem.channelId, ncclShmem.comm.p2pnChannelsPerPeer, ncclShmem.comm.nNodes);
        hasWork = (part < nParts);
        if (nParts != 0) {
          size_t partBeg, partEnd;
          ncclP2pPartBounds(nParts, part, bytes, &partBeg, &partEnd);
          (isSend ? work->sendAddr : work->recvAddr) = (char*)(isSend ? work->sendAddr : work->recvAddr) + partBeg;
          (isSend ? work->sendBytes : work->recvBytes) = partEnd - partBeg;
        }
      }
      // Coverity reports a possible thread divergence due to not all threads participating in the collective.
      // However, the code ensures that the participation is on a per-warp basis.
      // coverity[device_thread_diverged:FALSE]
      uint32_t mask = __ballot(hasWork);
      if (lane == 0) {
        shared->workSendMask = mask>>16;
        shared->workRecvMask = mask & 0xffff;
      }
    }

    // The fastest way to compute a warp uniform division x/y in [0,32) is to
    // use each lane to guess a solution and count the ones that don't exceed
    // the numerator:
    //   __popc(__ballot_sync(~0u, y*(lane+1) <= x))
    // That takes 1/3 the time of standard division and about 3/4 the time of
    // approximate floating point division:
    //   __float2int_rd(__fdividef(float(x),float(y))).

    // nWarpPerWork = nWarps/nWorks
    int nWarpPerWork = __popcll(__ballot(nWorks*(lane+1) <= nWarps));
    int nRecvWarpPerWork = nWarpPerWork/2;
    int nSendWarpPerWork = nWarpPerWork - nRecvWarpPerWork;
    // This might reduce nWarpPerWork which is probably desirable. It is better
    // to have a balanced number of reading and writing threads even if that
    // leaves warps unused.
    nWarpPerWork = nSendWarpPerWork + nRecvWarpPerWork;
    // The work index this warp belongs to: workIx = wid/nWarpPerWork
    int workIx = __popcll(__ballot((lane+1)*nWarpPerWork <= wid));

    __syncthreads(); // Wait for works[] and shared->* to be updated by warp=0

    uint32_t workSendMask = shared->workSendMask;
    uint32_t workRecvMask = shared->workRecvMask;

    __syncthreads(); // release scratch space used by shared->*
    if (nWorks <= workIx) return;

    // Thread range for whole work (send & recv combined)
    int subtid = tid - workIx*nWarpPerWork*WARP_SIZE;
    int subtn = nWarpPerWork*WARP_SIZE;

    // A send primtive of sufficient size requires 2 cuda barrier ids.
    constexpr int nSendWarpsForExtraGroup = NCCL_SIMPLE_EXTRA_GROUP_IF_NTHREADS_GE/WARP_SIZE;
    // Count up all group ids used below this workIx:
    int group, extra;
    // Each recv gets one group id:
    group = __popcll(workRecvMask & ((1<<workIx)-1));
    // Sends accompanying recvs get one and maybe an extra:
    extra = (nSendWarpPerWork >= nSendWarpsForExtraGroup) ? 1 : 0;
    group += __popcll((workSendMask & workRecvMask) & ((1<<workIx)-1))*(1+extra);
    // Sends without recvs use more warps so compute extra accordingly:
    extra = (nWarpPerWork >= nSendWarpsForExtraGroup) ? 1 : 0;
    group += __popcll((workSendMask & ~workRecvMask) & ((1<<workIx)-1))*(1+extra);

    struct ncclDevWorkP2p* work = &works[workIx];
    bool hasSend = 1 & (workSendMask>>workIx);
    bool hasRecv = 1 & (workRecvMask>>workIx);
    bool isCopy = work->sendRank == ncclShmem.comm.rank;
    bool isSend = !hasRecv || (hasSend && subtid < nSendWarpPerWork*WARP_SIZE);

    if (!isCopy && hasSend && hasRecv) {
      // Translate thread ids to reflect just this send or recv as opposed to whole work.
      if (isSend) {
        subtn = nSendWarpPerWork*WARP_SIZE;
      } else {
        subtid -= nSendWarpPerWork*WARP_SIZE;
        subtn = nRecvWarpPerWork*WARP_SIZE;
        group += 1 + (nSendWarpPerWork >= nSendWarpsForExtraGroup ? 1 : 0);
      }
    }

    if (isCopy) {
#if defined(__gfx942__) || defined(__gfx950__)
      reduceCopy<COLL_UNROLL*2, RedOp, T, 0,1,1, 0,1,1, /*PreOpSrcs=*/0>
        (subtid, subtn, 0, nullptr, false, 1, &work->sendAddr, 1, &work->recvAddr, (ssize_t)work->sendBytes);
#else
      reduceCopy<COLL_UNROLL, RedOp, T, 0,1,1, 0,1,1, /*PreOpSrcs=*/0>
        (subtid, subtn, 0, nullptr, false, 1, &work->sendAddr, 1, &work->recvAddr, (ssize_t)work->sendBytes);
#endif
    } else if (isSend) {
      if (work->sendProtoLL) {
        runSend<ProtoLL>(subtid, subtn, group, work);
      } else {
#if defined(__gfx90a__)
        runSend<ProtoSimple<1,1,8>>(subtid, subtn, group, work);
#elif defined(__gfx908__) || defined(__gfx942__) || defined(__gfx950__)
        runSend<ProtoSimple<1,1,4>>(subtid, subtn, group, work);
#else
        runSend<ProtoSimple<1,1>>(subtid, subtn, group, work);
#endif
      }
    } else {
      if (work->recvProtoLL) {
        runRecv<ProtoLL>(subtid, subtn, group, work);
      } else {
#if defined(__gfx90a__)
        runRecv<ProtoSimple<1,1,8>>(subtid, subtn, group, work);
#elif defined(__gfx908__) || defined(__gfx942__) || defined(__gfx950__)
        runRecv<ProtoSimple<1,1,4>>(subtid, subtn, group, work);
#else
        runRecv<ProtoSimple<1,1>>(subtid, subtn, group, work);
#endif
      }
    }
  }
};<|MERGE_RESOLUTION|>--- conflicted
+++ resolved
@@ -19,62 +19,53 @@
   template<typename Proto>
   __device__ void runSend(int tid, int tn, int group, struct ncclDevWorkP2p* work) {
     size_t bytes = work->sendBytes;
-<<<<<<< HEAD
-    int chunkSize = work->sendIpcReg && ncclShmem.comm.isNvlink ? (1 << 30) : u32fp8Decode(work->sendChunkSize_u32fp8);
-  
-#if defined(ENABLE_NPKIT)
-    bool isNpKitThread = (tid == 0);
-    int npKitCtxIdx = blockIdx.x * NCCL_MAX_DEV_WORK_P2P_ELEMENTS + group;
-#endif
-
-#if defined(ENABLE_NPKIT) && defined(ENABLE_NPKIT_EVENT_TIME_SYNC_CPU)
-    if (isNpKitThread) {
-      NpKit::CollectGpuEvent(NPKIT_EVENT_TIME_SYNC_CPU, 0, 0, NPKIT_GET_CPU_TIMESTAMP_FROM_BLOCK,
-          ncclShmem.comm.npKitEventCollectContexts + npKitCtxIdx);
-    }
-#endif
-
-#if defined(ENABLE_NPKIT) && defined(ENABLE_NPKIT_EVENT_TIME_SYNC_GPU)
-    if (isNpKitThread) {
-      NpKit::CollectGpuEvent(NPKIT_EVENT_TIME_SYNC_GPU, 0, 0, NPKIT_GET_GPU_TIMESTAMP(),
-          ncclShmem.comm.npKitEventCollectContexts + npKitCtxIdx);
-    }
-#endif
-
-    Primitives<T, RedOp, FanAsymmetric<0, 1>, 0, Proto, 1>
-      prims(tid, tn, nullptr, &work->sendRank, work->sendAddr, nullptr,
-            /*redOpArg(ignored)=*/0, group, work->sendConnIndex, work->sendConnIndex, nullptr,
-            /*ipcReg=*/work->sendIpcReg, /*netReg=*/work->sendRegistered, ncclShmem.comm.p2pChunkSize);
-
-#if defined(ENABLE_NPKIT)
-      if (isNpKitThread) {
-        prims.npKitCtxIdx = npKitCtxIdx;
-      }
-#endif
-
-#if defined(ENABLE_NPKIT) && defined(ENABLE_NPKIT_EVENT_SEND_RECV_SEND_ENTRY)
-      if (isNpKitThread) {
-        NpKit::CollectGpuEvent(NPKIT_EVENT_SEND_RECV_SEND_ENTRY, bytes*sizeof(T), 0, NPKIT_GET_GPU_TIMESTAMP(),
-            ncclShmem.comm.npKitEventCollectContexts + npKitCtxIdx);
-        prims.npKitDataProcessTotalTime = 0;
-      }
-#endif
-
-=======
     bool useLargeChunk = (work->sendIpcReg && ncclShmem.comm.isAllNvlink) || work->sendNetReg;
     int chunkSize = useLargeChunk ? NCCL_MAX_NET_SIZE : u32fp8Decode(work->sendChunkSize_u32fp8);
     int stepSize = useLargeChunk ? NCCL_MAX_NET_SIZE : ncclShmem.comm.p2pChunkSize;
-    Primitives<T, RedOp, FanAsymmetric<0, 1>, 1, Proto, 1>
+  
+#if defined(ENABLE_NPKIT)
+    bool isNpKitThread = (tid == 0);
+    int npKitCtxIdx = blockIdx.x * NCCL_MAX_DEV_WORK_P2P_ELEMENTS + group;
+#endif
+
+#if defined(ENABLE_NPKIT) && defined(ENABLE_NPKIT_EVENT_TIME_SYNC_CPU)
+    if (isNpKitThread) {
+      NpKit::CollectGpuEvent(NPKIT_EVENT_TIME_SYNC_CPU, 0, 0, NPKIT_GET_CPU_TIMESTAMP_FROM_BLOCK,
+          ncclShmem.comm.npKitEventCollectContexts + npKitCtxIdx);
+    }
+#endif
+
+#if defined(ENABLE_NPKIT) && defined(ENABLE_NPKIT_EVENT_TIME_SYNC_GPU)
+    if (isNpKitThread) {
+      NpKit::CollectGpuEvent(NPKIT_EVENT_TIME_SYNC_GPU, 0, 0, NPKIT_GET_GPU_TIMESTAMP(),
+          ncclShmem.comm.npKitEventCollectContexts + npKitCtxIdx);
+    }
+#endif
+
+    Primitives<T, RedOp, FanAsymmetric<0, 1>, 0, Proto, 1>
       prims(tid, tn, nullptr, &work->sendRank, work->sendAddr, nullptr,
-            /*redOpArg(ignored)=*/0, group, 1, 1, nullptr, work, stepSize);
->>>>>>> dcdc67c4
+            /*redOpArg(ignored)=*/0, group, work->sendConnIndex, work->sendConnIndex, nullptr, work, stepSize);
+
+#if defined(ENABLE_NPKIT)
+      if (isNpKitThread) {
+        prims.npKitCtxIdx = npKitCtxIdx;
+      }
+#endif
+
+#if defined(ENABLE_NPKIT) && defined(ENABLE_NPKIT_EVENT_SEND_RECV_SEND_ENTRY)
+      if (isNpKitThread) {
+        NpKit::CollectGpuEvent(NPKIT_EVENT_SEND_RECV_SEND_ENTRY, bytes*sizeof(T), 0, NPKIT_GET_GPU_TIMESTAMP(),
+            ncclShmem.comm.npKitEventCollectContexts + npKitCtxIdx);
+        prims.npKitDataProcessTotalTime = 0;
+      }
+#endif
+
     size_t cursor = 0;
     do {
       int n = min(size_t(chunkSize), bytes-cursor);
       prims.directSend(cursor, cursor, n);
       cursor += n;
-<<<<<<< HEAD
-    } while (cursor < bytes && work->sendRegistered == 0);
+    } while (cursor < bytes);
 
 #if defined(ENABLE_NPKIT) && defined(ENABLE_NPKIT_EVENT_SEND_RECV_SEND_EXIT)
       if (isNpKitThread) {
@@ -82,70 +73,58 @@
             ncclShmem.comm.npKitEventCollectContexts + npKitCtxIdx);
       }
 #endif
-=======
-    } while (cursor < bytes);
->>>>>>> dcdc67c4
   }
 
   template<typename Proto>
   __device__ void runRecv(int tid, int tn, int group, struct ncclDevWorkP2p* work) {
     size_t bytes = work->recvBytes;
-<<<<<<< HEAD
-    int chunkSize = work->recvIpcReg && ncclShmem.comm.isNvlink ? (1 << 30) : u32fp8Decode(work->recvChunkSize_u32fp8);
-
-#if defined(ENABLE_NPKIT)
-    bool isNpKitThread = (tid == 0);
-    int npKitCtxIdx = blockIdx.x * NCCL_MAX_DEV_WORK_P2P_ELEMENTS + group;
-#endif
-
-#if defined(ENABLE_NPKIT) && defined(ENABLE_NPKIT_EVENT_TIME_SYNC_CPU)
-    if (isNpKitThread) {
-      NpKit::CollectGpuEvent(NPKIT_EVENT_TIME_SYNC_CPU, 0, 0, NPKIT_GET_CPU_TIMESTAMP_FROM_BLOCK,
-          ncclShmem.comm.npKitEventCollectContexts + npKitCtxIdx);
-    }
-#endif
-
-#if defined(ENABLE_NPKIT) && defined(ENABLE_NPKIT_EVENT_TIME_SYNC_GPU)
-    if (isNpKitThread) {
-      NpKit::CollectGpuEvent(NPKIT_EVENT_TIME_SYNC_GPU, 0, 0, NPKIT_GET_GPU_TIMESTAMP(),
-          ncclShmem.comm.npKitEventCollectContexts + npKitCtxIdx);
-    }
-#endif
-
-    Primitives<T, RedOp, FanAsymmetric<1, 0>, 0, Proto, 1>
-      prims(tid, tn, &work->recvRank, nullptr, nullptr, work->recvAddr,
-            /*redOpArg(ignored)=*/0, group, work->recvConnIndex, work->recvConnIndex, nullptr,
-            /*ipcReg=*/work->recvIpcReg, /*netReg=*/work->recvRegistered, ncclShmem.comm.p2pChunkSize);
-
-#if defined(ENABLE_NPKIT)
-      if (isNpKitThread) {
-        prims.npKitCtxIdx = npKitCtxIdx;
-      }
-#endif
-
-#if defined(ENABLE_NPKIT) && defined(ENABLE_NPKIT_EVENT_SEND_RECV_RECV_ENTRY)
-      if (isNpKitThread) {
-        NpKit::CollectGpuEvent(NPKIT_EVENT_SEND_RECV_RECV_ENTRY, bytes*sizeof(T), 0, NPKIT_GET_GPU_TIMESTAMP(),
-            ncclShmem.comm.npKitEventCollectContexts + npKitCtxIdx);
-        prims.npKitDataProcessTotalTime = 0;
-      }
-#endif
-
-=======
     bool useLargeChunk = (work->recvIpcReg && ncclShmem.comm.isAllNvlink) || work->recvNetReg;
     int chunkSize = useLargeChunk ? NCCL_MAX_NET_SIZE : u32fp8Decode(work->recvChunkSize_u32fp8);
     int stepSize = useLargeChunk ? NCCL_MAX_NET_SIZE : ncclShmem.comm.p2pChunkSize;
-    Primitives<T, RedOp, FanAsymmetric<1, 0>, 1, Proto, 1>
+
+#if defined(ENABLE_NPKIT)
+    bool isNpKitThread = (tid == 0);
+    int npKitCtxIdx = blockIdx.x * NCCL_MAX_DEV_WORK_P2P_ELEMENTS + group;
+#endif
+
+#if defined(ENABLE_NPKIT) && defined(ENABLE_NPKIT_EVENT_TIME_SYNC_CPU)
+    if (isNpKitThread) {
+      NpKit::CollectGpuEvent(NPKIT_EVENT_TIME_SYNC_CPU, 0, 0, NPKIT_GET_CPU_TIMESTAMP_FROM_BLOCK,
+          ncclShmem.comm.npKitEventCollectContexts + npKitCtxIdx);
+    }
+#endif
+
+#if defined(ENABLE_NPKIT) && defined(ENABLE_NPKIT_EVENT_TIME_SYNC_GPU)
+    if (isNpKitThread) {
+      NpKit::CollectGpuEvent(NPKIT_EVENT_TIME_SYNC_GPU, 0, 0, NPKIT_GET_GPU_TIMESTAMP(),
+          ncclShmem.comm.npKitEventCollectContexts + npKitCtxIdx);
+    }
+#endif
+
+    Primitives<T, RedOp, FanAsymmetric<1, 0>, 0, Proto, 1>
       prims(tid, tn, &work->recvRank, nullptr, nullptr, work->recvAddr,
-            /*redOpArg(ignored)=*/0, group, 1, 1, nullptr, work, stepSize);
->>>>>>> dcdc67c4
+            /*redOpArg(ignored)=*/0, group, work->recvConnIndex, work->recvConnIndex, nullptr, work, stepSize);
+
+#if defined(ENABLE_NPKIT)
+      if (isNpKitThread) {
+        prims.npKitCtxIdx = npKitCtxIdx;
+      }
+#endif
+
+#if defined(ENABLE_NPKIT) && defined(ENABLE_NPKIT_EVENT_SEND_RECV_RECV_ENTRY)
+      if (isNpKitThread) {
+        NpKit::CollectGpuEvent(NPKIT_EVENT_SEND_RECV_RECV_ENTRY, bytes*sizeof(T), 0, NPKIT_GET_GPU_TIMESTAMP(),
+            ncclShmem.comm.npKitEventCollectContexts + npKitCtxIdx);
+        prims.npKitDataProcessTotalTime = 0;
+      }
+#endif
+
     size_t cursor = 0;
     do {
       int n = min(size_t(chunkSize), bytes-cursor);
       prims.directRecv(cursor, cursor, n);
       cursor += n;
-<<<<<<< HEAD
-    } while (cursor < bytes && work->recvRegistered == 0);
+    } while (cursor < bytes);
 
 #if defined(ENABLE_NPKIT) && defined(ENABLE_NPKIT_EVENT_SEND_RECV_RECV_EXIT)
       if (isNpKitThread) {
@@ -153,9 +132,6 @@
             ncclShmem.comm.npKitEventCollectContexts + npKitCtxIdx);
       }
 #endif
-=======
-    } while (cursor < bytes);
->>>>>>> dcdc67c4
   }
 
 #if defined(USE_INDIRECT_FUNCTION_CALL) && !defined(__gfx942__) && !defined(__gfx950__)
