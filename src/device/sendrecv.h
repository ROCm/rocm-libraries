--- conflicted
+++ resolved
@@ -17,238 +17,126 @@
   static_assert(sizeof(T)==1, "SendRecv only works on single byte types T.");
 
   template<typename Proto>
-<<<<<<< HEAD
-  __device__ void runSend(const int tid, const int nthreads, const uint8_t group, struct ncclWorkElemP2p* args) {
-    void* buff = reinterpret_cast<void*>(uintptr_t(args->buffHi32)<<32 | args->buffLo32);
-    ssize_t count = reinterpret_cast<size_t>(size_t(args->countHi32)<<32 | args->countLo32);
-
-#if defined(ENABLE_NPKIT)
-    bool isNpKitThread = (tid == 0);
-    int npKitCtxIdx = blockIdx.x * NCCL_MAX_WORK_ELEMENTS_P2P + group;
-#endif
-
-#if defined(ENABLE_NPKIT) && defined(ENABLE_NPKIT_EVENT_TIME_SYNC_CPU)
-    if (isNpKitThread) {
-      NpKit::CollectGpuEvent(NPKIT_EVENT_TIME_SYNC_CPU, 0, 0, NPKIT_GET_CPU_TIMESTAMP_FROM_BLOCK,
-          ncclShmem.comm.npKitEventCollectContexts + npKitCtxIdx);
-    }
-#endif
-
-#if defined(ENABLE_NPKIT) && defined(ENABLE_NPKIT_EVENT_TIME_SYNC_GPU)
-    if (isNpKitThread) {
-      NpKit::CollectGpuEvent(NPKIT_EVENT_TIME_SYNC_GPU, 0, 0, NPKIT_GET_GPU_TIMESTAMP(),
-          ncclShmem.comm.npKitEventCollectContexts + npKitCtxIdx);
-    }
-#endif
-
-    if (args->peer == ncclShmem.comm.rank) {
-      struct ncclWorkElemP2p* recvArgs = args-1;
-      void* recvBuff = reinterpret_cast<void*>(uintptr_t(recvArgs->buffHi32)<<32 | recvArgs->buffLo32);
-      if (buff != recvBuff) {
-
-#if defined(ENABLE_NPKIT) && defined(ENABLE_NPKIT_EVENT_SEND_RECV_LOCAL_COPY_ENTRY)
-        if (isNpKitThread) {
-          NpKit::CollectGpuEvent(NPKIT_EVENT_SEND_RECV_LOCAL_COPY_ENTRY, count*sizeof(T), 0, NPKIT_GET_GPU_TIMESTAMP(),
-              ncclShmem.comm.npKitEventCollectContexts + npKitCtxIdx);
-        }
-#endif
-
-#if defined(ENABLE_NPKIT) && defined(ENABLE_NPKIT_EVENT_PRIM_SIMPLE_REDUCE_OR_COPY_MULTI_ENTRY)
-        if (isNpKitThread) {
-          NpKit::CollectGpuEvent(NPKIT_EVENT_PRIM_SIMPLE_REDUCE_OR_COPY_MULTI_ENTRY, count*sizeof(T), 0, NPKIT_GET_GPU_TIMESTAMP(),
-              ncclShmem.comm.npKitEventCollectContexts + npKitCtxIdx);
-        }
-#endif
-
-#if defined(__gfx940__) || defined(__gfx941__) || defined(__gfx942__)
-        reduceCopy<COLL_UNROLL*2, RedOp, T, 0,1,1, 0,1,1, /*PreOpSrcs=*/0>
-          (tid, nthreads, 0, nullptr, false, 1, &buff, 1, &recvBuff, count);
-#else
-        reduceCopy<COLL_UNROLL, RedOp, T, 0,1,1, 0,1,1, /*PreOpSrcs=*/0>
-          (tid, nthreads, 0, nullptr, false, 1, &buff, 1, &recvBuff, count);
-#endif
-
-#if defined(ENABLE_NPKIT) && defined(ENABLE_NPKIT_EVENT_PRIM_SIMPLE_REDUCE_OR_COPY_MULTI_EXIT)
-        if (isNpKitThread) {
-          NpKit::CollectGpuEvent(NPKIT_EVENT_PRIM_SIMPLE_REDUCE_OR_COPY_MULTI_EXIT, count*sizeof(T), 0, NPKIT_GET_GPU_TIMESTAMP(),
-              ncclShmem.comm.npKitEventCollectContexts + npKitCtxIdx);
-        }
-#endif
-
-#if defined(ENABLE_NPKIT) && defined(ENABLE_NPKIT_EVENT_SEND_RECV_LOCAL_COPY_EXIT)
-        if (isNpKitThread) {
-          NpKit::CollectGpuEvent(NPKIT_EVENT_SEND_RECV_LOCAL_COPY_EXIT, count*sizeof(T), 0, NPKIT_GET_GPU_TIMESTAMP(),
-              ncclShmem.comm.npKitEventCollectContexts + npKitCtxIdx);
-        }
-#endif
-      }
-    } else {
-      int chunkSize = args->chunkSize/sizeof(T);
-      if (args->proto == NCCL_PROTO_LL) chunkSize /= 2;
-      int const peer = args->peer;
-      Primitives<T, RedOp, FanAsymmetric<0, 1>, 0, Proto, 1> prims
-        (tid, nthreads, nullptr, &peer, buff, nullptr, /*redOpArg(ignored)=*/0, group, args->connIndex, args->connIndex, nullptr, args, ncclShmem.comm.p2pChunkSize/sizeof(T));
-
-#if defined(ENABLE_NPKIT)
-      if (isNpKitThread) {
-        prims.npKitCtxIdx = npKitCtxIdx;
-      }
-#endif
-
-#if defined(ENABLE_NPKIT) && defined(ENABLE_NPKIT_EVENT_SEND_RECV_SEND_ENTRY)
-      if (isNpKitThread) {
-        NpKit::CollectGpuEvent(NPKIT_EVENT_SEND_RECV_SEND_ENTRY, count*sizeof(T), 0, NPKIT_GET_GPU_TIMESTAMP(),
-            ncclShmem.comm.npKitEventCollectContexts + npKitCtxIdx);
-        prims.npKitDataProcessTotalTime = 0;
-      }
-#endif
-
-      size_t offset = 0;
-      do {
-        int nelem = min(size_t(chunkSize), count-offset);
-        prims.directSend(offset, offset, nelem);
-        offset += nelem;
-      } while(offset < count && args->reg == 0);
-
-#if defined(ENABLE_NPKIT) && defined(ENABLE_NPKIT_EVENT_SEND_RECV_SEND_EXIT)
-      if (isNpKitThread) {
-        NpKit::CollectGpuEvent(NPKIT_EVENT_SEND_RECV_SEND_EXIT, count*sizeof(T), prims.npKitDataProcessTotalTime, NPKIT_GET_GPU_TIMESTAMP(),
-            ncclShmem.comm.npKitEventCollectContexts + npKitCtxIdx);
-      }
-#endif
-
-    }
-  }
-
-  template<typename Proto>
-  __device__ void runRecv(const int tid, const int nthreads, const uint8_t group, struct ncclWorkElemP2p* args) {
-#if defined(ENABLE_NPKIT)
-    bool isNpKitThread = (tid == 0);
-    int npKitCtxIdx = blockIdx.x * NCCL_MAX_WORK_ELEMENTS_P2P + group;
-#endif
-
-#if defined(ENABLE_NPKIT) && defined(ENABLE_NPKIT_EVENT_TIME_SYNC_CPU)
-    if (isNpKitThread) {
-      NpKit::CollectGpuEvent(NPKIT_EVENT_TIME_SYNC_CPU, 0, 0, NPKIT_GET_CPU_TIMESTAMP_FROM_BLOCK,
-          ncclShmem.comm.npKitEventCollectContexts + npKitCtxIdx);
-    }
-#endif
-
-#if defined(ENABLE_NPKIT) && defined(ENABLE_NPKIT_EVENT_TIME_SYNC_GPU)
-    if (isNpKitThread) {
-      NpKit::CollectGpuEvent(NPKIT_EVENT_TIME_SYNC_GPU, 0, 0, NPKIT_GET_GPU_TIMESTAMP(),
-          ncclShmem.comm.npKitEventCollectContexts + npKitCtxIdx);
-    }
-#endif
-
-    if (args->peer != ncclShmem.comm.rank) {
-      void* buff = reinterpret_cast<void*>(uintptr_t(args->buffHi32)<<32 | args->buffLo32);
-      ssize_t count = reinterpret_cast<size_t>(size_t(args->countHi32)<<32 | args->countLo32);
-      int chunkSize = args->chunkSize/sizeof(T);
-      if (args->proto == NCCL_PROTO_LL) chunkSize /= 2; // This is to account for chunkEffectiveSize
-      int const peer = args->peer;
-      Primitives<T, RedOp, FanAsymmetric<1, 0>, 0, Proto, 1> prims
-        (tid, nthreads, &peer, nullptr, nullptr, buff, /*redOpArg(ignored)=*/0, group, args->connIndex, args->connIndex, nullptr, args, ncclShmem.comm.p2pChunkSize/sizeof(T));
-
-#if defined(ENABLE_NPKIT)
-      if (isNpKitThread) {
-        prims.npKitCtxIdx = npKitCtxIdx;
-      }
-#endif
-
-#if defined(ENABLE_NPKIT) && defined(ENABLE_NPKIT_EVENT_SEND_RECV_RECV_ENTRY)
-      if (isNpKitThread) {
-        NpKit::CollectGpuEvent(NPKIT_EVENT_SEND_RECV_RECV_ENTRY, count*sizeof(T), 0, NPKIT_GET_GPU_TIMESTAMP(),
-            ncclShmem.comm.npKitEventCollectContexts + npKitCtxIdx);
-        prims.npKitDataProcessTotalTime = 0;
-      }
-#endif
-
-      size_t offset = 0;
-      do {
-        int nelem = min(size_t(chunkSize), count-offset);
-        prims.directRecv(offset, nelem);
-        offset += nelem;
-      } while(offset < count && args->reg == 0);
-
-#if defined(ENABLE_NPKIT) && defined(ENABLE_NPKIT_EVENT_SEND_RECV_RECV_EXIT)
-      if (isNpKitThread) {
-        NpKit::CollectGpuEvent(NPKIT_EVENT_SEND_RECV_RECV_EXIT, count*sizeof(T), prims.npKitDataProcessTotalTime, NPKIT_GET_GPU_TIMESTAMP(),
-            ncclShmem.comm.npKitEventCollectContexts + npKitCtxIdx);
-      }
-#endif
-
-    }
-  }
-
-#if defined(USE_INDIRECT_FUNCTION_CALL) && !defined(__gfx940__) && !defined(__gfx941__) && !defined(__gfx942__)
-  __device__  void run(ncclWork *work) {
-#else
-  __device__  __attribute__((noinline)) void run(ncclWork *work) {
-#endif
-    struct ncclWorkElemP2p* args = work->p2pElems;
-    int ngroups = args->ngroups;
-    int tid = threadIdx.x;
-    int wid = tid / WARP_SIZE;
-    // This has to work even for groups of 2.5 warps (which is 8 groups, and means 3
-    // warps for send, 2 warps for recv).
-    // warpStarts were rounded thanks to int division, but for group number we need to round the other way around
-    // So we mirror wid then mirror again the group.
-    #define NWARPS (NCCL_MAX_NTHREADS/WARP_SIZE)
-    uint8_t group = ngroups-1- (NWARPS-1-wid) * ngroups / NWARPS;
-    args += group;
-    tid -= args->warpStart * WARP_SIZE;
-    int nthreads = args->nWarps * WARP_SIZE;
-
-    if (args->p2pType == ncclWorkP2pTypeUnused) return;
-    if (tid >= nthreads || args->peer == -1) return;
-
-    // Select Proto here
-    // This is to allow the same kernel to run multiple primitives on different warps (thread groups)
-    if ((group%2) == 0) {
-      if (args->proto == NCCL_PROTO_LL) {
-        runRecv<ProtoLL>(tid, nthreads, group, args);
-      } else {
-#if defined(__gfx90a__)
-        runRecv<ProtoSimple<1,1,8>>(tid, nthreads, group, args);
-#elif defined(__gfx908__) || defined(__gfx940__) || defined(__gfx941__) || defined(__gfx942__)
-        runRecv<ProtoSimple<1,1,4>>(tid, nthreads, group, args);
-#else
-        runRecv<ProtoSimple<1,1>>(tid, nthreads, group, args);
-#endif
-=======
   __device__ void runSend(int tid, int tn, int group, struct ncclDevWorkP2p* work) {
     size_t bytes = work->sendBytes;
     int chunkSize = u32fp8Decode(work->sendChunkSize_u32fp8);
-    Primitives<T, RedOp, FanAsymmetric<0, 1>, 1, Proto, 1>
+  
+#if defined(ENABLE_NPKIT)
+    bool isNpKitThread = (tid == 0);
+    int npKitCtxIdx = blockIdx.x + group;
+#endif
+
+#if defined(ENABLE_NPKIT) && defined(ENABLE_NPKIT_EVENT_TIME_SYNC_CPU)
+    if (isNpKitThread) {
+      NpKit::CollectGpuEvent(NPKIT_EVENT_TIME_SYNC_CPU, 0, 0, NPKIT_GET_CPU_TIMESTAMP_FROM_BLOCK,
+          ncclShmem.comm.npKitEventCollectContexts + npKitCtxIdx);
+    }
+#endif
+
+#if defined(ENABLE_NPKIT) && defined(ENABLE_NPKIT_EVENT_TIME_SYNC_GPU)
+    if (isNpKitThread) {
+      NpKit::CollectGpuEvent(NPKIT_EVENT_TIME_SYNC_GPU, 0, 0, NPKIT_GET_GPU_TIMESTAMP(),
+          ncclShmem.comm.npKitEventCollectContexts + npKitCtxIdx);
+    }
+#endif
+
+    Primitives<T, RedOp, FanAsymmetric<0, 1>, 0, Proto, 1>
       prims(tid, tn, nullptr, &work->sendRank, work->sendAddr, nullptr,
-            /*redOpArg(ignored)=*/0, group, 1, 1, nullptr,
+            /*redOpArg(ignored)=*/0, group, work->connIndex, work->connIndex, nullptr,
             /*userBufferMode=*/work->sendRegistered, ncclShmem.comm.p2pChunkSize);
+
+#if defined(ENABLE_NPKIT)
+      if (isNpKitThread) {
+        prims.npKitCtxIdx = npKitCtxIdx;
+      }
+#endif
+
+#if defined(ENABLE_NPKIT) && defined(ENABLE_NPKIT_EVENT_SEND_RECV_SEND_ENTRY)
+      if (isNpKitThread) {
+        NpKit::CollectGpuEvent(NPKIT_EVENT_SEND_RECV_SEND_ENTRY, bytes*sizeof(T), 0, NPKIT_GET_GPU_TIMESTAMP(),
+            ncclShmem.comm.npKitEventCollectContexts + npKitCtxIdx);
+        prims.npKitDataProcessTotalTime = 0;
+      }
+#endif
+
     size_t cursor = 0;
     do {
       int n = min(size_t(chunkSize), bytes-cursor);
       prims.directSend(cursor, cursor, n);
       cursor += n;
     } while (cursor < bytes && work->sendRegistered == 0);
+
+#if defined(ENABLE_NPKIT) && defined(ENABLE_NPKIT_EVENT_SEND_RECV_SEND_EXIT)
+      if (isNpKitThread) {
+        NpKit::CollectGpuEvent(NPKIT_EVENT_SEND_RECV_SEND_EXIT, bytes*sizeof(T), prims.npKitDataProcessTotalTime, NPKIT_GET_GPU_TIMESTAMP(),
+            ncclShmem.comm.npKitEventCollectContexts + npKitCtxIdx);
+      }
+#endif
   }
 
   template<typename Proto>
   __device__ void runRecv(int tid, int tn, int group, struct ncclDevWorkP2p* work) {
     size_t bytes = work->recvBytes;
     int chunkSize = u32fp8Decode(work->recvChunkSize_u32fp8);
-    Primitives<T, RedOp, FanAsymmetric<1, 0>, 1, Proto, 1>
+
+#if defined(ENABLE_NPKIT)
+    bool isNpKitThread = (tid == 0);
+    int npKitCtxIdx = blockIdx.x + group;
+#endif
+
+#if defined(ENABLE_NPKIT) && defined(ENABLE_NPKIT_EVENT_TIME_SYNC_CPU)
+    if (isNpKitThread) {
+      NpKit::CollectGpuEvent(NPKIT_EVENT_TIME_SYNC_CPU, 0, 0, NPKIT_GET_CPU_TIMESTAMP_FROM_BLOCK,
+          ncclShmem.comm.npKitEventCollectContexts + npKitCtxIdx);
+    }
+#endif
+
+#if defined(ENABLE_NPKIT) && defined(ENABLE_NPKIT_EVENT_TIME_SYNC_GPU)
+    if (isNpKitThread) {
+      NpKit::CollectGpuEvent(NPKIT_EVENT_TIME_SYNC_GPU, 0, 0, NPKIT_GET_GPU_TIMESTAMP(),
+          ncclShmem.comm.npKitEventCollectContexts + npKitCtxIdx);
+    }
+#endif
+
+    Primitives<T, RedOp, FanAsymmetric<1, 0>, 0, Proto, 1>
       prims(tid, tn, &work->recvRank, nullptr, nullptr, work->recvAddr,
-            /*redOpArg(ignored)=*/0, group, 1, 1, nullptr,
+            /*redOpArg(ignored)=*/0, group, work->connIndex, work->connIndex, nullptr,
             /*userBufferMode=*/work->recvRegistered, ncclShmem.comm.p2pChunkSize);
+
+#if defined(ENABLE_NPKIT)
+      if (isNpKitThread) {
+        prims.npKitCtxIdx = npKitCtxIdx;
+      }
+#endif
+
+#if defined(ENABLE_NPKIT) && defined(ENABLE_NPKIT_EVENT_SEND_RECV_RECV_ENTRY)
+      if (isNpKitThread) {
+        NpKit::CollectGpuEvent(NPKIT_EVENT_SEND_RECV_RECV_ENTRY, bytes*sizeof(T), 0, NPKIT_GET_GPU_TIMESTAMP(),
+            ncclShmem.comm.npKitEventCollectContexts + npKitCtxIdx);
+        prims.npKitDataProcessTotalTime = 0;
+      }
+#endif
+
     size_t cursor = 0;
     do {
       int n = min(size_t(chunkSize), bytes-cursor);
       prims.directRecv(cursor, n);
       cursor += n;
     } while (cursor < bytes && work->recvRegistered == 0);
+
+#if defined(ENABLE_NPKIT) && defined(ENABLE_NPKIT_EVENT_SEND_RECV_RECV_EXIT)
+      if (isNpKitThread) {
+        NpKit::CollectGpuEvent(NPKIT_EVENT_SEND_RECV_RECV_EXIT, bytes*sizeof(T), prims.npKitDataProcessTotalTime, NPKIT_GET_GPU_TIMESTAMP(),
+            ncclShmem.comm.npKitEventCollectContexts + npKitCtxIdx);
+      }
+#endif
   }
 
-  __device__ __forceinline__ void run() {
+#if defined(USE_INDIRECT_FUNCTION_CALL) && !defined(__gfx940__) && !defined(__gfx941__) && !defined(__gfx942__)
+  __device__  void run() {
+#else
+  __device__  __attribute__((noinline)) void run() {
+#endif
     const int tid = threadIdx.x;
     const int tn = blockDim.x;
     const int wid = tid/WARP_SIZE;
@@ -275,7 +163,7 @@
         struct ncclDevWorkP2p* work = &works[workIx];
         size_t bytes = isSend ? work->sendBytes : work->recvBytes;
         int nParts = isSend ? work->nSendChannels : work->nRecvChannels;
-        int part = ncclP2pChannelToPart(work->nP2pChannels, work->channelBase, ncclShmem.channelId);
+        int part = ncclP2pChannelToPart(work->nP2pChannels, work->channelBase, ncclShmem.channelId, ncclShmem.comm.p2pnChannelsPerPeer);
         hasWork = (part < nParts);
         if (nParts != 0) {
           size_t partBeg, partEnd;
@@ -284,7 +172,7 @@
           (isSend ? work->sendBytes : work->recvBytes) = partEnd - partBeg;
         }
       }
-      uint32_t mask = __ballot_sync(~0u, hasWork);
+      uint32_t mask = __ballot(hasWork);
       if (lane == 0) {
         shared->workSendMask = mask>>16;
         shared->workRecvMask = mask & 0xffff;
@@ -300,15 +188,15 @@
     //   __float2int_rd(__fdividef(float(x),float(y))).
 
     // nWarpPerWork = nWarps/nWorks
-    int nWarpPerWork = __popc(__ballot_sync(~0u, nWorks*(lane+1) <= nWarps));
-    int nRecvWarpPerWork = nWarpPerWork<=4 ? nWarpPerWork/2 : (nWarpPerWork-1)/2;
-    int nSendWarpPerWork = nWarpPerWork<=4 ? nRecvWarpPerWork : nRecvWarpPerWork+1;
+    int nWarpPerWork = __popcll(__ballot(nWorks*(lane+1) <= nWarps));
+    int nRecvWarpPerWork = nWarpPerWork/2;
+    int nSendWarpPerWork = nWarpPerWork - nRecvWarpPerWork;
     // This might reduce nWarpPerWork which is probably desirable. It is better
     // to have a balanced number of reading and writing threads even if that
     // leaves warps unused.
     nWarpPerWork = nSendWarpPerWork + nRecvWarpPerWork;
     // The work index this warp belongs to: workIx = wid/nWarpPerWork
-    int workIx = __popc(__ballot_sync(~0u, (lane+1)*nWarpPerWork <= wid));
+    int workIx = __popcll(__ballot((lane+1)*nWarpPerWork <= wid));
 
     __syncthreads(); // Wait for works[] and shared->* to be updated by warp=0
 
@@ -327,13 +215,13 @@
     // Count up all group ids used below this workIx:
     int group, extra;
     // Each recv gets one group id:
-    group = __popc(workRecvMask & ((1<<workIx)-1));
+    group = __popcll(workRecvMask & ((1<<workIx)-1));
     // Sends accompanying recvs get one and maybe an extra:
     extra = (nSendWarpPerWork >= nSendWarpsForExtraGroup) ? 1 : 0;
-    group += __popc((workSendMask & workRecvMask) & ((1<<workIx)-1))*(1+extra);
+    group += __popcll((workSendMask & workRecvMask) & ((1<<workIx)-1))*(1+extra);
     // Sends without recvs use more warps so compute extra accordingly:
     extra = (nWarpPerWork >= nSendWarpsForExtraGroup) ? 1 : 0;
-    group += __popc((workSendMask & ~workRecvMask) & ((1<<workIx)-1))*(1+extra);
+    group += __popcll((workSendMask & ~workRecvMask) & ((1<<workIx)-1))*(1+extra);
 
     struct ncclDevWorkP2p* work = &works[workIx];
     bool hasSend = 1 & (workSendMask>>workIx);
@@ -353,30 +241,36 @@
     }
 
     if (isCopy) {
+#if defined(__gfx940__) || defined(__gfx941__) || defined(__gfx942__)
+      reduceCopy<COLL_UNROLL*2, RedOp, T, 0,1,1, 0,1,1, /*PreOpSrcs=*/0>
+        (subtid, subtn, 0, nullptr, false, 1, &work->sendAddr, 1, &work->recvAddr, (ssize_t)work->sendBytes);
+#else
       reduceCopy<COLL_UNROLL, RedOp, T, 0,1,1, 0,1,1, /*PreOpSrcs=*/0>
         (subtid, subtn, 0, nullptr, false, 1, &work->sendAddr, 1, &work->recvAddr, (ssize_t)work->sendBytes);
+#endif
     } else if (isSend) {
       if (work->sendProtoLL) {
         runSend<ProtoLL>(subtid, subtn, group, work);
       } else {
+#if defined(__gfx90a__)
+        runSend<ProtoSimple<1,1,8>>(subtid, subtn, group, work);
+#elif defined(__gfx908__) || defined(__gfx940__) || defined(__gfx941__) || defined(__gfx942__)
+        runSend<ProtoSimple<1,1,4>>(subtid, subtn, group, work);
+#else
         runSend<ProtoSimple<1,1>>(subtid, subtn, group, work);
->>>>>>> 178b6b75
+#endif
       }
     } else {
       if (work->recvProtoLL) {
         runRecv<ProtoLL>(subtid, subtn, group, work);
       } else {
-<<<<<<< HEAD
 #if defined(__gfx90a__)
-        runSend<ProtoSimple<1,1,8>>(tid, nthreads, group, args);
+        runRecv<ProtoSimple<1,1,8>>(subtid, subtn, group, work);
 #elif defined(__gfx908__) || defined(__gfx940__) || defined(__gfx941__) || defined(__gfx942__)
-        runSend<ProtoSimple<1,1,4>>(tid, nthreads, group, args);
-#else
-        runSend<ProtoSimple<1,1>>(tid, nthreads, group, args);
-#endif
-=======
+        runRecv<ProtoSimple<1,1,4>>(subtid, subtn, group, work);
+#else
         runRecv<ProtoSimple<1,1>>(subtid, subtn, group, work);
->>>>>>> 178b6b75
+#endif
       }
     }
   }
