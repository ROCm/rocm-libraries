--- conflicted
+++ resolved
@@ -54,22 +54,17 @@
 
     T *inputBuf = (T*)work->sendbuff;
     T *outputBuf = (T*)work->recvbuff;
-<<<<<<< HEAD
+    // Coverity reports that the callee treats &ring->next as an array.  However, due to the use of
+    // FanSymmetric<1>, only the first element is ever accessed, so it's fine.
+    // coverity[callee_ptr_arith:FALSE]
     Primitives<T, RedOp, FanSymmetric<1>, 0, Proto, 0> prims
-      (tid, nthreads, &ring->prev, &ring->next, inputBuf, outputBuf, work->redOpArg, 0, work->connIndex, work->connIndex);
+      (tid, nthreads, &ring->prev, &ring->next, inputBuf, outputBuf, work->redOpArg, 0, work->connIndex, work->connIndex, work);
 
 #if defined(ENABLE_NPKIT)
     if (tid == 0) {
       prims.npKitCtxIdx = npKitCtxIdx;
     }
 #endif
-=======
-    // Coverity reports that the callee treats &ring->next as an array.  However, due to the use of
-    // FanSymmetric<1>, only the first element is ever accessed, so it's fine.
-    // coverity[callee_ptr_arith:FALSE]
-    Primitives<T, RedOp, FanSymmetric<1>, 1, Proto, 0> prims
-      (tid, nthreads, &ring->prev, &ring->next, inputBuf, outputBuf, work->redOpArg, 0, 0, 0, work);
->>>>>>> 68b54236
 
     for (size_t elemOffset = 0; elemOffset < partCount; elemOffset += chunkCount) {
       /////////////// begin AllGather steps ///////////////
@@ -136,8 +131,7 @@
       }
 #endif
       // Final wait/copy.
-<<<<<<< HEAD
-      prims.directRecv(offset, nelem);
+      prims.directRecv(offset, offset, nelem);
 
 #if defined(ENABLE_NPKIT) && defined(ENABLE_NPKIT_EVENT_ALL_GATHER_RING_DIRECT_RECV_EXIT)
       if (tid == 0) {
@@ -153,9 +147,6 @@
     if (tid == 0) {
       NpKit::CollectGpuEvent(NPKIT_EVENT_ALL_GATHER_RING_EXIT, count*sizeof(T), 0, NPKIT_GET_GPU_TIMESTAMP(),
           ncclShmem.comm.npKitEventCollectContexts + npKitCtxIdx);
-=======
-      prims.directRecv(offset, offset, nelem);
->>>>>>> 68b54236
     }
 #endif
   }
@@ -332,19 +323,19 @@
           int outIsDst = (inPlace && rank == ncclShmem.comm.rank) ? 0 : 1;
           if (nSrcs != 0 && outIsDst+nDsts != 0) {
             reduceCopy<ncclCollUnroll(), RedOp, T,
-                     /*MultimemSrcs,MinSrcs,MaxSrcs=*/0,1,1,
-                     /*MultimemDsts=*/0, 0+MinDsts, 1+MaxDsts,
-                     /*PreOpSrcs=*/0>
+                    /*MultimemSrcs,MinSrcs,MaxSrcs=*/0,1,1,
+                    /*MultimemDsts=*/0, 0+MinDsts, 1+MaxDsts,
+                    /*PreOpSrcs=*/0>
             (tid, tn, 0, nullptr, false,
-             /*nSrcs=*/1, [=]__device__(int s/*==0*/) -> void* {
-               return work->regUsed && (recvDirectFlag & NCCL_DIRECT_READ) ? (char*)srcPtrs[src] + userOneBeg : (char*)srcPtrs[src] + railAllOffset;
-             },
-             /*nDsts=*/outIsDst+nDsts, [=]__device__(int d) -> void* {
-               return d < outIsDst ? outbuf + userOneBeg
-                                   : work->regUsed && (sendDirectFlag & NCCL_DIRECT_WRITE) ? (char*)dstPtrs[d-outIsDst] + userOneBeg
-                                   : (char*)dstPtrs[d-outIsDst] + railAllOffset;
-             },
-             delta);
+            /*nSrcs=*/1, [=]__device__(int s/*==0*/) -> void* {
+              return work->regUsed && (recvDirectFlag & NCCL_DIRECT_READ) ? (char*)srcPtrs[src] + userOneBeg : (char*)srcPtrs[src] + railAllOffset;
+            },
+            /*nDsts=*/outIsDst+nDsts, [=]__device__(int d) -> void* {
+              return d < outIsDst ? outbuf + userOneBeg
+                                  : work->regUsed && (sendDirectFlag & NCCL_DIRECT_WRITE) ? (char*)dstPtrs[d-outIsDst] + userOneBeg
+                                  : (char*)dstPtrs[d-outIsDst] + railAllOffset;
+            },
+            delta);
           }
           railAllOffset += delta;
           node += 1;
