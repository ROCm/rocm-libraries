--- conflicted
+++ resolved
@@ -21,13 +21,8 @@
       asm volatile("ld.relaxed.gpu.u64 {%0}, [%1];"
       : "=l"(v) : "l"(ptr) : "memory");
   #else
-<<<<<<< HEAD
       // asm volatile("ld.volatile.global.u64 {%0}, [%1];"
-      // : "=l"(v) : "l"(ptr));
-=======
-      asm volatile("ld.volatile.global.u64 {%0}, [%1];"
-      : "=l"(v) : "l"(ptr) : "memory");
->>>>>>> 68b54236
+      // : "=l"(v) : "l"(ptr) : "memory");
   #endif
 }
 
