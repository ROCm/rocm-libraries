/*************************************************************************
 * Copyright (c) 2015-2022, NVIDIA CORPORATION. All rights reserved.
 * Modifications Copyright (c) 2019-2022 Advanced Micro Devices, Inc. All rights reserved.
 *
 * See LICENSE.txt for license information
 ************************************************************************/

#include "device.h"
#include "collectives.h"
#include "primitives.h"

namespace {
  template<typename T, typename RedOp, typename Proto>
#if defined(USE_INDIRECT_FUNCTION_CALL) && !defined(__gfx942__) && !defined(__gfx950__)
  __device__ void runRing(int tid, int nthreads, struct ncclDevWorkColl* work) {
#else
  __device__ __attribute__((noinline)) void runRing(int tid, int nthreads, struct ncclDevWorkColl* work) {
#endif
    ncclRing *ring = &ncclShmem.channel.ring;
    int const *ringRanks = ring->userRanks;
    const int nranks = ncclShmem.comm.nRanks;
    size_t count;
    size_t gridOffset;
    size_t channelCount;
    size_t chunkCount;
    ncclCollCbdPart(work, ncclShmem.channelId, Proto::Id, sizeof(T), &count, &gridOffset, &channelCount, &chunkCount);
    size_t offset;
    size_t dataOffset;
    uint32_t nelem;
    int rankDest;

<<<<<<< HEAD
#if defined(ENABLE_NPKIT)
    int npKitCtxIdx = ncclShmem.channelId;
#endif

#if defined(ENABLE_NPKIT) && defined(ENABLE_NPKIT_EVENT_TIME_SYNC_CPU)
    if (tid == 0) {
      NpKit::CollectGpuEvent(NPKIT_EVENT_TIME_SYNC_CPU, 0, 0, NPKIT_GET_CPU_TIMESTAMP_FROM_BLOCK,
          ncclShmem.comm.npKitEventCollectContexts + npKitCtxIdx);
    }
#endif

#if defined(ENABLE_NPKIT) && defined(ENABLE_NPKIT_EVENT_TIME_SYNC_GPU)
    if (tid == 0) {
      NpKit::CollectGpuEvent(NPKIT_EVENT_TIME_SYNC_GPU, 0, 0, NPKIT_GET_GPU_TIMESTAMP(),
          ncclShmem.comm.npKitEventCollectContexts + npKitCtxIdx);
    }
#endif

#if defined(ENABLE_NPKIT) && defined(ENABLE_NPKIT_EVENT_REDUCE_SCATTER_RING_ENTRY)
    if (tid == 0) {
      NpKit::CollectGpuEvent(NPKIT_EVENT_REDUCE_SCATTER_RING_ENTRY, count*sizeof(T), 0, NPKIT_GET_GPU_TIMESTAMP(),
          ncclShmem.comm.npKitEventCollectContexts + npKitCtxIdx);
    }
#endif

=======
    // Coverity reports that the callee treats &ring->next as an array.  However, due to the use of
    // FanSymmetric<1>, only the first element is ever accessed, so it's fine.
    // coverity[callee_ptr_arith:FALSE]
>>>>>>> 68b54236
    Primitives<T, RedOp, FanSymmetric<1>, 0, Proto, 0>
      prims(tid, nthreads, &ring->prev, &ring->next, work->sendbuff, work->recvbuff, work->redOpArg, 0, work->connIndex, work->connIndex);

#if defined(ENABLE_NPKIT)
    if (tid == 0) {
      prims.npKitCtxIdx = npKitCtxIdx;
    }
#endif

    for (size_t elemOffset = 0; elemOffset < channelCount; elemOffset += chunkCount) {
      nelem = min(chunkCount, channelCount - elemOffset);

      dataOffset = gridOffset + elemOffset;
      /////////////// begin ReduceScatter steps ///////////////
      // step 0: push data to next GPU
#if defined(ENABLE_NPKIT) && defined(ENABLE_NPKIT_EVENT_REDUCE_SCATTER_RING_SEND_ENTRY)
      if (tid == 0) {
        NpKit::CollectGpuEvent(NPKIT_EVENT_REDUCE_SCATTER_RING_SEND_ENTRY, nelem*sizeof(T), 0, NPKIT_GET_GPU_TIMESTAMP(),
            ncclShmem.comm.npKitEventCollectContexts + npKitCtxIdx);
      }
#endif
      rankDest = ringRanks[nranks-1];
      offset = dataOffset + rankDest * count;
      prims.send(offset, nelem);
#if defined(ENABLE_NPKIT) && defined(ENABLE_NPKIT_EVENT_REDUCE_SCATTER_RING_SEND_EXIT)
      if (tid == 0) {
        NpKit::CollectGpuEvent(NPKIT_EVENT_REDUCE_SCATTER_RING_SEND_EXIT, nelem*sizeof(T), 0, NPKIT_GET_GPU_TIMESTAMP(),
            ncclShmem.comm.npKitEventCollectContexts + npKitCtxIdx);
      }
#endif
      // k-2 steps: reduce and copy to next GPU
#if defined(ENABLE_NPKIT) && defined(ENABLE_NPKIT_EVENT_REDUCE_SCATTER_RING_RECV_REDUCE_SEND_ENTRY)
      if (tid == 0) {
        NpKit::CollectGpuEvent(NPKIT_EVENT_REDUCE_SCATTER_RING_RECV_REDUCE_SEND_ENTRY, nelem*(nranks-2)*sizeof(T), 0, NPKIT_GET_GPU_TIMESTAMP(),
            ncclShmem.comm.npKitEventCollectContexts + npKitCtxIdx);
      }
#endif
      for (int j=2; j<nranks; ++j) {
        rankDest = ringRanks[nranks-j];
        offset = dataOffset + rankDest * count;
        prims.recvReduceSend(offset, nelem);
      }
#if defined(ENABLE_NPKIT) && defined(ENABLE_NPKIT_EVENT_REDUCE_SCATTER_RING_RECV_REDUCE_SEND_EXIT)
      if (tid == 0) {
        NpKit::CollectGpuEvent(NPKIT_EVENT_REDUCE_SCATTER_RING_RECV_REDUCE_SEND_EXIT, nelem*(nranks-2)*sizeof(T), 0, NPKIT_GET_GPU_TIMESTAMP(),
            ncclShmem.comm.npKitEventCollectContexts + npKitCtxIdx);
      }
#endif

      // step k-1: reduce this buffer and data, which will produce the final result
#if defined(ENABLE_NPKIT) && defined(ENABLE_NPKIT_EVENT_REDUCE_SCATTER_RING_RECV_REDUCE_COPY_ENTRY)
      if (tid == 0) {
        NpKit::CollectGpuEvent(NPKIT_EVENT_REDUCE_SCATTER_RING_RECV_REDUCE_COPY_ENTRY, nelem*sizeof(T), 0, NPKIT_GET_GPU_TIMESTAMP(),
            ncclShmem.comm.npKitEventCollectContexts + npKitCtxIdx);
      }
#endif
      rankDest = ringRanks[0];
      offset = dataOffset + rankDest * count;
      prims.recvReduceCopy(offset, dataOffset, nelem, /*postOp=*/true);
#if defined(ENABLE_NPKIT) && defined(ENABLE_NPKIT_EVENT_REDUCE_SCATTER_RING_RECV_REDUCE_COPY_EXIT)
      if (tid == 0) {
        NpKit::CollectGpuEvent(NPKIT_EVENT_REDUCE_SCATTER_RING_RECV_REDUCE_COPY_EXIT, nelem*sizeof(T), 0, NPKIT_GET_GPU_TIMESTAMP(),
            ncclShmem.comm.npKitEventCollectContexts + npKitCtxIdx);
      }
#endif
    }
#if defined(ENABLE_NPKIT) && defined(ENABLE_NPKIT_EVENT_REDUCE_SCATTER_RING_EXIT)
    if (tid == 0) {
      NpKit::CollectGpuEvent(NPKIT_EVENT_REDUCE_SCATTER_RING_EXIT, count*sizeof(T), 0, NPKIT_GET_GPU_TIMESTAMP(),
          ncclShmem.comm.npKitEventCollectContexts + npKitCtxIdx);
    }
#endif
  }
}

template<typename T, typename RedOp>
struct RunWorkColl<ncclFuncReduceScatter, T, RedOp, NCCL_ALGO_RING, NCCL_PROTO_SIMPLE> {
  __device__ __forceinline__ void run(int tid, int nthreads, struct ncclDevWorkColl* work) {
    using Proto = ProtoSimple<REDUCESCATTER_CHUNKSTEPS/REDUCESCATTER_SLICESTEPS, REDUCESCATTER_SLICESTEPS>;
    runRing<T, RedOp, Proto>(tid, nthreads, work);
  }
};

template<typename T, typename RedOp>
struct RunWorkColl<ncclFuncReduceScatter, T, RedOp, NCCL_ALGO_RING, NCCL_PROTO_LL> {
  __device__ __forceinline__ void run(int tid, int nthreads, struct ncclDevWorkColl* work) {
    runRing<T, RedOp, ProtoLL>(tid, nthreads, work);
  }
};

template<typename T, typename RedOp>
struct RunWorkColl<ncclFuncReduceScatter, T, RedOp, NCCL_ALGO_RING, NCCL_PROTO_LL128> {
  __device__ __forceinline__ void run(int tid, int nthreads, struct ncclDevWorkColl* work) {
    runRing<T, RedOp, ProtoLL128>(tid, nthreads, work);
  }
};

template<typename T, typename RedOp>
struct RunWorkColl<ncclFuncReduceScatter, T, RedOp, NCCL_ALGO_PAT, NCCL_PROTO_SIMPLE> {
  __device__ __forceinline__ void run(int tid, int nthreads, struct ncclDevWorkColl* work) {
    using Proto = ProtoSimple<1, 1>;
    const int nranks = ncclShmem.comm.nRanks;
    const int rank = ncclShmem.comm.rank;
    size_t count, channelOffset, channelCount, chunkCount;
    ncclCollCbdPart(work, ncclShmem.channelId, Proto::Id, sizeof(T), &count, &channelOffset, &channelCount, &chunkCount);

    T *inputBuf = (T*)work->sendbuff;
    T *outputBuf = (T*)work->recvbuff;
    Primitives<T, RedOp, FanSymmetric<1>, 0, Proto, 0> prims
      (tid, nthreads, NULL, NULL, inputBuf, outputBuf, work->redOpArg, 0*Proto::MaxGroupWidth, 0, 0, nullptr, false, false, 0, primsModePatRs);

    PatRSAlgorithm<T> patAlgo(chunkCount*sizeof(T), NCCL_STEPS, channelOffset, channelOffset + channelCount, count, chunkCount, rank, nranks);
    int last = 0;
    while (!last) {
      int recvDim, sendDim, recvOffset, sendOffset, sendStepOffset, postRecv, postSend, nelem;
      size_t inpIx, outIx;
      patAlgo.getNextOp(recvDim, sendDim, inpIx, outIx, recvOffset, sendOffset, sendStepOffset, nelem, postRecv, postSend, last);
      prims.patReduce(recvDim, sendDim, inpIx, outIx, recvOffset, sendOffset, sendStepOffset, nelem, postRecv, postSend);
    }
  }
};


template<typename T, typename RedOp>
struct RunWorkColl<ncclFuncReduceScatter, T, RedOp, NCCL_ALGO_NVLS, NCCL_PROTO_SIMPLE> {
  __device__ __forceinline__ void run(int tid, int/*nthreads*/, struct ncclDevWorkColl* work) {
    struct ncclNvls* nvls = &ncclShmem.channel.nvls;
    size_t count;
    size_t gridOffset;
    size_t channelCount;
    size_t chunkCount;
    ncclCollCbdPart(work, ncclShmem.channelId, NCCL_PROTO_SIMPLE, sizeof(T), &count, &gridOffset, &channelCount, &chunkCount);
    const int rank = ncclShmem.comm.rank;
    const int nranks = ncclShmem.comm.nRanks;
    size_t offset;
    int nelem;

    /* if we are direct NVLS, we only need to allocate 1 warp to scatter for sync;
     * if not, based on #ranks, we allocate 7 or 5 warps to reduce to saturate bandwidth
     * and the rest are allocated to scatter. */
    const int nThreadsReduce = work->regUsed ? (NCCL_MAX_NTHREADS - WARP_SIZE) : (nranks <= 6 ? 7 * WARP_SIZE : 5 * WARP_SIZE);
    const int nThreadsScatter = work->regUsed ? WARP_SIZE : (NCCL_MAX_NTHREADS - nThreadsReduce);
    const int tidEndScatter = nThreadsScatter;
    const int tidEndReduce = tidEndScatter + nThreadsReduce;

    if (!work->regUsed) {
      if (tid < tidEndScatter) {
        // Scatter
        using Proto = ProtoSimple<1, 1, COLL_UNROLL>;
        Primitives<T, RedOp, FanAsymmetric<0, NCCL_MAX_NVLS_ARITY>, /*Direct=*/0, Proto, 0>
          prims(tid, nThreadsScatter, NULL, nvls->up, work->sendbuff, NULL,
            work->redOpArg, 0 * Proto::MaxGroupWidth, 1, 1);
        for (size_t elemOffset = 0; elemOffset < channelCount; elemOffset += chunkCount) {
          offset = gridOffset + elemOffset;
          nelem = min(chunkCount, channelCount - elemOffset);
          prims.scatter(offset, nvls->nHeads * count, nelem, count, -1, 0);
        }
      } else if (tid < tidEndReduce) {
        // Reduce through NVLS
        using Proto = ProtoSimple<1, 1, COLL_UNROLL, 1, 0>;
        Primitives<T, RedOp, FanAsymmetric<1, 0>, /*Direct=*/0, Proto, 0>
          prims(tid - tidEndScatter, nThreadsReduce, &nvls->down, NULL, NULL, work->recvbuff,
            work->redOpArg, 3 * Proto::MaxGroupWidth, 0, 0);
        for (size_t elemOffset = 0; elemOffset < channelCount; elemOffset += chunkCount) {
          offset = gridOffset + elemOffset;
          nelem = min(chunkCount, channelCount - elemOffset);
          prims.recv(offset, nelem);
        }
      }
    } else {
      if (tid < tidEndScatter) {
        // Scatter
        using Proto = ProtoSimple<1, 1, COLL_UNROLL>;
        Primitives<T, RedOp, FanSymmetric<NCCL_MAX_NVLS_ARITY>, /*Direct=*/0, Proto, 0>
          prims(tid, nThreadsScatter, nvls->up, nvls->up, NULL, NULL,
            work->redOpArg, 0 * Proto::MaxGroupWidth, 1, 1);
        for (size_t elemOffset = 0; elemOffset < channelCount; elemOffset += chunkCount) {
          prims.scatter(0, 0, 0, 0, -1, 0);
        }

        /* gather used as sync */
        prims.gather(0, 0, 0, 0, -1, 0);
      } else if (tid < tidEndReduce) {
        // Reduce through NVLS
        using Proto = ProtoSimple<1, 1, COLL_UNROLL, 1, 0>;
        Primitives<T, RedOp, FanSymmetric<1>, /*Direct=*/1, Proto, 0>
          prims(tid - tidEndScatter, nThreadsReduce, &nvls->down, &nvls->down, NULL, work->recvbuff,
            work->redOpArg, 3 * Proto::MaxGroupWidth, 0, 0, work);
        for (size_t elemOffset = 0; elemOffset < channelCount; elemOffset += chunkCount) {
          size_t outOffset = gridOffset + elemOffset;
          size_t inpOffset = outOffset + rank * count;
          nelem = min(chunkCount, channelCount - elemOffset);
          // Coverity complains about a possible overrun inside the method invoked below, but that's actually
          // a false positive.
          // coverity[overrun-call:FALSE]
          prims.directRecvCopy(inpOffset, outOffset, nelem);
        }

        /* send for sync */
        prims.send(0, 0);
      }
    }
  }
};

template<typename T, typename RedOp>
struct RunWorkColl<ncclFuncReduceScatter, T, RedOp, NCCL_ALGO_COLLNET_DIRECT, NCCL_PROTO_SIMPLE> {
  template<bool ReduceSendNotRecv>
  struct Scatterer {
    struct ncclDevWorkColl* work;
    int chunkSize;
    ssize_t railGridOffset;

    template<int SlicePerChunk, int MinSrcs, int MaxSrcs, int MinDsts, int MaxDsts>
    __device__ __forceinline__ void operator()(
        int tid, int tn, int slice, int maxSliceSize,
        int nSrcs, void** srcPtrs, int nDsts, void** dstPtrs, int32_t* dstSizes, uint32_t sendDirectFlag, uint32_t recvDirectFlag
      ) {
      static_assert(SlicePerChunk==1, "require: SlicePerChunk==1");
      static_assert(MaxDsts<=1 || MaxSrcs<=1, "require: MaxDsts<=1 || MaxSrcs<=1");

      struct ncclDirect* direct = &ncclShmem.channel.collnetDirect;
      int nNodes = ncclShmem.comm.nNodes;
      int nRails = direct->nHeads;
      int part = ncclShmem.channelId - work->channelLo;
      void* inbuf = (void*)work->sendbuff;
      ssize_t sizePerRank = work->collnet.count;

      ssize_t railAllBeg = min(railGridOffset + part*chunkSize, nNodes*sizePerRank);
      ssize_t railAllEnd = min(railAllBeg + chunkSize, nNodes*sizePerRank);
      int railAllSize = railAllEnd - railAllBeg;
      if (tid < nDsts) dstSizes[tid] = railAllSize;

      int dst = 0;
      int rail;
      if (!ReduceSendNotRecv) {
        rail = direct->headRank;
      } else {
        rail = direct->headRank+1;
        if (rail == nRails) rail = 0;
      }
      do {
        int node = railAllBeg/sizePerRank;
        int railAllOffset = 0;
        while (railAllOffset < railAllSize) {
          ssize_t railOneBeg = node*sizePerRank;
          ssize_t railOneEnd = railOneBeg + sizePerRank;
          ssize_t railOneOffset = (railAllBeg+railAllOffset) - railOneBeg;
          int delta = min(railAllEnd, railOneEnd) - (railAllBeg+railAllOffset);
          int rank = ncclShmem.comm.collNetDenseToUserRank[node*nRails + rail];
          ssize_t userOneBeg = rank*sizePerRank + railOneOffset;
          if (nDsts != 0) {
            reduceCopy<ncclCollUnroll(), RedOp, T,
                     /*MultimemSrcs=*/0, 1+MinSrcs, 1+MaxSrcs,
                     /*MultimemDsts,MinDsts,MaxDsts=*/0,1,1,
                     /*PreOpSrcs=*/1>
            (tid, tn, work->redOpArg, &work->redOpArg, false,
             /*nSrcs=*/1+nSrcs, [=]__device__(int s) {
               return s==0 ? (T*)inbuf + userOneBeg
                           : work->regUsed && (recvDirectFlag & NCCL_DIRECT_READ)
                           ? (T*)srcPtrs[s-1] + userOneBeg
                           : (T*)srcPtrs[s-1] + railAllOffset;
             },
             /*nDsts=*/1, [=]__device__(int d/*==0*/) {
               return (T*)dstPtrs[dst] + railAllOffset;
             },
             delta);
          }
          railAllOffset += delta;
          node += 1;
        }
        dst += 1;
        rail += 1;
        if (rail == nRails) rail = 0;
      } while (ReduceSendNotRecv && dst < nRails-1);
    }
  };

  __device__ __forceinline__ void run(int tid, int nthreads, struct ncclDevWorkColl* work) {
    const int part = ncclShmem.channelId - work->channelLo;
    const int nChannels = work->channelHi - work->channelLo + 1;
    struct ncclDirect* direct = &ncclShmem.channel.collnetDirect;
    int const &nNodes = ncclShmem.comm.nNodes;
    ssize_t chunkSize = int(work->collnet.chunkCount);
    ssize_t sizePerRank = work->collnet.count;

    // if (direct->out == -1) __trap();
    bool isMultiRail = (direct->nHeads > 1);
    int nWarps1 = (isMultiRail ? 2 : 0);
    int nWarps2 = (isMultiRail ? 2 : 1);
    int nWarps3 = 1;
    float denom = float(work->nWarps)/float(nWarps1+nWarps2+nWarps3);
    nWarps3 = int(denom*nWarps3);
    nWarps2 = int(denom*nWarps2);
    nWarps1 = work->nWarps - (nWarps2+nWarps3);

    using Proto = ProtoSimple<1, 1>;

    int tn = nWarps1*WARP_SIZE;
    if (tid < tn) {
      // Phase 1: Scatter inputs to peers
      Primitives<T, RedOp, FanAsymmetric<0, NCCL_MAX_DIRECT_ARITY>, /*Direct=*/1, Proto, 0>
        prims(tid, tn, nullptr, direct->heads+1, work->sendbuff, nullptr,
              work->redOpArg, 0*Proto::MaxGroupWidth, 1, 1, work);
      for (ssize_t railGridOffset=0; railGridOffset < nNodes*sizePerRank; railGridOffset += nChannels*chunkSize) {
        Scatterer</*ReduceSendNotRecv=*/true> scat;
        scat.work = work;
        scat.chunkSize = chunkSize;
        scat.railGridOffset = railGridOffset;
        prims.template process</*Recv=*/0, /*Send=*/1>(scat, NCCL_DIRECT_READ, 0);
      }
      return;
    }
    tid -= tn;

    tn = nWarps2*WARP_SIZE;
    if (tid < tn) {
      if (work->regUsed == NCCL_COLLNET_REG_BUFFER) {
        if (tid == 0) {
          int steps = (int)divUp(nNodes * sizePerRank * sizeof(T), NCCL_MAX_COLLNET_SIZE);
          Primitives<T, RedOp, FanAsymmetric<NCCL_MAX_DIRECT_ARITY, 1>, /*Direct=*/0, Proto, 0>::sendPeerNotify(direct->out, 1, steps);
        }
        __syncwarp();
      } else {
        // Phase 2: Reduce from peers + local input -> send to network
        Primitives<T, RedOp, FanAsymmetric<NCCL_MAX_DIRECT_ARITY, 1>, /*Direct=*/1, Proto, 0>
          prims(tid, tn, direct->heads + 1, &direct->out, nullptr, nullptr,
            work->redOpArg, 1 * Proto::MaxGroupWidth, 1, 1, work);
        for (ssize_t railGridOffset = 0; railGridOffset < nNodes * sizePerRank; railGridOffset += nChannels * chunkSize) {
          Scatterer</*ReduceSendNotRecv=*/false> scat;
          scat.work = work;
          scat.chunkSize = chunkSize;
          scat.railGridOffset = railGridOffset;
          prims.template process</*Recv=*/1, /*Send=*/1>(scat, 0, NCCL_DIRECT_READ);
        }
      }
      return;
    }
    tid -= tn;

    tn = nWarps3*WARP_SIZE;
    if (tid < tn) {
      if (work->regUsed == NCCL_COLLNET_REG_BUFFER) {
        if (tid == 0) {
          int steps = (int)divUp(nNodes * sizePerRank * sizeof(T), NCCL_MAX_COLLNET_SIZE);
          Primitives<T, RedOp, FanAsymmetric<1, 0>, /*Direct=*/0, Proto, 0>::recvPeerNotify(direct->out, 0, steps);
        }
        __syncwarp();
      } else {
        // Phase 3: recv from network
        Primitives<T, RedOp, FanAsymmetric<1, 0>, /*Direct=*/0, Proto, 0>
          prims(tid, tn, &direct->out, nullptr, nullptr, work->recvbuff,
            work->redOpArg, 2 * Proto::MaxGroupWidth, 0, 0);
        for (ssize_t railGridOffset = 0; railGridOffset < nNodes * sizePerRank; railGridOffset += nChannels * chunkSize) {
          ssize_t railAllBeg = railGridOffset + part * chunkSize;
          ssize_t railAllEnd = min(railAllBeg + chunkSize, nNodes * sizePerRank);
          ssize_t railOneBeg = ncclShmem.comm.node * sizePerRank;
          ssize_t railOneEnd = railOneBeg + sizePerRank;
          ssize_t beg = max(railAllBeg, railOneBeg);
          ssize_t end = min(railAllEnd, railOneEnd);
          prims.recv(beg - railOneBeg, max(ssize_t(0), end - beg), /*postOp=*/true);
        }
      }
      return;
    }
  }
};<|MERGE_RESOLUTION|>--- conflicted
+++ resolved
@@ -29,7 +29,6 @@
     uint32_t nelem;
     int rankDest;
 
-<<<<<<< HEAD
 #if defined(ENABLE_NPKIT)
     int npKitCtxIdx = ncclShmem.channelId;
 #endif
@@ -54,12 +53,9 @@
           ncclShmem.comm.npKitEventCollectContexts + npKitCtxIdx);
     }
 #endif
-
-=======
     // Coverity reports that the callee treats &ring->next as an array.  However, due to the use of
     // FanSymmetric<1>, only the first element is ever accessed, so it's fine.
     // coverity[callee_ptr_arith:FALSE]
->>>>>>> 68b54236
     Primitives<T, RedOp, FanSymmetric<1>, 0, Proto, 0>
       prims(tid, nthreads, &ring->prev, &ring->next, work->sendbuff, work->recvbuff, work->redOpArg, 0, work->connIndex, work->connIndex);
 
@@ -346,7 +342,7 @@
     ssize_t chunkSize = int(work->collnet.chunkCount);
     ssize_t sizePerRank = work->collnet.count;
 
-    // if (direct->out == -1) __trap();
+    if (direct->out == -1) __builtin_trap();
     bool isMultiRail = (direct->nHeads > 1);
     int nWarps1 = (isMultiRail ? 2 : 0);
     int nWarps2 = (isMultiRail ? 2 : 1);
