/*************************************************************************
 * Copyright (c) 2015-2022, NVIDIA CORPORATION. All rights reserved.
 * Modifications Copyright (c) 2019-2022 Advanced Micro Devices, Inc. All rights reserved.
 *
 * See LICENSE.txt for license information
 ************************************************************************/

#include "device.h"
#include "collectives.h"
#include "primitives.h"

namespace {
  template<typename T, typename RedOp, typename Proto>
#if defined(USE_INDIRECT_FUNCTION_CALL) && !defined(__gfx940__) && !defined(__gfx941__) && !defined(__gfx942__)
  __device__ void runRing(ncclWorkElem *args) {
#else
  __device__ __attribute__((noinline)) void runRing(ncclWorkElem *args) {
#endif
    const int tid = threadIdx.x;
    const uint32_t nthreads = (uint32_t)args->nWarps * WARP_SIZE;
    ncclRing *ring = &ncclShmem.channel.ring;
    int const *ringRanks = ring->userRanks;
    const size_t chunkCount = args->chunkCount;
    const int nranks = ncclShmem.comm.nRanks;
    size_t channelCount = args->workCount;
    size_t gridOffset = args->workOffset;
    size_t offset;
    size_t dataOffset;
    size_t count = args->count;
    uint32_t nelem;
    int rankDest;

    Primitives<T, RedOp, FanSymmetric<1>, 0, Proto, 0>
      prims(tid, nthreads, &ring->prev, &ring->next, args->sendbuff, args->recvbuff, args->redOpArg, 0, args->connIndex, args->connIndex);

    for (size_t elemOffset = 0; elemOffset < channelCount; elemOffset += chunkCount) {
      nelem = min(chunkCount, channelCount - elemOffset);

      dataOffset = gridOffset + elemOffset;
      /////////////// begin ReduceScatter steps ///////////////
      // step 0: push data to next GPU
      rankDest = ringRanks[nranks-1];
      offset = dataOffset + rankDest * count;
      prims.send(offset, nelem);

      // k-2 steps: reduce and copy to next GPU
      for (int j=2; j<nranks; ++j) {
        rankDest = ringRanks[nranks-j];
        offset = dataOffset + rankDest * count;
        prims.recvReduceSend(offset, nelem);
      }

      // step k-1: reduce this buffer and data, which will produce the final result
      rankDest = ringRanks[0];
      offset = dataOffset + rankDest * count;
      prims.recvReduceCopy(offset, dataOffset, nelem, /*postOp=*/true);
    }
  }
}

template<typename T, typename RedOp>
struct RunWorkElement<ncclFuncReduceScatter, T, RedOp, NCCL_ALGO_RING, NCCL_PROTO_SIMPLE> {
  __device__ __forceinline__ void run(ncclWorkElem *args) {
    using Proto = ProtoSimple<REDUCESCATTER_CHUNKSTEPS/REDUCESCATTER_SLICESTEPS, REDUCESCATTER_SLICESTEPS>;
    runRing<T, RedOp, Proto>(args);
  }
};

template<typename T, typename RedOp>
struct RunWorkElement<ncclFuncReduceScatter, T, RedOp, NCCL_ALGO_RING, NCCL_PROTO_LL> {
  __device__ __forceinline__ void run(ncclWorkElem *args) {
    runRing<T, RedOp, ProtoLL>(args);
  }
};

template<typename T, typename RedOp>
struct RunWorkElement<ncclFuncReduceScatter, T, RedOp, NCCL_ALGO_RING, NCCL_PROTO_LL128> {
  __device__ __forceinline__ void run(ncclWorkElem *args) {
    runRing<T, RedOp, ProtoLL128>(args);
  }
};

template<typename T, typename RedOp>
struct RunWorkElement<ncclFuncReduceScatter, T, RedOp, NCCL_ALGO_NVLS, NCCL_PROTO_SIMPLE> {
  __device__ __forceinline__ void run(ncclWorkElem *args) {
    const int tid = threadIdx.x;
    struct ncclNvls* nvls = &ncclShmem.channel.nvls;
    const size_t chunkCount = args->chunkCount;
    const size_t count = args->count;
    const int rank = ncclShmem.comm.rank;
    const int nranks = ncclShmem.comm.nRanks;
    size_t gridOffset = args->workOffset;
    size_t channelCount = args->workCount;
    size_t offset;
    int nelem;

    /* if we are direct NVLS, we only need to allocate 1 warp to scatter for sync; 
     * if not, based on #ranks, we allocate 7 or 5 warps to reduce to saturate bandwidth
     * and the rest are allocated to scatter. */
    const int nThreadsReduce = args->regUsed ? (NCCL_MAX_NTHREADS - WARP_SIZE) : (nranks <= 6 ? 7 * WARP_SIZE : 5 * WARP_SIZE);
    const int nThreadsScatter = args->regUsed ? WARP_SIZE : (NCCL_MAX_NTHREADS - nThreadsReduce);
    const int tidEndScatter = nThreadsScatter;
    const int tidEndReduce = tidEndScatter + nThreadsReduce;

    if (!args->regUsed) {
      if (tid < tidEndScatter) {
        // Scatter
        using Proto = ProtoSimple<1, 1, COLL_UNROLL>;
        Primitives<T, RedOp, FanAsymmetric<0, NCCL_MAX_NVLS_ARITY>, /*Direct=*/0, Proto, 0>
          prims(tid, nThreadsScatter, NULL, nvls->up, args->sendbuff, NULL,
            args->redOpArg, 0 * Proto::MaxGroupWidth, 1, 1);
        for (size_t elemOffset = 0; elemOffset < channelCount; elemOffset += chunkCount) {
          offset = gridOffset + elemOffset;
          nelem = min(chunkCount, channelCount - elemOffset);
          prims.scatter(offset, nvls->nHeads * count, nelem, count, -1, 0);
        }
      } else if (tid < tidEndReduce) {
        // Reduce through NVLS
        using Proto = ProtoSimple<1, 1, COLL_UNROLL, 1, 0>;
        Primitives<T, RedOp, FanAsymmetric<1, 0>, /*Direct=*/0, Proto, 0>
          prims(tid - tidEndScatter, nThreadsReduce, &nvls->down, NULL, NULL, args->recvbuff,
            args->redOpArg, 3 * Proto::MaxGroupWidth, 0, 0);
        for (size_t elemOffset = 0; elemOffset < channelCount; elemOffset += chunkCount) {
          offset = gridOffset + elemOffset;
          nelem = min(chunkCount, channelCount - elemOffset);
          prims.recv(offset, nelem);
        }
      }
    } else {
      if (tid < tidEndScatter) {
        // Scatter
        using Proto = ProtoSimple<1, 1, COLL_UNROLL>;
        Primitives<T, RedOp, FanSymmetric<NCCL_MAX_NVLS_ARITY>, /*Direct=*/0, Proto, 0>
          prims(tid, nThreadsScatter, nvls->up, nvls->up, NULL, NULL,
            args->redOpArg, 0 * Proto::MaxGroupWidth, 1, 1);
        for (size_t elemOffset = 0; elemOffset < channelCount; elemOffset += chunkCount) {
          prims.scatter(0, 0, 0, 0, -1, 0);
        }

        /* gather used as sync */
        prims.gather(0, 0, 0, 0, -1, 0);
      } else if (tid < tidEndReduce) {
        // Reduce through NVLS
        using Proto = ProtoSimple<1, 1, COLL_UNROLL, 1, 0>;
        Primitives<T, RedOp, FanSymmetric<1>, /*Direct=*/1, Proto, 0>
          prims(tid - tidEndScatter, nThreadsReduce, &nvls->down, &nvls->down, NULL, args->recvbuff,
            args->redOpArg, 3 * Proto::MaxGroupWidth, 0, 0, args);
        for (size_t elemOffset = 0; elemOffset < channelCount; elemOffset += chunkCount) {
          size_t outOffset = gridOffset + elemOffset;
          size_t inpOffset = outOffset + rank * count;
          nelem = min(chunkCount, channelCount - elemOffset);
          prims.directRecvCopy(inpOffset, outOffset, nelem);
        }

        /* send for sync */
        prims.send(0, 0);
      }
    }
  }
};

template<typename T, typename RedOp>
struct RunWorkElement<ncclFuncReduceScatter, T, RedOp, NCCL_ALGO_COLLNET_DIRECT, NCCL_PROTO_SIMPLE> {
  template<bool ReduceSendNotRecv>
  struct Scatterer {
    struct ncclWorkElem* args;
    int chunkSize;
    ssize_t railGridOffset;

    template<int SlicePerChunk, int MinSrcs, int MaxSrcs, int MinDsts, int MaxDsts>
    __device__ __forceinline__ void operator()(
        int tid, int tn, int slice, int maxSliceSize,
        int nSrcs, void** srcPtrs, int nDsts, void** dstPtrs, int32_t* dstSizes
      ) {
      static_assert(SlicePerChunk==1, "require: SlicePerChunk==1");
      static_assert(MaxDsts<=1 || MaxSrcs<=1, "require: MaxDsts<=1 || MaxSrcs<=1");

      struct ncclDirect* direct = &ncclShmem.channel.collnetDirect;
      int nNodes = ncclShmem.comm.nNodes;
      int nRails = direct->nHeads;
      int bid = args->bid;
      void* inbuf = (void*)args->sendbuff;
      ssize_t sizePerRank = args->count;

      ssize_t railAllBeg = min(railGridOffset + bid*chunkSize, nNodes*sizePerRank);
      ssize_t railAllEnd = min(railAllBeg + chunkSize, nNodes*sizePerRank);
      int railAllSize = railAllEnd - railAllBeg;
      if (tid < nDsts) dstSizes[tid] = railAllSize;

      int dst = 0;
      int rail;
      if (!ReduceSendNotRecv) {
        rail = direct->headRank;
      } else {
        rail = direct->headRank+1;
        if (rail == nRails) rail = 0;
      }
      do {
        int node = railAllBeg/sizePerRank;
        int railAllOffset = 0;
        while (railAllOffset < railAllSize) {
          ssize_t railOneBeg = node*sizePerRank;
          ssize_t railOneEnd = railOneBeg + sizePerRank;
          ssize_t railOneOffset = (railAllBeg+railAllOffset) - railOneBeg;
          int delta = min(railAllEnd, railOneEnd) - (railAllBeg+railAllOffset);
          int rank = ncclShmem.comm.collNetDenseToUserRank[node*nRails + rail];
          ssize_t userOneBeg = rank*sizePerRank + railOneOffset;
          reduceCopy<ncclCollUnroll(), RedOp, T,
                     /*MultimemSrcs=*/0, 1+MinSrcs, 1+MaxSrcs,
                     /*MultimemDsts,MinDsts,MaxDsts=*/0,1,1,
                     /*PreOpSrcs=*/1>
            (tid, tn, args->redOpArg, &args->redOpArg, false,
             /*nSrcs=*/1+nSrcs, [=]__device__(int s) {
               return s==0 ? (T*)inbuf + userOneBeg
                           : (T*)srcPtrs[s-1] + railAllOffset;
             },
             /*nDsts=*/1, [=]__device__(int d/*==0*/) {
               return (T*)dstPtrs[dst] + railAllOffset;
             },
             delta);
          railAllOffset += delta;
          node += 1;
        }
        dst += 1;
        rail += 1;
        if (rail == nRails) rail = 0;
      } while (ReduceSendNotRecv && dst < nRails-1);
    }
  };

  __device__ __forceinline__ void run(ncclWorkElem *args) {
    int tid = threadIdx.x;
    const int nChannels = args->nChannels;
    struct ncclDirect* direct = &ncclShmem.channel.collnetDirect;
    int const &nNodes = ncclShmem.comm.nNodes;
    ssize_t chunkSize = int(args->chunkCount);
    ssize_t sizePerRank = args->count;

    // if (direct->out == -1) __trap();
    bool isMultiRail = (direct->nHeads > 1);
    int nWarps1 = (isMultiRail ? 2 : 0);
    int nWarps2 = (isMultiRail ? 2 : 1);
    int nWarps3 = 1;
    float denom = float(args->nWarps)/float(nWarps1+nWarps2+nWarps3);
    nWarps3 = int(denom*nWarps3);
    nWarps2 = int(denom*nWarps2);
    nWarps1 = args->nWarps - (nWarps2+nWarps3);

    using Proto = ProtoSimple<1, 1>;

    int tn = nWarps1*WARP_SIZE;
    if (tid < tn) {
      // Phase 1: Scatter inputs to peers
      Primitives<T, RedOp, FanAsymmetric<0, NCCL_MAX_DIRECT_ARITY>, /*Direct=*/0, Proto, 0>
        prims(tid, tn, nullptr, direct->heads+1, nullptr, nullptr,
              args->redOpArg, 0*Proto::MaxGroupWidth, 1, 1);
      for (ssize_t railGridOffset=0; railGridOffset < nNodes*sizePerRank; railGridOffset += nChannels*chunkSize) {
        Scatterer</*ReduceSendNotRecv=*/true> scat;
        scat.args = args;
        scat.chunkSize = chunkSize;
        scat.railGridOffset = railGridOffset;
        prims.template process</*Recv=*/0, /*Send=*/1>(scat);
      }
      return;
    }
    tid -= tn;

    tn = nWarps2*WARP_SIZE;
    if (tid < tn) {
<<<<<<< HEAD
      // Phase 2: Reduce from peers + local input -> send to network
      Primitives<T, RedOp, FanAsymmetric<NCCL_MAX_DIRECT_ARITY, 1>, /*Direct=*/0, Proto, 0>
        prims(tid, tn, direct->heads+1, &direct->out, nullptr, nullptr,
              args->redOpArg, 1*Proto::MaxGroupWidth, 1, 1);
      for (ssize_t railGridOffset=0; railGridOffset < nNodes*sizePerRank; railGridOffset += nChannels*chunkSize) {
        Scatterer</*ReduceSendNotRecv=*/false> scat;
        scat.args = args;
        scat.chunkSize = chunkSize;
        scat.railGridOffset = railGridOffset;
        prims.template process</*Recv=*/1, /*Send=*/1>(scat);
=======
      if (args->regUsed == NCCL_COLLNET_REG_BUFFER) {
        if (tid == 0) {
          int steps = (int)divUp(nNodes * sizePerRank * sizeof(T), NCCL_MAX_COLLNET_SIZE);
          Primitives<T, RedOp, FanAsymmetric<NCCL_MAX_DIRECT_ARITY, 1>, /*Direct=*/0, Proto, 0>::sendPeerNotify(direct->out, 1, steps);
        }
        __syncwarp();
      } else {
        // Phase 2: Reduce from peers + local input -> send to network
        Primitives<T, RedOp, FanAsymmetric<NCCL_MAX_DIRECT_ARITY, 1>, /*Direct=*/0, Proto, 0>
          prims(tid, tn, direct->heads + 1, &direct->out, nullptr, nullptr,
            args->redOpArg, 1 * Proto::MaxGroupWidth, 1, 1);
        for (ssize_t railGridOffset = 0; railGridOffset < nNodes * sizePerRank; railGridOffset += nChannels * chunkSize) {
          Scatterer</*ReduceSendNotRecv=*/false> scat;
          scat.args = args;
          scat.chunkSize = chunkSize;
          scat.railGridOffset = railGridOffset;
          prims.process</*Recv=*/1, /*Send=*/1>(scat);
        }
>>>>>>> ab2b89c4
      }
      return;
    }
    tid -= tn;

    tn = nWarps3*WARP_SIZE;
    if (tid < tn) {
      if (args->regUsed == NCCL_COLLNET_REG_BUFFER) {
        if (tid == 0) {
          int steps = (int)divUp(nNodes * sizePerRank * sizeof(T), NCCL_MAX_COLLNET_SIZE);
          Primitives<T, RedOp, FanAsymmetric<1, 0>, /*Direct=*/0, Proto, 0>::recvPeerNotify(direct->out, 0, steps);
        }
        __syncwarp();
      } else {
        // Phase 3: recv from network
        Primitives<T, RedOp, FanAsymmetric<1, 0>, /*Direct=*/0, Proto, 0>
          prims(tid, tn, &direct->out, nullptr, nullptr, args->recvbuff,
            args->redOpArg, 2 * Proto::MaxGroupWidth, 0, 0);
        for (ssize_t railGridOffset = 0; railGridOffset < nNodes * sizePerRank; railGridOffset += nChannels * chunkSize) {
          ssize_t railAllBeg = railGridOffset + args->bid * chunkSize;
          ssize_t railAllEnd = min(railAllBeg + chunkSize, nNodes * sizePerRank);
          ssize_t railOneBeg = ncclShmem.comm.node * sizePerRank;
          ssize_t railOneEnd = railOneBeg + sizePerRank;
          ssize_t beg = max(railAllBeg, railOneBeg);
          ssize_t end = min(railAllEnd, railOneEnd);
          prims.recv(beg - railOneBeg, max(ssize_t(0), end - beg), /*postOp=*/true);
        }
      }
      return;
    }
  }
};<|MERGE_RESOLUTION|>--- conflicted
+++ resolved
@@ -267,18 +267,6 @@
 
     tn = nWarps2*WARP_SIZE;
     if (tid < tn) {
-<<<<<<< HEAD
-      // Phase 2: Reduce from peers + local input -> send to network
-      Primitives<T, RedOp, FanAsymmetric<NCCL_MAX_DIRECT_ARITY, 1>, /*Direct=*/0, Proto, 0>
-        prims(tid, tn, direct->heads+1, &direct->out, nullptr, nullptr,
-              args->redOpArg, 1*Proto::MaxGroupWidth, 1, 1);
-      for (ssize_t railGridOffset=0; railGridOffset < nNodes*sizePerRank; railGridOffset += nChannels*chunkSize) {
-        Scatterer</*ReduceSendNotRecv=*/false> scat;
-        scat.args = args;
-        scat.chunkSize = chunkSize;
-        scat.railGridOffset = railGridOffset;
-        prims.template process</*Recv=*/1, /*Send=*/1>(scat);
-=======
       if (args->regUsed == NCCL_COLLNET_REG_BUFFER) {
         if (tid == 0) {
           int steps = (int)divUp(nNodes * sizePerRank * sizeof(T), NCCL_MAX_COLLNET_SIZE);
@@ -295,9 +283,8 @@
           scat.args = args;
           scat.chunkSize = chunkSize;
           scat.railGridOffset = railGridOffset;
-          prims.process</*Recv=*/1, /*Send=*/1>(scat);
-        }
->>>>>>> ab2b89c4
+          prims.template process</*Recv=*/1, /*Send=*/1>(scat);
+        }
       }
       return;
     }
