/*************************************************************************
 * Copyright (c) 2015-2022, NVIDIA CORPORATION. All rights reserved.
 * Modifications Copyright (c) 2019-2022 Advanced Micro Devices, Inc. All rights reserved.
 *
 * See LICENSE.txt for license information
 ************************************************************************/

#include "device.h"
#include "collectives.h"
#include "primitives.h"

#if defined(ENABLE_NPKIT)
#include "npkit/npkit.h"
#endif

namespace {
  template<typename T, typename RedOp, typename Proto>
#if defined(USE_INDIRECT_FUNCTION_CALL) && !defined(__gfx942__) && !defined(__gfx950__)
  __device__ void runRing(int tid, int nthreads, struct ncclDevWorkColl* work) {
#else
  __device__ __attribute__((noinline)) void runRing(int tid, int nthreads, struct ncclDevWorkColl* work) {
#endif
    ncclRing *ring = &ncclShmem.channel.ring;
    int ringIx = ring->index;
    const int nranks = ncclShmem.comm.nRanks;
    const int bid = ncclShmem.channelId - work->channelLo;
    ssize_t size;
    ssize_t gridOffset;
    ssize_t channelCount;
    ssize_t chunkCount;
    ncclCollCbdPart(work, ncclShmem.channelId, Proto::Id, sizeof(T), &size, &gridOffset, &channelCount, &chunkCount);
    const ssize_t loopCount = nranks * chunkCount;
    ssize_t offset;
    int nelem;
    int chunk;

<<<<<<< HEAD
#if defined(ENABLE_NPKIT)
    int npKitCtxIdx = bid;
#endif

#if defined(ENABLE_NPKIT) && defined(ENABLE_NPKIT_EVENT_TIME_SYNC_CPU)
    if (tid == 0) {
      NpKit::CollectGpuEvent(NPKIT_EVENT_TIME_SYNC_CPU, 0, 0, NPKIT_GET_CPU_TIMESTAMP_FROM_BLOCK,
          ncclShmem.comm.npKitEventCollectContexts + npKitCtxIdx);
    }
#endif

#if defined(ENABLE_NPKIT) && defined(ENABLE_NPKIT_EVENT_TIME_SYNC_GPU)
    if (tid == 0) {
      NpKit::CollectGpuEvent(NPKIT_EVENT_TIME_SYNC_GPU, 0, 0, NPKIT_GET_GPU_TIMESTAMP(),
          ncclShmem.comm.npKitEventCollectContexts + npKitCtxIdx);
    }
#endif

#if defined(ENABLE_NPKIT) && defined(ENABLE_NPKIT_EVENT_ALL_REDUCE_RING_ENTRY)
    if (tid == 0) {
      NpKit::CollectGpuEvent(NPKIT_EVENT_ALL_REDUCE_RING_ENTRY, size*sizeof(T), 0, NPKIT_GET_GPU_TIMESTAMP(),
          ncclShmem.comm.npKitEventCollectContexts + npKitCtxIdx);
    }
#endif

    Primitives<T, RedOp, FanSymmetric<1>, 0, Proto, 0> prims
      (tid, nthreads, &ring->prev, &ring->next, work->sendbuff, work->recvbuff, work->redOpArg, 0, work->connIndex, work->connIndex);

#if defined(ENABLE_NPKIT)
    if (tid == 0) {
      prims.npKitCtxIdx = npKitCtxIdx;
    }
#endif
=======
    // Coverity reports that the callee treats &ring->next as an array.  However, due to the use of
    // FanSymmetric<1>, only the first element is ever accessed, so it's fine.
    // coverity[callee_ptr_arith:FALSE]
    Primitives<T, RedOp, FanSymmetric<1>, 1, Proto, 0> prims
      (tid, nthreads, &ring->prev, &ring->next, work->sendbuff, work->recvbuff, work->redOpArg, 0, 0, 0, work);
>>>>>>> 68b54236

    for (ssize_t elemOffset = 0; elemOffset < channelCount; elemOffset += loopCount) {
      ssize_t remCount = channelCount - elemOffset;
      ssize_t chunkOffset;

      if (remCount < loopCount) chunkCount = alignUp(divUp(remCount, nranks), 16/sizeof(T));

      auto modRanks = [&]__device__(int r)->int {
        return r - (r >= nranks ? nranks : 0);
      };

      // step 0: push data to next GPU
      chunk = modRanks(ringIx + nranks - 1);
      chunkOffset = chunk * chunkCount;
      offset = gridOffset + elemOffset + chunkOffset;
      nelem = (int)min(chunkCount, remCount - chunkOffset);
<<<<<<< HEAD

#if defined(ENABLE_NPKIT) && defined(ENABLE_NPKIT_EVENT_ALL_REDUCE_RING_SEND_ENTRY)
      if (tid == 0) {
        NpKit::CollectGpuEvent(NPKIT_EVENT_ALL_REDUCE_RING_SEND_ENTRY, nelem*sizeof(T), 0, NPKIT_GET_GPU_TIMESTAMP(),
            ncclShmem.comm.npKitEventCollectContexts + npKitCtxIdx);
        prims.npKitDataProcessTotalTime = 0;
      }
#endif

      prims.send(offset, nelem);
=======
      prims.directSend(offset, offset, nelem);
>>>>>>> 68b54236

#if defined(ENABLE_NPKIT) && defined(ENABLE_NPKIT_EVENT_ALL_REDUCE_RING_SEND_EXIT)
      if (tid == 0) {
        NpKit::CollectGpuEvent(NPKIT_EVENT_ALL_REDUCE_RING_SEND_EXIT, nelem*sizeof(T), prims.npKitDataProcessTotalTime, NPKIT_GET_GPU_TIMESTAMP(),
            ncclShmem.comm.npKitEventCollectContexts + npKitCtxIdx);
      }
#endif

      // k-2 steps: reduce and copy to next GPU

#if defined(ENABLE_NPKIT) && defined(ENABLE_NPKIT_EVENT_ALL_REDUCE_RING_RECV_REDUCE_SEND_ENTRY)
      if (tid == 0 && nranks > 2) {
        NpKit::CollectGpuEvent(NPKIT_EVENT_ALL_REDUCE_RING_RECV_REDUCE_SEND_ENTRY, nelem*(nranks-2)*sizeof(T), 0, NPKIT_GET_GPU_TIMESTAMP(),
            ncclShmem.comm.npKitEventCollectContexts + npKitCtxIdx);
        prims.npKitDataProcessTotalTime = 0;
      }
#endif

      for (int j = 2; j < nranks; ++j) {
        chunk = modRanks(ringIx + nranks - j);
        chunkOffset = chunk * chunkCount;
        offset = gridOffset + elemOffset + chunkOffset;
        nelem = (int)min(chunkCount, remCount - chunkOffset);
        prims.directRecvReduceDirectSend(offset, offset, nelem);
      }

#if defined(ENABLE_NPKIT) && defined(ENABLE_NPKIT_EVENT_ALL_REDUCE_RING_RECV_REDUCE_SEND_EXIT)
      if (tid == 0 && nranks > 2) {
        NpKit::CollectGpuEvent(NPKIT_EVENT_ALL_REDUCE_RING_RECV_REDUCE_SEND_EXIT, nelem*(nranks-2)*sizeof(T), prims.npKitDataProcessTotalTime, NPKIT_GET_GPU_TIMESTAMP(),
            ncclShmem.comm.npKitEventCollectContexts + npKitCtxIdx);
      }
#endif

      // step k-1: reduce this buffer and data, which will produce the final
      // result that we store in this data and push to the next GPU
      chunk = ringIx + 0;
      chunkOffset = chunk * chunkCount;
      offset = gridOffset + elemOffset + chunkOffset;
      nelem = (int)min(chunkCount, remCount - chunkOffset);
<<<<<<< HEAD

#if defined(ENABLE_NPKIT) && defined(ENABLE_NPKIT_EVENT_ALL_REDUCE_RING_DIRECT_RECV_REDUCE_COPY_SEND_ENTRY)
      if (tid == 0) {
        NpKit::CollectGpuEvent(NPKIT_EVENT_ALL_REDUCE_RING_DIRECT_RECV_REDUCE_COPY_SEND_ENTRY, nelem*sizeof(T), 0, NPKIT_GET_GPU_TIMESTAMP(),
            ncclShmem.comm.npKitEventCollectContexts + npKitCtxIdx);
        prims.npKitDataProcessTotalTime = 0;
      }
#endif

      prims.directRecvReduceCopySend(offset, offset, nelem, /*postOp=*/true);
=======
      prims.directRecvReduceCopyDirectSend(offset, offset, nelem, /*postOp=*/true);
>>>>>>> 68b54236

#if defined(ENABLE_NPKIT) && defined(ENABLE_NPKIT_EVENT_ALL_REDUCE_RING_DIRECT_RECV_REDUCE_COPY_SEND_EXIT)
      if (tid == 0) {
        NpKit::CollectGpuEvent(NPKIT_EVENT_ALL_REDUCE_RING_DIRECT_RECV_REDUCE_COPY_SEND_EXIT, nelem*sizeof(T), prims.npKitDataProcessTotalTime, NPKIT_GET_GPU_TIMESTAMP(),
            ncclShmem.comm.npKitEventCollectContexts + npKitCtxIdx);
      }
#endif

#if defined(ENABLE_NPKIT) && defined(ENABLE_NPKIT_EVENT_ALL_REDUCE_RING_DIRECT_RECV_COPY_SEND_ENTRY)
      if (tid == 0 && nranks > 2) {
        NpKit::CollectGpuEvent(NPKIT_EVENT_ALL_REDUCE_RING_DIRECT_RECV_COPY_SEND_ENTRY, nelem*(nranks-2)*sizeof(T), 0, NPKIT_GET_GPU_TIMESTAMP(),
            ncclShmem.comm.npKitEventCollectContexts + npKitCtxIdx);
        prims.npKitDataProcessTotalTime = 0;
      }
#endif

      // k-2 steps: copy to next GPU
      for (int j = 1; j < nranks - 1; ++j) {
        chunk = modRanks(ringIx + nranks - j);
        chunkOffset = chunk * chunkCount;
        offset = gridOffset + elemOffset + chunkOffset;
        nelem = (int)min(chunkCount, remCount - chunkOffset);
        prims.directRecvCopyDirectSend(offset, nelem);
      }

#if defined(ENABLE_NPKIT) && defined(ENABLE_NPKIT_EVENT_ALL_REDUCE_RING_DIRECT_RECV_COPY_SEND_EXIT)
      if (tid == 0 && nranks > 2) {
        NpKit::CollectGpuEvent(NPKIT_EVENT_ALL_REDUCE_RING_DIRECT_RECV_COPY_SEND_EXIT, nelem*(nranks-2)*sizeof(T), prims.npKitDataProcessTotalTime, NPKIT_GET_GPU_TIMESTAMP(),
            ncclShmem.comm.npKitEventCollectContexts + npKitCtxIdx);
      }
#endif

#if defined(ENABLE_NPKIT) && defined(ENABLE_NPKIT_EVENT_ALL_REDUCE_RING_DIRECT_RECV_ENTRY)
      if (tid == 0) {
        NpKit::CollectGpuEvent(NPKIT_EVENT_ALL_REDUCE_RING_DIRECT_RECV_ENTRY, nelem*sizeof(T), 0, NPKIT_GET_GPU_TIMESTAMP(),
            ncclShmem.comm.npKitEventCollectContexts + npKitCtxIdx);
        prims.npKitDataProcessTotalTime = 0;
      }
#endif

      // Make final copy from buffer to dest.
      chunk = modRanks(ringIx + 1);
      chunkOffset = chunk * chunkCount;
      offset = gridOffset + elemOffset + chunkOffset;
      nelem = (int)min(chunkCount, remCount - chunkOffset);

<<<<<<< HEAD
      prims.directRecv(offset, nelem);

#if defined(ENABLE_NPKIT) && defined(ENABLE_NPKIT_EVENT_ALL_REDUCE_RING_DIRECT_RECV_EXIT)
      if (tid == 0) {
        NpKit::CollectGpuEvent(NPKIT_EVENT_ALL_REDUCE_RING_DIRECT_RECV_EXIT, nelem*sizeof(T), prims.npKitDataProcessTotalTime, NPKIT_GET_GPU_TIMESTAMP(),
            ncclShmem.comm.npKitEventCollectContexts + npKitCtxIdx);
      }
#endif

    }

#if defined(ENABLE_NPKIT) && defined(ENABLE_NPKIT_EVENT_ALL_REDUCE_RING_EXIT)
    if (tid == 0) {
      NpKit::CollectGpuEvent(NPKIT_EVENT_ALL_REDUCE_RING_EXIT, size*sizeof(T), 0, NPKIT_GET_GPU_TIMESTAMP(),
          ncclShmem.comm.npKitEventCollectContexts + npKitCtxIdx);
=======
      prims.directRecv(offset, offset, nelem);
>>>>>>> 68b54236
    }
#endif

  }

  template<typename T, typename RedOp, typename Proto>
#if defined(USE_INDIRECT_FUNCTION_CALL) && !defined(__gfx942__) && !defined(__gfx950__)
  __device__ void runTreeUpDown(int tid, int nthreads, struct ncclDevWorkColl* work) {
#else
  __device__ __attribute__((noinline)) void runTreeUpDown(int tid, int nthreads, struct ncclDevWorkColl* work) {
#endif
    const int bid = ncclShmem.channelId - work->channelLo;
    ncclTree *tree = &ncclShmem.channel.tree;
    size_t size;
    size_t gridOffset;
    size_t channelCount;
    size_t chunkCount;
    ncclCollCbdPart(work, ncclShmem.channelId, Proto::Id, sizeof(T), &size, &gridOffset, &channelCount, &chunkCount);
    size_t offset;
    int nelem;

#if defined(ENABLE_NPKIT)
    int npKitCtxIdx = bid;
#endif

#if defined(ENABLE_NPKIT) && defined(ENABLE_NPKIT_EVENT_TIME_SYNC_CPU)
    if (tid == 0) {
      NpKit::CollectGpuEvent(NPKIT_EVENT_TIME_SYNC_CPU, 0, 0, NPKIT_GET_CPU_TIMESTAMP_FROM_BLOCK,
          ncclShmem.comm.npKitEventCollectContexts + npKitCtxIdx);
    }
#endif

#if defined(ENABLE_NPKIT) && defined(ENABLE_NPKIT_EVENT_TIME_SYNC_GPU)
    if (tid == 0) {
      NpKit::CollectGpuEvent(NPKIT_EVENT_TIME_SYNC_GPU, 0, 0, NPKIT_GET_GPU_TIMESTAMP(),
          ncclShmem.comm.npKitEventCollectContexts + npKitCtxIdx);
    }
#endif

#if defined(ENABLE_NPKIT) && defined(ENABLE_NPKIT_EVENT_ALL_REDUCE_TREE_UPDOWN_ENTRY)
    if (tid == 0) {
      NpKit::CollectGpuEvent(NPKIT_EVENT_ALL_REDUCE_TREE_UPDOWN_ENTRY, size*sizeof(T), 0, NPKIT_GET_GPU_TIMESTAMP(),
          ncclShmem.comm.npKitEventCollectContexts + npKitCtxIdx);
    }
#endif

    { // Reduce : max number of recv is 3, max number of send is 1 (binary tree + local)
<<<<<<< HEAD
      Primitives<T, RedOp, FanAsymmetric<NCCL_MAX_DEV_ARITY, 1>, /*Direct=*/0, Proto, 0> prims
        (tid, nthreads, tree->down, &tree->up, work->sendbuff, work->recvbuff, work->redOpArg);

#if defined(ENABLE_NPKIT)
      if (tid == 0) {
        prims.npKitCtxIdx = npKitCtxIdx;
      }
#endif

#if defined(ENABLE_NPKIT) && defined(ENABLE_NPKIT_EVENT_ALL_REDUCE_TREE_UPDOWN_REDUCE_ENTRY)
      if (tid == 0) {
        NpKit::CollectGpuEvent(NPKIT_EVENT_ALL_REDUCE_TREE_UPDOWN_REDUCE_ENTRY, size*sizeof(T), 0, NPKIT_GET_GPU_TIMESTAMP(),
            ncclShmem.comm.npKitEventCollectContexts + npKitCtxIdx);
        prims.npKitDataProcessTotalTime = 0;
      }
#endif

=======
      Primitives<T, RedOp, FanAsymmetric<NCCL_MAX_TREE_ARITY, 1>, /*Direct=*/1, Proto, 0> prims
        (tid, nthreads, tree->down, &tree->up, work->sendbuff, work->recvbuff, work->redOpArg, 0, 0, 0, work);
>>>>>>> 68b54236
      if (tree->up == -1) {
        for (size_t elemOffset = 0; elemOffset < channelCount; elemOffset += chunkCount) {
          offset = gridOffset + elemOffset;
          nelem = min(chunkCount, channelCount - elemOffset);
          prims.directRecvReduceCopy(offset, offset, nelem, /*postOp=*/true);
        }
      }
      else if (tree->down[0] == -1) {
        for (size_t elemOffset = 0; elemOffset < channelCount; elemOffset += chunkCount) {
          offset = gridOffset + elemOffset;
          nelem = min(chunkCount, channelCount - elemOffset);
          prims.directSend(offset, nelem);
        }
      }
      else {
        for (size_t elemOffset = 0; elemOffset < channelCount; elemOffset += chunkCount) {
          offset = gridOffset + elemOffset;
          nelem = min(chunkCount, channelCount - elemOffset);
          prims.directRecvReduceDirectSend(offset, offset, nelem);
        }
      }

#if defined(ENABLE_NPKIT) && defined(ENABLE_NPKIT_EVENT_ALL_REDUCE_TREE_UPDOWN_REDUCE_EXIT)
      if (tid == 0) {
        NpKit::CollectGpuEvent(NPKIT_EVENT_ALL_REDUCE_TREE_UPDOWN_REDUCE_EXIT, size*sizeof(T), prims.npKitDataProcessTotalTime, NPKIT_GET_GPU_TIMESTAMP(),
            ncclShmem.comm.npKitEventCollectContexts + npKitCtxIdx);
      }
#endif

    }

    { // Broadcast : max number of recv is 1, max number of send is 3 (binary tree + local)
<<<<<<< HEAD
      Primitives<T, RedOp, FanAsymmetric<1, NCCL_MAX_DEV_ARITY>, /*Direct=*/0, Proto, 0> prims
        (tid, nthreads, &tree->up, tree->down, work->sendbuff, work->recvbuff, work->redOpArg);

#if defined(ENABLE_NPKIT)
      if (tid == 0) {
        prims.npKitCtxIdx = npKitCtxIdx;
      }
#endif

#if defined(ENABLE_NPKIT) && defined(ENABLE_NPKIT_EVENT_ALL_REDUCE_TREE_UPDOWN_BROADCAST_ENTRY)
      if (tid == 0) {
        NpKit::CollectGpuEvent(NPKIT_EVENT_ALL_REDUCE_TREE_UPDOWN_BROADCAST_ENTRY, size*sizeof(T), 0, NPKIT_GET_GPU_TIMESTAMP(),
            ncclShmem.comm.npKitEventCollectContexts + npKitCtxIdx);
        prims.npKitDataProcessTotalTime = 0;
      }
#endif

=======
      Primitives<T, RedOp, FanAsymmetric<1, NCCL_MAX_TREE_ARITY>, /*Direct=*/1, Proto, 0> prims
        (tid, nthreads, &tree->up, tree->down, work->sendbuff, work->recvbuff, work->redOpArg, 0, 0, 0, work);
>>>>>>> 68b54236
      if (tree->up == -1) {
        for (size_t elemOffset = 0; elemOffset < channelCount; elemOffset += chunkCount) {
          offset = gridOffset + elemOffset;
          nelem = min(chunkCount, channelCount - elemOffset);
          prims.directSendFromOutput(offset, nelem);
        }
      }
      else if (tree->down[0] == -1) {
        for (size_t elemOffset = 0; elemOffset < channelCount; elemOffset += chunkCount) {
          offset = gridOffset + elemOffset;
          nelem = min(chunkCount, channelCount - elemOffset);
          prims.directRecv(offset, offset, nelem);
        }
      }
      else {
        for (size_t elemOffset = 0; elemOffset < channelCount; elemOffset += chunkCount) {
          offset = gridOffset + elemOffset;
          nelem = min(chunkCount, channelCount - elemOffset);
          prims.directRecvCopyDirectSend(offset, nelem);
        }
      }

#if defined(ENABLE_NPKIT) && defined(ENABLE_NPKIT_EVENT_ALL_REDUCE_TREE_UPDOWN_BROADCAST_EXIT)
      if (tid == 0) {
        NpKit::CollectGpuEvent(NPKIT_EVENT_ALL_REDUCE_TREE_UPDOWN_BROADCAST_EXIT, size*sizeof(T), prims.npKitDataProcessTotalTime, NPKIT_GET_GPU_TIMESTAMP(),
            ncclShmem.comm.npKitEventCollectContexts + npKitCtxIdx);
      }
#endif

    }

#if defined(ENABLE_NPKIT) && defined(ENABLE_NPKIT_EVENT_ALL_REDUCE_TREE_UPDOWN_EXIT)
    if (tid == 0) {
      NpKit::CollectGpuEvent(NPKIT_EVENT_ALL_REDUCE_TREE_UPDOWN_EXIT, size*sizeof(T), 0, NPKIT_GET_GPU_TIMESTAMP(),
          ncclShmem.comm.npKitEventCollectContexts + npKitCtxIdx);
    }
#endif

  }

  template<typename T, typename RedOp, typename Proto>
#if defined(USE_INDIRECT_FUNCTION_CALL) && !defined(__gfx942__) && !defined(__gfx950__)
  __device__ void runTreeSplit(int tid, int nthreads, struct ncclDevWorkColl* work) {
#else
  __device__ __attribute__((noinline)) void runTreeSplit(int tid, int nthreads, struct ncclDevWorkColl* work) {
#endif
    const int bid = ncclShmem.channelId - work->channelLo;
    ncclTree *tree = &ncclShmem.channel.tree;
    size_t size;
    size_t gridOffset;
    size_t channelCount;
    size_t chunkCount;
    ncclCollCbdPart(work, ncclShmem.channelId, Proto::Id, sizeof(T), &size, &gridOffset, &channelCount, &chunkCount);
    size_t offset;
    int nelem;
    int nthreadsSplit;
    if (Proto::Id == NCCL_PROTO_SIMPLE) {
      nthreadsSplit = nthreads/2;
      if (nthreadsSplit >= 256) nthreadsSplit += 64;
    } else { // LL & LL128
      // Receiving from up to 3 sources is more compute intensive than sending
      // to 3 dests. Use 70% for reduce and 30% for bcast.
      nthreadsSplit = (nthreads*7/(10*WARP_SIZE))*WARP_SIZE;
    }

#if defined(ENABLE_NPKIT)
    bool isNpKitThread = false;
    int npKitCtxIdx = 0;
    if (threadIdx.x == 0) {
      isNpKitThread = true;
      npKitCtxIdx = bid * 2;
    } else if (tree->up != -1 && threadIdx.x == nthreadsSplit) {
      isNpKitThread = true;
      npKitCtxIdx = bid * 2 + 1;
    }
#endif

#if defined(ENABLE_NPKIT) && defined(ENABLE_NPKIT_EVENT_TIME_SYNC_CPU)
    if (isNpKitThread) {
      NpKit::CollectGpuEvent(NPKIT_EVENT_TIME_SYNC_CPU, 0, 0, NPKIT_GET_CPU_TIMESTAMP_FROM_BLOCK,
          ncclShmem.comm.npKitEventCollectContexts + npKitCtxIdx);
    }
#endif

#if defined(ENABLE_NPKIT) && defined(ENABLE_NPKIT_EVENT_TIME_SYNC_GPU)
    if (isNpKitThread) {
      NpKit::CollectGpuEvent(NPKIT_EVENT_TIME_SYNC_GPU, 0, 0, NPKIT_GET_GPU_TIMESTAMP(),
          ncclShmem.comm.npKitEventCollectContexts + npKitCtxIdx);
    }
#endif

#if defined(ENABLE_NPKIT) && defined(ENABLE_NPKIT_EVENT_ALL_REDUCE_TREE_SPLIT_ENTRY)
    if (isNpKitThread) {
      NpKit::CollectGpuEvent(NPKIT_EVENT_ALL_REDUCE_TREE_SPLIT_ENTRY, size*sizeof(T), 0, NPKIT_GET_GPU_TIMESTAMP(),
          ncclShmem.comm.npKitEventCollectContexts + npKitCtxIdx);
    }
#endif

    if (tree->up == -1) {
      // Reduce and broadcast. Max number of recv is 2, max number of send is 2
<<<<<<< HEAD
      Primitives<T, RedOp, FanSymmetric<NCCL_MAX_DEV_ARITY>, /*Direct=*/0, Proto, 0>
        prims(tid, nthreads, tree->down, tree->down, work->sendbuff, work->recvbuff, work->redOpArg);

#if defined(ENABLE_NPKIT)
      if (isNpKitThread) {
        prims.npKitCtxIdx = npKitCtxIdx;
      }
#endif

#if defined(ENABLE_NPKIT) && defined(ENABLE_NPKIT_EVENT_ALL_REDUCE_TREE_SPLIT_REDUCE_BROADCAST_ENTRY)
      if (isNpKitThread) {
        NpKit::CollectGpuEvent(NPKIT_EVENT_ALL_REDUCE_TREE_SPLIT_REDUCE_BROADCAST_ENTRY, size*sizeof(T), 0, NPKIT_GET_GPU_TIMESTAMP(),
            ncclShmem.comm.npKitEventCollectContexts + npKitCtxIdx);
        prims.npKitDataProcessTotalTime = 0;
      }
#endif

=======
      Primitives<T, RedOp, FanSymmetric<NCCL_MAX_TREE_ARITY_TOP>, /*Direct=*/1, Proto, 0>
        prims(tid, nthreads, tree->down, tree->down, work->sendbuff, work->recvbuff, work->redOpArg, 0, 0, 0, work);
>>>>>>> 68b54236
      for (size_t elemOffset = 0; elemOffset < channelCount; elemOffset += chunkCount) {
        offset = gridOffset + elemOffset;
        nelem = min(chunkCount, channelCount - elemOffset);
        prims.directRecvReduceCopyDirectSend(offset, offset, nelem, /*doPost=*/true);
      }

#if defined(ENABLE_NPKIT) && defined(ENABLE_NPKIT_EVENT_ALL_REDUCE_TREE_SPLIT_REDUCE_BROADCAST_EXIT)
      if (isNpKitThread) {
        NpKit::CollectGpuEvent(NPKIT_EVENT_ALL_REDUCE_TREE_SPLIT_REDUCE_BROADCAST_EXIT, size*sizeof(T), prims.npKitDataProcessTotalTime, NPKIT_GET_GPU_TIMESTAMP(),
            ncclShmem.comm.npKitEventCollectContexts + npKitCtxIdx);
      }
#endif

    }
    else if (tid < nthreadsSplit) {
      /* Reduce up. Max number of recv is 3, max number of send is 1 (binary tree + local).
       * Why Direct=1????
       * Answer: Because despite not performing any direct operations, the ctor
       * must assume Direct so that it can exchange direct pointers with remote ctors
       * that are Direct, otherwise it hangs. A cleaner solution would be to seperate
       * into DirectRecv and DirectSend capabilities, this ctor would have both=0,
       * but the ctor above for tree roots would be DirectRecv=0 DirectSend=1.
       */
<<<<<<< HEAD
      Primitives<T, RedOp, FanAsymmetric<NCCL_MAX_DEV_ARITY, 1>, /*Direct=*/0, Proto, 0>
        prims(tid, nthreadsSplit, tree->down, &tree->up, work->sendbuff, work->recvbuff, work->redOpArg, 0*Proto::MaxGroupWidth);

#if defined(ENABLE_NPKIT)
      if (isNpKitThread) {
        prims.npKitCtxIdx = npKitCtxIdx;
      }
#endif

#if defined(ENABLE_NPKIT) && defined(ENABLE_NPKIT_EVENT_ALL_REDUCE_TREE_SPLIT_REDUCE_ENTRY)
      if (isNpKitThread) {
        NpKit::CollectGpuEvent(NPKIT_EVENT_ALL_REDUCE_TREE_SPLIT_REDUCE_ENTRY, size*sizeof(T), 0, NPKIT_GET_GPU_TIMESTAMP(),
            ncclShmem.comm.npKitEventCollectContexts + npKitCtxIdx);
        prims.npKitDataProcessTotalTime = 0;
      }
#endif

=======
      // Coverity reports that the callee treats &tree->up as an array.  However, due to the use of
      // FanAsymmetric<n, 1>, only the first element is ever accessed, so it's fine.
      // coverity[callee_ptr_arith:FALSE]
      Primitives<T, RedOp, FanAsymmetric<NCCL_MAX_TREE_ARITY, 1>, /*Direct=*/1, Proto, 0>
        prims(tid, nthreadsSplit, tree->down, &tree->up, work->sendbuff, work->recvbuff, work->redOpArg, 0*Proto::MaxGroupWidth, 0, 0, work);
>>>>>>> 68b54236
      if (tree->down[0] == -1) {
        for (size_t elemOffset = 0; elemOffset < channelCount; elemOffset += chunkCount) {
          offset = gridOffset + elemOffset;
          nelem = min(chunkCount, channelCount - elemOffset);
          prims.directSend(offset, offset, nelem);
        }
      }
      else {
        for (size_t elemOffset = 0; elemOffset < channelCount; elemOffset += chunkCount) {
          offset = gridOffset + elemOffset;
          nelem = min(chunkCount, channelCount - elemOffset);
          prims.directRecvReduceDirectSend(offset, offset, nelem);
        }
      }

#if defined(ENABLE_NPKIT) && defined(ENABLE_NPKIT_EVENT_ALL_REDUCE_TREE_SPLIT_REDUCE_EXIT)
      if (isNpKitThread) {
        NpKit::CollectGpuEvent(NPKIT_EVENT_ALL_REDUCE_TREE_SPLIT_REDUCE_EXIT, size*sizeof(T), prims.npKitDataProcessTotalTime, NPKIT_GET_GPU_TIMESTAMP(),
            ncclShmem.comm.npKitEventCollectContexts + npKitCtxIdx);
      }
#endif

    }
    else {
      // Broadcast down. Max number of recv is 1, max number of send is 3 (binary tree + local)
<<<<<<< HEAD
      Primitives<T, RedOp, FanAsymmetric<1, NCCL_MAX_DEV_ARITY>, /*Direct=*/0, Proto, 0>
        prims(tid-nthreadsSplit, nthreads-nthreadsSplit, &tree->up, tree->down, work->sendbuff, work->recvbuff,
            work->redOpArg, 1*Proto::MaxGroupWidth);

#if defined(ENABLE_NPKIT)
      if (isNpKitThread) {
        prims.npKitCtxIdx = npKitCtxIdx;
      }
#endif

#if defined(ENABLE_NPKIT) && defined(ENABLE_NPKIT_EVENT_ALL_REDUCE_TREE_SPLIT_BROADCAST_ENTRY)
      if (isNpKitThread) {
        NpKit::CollectGpuEvent(NPKIT_EVENT_ALL_REDUCE_TREE_SPLIT_BROADCAST_ENTRY, size*sizeof(T), 0, NPKIT_GET_GPU_TIMESTAMP(),
            ncclShmem.comm.npKitEventCollectContexts + npKitCtxIdx);
        prims.npKitDataProcessTotalTime = 0;
      }
#endif

=======
      // Coverity reports that the callee treats &tree->up as an array.  However, due to the use of
      // FanAsymmetric<1, n>, only the first element is ever accessed, so it's fine.
      // coverity[callee_ptr_arith:FALSE]
      Primitives<T, RedOp, FanAsymmetric<1, NCCL_MAX_TREE_ARITY>, /*Direct=*/1, Proto, 0>
        prims(tid-nthreadsSplit, nthreads-nthreadsSplit, &tree->up, tree->down, work->sendbuff, work->recvbuff,
            work->redOpArg, 1*Proto::MaxGroupWidth, 0, 0, work);
>>>>>>> 68b54236
      if (tree->down[0] == -1) {
        for (size_t elemOffset = 0; elemOffset < channelCount; elemOffset += chunkCount) {
          offset = gridOffset + elemOffset;
          nelem = min(chunkCount, channelCount - elemOffset);
          prims.directRecv(offset, offset, nelem);
        }
      }
      else {
        for (size_t elemOffset = 0; elemOffset < channelCount; elemOffset += chunkCount) {
          offset = gridOffset + elemOffset;
          nelem = min(chunkCount, channelCount - elemOffset);
          prims.directRecvCopyDirectSend(offset, nelem);
        }
      }

#if defined(ENABLE_NPKIT) && defined(ENABLE_NPKIT_EVENT_ALL_REDUCE_TREE_SPLIT_BROADCAST_EXIT)
      if (isNpKitThread) {
        NpKit::CollectGpuEvent(NPKIT_EVENT_ALL_REDUCE_TREE_SPLIT_BROADCAST_EXIT, size*sizeof(T), prims.npKitDataProcessTotalTime, NPKIT_GET_GPU_TIMESTAMP(),
            ncclShmem.comm.npKitEventCollectContexts + npKitCtxIdx);
      }
#endif

    }

#if defined(ENABLE_NPKIT) && defined(ENABLE_NPKIT_EVENT_ALL_REDUCE_TREE_SPLIT_EXIT)
    if (isNpKitThread) {
      NpKit::CollectGpuEvent(NPKIT_EVENT_ALL_REDUCE_TREE_SPLIT_EXIT, size*sizeof(T), 0, NPKIT_GET_GPU_TIMESTAMP(),
          ncclShmem.comm.npKitEventCollectContexts + npKitCtxIdx);
    }
#endif

  }
}

template<typename T, typename RedOp>
struct RunWorkColl<ncclFuncAllReduce, T, RedOp, NCCL_ALGO_RING, NCCL_PROTO_SIMPLE> {
  __device__ __forceinline__ void run(int tid, int nthreads, struct ncclDevWorkColl* work) {
    using Proto = ProtoSimple<ALLREDUCE_CHUNKSTEPS/ALLREDUCE_SLICESTEPS, ALLREDUCE_SLICESTEPS>;
    runRing<T, RedOp, Proto>(tid, nthreads, work);
  }
};

template<typename T, typename RedOp>
struct RunWorkColl<ncclFuncAllReduce, T, RedOp, NCCL_ALGO_TREE, NCCL_PROTO_SIMPLE> {
  __device__ __forceinline__ void run(int tid, int nthreads, struct ncclDevWorkColl* work) {
    runTreeUpDown<T, RedOp, ProtoSimple<1, 1>>(tid, nthreads, work);
    // Check-here
    // #if CUDART_VERSION >= 11020 && CUDART_VERSION < 11040 && __CUDA_ARCH__ >= 800
    //   runTreeUpDown<T, RedOp, ProtoSimple<1, 1>>(tid, nthreads, work);
    // #else
    //   runTreeSplit<T, RedOp, ProtoSimple<1, 1>>(tid, nthreads, work);
    // #endif
  }
};

template<typename T, typename RedOp>
struct RunWorkColl<ncclFuncAllReduce, T, RedOp, NCCL_ALGO_COLLNET_DIRECT, NCCL_PROTO_SIMPLE> {
  __device__ __forceinline__ void run(int tid, int/*nthreads*/, struct ncclDevWorkColl* work) {
    static constexpr int COLLNET_COPY_THREADS = 64;
    const int bid = ncclShmem.channelId - work->channelLo;
    const int nChannels = work->channelHi - work->channelLo + 1;
    struct ncclDirect* direct = &ncclShmem.channel.collnetDirect;
    const ssize_t chunkSize = work->collnet.chunkCount;
    const ssize_t size = work->collnet.count;
    const ssize_t loopSize = nChannels*direct->nHeads*chunkSize;

    const int hasUp = (direct->up[0] >= 0) ? 1 : 0;
    const int hasDn = (direct->down[0] >= 0) ? 1 : 0;
    const int nThreadsScatter = WARP_SIZE + ((hasUp && hasDn) ? COLLNET_COPY_THREADS : hasUp ? 2*COLLNET_COPY_THREADS : 0);
    const int nThreadsGather  =             ((hasUp && hasDn) ? COLLNET_COPY_THREADS : hasUp ? 1*COLLNET_COPY_THREADS : 0);
    const int nThreadsBcast   = WARP_SIZE + ((hasUp && hasDn) ? COLLNET_COPY_THREADS : hasUp ? 0 : 1*COLLNET_COPY_THREADS);
    const int nThreadsReduce = work->nWarps*WARP_SIZE - nThreadsScatter - nThreadsGather - nThreadsBcast;
    const int tidStartBcast = nThreadsGather;
    const int tidStartScatter = tidStartBcast + nThreadsBcast;
    const int tidStartReduce = tidStartScatter + nThreadsScatter;

    using Proto = ProtoSimple<1, 1>;

    if (tid >= tidStartScatter && tid < tidStartReduce && hasUp) {
      // Scatter
      Primitives<T, RedOp, FanAsymmetric<0, NCCL_MAX_DIRECT_ARITY>, /*Direct=*/0, Proto, 0>
        prims(tid-tidStartScatter, nThreadsScatter, NULL, direct->up, work->sendbuff, work->recvbuff,
           work->redOpArg, 2*Proto::MaxGroupWidth, 1, 1);
      for (ssize_t gridOffset = 0; gridOffset < size; gridOffset += loopSize) {
        ssize_t offset = gridOffset + bid*direct->nHeads*chunkSize;
        int nelem = min(direct->nHeads*chunkSize, size-offset);
        if (work->regUsed) {
          prims.directScatter(offset, nelem, chunkSize, chunkSize, direct->headRank, direct->shift);
        } else {
          prims.scatter(offset, nelem, chunkSize, chunkSize, direct->headRank, direct->shift);
        }
      }
      // Coverity complains about a possible overrun inside the destructor of "prims", but that's actually
      // a false positive.
      // coverity[overrun-call:FALSE]
    } else if (tid >= tidStartReduce && direct->out != -1) {
      if (hasDn) {
        // Reduce, send to network
        Primitives<T, RedOp, FanAsymmetric<NCCL_MAX_DIRECT_ARITY, 1>, /*Direct=*/0, Proto, 0>
          prims(tid-tidStartReduce, nThreadsReduce, direct->down, &direct->out, work->sendbuff, work->recvbuff,
             work->redOpArg, 3*Proto::MaxGroupWidth, 1, 1);
        for (ssize_t gridOffset = 0; gridOffset < size; gridOffset += loopSize) {
          ssize_t offset = gridOffset + (bid*direct->nHeads+direct->headRank)*chunkSize;
          int nelem = min(chunkSize, size-offset);
          if (work->regUsed) {
            prims.directRecvReduceSend(offset, nelem);
          } else {
            prims.recvReduceSend(offset, nelem);
          }
        }
      } else {
        // Directly send to network
        if (work->regUsed == NCCL_COLLNET_REG_BUFFER) {
          if (tid == tidStartReduce) {
            int steps = (int)divUp(size * sizeof(T), NCCL_MAX_COLLNET_SIZE);
            Primitives<T, RedOp, FanAsymmetric<0, 1>, /*Direct=*/0, Proto, 0>::sendPeerNotify(direct->out, 1, steps);
          }
          __syncwarp();
        } else {
          Primitives<T, RedOp, FanAsymmetric<0, 1>, /*Direct=*/0, Proto, 0>
          prims(tid-tidStartReduce, nThreadsReduce, nullptr, &direct->out, work->sendbuff, work->recvbuff,
             work->redOpArg, 3*Proto::MaxGroupWidth, 1, 1);
          for (ssize_t gridOffset = 0; gridOffset < size; gridOffset += loopSize) {
            ssize_t offset = gridOffset + (bid*direct->nHeads+direct->headRank)*chunkSize;
            int nelem = min(chunkSize, size-offset);
            prims.send(offset, nelem);
          }
        }
      }
    } else if (tid < tidStartBcast && hasUp) {
      // Gather
      Primitives<T, RedOp, FanAsymmetric<NCCL_MAX_DIRECT_ARITY, 0>, /*Direct=*/0, Proto, 0>
        prims(tid, nThreadsGather, direct->up, NULL, work->sendbuff, work->recvbuff,
           work->redOpArg, 0*Proto::MaxGroupWidth, 0, 0, work);
      for (ssize_t gridOffset = 0; gridOffset < size; gridOffset += loopSize) {
        ssize_t offset = gridOffset + bid*direct->nHeads*chunkSize;
        int nelem = min(direct->nHeads*chunkSize, size-offset);
        prims.directGather(offset, nelem, chunkSize, chunkSize, direct->headRank, direct->shift);
      }
    } else if (tid >= tidStartBcast && tid < tidStartScatter && direct->out != -1) {
      if (hasDn) {
        // Recv from network, broadcast
<<<<<<< HEAD
        Primitives<T, RedOp, FanAsymmetric<1, NCCL_MAX_DIRECT_ARITY>, /*Direct=*/0, Proto, 0>
=======
        // Coverity complains about a possible overrun inside the class below, but that's actually
        // a false positive.
        // coverity[identity_transfer:FALSE]
        Primitives<T, RedOp, FanAsymmetric<1, NCCL_MAX_DIRECT_ARITY>, /*Direct=*/1, Proto, 0>
>>>>>>> 68b54236
          prims(tid-tidStartBcast, nThreadsBcast, &direct->out, direct->down, work->sendbuff, work->recvbuff,
             work->redOpArg, 1*Proto::MaxGroupWidth, 0, 0, work);
        for (ssize_t gridOffset = 0; gridOffset < size; gridOffset += loopSize) {
          ssize_t offset = gridOffset + (bid*direct->nHeads+direct->headRank)*chunkSize;
          int nelem = min(chunkSize, size-offset);
          prims.recvCopyDirectSend(offset, nelem, /*postOp=*/true);
        }
      } else {
        if (work->regUsed == NCCL_COLLNET_REG_BUFFER) {
          if (tid == tidStartBcast) {
            int steps = (int)divUp(size * sizeof(T), NCCL_MAX_COLLNET_SIZE);
            Primitives<T, RedOp, FanAsymmetric<1, 0>, /*Direct=*/0, Proto, 0>::recvPeerNotify(direct->out, 0, steps);
          }
          __syncwarp();
        } else {
          // Recv from network (no post thread needed)
          Primitives<T, RedOp, FanAsymmetric<1, 0>, /*Direct=*/0, Proto, 0>
            prims(tid - tidStartBcast, nThreadsBcast, &direct->out, nullptr, work->sendbuff, work->recvbuff,
              work->redOpArg, 1 * Proto::MaxGroupWidth, 0, 0);
          for (ssize_t gridOffset = 0; gridOffset < size; gridOffset += loopSize) {
            ssize_t offset = gridOffset + (bid * direct->nHeads + direct->headRank) * chunkSize;
            int nelem = min(chunkSize, size - offset);
            prims.recv(offset, nelem, /*postOp=*/true);
          }
        }
      }
    }
  }
};

template<typename T, typename RedOp>
struct RunWorkColl<ncclFuncAllReduce, T, RedOp, NCCL_ALGO_NVLS, NCCL_PROTO_SIMPLE> {
  __device__ __forceinline__ void run(int tid, int/*nthreads*/, struct ncclDevWorkColl* work) {
    struct ncclNvls* nvls = &ncclShmem.channel.nvls;
    const bool hasOut = nvls->out != -1;
    const int nranks = ncclShmem.comm.nRanks;
    const int totalWarps = NCCL_MAX_NTHREADS/WARP_SIZE;
    const int bcastWarps = hasOut ? (work->regUsed ? ((totalWarps - 2) >> 1) - 1 : 2) : 0;
    const int reduceWarps = work->regUsed ? (totalWarps - bcastWarps - 2) : (hasOut ? 3 : nranks <= 6 ? 7 : 5);
    const int scatterWarps = work->regUsed ? 1 : (totalWarps - reduceWarps - bcastWarps + 1) >> 1;
    const int gatherWarps = work->regUsed ? 1 : (totalWarps - reduceWarps - bcastWarps) >> 1;

    const int nThreadsScatter = scatterWarps*WARP_SIZE;
    const int nThreadsGather  = gatherWarps*WARP_SIZE;
    const int nThreadsReduce = reduceWarps*WARP_SIZE;
    const int nThreadsBcast  = (bcastWarps)*WARP_SIZE;
    const int tidEndScatter = nThreadsScatter;
    const int tidEndGather = tidEndScatter + nThreadsGather;
    const int tidEndReduce = tidEndGather + nThreadsReduce;
    const int tidEndBcast = tidEndReduce + nThreadsBcast;

    if (work->oneNode) {
      ssize_t gridOffset, channelCount, chunkSize;
      ncclCollCbdPart(work, ncclShmem.channelId, NCCL_PROTO_SIMPLE, sizeof(T), (ssize_t*)nullptr, &gridOffset, &channelCount, &chunkSize);
      const ssize_t loopCount = nvls->nHeads * chunkSize;
      ssize_t offset;
      int nelem;
      int remCount = channelCount%(nvls->nHeads*chunkSize);
      int lastChunkSize = alignUp(divUp(remCount, nvls->nHeads), 16384/sizeof(T));

      if (tid < tidEndScatter) {
        // Scatter
        using Proto = ProtoSimple<1, 1, COLL_UNROLL>;
        Primitives<T, RedOp, FanAsymmetric<0, NCCL_MAX_NVLS_ARITY>, /*Direct=*/0, Proto, 0>
          prims(tid, nThreadsScatter, NULL, nvls->up, work->sendbuff, NULL,
            work->redOpArg, 0 * Proto::MaxGroupWidth, 1, 1);
        for (ssize_t elemOffset = 0; elemOffset < channelCount; elemOffset += loopCount) {
          if (channelCount - elemOffset < loopCount) chunkSize = lastChunkSize;
          offset = gridOffset + elemOffset;
          nelem = work->regUsed ? 0 : min(loopCount, channelCount - elemOffset);
          prims.scatter(offset, nelem, chunkSize, chunkSize, -1, 0);
        }
      } else if (tid < tidEndGather) {
        // Gather
        using Proto = ProtoSimple<1, 1, COLL_UNROLL>;
        Primitives<T, RedOp, FanAsymmetric<NCCL_MAX_NVLS_ARITY, 0>, /*Direct=*/0, Proto, 0>
          prims(tid - tidEndScatter, nThreadsGather, nvls->up, NULL, NULL, work->recvbuff,
            work->redOpArg, 1 * Proto::MaxGroupWidth, 1, 1);
        for (ssize_t elemOffset = 0; elemOffset < channelCount; elemOffset += loopCount) {
          if (channelCount - elemOffset < loopCount) chunkSize = lastChunkSize;
          offset = gridOffset + elemOffset;
          nelem = work->regUsed ? 0 : min(loopCount, channelCount - elemOffset);
          prims.gather(offset, nelem, chunkSize, chunkSize, -1, 0);
        }
      } else if (tid < tidEndReduce) {
        // Reduce, broadcast through NVLS
        using Proto = ProtoSimple<1, 1, COLL_UNROLL, 1, 1>;
        Primitives<T, RedOp, FanSymmetric<1>, /*Direct=*/1, Proto, 0>
          prims(tid - tidEndGather, nThreadsReduce, &nvls->down, &nvls->down, NULL, NULL,
            work->redOpArg, 2 * Proto::MaxGroupWidth, 0, 0, work);
        for (ssize_t elemOffset = 0; elemOffset < channelCount; elemOffset += loopCount) {
          ssize_t chunkOffset;
          if (channelCount - elemOffset < loopCount) chunkSize = lastChunkSize;
          chunkOffset = elemOffset + nvls->headRank * chunkSize;
          offset = gridOffset + chunkOffset;
          nelem = min(chunkSize, channelCount - chunkOffset);
          prims.directRecvDirectSend(offset, offset, nelem);
        }
      }
    } else {
      const int bid = ncclShmem.channelId - work->channelLo;
      const int nChannels = work->channelHi - work->channelLo + 1;
      const ssize_t chunkSize = work->collnet.chunkCount;
      const ssize_t loopSize = nChannels * nvls->nHeads * chunkSize;
      const ssize_t size = work->collnet.count;

      if (tid < tidEndScatter) {
        // Scatter
        using Proto = ProtoSimple<1, 1, COLL_UNROLL>;
        Primitives<T, RedOp, FanAsymmetric<0, NCCL_MAX_NVLS_ARITY>, /*Direct=*/0, Proto, 0>
          prims(tid, nThreadsScatter, NULL, nvls->up, work->sendbuff, NULL,
            work->redOpArg, 0 * Proto::MaxGroupWidth, 1, 1);
        for (ssize_t gridOffset = 0; gridOffset < size; gridOffset += loopSize) {
          ssize_t offset = gridOffset + bid * nvls->nHeads * chunkSize;
          int nelem = work->regUsed ? 0 : min(nvls->nHeads * chunkSize, size - offset);
          prims.scatter(offset, nelem, chunkSize, chunkSize, -1, 0);
        }
      } else if (tid < tidEndGather) {
        // Gather
        using Proto = ProtoSimple<1, 1, COLL_UNROLL>;
        Primitives<T, RedOp, FanAsymmetric<NCCL_MAX_NVLS_ARITY, 0>, /*Direct=*/0, Proto, 0>
          prims(tid - tidEndScatter, nThreadsGather, nvls->up, NULL, NULL, work->recvbuff,
            work->redOpArg, 1 * Proto::MaxGroupWidth, 1, 1);
        for (ssize_t gridOffset = 0; gridOffset < size; gridOffset += loopSize) {
          ssize_t offset = gridOffset + bid * nvls->nHeads * chunkSize;
          int nelem = work->regUsed ? 0 :min(nvls->nHeads * chunkSize, size - offset);
          prims.gather(offset, nelem, chunkSize, chunkSize, -1, 0);
        }
      } else if (tid < tidEndReduce && nvls->headRank != -1) {
        if (!hasOut) {
          // Reduce, broadcast through NVLS
          using Proto = ProtoSimple<1, 1, COLL_UNROLL, 1, 1>;
          // Coverity complains about a possible overrun inside the class below, but that's actually
          // a false positive.
          // coverity[identity_transfer:FALSE]
          Primitives<T, RedOp, FanSymmetric<1>, /*Direct=*/1, Proto, 0>
            prims(tid - tidEndGather, nThreadsReduce, &nvls->down, &nvls->down, NULL, NULL,
              work->redOpArg, 2 * Proto::MaxGroupWidth, 0, 0, work);
          for (ssize_t gridOffset = 0; gridOffset < size; gridOffset += loopSize) {
            ssize_t offset = gridOffset + (bid * nvls->nHeads + nvls->headRank) * chunkSize;
            int nelem = min(chunkSize, size - offset);
            prims.directRecvDirectSend(offset, offset, nelem);
          }
        } else {
          // Reduce, send to network
          using Proto = ProtoSimple<1, 1, COLL_UNROLL, 1, 0>;
          // Coverity complains about a possible overrun inside the class below, but that's actually
          // a false positive.
          // coverity[identity_transfer:FALSE]
          Primitives<T, RedOp, FanSymmetric<1>, /*Direct=*/1, Proto, 0>
            prims(tid - tidEndGather, nThreadsReduce, &nvls->down, &nvls->out, NULL, NULL,
              work->redOpArg, 2 * Proto::MaxGroupWidth, 0, 1, work);
          for (ssize_t gridOffset = 0; gridOffset < size; gridOffset += loopSize) {
            ssize_t offset = gridOffset + (bid * nvls->nHeads + nvls->headRank) * chunkSize;
            int nelem = min(chunkSize, size - offset);
            prims.directRecvDirectSend(offset, offset, nelem);
          }
        }
      } else if (tid < tidEndBcast && nvls->headRank != -1) {
        // Recv from network, broadcast
        using Proto = ProtoSimple<1, 1, COLL_UNROLL, 0, 1>;
        // Coverity complains about a possible overrun inside the class below, but that's actually
        // a false positive.
        // coverity[identity_transfer:FALSE]
        Primitives<T, RedOp, FanSymmetric<1>, /*Direct=*/1, Proto, 0>
          prims(tid - tidEndReduce, nThreadsBcast, &nvls->out, &nvls->down, NULL, NULL,
            work->redOpArg, 3 * Proto::MaxGroupWidth, 0, 0, work);
        for (ssize_t gridOffset = 0; gridOffset < size; gridOffset += loopSize) {
          ssize_t offset = gridOffset + (bid * nvls->nHeads + nvls->headRank) * chunkSize;
          int nelem = min(chunkSize, size - offset);
          prims.directRecvDirectSend(offset, offset, nelem);
        }
      }
    }
  }
};

template<typename T, typename RedOp>
struct RunWorkColl<ncclFuncAllReduce, T, RedOp, NCCL_ALGO_NVLS_TREE, NCCL_PROTO_SIMPLE> {
  __device__ __forceinline__ void run(int tid, int/*nthreads*/, struct ncclDevWorkColl* work) {
    struct ncclNvls* nvls = &ncclShmem.channel.nvls;
    const int treeUp = nvls->treeUp;
    const int* treeDown = nvls->treeDown;
    ssize_t gridOffset, channelCount, chunkCount;
    ncclCollCbdPart(work, ncclShmem.channelId, NCCL_PROTO_SIMPLE, sizeof(T), (ssize_t*)nullptr, &gridOffset, &channelCount, &chunkCount);
    const ssize_t loopCount = nvls->nHeads * chunkCount;
    const int nranks = ncclShmem.comm.nRanks;
    const bool hasUp = treeUp != -1;
    const int totalWarps = NCCL_MAX_NTHREADS/WARP_SIZE;
    const int bcastWarps = hasUp ? (work->regUsed ? ((totalWarps - 2) >> 1) - 1 : 4) : 0;
    const int reduceWarps = work->regUsed ? (totalWarps - bcastWarps - 2) : (hasUp ? 5 : nranks <= 6 ? 7 : 5);
    const int scatterWarps = work->regUsed ? 1 : (totalWarps - reduceWarps - bcastWarps + 1) >> 1;
    const int gatherWarps = work->regUsed ? 1 : (totalWarps - reduceWarps - bcastWarps) >> 1;
    ssize_t offset;
    int nelem;
    int remCount = channelCount%(nvls->nHeads*chunkCount);
    int lastChunkCount = alignUp(divUp(remCount, nvls->nHeads), 16/sizeof(T));

    const int nThreadsScatter = scatterWarps*WARP_SIZE;
    const int nThreadsGather  = gatherWarps*WARP_SIZE;
    const int nThreadsReduce = reduceWarps*WARP_SIZE;
    const int nThreadsBcast  = (bcastWarps)*WARP_SIZE;
    const int tidEndScatter = nThreadsScatter;
    const int tidEndGather = tidEndScatter + nThreadsGather;
    const int tidEndReduce = tidEndGather + nThreadsReduce;
    const int tidEndBcast = tidEndReduce + nThreadsBcast;

    if (tid < tidEndScatter) {
      // Scatter
      using Proto = ProtoSimple<1, 1, COLL_UNROLL>;
      Primitives<T, RedOp, FanAsymmetric<0, NCCL_MAX_NVLS_ARITY>, /*Direct=*/0, Proto, 0>
        prims(tid, nThreadsScatter, NULL, nvls->up, work->sendbuff, NULL,
          work->redOpArg, 0 * Proto::MaxGroupWidth, 1, 1);
      for (ssize_t elemOffset = 0; elemOffset < channelCount; elemOffset += loopCount) {
        if (channelCount - elemOffset < loopCount) chunkCount = lastChunkCount;
        offset = gridOffset + elemOffset;
        nelem = work->regUsed ? 0 : min(loopCount, channelCount - elemOffset);
        prims.scatter(offset, nelem, chunkCount, chunkCount, -1, 0);
      }
    } else if (tid < tidEndGather) {
      // Gather
      using Proto = ProtoSimple<1, 1, COLL_UNROLL>;
      Primitives<T, RedOp, FanAsymmetric<NCCL_MAX_NVLS_ARITY, 0>, /*Direct=*/0, Proto, 0>
        prims(tid - tidEndScatter, nThreadsGather, nvls->up, NULL, NULL, work->recvbuff,
          work->redOpArg, 1 * Proto::MaxGroupWidth, 1, 1);
      for (ssize_t elemOffset = 0; elemOffset < channelCount; elemOffset += loopCount) {
        if (channelCount - elemOffset < loopCount) chunkCount = lastChunkCount;
        offset = gridOffset + elemOffset;
        nelem = work->regUsed ? 0 : min(loopCount, channelCount - elemOffset);
        prims.gather(offset, nelem, chunkCount, chunkCount, -1, 0);
      }
    } else if (tid < tidEndReduce && nvls->headRank != -1) {
      if (!hasUp) {
        // Reduce and Broadcast
        using Proto = ProtoSimple<1, 1, COLL_UNROLL, 1, 1>;
        Primitives<T, RedOp, FanSymmetric<3>, /*Direct=*/1, Proto, 0>
          prims(tid - tidEndGather, nThreadsReduce, treeDown, treeDown, NULL, NULL,
            work->redOpArg, 2 * Proto::MaxGroupWidth, 0, 0, work);
        for (ssize_t elemOffset = 0; elemOffset < channelCount; elemOffset += loopCount) {
          ssize_t chunkOffset;
          if (channelCount - elemOffset < loopCount) chunkCount = lastChunkCount;
          chunkOffset = elemOffset + nvls->headRank * chunkCount;
          offset = gridOffset + chunkOffset;
          nelem = min(chunkCount, channelCount - chunkOffset);
          prims.directRecvDirectSend(offset, offset, nelem);
        }
      } else {
        // Reduce, send to network
        using Proto = ProtoSimple<1, 1, COLL_UNROLL, 1, 0>;
        // Coverity reports that the callee treats &treeUp as an array.  However, due to the use of
        // FanAsymmetric<3, 1>, only the first element is ever accessed, so it's fine.
        // coverity[callee_ptr_arith:FALSE]
        Primitives<T, RedOp, FanAsymmetric<3, 1>, /*Direct=*/1, Proto, 0>
          prims(tid - tidEndGather, nThreadsReduce, treeDown, &treeUp, NULL, NULL,
            work->redOpArg, 2 * Proto::MaxGroupWidth, 0, 0, work);
        for (ssize_t elemOffset = 0; elemOffset < channelCount; elemOffset += loopCount) {
          ssize_t chunkOffset;
          if (channelCount - elemOffset < loopCount) chunkCount = lastChunkCount;
          chunkOffset = elemOffset + nvls->headRank * chunkCount;
          offset = gridOffset + chunkOffset;
          nelem = min(chunkCount, channelCount - chunkOffset);
          prims.directRecvDirectSend(offset, offset, nelem);
        }
      }
    } else if (tid < tidEndBcast && nvls->headRank != -1) {
      // Recv from network, broadcast
      using Proto = ProtoSimple<1, 1, COLL_UNROLL, 0, 1>;
      // Coverity reports that the callee treats &treeUp as an array.  However, due to the use of
      // FanAsymmetric<1, 3>, only the first element is ever accessed, so it's fine.
      // coverity[callee_ptr_arith:FALSE]
      Primitives<T, RedOp, FanAsymmetric<1, 3>, /*Direct=*/1, Proto, 0>
        prims(tid - tidEndReduce, nThreadsBcast, &treeUp, treeDown, NULL, NULL,
          work->redOpArg, 3 * Proto::MaxGroupWidth, 0, 0, work);
      for (ssize_t elemOffset = 0; elemOffset < channelCount; elemOffset += loopCount) {
        ssize_t chunkOffset;
        if (channelCount - elemOffset < loopCount) chunkCount = lastChunkCount;
        chunkOffset = elemOffset + nvls->headRank * chunkCount;
        offset = gridOffset + chunkOffset;
        nelem = min(chunkCount, channelCount - chunkOffset);
        prims.directRecvDirectSend(offset, offset, nelem);
      }
    }
  }
};

template<typename T, typename RedOp>
struct RunWorkColl<ncclFuncAllReduce, T, RedOp, NCCL_ALGO_COLLNET_CHAIN, NCCL_PROTO_SIMPLE> {
  __device__ __forceinline__ void run(int tid, int nthreads, struct ncclDevWorkColl* work) {
    const int bid = ncclShmem.channelId - work->channelLo;
    const int nChannels = work->channelHi - work->channelLo + 1;
    ncclTree *tree = &ncclShmem.channel.collnetChain;
    ssize_t chunkSize = work->collnet.chunkCount;
    const ssize_t loopSize = int(nChannels*chunkSize);
    const int nranks = ncclShmem.comm.nRanks;
    const ssize_t size = work->collnet.count;

    int nthreadsSplit = nthreads/2;
    if (nthreadsSplit >= 256) nthreadsSplit += 64;

    int group, connIndex, send, recv, groupTid, groupNthreads;
    using Proto = ProtoSimple<1, 1>;
    if (tid < nthreadsSplit) {
      // Reduce up the chain
      group = 0;
      connIndex = 1;
      recv = tree->down[0];
      send = tree->up;
      groupTid = tid;
      groupNthreads = nthreadsSplit;
    } else {
      // Broadcast down the chain
      group = 1;
      connIndex = 0;
      recv = tree->up;
      send = tree->down[0];
      groupTid = tid - nthreadsSplit;
      groupNthreads = nthreads-nthreadsSplit;
    }

    if (tid < nthreadsSplit) {
      if (recv == -1) {
        if (work->regUsed == NCCL_COLLNET_REG_BUFFER) {
          if (groupTid == 0) {
            int steps = (int)divUp(size * sizeof(T), NCCL_MAX_COLLNET_SIZE);
            Primitives<T, RedOp, FanSymmetric<1>, /*Direct=*/1, Proto, 0>::sendPeerNotify(send, connIndex, steps);
          }
          __syncwarp();
        } else {
          Primitives<T, RedOp, FanSymmetric<1>, /*Direct=*/1, Proto, 0>
            prims(groupTid, groupNthreads, &recv, &send, work->sendbuff, work->recvbuff,
              work->redOpArg, group * Proto::MaxGroupWidth, connIndex, connIndex, work);
          for (ssize_t gridOffset = 0; gridOffset < size; gridOffset += loopSize) {
            ssize_t offset = gridOffset + bid * int(chunkSize);
            int nelem = min(chunkSize, size - offset);
            prims.directSend(offset, offset, nelem);
          }
        }
      } else {
        Primitives<T, RedOp, FanSymmetric<1>, /*Direct=*/1, Proto, 0>
          prims(groupTid, groupNthreads, &recv, &send, work->sendbuff, work->recvbuff,
            work->redOpArg, group * Proto::MaxGroupWidth, connIndex, connIndex, work);
        for (ssize_t gridOffset = 0; gridOffset < size; gridOffset += loopSize) {
          ssize_t offset = gridOffset + bid * int(chunkSize);
          int nelem = min(chunkSize, size - offset);
          prims.directRecvReduceDirectSend(offset, offset, nelem);
        }
      }
    }
    else {
      if (recv == nranks) {
        // I'm the first in the broadcast chain, I need to perform the division (postOp)
        if (send == -1) {
          if (work->regUsed == NCCL_COLLNET_REG_BUFFER) {
            if (groupTid == 0) {
              int steps = (int)divUp(size * sizeof(T), NCCL_MAX_COLLNET_SIZE);
              Primitives<T, RedOp, FanSymmetric<1>, /*Direct=*/1, Proto, 0>::recvPeerNotify(recv, connIndex, steps);
            }
            __syncwarp();
          } else {
            // Coverity reports that the callee treats &send as an array.  However, due to the use of
            // FanSymmetric<1>, only the first element is ever accessed, so it's fine.
            // coverity[callee_ptr_arith:FALSE]
            Primitives<T, RedOp, FanSymmetric<1>, /*Direct=*/1, Proto, 0>
              prims(groupTid, groupNthreads, &recv, &send, work->sendbuff, work->recvbuff,
                work->redOpArg, group * Proto::MaxGroupWidth, connIndex, connIndex, work);
            for (ssize_t gridOffset = 0; gridOffset < size; gridOffset += loopSize) {
              ssize_t offset = gridOffset + bid * int(chunkSize);
              int nelem = min(chunkSize, size - offset);
              prims.directRecv(offset, offset, nelem, /*postOp*/true);
            }
          }
        } else {
          // Coverity reports that the callee treats &send as an array.  However, due to the use of
          // FanSymmetric<1>, only the first element is ever accessed, so it's fine.
          // coverity[callee_ptr_arith:FALSE]
          Primitives<T, RedOp, FanSymmetric<1>, /*Direct=*/1, Proto, 0>
            prims(groupTid, groupNthreads, &recv, &send, work->sendbuff, work->recvbuff,
              work->redOpArg, group * Proto::MaxGroupWidth, connIndex, connIndex, work);
          for (ssize_t gridOffset = 0; gridOffset < size; gridOffset += loopSize) {
            ssize_t offset = gridOffset + bid * int(chunkSize);
            int nelem = min(chunkSize, size - offset);
            prims.directRecvCopyDirectSend(offset, nelem, /*postOp*/true);
          }
        }
      } else {
        // Coverity reports that the callee treats &send as an array.  However, due to the use of
        // FanSymmetric<1>, only the first element is ever accessed, so it's fine.
        // coverity[callee_ptr_arith:FALSE]
        Primitives<T, RedOp, FanSymmetric<1>, /*Direct=*/1, Proto, 0>
          prims(groupTid, groupNthreads, &recv, &send, work->sendbuff, work->recvbuff,
            work->redOpArg, group * Proto::MaxGroupWidth, connIndex, connIndex, work);
        if (send == -1) {
          for (ssize_t gridOffset = 0; gridOffset < size; gridOffset += loopSize) {
            ssize_t offset = gridOffset + bid*int(chunkSize);
            int nelem = min(chunkSize, size-offset);
            prims.directRecv(offset, offset, nelem);
          }
        } else {
          for (ssize_t gridOffset = 0; gridOffset < size; gridOffset += loopSize) {
            ssize_t offset = gridOffset + bid*int(chunkSize);
            int nelem = min(chunkSize, size-offset);
            prims.directRecvCopyDirectSend(offset, nelem);
          }
        }
      }
    }
  }
};

template<typename T, typename RedOp>
struct RunWorkColl<ncclFuncAllReduce, T, RedOp, NCCL_ALGO_RING, NCCL_PROTO_LL> {
  __device__ __forceinline__ void run(int tid, int nthreads, struct ncclDevWorkColl* work) {
    runRing<T, RedOp, ProtoLL>(tid, nthreads, work);
  }
};

template<typename T, typename RedOp>
struct RunWorkColl<ncclFuncAllReduce, T, RedOp, NCCL_ALGO_TREE, NCCL_PROTO_LL> {
  __device__ __forceinline__ void run(int tid, int nthreads, struct ncclDevWorkColl* work) {
    runTreeSplit<T, RedOp, ProtoLL>(tid, nthreads, work);
  }
};

template<typename T, typename RedOp>
struct RunWorkColl<ncclFuncAllReduce, T, RedOp, NCCL_ALGO_RING, NCCL_PROTO_LL128> {
  __device__ __forceinline__ void run(int tid, int nthreads, struct ncclDevWorkColl* work) {
    runRing<T, RedOp, ProtoLL128>(tid, nthreads, work);
  }
};

template<typename T, typename RedOp>
struct RunWorkColl<ncclFuncAllReduce, T, RedOp, NCCL_ALGO_TREE, NCCL_PROTO_LL128> {
  __device__ __forceinline__ void run(int tid, int nthreads, struct ncclDevWorkColl* work) {
    runTreeSplit<T, RedOp, ProtoLL128>(tid, nthreads, work);
  }
};<|MERGE_RESOLUTION|>--- conflicted
+++ resolved
@@ -34,7 +34,6 @@
     int nelem;
     int chunk;
 
-<<<<<<< HEAD
 #if defined(ENABLE_NPKIT)
     int npKitCtxIdx = bid;
 #endif
@@ -59,22 +58,17 @@
           ncclShmem.comm.npKitEventCollectContexts + npKitCtxIdx);
     }
 #endif
-
+    // Coverity reports that the callee treats &ring->next as an array.  However, due to the use of
+    // FanSymmetric<1>, only the first element is ever accessed, so it's fine.
+    // coverity[callee_ptr_arith:FALSE]
     Primitives<T, RedOp, FanSymmetric<1>, 0, Proto, 0> prims
-      (tid, nthreads, &ring->prev, &ring->next, work->sendbuff, work->recvbuff, work->redOpArg, 0, work->connIndex, work->connIndex);
+      (tid, nthreads, &ring->prev, &ring->next, work->sendbuff, work->recvbuff, work->redOpArg, 0, work->connIndex, work->connIndex, work);
 
 #if defined(ENABLE_NPKIT)
     if (tid == 0) {
       prims.npKitCtxIdx = npKitCtxIdx;
     }
 #endif
-=======
-    // Coverity reports that the callee treats &ring->next as an array.  However, due to the use of
-    // FanSymmetric<1>, only the first element is ever accessed, so it's fine.
-    // coverity[callee_ptr_arith:FALSE]
-    Primitives<T, RedOp, FanSymmetric<1>, 1, Proto, 0> prims
-      (tid, nthreads, &ring->prev, &ring->next, work->sendbuff, work->recvbuff, work->redOpArg, 0, 0, 0, work);
->>>>>>> 68b54236
 
     for (ssize_t elemOffset = 0; elemOffset < channelCount; elemOffset += loopCount) {
       ssize_t remCount = channelCount - elemOffset;
@@ -91,7 +85,6 @@
       chunkOffset = chunk * chunkCount;
       offset = gridOffset + elemOffset + chunkOffset;
       nelem = (int)min(chunkCount, remCount - chunkOffset);
-<<<<<<< HEAD
 
 #if defined(ENABLE_NPKIT) && defined(ENABLE_NPKIT_EVENT_ALL_REDUCE_RING_SEND_ENTRY)
       if (tid == 0) {
@@ -101,10 +94,7 @@
       }
 #endif
 
-      prims.send(offset, nelem);
-=======
       prims.directSend(offset, offset, nelem);
->>>>>>> 68b54236
 
 #if defined(ENABLE_NPKIT) && defined(ENABLE_NPKIT_EVENT_ALL_REDUCE_RING_SEND_EXIT)
       if (tid == 0) {
@@ -144,7 +134,6 @@
       chunkOffset = chunk * chunkCount;
       offset = gridOffset + elemOffset + chunkOffset;
       nelem = (int)min(chunkCount, remCount - chunkOffset);
-<<<<<<< HEAD
 
 #if defined(ENABLE_NPKIT) && defined(ENABLE_NPKIT_EVENT_ALL_REDUCE_RING_DIRECT_RECV_REDUCE_COPY_SEND_ENTRY)
       if (tid == 0) {
@@ -154,10 +143,7 @@
       }
 #endif
 
-      prims.directRecvReduceCopySend(offset, offset, nelem, /*postOp=*/true);
-=======
       prims.directRecvReduceCopyDirectSend(offset, offset, nelem, /*postOp=*/true);
->>>>>>> 68b54236
 
 #if defined(ENABLE_NPKIT) && defined(ENABLE_NPKIT_EVENT_ALL_REDUCE_RING_DIRECT_RECV_REDUCE_COPY_SEND_EXIT)
       if (tid == 0) {
@@ -204,8 +190,7 @@
       offset = gridOffset + elemOffset + chunkOffset;
       nelem = (int)min(chunkCount, remCount - chunkOffset);
 
-<<<<<<< HEAD
-      prims.directRecv(offset, nelem);
+      prims.directRecv(offset, offset, nelem);
 
 #if defined(ENABLE_NPKIT) && defined(ENABLE_NPKIT_EVENT_ALL_REDUCE_RING_DIRECT_RECV_EXIT)
       if (tid == 0) {
@@ -220,9 +205,6 @@
     if (tid == 0) {
       NpKit::CollectGpuEvent(NPKIT_EVENT_ALL_REDUCE_RING_EXIT, size*sizeof(T), 0, NPKIT_GET_GPU_TIMESTAMP(),
           ncclShmem.comm.npKitEventCollectContexts + npKitCtxIdx);
-=======
-      prims.directRecv(offset, offset, nelem);
->>>>>>> 68b54236
     }
 #endif
 
@@ -270,9 +252,8 @@
 #endif
 
     { // Reduce : max number of recv is 3, max number of send is 1 (binary tree + local)
-<<<<<<< HEAD
       Primitives<T, RedOp, FanAsymmetric<NCCL_MAX_DEV_ARITY, 1>, /*Direct=*/0, Proto, 0> prims
-        (tid, nthreads, tree->down, &tree->up, work->sendbuff, work->recvbuff, work->redOpArg);
+        (tid, nthreads, tree->down, &tree->up, work->sendbuff, work->recvbuff, work->redOpArg, 0, 0, 0, work);
 
 #if defined(ENABLE_NPKIT)
       if (tid == 0) {
@@ -288,10 +269,6 @@
       }
 #endif
 
-=======
-      Primitives<T, RedOp, FanAsymmetric<NCCL_MAX_TREE_ARITY, 1>, /*Direct=*/1, Proto, 0> prims
-        (tid, nthreads, tree->down, &tree->up, work->sendbuff, work->recvbuff, work->redOpArg, 0, 0, 0, work);
->>>>>>> 68b54236
       if (tree->up == -1) {
         for (size_t elemOffset = 0; elemOffset < channelCount; elemOffset += chunkCount) {
           offset = gridOffset + elemOffset;
@@ -303,7 +280,7 @@
         for (size_t elemOffset = 0; elemOffset < channelCount; elemOffset += chunkCount) {
           offset = gridOffset + elemOffset;
           nelem = min(chunkCount, channelCount - elemOffset);
-          prims.directSend(offset, nelem);
+          prims.directSend(offset, offset, nelem);
         }
       }
       else {
@@ -324,9 +301,8 @@
     }
 
     { // Broadcast : max number of recv is 1, max number of send is 3 (binary tree + local)
-<<<<<<< HEAD
       Primitives<T, RedOp, FanAsymmetric<1, NCCL_MAX_DEV_ARITY>, /*Direct=*/0, Proto, 0> prims
-        (tid, nthreads, &tree->up, tree->down, work->sendbuff, work->recvbuff, work->redOpArg);
+        (tid, nthreads, &tree->up, tree->down, work->sendbuff, work->recvbuff, work->redOpArg, 0, 0, 0, work);
 
 #if defined(ENABLE_NPKIT)
       if (tid == 0) {
@@ -342,10 +318,6 @@
       }
 #endif
 
-=======
-      Primitives<T, RedOp, FanAsymmetric<1, NCCL_MAX_TREE_ARITY>, /*Direct=*/1, Proto, 0> prims
-        (tid, nthreads, &tree->up, tree->down, work->sendbuff, work->recvbuff, work->redOpArg, 0, 0, 0, work);
->>>>>>> 68b54236
       if (tree->up == -1) {
         for (size_t elemOffset = 0; elemOffset < channelCount; elemOffset += chunkCount) {
           offset = gridOffset + elemOffset;
@@ -446,9 +418,8 @@
 
     if (tree->up == -1) {
       // Reduce and broadcast. Max number of recv is 2, max number of send is 2
-<<<<<<< HEAD
       Primitives<T, RedOp, FanSymmetric<NCCL_MAX_DEV_ARITY>, /*Direct=*/0, Proto, 0>
-        prims(tid, nthreads, tree->down, tree->down, work->sendbuff, work->recvbuff, work->redOpArg);
+        prims(tid, nthreads, tree->down, tree->down, work->sendbuff, work->recvbuff, work->redOpArg, 0, 0, 0, work);
 
 #if defined(ENABLE_NPKIT)
       if (isNpKitThread) {
@@ -464,10 +435,6 @@
       }
 #endif
 
-=======
-      Primitives<T, RedOp, FanSymmetric<NCCL_MAX_TREE_ARITY_TOP>, /*Direct=*/1, Proto, 0>
-        prims(tid, nthreads, tree->down, tree->down, work->sendbuff, work->recvbuff, work->redOpArg, 0, 0, 0, work);
->>>>>>> 68b54236
       for (size_t elemOffset = 0; elemOffset < channelCount; elemOffset += chunkCount) {
         offset = gridOffset + elemOffset;
         nelem = min(chunkCount, channelCount - elemOffset);
@@ -484,16 +451,18 @@
     }
     else if (tid < nthreadsSplit) {
       /* Reduce up. Max number of recv is 3, max number of send is 1 (binary tree + local).
-       * Why Direct=1????
-       * Answer: Because despite not performing any direct operations, the ctor
-       * must assume Direct so that it can exchange direct pointers with remote ctors
-       * that are Direct, otherwise it hangs. A cleaner solution would be to seperate
-       * into DirectRecv and DirectSend capabilities, this ctor would have both=0,
-       * but the ctor above for tree roots would be DirectRecv=0 DirectSend=1.
-       */
-<<<<<<< HEAD
+      * Why Direct=1????
+      * Answer: Because despite not performing any direct operations, the ctor
+      * must assume Direct so that it can exchange direct pointers with remote ctors
+      * that are Direct, otherwise it hangs. A cleaner solution would be to seperate
+      * into DirectRecv and DirectSend capabilities, this ctor would have both=0,
+      * but the ctor above for tree roots would be DirectRecv=0 DirectSend=1.
+      */
+      // Coverity reports that the callee treats &tree->up as an array.  However, due to the use of
+      // FanAsymmetric<n, 1>, only the first element is ever accessed, so it's fine.
+      // coverity[callee_ptr_arith:FALSE]
       Primitives<T, RedOp, FanAsymmetric<NCCL_MAX_DEV_ARITY, 1>, /*Direct=*/0, Proto, 0>
-        prims(tid, nthreadsSplit, tree->down, &tree->up, work->sendbuff, work->recvbuff, work->redOpArg, 0*Proto::MaxGroupWidth);
+        prims(tid, nthreadsSplit, tree->down, &tree->up, work->sendbuff, work->recvbuff, work->redOpArg, 0*Proto::MaxGroupWidth, 0, 0, work);
 
 #if defined(ENABLE_NPKIT)
       if (isNpKitThread) {
@@ -509,13 +478,6 @@
       }
 #endif
 
-=======
-      // Coverity reports that the callee treats &tree->up as an array.  However, due to the use of
-      // FanAsymmetric<n, 1>, only the first element is ever accessed, so it's fine.
-      // coverity[callee_ptr_arith:FALSE]
-      Primitives<T, RedOp, FanAsymmetric<NCCL_MAX_TREE_ARITY, 1>, /*Direct=*/1, Proto, 0>
-        prims(tid, nthreadsSplit, tree->down, &tree->up, work->sendbuff, work->recvbuff, work->redOpArg, 0*Proto::MaxGroupWidth, 0, 0, work);
->>>>>>> 68b54236
       if (tree->down[0] == -1) {
         for (size_t elemOffset = 0; elemOffset < channelCount; elemOffset += chunkCount) {
           offset = gridOffset + elemOffset;
@@ -541,10 +503,12 @@
     }
     else {
       // Broadcast down. Max number of recv is 1, max number of send is 3 (binary tree + local)
-<<<<<<< HEAD
+      // Coverity reports that the callee treats &tree->up as an array.  However, due to the use of
+      // FanAsymmetric<1, n>, only the first element is ever accessed, so it's fine.
+      // coverity[callee_ptr_arith:FALSE]
       Primitives<T, RedOp, FanAsymmetric<1, NCCL_MAX_DEV_ARITY>, /*Direct=*/0, Proto, 0>
         prims(tid-nthreadsSplit, nthreads-nthreadsSplit, &tree->up, tree->down, work->sendbuff, work->recvbuff,
-            work->redOpArg, 1*Proto::MaxGroupWidth);
+            work->redOpArg, 1*Proto::MaxGroupWidth, 0, 0, work);
 
 #if defined(ENABLE_NPKIT)
       if (isNpKitThread) {
@@ -560,14 +524,6 @@
       }
 #endif
 
-=======
-      // Coverity reports that the callee treats &tree->up as an array.  However, due to the use of
-      // FanAsymmetric<1, n>, only the first element is ever accessed, so it's fine.
-      // coverity[callee_ptr_arith:FALSE]
-      Primitives<T, RedOp, FanAsymmetric<1, NCCL_MAX_TREE_ARITY>, /*Direct=*/1, Proto, 0>
-        prims(tid-nthreadsSplit, nthreads-nthreadsSplit, &tree->up, tree->down, work->sendbuff, work->recvbuff,
-            work->redOpArg, 1*Proto::MaxGroupWidth, 0, 0, work);
->>>>>>> 68b54236
       if (tree->down[0] == -1) {
         for (size_t elemOffset = 0; elemOffset < channelCount; elemOffset += chunkCount) {
           offset = gridOffset + elemOffset;
@@ -650,7 +606,7 @@
       // Scatter
       Primitives<T, RedOp, FanAsymmetric<0, NCCL_MAX_DIRECT_ARITY>, /*Direct=*/0, Proto, 0>
         prims(tid-tidStartScatter, nThreadsScatter, NULL, direct->up, work->sendbuff, work->recvbuff,
-           work->redOpArg, 2*Proto::MaxGroupWidth, 1, 1);
+          work->redOpArg, 2*Proto::MaxGroupWidth, 1, 1);
       for (ssize_t gridOffset = 0; gridOffset < size; gridOffset += loopSize) {
         ssize_t offset = gridOffset + bid*direct->nHeads*chunkSize;
         int nelem = min(direct->nHeads*chunkSize, size-offset);
@@ -668,7 +624,7 @@
         // Reduce, send to network
         Primitives<T, RedOp, FanAsymmetric<NCCL_MAX_DIRECT_ARITY, 1>, /*Direct=*/0, Proto, 0>
           prims(tid-tidStartReduce, nThreadsReduce, direct->down, &direct->out, work->sendbuff, work->recvbuff,
-             work->redOpArg, 3*Proto::MaxGroupWidth, 1, 1);
+            work->redOpArg, 3*Proto::MaxGroupWidth, 1, 1);
         for (ssize_t gridOffset = 0; gridOffset < size; gridOffset += loopSize) {
           ssize_t offset = gridOffset + (bid*direct->nHeads+direct->headRank)*chunkSize;
           int nelem = min(chunkSize, size-offset);
@@ -689,7 +645,7 @@
         } else {
           Primitives<T, RedOp, FanAsymmetric<0, 1>, /*Direct=*/0, Proto, 0>
           prims(tid-tidStartReduce, nThreadsReduce, nullptr, &direct->out, work->sendbuff, work->recvbuff,
-             work->redOpArg, 3*Proto::MaxGroupWidth, 1, 1);
+            work->redOpArg, 3*Proto::MaxGroupWidth, 1, 1);
           for (ssize_t gridOffset = 0; gridOffset < size; gridOffset += loopSize) {
             ssize_t offset = gridOffset + (bid*direct->nHeads+direct->headRank)*chunkSize;
             int nelem = min(chunkSize, size-offset);
@@ -701,7 +657,7 @@
       // Gather
       Primitives<T, RedOp, FanAsymmetric<NCCL_MAX_DIRECT_ARITY, 0>, /*Direct=*/0, Proto, 0>
         prims(tid, nThreadsGather, direct->up, NULL, work->sendbuff, work->recvbuff,
-           work->redOpArg, 0*Proto::MaxGroupWidth, 0, 0, work);
+          work->redOpArg, 0*Proto::MaxGroupWidth, 0, 0, work);
       for (ssize_t gridOffset = 0; gridOffset < size; gridOffset += loopSize) {
         ssize_t offset = gridOffset + bid*direct->nHeads*chunkSize;
         int nelem = min(direct->nHeads*chunkSize, size-offset);
@@ -710,16 +666,12 @@
     } else if (tid >= tidStartBcast && tid < tidStartScatter && direct->out != -1) {
       if (hasDn) {
         // Recv from network, broadcast
-<<<<<<< HEAD
-        Primitives<T, RedOp, FanAsymmetric<1, NCCL_MAX_DIRECT_ARITY>, /*Direct=*/0, Proto, 0>
-=======
         // Coverity complains about a possible overrun inside the class below, but that's actually
         // a false positive.
         // coverity[identity_transfer:FALSE]
-        Primitives<T, RedOp, FanAsymmetric<1, NCCL_MAX_DIRECT_ARITY>, /*Direct=*/1, Proto, 0>
->>>>>>> 68b54236
+        Primitives<T, RedOp, FanAsymmetric<1, NCCL_MAX_DIRECT_ARITY>, /*Direct=*/0, Proto, 0>
           prims(tid-tidStartBcast, nThreadsBcast, &direct->out, direct->down, work->sendbuff, work->recvbuff,
-             work->redOpArg, 1*Proto::MaxGroupWidth, 0, 0, work);
+            work->redOpArg, 1*Proto::MaxGroupWidth, 0, 0, work);
         for (ssize_t gridOffset = 0; gridOffset < size; gridOffset += loopSize) {
           ssize_t offset = gridOffset + (bid*direct->nHeads+direct->headRank)*chunkSize;
           int nelem = min(chunkSize, size-offset);
