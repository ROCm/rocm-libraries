--- conflicted
+++ resolved
@@ -10,31 +10,26 @@
 
 namespace {
   template<typename T, typename RedOp, typename Proto>
-<<<<<<< HEAD
 #if defined(USE_INDIRECT_FUNCTION_CALL) && !defined(__gfx940__) && !defined(__gfx941__) && !defined(__gfx942__)
-  __device__ void runRing(ncclWorkElem *args) {
+  __device__ void runRing(int tid, int nthreads, struct ncclDevWorkColl* work) {
 #else
-  __device__ __attribute__((noinline)) void runRing(ncclWorkElem *args) {
+  __device__ __attribute__((noinline)) void runRing(int tid, int nthreads, struct ncclDevWorkColl* work) {
 #endif
-    const int tid = threadIdx.x;
-    const int nthreads = (int)args->nWarps * WARP_SIZE;
-=======
-  __device__ __forceinline__ void runRing(int tid, int nthreads, struct ncclDevWorkColl* work) {
->>>>>>> 178b6b75
+    const int bid = ncclShmem.channelId - work->channelLo;
     ncclRing *ring = &ncclShmem.channel.ring;
     const int rank = ring->userRanks[0];
     const int nextRank = ring->userRanks[1];
     const int root = work->root;
+    size_t size;
     size_t chunkCount;
     size_t channelCount;
     size_t gridOffset;
-    ncclCollCbdPart(work, ncclShmem.channelId, Proto::Id, sizeof(T), (size_t*)nullptr, &gridOffset, &channelCount, &chunkCount);
+    ncclCollCbdPart(work, ncclShmem.channelId, Proto::Id, sizeof(T), &size, &gridOffset, &channelCount, &chunkCount);
     size_t offset;
     int nelem;
 
-<<<<<<< HEAD
 #if defined(ENABLE_NPKIT)
-    int npKitCtxIdx = gridOffset / channelCount;
+    int npKitCtxIdx = bid;
 #endif
 
 #if defined(ENABLE_NPKIT) && defined(ENABLE_NPKIT_EVENT_TIME_SYNC_CPU)
@@ -53,27 +48,21 @@
 
 #if defined(ENABLE_NPKIT) && defined(ENABLE_NPKIT_EVENT_BROADCAST_RING_ENTRY)
     if (tid == 0) {
-      NpKit::CollectGpuEvent(NPKIT_EVENT_BROADCAST_RING_ENTRY, args->count*sizeof(T), 0, NPKIT_GET_GPU_TIMESTAMP(),
+      NpKit::CollectGpuEvent(NPKIT_EVENT_BROADCAST_RING_ENTRY, size*sizeof(T), 0, NPKIT_GET_GPU_TIMESTAMP(),
           ncclShmem.comm.npKitEventCollectContexts + npKitCtxIdx);
     }
 #endif
 
-    T *inputBuf = (T*)args->sendbuff;
-    T *outputBuf = (T*)args->recvbuff;
+    T *inputBuf = (T*)work->sendbuff;
+    T *outputBuf = (T*)work->recvbuff;
     Primitives<T, RedOp, FanSymmetric<1>, 0, Proto, 0>
-      prims(tid, nthreads, &ring->prev, &ring->next, inputBuf, outputBuf, args->redOpArg, 0, args->connIndex, args->connIndex);
+      prims(tid, nthreads, &ring->prev, &ring->next, inputBuf, outputBuf, work->redOpArg, 0, work->connIndex, work->connIndex);
 
 #if defined(ENABLE_NPKIT)
     if (tid == 0) {
       prims.npKitCtxIdx = npKitCtxIdx;
     }
 #endif
-=======
-    T *inputBuf = (T*)work->sendbuff;
-    T *outputBuf = (T*)work->recvbuff;
-    Primitives<T, RedOp, FanSymmetric<1>, 0, Proto, 0>
-      prims(tid, nthreads, &ring->prev, &ring->next, inputBuf, outputBuf, work->redOpArg);
->>>>>>> 178b6b75
 
     for (size_t elemOffset = 0; elemOffset < channelCount; elemOffset += chunkCount) {
       offset = gridOffset + elemOffset;
@@ -93,7 +82,7 @@
     }
 #if defined(ENABLE_NPKIT) && defined(ENABLE_NPKIT_EVENT_BROADCAST_RING_EXIT)
     if (tid == 0) {
-      NpKit::CollectGpuEvent(NPKIT_EVENT_BROADCAST_RING_EXIT, args->count*sizeof(T), 0, NPKIT_GET_GPU_TIMESTAMP(),
+      NpKit::CollectGpuEvent(NPKIT_EVENT_BROADCAST_RING_EXIT, size*sizeof(T), 0, NPKIT_GET_GPU_TIMESTAMP(),
           ncclShmem.comm.npKitEventCollectContexts + npKitCtxIdx);
     }
 #endif
