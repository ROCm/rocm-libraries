--- conflicted
+++ resolved
@@ -6,11 +6,7 @@
 # Order of redops, tys, protos, algos must match src/include/device.h
 all_colls =  ["AllGather","AllReduce","AllToAllPivot","Broadcast","Reduce","ReduceScatter","SendRecv"]
 all_redops = ["Sum","Prod","MinMax","PreMulSum","SumPostDiv"]
-<<<<<<< HEAD
-all_tys =    ["i8","u8","i32","u32","i64","u64","f16","f32","f64","bf16", "f8", "bf8"]
-=======
 all_tys =    ["i8","u8","i32","u32","i64","u64","f16","f32","f64","bf16","f8e4m3","f8e5m2"]
->>>>>>> dcdc67c4
 all_protos = ["LL","LL128","SIMPLE"]
 all_algos =  ["TREE","RING"]
 all_unroll = ["1", "2", "4"]
@@ -137,7 +133,6 @@
 
 ################################################################################
 
-<<<<<<< HEAD
 def calc_unroll_for_local_arch():
   if not is_local_arch_only: 
     return
@@ -248,36 +243,6 @@
 
     # Filter functions/kernels based on input
     yield from func_filter(function_params, 0)
-=======
-# Returns pair of minimum required values for (CUDART_VERSION, __CUDA_ARCH__)
-# or None if function is never supported. Note that (0, 0) encodes universal
-# support.
-def required_cuda(coll, redop, ty, algo, proto):
-  cudart, arch = 0, 0
-  # kernels mapped to by coll="Nop" functions have coll="Generic"
-  if coll in ("SendRecv", "Generic", "Nop"): return (cudart, arch)
-
-  if proto!="SIMPLE" and algo not in ("RING","TREE"): return None
-
-  if coll in ("AllReduce","Reduce","ReduceScatter"):
-    if redop=="SumPostDiv" and ty[0] not in ("i","u"): return None
-    if ty=="bf16": cudart = max(cudart, 11000)
-    if ty.startswith("f8"):
-      cudart = max(cudart, 11080)
-      arch = max(arch, 900)
-
-  if "NVLS" in algo:
-    if coll in ("AllReduce","Reduce","ReduceScatter"):
-      # Must match ncclNvlsSupported() in src/include/device.h
-      nvls_ok = ((ty in ("i32","u32","i64","u64") and redop in ("Sum","MinMax")) or
-                 (ty in ("f32","f64") and redop=="Sum") or
-                 (ty in ("f16","bf16") and redop in ("Sum","MinMax")))
-      if not nvls_ok: return None
-    cudart = max(cudart, 12010)
-    arch = max(arch, 900)
-
-  return (cudart, arch)
->>>>>>> dcdc67c4
 
 # Maps functions to the chosen representative for the equivalence class it
 # belongs to. For instance (sum, signed int) maps to (sum, unsigned int).
@@ -288,13 +253,8 @@
     unroll = str(coll_unroll)
   if coll in ("AllReduce", "Reduce", "ReduceScatter"):
     # map signed integer sum/prod to unsigned
-<<<<<<< HEAD
-    if redop in ("Sum","Prod","PreMulSum") and ty[0]=="i":
+    if redop in ("Sum","Prod","PreMulSum","SumPostDiv") and ty[0]=="i":
       ty = "u"+ty[1:]
-=======
-    if redop in ("Sum","Prod","PreMulSum","SumPostDiv") and ty[0]=="i":
-      return (coll, redop, "u"+ty[1:], algo, proto)
->>>>>>> dcdc67c4
     # map signed integer min/max to unsigned for non-NVLS
     elif redop=="MinMax" and ty[0]=="i" and ("NVLS" not in algo):
       ty = "u"+ty[1:]
@@ -549,15 +509,9 @@
   "f16": "half",
   "f32": "float",
   "f64": "double",
-<<<<<<< HEAD
   "bf16": "hip_bfloat16",
-  "f8":  "rccl_float8",
-  "bf8": "rccl_bfloat8",
-=======
-  "bf16": "__nv_bfloat16",
-  "f8e4m3": "__nv_fp8_e4m3",
-  "f8e5m2": "__nv_fp8_e5m2"
->>>>>>> dcdc67c4
+  "f8e4m3":  "rccl_float8",
+  "f8e5m2": "rccl_bfloat8"
 }
 
 # Generate each <gensrc>/<impl>.cpp:
@@ -573,7 +527,6 @@
       .format(lower_coll=coll_camel_to_lower[coll])
     )
 
-<<<<<<< HEAD
     for fn in fns:
       (coll, algo, proto, redop, ty, unroll) = fn
       sym = paste("_", coll, algo, proto, redop, ty, unroll)
@@ -586,31 +539,6 @@
       )
       if proto == "LL128":
         out("#endif\n")
-=======
-    (_, kfns) = name_to_kernels.get(name) or (None, [])
-    for kfn in kfns:
-      (coll, redop, ty, algo, proto) = kfn
-      sym = paste("_", coll, redop, ty, algo, proto)
-      fn_id = primary_to_index[kfn]
-      cudart, arch = required_cuda(*kfn)
-      s = "DEFINE_ncclDevKernel({sym}, ncclFunc{coll}, {redop_cxx}, {ty_cxx}, NCCL_ALGO_{algo}, NCCL_PROTO_{proto}, {fn_id})\n"
-      if (cudart, arch) != (0, 0):
-        # Add conditional compilation logic around s. If CUDART_VERSION is satisfactory
-        # we must compile a kernel regardless of __CUDA_ARCH__ since the host code has
-        # to link against some stub.
-        s = "#if CUDART_VERSION >= {cudart}\n" \
-            "  #if __CUDA_ARCH__ < {arch}\n" \
-            "    DEFINE_ncclDevKernel_nop({sym}, ncclFunc{coll}, {redop_cxx}, {ty_cxx}, NCCL_ALGO_{algo}, NCCL_PROTO_{proto}, {fn_id})\n" \
-            "  #else\n" \
-            "    " + s + \
-            "  #endif\n" \
-            "#endif\n"
-      out(s.format(
-        cudart=cudart, arch=arch, sym=sym, coll=coll,
-        redop_cxx=redop_to_cxx[redop], ty_cxx=ty_to_cxx[ty],
-        algo=(algo or "RING"), proto=(proto or "SIMPLE"), fn_id=fn_id
-      ))
->>>>>>> dcdc67c4
 
 # Generate each <gensrc>/<msccl_impl>.cpp
 if is_msccl_kernels:
