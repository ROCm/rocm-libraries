/*************************************************************************
 * Copyright (c) 2016-2022, NVIDIA CORPORATION. All rights reserved.
 * Modifications Copyright (c) 2019-2022 Advanced Micro Devices, Inc. All rights reserved.
 * Modifications Copyright (c) Microsoft Corporation. Licensed under the MIT License.
 *
 * See LICENSE.txt for license information
 ************************************************************************/

#if defined(ENABLE_NPKIT)
#include "npkit/npkit.h"
#endif

#define NCCL_LL128_FLAGTHREAD (NCCL_LL128_LINEELEMS-1)

#ifndef RCCL_USE_WBINVL1_VOL
#if defined(__GFX8__) || defined(__GFX9__)
#define RCCL_USE_WBINVL1_VOL 1
#else
#define RCCL_USE_WBINVL1_VOL 0
#endif
#endif

template<typename T, typename RedOp, typename Fan, int Direct, int P2p>
class Primitives<T, RedOp, Fan, Direct, ProtoLL128, P2p>:
  public PrimitivesWithoutDirect<Primitives<T, RedOp, Fan, Direct, ProtoLL128, P2p>> {

  static constexpr int MaxRecv = Fan::MaxRecv, MaxSend = Fan::MaxSend;
  static constexpr int Input=0, Output=1;
  RedOp redOp;
  const int tid;
  const int nthreads;
  const int wid;
  const int stepSize;
  const int warp;
  const int warpInBlock; // warp index in thread block
  const bool flagThread;
  const int group;
  Fan fan;
  T *userBufs[2];
  struct ncclConnInfo* recvConn = NULL;
  volatile uint64_t* recvConnHeadPtr = NULL;
  uint64_t recvConnHead;

  struct ncclConnInfo* sendConn = NULL;
  volatile struct ncclConnFifo* sendConnFifo = NULL;
  volatile uint64_t* sendConnTailPtr = NULL;
  uint64_t sendConnTail;
  volatile uint64_t* sendConnHeadPtr = NULL;
  uint64_t sendConnHead;
  uint64_t sendConnHeadCache; // Cache last seen value

  uint64_t recvStep[MaxRecv];
  uint64_t sendStep[MaxSend];
  uint64_t* recvBuff[MaxRecv];
  uint64_t* sendBuff[MaxSend];

  inline __device__ int recvOffset(int i) { return (recvStep[i]%NCCL_STEPS)*stepSize; }
  inline __device__ int sendOffset(int i) { return (sendStep[i]%NCCL_STEPS)*stepSize; }
  inline __device__ uint64_t* recvPtr(int i) { return recvBuff[i]+recvOffset(i); }
  inline __device__ uint64_t* sendPtr(int i) { return sendBuff[i]+sendOffset(i); }
  inline __device__ uint64_t recvFlag(int i) { return recvStep[i]+1; }
  inline __device__ uint64_t sendFlag(int i) { return sendStep[i]+1; }

  uint64_t* barriers;
  uint64_t* barrier_next;

#if defined(ENABLE_NPKIT)
public:
  int npKitCtxIdx = 0;
  uint64_t npKitDataProcessEntryTime = 0;
  uint64_t npKitDataProcessExitTime = 0;
  uint64_t npKitDataProcessTotalTime = 0;
private:
#endif

  inline __device__ void barrier() {
#if defined(__HIP_PLATFORM_HCC__) || defined(__HCC__) || defined(__HIPCC__)
  if (nthreads != WARP_SIZE)
    barrier_by_group();
#else
   asm volatile ("bar.sync %1, %0;" :: "r"(nthreads), "r"(15-group));
#endif
  }

  uint32_t abort = 0;
  uint32_t* sync;

  inline __device__ int checkAbort(int &spins, int i, int send) {
    spins++;
    if (abort == 0 && spins == NCCL_SPINS_BEFORE_CHECK_ABORT) {
      abort = __atomic_load_n(ncclShmem.comm.abortFlag, __ATOMIC_SEQ_CST);
      spins = 0;
    }
    return abort;
  }

  inline __device__ void waitSend(int nbytes) {
    if (sendConnHeadPtr) {
      int spins = 0;
      while (sendConnHeadCache + NCCL_STEPS < sendConnHead + 1) {
        __builtin_amdgcn_s_sleep(1);
        sendConnHeadCache = __atomic_load_n(sendConnHeadPtr, __ATOMIC_RELAXED);
        if (checkAbort(spins, wid, 1)) break;
      }
<<<<<<< HEAD
      __asm__ __volatile__("s_wakeup");
      if (sendConnFifoPtr) {
        __atomic_store_n(sendConnFifoPtr+sendStep[wid]%NCCL_STEPS, nbytes, __ATOMIC_RELAXED);
=======
      if (sendConnFifo) {
        sendConnFifo[sendStep[wid]%NCCL_STEPS].size = nbytes;
>>>>>>> 6dd51f15
      }
      sendConnHead += 1;
    }
  }

  inline __device__ void postRecv() {
    if (recvConnHeadPtr) STORE(recvConnHeadPtr, recvConnHead += 1);
  }
  inline __device__ void postSend() {
    if (sendConnTailPtr) { STORE((unsigned long long *)sendConnTailPtr, sendConnTail += 1); }
  }

  template<int WordPerThread>
  __device__ __forceinline__ void loadRegsBegin(uint64_t(&regs)[WordPerThread], T const *src, int eltN) {
    constexpr int EltPer16B = 16/sizeof(T);
    /* We are aligned to 16 bytes, so load directly to registers no shmem.
     * Flag threads load half as much data which gets shuffled to the even
     * registers during Finish. The point of splitting into two phases is to
     * defer that shuffle, which incurs a dependency stall, until after other
     * memops are launched by the caller.
     */
    #pragma unroll
    for(int g=0; g < WordPerThread/2; g++) {
      int ix = g*WARP_SIZE - 16*(g/2) + wid - (g%2)*(wid/4);
      if(!flagThread || g%2==0) {
        if(ix*EltPer16B < eltN) {
          if(reinterpret_cast<uintptr_t>(src)%4 == 0) {
            regs[2*g+0] = __builtin_nontemporal_load((uint64_t*)(src + ix*EltPer16B));
            regs[2*g+1] = __builtin_nontemporal_load((uint64_t*)(src + ix*EltPer16B)+1);
          } else {
            union {
              uint64_t regs64[WordPerThread];
              uint32_t regs32[WordPerThread*2];
              uint16_t regs16[WordPerThread*4];
              uint8_t regs8[WordPerThread*8];
            };
            if (sizeof(T) == 8) {
              uint64_t *src64 = (uint64_t*)(src+ix*EltPer16B);
              for (int i=0; i < 2; i++)
                regs64[2*g+i] = __builtin_nontemporal_load(src64+i);
            } else if (sizeof(T) == 4) {
              uint32_t *src32 = (uint32_t*)(src+ix*EltPer16B);
              for (int i=0; i < 2*sizeof(uint64_t)/sizeof(T); i++)
                regs32[2*g+i] = __builtin_nontemporal_load(src32+i);
            } else if (sizeof(T) == 2) {
              uint16_t *src16 = (uint16_t*)(src+ix*EltPer16B);
              for (int i=0; i < 2*sizeof(uint64_t)/sizeof(T); i++)
                regs16[2*g+i] = __builtin_nontemporal_load(src16+i);
            } else if (sizeof(T) == 1) {
              uint8_t *src8 = (uint8_t*)(src+ix*EltPer16B);
              for (int i=0; i < 2*sizeof(uint64_t)/sizeof(T); i++)
                regs8[2*g+i] = __builtin_nontemporal_load(src8+i);
            }
            regs[2*g+0] = regs64[2*g+0];
            regs[2*g+1] = regs64[2*g+1];
          }
        }
      }
    }
  }

  template<int WordPerThread>
  __device__ __forceinline__ void loadRegsFinish(uint64_t(&regs)[WordPerThread]) {
    // Move data out of flag registers into the vacant registers.
    #pragma unroll
    for (int g=1; g < WordPerThread/2; g+=2) {
      if (flagThread) regs[2*g] = regs[2*g-1];
    }
  }

  template<int WordPerThread>
  __device__ __forceinline__ void storeRegs(T *dst, uint64_t(&regs)[WordPerThread], int eltN) {
    constexpr int EltPer16B = 16/sizeof(T);
    // Reverse Finish() register permuatation.
    #pragma unroll
    for (int g=1; g < WordPerThread/2; g+=2) {
      if (flagThread) regs[2*g-1] = regs[2*g];
    }
    // Write to dst if 4-byte aligned, shmem otherwise.
    int misalignment = reinterpret_cast<uintptr_t>(dst)%4;
    #pragma unroll
    for(int g=0; g < WordPerThread/2; g++) {
      int ix = g*WARP_SIZE - 16*(g/2) + wid - (g%2)*(wid/4);
      if (!flagThread || g%2==0) {
        if(misalignment == 0 && (ix+1)*EltPer16B <= eltN) {
          __builtin_nontemporal_store(regs[2*g+0], (uint64_t*)(dst + ix*EltPer16B));
          __builtin_nontemporal_store(regs[2*g+1], (uint64_t*)(dst + ix*EltPer16B)+1);
        } else {
          union {
            uint64_t regs64[WordPerThread];
            uint32_t regs32[WordPerThread*2];
            uint16_t regs16[WordPerThread*4];
            uint8_t regs8[WordPerThread*8];
          };
          regs64[2*g+0] = regs[2*g+0];
          regs64[2*g+1] = regs[2*g+1];
          int remaining = eltN - ix*EltPer16B;
          if (sizeof(T) == 8) {
            uint64_t *dst64 = (uint64_t*)(dst+ix*EltPer16B);
            for (int i=0; i < 2 && i < remaining; i++)
              __builtin_nontemporal_store(regs64[2*g+i], dst64+i);
          } else if (sizeof(T) == 4) {
            uint32_t *dst32 = (uint32_t*)(dst+ix*EltPer16B);
            for (int i=0; i < 2*sizeof(uint64_t)/sizeof(T) && i < remaining; i++)
              __builtin_nontemporal_store(regs32[2*g+i], dst32+i);
          } else if (sizeof(T) == 2) {
            uint16_t *dst16 = (uint16_t*)(dst+ix*EltPer16B);
            for (int i=0; i < 2*sizeof(uint64_t)/sizeof(T) && i < remaining; i++)
              __builtin_nontemporal_store(regs16[2*g+i], dst16+i);
          } else if (sizeof(T) == 1) {
            uint8_t *dst8 = (uint8_t*)(dst+ix*EltPer16B);
            for (int i=0; i < 2*sizeof(uint64_t)/sizeof(T) && i < remaining; i++)
              __builtin_nontemporal_store(regs8[2*g+i], dst8+i);
          }
        }
      }
    }
  }

  #define WARP_MASK 0xffffffff

  template <int ELEMS_PER_THREAD, int RECV, int SEND, int SrcBuf, int DstBuf>
  __device__ __forceinline__ void recvReduceSendCopy(uint64_t(&v)[ELEMS_PER_THREAD], int ll128Offset, bool postOp) {
    constexpr int SRC = SrcBuf != -1 ? 1 : 0;
    uint64_t vr[ELEMS_PER_THREAD];

    __syncwarp();
    /************************ Wait first recv ********************/
    if (RECV) {
      uint64_t* ptr = recvPtr(0)+ll128Offset;
      uint64_t flag = recvFlag(0);
      bool needReload;
      int spins = 0;
      do {
        needReload = false;
        #pragma unroll
        for (int u=0; u<ELEMS_PER_THREAD; u+=2) {
          vr[u] = __builtin_nontemporal_load(ptr+u*WARP_SIZE);
          vr[u+1] = __builtin_nontemporal_load(ptr+u*WARP_SIZE+1);
          needReload |= flagThread && (vr[u+1] != flag);
        }
        needReload &= (0 == checkAbort(spins, 0, 0));
      } while (__any(needReload));
    }

    /************* Finish register load **************/
    if (SRC) {
      // By deferring register shuffle here we've overlapped spinning on first
      // peer's data with memory loads of src data.
      loadRegsFinish(v);
      if (SrcBuf == Input) {
        #pragma unroll
        for (int u=0; u<ELEMS_PER_THREAD; u+=2) {
          v[u] = applyPreOp(redOp, v[u]);
          if (!flagThread)
            v[u+1] = applyPreOp(redOp, v[u+1]);
        }
      }
    }

    /************************ Recv rest *********************/
    if (RECV) {
      { // Consume data from first recv
        uint64_t* ptr = recvPtr(0)+ll128Offset;
        #pragma unroll
        for (int u=0; u<ELEMS_PER_THREAD; u+=2) {
          v[u]   = SRC ? applyReduce(redOp, vr[u], v[u]) : vr[u];
          v[u+1] = SRC ? applyReduce(redOp, vr[u+1], v[u+1]) : vr[u+1];
        }
      }

      for (int i=1; i<MaxRecv && i<fan.nrecv(); i++) {
        uint64_t flag = recvFlag(i);
        uint64_t* ptr = recvPtr(i)+ll128Offset;
        bool needReload;
        int spins = 0;
        do {
          needReload = false;
          #pragma unroll
          for (int u=0; u<ELEMS_PER_THREAD; u+=2) {
            vr[u] = __builtin_nontemporal_load(ptr+u*WARP_SIZE);
            vr[u+1] = __builtin_nontemporal_load(ptr+u*WARP_SIZE+1);
            needReload |= flagThread && (vr[u+1] != flag);
          }
          needReload &= (0 == checkAbort(spins, i, 0));
        } while (__any(needReload));

        #pragma unroll
        for (int u=0; u<ELEMS_PER_THREAD; u+=2) {
          v[u]   = applyReduce(redOp, vr[u], v[u]);
          v[u+1] = applyReduce(redOp, vr[u+1], v[u+1]);
        }
      }
    }
    /********************** End Recv ************************/

    if (postOp) {
      #pragma unroll
      for (int u=0; u<ELEMS_PER_THREAD; u+=2) {
        v[u]   = applyPostOp(redOp, v[u]);
        v[u+1] = applyPostOp(redOp, v[u+1]);
      }
    }

#if RCCL_USE_WBINVL1_VOL
    if (tid == 0) __builtin_amdgcn_buffer_wbinvl1();
#endif
    /************************ Send **************************/
    if (SEND) {
      for (int i=1; i<MaxSend && i<fan.nsend(); i++) {
        uint64_t flag = sendFlag(i);
        uint64_t* ptr = sendPtr(i)+ll128Offset;
        #pragma unroll
        for (int u=0; u<ELEMS_PER_THREAD; u+=2) {
          __builtin_nontemporal_store(v[u], ptr+u*WARP_SIZE);
          __builtin_nontemporal_store(flagThread ? flag : v[u+1], ptr+u*WARP_SIZE+1);
        }
      }
      uint64_t flag = sendFlag(0);
      uint64_t* ptr = sendPtr(0)+ll128Offset;
      #pragma unroll
      for (int u=0; u<ELEMS_PER_THREAD; u+=2) {
        __builtin_nontemporal_store(v[u], ptr+u*WARP_SIZE);
        __builtin_nontemporal_store(flagThread ? flag : v[u+1], ptr+u*WARP_SIZE+1);
      }
    }
    /********************** End Send ************************/
  }

  static constexpr int WireWordPerSlice = WARP_SIZE*NCCL_LL128_SHMEM_ELEMS_PER_THREAD;
  static constexpr int DataEltPerSlice = (WireWordPerSlice - WireWordPerSlice/NCCL_LL128_LINEELEMS)*(sizeof(uint64_t)/sizeof(T));

  template <int RECV, int SEND, int SrcBuf, int DstBuf>
  __device__ __forceinline__ void GenericOp(intptr_t srcIx, intptr_t dstIx, int nelem, bool postOp) {
    constexpr int SRC = SrcBuf != -1 ? 1 : 0;
    constexpr int DST = DstBuf != -1 ? 1 : 0;
    T const *srcPtr = SrcBuf == -1 ? nullptr : userBufs[SrcBuf] + srcIx;
    T       *dstPtr = DstBuf == -1 ? nullptr : userBufs[DstBuf] + dstIx;
    int wireOffset = WireWordPerSlice*warp + 2*wid;
    const int nwarps = nthreads/WARP_SIZE;
    nelem = nelem < 0 ? 0 : nelem;

    if (SEND) waitSend(divUp(nelem, DataEltPerSlice)*WireWordPerSlice*sizeof(uint64_t));
    barrier();
    nelem -= DataEltPerSlice*warp;
    srcPtr += DataEltPerSlice*warp;
    dstPtr += DataEltPerSlice*warp;
    while (nelem > 0) {
      const int eltInSlice = min(nelem, DataEltPerSlice);
      uint64_t regs[NCCL_LL128_SHMEM_ELEMS_PER_THREAD];
      if (SRC) loadRegsBegin(regs, srcPtr, eltInSlice);
      recvReduceSendCopy<NCCL_LL128_SHMEM_ELEMS_PER_THREAD, RECV, SEND, SrcBuf, DstBuf>(regs, wireOffset, postOp);
      if (DST) storeRegs(dstPtr, regs, eltInSlice);

      wireOffset += WireWordPerSlice*nwarps;
      srcPtr += DataEltPerSlice*nwarps;
      dstPtr += DataEltPerSlice*nwarps;
      nelem -= DataEltPerSlice*nwarps;
    }

    barrier();
    if (SEND) for (int i=0; i < MaxSend; i++) sendStep[i] += 1;
    if (SEND) postSend();
    if (RECV) for (int i=0; i < MaxRecv; i++) recvStep[i] += 1;
    if (RECV) postRecv();
  }

  template <int REDUCE, int COPY, int MULTISRCS, int MULTIDSTS>
  __device__ __forceinline__ void mscclGenericOp(T** srcs, int nsrcs, T** dsts, int ndsts, int nelem) {
#if defined(ENABLE_NPKIT) && defined(ENABLE_NPKIT_EVENT_MSCCL_GENERIC_OP_ENTRY)
    if (tid == 0) {
      NpKit::CollectGpuEvent(NPKIT_EVENT_MSCCL_GENERIC_OP_ENTRY, nelem*sizeof(T), 0, NPKIT_GET_GPU_TIMESTAMP(),
          ncclShmem.comm.npKitEventCollectContexts + npKitCtxIdx);
    }
#endif

    T const *srcPtr = srcs[0];
    T       *dstPtr = dsts[0];
    int wireOffset = WireWordPerSlice*warp + 2*wid;
    const int nwarps = nthreads/WARP_SIZE;
    nelem = nelem < 0 ? 0 : nelem;

    nelem -= DataEltPerSlice*warp;
    srcPtr += DataEltPerSlice*warp;
    dstPtr += DataEltPerSlice*warp;
    if (MULTISRCS){
      for (int i = 1; i < nsrcs; i++){
        srcs[i] += DataEltPerSlice*warp;
      }
    }
    if (MULTIDSTS){
      for (int i = 1; i < ndsts; i++){
        dsts[i] += DataEltPerSlice*warp;
      }
    }
    while (nelem > 0) {
      const int eltInSlice = min(nelem, DataEltPerSlice);
      uint64_t regs[NCCL_LL128_SHMEM_ELEMS_PER_THREAD];
      loadRegsBegin(regs, srcPtr, eltInSlice);
      loadRegsFinish(regs);
      if (REDUCE){
        uint64_t regsD[NCCL_LL128_SHMEM_ELEMS_PER_THREAD];
        loadRegsBegin(regsD, dstPtr, eltInSlice);
        loadRegsFinish(regsD);
        #pragma unroll
        for (int u=0; u<NCCL_LL128_SHMEM_ELEMS_PER_THREAD; u+=2) {
          regsD[u] = applyReduce(redOp, regs[u], regsD[u]);
          if (!flagThread)
            regsD[u+1] = applyReduce(redOp, regs[u+1], regsD[u+1]);
        }
        if (MULTISRCS){
          for (int i = 1; i < nsrcs; i++){
            loadRegsBegin(regs, srcs[i], eltInSlice);
            loadRegsFinish(regs);
            for (int u=0; u<NCCL_LL128_SHMEM_ELEMS_PER_THREAD; u+=2) {
              regsD[u] = applyReduce(redOp, regs[u], regsD[u]);
              if (!flagThread)
                regsD[u+1] = applyReduce(redOp, regs[u+1], regsD[u+1]);
            }
          }
        }
        storeRegs(dstPtr, regsD, eltInSlice);
      }
      if (COPY){
        storeRegs(dstPtr, regs, eltInSlice);
        if (MULTIDSTS){
          for (int i = 1; i < nsrcs; i++){
            loadRegsBegin(regs, srcs[i], eltInSlice);
            loadRegsFinish(regs);
            storeRegs(dsts[i], regs, eltInSlice);
          }
        }
      }

      wireOffset += WireWordPerSlice*nwarps;
      srcPtr += DataEltPerSlice*nwarps;
      dstPtr += DataEltPerSlice*nwarps;
      if (MULTISRCS){
        for (int i = 1; i < nsrcs; i++){
          srcs[i] += DataEltPerSlice*nwarps;
        }
      }
      if (MULTIDSTS){
        for (int i = 1; i < ndsts; i++){
          dsts[i] += DataEltPerSlice*nwarps;
        }
      }
      nelem -= DataEltPerSlice*nwarps;
    }

#if defined(ENABLE_NPKIT) && defined(ENABLE_NPKIT_EVENT_MSCCL_GENERIC_OP_EXIT)
    if (tid == 0) {
      NpKit::CollectGpuEvent(NPKIT_EVENT_MSCCL_GENERIC_OP_EXIT, nelem*sizeof(T), 0, NPKIT_GET_GPU_TIMESTAMP(),
          ncclShmem.comm.npKitEventCollectContexts + npKitCtxIdx);
    }
#endif

    barrier();
  }

  __device__ __forceinline__ void loadRecvConn(struct ncclConnInfo* conn, int i) {
    recvBuff[i] = (uint64_t*)conn->buffs[NCCL_PROTO_LL128];
    recvStep[i] = conn->step;
    if (wid == i) recvConn = conn;
  }
  __device__ __forceinline__ void loadRecvSync() {
    if (tid >= nthreads-WARP_SIZE && wid < fan.nrecv()) {
      recvConnHeadPtr = recvConn->head;
      recvConnHead = recvConn->step;
    }
  }

  __device__ __forceinline__ void loadSendConn(struct ncclConnInfo* conn, int i) {
    sendBuff[i] = (uint64_t*)conn->buffs[NCCL_PROTO_LL128];
    sendStep[i] = conn->step;
    if (wid == i) sendConn = conn;
  }
  __device__ __forceinline__ void loadSendSync() {
    if (tid < fan.nsend()) {
      sendConnHeadPtr = sendConn->head;
      sendConnHeadCache = *sendConnHeadPtr;
      sendConnHead = sendConn->step;
      sendConnFifo = sendConn->connFifo;
    }
    if (tid >= nthreads-WARP_SIZE && wid<fan.nsend()) {
      if (sendConn->connFifo) {
        sendConnTailPtr = sendConn->tail;
        sendConnTail = sendConn->step;
      }
    }
  }

public:
  __device__ Primitives(
      const int tid, const int nthreads, int const *recvPeers, int const *sendPeers,
      void const *inputBuf, void *outputBuf, uint64_t redOpArg, uint8_t group=0,
      uint8_t connIndexRecv=0, uint8_t connIndexSend=0, struct ncclWorkElem* e = nullptr, int stepSize_=0
    ):
    redOp(redOpArg),
    tid(tid), nthreads(nthreads), wid(tid%WARP_SIZE), warp(tid/WARP_SIZE),
    warpInBlock(threadIdx.x/WARP_SIZE),
    flagThread((tid%4)==3), group(group),
    stepSize(ncclShmem.comm.buffSizes[NCCL_PROTO_LL128]/NCCL_STEPS/sizeof(uint64_t)) {
    auto *channel = &ncclShmem.channel;
    barriers = &ncclShmem.groups[group].barrier;
    barrier_next = ncclShmem.groups[group].barrier_next;
    int nrecv=0, nsend=0;
    while (nrecv < MaxRecv && recvPeers[nrecv] >= 0) {
      loadRecvConn(&channel->peers[recvPeers[nrecv]]->recv[connIndexRecv], nrecv);
      nrecv++;
    }
    while (nsend < MaxSend && sendPeers[nsend] >= 0) {
      loadSendConn(&channel->peers[sendPeers[nsend]]->send[connIndexSend], nsend);
      nsend++;
    }
    this->fan = Fan(nrecv, nsend);
    loadRecvSync();
    loadSendSync();
    setDataPtrs(inputBuf, outputBuf);
  }

  __device__ ~Primitives() {
    // Save steps for the next operation
    if (tid >= nthreads-WARP_SIZE && wid < fan.nrecv())
      recvConn->step = recvConnHead;
    if (tid < fan.nsend())
      sendConn->step = sendConnHead;
    // Ensure all steps written back
    barrier();
  }

  __device__ void setDataPtrs(void const *inputBuf, void *outputBuf) {
    userBufs[Input] = (T*)inputBuf;
    userBufs[Output] = (T*)outputBuf;
  }

  __device__ void moveDataPtrs(intptr_t delta) {
    userBufs[Input] += delta;
    userBufs[Output] += delta;
  }

  __device__ void send(intptr_t inpIx, int eltN) {
    return GenericOp<0, 1, Input, -1>(inpIx, -1, eltN, false);
  }
  __device__ void sendFromOutput(intptr_t outIx, int eltN) {
    return GenericOp<0, 1, Output, -1>(outIx, -1, eltN, false);
  }
  __device__ void recv(intptr_t outIx, int eltN, bool postOp=false) {
    return GenericOp<1, 0, -1, Output>(-1, outIx, eltN, postOp);
  }
  __device__ void recvReduceSend(intptr_t inpIx, int eltN) {
    return GenericOp<1, 1, Input, -1>(inpIx, -1, eltN, false);
  }
  __device__ void recvReduceCopy(intptr_t inpIx, intptr_t outIx, int eltN, bool postOp=false) {
    return GenericOp<1, 0, Input, Output>(inpIx, outIx, eltN, postOp);
  }
  __device__ void copySend(intptr_t inpIx, intptr_t outIx, int eltN, bool postOp=false) {
    return GenericOp<0, 1, Input, Output>(inpIx, outIx, eltN, postOp);
  }
  __device__ void recvCopySend(intptr_t outIx, int eltN, bool postOp=false) {
    return GenericOp<1, 1, -1, Output>(-1, outIx, eltN, postOp);
  }
  __device__ void recvReduceCopySend(intptr_t inpIx, intptr_t outIx, int eltN, bool postOp=false) {
    return GenericOp<1, 1, Input, Output>(inpIx, outIx, eltN, postOp);
  }
  __device__ void recvSend(int eltN) {
    return GenericOp<1, 1, -1, -1>(-1, -1, eltN, false);
  }

  // MSCCL primitives
  __device__ void sendWithBarrier(intptr_t inpIx, int eltN) {
    send(inpIx, eltN);
  }
  __device__ void localCopy(T* srcs, T* dsts, int eltN) {
    return mscclGenericOp<0,1,0,0>(&srcs, 1, &dsts, 1, eltN);
  }
};<|MERGE_RESOLUTION|>--- conflicted
+++ resolved
@@ -102,14 +102,8 @@
         sendConnHeadCache = __atomic_load_n(sendConnHeadPtr, __ATOMIC_RELAXED);
         if (checkAbort(spins, wid, 1)) break;
       }
-<<<<<<< HEAD
-      __asm__ __volatile__("s_wakeup");
-      if (sendConnFifoPtr) {
-        __atomic_store_n(sendConnFifoPtr+sendStep[wid]%NCCL_STEPS, nbytes, __ATOMIC_RELAXED);
-=======
       if (sendConnFifo) {
         sendConnFifo[sendStep[wid]%NCCL_STEPS].size = nbytes;
->>>>>>> 6dd51f15
       }
       sendConnHead += 1;
     }
