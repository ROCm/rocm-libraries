--- conflicted
+++ resolved
@@ -74,16 +74,12 @@
 #endif
 
   inline __device__ void barrier() {
-<<<<<<< HEAD
 #if defined(__HIP_PLATFORM_AMD__) || defined(__HIPCC__)
   if (nthreads != WARP_SIZE)
     barrier_by_group();
 #else
-   asm volatile ("bar.sync %1, %0;" :: "r"(nthreads), "r"(15-group));
-#endif
-=======
-    barrier_sync(15-group, nthreads);
->>>>>>> 178b6b75
+   barrier_sync(15-group, nthreads);
+#endif
   }
 
   uint32_t abort = 0;
