/*************************************************************************
 * Copyright (c) 2015-2021, NVIDIA CORPORATION. All rights reserved.
 * Modifications Copyright (c) 2019-2021 Advanced Micro Devices, Inc. All rights reserved.
 * Modifications Copyright (c) Microsoft Corporation. Licensed under the MIT License.
 *
 * See LICENSE.txt for license information
 ************************************************************************/


#ifndef NCCL_REDUCE_KERNEL_H_
#define NCCL_REDUCE_KERNEL_H_

#include "op128.h"
#include <limits>
#include <type_traits>

#include "rccl_float8.h"

template<typename T>
struct IsFloatingPoint: std::false_type {};
template<>
struct IsFloatingPoint<half>: std::true_type {};
#if defined(RCCL_BFLOAT16)
template<>
struct IsFloatingPoint<hip_bfloat16>: std::true_type {};
#endif
#if defined(RCCL_FLOAT8)
template<>
struct IsFloatingPoint<rccl_float8>: std::true_type {};
template<>
struct IsFloatingPoint<rccl_bfloat8>: std::true_type {};
#endif
template<>
struct IsFloatingPoint<float>: std::true_type {};
template<>
struct IsFloatingPoint<double>: std::true_type {};

////////////////////////////////////////////////////////////////////////////////
// The reduction function classes. All classes must:
//  1. Expose the `EltType` typedef.
//  2. Have constructor taking no arguments (default constructible).
//  3. Have constructor taking `uint64_t opArg`.

template<typename T>
struct FuncCopy { using EltType = T; __device__ FuncCopy(uint64_t opArg=0) {}; };
template<typename T>
struct FuncSum  { using EltType = T; __device__ FuncSum(uint64_t opArg=0) {}; };
template<typename T>
struct FuncProd { using EltType = T; __device__ FuncProd(uint64_t opArg=0) {}; };

template<typename T>
struct FuncMinMax {
  using EltType = T;
  BytePack<sizeof(T)> xormask; // only used by integers
  bool isMinNotMax; // only used by floats
  __device__ FuncMinMax(uint64_t opArg=0) {
    xormask.native = opArg;
    isMinNotMax = (opArg&1)==0;
  }
};

template<typename T> struct FuncPreMulSum;
template<typename T> struct FuncSumPostDiv;

////////////////////////////////////////////////////////////////////////////////
// Trait class for handling the reduction argument.

template<typename Fn>
struct RedOpArg { // default case: no argument
  static constexpr bool ArgUsed = false;
  __device__ static uint64_t loadArg(void *ptr) { return 0; }
};

template<typename T>
struct RedOpArg<FuncMinMax<T>> {
  static constexpr bool ArgUsed = true;
  __device__ static uint64_t loadArg(void *ptr) {
    union { uint64_t u64; T val; };
    u64 = 0;
    val = *(T*)ptr;
    return u64;
  }
};

////////////////////////////////////////////////////////////////////////////////
// Trait classes for reduction functions. Given a function (FuncSum, etc.)
// and a number of elements in a pack, will reduce, preOp, or postOp a pack
// of elements. These classes are intended to be specialized for specific
// combinations of reduction function and pack size.

template<typename Fn, int EltPerPack>
struct Apply_Reduce /*{
  static BytePack<EltPerPack*sizeof(T)> reduce(
    Fn fn, BytePack<EltPerPack*sizeof(T)> a, BytePack<EltPerPack*sizeof(T)> b
  );
}*/;
template<typename Fn, int EltPerPack>
struct Apply_PreOp/*{
  static constexpr bool IsIdentity;
  static BytePack<EltPerPack*sizeof(T)> preOp(Fn fn, BytePack<EltPerPack*sizeof(T)> a);
}*/;
template<typename Fn, int EltPerPack>
struct Apply_PostOp/*{
  static constexpr bool IsIdentity;
  static BytePack<EltPerPack*sizeof(T)> postOp(Fn fn, BytePack<EltPerPack*sizeof(T)> a);
}*/;
template<typename Fn>
struct LoadMultimem_BigPackSize/*{
  // If non-zero, then this and sizeof(T) are valid pack sizes for LoadMultimem,
  // otherwise there are no valid pack sizes for LoadMultimem.
  static constexpr int BigPackSize = 0;
}*/;
template<typename Fn, int BytePerPack>
struct Apply_LoadMultimem/*{
  static BytePack<BytePerPack> load(Fn fn, uintptr_t addr);
}*/;

////////////////////////////////////////////////////////////////////////////////
// Public API for calling the trait classes. These take the data elements as a
// pack of any type, which could be a BytePack<?> or any integral type (uint64_t,
// uint32_t, etc.), and will return a new pack where each element has been
// transformed appropriately.

template<typename Fn, typename Pack>
__device__ __forceinline__ Pack applyReduce(Fn fn, Pack a, Pack b) {
  return fromPack<Pack>(
    Apply_Reduce<Fn, BytePackOf<Pack>::Size/sizeof(typename Fn::EltType)>
      ::reduce(fn, toPack(a), toPack(b))
  );
}

template<typename Fn, typename Pack>
__device__ __forceinline__ Pack applyPreOp(Fn fn, Pack a) {
  return fromPack<Pack>(
    Apply_PreOp<Fn, BytePackOf<Pack>::Size/sizeof(typename Fn::EltType)>
      ::preOp(fn, toPack(a))
  );
}

template<typename Fn, typename Pack>
__device__ __forceinline__ Pack applyPostOp(Fn fn, Pack a) {
  return fromPack<Pack>(
    Apply_PostOp<Fn, BytePackOf<Pack>::Size/sizeof(typename Fn::EltType)>
      ::postOp(fn, toPack(a))
  );
}

template<typename Fn, int BytePerPack>
__device__ __forceinline__ BytePack<BytePerPack> applyLoadMultimem(Fn fn, uintptr_t addr) {
  return Apply_LoadMultimem<Fn, BytePerPack>::load(fn, addr);
}

////////////////////////////////////////////////////////////////////////////////
// Apply_Reduce

// Nonsensical base case
template<typename Fn>
struct Apply_Reduce<Fn, /*EltPerPack=*/0> {
  __device__ static BytePack<0> reduce(Fn fn, BytePack<0> a, BytePack<0> b) {
    return  {};
  }
};

// General recursive definition (EltPerPack > 1). This is how we iterate over
// all elements in a pack of any size, by breaking it into halves. Eventually
// we'll hit a base case (a more specific template specialization which takes
// precedence).
template<typename Fn, int EltPerPack>
struct Apply_Reduce {
  template<int Size>
  __device__ static BytePack<Size> reduce(Fn fn, BytePack<Size> a, BytePack<Size> b) {
    a.half[0] = Apply_Reduce<Fn, EltPerPack/2>::reduce(fn, a.half[0], b.half[0]);
    a.half[1] = Apply_Reduce<Fn, EltPerPack/2>::reduce(fn, a.half[1], b.half[1]);
    return a;
  }
};

// Base case definitions (EltPerPack == 1)
template<typename T>
struct Apply_Reduce<FuncCopy<T>, /*EltPerPack=*/1> {
  __device__ static BytePack<sizeof(T)> reduce(FuncCopy<T> fn, BytePack<sizeof(T)> a, BytePack<sizeof(T)> b) {
    return a;
  }
};
template<typename T>
struct Apply_Reduce<FuncSum<T>, /*EltPerPack=*/1> {
  __device__ static BytePack<sizeof(T)> reduce(FuncSum<T> fn, BytePack<sizeof(T)> a, BytePack<sizeof(T)> b) {
    return toPack<T>(fromPack<T>(a) + fromPack<T>(b));
  }
};
template<typename T>
struct Apply_Reduce<FuncProd<T>, /*EltPerPack=*/1> {
  __device__ static BytePack<sizeof(T)> reduce(FuncProd<T> fn, BytePack<sizeof(T)> a, BytePack<sizeof(T)> b) {
    return toPack<T>(fromPack<T>(a) * fromPack<T>(b));
  }
};
template<typename T>
struct Apply_Reduce<FuncMinMax<T>, /*EltPerPack=*/1> {
  __device__ static BytePack<sizeof(T)> reduce(FuncMinMax<T> fn, BytePack<sizeof(T)> a, BytePack<sizeof(T)> b) {
    return (a.native ^ fn.xormask.native) < (b.native ^ fn.xormask.native) ? a : b;
  }
};

// Optimizations for specfic types and element count combinations:
template<>
struct Apply_Reduce<FuncSum<uint8_t>, /*EltPerPack=*/4> {
  __device__ static BytePack<4> reduce(FuncSum<uint8_t> fn, BytePack<4> a, BytePack<4> b) {
    constexpr uint32_t even = 0x00ff00ffu;
    uint32_t x = (a.native &  even) + (b.native &  even);
    uint32_t y = (a.native & ~even) + (b.native & ~even);
    //a.native = (x & even) | (y & ~even);
    a.native = __byte_perm(x, y, 0x7250);
    return a;
  }
};

template<>
struct Apply_Reduce<FuncMinMax<uint8_t>, /*EltPerPack=*/4> {
  __device__ static BytePack<4> reduce(FuncMinMax<uint8_t> fn, BytePack<4> a, BytePack<4> b) {
    constexpr uint32_t ones = 0x01010101u;
    constexpr uint32_t even = 0x00ff00ffu; // even byte mask
    // Replicate xormask to all bytes
    uint32_t x = fn.xormask.native * ones;
    // Transform inputs by xormask
    uint32_t ax = a.native ^ x;
    uint32_t bx = b.native ^ x;
    // Use 9-bit arithmetic to compute d=a-b
    uint32_t d0 = (ax    & even) + (~bx      & even) + ones;
    uint32_t d1 = (ax>>8 & even) + (~(bx>>8) & even) + ones;
    // Move sign bit of each 9-bit delta into the least bit of origin byte
    //uint32_t s = (d0>>8 & ones & even) | (d1 & ones & ~even);
    uint32_t s = __byte_perm(d0, d1, 0x7351) & ones;
    // Broadcast least bit across whole byte
    s *= 0xffu;
    // Compose result by selecting bytes via: signbit(a-b)==1 ? a : b
    a.native = (a.native & s) | (b.native & ~s);
    return a;
  }
};

<<<<<<< HEAD
// template<>
// struct Apply_Reduce<FuncProd<uint8_t>, /*EltPerPack=*/4> {
//   __device__ static BytePack<4> reduce(FuncProd<uint8_t> fn, BytePack<4> apack, BytePack<4> bpack) {
//     uint32_t a = apack.native;
//     uint32_t b = bpack.native;
//     uint32_t ab0 = (a*b) & 0xffu;
//     asm("mad.lo.u32 %0, %1, %2, %0;" : "+r"(ab0) : "r"(a&0xff00u), "r"(b&0xff00u));
//     uint32_t ab1;
//     asm("mul.hi.u32 %0, %1, %2;"     : "=r"(ab1) : "r"(a&0xff0000), "r"(b&0xff0000));
//     asm("mad.hi.u32 %0, %1, %2, %0;" : "+r"(ab1) : "r"(a&0xff000000u), "r"(b&0xff000000u));
//     apack.native = __byte_perm(ab0, ab1, 0x6420);
//     return apack;
//   }
// };
=======
template<>
struct Apply_Reduce<FuncProd<uint8_t>, /*EltPerPack=*/4> {
  __device__ static BytePack<4> reduce(FuncProd<uint8_t> fn, BytePack<4> apack, BytePack<4> bpack) {
    uint32_t a = apack.native;
    uint32_t b = bpack.native;
    uint32_t ab0 = (a*b) & 0xffu;
    asm volatile("mad.lo.u32 %0, %1, %2, %0;" : "+r"(ab0) : "r"(a&0xff00u), "r"(b&0xff00u));
    uint32_t ab1;
    asm volatile("mul.hi.u32 %0, %1, %2;"     : "=r"(ab1) : "r"(a&0xff0000), "r"(b&0xff0000));
    asm volatile("mad.hi.u32 %0, %1, %2, %0;" : "+r"(ab1) : "r"(a&0xff000000u), "r"(b&0xff000000u));
    apack.native = __byte_perm(ab0, ab1, 0x6420);
    return apack;
  }
};
>>>>>>> 68b54236

#define SPECIALIZE_REDUCE(Fn, T, EltPerPack, Vec, expr_of_fn_x_y) \
  template<> \
  struct Apply_Reduce<Fn<T>, EltPerPack> { \
    __device__ __forceinline__ static BytePack<sizeof(Vec)> reduce( \
        Fn<T> fn, BytePack<sizeof(Vec)> a, BytePack<sizeof(Vec)> b \
      ) { \
      Vec x = fromPack<Vec>(a); \
      Vec y = fromPack<Vec>(b); \
      return toPack<Vec>(expr_of_fn_x_y); \
    } \
  };

SPECIALIZE_REDUCE(FuncMinMax, float, 1, float, fn.isMinNotMax ? fminf(x, y) : fmaxf(x, y))
SPECIALIZE_REDUCE(FuncMinMax, double, 1, double, fn.isMinNotMax ? fmin(x, y) : fmax(x, y))

<<<<<<< HEAD
SPECIALIZE_REDUCE(FuncMinMax, half, 1, half, fn.isMinNotMax ? __hmin(x, y) : __hmax(x, y))
=======
#if __CUDA_ARCH__ >= 530 && __CUDA_ARCH__ != 610
  SPECIALIZE_REDUCE(FuncSum, half, 1, half, __hadd(x, y))
  // Coverity recommends the use of std::move here but, given that half is a scalar,
  // a plain copy will be just as efficient.
  // coverity[copy_constructor_call]
  SPECIALIZE_REDUCE(FuncSum, half, 2, half2, __hadd2(x, y))
  SPECIALIZE_REDUCE(FuncProd, half, 1, half, __hmul(x, y))
  // coverity[copy_constructor_call]
  SPECIALIZE_REDUCE(FuncProd, half, 2, half2, __hmul2(x, y))
#else
  SPECIALIZE_REDUCE(FuncSum, half, 1, half, __float2half(__half2float(x) + __half2float(y)))
  SPECIALIZE_REDUCE(FuncProd, half, 1, half, __float2half(__half2float(x) * __half2float(y)))
#endif

#if __CUDA_ARCH__ >= 800
  SPECIALIZE_REDUCE(FuncMinMax, half, 1, half, fn.isMinNotMax ? __hmin(x, y) : __hmax(x, y))
  // coverity[copy_constructor_call]
  SPECIALIZE_REDUCE(FuncMinMax, half, 2, half2, fn.isMinNotMax ? __hmin2(x, y) : __hmax2(x, y))
#else
  SPECIALIZE_REDUCE(FuncMinMax, half, 1, half, __float2half(fn.isMinNotMax ? fminf(__half2float(x), __half2float(y)) : fmaxf(__half2float(x), __half2float(y))))
#endif
>>>>>>> 68b54236

#if defined(RCCL_BFLOAT16)
#if __CUDA_ARCH__ >= 800
  SPECIALIZE_REDUCE(FuncSum, __nv_bfloat16, 1, __nv_bfloat16, __hadd(x, y))
  // coverity[copy_constructor_call]
  SPECIALIZE_REDUCE(FuncSum, __nv_bfloat16, 2, __nv_bfloat162, __hadd2(x, y))
  SPECIALIZE_REDUCE(FuncProd, __nv_bfloat16, 1, __nv_bfloat16, __hmul(x, y))
  // coverity[copy_constructor_call]
  SPECIALIZE_REDUCE(FuncProd, __nv_bfloat16, 2, __nv_bfloat162, __hmul2(x, y))
  SPECIALIZE_REDUCE(FuncMinMax, __nv_bfloat16, 1, __nv_bfloat16, fn.isMinNotMax ? __hmin(x, y) : __hmax(x, y))
  // coverity[copy_constructor_call]
  SPECIALIZE_REDUCE(FuncMinMax, __nv_bfloat16, 2, __nv_bfloat162, fn.isMinNotMax ? __hmin2(x, y) : __hmax2(x, y))
#else
  SPECIALIZE_REDUCE(FuncSum, hip_bfloat16, 1, hip_bfloat16, (hip_bfloat16)((float)(x) + (float)(y)))
  SPECIALIZE_REDUCE(FuncProd, hip_bfloat16, 1, hip_bfloat16, (hip_bfloat16)((float)(x) * (float)(y)))
  SPECIALIZE_REDUCE(FuncMinMax, hip_bfloat16, 1, hip_bfloat16, (hip_bfloat16)(fn.isMinNotMax ? fminf((float)(x), (float)(y)) : fmaxf((float)(x), (float)(y))))
#endif
#endif

#if defined(RCCL_FLOAT8)
  SPECIALIZE_REDUCE(FuncSum, rccl_float8, 1, rccl_float8, rccl_float8(float(x) + float(y)))
  SPECIALIZE_REDUCE(FuncProd, rccl_float8, 1, rccl_float8, rccl_float8(float(x) * float(y)))
  SPECIALIZE_REDUCE(FuncMinMax, rccl_float8, 1, rccl_float8, rccl_float8(fn.isMinNotMax ? fminf(float(x), float(y)) : fmaxf(float(x), float(y))))
  SPECIALIZE_REDUCE(FuncSum, rccl_bfloat8, 1, rccl_bfloat8, rccl_bfloat8(float(x) + float(y)))
  SPECIALIZE_REDUCE(FuncProd, rccl_bfloat8, 1, rccl_bfloat8, rccl_bfloat8(float(x) * float(y)))
  SPECIALIZE_REDUCE(FuncMinMax, rccl_bfloat8, 1, rccl_bfloat8, rccl_bfloat8(fn.isMinNotMax ? fminf(float(x), float(y)) : fmaxf(float(x), float(y))))
#endif

#undef SPECIALIZE_REDUCE

////////////////////////////////////////////////////////////////////////////////
// Apply_PreOp

// General recursive definition (EltPerPack > 1)
template<typename Fn, int EltPerPack>
struct Apply_PreOp {
  static constexpr bool IsIdentity = Apply_PreOp<Fn, EltPerPack/2>::IsIdentity;
  template<int Size>
  __device__ static BytePack<Size> preOp(Fn fn, BytePack<Size> a) {
    #if __cpp_if_constexpr
    if constexpr(!IsIdentity) {
    #else
    if (!IsIdentity) {
    #endif
      // The `if (!IsIdentity)` condition is not strictly necessary, but it may help
      // compiler in that it won't have to tear a register apart for no reason
      // just to put it back together again.
      a.half[0] = Apply_PreOp<Fn, EltPerPack/2>::preOp(fn, a.half[0]);
      a.half[1] = Apply_PreOp<Fn, EltPerPack/2>::preOp(fn, a.half[1]);
    }
    return a;
  }
};
// Base case definition (EltPerPack == 1), by default is identity function.
template<typename Fn>
struct Apply_PreOp<Fn, /*EltPerPack=*/1> {
  static constexpr bool IsIdentity = true;
  template<int Size>
  __device__ static BytePack<Size> preOp(Fn fn, BytePack<Size> a) {
    return a;
  }
};
// Base case definition (EltPerPack == 0), is nonsense!
template<typename Fn>
struct Apply_PreOp<Fn, /*EltPerPack=*/0> {
  static constexpr bool IsIdentity = true;
  __device__ static BytePack<0> preOp(Fn fn, BytePack<0> a) {
    return {};
  }
};

////////////////////////////////////////////////////////////////////////////////
// Apply_PostOp

// General recursive definition (EltPerPack > 1)
template<typename Fn, int EltPerPack>
struct Apply_PostOp {
  static constexpr bool IsIdentity = Apply_PostOp<Fn, EltPerPack/2>::IsIdentity;
  template<int Size>
  __device__ static BytePack<Size> postOp(Fn fn, BytePack<Size> a) {
    #if __cpp_if_constexpr
    if constexpr(!IsIdentity) {
    #else
    if (!IsIdentity) {
    #endif
      // The `if (!IsIdentity)` condition is not strictly necessary, but it may help
      // compiler in that it won't have to tear a register apart for no reason
      // just to put it back together again.
      a.half[0] = Apply_PostOp<Fn, EltPerPack/2>::postOp(fn, a.half[0]);
      a.half[1] = Apply_PostOp<Fn, EltPerPack/2>::postOp(fn, a.half[1]);
    }
    return a;
  }
};
// Base case definition (EltPerPack == 1), by default is identity function.
template<typename Fn>
struct Apply_PostOp<Fn, /*EltPerPack=*/1> {
  static constexpr bool IsIdentity = true;
  template<int Size>
  __device__ static BytePack<Size> postOp(Fn fn, BytePack<Size> a) {
    return a;
  }
};
// Base case definition (EltPerPack == 0), is nonsense!
template<typename Fn>
struct Apply_PostOp<Fn, /*EltPerPack=*/0> {
  static constexpr bool IsIdentity = true;
  __device__ static BytePack<0> postOp(Fn fn, BytePack<0> a) {
    return {};
  }
};


////////////////////////////////////////////////////////////////////////////////
// FuncPreMulSum

template<typename T>
struct RedOpArg<FuncPreMulSum<T>> {
  static constexpr bool ArgUsed = true;
  __device__ static uint64_t loadArg(void *ptr) {
    union { uint64_t u64; T val; };
    u64 = 0;
    val = *(T*)ptr;
    return u64;
  }
};

// General definition for all integral types, float, and double.
template<typename T>
struct FuncPreMulSum {
  using EltType = T;
  T scalar;
  __device__ FuncPreMulSum(uint64_t opArg=0) {
    union { uint64_t u64; T val; };
    u64 = opArg;
    scalar = val;
  }
};

template<>
// Coverity recommends the users of this type to use std::move in certain cases but,
// given that half is a scalar, a plain copy will be just as efficient.
// coverity[moveable_type]
struct FuncPreMulSum<half> {
  using EltType = half;
  half2 scalar;
  __device__ FuncPreMulSum(uint64_t opArg=0) {
    union { uint64_t u64; half val; };
    u64 = opArg;
    scalar.x = val;
    scalar.y = val;
  }
};

#if defined(RCCL_BFLOAT16)
  template<>
<<<<<<< HEAD
  struct FuncPreMulSum<hip_bfloat16> {
    using EltType = hip_bfloat16;
=======
  // Coverity recommends the users of this type to use std::move in certain cases but,
  // given that __nv_bfloat16 is a scalar, a plain copy will be just as efficient.
  // coverity[moveable_type]
  struct FuncPreMulSum<__nv_bfloat16> {
    using EltType = __nv_bfloat16;
>>>>>>> 68b54236
  #if __CUDA_ARCH__ >= 800
    __nv_bfloat162 scalar;
    __device__ FuncPreMulSum(uint64_t opArg=0) {
      union { uint64_t u64; __nv_bfloat16 val; };
      u64 = opArg;
      scalar.x = val;
      scalar.y = val;
    }
  #else
    float scalar;
    __device__ FuncPreMulSum(uint64_t opArg=0) {
      union { uint64_t u64; hip_bfloat16 val; };
      u64 = opArg;
      scalar = (float)(val);
    }
  #endif
  };
#endif

#if defined(RCCL_FLOAT8)
  template<>
  struct FuncPreMulSum<rccl_float8> {
    // Change these to switch between all prescale, all postscale, or both by sqrt(N).
    // Obviously, the only invalid combination is both true. An improvement would be
    // make this parameterized as a build time setting and passed here through
    // preprocessor definitions.
    using EltType = rccl_float8;
    float scalar;
    __device__ FuncPreMulSum(uint64_t opArg=0) {
      union { uint64_t u64; rccl_float8 val; };
      u64 = opArg;
      scalar = (float)(val);
    }
  };

  template<>
  struct FuncPreMulSum<rccl_bfloat8> {
    // Change these to switch between all prescale, all postscale, or both by sqrt(N).
    // Obviously, the only invalid combination is both true. An improvement would be
    // make this parameterized as a build time setting and passed here through
    // preprocessor definitions.
    using EltType = rccl_bfloat8;
    float scalar;
    __device__ FuncPreMulSum(uint64_t opArg=0) {
      union { uint64_t u64; rccl_bfloat8 val; };
      u64 = opArg;
      scalar = (float)(val);
    }
  };
#endif

template<typename T>
struct Apply_Reduce<FuncPreMulSum<T>, /*EltPerPack=*/1> {
  __device__ static BytePack<sizeof(T)> reduce(FuncPreMulSum<T> fn, BytePack<sizeof(T)> a, BytePack<sizeof(T)> b) {
    // FuncPreMulSum reduce dispatches to FuncSum.
    return Apply_Reduce<FuncSum<T>, 1>::reduce(FuncSum<T>(), a, b);
  }
};

// PreOp of FuncPreMulSum for integral types, float, and double.
template<typename T>
struct Apply_PreOp<FuncPreMulSum<T>, /*EltPerPack=*/1> {
  static constexpr bool IsIdentity = false;
  __device__ static BytePack<sizeof(T)> preOp(FuncPreMulSum<T> fn, BytePack<sizeof(T)> a) {
    return toPack<T>(fromPack<T>(a) * fn.scalar);
  }
};

////////////////////////////////////////////////////////////////////////////////
// Apply_PreOp of FuncPreMulSum for float16.

template<>
struct Apply_PreOp<FuncPreMulSum<half>, /*EltPerPack=*/1> {
  static constexpr bool IsIdentity = false;
  __device__ static BytePack<sizeof(half)> preOp(FuncPreMulSum<half> fn, BytePack<sizeof(half)> a) {
      return toPack<half>(__hmul(fromPack<half>(a), fn.scalar.x));
  }
};
#if __CUDA_ARCH__ >= 530 && __CUDA_ARCH__ != 610
  template<>
  struct Apply_PreOp<FuncPreMulSum<half>, /*EltPerPack=*/2> {
    static constexpr bool IsIdentity = false;
    __device__ static BytePack<sizeof(half2)> preOp(FuncPreMulSum<half> fn, BytePack<sizeof(half2)> a) {
      return toPack<half2>(__hmul2(fromPack<half2>(a), fn.scalar));
    }
  };
#endif

////////////////////////////////////////////////////////////////////////////////
// Apply_PreOp of FuncPreMulSum for bfloat16.

#if defined(RCCL_BFLOAT16)
  template<>
  struct Apply_PreOp<FuncPreMulSum<hip_bfloat16>, /*EltPerPack=*/1> {
    static constexpr bool IsIdentity = false;
    __device__ static BytePack<sizeof(hip_bfloat16)> preOp(
        FuncPreMulSum<hip_bfloat16> fn, BytePack<sizeof(hip_bfloat16)> a
      ) {
      #if __CUDA_ARCH__ >= 800
        return toPack<__nv_bfloat16>(__hmul(fromPack<__nv_bfloat16>(a), fn.scalar.x));
      #else
        return toPack<hip_bfloat16>((hip_bfloat16)((float)(fromPack<hip_bfloat16>(a)) * fn.scalar));
      #endif
    }
  };
  #if __CUDA_ARCH__ >= 800
    template<>
    struct Apply_PreOp<FuncPreMulSum<hip_bfloat16>, /*EltPerPack=*/2> {
      static constexpr bool IsIdentity = false;
      __device__ static BytePack<sizeof(__nv_bfloat162)> preOp(
          FuncPreMulSum<__nv_bfloat16> fn, BytePack<sizeof(__nv_bfloat162)> a
        ) {
        return toPack<__nv_bfloat162>(__hmul2(fromPack<__nv_bfloat162>(a), fn.scalar));
      }
    };
  #endif
#endif

#if defined(RCCL_FLOAT8)
  template<>
  struct Apply_PreOp<FuncPreMulSum<rccl_float8>, /*EltPerPack=*/1> {
    static constexpr bool IsIdentity = false;

    __device__ static BytePack<sizeof(rccl_float8)> preOp(
        FuncPreMulSum<rccl_float8> fn, BytePack<sizeof(rccl_float8)> a
      ) {
        return toPack<rccl_float8>(rccl_float8(float(fromPack<rccl_float8>(a)) * float(fn.scalar)));
    }
  };

  template<>
  struct Apply_PreOp<FuncPreMulSum<rccl_bfloat8>, /*EltPerPack=*/1> {
    static constexpr bool IsIdentity = false;

    __device__ static BytePack<sizeof(rccl_bfloat8)> preOp(
        FuncPreMulSum<rccl_bfloat8> fn, BytePack<sizeof(rccl_bfloat8)> a
      ) {
        return toPack<rccl_bfloat8>(rccl_bfloat8(float(fromPack<rccl_bfloat8>(a)) * float(fn.scalar)));
    }
  };
#endif

////////////////////////////////////////////////////////////////////////////////
// FuncSumPostDiv

template<typename T>
struct RedOpArg<FuncSumPostDiv<T>> {
  static constexpr bool ArgUsed = true;
  __device__ static uint64_t loadArg(void *ptr) {
    return *(uint64_t*)ptr;
  }
};

template<typename T, bool IsFloating=IsFloatingPoint<T>::value>
struct FuncSumPostDiv_IntOnly;

template<typename T>
struct FuncSumPostDiv: FuncSumPostDiv_IntOnly<T> {
  __device__ FuncSumPostDiv(uint64_t opArg=0):
    FuncSumPostDiv_IntOnly<T>(opArg) {
  }
};

template<typename T>
struct FuncSumPostDiv_IntOnly<T, /*IsFloating=*/false>: FuncSum<T> {
  using EltType = T;
  int divisor;
  __device__ FuncSumPostDiv_IntOnly(uint64_t opArg=0): divisor(opArg) {}
};

template<typename T>
struct FuncSumPostDiv_IntOnly<T, /*IsFloating=*/true> {
  static_assert(sizeof(T)!=sizeof(T), "FuncSumPostDiv is only for implementing ncclAvg on integral types.");
};

template<typename T>
struct Apply_Reduce<FuncSumPostDiv<T>, /*EltPerPack=*/1>:
    Apply_Reduce<FuncSum<T>, 1> {
  __device__ static BytePack<sizeof(T)> reduce(FuncSumPostDiv<T> fn, BytePack<sizeof(T)> a, BytePack<sizeof(T)> b) {
    // FuncSumPostDiv reduce dispatches to FuncSum.
    return Apply_Reduce<FuncSum<T>, 1>::reduce(FuncSum<T>(), a, b);
  }
};

template<typename T>
struct Apply_PostOp<FuncSumPostDiv<T>, /*EltPerPack=*/1> {
  static constexpr bool IsIdentity = false;
  __device__ static BytePack<sizeof(T)> postOp(FuncSumPostDiv<T> fn, BytePack<sizeof(T)> a) {
    return toPack<T>(fromPack<T>(a) / fn.divisor);
  }
};

////////////////////////////////////////////////////////////////////////////////
// Apply_LoadMultimem

#define SIZEOF_BytePack_field_u16 2
#define PTX_REG_BytePack_field_u16 "h"

#define SIZEOF_BytePack_field_u32 4
#define PTX_REG_BytePack_field_u32 "r"

#define SIZEOF_BytePack_field_u64 8
#define PTX_REG_BytePack_field_u64 "l"

#define DEFINE_Apply_LoadMultimem_sum(T, ptx_ty, pack_field) \
  template<> \
  struct Apply_LoadMultimem<FuncSum<T>, SIZEOF_BytePack_field_##pack_field> { \
    static constexpr int PackSize = SIZEOF_BytePack_field_##pack_field; \
    __device__ static BytePack<PackSize> load(FuncSum<T> fn, uintptr_t addr) { \
      BytePack<PackSize> ans; \
      asm volatile("multimem.ld_reduce.relaxed.sys.global.add." #ptx_ty " %0, [%1];" \
        : "=" PTX_REG_BytePack_field_##pack_field(ans.pack_field) \
        : "l"(addr) : "memory"); \
      return ans; \
    } \
  };
#define DEFINE_Apply_LoadMultimem_minmax(T, ptx_ty, pack_field) \
  template<> \
  struct Apply_LoadMultimem<FuncMinMax<T>, SIZEOF_BytePack_field_##pack_field> { \
    static constexpr int PackSize = SIZEOF_BytePack_field_##pack_field; \
    __device__ static BytePack<PackSize> load(FuncMinMax<T> fn, uintptr_t addr) { \
      BytePack<PackSize> ans; \
      if (fn.isMinNotMax) { \
        asm volatile("multimem.ld_reduce.relaxed.sys.global.min." #ptx_ty " %0, [%1];" \
          : "=" PTX_REG_BytePack_field_##pack_field(ans.pack_field) \
          : "l"(addr) : "memory"); \
      } else { \
        asm volatile("multimem.ld_reduce.relaxed.sys.global.max." #ptx_ty " %0, [%1];" \
          : "=" PTX_REG_BytePack_field_##pack_field(ans.pack_field) \
          : "l"(addr) : "memory"); \
      } \
      return ans; \
    } \
  };

#define DEFINE_Apply_LoadMultimem_sum_v4(T, ptx_ty, pack_field) \
  template<> \
  struct Apply_LoadMultimem<FuncSum<T>, 4*(SIZEOF_BytePack_field_##pack_field)> { \
    static constexpr int PackSize = 4*(SIZEOF_BytePack_field_##pack_field); \
    __device__ static BytePack<PackSize> load(FuncSum<T> fn, uintptr_t addr) { \
      BytePack<PackSize> ans; \
      asm volatile("multimem.ld_reduce.relaxed.sys.global.add.v4." #ptx_ty " {%0,%1,%2,%3}, [%4];" \
        : "=" PTX_REG_BytePack_field_##pack_field(ans.pack_field[0]), \
          "=" PTX_REG_BytePack_field_##pack_field(ans.pack_field[1]), \
          "=" PTX_REG_BytePack_field_##pack_field(ans.pack_field[2]), \
          "=" PTX_REG_BytePack_field_##pack_field(ans.pack_field[3]) \
        : "l"(addr) : "memory"); \
      return ans; \
    } \
  };
#define DEFINE_Apply_LoadMultimem_minmax_v4(T, ptx_ty, pack_field) \
  template<> \
  struct Apply_LoadMultimem<FuncMinMax<T>, 4*(SIZEOF_BytePack_field_##pack_field)> { \
    static constexpr int PackSize = 4*(SIZEOF_BytePack_field_##pack_field); \
    __device__ static BytePack<PackSize> load(FuncMinMax<T> fn, uintptr_t addr) { \
      BytePack<PackSize> ans; \
      if (fn.isMinNotMax) { \
        asm volatile("multimem.ld_reduce.relaxed.sys.global.min.v4." #ptx_ty " {%0,%1,%2,%3}, [%4];" \
          : "=" PTX_REG_BytePack_field_##pack_field(ans.pack_field[0]), \
            "=" PTX_REG_BytePack_field_##pack_field(ans.pack_field[1]), \
            "=" PTX_REG_BytePack_field_##pack_field(ans.pack_field[2]), \
            "=" PTX_REG_BytePack_field_##pack_field(ans.pack_field[3]) \
          : "l"(addr) : "memory"); \
      } else { \
        asm volatile("multimem.ld_reduce.relaxed.sys.global.max.v4." #ptx_ty " {%0,%1,%2,%3}, [%4];" \
          : "=" PTX_REG_BytePack_field_##pack_field(ans.pack_field[0]), \
            "=" PTX_REG_BytePack_field_##pack_field(ans.pack_field[1]), \
            "=" PTX_REG_BytePack_field_##pack_field(ans.pack_field[2]), \
            "=" PTX_REG_BytePack_field_##pack_field(ans.pack_field[3]) \
          : "l"(addr) : "memory"); \
      } \
      return ans; \
    } \
  };

#define DEFINE_Apply_LoadMultimem_sum_v4x2_and_subhalf(T, ptx_ty, pack_field) \
  DEFINE_Apply_LoadMultimem_sum_v4(T, ptx_ty, pack_field) \
  template<> \
  struct Apply_LoadMultimem<FuncSum<T>, sizeof(T)> { \
    __device__ static BytePack<sizeof(T)> load(FuncSum<T> fn, uintptr_t addr) { \
      BytePack<2*sizeof(T)> tmp; \
      asm volatile("multimem.ld_reduce.relaxed.sys.global.add." #ptx_ty " %0, [%1];" \
        : "=" PTX_REG_BytePack_field_##pack_field(tmp.pack_field) \
        : "l"(addr & -uintptr_t(2*sizeof(T))) : "memory"); \
      return tmp.half[(addr/sizeof(T))%2]; \
    } \
  };
#define DEFINE_Apply_LoadMultimem_minmax_v4x2_and_subhalf(T, ptx_ty, pack_field) \
  DEFINE_Apply_LoadMultimem_minmax_v4(T, ptx_ty, pack_field) \
  template<> \
  struct Apply_LoadMultimem<FuncMinMax<T>, sizeof(T)> { \
    __device__ static BytePack<sizeof(T)> load(FuncMinMax<T> fn, uintptr_t addr) { \
      BytePack<2*sizeof(T)> tmp; \
      if (fn.isMinNotMax) { \
        asm volatile("multimem.ld_reduce.relaxed.sys.global.min." #ptx_ty " %0, [%1];" \
          : "=" PTX_REG_BytePack_field_##pack_field(tmp.pack_field) \
          : "l"(addr & -uintptr_t(2*sizeof(T))) : "memory"); \
      } else { \
        asm volatile("multimem.ld_reduce.relaxed.sys.global.max." #ptx_ty " %0, [%1];" \
          : "=" PTX_REG_BytePack_field_##pack_field(tmp.pack_field) \
          : "l"(addr & -uintptr_t(2*sizeof(T))) : "memory"); \
      } \
      return tmp.half[(addr/sizeof(T))%2]; \
    } \
  };

template<typename Fn, int BytePerPack>
struct Apply_LoadMultimem {
  __device__ static BytePack<BytePerPack> load(Fn fn, uintptr_t addr) {
    //__trap();
    return {};
  }
};

#if __CUDA_ARCH__ >= 900 && CUDART_VERSION >= 12010
  template<typename Fn>
  struct LoadMultimem_BigPackSize {
    using T = typename Fn::EltType;
    static constexpr bool IsSum = std::is_same<Fn, FuncSum<T>>::value ||
                                  std::is_same<Fn, FuncPreMulSum<T>>::value ||
                                  std::is_same<Fn, FuncSumPostDiv<T>>::value;
    static constexpr bool IsMinMax = std::is_same<Fn, FuncMinMax<T>>::value;
    static constexpr bool IsFloat = IsFloatingPoint<T>::value;
    static constexpr int BigPackSize =
      IsFloat && IsSum && sizeof(T) < 8 ? 16 :
      IsFloat && IsSum ? sizeof(T) :
      IsFloat && IsMinMax && sizeof(T)==2 ? 16 :
      !IsFloat && (IsSum||IsMinMax) && sizeof(T)>=4 ? sizeof(T) :
      /*multimem.ld_reduce not supported:*/ 0;
  };

  DEFINE_Apply_LoadMultimem_sum(uint32_t, u32, u32)
  DEFINE_Apply_LoadMultimem_minmax(uint32_t, u32, u32)

  DEFINE_Apply_LoadMultimem_sum(int32_t, s32, u32)
  DEFINE_Apply_LoadMultimem_minmax(int32_t, s32, u32)

  DEFINE_Apply_LoadMultimem_sum(uint64_t, u64, u64)
  DEFINE_Apply_LoadMultimem_minmax(uint64_t, u64, u64)

  DEFINE_Apply_LoadMultimem_sum(int64_t, u64, u64)
  DEFINE_Apply_LoadMultimem_minmax(int64_t, s64, u64)

  DEFINE_Apply_LoadMultimem_sum(float, f32, u32)
  DEFINE_Apply_LoadMultimem_sum_v4(float, f32, u32)

  DEFINE_Apply_LoadMultimem_sum(double, f64, u64)

  DEFINE_Apply_LoadMultimem_sum_v4x2_and_subhalf(half, f16x2, u32)
  DEFINE_Apply_LoadMultimem_minmax_v4x2_and_subhalf(half, f16x2, u32)

  #if defined(RCCL_BFLOAT16)
    DEFINE_Apply_LoadMultimem_sum_v4x2_and_subhalf(hip_bfloat16, bf16x2, u32)
    DEFINE_Apply_LoadMultimem_minmax_v4x2_and_subhalf(hip_bfloat16, bf16x2, u32)
  #endif
#else
  template<typename Fn>
  struct LoadMultimem_BigPackSize {
    static constexpr int BigPackSize = 0;
  };
#endif

#undef DEFINE_Apply_LoadMultimem
#undef DEFINE_Apply_LoadMultimem_v4
#undef DEFINE_Apply_LoadMultimem_v4x2_and_subhalf
#undef SIZEOF_BytePack_field_u64
#undef PTX_REG_BytePack_field_u64
#undef SIZEOF_BytePack_field_u32
#undef PTX_REG_BytePack_field_u32
#undef SIZEOF_BytePack_field_u16
#undef PTX_REG_BytePack_field_u16

#endif // REDUCE_KERNEL_H_<|MERGE_RESOLUTION|>--- conflicted
+++ resolved
@@ -238,37 +238,20 @@
   }
 };
 
-<<<<<<< HEAD
 // template<>
 // struct Apply_Reduce<FuncProd<uint8_t>, /*EltPerPack=*/4> {
 //   __device__ static BytePack<4> reduce(FuncProd<uint8_t> fn, BytePack<4> apack, BytePack<4> bpack) {
 //     uint32_t a = apack.native;
 //     uint32_t b = bpack.native;
 //     uint32_t ab0 = (a*b) & 0xffu;
-//     asm("mad.lo.u32 %0, %1, %2, %0;" : "+r"(ab0) : "r"(a&0xff00u), "r"(b&0xff00u));
+//     asm volatile("mad.lo.u32 %0, %1, %2, %0;" : "+r"(ab0) : "r"(a&0xff00u), "r"(b&0xff00u));
 //     uint32_t ab1;
-//     asm("mul.hi.u32 %0, %1, %2;"     : "=r"(ab1) : "r"(a&0xff0000), "r"(b&0xff0000));
-//     asm("mad.hi.u32 %0, %1, %2, %0;" : "+r"(ab1) : "r"(a&0xff000000u), "r"(b&0xff000000u));
+//     asm volatile("mul.hi.u32 %0, %1, %2;"     : "=r"(ab1) : "r"(a&0xff0000), "r"(b&0xff0000));
+//     asm volatile("mad.hi.u32 %0, %1, %2, %0;" : "+r"(ab1) : "r"(a&0xff000000u), "r"(b&0xff000000u));
 //     apack.native = __byte_perm(ab0, ab1, 0x6420);
 //     return apack;
 //   }
 // };
-=======
-template<>
-struct Apply_Reduce<FuncProd<uint8_t>, /*EltPerPack=*/4> {
-  __device__ static BytePack<4> reduce(FuncProd<uint8_t> fn, BytePack<4> apack, BytePack<4> bpack) {
-    uint32_t a = apack.native;
-    uint32_t b = bpack.native;
-    uint32_t ab0 = (a*b) & 0xffu;
-    asm volatile("mad.lo.u32 %0, %1, %2, %0;" : "+r"(ab0) : "r"(a&0xff00u), "r"(b&0xff00u));
-    uint32_t ab1;
-    asm volatile("mul.hi.u32 %0, %1, %2;"     : "=r"(ab1) : "r"(a&0xff0000), "r"(b&0xff0000));
-    asm volatile("mad.hi.u32 %0, %1, %2, %0;" : "+r"(ab1) : "r"(a&0xff000000u), "r"(b&0xff000000u));
-    apack.native = __byte_perm(ab0, ab1, 0x6420);
-    return apack;
-  }
-};
->>>>>>> 68b54236
 
 #define SPECIALIZE_REDUCE(Fn, T, EltPerPack, Vec, expr_of_fn_x_y) \
   template<> \
@@ -285,31 +268,7 @@
 SPECIALIZE_REDUCE(FuncMinMax, float, 1, float, fn.isMinNotMax ? fminf(x, y) : fmaxf(x, y))
 SPECIALIZE_REDUCE(FuncMinMax, double, 1, double, fn.isMinNotMax ? fmin(x, y) : fmax(x, y))
 
-<<<<<<< HEAD
 SPECIALIZE_REDUCE(FuncMinMax, half, 1, half, fn.isMinNotMax ? __hmin(x, y) : __hmax(x, y))
-=======
-#if __CUDA_ARCH__ >= 530 && __CUDA_ARCH__ != 610
-  SPECIALIZE_REDUCE(FuncSum, half, 1, half, __hadd(x, y))
-  // Coverity recommends the use of std::move here but, given that half is a scalar,
-  // a plain copy will be just as efficient.
-  // coverity[copy_constructor_call]
-  SPECIALIZE_REDUCE(FuncSum, half, 2, half2, __hadd2(x, y))
-  SPECIALIZE_REDUCE(FuncProd, half, 1, half, __hmul(x, y))
-  // coverity[copy_constructor_call]
-  SPECIALIZE_REDUCE(FuncProd, half, 2, half2, __hmul2(x, y))
-#else
-  SPECIALIZE_REDUCE(FuncSum, half, 1, half, __float2half(__half2float(x) + __half2float(y)))
-  SPECIALIZE_REDUCE(FuncProd, half, 1, half, __float2half(__half2float(x) * __half2float(y)))
-#endif
-
-#if __CUDA_ARCH__ >= 800
-  SPECIALIZE_REDUCE(FuncMinMax, half, 1, half, fn.isMinNotMax ? __hmin(x, y) : __hmax(x, y))
-  // coverity[copy_constructor_call]
-  SPECIALIZE_REDUCE(FuncMinMax, half, 2, half2, fn.isMinNotMax ? __hmin2(x, y) : __hmax2(x, y))
-#else
-  SPECIALIZE_REDUCE(FuncMinMax, half, 1, half, __float2half(fn.isMinNotMax ? fminf(__half2float(x), __half2float(y)) : fmaxf(__half2float(x), __half2float(y))))
-#endif
->>>>>>> 68b54236
 
 #if defined(RCCL_BFLOAT16)
 #if __CUDA_ARCH__ >= 800
@@ -466,16 +425,11 @@
 
 #if defined(RCCL_BFLOAT16)
   template<>
-<<<<<<< HEAD
-  struct FuncPreMulSum<hip_bfloat16> {
-    using EltType = hip_bfloat16;
-=======
   // Coverity recommends the users of this type to use std::move in certain cases but,
   // given that __nv_bfloat16 is a scalar, a plain copy will be just as efficient.
   // coverity[moveable_type]
-  struct FuncPreMulSum<__nv_bfloat16> {
-    using EltType = __nv_bfloat16;
->>>>>>> 68b54236
+  struct FuncPreMulSum<hip_bfloat16> {
+    using EltType = hip_bfloat16;
   #if __CUDA_ARCH__ >= 800
     __nv_bfloat162 scalar;
     __device__ FuncPreMulSum(uint64_t opArg=0) {
