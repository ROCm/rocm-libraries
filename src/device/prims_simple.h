/*************************************************************************
 * Copyright (c) 2016-2022, NVIDIA CORPORATION. All rights reserved.
 * Modifications Copyright (c) 2019-2023 Advanced Micro Devices, Inc. All rights reserved.
 * Modifications Copyright (c) Microsoft Corporation. Licensed under the MIT License.
 *
 * See LICENSE.txt for license information
 ************************************************************************/

#if defined(ENABLE_NPKIT)
#include "npkit/npkit.h"
#endif

#include "msccl/msccl_struct.h"
#include "network/unpack/unpack.h"
#include <cassert>

template<typename T, typename RedOp, typename Fan, int Direct,
         int SlicePerChunk, int StepPerSlice, int Unroll, int P2p, int MultimemSrcs, int MultimemDsts>
class Primitives<
    T, RedOp, Fan, Direct, ProtoSimple<SlicePerChunk, StepPerSlice, Unroll, MultimemSrcs, MultimemDsts>, P2p
  > {
  static constexpr int MaxRecv = Fan::MaxRecv, MaxSend = Fan::MaxSend;
  static constexpr int Input=0, Output=1;
  static constexpr int RoleWaitRecv = 0x04, // 0x1 0x2 are free to use
                       RoleWaitSend = 0x08,
                       RolePostSend = 0x10,
                       RolePostRecv = 0x20,
                       Aborted = 0x40,
                       UserBufferMode = 0x80,
                       ConnFifoEnabled = 0x100,
                       DirectWrite = 0x200,
                       DirectRead = 0x400,
                       ThreadsSynced = 0x800,
                       NvlsMinPolling = 0x1000,
                       NetDeviceUnpack = 0x2000,
                       AnyNetDeviceUnpack = 0x4000,
                       NvlsDirectRead = 0x8000,
                       NvlsDirectWrite = 0x10000;
  const int tid, tidInBlock;
  const int nthreads;
  int nworkers;
  const int stepSize;
  Fan fan;
  int index; // Peer index I'm responsible for
  int flags;
  int group;
  uint64_t step;
  struct ncclConnFifo* connFifo = NULL;
  T* connEltsFifo;
  T* directBuff;
  uint64_t *connStepPtr;
  uint64_t connStepCache; // Cache last seen value of (*connStepPtr)
<<<<<<< HEAD
  uint64_t* barriers;
  uint64_t* barrier_next;
  uint32_t* next_hdp_reg;
=======
  int      connStepSize; // Connection step size
>>>>>>> ab2b89c4
  void*    mhandle;
  void*    netDeviceHandle;

#if defined(ENABLE_NPKIT)
public:
  int npKitCtxIdx = 0;
  uint64_t npKitDataProcessEntryTime = 0;
  uint64_t npKitDataProcessExitTime = 0;
  uint64_t npKitDataProcessTotalTime = 0;
private:
#endif

  // Don't use barrier 0 as it's used by the final sync
  inline __device__ void barrier() {
    flags |= ThreadsSynced;
    if (nthreads == WARP_SIZE)
      __syncwarp();
    else
      barrier_by_group();
  }

  inline __device__ void subBarrier() {
    barrier();
  }

  inline __device__ bool checkAbort(int &spins) {
    spins++;
    if (!(flags & Aborted) && spins == NCCL_SPINS_BEFORE_CHECK_ABORT) {
      if (__atomic_load_n(ncclShmem.comm.abortFlag, __ATOMIC_SEQ_CST)) {
        flags |= Aborted;
        ncclShmem.aborted = 1;
      }
      spins = 0;
    }
    return flags & Aborted;
  }

  inline __device__ uint64_t loadStepValue(uint64_t* ptr) {
    #if __CUDA_ARCH__ >= 900 && CUDART_VERSION >= 12010
    if (flags & NvlsMinPolling) {
      uint64_t ans;
      asm("multimem.ld_reduce.acquire.sys.global.min.u64 %0, [%1];" : "=l"(ans) : "l"(cvta_to_global(ptr)));
      return ans;
    }
    #endif
    // volatile is faster than acquire but not as correct. Make sure reduceCopy
    // loads data using volatile so it doesn't see stale data in L1.
    return __atomic_load_n(ptr, __ATOMIC_RELAXED);
  }

  template <int DirectRecv, int DirectSend, int Recv, int Send, int Src, int Dst>
  __device__ __forceinline__ void waitPeer(intptr_t srcIx, intptr_t dstIx, int offset, int nelts) {
    const bool isSendNotRecv = (Send && Recv) ? (flags & RoleWaitSend) : Send;
    const bool noRecvWait = DirectRecv && Src && (flags & DirectRead);        // no wait when directly reading from remote input
    const bool noSendWait = DirectSend && (flags & (DirectRead|DirectWrite)); // no wait in empty send (e.g. directScatter) or direct remote write
    if (((flags & (Recv*RoleWaitRecv)) && !noRecvWait) ||
        ((flags & (Send*RoleWaitSend)) && !noSendWait)) {
      int spins = 0;
      while (connStepCache + (isSendNotRecv ? NCCL_STEPS : 0) < step + StepPerSlice) {
        __builtin_amdgcn_s_sleep(1);
        connStepCache = loadStepValue(connStepPtr);
        if (checkAbort(spins)) break;
        //if (spins == 0) printf("r=%d b=%d t=%d SPUN OUT got=%d want=%d\n", ncclShmem.comm.rank, blockIdx.x, threadIdx.x, int(connStepCache + (isSendNotRecv ? NCCL_STEPS : 0)), int(step+StepPerSlice));
        if (spins == 0) traceData(__LINE__, threadIdx.x, int(connStepCache + (isSendNotRecv ? NCCL_STEPS : 0)), int(step+StepPerSlice));
      }
      __asm__ __volatile__("s_wakeup");
    }

    if (flags & (Recv*RoleWaitRecv | Send*RoleWaitSend)) {
      if (flags & ConnFifoEnabled)
        connFifo[step%NCCL_STEPS].size = nelts*sizeof(T);

      void **ptrs = isSendNotRecv ? (ncclShmem.groups[group].dsts + Dst)
                                  : (ncclShmem.groups[group].srcs + Src);
      if (flags & UserBufferMode) {
         // Do nothing
      } else if ((flags & ConnFifoEnabled) && connFifo[step%NCCL_STEPS].mode == NCCL_MODE_OFFSET) {
        ptrs[index] = connEltsFifo + loadInt(&connFifo[step%NCCL_STEPS].offset)/sizeof(T);
      } else if (isSendNotRecv && DirectSend) {
        if (flags & (DirectWrite | NvlsDirectWrite)) {
          ptrs[index] = directBuff + dstIx + offset;
        } else if (flags & DirectRead) {  // empty send
          ptrs[index] = nullptr;
        } else {
          ptrs[index] = connEltsFifo + (step%NCCL_STEPS)*connStepSize;
        }
      } else if (!isSendNotRecv && DirectRecv) {
        if (flags & (DirectRead | NvlsDirectRead)) {
          ptrs[index] = directBuff + srcIx + offset;
        } else if (flags & DirectWrite) {
          ptrs[index] = directBuff + dstIx + offset;  // send to next from my output buffer
        } else {
          ptrs[index] = connEltsFifo + (step%NCCL_STEPS)*connStepSize;
        }
      }
      else {
        ptrs[index] = connEltsFifo + (step%NCCL_STEPS)*connStepSize;
      }
      if ((flags & (AnyNetDeviceUnpack)) && (flags & (Recv*RoleWaitRecv))) {
        ncclNetDeviceIncrementHead(group);
      }
      step += StepPerSlice;
    }
  }

  template<int Recv, int Send>
  inline __device__ void postPeer(bool dataStored) {
    if (Send && (flags & RolePostSend) && dataStored)
#ifdef __GFX9__
    __threadfence();
#else
    __threadfence_system();
#endif

    if ((flags & Send*RolePostSend) && next_hdp_reg)
      STORE((unsigned int *)next_hdp_reg, 0x1);

    if (flags & (Recv*RolePostRecv | Send*RolePostSend)) {
      step += StepPerSlice;
      STORE(connStepPtr, step);
    }
  }

  template <int DirectRecv1, int DirectSend1, int Recv, int Send, int SrcBuf, int DstBuf>
  __device__ __forceinline__ void genericOp(
      intptr_t srcIx, intptr_t dstIx, int nelem, bool postOp
    ) {
    constexpr int DirectRecv = /*1 &&*/ Direct && DirectRecv1;
    constexpr int DirectSend = /*1 &&*/ Direct && DirectSend1;
    constexpr int Src = SrcBuf != -1;
    constexpr int Dst = DstBuf != -1;

    nelem = nelem < 0 ? 0 : nelem;
    int sliceSize = stepSize*StepPerSlice;
    sliceSize = max(divUp(nelem, 16*SlicePerChunk)*16, sliceSize/32);
    int slice = 0;
    int offset = 0;

    if (tid < nworkers && offset < nelem && ((flags & UserBufferMode) == 0)) {
      // Worker-only loop for non-empty slices. Non-workers and empty slices are
      // processed in the loop following this if block. The benefit of splitting
      // the loop like this is we pull two branches out of the critical path.
      // Using "number of branch insns (taken or not) encountered dynamically"
      // as the performance metric, then:
      //   perf_orig = 2*numslices
      //   perf_new = 2+numslices
      // So the new code and old code behave the same for numslices=2, and for
      // numslices>2 the new code is superior. And note that in the case
      // numslices=1, the loop is trivially unrollable (single iteration) so we
      // don't incur that that tail branch and we still have perf_new=2.
      //
      // ORIGINAL CODE:
      //   unrolled for(slices) {
      //     if(worker) { // This branch removed
      //       wait();
      //       subBarrier();
      //       if(slice not empty) // This branch removed
      //         ReduceCopyMulti();
      //     }
      //     barrier();
      //     post();
      //   } // Since we no longer unroll, new branch added here
      #pragma unroll 1
      do {
        sliceSize = sliceSize < nelem-offset ? sliceSize : nelem-offset;
        if (tid == 0) {
          T* userInput = (T*)ncclShmem.groups[group].userInput;
          T* userOutput = (T*)ncclShmem.groups[group].userOutput;
          if (Src) ncclShmem.groups[group].srcs[0] = (SrcBuf==Input ? userInput : userOutput) + srcIx + offset;
          if (Dst) ncclShmem.groups[group].dsts[0] = (DstBuf==Input ? userInput : userOutput) + dstIx + offset;
        }
        waitPeer<DirectRecv, DirectSend, Recv, Send, Src, Dst>(srcIx, dstIx, offset, sliceSize);
        subBarrier();
        /* if user abort the kernel, we don't need to actually perform copy/reduce; just set size
         * to 0 to avoid unnecessary workload. */
        int workSize = ncclShmem.aborted ? 0 : sliceSize;
        if (flags & AnyNetDeviceUnpack) {
          ncclNetDeviceUnpack<Recv>(tid, tidInBlock, nworkers, group, ncclShmem.groups[group].devicePlugin.unpack.unpackNetDeviceIndexMask, Src, workSize);
          // Sync here to make sure all workers are reading from the updated srcs)
          subBarrier();
        }

        if (DirectRecv && ncclShmem.groups[group].srcs[0] == ncclShmem.groups[group].dsts[0]
            /* NVLS can have srcs[0] == dsts[0], but we cannot enter this "if branch",
             * so we need to check whether MultimemSrcs and MultimemDsts are 0. */
            && MultimemSrcs == 0 && MultimemDsts == 0) {
          // We can only have one direct receive. Since srcs[0] == dstPtr+offset, skip one copy
          if (Send) {

#if defined(ENABLE_NPKIT) && defined(ENABLE_NPKIT_EVENT_PRIM_SIMPLE_REDUCE_OR_COPY_MULTI_ENTRY)
            if (tid == 0) {
              NpKit::CollectGpuEvent(NPKIT_EVENT_PRIM_SIMPLE_REDUCE_OR_COPY_MULTI_ENTRY, sliceSize*sizeof(T), 0, NPKIT_GET_GPU_TIMESTAMP(),
                  ncclShmem.comm.npKitEventCollectContexts + npKitCtxIdx);
            }
#endif

#if defined(ENABLE_NPKIT) && defined(ENABLE_NPKIT_PRIM_COLLECT_DATA_PROCESS_TIME)
            if (tid == 0) {
              npKitDataProcessEntryTime = NPKIT_GET_GPU_TIMESTAMP();
            }
#endif

            reduceCopy<Unroll, RedOp, T, 0, 1, 1, 0, 1, MaxSend, /*PreOpSrcs*/0>
              (tid, nworkers, /*redArg*/0, /*preOpArgs*/nullptr, /*postOp*/false,
               1, ncclShmem.groups[group].srcs,
               fan.nsend(), ncclShmem.groups[group].dsts+1,
               workSize);

#if defined(ENABLE_NPKIT) && defined(ENABLE_NPKIT_PRIM_COLLECT_DATA_PROCESS_TIME)
            if (tid == 0) {
              npKitDataProcessExitTime = NPKIT_GET_GPU_TIMESTAMP();
              npKitDataProcessTotalTime += npKitDataProcessExitTime - npKitDataProcessEntryTime;
            }
#endif

#if defined(ENABLE_NPKIT) && defined(ENABLE_NPKIT_EVENT_PRIM_SIMPLE_REDUCE_OR_COPY_MULTI_EXIT)
            if (tid == 0) {
              NpKit::CollectGpuEvent(NPKIT_EVENT_PRIM_SIMPLE_REDUCE_OR_COPY_MULTI_EXIT, sliceSize*sizeof(T), 0, NPKIT_GET_GPU_TIMESTAMP(),
                  ncclShmem.comm.npKitEventCollectContexts + npKitCtxIdx);
            }
#endif

          }
        } else if (DirectSend && !DirectRecv && SrcBuf != Input && ncclShmem.groups[group].dsts[Dst] == nullptr) {
          // For broadcast in CollNet to do empty send
#if defined(ENABLE_NPKIT) && defined(ENABLE_NPKIT_EVENT_PRIM_SIMPLE_REDUCE_OR_COPY_MULTI_ENTRY)
          if (tid == 0) {
            NpKit::CollectGpuEvent(NPKIT_EVENT_PRIM_SIMPLE_REDUCE_OR_COPY_MULTI_ENTRY, sliceSize*sizeof(T), 0, NPKIT_GET_GPU_TIMESTAMP(),
                ncclShmem.comm.npKitEventCollectContexts + npKitCtxIdx);
          }
#endif

#if defined(ENABLE_NPKIT) && defined(ENABLE_NPKIT_PRIM_COLLECT_DATA_PROCESS_TIME)
          if (tid == 0) {
            npKitDataProcessEntryTime = NPKIT_GET_GPU_TIMESTAMP();
          }
#endif

          reduceCopy<Unroll, RedOp, T, 0, 1, 1, 0, 1, 1, /*PreOpSrcs*/0>
            (tid, nworkers, ncclShmem.redOpArgs[0],  nullptr, postOp,
             Recv, ncclShmem.groups[group].srcs,
             Dst, ncclShmem.groups[group].dsts,
             workSize);

#if defined(ENABLE_NPKIT) && defined(ENABLE_NPKIT_PRIM_COLLECT_DATA_PROCESS_TIME)
          if (tid == 0) {
            npKitDataProcessExitTime = NPKIT_GET_GPU_TIMESTAMP();
            npKitDataProcessTotalTime += npKitDataProcessExitTime - npKitDataProcessEntryTime;
          }
#endif

#if defined(ENABLE_NPKIT) && defined(ENABLE_NPKIT_EVENT_PRIM_SIMPLE_REDUCE_OR_COPY_MULTI_EXIT)
          if (tid == 0) {
            NpKit::CollectGpuEvent(NPKIT_EVENT_PRIM_SIMPLE_REDUCE_OR_COPY_MULTI_EXIT, sliceSize*sizeof(T), 0, NPKIT_GET_GPU_TIMESTAMP(),
                ncclShmem.comm.npKitEventCollectContexts + npKitCtxIdx);
          }
#endif

        } else {
#if defined(ENABLE_NPKIT) && defined(ENABLE_NPKIT_EVENT_PRIM_SIMPLE_REDUCE_OR_COPY_MULTI_ENTRY)
          if (tid == 0) {
            NpKit::CollectGpuEvent(NPKIT_EVENT_PRIM_SIMPLE_REDUCE_OR_COPY_MULTI_ENTRY, sliceSize*sizeof(T), 0, NPKIT_GET_GPU_TIMESTAMP(),
                ncclShmem.comm.npKitEventCollectContexts + npKitCtxIdx);
          }
#endif

#if defined(ENABLE_NPKIT) && defined(ENABLE_NPKIT_PRIM_COLLECT_DATA_PROCESS_TIME)
          if (tid == 0) {
            npKitDataProcessEntryTime = NPKIT_GET_GPU_TIMESTAMP();
          }
#endif

          constexpr int PreOpSrcs = SrcBuf != Input ? 0 :
                                    DirectRecv*MaxRecv == NCCL_MAX_DIRECT_ARITY ? (1+NCCL_MAX_DIRECT_ARITY) : 1;
          reduceCopy<Unroll, RedOp, T,
            MultimemSrcs, Recv+Src, Recv*MaxRecv+Src,
            MultimemDsts, Send+Dst, Send*MaxSend+Dst, PreOpSrcs>
            (tid, nworkers, ncclShmem.redOpArgs[0], ncclShmem.redOpArgs, postOp,
             Recv*fan.nrecv()+Src, ncclShmem.groups[group].srcs,
             Send*fan.nsend()+Dst, ncclShmem.groups[group].dsts,
             workSize);

#if defined(ENABLE_NPKIT) && defined(ENABLE_NPKIT_PRIM_COLLECT_DATA_PROCESS_TIME)
          if (tid == 0) {
            npKitDataProcessExitTime = NPKIT_GET_GPU_TIMESTAMP();
            npKitDataProcessTotalTime += npKitDataProcessExitTime - npKitDataProcessEntryTime;
          }
#endif

#if defined(ENABLE_NPKIT) && defined(ENABLE_NPKIT_EVENT_PRIM_SIMPLE_REDUCE_OR_COPY_MULTI_EXIT)
          if (tid == 0) {
            NpKit::CollectGpuEvent(NPKIT_EVENT_PRIM_SIMPLE_REDUCE_OR_COPY_MULTI_EXIT, sliceSize*sizeof(T), 0, NPKIT_GET_GPU_TIMESTAMP(),
                ncclShmem.comm.npKitEventCollectContexts + npKitCtxIdx);
          }
#endif

        }
        barrier(); // This barrier has a counterpart in following loop
        postPeer<Recv, Send>(0 < sliceSize);
        offset += sliceSize;
        slice += 1;
      } while (slice < SlicePerChunk && offset < nelem);
    }

    // Non-workers come straight here. Workers too but only once the remaining
    // slices are all empty. Since empty slices are the uncommon case, and
    // worker perf is the limiter, perf-wise this loop is effectively unentered,
    // hence just a single branch insn.
    #pragma unroll 1
    while (slice < SlicePerChunk) {
      sliceSize = sliceSize < nelem-offset ? sliceSize : nelem-offset;
      { // Only workers could have Wait roles so we know the slice must be empty
        // since we've exited the loop above.
        waitPeer<DirectRecv, DirectSend, Recv, Send, Src, Dst>(0, 0, 0, 0);
      }
      barrier(); // Has couterpart in preceding worker-only loop.
      postPeer<Recv, Send>(0 < sliceSize);
      offset += sliceSize;
      slice += 1;
    }
  }

  template <int REDUCE, int COPY, int MULTISRCS, int MULTIDSTS>
  __device__ __forceinline__ void mscclGenericOp(T** srcs, int nsrcs, T** dsts, int ndsts, int nelem) {
#if defined(ENABLE_NPKIT) && defined(ENABLE_NPKIT_EVENT_MSCCL_GENERIC_OP_ENTRY)
    if (tid == 0) {
      NpKit::CollectGpuEvent(NPKIT_EVENT_MSCCL_GENERIC_OP_ENTRY, nelem*sizeof(T), 0, NPKIT_GET_GPU_TIMESTAMP(),
          ncclShmem.comm.npKitEventCollectContexts + npKitCtxIdx);
    }
#endif

    nelem = nelem < 0 ? 0 : nelem;
    if (tid < nworkers) {
      if (REDUCE){
        srcs[nsrcs] = dsts[0];
        nsrcs++;
        if (MULTISRCS){
          reduceCopy<Unroll, RedOp, T, 0, 3, MSCCL_MAX_REDUCE_FUSION, 0, 1, 1, 0>
            (tid, nworkers, ncclShmem.redOpArgs[0], ncclShmem.redOpArgs, false, nsrcs, (void **)srcs, 1, (void **)dsts, nelem);
        } else {
          reduceCopy<Unroll, RedOp, T, 0, 2, 2, 0, 1, 1, 0>
            (tid, nworkers, ncclShmem.redOpArgs[0], ncclShmem.redOpArgs, false, 2, (void **)srcs, 1, (void **)dsts, nelem);
        }
      }
      if (COPY){
        reduceCopy<Unroll, RedOp, T, 0, 1, 1, 0, 1, 1, 0>
          (tid, nworkers, ncclShmem.redOpArgs[0], ncclShmem.redOpArgs, false, 1, (void **)srcs, 1, (void **)dsts, nelem);
        if (MULTISRCS) {
          for (int i = 1; i < nsrcs; i++){
            reduceCopy<Unroll, RedOp, T, 0, 1, 1, 0, 1, 1, 0>
              (tid, nworkers, ncclShmem.redOpArgs[0], ncclShmem.redOpArgs, false, 1, (void **)&srcs[i], 1, (void **)&dsts[i], nelem);
          }
        }
      }
    }

#if defined(ENABLE_NPKIT) && defined(ENABLE_NPKIT_EVENT_MSCCL_GENERIC_OP_EXIT)
    if (tid == 0) {
      NpKit::CollectGpuEvent(NPKIT_EVENT_MSCCL_GENERIC_OP_EXIT, nelem*sizeof(T), 0, NPKIT_GET_GPU_TIMESTAMP(),
          ncclShmem.comm.npKitEventCollectContexts + npKitCtxIdx);
    }
#endif

    barrier();
  }

public:
  static inline __device__ void sendPeerNotify(int peer, int connIndex, int steps) {
    ncclDevChannelPeer* peerPtr = ncclShmem.channel.peers[peer];
    peerPtr->send[connIndex].step += steps;
    st_relaxed_sys_global(peerPtr->send[connIndex].tail, peerPtr->send[connIndex].step);
  }

  static inline __device__ void recvPeerNotify(int peer, int connIndex, int steps) {
    int spins = 0;
    ncclDevChannelPeer* peerPtr = ncclShmem.channel.peers[peer];
    peerPtr->recv[connIndex].step += steps;
    st_relaxed_sys_global(peerPtr->recv[connIndex].head, peerPtr->recv[connIndex].step);
    while (ld_volatile_global(peerPtr->recv[connIndex].tail) < peerPtr->recv[connIndex].step) {
      if (spins++ == NCCL_SPINS_BEFORE_CHECK_ABORT) {
        if (*ncclShmem.comm.abortFlag) {
          ncclShmem.aborted = 1;
          break;
        }
        spins = 0;
      }
    }
  }

  template<int Recv, int Send, typename Fn>
  __device__ __forceinline__ void process(Fn &&fn) {
    #pragma unroll 1
    for (int slice=0; slice < SlicePerChunk; slice++) {
      if (tid < nworkers) {
        if (flags & (Recv*RoleWaitRecv | Send*RoleWaitSend)) {
          bool isSendNotRecv = (Send && Recv) ? (flags & RoleWaitSend) : Send;
          int spins = 0;
          while (connStepCache + (isSendNotRecv ? NCCL_STEPS : 0) < step + StepPerSlice) {
            connStepCache = loadStepValue(connStepPtr);
            if (checkAbort(spins)) break;
          }
          void **ptrs = isSendNotRecv ? ncclShmem.groups[group].dsts
                                      : ncclShmem.groups[group].srcs;
          if ((flags & ConnFifoEnabled) && connFifo[step%NCCL_STEPS].mode == NCCL_MODE_OFFSET) {
            int offset = loadInt(&connFifo[step%NCCL_STEPS].offset);
            ptrs[index] = connEltsFifo + offset/sizeof(T);
          } else {
            ptrs[index] = connEltsFifo + (step%NCCL_STEPS)*stepSize;
          }
        }
        subBarrier();
        fn.template operator()<SlicePerChunk, 0, Recv*MaxRecv, 0, Send*MaxSend>
          (tid, nworkers, slice, stepSize*StepPerSlice,
           fan.nrecv(), ncclShmem.groups[group].srcs,
           fan.nsend(), ncclShmem.groups[group].dsts, ncclShmem.groups[group].dstSizes);
      }
      barrier();
      int32_t dstSize = 0;
      if (flags & Send*RolePostSend) {
        dstSize = ncclShmem.groups[group].dstSizes[index];
        ncclShmem.groups[group].dstSizes[index] = 0;
        if (flags & ConnFifoEnabled) connFifo[step%NCCL_STEPS].size = dstSize*sizeof(T);
      }
      barrier();
      if (flags & (Recv*(RoleWaitRecv|RolePostRecv) | Send*(RoleWaitSend|RolePostSend))) {
        step += StepPerSlice;
      }
      if (flags & (Recv*RolePostRecv | Send*RolePostSend)) {
        if (Send && (!Recv || (flags & RolePostSend)) && (dstSize!=0 || (flags&ConnFifoEnabled))) {
          fence_acq_rel_sys();
        }
        st_relaxed_sys_global(connStepPtr, step);
      }
    }
  }

private:
  // Scatter/Gather generic op
  // skip: my own rank order in the buffer chunks
  // shift: peer offset to avoid all ranks sending to or receiving from same peer
  template <int DirectRecv1, int DirectSend1, int Recv, int Send>
  __device__ __forceinline__ void
  ScatterGatherOp(intptr_t inpIx, intptr_t outIx, ssize_t totalElem, int peerElem, ssize_t peerOffset, int skip, int shift, bool postOp) {
    constexpr int DirectRecv = /*1 &&*/ Direct && DirectRecv1;
    constexpr int DirectSend = /*1 &&*/ Direct && DirectSend1;
    int offset = 0; // slice offset
    int sliceSize = stepSize*StepPerSlice;
    int dataSize = max(DIVUP(peerElem, 16*SlicePerChunk)*16, sliceSize/32);  // per-peer slice size

    #pragma unroll 1
    for (int slice=0; slice<SlicePerChunk; ++slice) {
      ssize_t realSize = max(0, min(dataSize, peerElem-offset));
      bool fenceNeeded = false;
      if (tid < nworkers) {
        if (Send) {
          // Scatter pre-scales data of input buffer only in non-Direct case
          constexpr int PreOpSrcs = DirectSend ? 0 : 1;
          if (tid==0) ncclShmem.groups[group].srcs[0] = (T*)ncclShmem.groups[group].userInput + inpIx + offset;
          // realSize is not accurate here; but intra-node does not rely on sizes FIFO
          waitPeer<0, DirectSend, 0, 1, 1, 0>(0, inpIx, offset, realSize);
          subBarrier();
          #pragma unroll 1
          // Loop over peers
          for (int j=0; j<fan.nsend(); j++) {
            int i = (j+shift)%fan.nsend();
            ssize_t pOffset = i*peerOffset;
            // Skip the data I am responsible of reducing myself
            if (skip >= 0 && i >= skip) pOffset += peerElem;
            void* src0 = (T*)ncclShmem.groups[group].srcs[0] + pOffset;
            ssize_t realPeerSize = min(realSize, totalElem-pOffset);
            if (realPeerSize > 0 && ncclShmem.groups[group].dsts[i] != nullptr) {
              reduceCopy<Unroll, RedOp, T, 0, 1, 1, 0, 1, 1, PreOpSrcs>(tid, nworkers, ncclShmem.redOpArgs[0], ncclShmem.redOpArgs, false, 1, &src0, 1, ncclShmem.groups[group].dsts+i, realPeerSize);
              // Mark for threadfence at the end
              fenceNeeded |= true;
            }
          }
        } else if (Recv) {
          if (tid==0) ncclShmem.groups[group].dsts[0] = (T*)ncclShmem.groups[group].userOutput + outIx + offset;
          ssize_t pOffset = index*peerOffset;
          if (skip >= 0 && index >= skip) pOffset += peerElem;
          // Adjust remote index with peer offset in case we are directly pulling from peer's output buffer
          waitPeer<DirectRecv, 0, 1, 0, 0, 1>(outIx+pOffset, outIx+pOffset, offset, realSize);
          subBarrier();
          #pragma unroll 1
          for (int j=0; j<fan.nrecv(); j++) {
            int i = (j+shift)%fan.nrecv();
            pOffset = i*peerOffset;
            if (skip >= 0 && i >= skip) pOffset += peerElem;
            void* dst0 = (T*)ncclShmem.groups[group].dsts[0] + pOffset;
            ssize_t realPeerSize = min(realSize, totalElem-pOffset);
            if (DirectRecv && ncclShmem.groups[group].srcs[i] == dst0) realPeerSize = 0;
            if (realPeerSize > 0) reduceCopy<Unroll, RedOp, T, 0,1,1, 0,1,1, /*PreOpSrcs=*/0>(tid, nworkers, ncclShmem.redOpArgs[0], ncclShmem.redOpArgs, postOp, 1, ncclShmem.groups[group].srcs+i, 1, &dst0, realPeerSize);
          }
        }
      }
      fenceNeeded = __any(fenceNeeded);
      postPeer<Recv, Send>(fenceNeeded);
      offset += realSize;
    }
  }

  __device__ __forceinline__ void loadRecvConn(ncclDevChannelPeer *peer, int connIndex, struct ncclWorkElem* e) {
    if (flags & (RoleWaitRecv|RolePostRecv)) {
      auto *conn = &peer->recv[connIndex];
      if (conn->netDeviceHandle.netDeviceType == NCCL_NET_DEVICE_UNPACK) {
        // handle must be a device ptr
        netDeviceHandle = conn->netDeviceHandle.handle;
        // Cache the handle
        ncclNetDeviceUnpackSetup(netDeviceHandle, group, index);
        flags |= NetDeviceUnpack;
      }
      step = conn->step;
      step = roundUp(step, SlicePerChunk*StepPerSlice);
      if (flags & RolePostRecv) {
        connStepPtr = conn->head;
        STORE(connStepPtr, step); // Return credits in case we rounded up.
      }
      if (flags & RoleWaitRecv) {
        ncclShmem.groups[group].recvConns[index] = conn; // WaitRecv role saves since that's who needs it in setDataPtrs()
        flags |= (conn->flags & NCCL_NVLS_MIN_POLL) ? NvlsMinPolling : 0;
        connStepPtr = conn->tail;
        connStepCache = loadStepValue(connStepPtr);
        connStepSize = conn->stepSize/sizeof(T);
        connEltsFifo = (T*)conn->buffs[NCCL_PROTO_SIMPLE];
        if (conn->connFifo != nullptr) {
          flags |= ConnFifoEnabled;
          connFifo = conn->connFifo;
        } else if (Direct) {
          // User buffers have been registered
          if ((conn->flags & (NCCL_IPC_READ|NCCL_IPC_WRITE)) && e != nullptr && e->regUsed) {
            if (connIndex == 1 && P2p == 0) {
              flags |= DirectRead;  // scatter-reduce use direct pull
            } else {
              flags |= (e->direct & NCCL_DIRECT_WRITE) ? DirectWrite :
                       (e->direct & NCCL_DIRECT_READ)  ? DirectRead  : 0;
            }
          } else if (conn->flags & (NCCL_DIRECT_WRITE|NCCL_DIRECT_READ)) {
            if (connIndex == 1 && P2p == 0) {
              flags |= DirectRead;  // scatter-reduce use direct pull
            } else {
              // direct read not allowed in non-register case
              // otherwise, in one-to-multi send, we could mix empty send and intermediate send
              flags |= (conn->flags & NCCL_DIRECT_WRITE) ? DirectWrite : 0;
            }
          } else if ((conn->flags & NCCL_NVLS_MIN_POLL) && e != nullptr && e->regUsed) {
            /* NVLS direct */
            flags |= NvlsDirectRead;
          }
        }
      }
    }
  }

  __device__ __forceinline__ void loadSendConn(ncclDevChannelPeer *peer, int connIndex, struct ncclWorkElem* e) {
    if (flags & (RoleWaitSend|RolePostSend)) {
      auto *conn = &peer->send[connIndex];
      step = conn->step;
      step = roundUp(step, SlicePerChunk*StepPerSlice);

      connFifo = conn->connFifo;
      if (connFifo != nullptr) flags |= ConnFifoEnabled;

      if (flags & RolePostSend) {
        connStepPtr = conn->tail;
	      next_hdp_reg = conn->next_hdp_reg;
        connEltsFifo = (T*)conn->buffs[NCCL_PROTO_SIMPLE];
      }
      if (flags & RoleWaitSend) {
        ncclShmem.groups[group].sendConns[index] = conn; // WaitSend role saves since that's who needs it in setDataPtrs()
        flags |= (conn->flags & NCCL_NVLS_MIN_POLL) ? NvlsMinPolling : 0;
        connStepPtr = conn->head;
        connStepCache = loadStepValue(connStepPtr);
        connStepSize = conn->stepSize/sizeof(T);
        connEltsFifo = (T*)conn->buffs[NCCL_PROTO_SIMPLE];
        if (connFifo == nullptr && Direct) {
          // User buffers have been registered
          if ((conn->flags & (NCCL_IPC_READ|NCCL_IPC_WRITE)) && e != nullptr && e->regUsed) {
            if (connIndex == 1 && P2p == 0) {
              flags |= DirectRead;  // scatter-reduce use direct pull
            } else {
              flags |= (e->direct & NCCL_DIRECT_WRITE) ? DirectWrite :
                       (e->direct & NCCL_DIRECT_READ)  ? DirectRead  : 0;
            }
          } else if (conn->flags & (NCCL_DIRECT_WRITE|NCCL_DIRECT_READ)) {
            if (connIndex == 1 && P2p == 0) {
              flags |= DirectRead;  // scatter-reduce use direct pull
            } else {
              // direct read not allowed in non-register case
              // otherwise, in one-to-multi send, we could mix empty send and intermediate send
              flags |= (conn->flags & NCCL_DIRECT_WRITE) ? DirectWrite : 0;
            }
          } else if ((conn->flags & NCCL_NVLS_MIN_POLL) && e != nullptr && e->regUsed) {
            /* NVLS direct */
            flags |= NvlsDirectWrite;
          }
        }
      }
    }
  }

 public:
  __forceinline__ __device__ Primitives(
      int tid, int nthreads, int const *recvPeers, int const *sendPeers,
      void const *inputBuf, void *outputBuf, uint64_t redOpArg, uint8_t group=0,
      uint8_t connIndexRecv = 0, uint8_t connIndexSend = 0, struct ncclWorkElem* e = nullptr, struct ncclWorkElemP2p* p2p = nullptr, int stepSize_=0
    ):
    tid(tid), nthreads(nthreads), tidInBlock(threadIdx.x), group(group),
    stepSize(stepSize_ == 0 ? ncclShmem.comm.buffSizes[NCCL_PROTO_SIMPLE]/NCCL_STEPS/sizeof(T) : stepSize_) {

    // For send operations, we need an extra warp to overlap the threadfence and the copy
    barriers = &ncclShmem.groups[group].barrier;
    barrier_next = ncclShmem.groups[group].barrier_next;
    this->nworkers = nthreads;

    int nrecv=0, nsend=0;
    while (nrecv < MaxRecv && recvPeers[nrecv] != -1) nrecv++;
    while (nsend < MaxSend && sendPeers[nsend] != -1) nsend++;
    this->fan = Fan(nrecv, nsend);

    constexpr int ThreadPerSync =
      MaxSend >= 16 || MaxRecv >= 16 ? 32 : // NVLS may have an arity > 8. In that case increase the size of the groups
      MaxSend >= 8 || MaxRecv >= 8 ? 16 :
      8; // Allows for all roles (WaitRecv/WaitSend/PostRecv/PostSend) within a single warp
    static_assert(MaxSend <= ThreadPerSync && MaxRecv <= ThreadPerSync, "Not enough threads to cover all peers");

    index = -1;
    flags = 0;
    assert(2*(nrecv+nsend) <= nthreads); // Ensure no thread is assigned more than one role.
    if      (tid < nrecv)                 { flags |= RoleWaitRecv; index = tid; }
    else if (tid < nrecv+nsend)           { flags |= RoleWaitSend; index = tid-nrecv; }
    else if (nthreads-nsend <= tid)       { flags |= RolePostSend; index = tid-(nthreads-nsend); }
    else if (nthreads-nrecv-nsend <= tid) { flags |= RolePostRecv; index = tid-(nthreads-nrecv-nsend); }

    int peer = 0;
    if (flags & (RoleWaitRecv|RolePostRecv)) peer = recvPeers[index];
    if (flags & (RoleWaitSend|RolePostSend)) peer = sendPeers[index];

    loadRecvConn(ncclShmem.channel.peers[peer], connIndexRecv, e);
    loadSendConn(ncclShmem.channel.peers[peer], connIndexSend, e);

    if (p2p && p2p->reg) flags |= UserBufferMode;

<<<<<<< HEAD
    // if (barrierAny(flags & NetDeviceUnpack)) {
    //   flags |= AnyNetDeviceUnpack;
    //   // g == 0 is the first ThreadPerSync # of threads of this warp
    //   // g == 0 is also the RoleWaitRecv threads of this group, thus the thread ID will correlate to the peer index
    //   if (g == 0) {
    //     uint32_t mask = __ballot_sync((1U << ThreadPerSync) - 1, (flags & NetDeviceUnpack) ? 1 : 0);

    //     // We only want to update the shared memory variable with a single thread
    //     if (tid == 0) {
    //       ncclShmem.groups[this->group].devicePlugin.unpack.unpackNetDeviceIndexMask = mask;
    //     }
    //   }
    // }
=======
    if (barrierAny(flags & NetDeviceUnpack)) {
      flags |= AnyNetDeviceUnpack;
      // RoleWaitRecv starts at tid=0, so this creates the bitmask of which recv peers
      // have NetDeviceUnpack.
      uint32_t mask = __ballot_sync(~0u, ((flags & RoleWaitRecv) && (flags & NetDeviceUnpack)) ? 1 : 0);
      if (tid == 0) {
        ncclShmem.groups[this->group].devicePlugin.unpack.unpackNetDeviceIndexMask = mask;
      }
    }
>>>>>>> ab2b89c4

    setDataPtrs(inputBuf, outputBuf, redOpArg, (struct ncclWorkElemReg*)e);
  }

  __forceinline__ __device__ ~Primitives() {
    // Ensure ncclShmem.groups[].send/recvConns are available
    if (!(flags & ThreadsSynced))
      barrier();
    // Save steps for the next operation
    if (flags & (RolePostSend|RolePostRecv)) {
      auto *conns = (flags & RolePostSend) ? ncclShmem.groups[group].sendConns : ncclShmem.groups[group].recvConns;
      conns[index]->step = step;
    }
    if ((flags & UserBufferMode) && (flags & RoleWaitSend)) {
      // Make sure we wait until the proxy has sent data before we return.
      // We don't want the next CUDA kernel to overwrite the send buffer which
      // was accessed directly.
      uint64_t prevStep = step - StepPerSlice;
      volatile ssize_t* ptr = &(connFifo[prevStep%NCCL_STEPS].size);
      int spins = 0;
      while (*ptr != -1) if (checkAbort(spins)) break;
    }

    if ((flags & (AnyNetDeviceUnpack)) && (flags & (RoleWaitRecv))) {
      ncclNetDeviceSaveHead(netDeviceHandle, group);
    }

    // Make sure all threads are done writing back conn->step and done using
    // ncclShmem.groups[group]
    barrier();
  }

  __device__ void setDataPtrs(void const *inputBuf, void *outputBuf, uint64_t redOpArg, struct ncclWorkElemReg* e) {
    if (tid==0) {
      ncclShmem.groups[group].userInput = (void*)inputBuf;
      ncclShmem.groups[group].userOutput = (void*)outputBuf;
      ncclShmem.redOpArgs[0] = redOpArg;  // scaler for local input
    }
    bool recvProvider = flags == (flags|RoleWaitRecv|DirectWrite);
    bool sendAcceptor = (flags == (flags|RoleWaitSend|DirectWrite)) || (flags == (flags|RoleWaitSend|NvlsDirectWrite));
    bool sendProvider = flags == (flags|RoleWaitSend|DirectRead); // sender provides direct buffer (to be fetched)
    bool recvAcceptor = flags == (flags|RoleWaitRecv|DirectRead) || (flags == (flags|RoleWaitRecv|NvlsDirectRead)); // receiver accepts direct buffer
    int regUsed = e != nullptr ? e->elem.regUsed : 0;

    if (Direct && recvProvider) {
      int spins = 0;
      void *volatile *slot = ncclShmem.groups[group].recvConns[index]->ptrExchange;
      // Wait for consumer to consume previous value before trampling it.
      if (slot) {
        while ((void *)atomicAdd((unsigned long long *) slot,0) != nullptr && !checkAbort(spins));
        directBuff = (T*)outputBuf;
        // Encode pointer by XOR'ing against some address they definitely wouldn't send
        // since we want to allow them sending us nullptr while not colliding with
        // the empty slot value.
        *slot = reinterpret_cast<T*>(reinterpret_cast<uintptr_t>(directBuff) ^ reinterpret_cast<uintptr_t>(slot));
      }
    }
    if (Direct && sendAcceptor) {
      int spins = 0;
      void *volatile *slot = ncclShmem.groups[group].sendConns[index]->ptrExchange;
      void *ptr;
      while (slot) {
        ptr = (void *)atomicAdd((unsigned long long *) slot,0);
        if (ptr != nullptr || checkAbort(spins)) break;
      }

      if (slot) {
        directBuff = regUsed ? (T*)(e->dnOutputs[index]) :
                   reinterpret_cast<T*>(reinterpret_cast<uintptr_t>(ptr) ^ reinterpret_cast<uintptr_t>(slot));
        *slot = nullptr;
      } else {
        /* slot is NULL, it must be regUsed == 1 */
        directBuff = (T*)e->dnOutputs[index];
      }
    }
    if (Direct && sendProvider) {
      int spins = 0;
      void *volatile *slot = ncclShmem.groups[group].sendConns[index]->ptrExchange;
      volatile uint64_t* argSlot0 = ncclShmem.groups[group].sendConns[index]->redOpArgExchange;
      volatile uint64_t* argSlot1 = ncclShmem.groups[group].sendConns[index]->redOpArgExchange+1;
      // Wait for consumer to consume previous value before trampling it.
      if (slot && argSlot0 && argSlot1) {
        while (((void *)atomicAdd((unsigned long long *) slot,0) != nullptr || *argSlot0 != 0 || *argSlot1 !=0) && !checkAbort(spins));
        // If there is no recv, then we are directly pulling from input buffer (e.g. directScatter)
        // Otherwise, we are pulling from output buffer (e.g. recvCopyDirectSend)
        directBuff = MaxRecv == 0 ? (T*)inputBuf : (T*)outputBuf;
        // Exchange pre-scalers for use in direct pull
        *argSlot0 = (uint64_t(1)<<32) | (uint32_t)redOpArg;
        *argSlot1 = (uint64_t(1)<<32) | (uint32_t)(redOpArg>>32);
        // Encode pointer by XOR'ing against some address they definitely wouldn't send
        // since we want to allow them sending us nullptr while not colliding with
        // the empty slot value.
        *slot = reinterpret_cast<T*>(reinterpret_cast<uintptr_t>(directBuff) ^ reinterpret_cast<uintptr_t>(slot));
      }
    }
    if (Direct && recvAcceptor) {
      int spins = 0;
      void *volatile *slot = ncclShmem.groups[group].recvConns[index]->ptrExchange;
      volatile uint64_t* argSlot0 = ncclShmem.groups[group].recvConns[index]->redOpArgExchange;
      volatile uint64_t* argSlot1 = ncclShmem.groups[group].recvConns[index]->redOpArgExchange+1;
      void *ptr;
      while (slot) {
        ptr = (void *)atomicAdd((unsigned long long *) slot,0);
        if (ptr != nullptr || checkAbort(spins)) break;
      }

      if (slot && argSlot0 && argSlot1) {
        directBuff = regUsed ? (T*)(MaxSend == 0 ? e->upOutputs[index] : e->dnInputs[index]) :
          reinterpret_cast<T*>(reinterpret_cast<uintptr_t>(ptr) ^ reinterpret_cast<uintptr_t>(slot));
        if (MaxSend != 0) { // reduce group rather than gather group
          // Store scalers for remote inputs
          uint64_t arg0, arg1;
          while (true) {
            arg0 = *argSlot0;
            arg1 = *argSlot1;
            if ((arg0 != 0 && arg1 != 0) || checkAbort(spins)) break;
          }
          ncclShmem.redOpArgs[1 + index] = ((arg1 & 0xffffffff) << 32) | (arg0 & 0xffffffff);
        }
        *argSlot0 = 0; *argSlot1 = 0;
        *slot = nullptr;
      } else {
        directBuff = (T*)e->dnInputs[index];
      }
    }
  }

  __device__ void moveDataPtrs(intptr_t delta) {
    if (tid==0) {
      ncclShmem.groups[group].userInput = (T*)ncclShmem.groups[group].userInput + delta;
      ncclShmem.groups[group].userOutput = (T*)ncclShmem.groups[group].userOutput + delta;
    }
  }

  // Set MSCCL data pointers
  __device__ __forceinline__ void setDataPtrs(void const *inputBuf, void *outputBuf) {
    if (flags & RoleInput) userBuff = (T*)inputBuf;
    if (flags & RoleOutput) userBuff = (T*)outputBuf;
  }

  __device__ __forceinline__ void send(intptr_t inpIx, int eltN) {
    genericOp<0, 0, 0, 1, Input, -1>(inpIx, -1, eltN, false);
  }
  __device__ __forceinline__ void sendFromOutput(intptr_t outIx, int eltN) {
    genericOp<0, 0, 0, 1, Output, -1>(outIx, -1, eltN, false);
  }
  __device__ __forceinline__ void directSend(intptr_t inpIx, intptr_t outIx, int eltN) {
    genericOp<0, 1, 0, 1, Input, -1>(inpIx, outIx, eltN, false);
  }
  __device__ __forceinline__ void directSendFromOutput(intptr_t outIx, int eltN) {
    genericOp<0, 1, 0, 1, Output, -1>(outIx, outIx, eltN, false);
  }

  __device__ __forceinline__ void recv(intptr_t outIx, int eltN, bool postOp=false) {
    genericOp<0, 0, 1, 0, -1, Output>(-1, outIx, eltN, postOp);
  }
  __device__ __forceinline__ void directRecv(intptr_t outIx, int eltN) {
    genericOp<1, 0, 1, 0, -1, Output>(-1, outIx, eltN, /*postOp=*/false);
  }
  __device__ __forceinline__ void directRecvCopy(intptr_t inpIx, intptr_t outIx, int eltN) {
    genericOp<1, 0, 1, 0, -1, Output>(inpIx, outIx, eltN, /*postOp=*/false);
  }

  __device__ __forceinline__ void copySend(intptr_t inpIx, intptr_t outIx, int eltN, bool postOp=false) {
    genericOp<0, 0, 0, 1, Input, Output>(inpIx, outIx, eltN, postOp);
  }
  __device__ __forceinline__ void directCopySend(intptr_t inpIx, intptr_t outIx, int eltN, bool postOp=false) {
    genericOp<0, 1, 0, 1, Input, Output>(inpIx, outIx, eltN, postOp);
  }

  __device__ __forceinline__ void recvSend(int eltN, bool postOp=false) {
    genericOp<0, 0, 1, 1, -1, -1>(-1, -1, eltN, postOp);
  }
  __device__ __forceinline__ void recvCopySend(intptr_t outIx, int eltN, bool postOp=false) {
    genericOp<0, 0, 1, 1, -1, Output>(-1, outIx, eltN, postOp);
  }
  __device__ __forceinline__ void directRecvCopySend(intptr_t outIx, int eltN) {
    genericOp<1, 1, 1, 1, -1, Output>(-1, outIx, eltN, false);
  }
  __device__ __forceinline__ void directRecvDirectSend(intptr_t inpIx, intptr_t outIx, int eltN) {
    genericOp<1, 1, 1, 1, -1, -1>(inpIx, outIx, eltN, false);
  }
  __device__ __forceinline__ void recvCopyDirectSend(intptr_t outIx, int eltN, bool postOp=false) {
    genericOp<0, 1, 1, 1, -1, Output>(-1, outIx, eltN, postOp);
  }

  __device__ __forceinline__ void recvReduceCopy(intptr_t inpIx, intptr_t outIx, int eltN, bool postOp=false) {
    genericOp<0, 0, 1, 0, Input, Output>(inpIx, outIx, eltN, postOp);
  }

  __device__ __forceinline__ void recvReduceSend(intptr_t inpIx, int eltN, bool postOp=false) {
    genericOp<0, 0, 1, 1, Input, -1>(inpIx, -1, eltN, postOp);
  }
  __device__ __forceinline__ void directRecvReduceSend(intptr_t inpIx, int eltN, bool postOp=false) {
    genericOp<1, 0, 1, 1, Input, -1>(inpIx, -1, eltN, postOp);
  }

  __device__ __forceinline__ void recvReduceCopySend(intptr_t inpIx, intptr_t outIx, int eltN, bool postOp=false) {
    genericOp<0, 0, 1, 1, Input, Output>(inpIx, outIx, eltN, postOp);
  }
  __device__ __forceinline__ void directRecvReduceCopySend(intptr_t inpIx, intptr_t outIx, int eltN, bool postOp=false) {
    // Direct is only for the send part
    genericOp<0, 1, 1, 1, Input, Output>(inpIx, outIx, eltN, postOp);
  }

  __device__ __forceinline__ void
  scatter(intptr_t inpIx, ssize_t totalElem, int peerElem, ssize_t peerOffset, int skip, int shift) {
    ScatterGatherOp<0, 0, 0, 1>(inpIx, -1, totalElem, peerElem, peerOffset, skip, shift, /*postOp=*/false);
  }
  __device__ __forceinline__ void
  directScatter(intptr_t inpIx, ssize_t totalElem, int peerElem, ssize_t peerOffset, int skip, int shift) {
    ScatterGatherOp<0, 1, 0, 1>(inpIx, -1, totalElem, peerElem, peerOffset, skip, shift, /*postOp=*/false);
  }

  __device__ __forceinline__ void
  gather(intptr_t outIx, ssize_t totalElem, int peerElem, ssize_t peerOffset, int skip, int shift, bool postOp=false) {
    ScatterGatherOp<0, 0, 1, 0>(-1, outIx, totalElem, peerElem, peerOffset, skip, shift, postOp);
  }
  __device__ __forceinline__ void
  directGather(intptr_t outIx, ssize_t totalElem, int peerElem, ssize_t peerOffset, int skip, int shift) {
    ScatterGatherOp<1, 0, 1, 0>(-1, outIx, totalElem, peerElem, peerOffset, skip, shift, /*postOp=*/false);
  }

  // MSCCL primitives
  __device__ __forceinline__ void sendWithBarrier(intptr_t inpIx, int eltN) {
    send(inpIx, eltN);
  }
  __device__ __forceinline__ void localCopy(T* srcs, T* dsts, int eltN) {
    return mscclGenericOp<0,1,0,0>(&srcs, 1, &dsts, 1, eltN);
  }
};<|MERGE_RESOLUTION|>--- conflicted
+++ resolved
@@ -50,13 +50,10 @@
   T* directBuff;
   uint64_t *connStepPtr;
   uint64_t connStepCache; // Cache last seen value of (*connStepPtr)
-<<<<<<< HEAD
+  int      connStepSize; // Connection step size
   uint64_t* barriers;
   uint64_t* barrier_next;
   uint32_t* next_hdp_reg;
-=======
-  int      connStepSize; // Connection step size
->>>>>>> ab2b89c4
   void*    mhandle;
   void*    netDeviceHandle;
 
@@ -699,31 +696,15 @@
 
     if (p2p && p2p->reg) flags |= UserBufferMode;
 
-<<<<<<< HEAD
     // if (barrierAny(flags & NetDeviceUnpack)) {
     //   flags |= AnyNetDeviceUnpack;
-    //   // g == 0 is the first ThreadPerSync # of threads of this warp
-    //   // g == 0 is also the RoleWaitRecv threads of this group, thus the thread ID will correlate to the peer index
-    //   if (g == 0) {
-    //     uint32_t mask = __ballot_sync((1U << ThreadPerSync) - 1, (flags & NetDeviceUnpack) ? 1 : 0);
-
-    //     // We only want to update the shared memory variable with a single thread
-    //     if (tid == 0) {
-    //       ncclShmem.groups[this->group].devicePlugin.unpack.unpackNetDeviceIndexMask = mask;
-    //     }
+    //   // RoleWaitRecv starts at tid=0, so this creates the bitmask of which recv peers
+    //   // have NetDeviceUnpack.
+    //   uint32_t mask = __ballot_sync(~0u, ((flags & RoleWaitRecv) && (flags & NetDeviceUnpack)) ? 1 : 0);
+    //   if (tid == 0) {
+    //     ncclShmem.groups[this->group].devicePlugin.unpack.unpackNetDeviceIndexMask = mask;
     //   }
     // }
-=======
-    if (barrierAny(flags & NetDeviceUnpack)) {
-      flags |= AnyNetDeviceUnpack;
-      // RoleWaitRecv starts at tid=0, so this creates the bitmask of which recv peers
-      // have NetDeviceUnpack.
-      uint32_t mask = __ballot_sync(~0u, ((flags & RoleWaitRecv) && (flags & NetDeviceUnpack)) ? 1 : 0);
-      if (tid == 0) {
-        ncclShmem.groups[this->group].devicePlugin.unpack.unpackNetDeviceIndexMask = mask;
-      }
-    }
->>>>>>> ab2b89c4
 
     setDataPtrs(inputBuf, outputBuf, redOpArg, (struct ncclWorkElemReg*)e);
   }
@@ -860,8 +841,10 @@
 
   // Set MSCCL data pointers
   __device__ __forceinline__ void setDataPtrs(void const *inputBuf, void *outputBuf) {
-    if (flags & RoleInput) userBuff = (T*)inputBuf;
-    if (flags & RoleOutput) userBuff = (T*)outputBuf;
+    if (tid==0) {
+      ncclShmem.groups[group].userInput = (T*)inputBuf;
+      ncclShmem.groups[group].userOutput = (T*)outputBuf;
+    }
   }
 
   __device__ __forceinline__ void send(intptr_t inpIx, int eltN) {
