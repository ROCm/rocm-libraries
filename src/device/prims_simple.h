--- conflicted
+++ resolved
@@ -21,37 +21,13 @@
 };
 
 template<typename T, typename RedOp, typename Fan, int Direct,
-<<<<<<< HEAD
-        int SlicePerChunk, int StepPerSlice, int Unroll, int P2p, int MultimemSrcs, int MultimemDsts>
-=======
          int SlicePerChunk, int StepPerSlice, int Unroll, int P2p, int MultimemSrcs, int MultimemDsts, bool isNetOffload>
->>>>>>> dcdc67c4
 class Primitives<
     T, RedOp, Fan, Direct, ProtoSimple<SlicePerChunk, StepPerSlice, Unroll, MultimemSrcs, MultimemDsts>, P2p, isNetOffload
   > {
   static constexpr int MaxRecv = Fan::MaxRecv, MaxSend = Fan::MaxSend;
   static constexpr int Input=0, Output=1;
   static constexpr int RoleInput = 0x01,
-<<<<<<< HEAD
-                      RoleOutput = 0x02,
-                      RoleWaitRecv = 0x04,
-                      RoleWaitSend = 0x08,
-                      RolePostSend = 0x10,
-                      RolePostRecv = 0x20,
-                      Aborted = 0x40,
-                      NetRegMode = 0x80,
-                      ConnFifoEnabled = 0x100,
-                      DirectWrite = 0x200,
-                      DirectRead = 0x400,
-                      PatMode = 0x800,
-                      NvlsMinPolling = 0x1000,
-                      NetDeviceUnpack = 0x2000,
-                      AnyNetDeviceUnpack = 0x4000,
-                      NvlsDirectRead = 0x8000,
-                      NvlsDirectWrite = 0x10000,
-                      IpcWrite = 0x20000,
-                      IpcRead = 0x40000;
-=======
                        RoleOutput = 0x02,
                        RoleWaitRecv = 0x04,
                        RoleWaitSend = 0x08,
@@ -66,7 +42,6 @@
                        NvlsMinPolling = 0x1000,
                        NetDeviceUnpack = 0x2000,
                        AnyNetDeviceUnpack = 0x4000;
->>>>>>> dcdc67c4
   const int tid, tidInBlock;
   const int nthreads;
   int nworkers;
@@ -167,9 +142,6 @@
       void **ptrs = isSendNotRecv ? (ncclShmem.groups[group].dsts + Dst)
                                   : (ncclShmem.groups[group].srcs + Src);
       if (flags & NetRegMode) {
-<<<<<<< HEAD
-        // Do nothing
-=======
         if (P2p) {
           ptrs[index] = NULL;
         } else {
@@ -182,7 +154,6 @@
             ptrs[index] = (T*)ncclShmem.groups[group].userOutput + srcIx + offset;
           }
         }
->>>>>>> dcdc67c4
       } else if ((flags & ConnFifoEnabled) && connFifo[step%NCCL_STEPS].mode == NCCL_MODE_OFFSET) {
         ptrs[index] = connEltsFifo + loadInt(&connFifo[step%NCCL_STEPS].offset)/sizeof(T);
       } else if (isSendNotRecv && DirectSend) {
@@ -296,8 +267,7 @@
             * so we need to check whether MultimemSrcs and MultimemDsts are 0. */
             && MultimemSrcs == 0 && MultimemDsts == 0 && !Src) {
           // We can only have one direct receive. Since srcs[0] == dstPtr+offset, skip one copy
-<<<<<<< HEAD
-          if (Send) {
+          if (Send && Dst && ncclShmem.groups[group].srcs[0] != ncclShmem.groups[group].dsts[1]) {
 
 #if defined(ENABLE_NPKIT) && defined(ENABLE_NPKIT_EVENT_PRIM_SIMPLE_REDUCE_OR_COPY_MULTI_ENTRY)
             if (tid == 0) {
@@ -312,9 +282,6 @@
             }
 #endif
 
-=======
-          if (Send && Dst && ncclShmem.groups[group].srcs[0] != ncclShmem.groups[group].dsts[1]) {
->>>>>>> dcdc67c4
             reduceCopy<Unroll, RedOp, T, 0, 1, 1, 0, 1, MaxSend, /*PreOpSrcs*/0>
               (tid, nworkers, /*redArg*/0, /*preOpArgs*/nullptr, /*postOp*/false,
               1, ncclShmem.groups[group].srcs,
@@ -387,30 +354,6 @@
 
           constexpr int PreOpSrcs = SrcBuf != Input ? 0 :
                                     DirectRecv*MaxRecv == NCCL_MAX_DIRECT_ARITY ? (1+NCCL_MAX_DIRECT_ARITY) : 1;
-<<<<<<< HEAD
-          reduceCopy<Unroll, RedOp, T,
-            MultimemSrcs, Recv+Src, Recv*MaxRecv+Src,
-            MultimemDsts, Send+Dst, Send*MaxSend+Dst, PreOpSrcs>
-            (tid, nworkers, ncclShmem.redOpArgs[0], ncclShmem.redOpArgs, postOp,
-            Recv*fan.nrecv()+Src, ncclShmem.groups[group].srcs,
-            Send*fan.nsend()+Dst, ncclShmem.groups[group].dsts,
-            workSize);
-
-#if defined(ENABLE_NPKIT) && defined(ENABLE_NPKIT_PRIM_COLLECT_DATA_PROCESS_TIME)
-          if (tid == 0) {
-            npKitDataProcessExitTime = NPKIT_GET_GPU_TIMESTAMP();
-            npKitDataProcessTotalTime += npKitDataProcessExitTime - npKitDataProcessEntryTime;
-          }
-#endif
-
-#if defined(ENABLE_NPKIT) && defined(ENABLE_NPKIT_EVENT_PRIM_SIMPLE_REDUCE_OR_COPY_MULTI_EXIT)
-          if (tid == 0) {
-            NpKit::CollectGpuEvent(NPKIT_EVENT_PRIM_SIMPLE_REDUCE_OR_COPY_MULTI_EXIT, sliceSize*sizeof(T), 0, NPKIT_GET_GPU_TIMESTAMP(),
-                ncclShmem.comm.npKitEventCollectContexts + npKitCtxIdx);
-          }
-#endif
-
-=======
           if (Send && Dst && ncclShmem.groups[group].dsts[1] == nullptr) {
             // this case should only be directCopySend() with registered buffers and send to net peer
             reduceCopy<Unroll, RedOp, T,
@@ -429,12 +372,26 @@
                 Send * fan.nsend() + Dst, ncclShmem.groups[group].dsts,
                 workSize);
           }
+
+#if defined(ENABLE_NPKIT) && defined(ENABLE_NPKIT_PRIM_COLLECT_DATA_PROCESS_TIME)
+          if (tid == 0) {
+            npKitDataProcessExitTime = NPKIT_GET_GPU_TIMESTAMP();
+            npKitDataProcessTotalTime += npKitDataProcessExitTime - npKitDataProcessEntryTime;
+          }
+#endif
+
+#if defined(ENABLE_NPKIT) && defined(ENABLE_NPKIT_EVENT_PRIM_SIMPLE_REDUCE_OR_COPY_MULTI_EXIT)
+          if (tid == 0) {
+            NpKit::CollectGpuEvent(NPKIT_EVENT_PRIM_SIMPLE_REDUCE_OR_COPY_MULTI_EXIT, sliceSize*sizeof(T), 0, NPKIT_GET_GPU_TIMESTAMP(),
+                ncclShmem.comm.npKitEventCollectContexts + npKitCtxIdx);
+          }
+#endif
+
         } else {
           // we will come here when calling prims.directSend with net peer,
           // in this case, ncclShmem.groups[group].dsts[0] == NULL, so we
           // skip data flush.
           workSize = 0;
->>>>>>> dcdc67c4
         }
         barrier(); // This barrier has a counterpart in following loop
         postPeer<Recv, Send>(0 < workSize);
