/*************************************************************************
 * Copyright (c) 2015-2023, NVIDIA CORPORATION. All rights reserved.
 *
 * See LICENSE.txt for license information
 ************************************************************************/

#include "argcheck.h" // Need some checks here since we access comm
#include "collectives.h"
#include "enqueue.h"
#include "graph/topo.h"
#include "nccl.h"
#include "api_trace.h"

#include "msccl/msccl_lifecycle.h"

using namespace rccl;

const char* ncclFuncToString(ncclFunc_t fn) {
  switch (fn) {
  case ncclFuncAllGather: return "AllGather";
  case ncclFuncAllReduce: return "AllReduce";
  case ncclFuncBroadcast: return "Broadcast";
  case ncclFuncRecv: return "Recv";
  case ncclFuncReduce: return "Reduce";
  case ncclFuncReduceScatter: return "ReduceScatter";
  case ncclFuncSendRecv: return "SendRecv";
  case ncclFuncSend: return "Send";
  default: return "Invalid";
  }
}

const char* ncclDevRedOpToString(ncclDevRedOp_t op) {
  switch (op) {
  case ncclDevSum: return "Sum";
  case ncclDevProd: return "Prod";
  case ncclDevMinMax: return "MinMax";
  case ncclDevPreMulSum: return "PreMulSum";
  case ncclDevSumPostDiv: return "SumPostDiv";
  default: return "Unknown";
  }
}

const char* ncclDatatypeToString(ncclDataType_t type) {
  switch (type) {
  case ncclInt8: return "ncclInt8";
  case ncclInt32: return "ncclInt32";
  case ncclUint32: return "ncclUint32";
  case ncclInt64: return "ncclInt64";
  case ncclUint64: return "ncclUint64";
#if defined(RCCL_FLOAT8)
  case ncclFp8E4M3: return "ncclFp8E4M3";
  case ncclFp8E5M2: return "ncclFp8E5M2";
#endif
  case ncclFloat16: return "ncclFloat16";
  case ncclFloat32: return "ncclFloat32";
  case ncclFloat64: return "ncclFloat64";
<<<<<<< HEAD
#if defined(RCCL_BFLOAT16)
=======
>>>>>>> dcdc67c4
  case ncclBfloat16: return "ncclBfloat16";
  case ncclFloat8e4m3: return "ncclFloat8e4m3";
  case ncclFloat8e5m2: return "ncclFloat8e5m2";
  default: return "Unknown";
  }
}

const char* ncclAlgoToString(int algo) {
  switch (algo) {
  case NCCL_ALGO_TREE: return "TREE";
  case NCCL_ALGO_RING: return "RING";
  case NCCL_ALGO_COLLNET_DIRECT: return "COLLNET_DIRECT";
  case NCCL_ALGO_COLLNET_CHAIN: return "COLLNET_CHAIN";
  case NCCL_ALGO_NVLS: return "NVLS";
  case NCCL_ALGO_NVLS_TREE: return "NVLS_TREE";
  case NCCL_ALGO_PAT: return "PAT";
  default: return "Unknown";
  }
}

const char* ncclProtoToString(int proto) {
  switch (proto) {
  case NCCL_PROTO_LL: return "LL";
  case NCCL_PROTO_LL128: return "LL128";
  case NCCL_PROTO_SIMPLE: return "SIMPLE";
  default: return "Unknown";
  }
}

NCCL_API(ncclResult_t, ncclAllGather, const void* sendbuff, void* recvbuff, size_t sendcount,
    ncclDataType_t datatype, ncclComm_t comm, cudaStream_t stream);

ncclResult_t ncclAllGather_impl(const void* sendbuff, void* recvbuff, size_t sendcount,
    ncclDataType_t datatype, ncclComm_t comm, cudaStream_t stream) {
  struct NvtxParamsAllGather {
    size_t bytes;
    ncclDataType_t datatype;
  };
  // Just pass the size of one message and not the total bytes sent/received.
  constexpr nvtxPayloadSchemaEntry_t AllGatherSchema[] = {
    {0, NVTX_PAYLOAD_ENTRY_TYPE_SIZE, "Message size [bytes]"},
    {0, NVTX_PAYLOAD_ENTRY_TYPE_DATATYPE, "Data type", nullptr, 0, 
      offsetof(NvtxParamsAllGather, datatype)}
  };
  NvtxParamsAllGather payload{sendcount * ncclTypeSize(datatype), datatype};
  NVTX3_FUNC_WITH_PARAMS(AllGather, AllGatherSchema, payload)

  struct ncclInfo info = { ncclFuncAllGather, "AllGather",
    sendbuff, recvbuff, sendcount, datatype, ncclSum, 0, comm, stream, /* Args */
    ALLGATHER_CHUNKSTEPS, ALLGATHER_SLICESTEPS };
<<<<<<< HEAD

  if (!mscclIsCaller()) // when msccl falls back to
  {
    NCCLCHECK(Recorder::instance().record(rrAllGather, info));
  }

  if (mscclAvailable(comm->rank) && !mscclIsCaller()) {
    return mscclEnqueueCheck(
      sendbuff, nullptr, nullptr, recvbuff, nullptr, nullptr,
      sendcount, datatype, 0, 0, ncclSum, mscclFuncAllGather, comm, stream);
  }

  NCCLCHECK(ncclEnqueueCheck(&info));
  return ncclSuccess;
=======
  return ncclEnqueueCheck(&info);
>>>>>>> dcdc67c4
}

NCCL_API(ncclResult_t, ncclAllReduce, const void* sendbuff, void* recvbuff, size_t count,
    ncclDataType_t datatype, ncclRedOp_t op, ncclComm* comm, cudaStream_t stream);


ncclResult_t ncclAllReduce_impl(const void* sendbuff, void* recvbuff, size_t count,
    ncclDataType_t datatype, ncclRedOp_t op, ncclComm* comm, cudaStream_t stream) {
  struct NvtxParamsAllReduce {
    size_t bytes;
    ncclRedOp_t op;
    ncclDataType_t datatype;
  };
  // Just pass the size of one message and not the total bytes sent/received.
  static constexpr nvtxPayloadSchemaEntry_t AllReduceSchema[] = {
    {0, NVTX_PAYLOAD_ENTRY_TYPE_SIZE, "Message size [bytes]"},
    {0, NVTX_PAYLOAD_ENTRY_NCCL_REDOP, "Reduction operation", nullptr, 0, offsetof(NvtxParamsAllReduce, op)},
    {0, NVTX_PAYLOAD_ENTRY_TYPE_DATATYPE, "Data type", nullptr, 0, 
      offsetof(NvtxParamsAllReduce, datatype)}
  };
  NvtxParamsAllReduce payload{count * ncclTypeSize(datatype), op, datatype};
  NVTX3_FUNC_WITH_PARAMS(AllReduce, AllReduceSchema, payload)

  struct ncclInfo info = { ncclFuncAllReduce, "AllReduce",
    sendbuff, recvbuff, count, datatype, op, 0, comm, stream, /* Args */
    ALLREDUCE_CHUNKSTEPS, ALLREDUCE_SLICESTEPS };
<<<<<<< HEAD

  if (!mscclIsCaller()) // when msccl falls back to
  {
    NCCLCHECK(Recorder::instance().record(rrAllReduce, info));
  }

  if (mscclAvailable(comm->rank) && !mscclIsCaller()) {
    return mscclEnqueueCheck(
      sendbuff, nullptr, nullptr, recvbuff, nullptr, nullptr,
      count, datatype, 0, 0, op, mscclFuncAllReduce, comm, stream);
  }

  NCCLCHECK(ncclEnqueueCheck(&info));
  return ncclSuccess;
=======
  return ncclEnqueueCheck(&info);
>>>>>>> dcdc67c4
}

RCCL_PARAM(AllToAllPivotEnable, "ALL_TO_ALL_PIVOT_ENABLE", 0);

NCCL_API(ncclResult_t, ncclAllToAll, const void* sendbuff, void* recvbuff, size_t count, ncclDataType_t datatype,
  ncclComm_t comm, hipStream_t stream);


ncclResult_t ncclAllToAll_impl(const void* sendbuff, void* recvbuff, size_t count, ncclDataType_t datatype,
  ncclComm_t comm, hipStream_t stream) {

  if (!mscclIsCaller()) // when msccl falls back to
  {
    NCCLCHECK(Recorder::instance().record(rrAllToAll, sendbuff, recvbuff, count, datatype, comm, stream));
  }

  struct NvtxParamsAllToAll {
    size_t bytes;
    ncclDataType_t datatype;
  };
  // Just pass the size of one message and not the total bytes sent/received.
  constexpr nvtxPayloadSchemaEntry_t AllToAllSchema[] = {
    {0, NVTX_PAYLOAD_ENTRY_TYPE_SIZE, "Message size [bytes]"},
    {0, NVTX_PAYLOAD_ENTRY_TYPE_DATATYPE, "Data type", nullptr, 0, 
      offsetof(NvtxParamsAllToAll, datatype)}
  };
  NvtxParamsAllToAll payload{count * ncclTypeSize(datatype), datatype};
  NVTX3_FUNC_WITH_PARAMS(AllToAll, AllToAllSchema, payload)

  if (mscclAvailable(comm->rank) && !mscclIsCaller()) {
    return mscclEnqueueCheck(
      sendbuff, nullptr, nullptr, recvbuff, nullptr, nullptr,
      count, datatype, 0, 0, ncclSum, mscclFuncAllToAll, comm, stream);
  }

  size_t rankOffset = count * ncclTypeSize(datatype);
  size_t rankAlign = rankOffset & ((~rankOffset) + 1);
  // Determine Pivot A2A support now that we know number of channels
  if (comm->topo->pivotA2AEnabled && comm->nChannels >= comm->topo->pivotA2ANumBiRings * 2 &&
      rankOffset >= 744 * 1024 && rankAlign != 4 && rcclParamAllToAllPivotEnable()) {
    struct ncclInfo info = { ncclFuncAllToAllPivot, "AllToAllPivot",
      sendbuff, recvbuff, count, datatype, ncclSum, 0, comm, stream, /* Args */
      ALLTOALL_PIVOT_CHUNKSTEPS, ALLTOALL_PIVOT_SLICESTEPS };
    return ncclEnqueueCheck(&info);
  } else {
    int nRanks;
    NCCLCHECK(ncclCommCount(comm, &nRanks));
    if (count == 0) return ncclSuccess;
    NCCLCHECK(ncclGroupStart());
    for (int r=0; r<nRanks; r++) {
      NCCLCHECK(ncclSend(((char*)sendbuff)+r*rankOffset, count, datatype, r, comm, stream));
      NCCLCHECK(ncclRecv(((char*)recvbuff)+r*rankOffset, count, datatype, r, comm, stream));
    }
    NCCLCHECK(ncclGroupEnd());
    return ncclSuccess;
  }
}

NCCL_API(ncclResult_t, ncclAllToAllv, const void *sendbuff, const size_t sendcounts[], const size_t sdispls[],
    void *recvbuff, const size_t recvcounts[], const size_t rdispls[],
    ncclDataType_t datatype, ncclComm_t comm, hipStream_t stream);


ncclResult_t ncclAllToAllv_impl(const void *sendbuff, const size_t sendcounts[], const size_t sdispls[],
    void *recvbuff, const size_t recvcounts[], const size_t rdispls[],
    ncclDataType_t datatype, ncclComm_t comm, hipStream_t stream) {

  if (!mscclIsCaller()) // when msccl falls back to
  {
    NCCLCHECK(Recorder::instance().record(rrAllToAllv, sendbuff, recvbuff, 0, datatype, comm, stream, -1, sendcounts, sdispls, recvcounts, rdispls));
  }

  struct NvtxParamsAllToAllv {
    size_t sendbytes;
    size_t recvbytes;
    ncclDataType_t datatype;
  };
  // Just pass the size of one send/recv messages and not the total bytes sent/received.
  constexpr nvtxPayloadSchemaEntry_t AllToAllvSchema[] = {
    {0, NVTX_PAYLOAD_ENTRY_TYPE_SIZE, "Message size [bytes] (Send)"},
    {0, NVTX_PAYLOAD_ENTRY_TYPE_SIZE, "Message size [bytes] (Recv)", nullptr, 0, 
      offsetof(NvtxParamsAllToAllv, recvbytes)},
    {0, NVTX_PAYLOAD_ENTRY_TYPE_DATATYPE, "Data type", nullptr, 0, 
      offsetof(NvtxParamsAllToAllv, datatype)}
  };
  NvtxParamsAllToAllv payload{sendcounts[comm->rank] * ncclTypeSize(datatype), recvcounts[comm->rank] * ncclTypeSize(datatype), datatype};
  NVTX3_FUNC_WITH_PARAMS(AllToAllv, AllToAllvSchema, payload)

  if (mscclAvailable(comm->rank) && !mscclIsCaller()) {
    return mscclEnqueueCheck(
      sendbuff, sendcounts, sdispls, recvbuff, recvcounts, rdispls,
      0, datatype, 0, 0, ncclSum, mscclFuncAllToAllv, comm, stream);
  }

  int nRanks;
  NCCLCHECK(ncclCommCount(comm, &nRanks));
  NCCLCHECK(ncclGroupStart());
  for (int r=0; r<nRanks; r++) {
    NCCLCHECK(ncclSend(
        ((char*)sendbuff) + sdispls[r]*ncclTypeSize(datatype),
        sendcounts[r],
        datatype,
        r,
        comm,
        stream));
    NCCLCHECK(ncclRecv(
        ((char*)recvbuff) + rdispls[r]*ncclTypeSize(datatype),
        recvcounts[r],
        datatype,
        r,
        comm,
        stream));
  }
  NCCLCHECK(ncclGroupEnd());
  return ncclSuccess;
}

NCCL_API(ncclResult_t, ncclBroadcast, const void* sendbuff, void* recvbuff, size_t count, ncclDataType_t datatype, int root,
    ncclComm_t comm, cudaStream_t stream);

ncclResult_t ncclBroadcast_impl(const void* sendbuff, void* recvbuff, size_t count, ncclDataType_t datatype, int root,
    ncclComm_t comm, cudaStream_t stream) {
  struct NvtxParamsBroadcast {
    size_t bytes;
    int root;
    ncclDataType_t datatype;
  };
  constexpr nvtxPayloadSchemaEntry_t BroadcastSchema[] = {
    {0, NVTX_PAYLOAD_ENTRY_TYPE_SIZE, "Bytes"},
    {0, NVTX_PAYLOAD_ENTRY_TYPE_INT, "Root", nullptr, 0, offsetof(NvtxParamsBroadcast, root)},
    {0, NVTX_PAYLOAD_ENTRY_TYPE_DATATYPE, "Data type", nullptr, 0, 
      offsetof(NvtxParamsBroadcast, datatype)}
  };
  NvtxParamsBroadcast payload{count * ncclTypeSize(datatype), root, datatype};
  NVTX3_FUNC_WITH_PARAMS(Broadcast, BroadcastSchema, payload)

  struct ncclInfo info = { ncclFuncBroadcast, "Broadcast",
    sendbuff, recvbuff, count, datatype, ncclSum, root, comm, stream, /* Args */
    BROADCAST_CHUNKSTEPS, BROADCAST_SLICESTEPS };
<<<<<<< HEAD

  if (!mscclIsCaller()) // when msccl falls back to
  {
    NCCLCHECK(Recorder::instance().record(rrBroadcast, info));
  }

  if (mscclAvailable(comm->rank) && !mscclIsCaller()) {
    return mscclEnqueueCheck(
      sendbuff, nullptr, nullptr, recvbuff, nullptr, nullptr,
      count, datatype, root, 0, ncclSum, mscclFuncBroadcast, comm, stream);
  }

  NCCLCHECK(ncclEnqueueCheck(&info));
  return ncclSuccess;
=======
  return ncclEnqueueCheck(&info);
>>>>>>> dcdc67c4
}
/* Deprecated original "in place" function, similar to MPI */
NCCL_API(ncclResult_t, ncclBcast, void* buff, size_t count, ncclDataType_t datatype, int root,
    ncclComm_t comm, cudaStream_t stream);
ncclResult_t ncclBcast(void* buff, size_t count, ncclDataType_t datatype, int root,
    ncclComm_t comm, cudaStream_t stream) {
<<<<<<< HEAD
  NCCLCHECK(Recorder::instance().record(rrBcast, buff, buff, count, datatype, comm, stream, root));
  NCCLCHECK(ncclBroadcast(buff, buff, count, datatype, root, comm, stream));
  return ncclSuccess;
=======
  return ncclBroadcast(buff, buff, count, datatype, root, comm, stream);
>>>>>>> dcdc67c4
}

NCCL_API(ncclResult_t, ncclGather, const void* sendbuff, void* recvbuff, size_t sendcount,
    ncclDataType_t datatype, int root, ncclComm_t comm, hipStream_t stream);

ncclResult_t ncclGather_impl(const void* sendbuff, void* recvbuff, size_t sendcount,
    ncclDataType_t datatype, int root, ncclComm_t comm, hipStream_t stream) {
    struct NvtxParamsGather {
      size_t bytes;
      int root;
      ncclDataType_t datatype;
    };
    constexpr nvtxPayloadSchemaEntry_t GatherSchema[] = {
      {0, NVTX_PAYLOAD_ENTRY_TYPE_SIZE, "Bytes"},
      {0, NVTX_PAYLOAD_ENTRY_TYPE_INT, "Root", nullptr, 0, offsetof(NvtxParamsGather, root)},
      {0, NVTX_PAYLOAD_ENTRY_TYPE_DATATYPE, "Data type", nullptr, 0, 
        offsetof(NvtxParamsGather, datatype)}
    };
    NvtxParamsGather payload{sendcount * ncclTypeSize(datatype), root, datatype};
    NVTX3_FUNC_WITH_PARAMS(Gather, GatherSchema, payload)

    if (!mscclIsCaller()) // when msccl falls back to
    {
      NCCLCHECK(Recorder::instance().record(rrGather, sendbuff, recvbuff, sendcount, datatype, comm, stream, root));
    }

    if (mscclAvailable(comm->rank) && !mscclIsCaller()) {
      return mscclEnqueueCheck(
        sendbuff, nullptr, nullptr, recvbuff, nullptr, nullptr,
        sendcount, datatype, root, 0, ncclSum, mscclFuncGather, comm, stream);
    }

    int nRanks;
    NCCLCHECK(ncclCommCount(comm, &nRanks));
    size_t rankOffset = sendcount * ncclTypeSize(datatype);
    if (sendcount == 0) return ncclSuccess;
    int rank;
    NCCLCHECK(ncclCommUserRank(comm, &rank));
    NCCLCHECK(ncclGroupStart());
    if (rank == root) {
      for (int r=0; r<nRanks; r++)
        NCCLCHECK(ncclRecv(((char*)recvbuff)+r*rankOffset, sendcount, datatype, r, comm, stream));
    }
    NCCLCHECK(ncclSend(sendbuff, sendcount, datatype, root, comm, stream));
    NCCLCHECK(ncclGroupEnd());
    return ncclSuccess;
}

NCCL_API(ncclResult_t, ncclReduce, const void* sendbuff, void* recvbuff, size_t count,
    ncclDataType_t datatype, ncclRedOp_t op, int root, ncclComm_t comm, cudaStream_t stream);

ncclResult_t ncclReduce_impl(const void* sendbuff, void* recvbuff, size_t count,
    ncclDataType_t datatype, ncclRedOp_t op, int root, ncclComm_t comm, cudaStream_t stream) {
  struct NvtxParamsReduce {
    size_t bytes;
    int root;
    ncclRedOp_t op;
    ncclDataType_t datatype;
  };
  constexpr nvtxPayloadSchemaEntry_t ReduceSchema[] = {
    {0, NVTX_PAYLOAD_ENTRY_TYPE_SIZE, "Message size [bytes]"},
    {0, NVTX_PAYLOAD_ENTRY_TYPE_INT, "Root", nullptr, 0, offsetof(NvtxParamsReduce, root)},
    {0, NVTX_PAYLOAD_ENTRY_NCCL_REDOP, "Reduction operation", nullptr, 0,
      offsetof(NvtxParamsReduce, op)},
    {0, NVTX_PAYLOAD_ENTRY_TYPE_DATATYPE, "Data type", nullptr, 0, 
      offsetof(NvtxParamsReduce, datatype)}
  };
  NvtxParamsReduce payload{count * ncclTypeSize(datatype), root, op, datatype};
  NVTX3_FUNC_WITH_PARAMS(Reduce, ReduceSchema, payload)

  struct ncclInfo info = { ncclFuncReduce, "Reduce",
    sendbuff, recvbuff, count, datatype, op, root, comm, stream, /* Args */
    REDUCE_CHUNKSTEPS, REDUCE_SLICESTEPS };
<<<<<<< HEAD

  if (!mscclIsCaller()) // when msccl falls back to
  {
    NCCLCHECK(Recorder::instance().record(rrReduce, info));
  }

  if (mscclAvailable(comm->rank) && !mscclIsCaller()) {
    return mscclEnqueueCheck(
      sendbuff, nullptr, nullptr, recvbuff, nullptr, nullptr,
      count, datatype, root, 0, op, mscclFuncReduce, comm, stream);
  }

  NCCLCHECK(ncclEnqueueCheck(&info));
  return ncclSuccess;
=======
  return ncclEnqueueCheck(&info);
>>>>>>> dcdc67c4
}

NCCL_API(ncclResult_t, ncclReduceScatter, const void* sendbuff, void* recvbuff, size_t recvcount,
    ncclDataType_t datatype, ncclRedOp_t op, ncclComm* comm, cudaStream_t stream);


ncclResult_t ncclReduceScatter_impl(const void* sendbuff, void* recvbuff, size_t recvcount,
    ncclDataType_t datatype, ncclRedOp_t op, ncclComm* comm, cudaStream_t stream) {
  struct NvtxParamsReduceScatter {
    size_t bytes;
    ncclRedOp_t op;
    ncclDataType_t datatype;
  };
  constexpr nvtxPayloadSchemaEntry_t ReduceScatterSchema[] = {
    {0, NVTX_PAYLOAD_ENTRY_TYPE_SIZE, "Message size [bytes]"},
    {0, NVTX_PAYLOAD_ENTRY_NCCL_REDOP, "Reduction operation", nullptr, 0,
      offsetof(NvtxParamsReduceScatter, op)},
    {0, NVTX_PAYLOAD_ENTRY_TYPE_DATATYPE, "Data type", nullptr, 0, 
      offsetof(NvtxParamsReduceScatter, datatype)}
  };
  NvtxParamsReduceScatter payload{recvcount * ncclTypeSize(datatype), op, datatype};
  NVTX3_FUNC_WITH_PARAMS(ReduceScatter, ReduceScatterSchema, payload)

  struct ncclInfo info = { ncclFuncReduceScatter, "ReduceScatter",
    sendbuff, recvbuff, recvcount, datatype, op, 0, comm, stream, /* Args */
    REDUCESCATTER_CHUNKSTEPS, REDUCESCATTER_SLICESTEPS };
<<<<<<< HEAD

  if (!mscclIsCaller()) // when msccl falls back to
  {
    NCCLCHECK(Recorder::instance().record(rrReduceScatter, info));
  }

  if (mscclAvailable(comm->rank) && !mscclIsCaller()) {
    return mscclEnqueueCheck(
      sendbuff, nullptr, nullptr, recvbuff, nullptr, nullptr,
      recvcount, datatype, 0, 0, op, mscclFuncReduceScatter, comm, stream);
  }

  NCCLCHECK(ncclEnqueueCheck(&info));
  return ncclSuccess;
=======
  return ncclEnqueueCheck(&info);
>>>>>>> dcdc67c4
}

NCCL_API(ncclResult_t, ncclScatter, const void* sendbuff, void* recvbuff, size_t recvcount, ncclDataType_t datatype, int root,
    ncclComm_t comm, hipStream_t stream);


ncclResult_t ncclScatter_impl(const void* sendbuff, void* recvbuff, size_t recvcount, ncclDataType_t datatype, int root,
    ncclComm_t comm, hipStream_t stream) {
    struct NvtxParamsScatter {
      size_t bytes;
      int root;
      ncclDataType_t datatype;
    };
    constexpr nvtxPayloadSchemaEntry_t ScatterSchema[] = {
      {0, NVTX_PAYLOAD_ENTRY_TYPE_SIZE, "Bytes"},
      {0, NVTX_PAYLOAD_ENTRY_TYPE_INT, "Root", nullptr, 0, offsetof(NvtxParamsScatter, root)},
      {0, NVTX_PAYLOAD_ENTRY_TYPE_DATATYPE, "Data type", nullptr, 0, 
        offsetof(NvtxParamsScatter, datatype)}
    };
    NvtxParamsScatter payload{recvcount * ncclTypeSize(datatype), root, datatype};
    NVTX3_FUNC_WITH_PARAMS(Scatter, ScatterSchema, payload)

    if (!mscclIsCaller()) // when msccl falls back to
    {
      NCCLCHECK(Recorder::instance().record(rrScatter, sendbuff, recvbuff, recvcount, datatype, comm, stream, root));
    }

    if (mscclAvailable(comm->rank) && !mscclIsCaller()) {
      return mscclEnqueueCheck(
        sendbuff, nullptr, nullptr, recvbuff, nullptr, nullptr,
        recvcount, datatype, root, 0, ncclSum, mscclFuncScatter, comm, stream);
    }

    int nRanks;
    NCCLCHECK(ncclCommCount(comm, &nRanks));
    size_t rankOffset = recvcount * ncclTypeSize(datatype);
    if (recvcount == 0) return ncclSuccess;
    int rank;
    NCCLCHECK(ncclCommUserRank(comm, &rank));
    NCCLCHECK(ncclGroupStart());
    if (rank == root) {
      for (int r=0; r<nRanks; r++)
        NCCLCHECK(ncclSend(((char*)sendbuff)+r*rankOffset, recvcount, datatype, r, comm, stream));
    }
    NCCLCHECK(ncclRecv(recvbuff, recvcount, datatype, root, comm, stream));
    NCCLCHECK(ncclGroupEnd());
    return ncclSuccess;
}

struct NvtxParamsSendRecv {
    size_t bytes;
    int peer;
    ncclDataType_t datatype;
};
constexpr const nvtxPayloadSchemaEntry_t SendRecvSchema[] = {
    {0, NVTX_PAYLOAD_ENTRY_TYPE_SIZE, "Bytes"},
    {0, NVTX_PAYLOAD_ENTRY_TYPE_INT, "Peer rank", nullptr, 0, offsetof(NvtxParamsSendRecv, peer)},
    {0, NVTX_PAYLOAD_ENTRY_TYPE_DATATYPE, "Data type", nullptr, 0, 
      offsetof(NvtxParamsSendRecv, datatype)}
};

NCCL_API(ncclResult_t, ncclSend, const void* sendbuff, size_t count, ncclDataType_t datatype, int peer,
    ncclComm_t comm, cudaStream_t stream);


ncclResult_t ncclSend_impl(const void* sendbuff, size_t count, ncclDataType_t datatype, int peer,
    ncclComm_t comm, cudaStream_t stream) {
  NvtxParamsSendRecv payload{count * ncclTypeSize(datatype), peer, datatype};
  NVTX3_FUNC_WITH_PARAMS(Send, SendRecvSchema, payload)

  struct ncclInfo info = { ncclFuncSend, "Send",
    NULL, (void*)sendbuff, count, datatype, ncclSum, peer, comm, stream, /* Args */
    1, 1 };
<<<<<<< HEAD

  if (!mscclIsCaller()) // when msccl falls back to
  {
    NCCLCHECK(Recorder::instance().record(rrSend, info));
  }

  if (mscclAvailable(comm->rank) && !mscclIsCaller()) {
    return mscclEnqueueCheck(
      sendbuff, nullptr, nullptr, nullptr, nullptr, nullptr,
      count, datatype, 0, peer, ncclSum, mscclFuncSend, comm, stream);
  }

  ncclResult_t ret;
  NCCLCHECK(ncclGroupStart());
  NCCLCHECKGOTO(ncclEnqueueCheck(&info), ret, exit);
exit:
  NCCLCHECK(ncclGroupEnd());
  return ret;
=======
  return ncclEnqueueCheck(&info);
>>>>>>> dcdc67c4
}

NCCL_API(ncclResult_t, ncclRecv, void* recvbuff, size_t count, ncclDataType_t datatype, int peer,
    ncclComm_t comm, cudaStream_t stream);

ncclResult_t ncclRecv_impl(void* recvbuff, size_t count, ncclDataType_t datatype, int peer,
    ncclComm_t comm, cudaStream_t stream) {
  NvtxParamsSendRecv payload{count * ncclTypeSize(datatype), peer, datatype};
  NVTX3_FUNC_WITH_PARAMS(Recv, SendRecvSchema, payload)

  struct ncclInfo info = { ncclFuncRecv, "Recv",
    NULL, recvbuff, count, datatype, ncclSum, peer, comm, stream, /* Args */
    1, 1 };
<<<<<<< HEAD

  if (!mscclIsCaller()) // when msccl falls back to
  {
    NCCLCHECK(Recorder::instance().record(rrRecv, info));
  }

  if (mscclAvailable(comm->rank) && !mscclIsCaller()) {
    return mscclEnqueueCheck(
      nullptr, nullptr, nullptr, recvbuff, nullptr, nullptr,
      count, datatype, 0, peer, ncclSum, mscclFuncRecv, comm, stream);
  }

  ncclResult_t ret;
  NCCLCHECK(ncclGroupStart());
  NCCLCHECKGOTO(ncclEnqueueCheck(&info), ret, exit);
exit:
  NCCLCHECK(ncclGroupEnd());
  return ret;
=======
  return ncclEnqueueCheck(&info);
>>>>>>> dcdc67c4
}<|MERGE_RESOLUTION|>--- conflicted
+++ resolved
@@ -47,17 +47,9 @@
   case ncclUint32: return "ncclUint32";
   case ncclInt64: return "ncclInt64";
   case ncclUint64: return "ncclUint64";
-#if defined(RCCL_FLOAT8)
-  case ncclFp8E4M3: return "ncclFp8E4M3";
-  case ncclFp8E5M2: return "ncclFp8E5M2";
-#endif
   case ncclFloat16: return "ncclFloat16";
   case ncclFloat32: return "ncclFloat32";
   case ncclFloat64: return "ncclFloat64";
-<<<<<<< HEAD
-#if defined(RCCL_BFLOAT16)
-=======
->>>>>>> dcdc67c4
   case ncclBfloat16: return "ncclBfloat16";
   case ncclFloat8e4m3: return "ncclFloat8e4m3";
   case ncclFloat8e5m2: return "ncclFloat8e5m2";
@@ -108,7 +100,6 @@
   struct ncclInfo info = { ncclFuncAllGather, "AllGather",
     sendbuff, recvbuff, sendcount, datatype, ncclSum, 0, comm, stream, /* Args */
     ALLGATHER_CHUNKSTEPS, ALLGATHER_SLICESTEPS };
-<<<<<<< HEAD
 
   if (!mscclIsCaller()) // when msccl falls back to
   {
@@ -121,11 +112,7 @@
       sendcount, datatype, 0, 0, ncclSum, mscclFuncAllGather, comm, stream);
   }
 
-  NCCLCHECK(ncclEnqueueCheck(&info));
-  return ncclSuccess;
-=======
-  return ncclEnqueueCheck(&info);
->>>>>>> dcdc67c4
+  return ncclEnqueueCheck(&info);
 }
 
 NCCL_API(ncclResult_t, ncclAllReduce, const void* sendbuff, void* recvbuff, size_t count,
@@ -152,7 +139,6 @@
   struct ncclInfo info = { ncclFuncAllReduce, "AllReduce",
     sendbuff, recvbuff, count, datatype, op, 0, comm, stream, /* Args */
     ALLREDUCE_CHUNKSTEPS, ALLREDUCE_SLICESTEPS };
-<<<<<<< HEAD
 
   if (!mscclIsCaller()) // when msccl falls back to
   {
@@ -165,11 +151,7 @@
       count, datatype, 0, 0, op, mscclFuncAllReduce, comm, stream);
   }
 
-  NCCLCHECK(ncclEnqueueCheck(&info));
-  return ncclSuccess;
-=======
-  return ncclEnqueueCheck(&info);
->>>>>>> dcdc67c4
+  return ncclEnqueueCheck(&info);
 }
 
 RCCL_PARAM(AllToAllPivotEnable, "ALL_TO_ALL_PIVOT_ENABLE", 0);
@@ -309,7 +291,6 @@
   struct ncclInfo info = { ncclFuncBroadcast, "Broadcast",
     sendbuff, recvbuff, count, datatype, ncclSum, root, comm, stream, /* Args */
     BROADCAST_CHUNKSTEPS, BROADCAST_SLICESTEPS };
-<<<<<<< HEAD
 
   if (!mscclIsCaller()) // when msccl falls back to
   {
@@ -322,24 +303,15 @@
       count, datatype, root, 0, ncclSum, mscclFuncBroadcast, comm, stream);
   }
 
-  NCCLCHECK(ncclEnqueueCheck(&info));
-  return ncclSuccess;
-=======
-  return ncclEnqueueCheck(&info);
->>>>>>> dcdc67c4
+  return ncclEnqueueCheck(&info);
 }
 /* Deprecated original "in place" function, similar to MPI */
 NCCL_API(ncclResult_t, ncclBcast, void* buff, size_t count, ncclDataType_t datatype, int root,
     ncclComm_t comm, cudaStream_t stream);
 ncclResult_t ncclBcast(void* buff, size_t count, ncclDataType_t datatype, int root,
     ncclComm_t comm, cudaStream_t stream) {
-<<<<<<< HEAD
   NCCLCHECK(Recorder::instance().record(rrBcast, buff, buff, count, datatype, comm, stream, root));
-  NCCLCHECK(ncclBroadcast(buff, buff, count, datatype, root, comm, stream));
-  return ncclSuccess;
-=======
   return ncclBroadcast(buff, buff, count, datatype, root, comm, stream);
->>>>>>> dcdc67c4
 }
 
 NCCL_API(ncclResult_t, ncclGather, const void* sendbuff, void* recvbuff, size_t sendcount,
@@ -413,7 +385,6 @@
   struct ncclInfo info = { ncclFuncReduce, "Reduce",
     sendbuff, recvbuff, count, datatype, op, root, comm, stream, /* Args */
     REDUCE_CHUNKSTEPS, REDUCE_SLICESTEPS };
-<<<<<<< HEAD
 
   if (!mscclIsCaller()) // when msccl falls back to
   {
@@ -426,11 +397,7 @@
       count, datatype, root, 0, op, mscclFuncReduce, comm, stream);
   }
 
-  NCCLCHECK(ncclEnqueueCheck(&info));
-  return ncclSuccess;
-=======
-  return ncclEnqueueCheck(&info);
->>>>>>> dcdc67c4
+  return ncclEnqueueCheck(&info);
 }
 
 NCCL_API(ncclResult_t, ncclReduceScatter, const void* sendbuff, void* recvbuff, size_t recvcount,
@@ -457,7 +424,6 @@
   struct ncclInfo info = { ncclFuncReduceScatter, "ReduceScatter",
     sendbuff, recvbuff, recvcount, datatype, op, 0, comm, stream, /* Args */
     REDUCESCATTER_CHUNKSTEPS, REDUCESCATTER_SLICESTEPS };
-<<<<<<< HEAD
 
   if (!mscclIsCaller()) // when msccl falls back to
   {
@@ -470,11 +436,7 @@
       recvcount, datatype, 0, 0, op, mscclFuncReduceScatter, comm, stream);
   }
 
-  NCCLCHECK(ncclEnqueueCheck(&info));
-  return ncclSuccess;
-=======
-  return ncclEnqueueCheck(&info);
->>>>>>> dcdc67c4
+  return ncclEnqueueCheck(&info);
 }
 
 NCCL_API(ncclResult_t, ncclScatter, const void* sendbuff, void* recvbuff, size_t recvcount, ncclDataType_t datatype, int root,
@@ -548,7 +510,6 @@
   struct ncclInfo info = { ncclFuncSend, "Send",
     NULL, (void*)sendbuff, count, datatype, ncclSum, peer, comm, stream, /* Args */
     1, 1 };
-<<<<<<< HEAD
 
   if (!mscclIsCaller()) // when msccl falls back to
   {
@@ -561,15 +522,7 @@
       count, datatype, 0, peer, ncclSum, mscclFuncSend, comm, stream);
   }
 
-  ncclResult_t ret;
-  NCCLCHECK(ncclGroupStart());
-  NCCLCHECKGOTO(ncclEnqueueCheck(&info), ret, exit);
-exit:
-  NCCLCHECK(ncclGroupEnd());
-  return ret;
-=======
-  return ncclEnqueueCheck(&info);
->>>>>>> dcdc67c4
+  return ncclEnqueueCheck(&info);
 }
 
 NCCL_API(ncclResult_t, ncclRecv, void* recvbuff, size_t count, ncclDataType_t datatype, int peer,
@@ -583,7 +536,6 @@
   struct ncclInfo info = { ncclFuncRecv, "Recv",
     NULL, recvbuff, count, datatype, ncclSum, peer, comm, stream, /* Args */
     1, 1 };
-<<<<<<< HEAD
 
   if (!mscclIsCaller()) // when msccl falls back to
   {
@@ -596,13 +548,5 @@
       count, datatype, 0, peer, ncclSum, mscclFuncRecv, comm, stream);
   }
 
-  ncclResult_t ret;
-  NCCLCHECK(ncclGroupStart());
-  NCCLCHECKGOTO(ncclEnqueueCheck(&info), ret, exit);
-exit:
-  NCCLCHECK(ncclGroupEnd());
-  return ret;
-=======
-  return ncclEnqueueCheck(&info);
->>>>>>> dcdc67c4
+  return ncclEnqueueCheck(&info);
 }