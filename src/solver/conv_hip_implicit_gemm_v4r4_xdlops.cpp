--- conflicted
+++ resolved
@@ -39,323 +39,12 @@
 /// \todo enable vector load after fix it
 #define WORKAROUND_FAILED_VECTOR_LOAD 1
 
-<<<<<<< HEAD
-MIOPEN_DECLARE_ENV_VAR(MIOPEN_DEBUG_IMPLICIT_GEMM_XDLOPS_INLINE_ASM)
-
-inline bool PerformanceImplicitGemmXdlops::
-operator==(const PerformanceImplicitGemmXdlops& other) const
-{
-    // clang-format off
-    return BPerBlock == other.BPerBlock
-        && KPerBlock == other.KPerBlock
-        && EPerBlock == other.EPerBlock
-        && GemmMPerWave == other.GemmMPerWave
-        && GemmNPerWave == other.GemmNPerWave
-        && InBlockCopyClusterLengths_E == other.InBlockCopyClusterLengths_E
-        && InBlockCopyClusterLengths_B == other.InBlockCopyClusterLengths_B
-        && WeiBlockCopyClusterLengths_E == other.WeiBlockCopyClusterLengths_E
-        && WeiBlockCopyClusterLengths_K == other.WeiBlockCopyClusterLengths_K
-        && use_spare_set == other.use_spare_set;
-    // clang-format on
-}
-
-bool PerformanceImplicitGemmXdlops::IsValid(const ConvolutionContext& ctx) const
-{
-    int N = ctx.batch_sz;
-    int K = ctx.n_outputs;
-    int C = ctx.n_inputs;
-
-    int Ho = ImgHeight(ctx);
-    int Wo = ImgWidth(ctx);
-
-    int Y = ctx.kernel_size_h;
-    int X = ctx.kernel_size_w;
-
-    if(ctx.direction.IsBackwardWrW())
-    {
-        N  = ctx.n_outputs; // swapped
-        K  = ctx.n_inputs;  // swapped
-        C  = ctx.batch_sz;  // swapped
-        Ho = ctx.kernel_size_h;
-        Wo = ctx.kernel_size_w;
-        Y  = ctx.in_height; // swapped
-        X  = ctx.in_width;  // swapped
-    }
-
-    const int B = N * Ho * Wo;
-
-    const auto nonVectorizedC = C / GetEPackLength(ctx, true);
-    const auto E              = static_cast<int>(nonVectorizedC) * Y * X;
-
-    if(!(EPerBlock % InBlockCopyClusterLengths_E == 0 &&
-         EPerBlock % WeiBlockCopyClusterLengths_E == 0 &&
-         BPerBlock % InBlockCopyClusterLengths_B == 0 &&
-         KPerBlock % WeiBlockCopyClusterLengths_K == 0))
-        return false;
-
-    // divide block work by [K, B]
-    if(!(K % KPerBlock == 0 && B % BPerBlock == 0 && E % (2 * EPerBlock) == 0))
-        return false; // wrong! cannot divice N evenly among thread
-
-    if(ctx.direction.IsBackwardWrW())
-    {
-        if(!((X * Y) % (EPerBlock / WeiBlockCopyClusterLengths_E) == 0))
-            return false;
-    }
-
-    const int WaveSize  = 64;
-    const int BlockSize = BPerBlock * KPerBlock / (GemmMPerWave * GemmNPerWave) * WaveSize;
-
-    // fail with blockSize >= 512
-    /// \todo fix the issue with blockSize >= 512
-    if(BlockSize < 64 || BlockSize > 256)
-        return false;
-
-    const std::size_t lds_size = (BPerBlock + KPerBlock) * EPerBlock * GetEPackLength(ctx, true) *
-                                 GetTypeSize(ctx.in_data_type) * 2;
-
-    if(lds_size > 64 * 1024)
-        return false;
-
-    if(BlockSize != InBlockCopyClusterLengths_E * InBlockCopyClusterLengths_B)
-        return false;
-
-    if(BlockSize != WeiBlockCopyClusterLengths_K * WeiBlockCopyClusterLengths_E)
-        return false;
-
-    if((KPerBlock % GemmMPerWave) != 0 || (BPerBlock % GemmNPerWave) != 0)
-        return false;
-
-    const int GemmMWaves = KPerBlock / GemmMPerWave;
-    const int GemmNWaves = BPerBlock / GemmNPerWave;
-
-    return (GemmMPerWave * GemmMWaves == KPerBlock && GemmNPerWave * GemmNWaves == BPerBlock);
-}
-
-bool PerformanceImplicitGemmXdlops::IsValidValue() const
-{
-    // clang-format off
-    return IsTwoPower<32,128>(BPerBlock)
-        && IsTwoPower<32,128>(KPerBlock)
-        && IsTwoPower<4,32>(EPerBlock)
-        && IsTwoPower<32,64>(GemmMPerWave)
-        && IsTwoPower<32,64>(GemmNPerWave)
-        && IsTwoPower<4,16>(InBlockCopyClusterLengths_E)
-        && IsTwoPower<8,32>(InBlockCopyClusterLengths_B)
-        && IsTwoPower<2,4>(WeiBlockCopyClusterLengths_E)
-        && IsTwoPower<16,128>(WeiBlockCopyClusterLengths_K); // clang-format on
-}
-
-bool PerformanceImplicitGemmXdlops::SetNextValue()
-{
-    do
-    {
-        if(!use_spare_set)
-        {
-            if(!NextTwoPower<64, 128>(BPerBlock))
-                break;
-            if(!NextTwoPower<64, 128>(KPerBlock))
-                break;
-            if(!NextTwoPower<8, 32>(EPerBlock))
-                break;
-        }
-        else
-        {
-            if(!NextTwoPower<32, 128>(BPerBlock))
-                break;
-            if(!NextTwoPower<32, 128>(KPerBlock))
-                break;
-            if(!NextTwoPower<4, 32>(EPerBlock))
-                break;
-            if(!NextTwoPower<32, 64>(GemmMPerWave))
-                break;
-            if(!NextTwoPower<32, 64>(GemmNPerWave))
-                break;
-        }
-        if(!NextTwoPower<4, 16>(InBlockCopyClusterLengths_E))
-            break;
-        if(!NextTwoPower<8, 32>(InBlockCopyClusterLengths_B))
-            break;
-        if(!NextTwoPower<2, 4>(WeiBlockCopyClusterLengths_E))
-            break;
-        if(!NextTwoPower<16, 128>(WeiBlockCopyClusterLengths_K))
-            break;
-        return false;
-    } while(false);
-
-    return true;
-}
-
-void PerformanceImplicitGemmXdlops::EuristicInit(const ConvolutionContext& ctx)
-{
-    // default:128,128,16,64,64,8,32,4,64
-    {
-        BPerBlock = 128;
-        KPerBlock = 128;
-        EPerBlock = 16;
-
-        GemmMPerWave = 64;
-        GemmNPerWave = 64;
-
-        InBlockCopyClusterLengths_E = 8;
-        InBlockCopyClusterLengths_B = 32;
-
-        WeiBlockCopyClusterLengths_E = 4;
-        WeiBlockCopyClusterLengths_K = 64;
-    }
-
-    // 64,32,4,32,64,4,16,2,32
-    if(!IsValid(ctx))
-    {
-        BPerBlock = 64;
-        KPerBlock = 32;
-        EPerBlock = 4;
-
-        GemmMPerWave = 32;
-        GemmNPerWave = 64;
-
-        InBlockCopyClusterLengths_E = 4;
-        InBlockCopyClusterLengths_B = 16;
-
-        WeiBlockCopyClusterLengths_E = 2;
-        WeiBlockCopyClusterLengths_K = 32;
-    }
-
-    // 64,32,4,32,64,4,16,4,16
-    if(!IsValid(ctx))
-    {
-        BPerBlock = 64;
-        KPerBlock = 32;
-        EPerBlock = 4;
-
-        GemmMPerWave = 32;
-        GemmNPerWave = 64;
-
-        InBlockCopyClusterLengths_E = 4;
-        InBlockCopyClusterLengths_B = 16;
-
-        WeiBlockCopyClusterLengths_E = 4;
-        WeiBlockCopyClusterLengths_K = 16;
-    }
-
-    // 32,64,4,64,32,4,16,4,16
-    if(!IsValid(ctx))
-    {
-        BPerBlock = 32;
-        KPerBlock = 64;
-        EPerBlock = 4;
-
-        GemmMPerWave = 64;
-        GemmNPerWave = 32;
-
-        InBlockCopyClusterLengths_E = 4;
-        InBlockCopyClusterLengths_B = 16;
-
-        WeiBlockCopyClusterLengths_E = 4;
-        WeiBlockCopyClusterLengths_K = 16;
-    }
-
-    // 32,32,4,32,32,4,16,2,32
-    if(!IsValid(ctx))
-    {
-        BPerBlock = 32;
-        KPerBlock = 32;
-        EPerBlock = 4;
-
-        GemmMPerWave = 32;
-        GemmNPerWave = 32;
-
-        InBlockCopyClusterLengths_E = 4;
-        InBlockCopyClusterLengths_B = 16;
-
-        WeiBlockCopyClusterLengths_E = 2;
-        WeiBlockCopyClusterLengths_K = 32;
-    }
-
-    // 32,32,4,32,32,4,16,4,16
-    if(!IsValid(ctx))
-    {
-        BPerBlock = 32;
-        KPerBlock = 32;
-        EPerBlock = 4;
-
-        GemmMPerWave = 32;
-        GemmNPerWave = 32;
-
-        InBlockCopyClusterLengths_E = 4;
-        InBlockCopyClusterLengths_B = 16;
-
-        WeiBlockCopyClusterLengths_E = 4;
-        WeiBlockCopyClusterLengths_K = 16;
-    }
-
-    if(!IsValid(ctx))
-    {
-        MIOPEN_LOG_E("All attempts failed");
-        assert(false);
-    }
-    MIOPEN_LOG_I(ToString());
-}
-
-std::string PerformanceImplicitGemmXdlops::ToString() const
-{
-    std::ostringstream ss;
-    Serialize(ss);
-    return ss.str();
-}
-
-=======
->>>>>>> ef17912f
 PerformanceImplicitGemmXdlops
 ConvHipImplicitGemmV4R4FwdXdlops::GetPerformanceConfig(const ConvolutionContext& ctx) const
 {
     return GetPerformanceConfigBase<PerformanceImplicitGemmXdlops>(ctx);
 }
 
-<<<<<<< HEAD
-PerformanceImplicitGemmXdlops::PerformanceImplicitGemmXdlops(bool spare)
-{
-    BPerBlock = spare ? 32 : 64;
-    KPerBlock = spare ? 32 : 64;
-    EPerBlock = spare ? 4 : 8;
-
-    GemmMPerWave = spare ? 32 : 64;
-    GemmNPerWave = spare ? 32 : 64;
-
-    InBlockCopyClusterLengths_E = 4;
-    InBlockCopyClusterLengths_B = 8;
-
-    WeiBlockCopyClusterLengths_E = 1;
-    WeiBlockCopyClusterLengths_K = 16;
-
-    use_spare_set = spare;
-}
-
-PerformanceImplicitGemmXdlops::PerformanceImplicitGemmXdlops(int BPerBlock_,
-                                                             int KPerBlock_,
-                                                             int EPerBlock_,
-                                                             int GemmMPerWave_,
-                                                             int GemmNPerWave_,
-                                                             int InBlockCopyClusterLengths_E_,
-                                                             int InBlockCopyClusterLengths_B_,
-                                                             int WeiBlockCopyClusterLengths_E_,
-                                                             int WeiBlockCopyClusterLengths_K_,
-                                                             bool use_spare_set_)
-    : BPerBlock(BPerBlock_),
-      KPerBlock(KPerBlock_),
-      EPerBlock(EPerBlock_),
-      GemmMPerWave(GemmMPerWave_),
-      GemmNPerWave(GemmNPerWave_),
-      InBlockCopyClusterLengths_E(InBlockCopyClusterLengths_E_),
-      InBlockCopyClusterLengths_B(InBlockCopyClusterLengths_B_),
-      WeiBlockCopyClusterLengths_E(WeiBlockCopyClusterLengths_E_),
-      WeiBlockCopyClusterLengths_K(WeiBlockCopyClusterLengths_K_),
-      use_spare_set(use_spare_set_)
-{
-}
-
-=======
->>>>>>> ef17912f
 static inline ConvSolution GetSolutionBase(const ConvolutionContext& ctx,
                                            const PerformanceImplicitGemmXdlops& config,
                                            const ImplicitGemmXdlopsKernel kernel,
@@ -511,14 +200,9 @@
         std::string(" -DCK_PARAM_WEI_BLOCK_COPY_DST_DATA_PER_WRITE_K=") + std::to_string(WeiBlockCopyDstDataPerWrite_K) + 
         std::string(" -DCK_PARAM_OUT_THREAD_COPY_DATA_PER_ACCESS_B=") + std::to_string(OutThreadCopyDataPerAccess_B) + 
         std::string(" -DCK_PARAM_EPACK_LENGTH=") + std::to_string(GetEPackLength(ctx, true)) + 
-<<<<<<< HEAD
-        std::string(" -DCK_USE_AMD_XDLOPS=") + std::to_string(IsXdlopsSupport(ctx) ? 1 : 0) +
-        std::string(" -DCK_USE_AMD_XDLOPS_INLINE_ASM=") + std::to_string(miopen::IsEnabled(MIOPEN_DEBUG_IMPLICIT_GEMM_XDLOPS_INLINE_ASM{}) ? 1 : 0) +
-=======
         std::string(" -DCK_USE_AMD_XDLOPS=") + (IsXdlopsSupport(ctx) ? '1' : '0') +
         std::string(" -DCK_USE_AMD_XDLOPS_INLINE_ASM=") + (miopen::IsEnabled(MIOPEN_DEBUG_IMPLICIT_GEMM_XDLOPS_INLINE_ASM{}) ? '1' : '0') +
         std::string(" -DCK_USE_AMD_XDLOPS_EMULATE=") + (miopen::IsEnabled(MIOPEN_DEBUG_CONV_IMPLICIT_GEMM_XDLOPS_EMULATE{}) ? '1' : '0') +
->>>>>>> ef17912f
         std::string(" -D__HIP_PLATFORM_HCC__=1") +
         ctx.general_compile_options;
     // clang-format on
@@ -533,17 +217,10 @@
     return GetSolutionBase(ctx,
                            config,
                            ImplicitGemmXdlopsKernel::KernelFwdWrw,
-<<<<<<< HEAD
-                           ctx.batch_sz,
-                           ctx.n_outputs,
-                           ctx.out_height,
-                           ctx.out_width);
-=======
                            KernelBatchN(ctx),
                            KernelOutputChannelK(ctx),
                            KernelOutputHeightHo(ctx),
                            KernelOutputWidthWo(ctx));
->>>>>>> ef17912f
 }
 
 ConvSolution ConvHipImplicitGemmV4R4Xdlops_1x1::GetSolution(
@@ -568,18 +245,6 @@
                            KernelOutputChannelK(ctx),
                            KernelOutputHeightHo(ctx),
                            KernelOutputWidthWo(ctx));
-}
-
-ConvSolution ConvHipImplicitGemmV4R4WrWXdlops::GetSolution(
-    const ConvolutionContext& ctx, const PerformanceImplicitGemmXdlops& config, bool) const
-{
-    return GetSolutionBase(ctx,
-                           config,
-                           ImplicitGemmXdlopsKernel::KernelFwdWrw,
-                           ctx.n_outputs,
-                           ctx.n_inputs,
-                           ctx.kernel_size_h,
-                           ctx.kernel_size_w);
 }
 
 int ConvHipImplicitGemmV4R4FwdXdlops::RunAndMeasureSolution(miopen::Handle& profile_h,
@@ -641,43 +306,18 @@
     if(!ctx.Is2d())
         return false;
 
-<<<<<<< HEAD
-    // channels is divided by epack to pack 2/4 fp16/bfp16
-    if(ctx.n_inputs % GetEPackLength(ctx, true) != 0)
-        return false;
-
-    // For fp16, when c*x*y % 4 == 0, 4 channels are accumulated through dot4 (2 * dot2) operation
-    const int MultipleOf = ctx.IsFp16() ? 32 : ctx.IsBfp16() ? 16 : 8;
-    if((ctx.n_inputs * ctx.kernel_size_h * ctx.kernel_size_w) % MultipleOf != 0)
-        return false;
-
-=======
->>>>>>> ef17912f
     // padding support required for out_of_bound configs
     bool no_out_of_bound = (ctx.in_width >= ((ctx.kernel_size_w - 1) * ctx.kernel_dilation_w + 1) +
                                                 (ctx.out_width - 1) * ctx.kernel_stride_w) &&
                            (ctx.in_height >= ((ctx.kernel_size_h - 1) * ctx.kernel_dilation_h + 1) +
                                                  (ctx.out_height - 1) * ctx.kernel_stride_h);
 
-<<<<<<< HEAD
-    return IsXdlopsSupport(ctx) && no_out_of_bound && ctx.pad_h == 0 && ctx.pad_w == 0 &&
-           ctx.group_counts == 1 && ctx.n_outputs % 32 == 0 &&
-           (ctx.batch_sz * ctx.out_height * ctx.out_width) % 32 == 0;
-=======
     return IsApplicableXdlops(ctx) && no_out_of_bound && ctx.pad_h == 0 && ctx.pad_w == 0 &&
            ctx.group_counts == 1;
->>>>>>> ef17912f
 }
 
 bool ConvHipImplicitGemmV4R4Xdlops_1x1::IsApplicable(const ConvolutionContext& ctx) const
 {
-<<<<<<< HEAD
-    return IsXdlopsSupport(ctx) && ctx.Is2d() && ctx.IsFp32() && ctx.pad_h == 0 && ctx.pad_w == 0 &&
-           ctx.group_counts == 1 && (ctx.batch_sz * ImgHeight(ctx) * ImgWidth(ctx)) % 32 == 0 &&
-           ctx.n_outputs % 32 == 0 &&
-           (ctx.n_inputs * ctx.kernel_size_h * ctx.kernel_size_w) % 8 == 0 &&
-           ctx.kernel_size_h == 1 && ctx.kernel_size_w == 1;
-=======
     return IsApplicableXdlops(ctx) && ctx.Is2d() && ctx.IsFp32() && ctx.pad_h == 0 &&
            ctx.pad_w == 0 && ctx.group_counts == 1 && ctx.kernel_size_h == 1 &&
            ctx.kernel_size_w == 1;
@@ -695,33 +335,6 @@
         return false;
 
     return IsApplicableXdlops(ctx) && ctx.pad_h == 0 && ctx.pad_w == 0 && ctx.group_counts == 1;
->>>>>>> ef17912f
-}
-
-bool ConvHipImplicitGemmV4R4WrWXdlops::IsApplicable(const ConvolutionContext& ctx) const
-{
-    if(!ctx.direction.IsBackwardWrW())
-        return false;
-
-    if(!ctx.Is2d())
-        return false;
-
-    if(!(ctx.IsFp32() || ctx.IsFp16() || ctx.IsBfp16()))
-        return false;
-
-    // channels is divided by epack to pack 2/4 fp16/bfp16
-    if(ctx.batch_sz % GetEPackLength(ctx, true) != 0)
-        return false;
-
-    // For fp16, when c*x*y % 4 == 0, 4 channels are accumulated through dot4 (2 * dot2) operation
-    const int MultipleOf = ctx.IsFp16() ? 32 : ctx.IsBfp16() ? 16 : 8;
-    if((ctx.batch_sz * ctx.in_height * ctx.in_width) % MultipleOf != 0)
-        return false;
-
-    return IsXdlopsSupport(ctx) && ctx.pad_h == 0 && ctx.pad_w == 0 && ctx.group_counts == 1 &&
-           ctx.n_outputs % 8 == 0 &&
-           (ctx.n_outputs * ctx.kernel_size_h * ctx.kernel_size_w) % 32 == 0 &&
-           ctx.n_inputs % 32 == 0;
 }
 
 PerformanceImplicitGemmXdlops
