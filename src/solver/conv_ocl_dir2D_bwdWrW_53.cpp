/*******************************************************************************
 *
 * MIT License
 *
 * Copyright (c) 2017 Advanced Micro Devices, Inc.
 *
 * Permission is hereby granted, free of charge, to any person obtaining a copy
 * of this software and associated documentation files (the "Software"), to deal
 * in the Software without restriction, including without limitation the rights
 * to use, copy, modify, merge, publish, distribute, sublicense, and/or sell
 * copies of the Software, and to permit persons to whom the Software is
 * furnished to do so, subject to the following conditions:
 *
 * The above copyright notice and this permission notice shall be included in all
 * copies or substantial portions of the Software.
 *
 * THE SOFTWARE IS PROVIDED "AS IS", WITHOUT WARRANTY OF ANY KIND, EXPRESS OR
 * IMPLIED, INCLUDING BUT NOT LIMITED TO THE WARRANTIES OF MERCHANTABILITY,
 * FITNESS FOR A PARTICULAR PURPOSE AND NONINFRINGEMENT. IN NO EVENT SHALL THE
 * AUTHORS OR COPYRIGHT HOLDERS BE LIABLE FOR ANY CLAIM, DAMAGES OR OTHER
 * LIABILITY, WHETHER IN AN ACTION OF CONTRACT, TORT OR OTHERWISE, ARISING FROM,
 * OUT OF OR IN CONNECTION WITH THE SOFTWARE OR THE USE OR OTHER DEALINGS IN THE
 * SOFTWARE.
 *
 *******************************************************************************/

#include "miopen/solver.hpp"

namespace miopen {
namespace solver {

bool ConvOclBwdWrW53::IsApplicable(const ConvolutionContext& params) const
{
    return ((params.kernel_size0 >= 2 || params.kernel_size1 >= 2) &&
            (params.kernel_stride1 == 1 && params.kernel_stride0 == 1));
}

ConvSolution ConvOclBwdWrW53::GetSolution(const ConvolutionContext& params) const
{
    ConvSolution result;

    size_t localMemSize = 64 * 1024;

    const auto hw_wave_sz       = 64;
    const auto dev_local_mem_sz = localMemSize; // in bytes
                                                // major parameters

    // inpout are outputs
    int wei_cstride = params.kernel_size0 * params.kernel_size1;
    int wei_bstride = params.n_outputs * wei_cstride;

    // number  of batch iterations
    result.n_stacks = 1;
    result.n_stacks = std::min(params.batch_sz, result.n_stacks);
    // defines how to proceed : 1 grouop per batch or with a loop over all batches
    // loop over al batches make sense in 2 cases: a lot of small inputs/outputs or few batches
    // param
    int N_BATCH_LOOPS = (params.n_inputs * params.n_outputs <= 8 * 1024)
                            ? 1
                            : (params.batch_sz <= 16 || params.in_width <= 32)
                                  ? (params.batch_sz / result.n_stacks)
                                  : 4;
    int n_batch_blks =
        (params.batch_sz + N_BATCH_LOOPS * result.n_stacks - 1) / (N_BATCH_LOOPS * result.n_stacks);
    if(params.n_passes)
    {
        result.passes = (n_batch_blks > 1) ? 2 : 1;
        return result;
    }

    result.out_pix_tile0 = params.kernel_size0;
    result.out_pix_tile1 = params.kernel_size1;
    result.in_tile1      = 1;

    // span size
    // param
    result.in_tile0 = (params.in_width % 4 == 0) ? 4 : (params.in_width % 3 == 0)
                                                           ? 3
                                                           : (params.in_width % 2 == 0) ? 2 : 1;
    int n_spans = (params.in_width + result.in_tile0 - 1) / result.in_tile0;

    // n of wavefronts per group
    // param
    int n_waves = ((result.out_pix_tile0 * result.out_pix_tile1) <= 16 && (params.in_width > 8))
                      ? 4
                      : (params.in_width <= 16) ? 1 : 2;
    int GRP_SZ = hw_wave_sz * n_waves;

    result.n_out_pix_tiles = 1;
    int n_out_stacks       = std::min(params.n_inputs, std::max(1, GRP_SZ / n_spans));
    // number of input maps per group

    result.n_in_data_tiles =
        (params.in_width <= 32 && (result.out_pix_tile0 * result.out_pix_tile1) <= 16) ? 4 : 1;

    result.n_in_data_tiles = std::min(result.n_in_data_tiles, params.n_outputs);

    static const int read_unit =
        (params.out_width % 4 == 0) ? 4 : (params.out_width % 3 == 0)
                                              ? 3
                                              : (params.out_width % 2 == 0) ? 2 : 1;

    static const std::string READ_TYPE =
        (read_unit == 1) ? "_FLOAT" : "_FLOAT" + std::to_string((read_unit));
    // calculate number of input scans in the input block
    // max LDS size is 8K
    int in_lcl_width =
        ((params.in_width + read_unit - 1) / read_unit) * read_unit + 2 * params.pad0;
    // number of input map blocks being process at once
    // param
    int in_n_vert_reads = (params.out_height > 32 && params.out_width <= 64 &&
                           (result.out_pix_tile0 * result.out_pix_tile1) <= 16)
                              ? (params.out_height + 1) / 2
                              : params.out_height;
    while(in_lcl_width * in_n_vert_reads * result.n_in_data_tiles >
          (dev_local_mem_sz / (2 * ((params.in_data_type == "FP32") ? 4 : 2))))
    {
        in_n_vert_reads = (in_n_vert_reads + 1) / 2;
        if(in_n_vert_reads < 2 && result.n_in_data_tiles >= 2)
        {
            in_n_vert_reads = params.in_height;
            result.n_in_data_tiles /= 2;
        }
        else if(in_n_vert_reads < 2)
        {
<<<<<<< HEAD
            MIOPEN_LOG_E("Not enough local memory");
=======
#ifndef NDEBUG
            std::cout << "CONFIG ERROR: not enough local memory to run direct algorithm\n";
#endif
>>>>>>> d3acc92f
            return ConvSolution(miopenStatusUnknownError);
        }
    }
    int in_n_vert_read_loops = (params.in_height + in_n_vert_reads - 1) / in_n_vert_reads;

    int ALIGNED_OUT_SCAN_LN = ((params.in_width + read_unit - 1) / read_unit); // image aligned scan

    // select output mapping
    int total_out_maps = result.n_out_pix_tiles * n_out_stacks;

    total_out_maps = (total_out_maps > params.n_inputs) ? params.n_inputs : total_out_maps;

    result.grp_tile0 = GRP_SZ;
    result.grp_tile1 = 1;
    int grp_tile2    = 1;

    // utility parameters
    int n_ut_waves = 4;
    int UT_GRP_SZ0 = hw_wave_sz * n_ut_waves;
    int ut_read_unit =
        ((wei_cstride / 4) * 4 == wei_cstride) ? 4 : ((wei_cstride / 2) * 2 == wei_cstride) ? 2 : 1;
    std::string UT_READ_TYPE =
        (ut_read_unit == 1) ? "_FLOAT" : "_FLOAT" + std::to_string((ut_read_unit));

    if(!params.direction.IsBackwardWrW())
        MIOPEN_THROW("!params.direction.IsBackwardWrW()");
    // it's backward - inputs are outputs and vs versa
    const auto comp_options =
        std::string(" -DMLO_DIR_FORWARD=0") + std::string(" -DMLO_GRP_SZ=") +
        std::to_string(GRP_SZ) + std::string(" -DMLO_GRP_SZ0=") + std::to_string(result.grp_tile0) +
        std::string(" -DMLO_GRP_SZ1=") + std::to_string(result.grp_tile1) +
        std::string(" -DMLO_GRP_SZ2=") + std::to_string(grp_tile2) +
        std::string(" -DMLO_FILTER_SIZE0=") + std::to_string(params.kernel_size0) +
        std::string(" -DMLO_FILTER_SIZE1=") + std::to_string(params.kernel_size1) +
        std::string(" -DMLO_FILTER_PAD0=") + std::to_string(params.pad0) +
        std::string(" -DMLO_FILTER_PAD1=") + std::to_string(params.pad1) +
        std::string(" -DMLO_FILTER_STRIDE0=") + std::to_string(params.kernel_stride0) +
        std::string(" -DMLO_FILTER_STRIDE1=") + std::to_string(params.kernel_stride1) +
        std::string(" -DSTRIDE_W=") + std::to_string(params.kernel_stride0) +
        std::string(" -DSTRIDE_H=") + std::to_string(params.kernel_stride1) +
        std::string(" -DMLO_N_OUTPUTS=") + std::to_string(params.n_inputs) +
        std::string(" -DMLO_N_INPUTS=") + std::to_string(params.n_outputs) +
        std::string(" -DMLO_BATCH_SZ=") + std::to_string(params.batch_sz) +
        std::string(" -DMLO_N_BATCH_LOOPS=") + std::to_string(N_BATCH_LOOPS) +
        std::string(" -DMLO_OUT_BATCH_STRIDE=") + std::to_string(params.in_batch_stride) +
        std::string(" -DMLO_OUT_CHANNEL_STRIDE=") + std::to_string(params.in_channel_stride) +
        std::string(" -DMLO_OUT_STRIDE=") + std::to_string(params.in_stride) +
        std::string(" -DMLO_IN_BATCH_STRIDE=") + std::to_string(params.out_batch_stride) +
        std::string(" -DMLO_IN_CHANNEL_STRIDE=") + std::to_string(params.out_channel_stride) +
        std::string(" -DMLO_IN_STRIDE=") + std::to_string(params.out_stride) +
        std::string(" -DMLO_WEI_BATCH_STRIDE=") + std::to_string(wei_bstride) +
        std::string(" -DMLO_WEI_CHANNEL_STRIDE=") + std::to_string(wei_cstride) +
        std::string(" -DMLO_IN_WIDTH=") + std::to_string(params.out_width) +
        std::string(" -DMLO_IN_HEIGHT=") + std::to_string(params.out_height) +
        std::string(" -DMLO_OUT_WIDTH=") + std::to_string(params.in_width) +
        std::string(" -DMLO_OUT_HEIGHT=") + std::to_string(params.in_height) +
        std::string(" -DMLO_IN_TILE1=") + std::to_string(result.in_tile1) +
        std::string(" -DMLO_IN_TILE0=") + std::to_string(result.in_tile0) +
        std::string(" -DMLO_N_LCL_BATCHS=") +
        std::to_string(result.n_stacks) // # of diff stacks (part of batch).
        + std::string(" -DMLO_N_LCL_OUT_MAPS=") +
        std::to_string(result.n_out_pix_tiles) // # output pixel tiles per wk-item (ALU)
        + std::string(" -DMLO_N_LCL_IN_MAPS=") +
        std::to_string(result.n_in_data_tiles) // total # of blocks of different inputs in LDS
        + std::string(" -DMLO_OUT_TILE0=") +
        std::to_string(result.out_pix_tile0) // size of ouptput tile per wk-item (ALU)
        + std::string(" -DMLO_OUT_TILE1=") + std::to_string(result.out_pix_tile1) //
        + std::string(" -DMLO_OUT_STACKS=") + std::to_string(n_out_stacks) +
        std::string(" -DMLO_N_WAVES=") + std::to_string(n_waves) +
        std::string(" -DMLO_READ_TYPE=") + READ_TYPE + std::string(" -DMLO_READ_UNIT=") +
        std::to_string(read_unit) + std::string(" -DMLO_ALIGNED_OUT_SCAN_LN=") +
        std::to_string(ALIGNED_OUT_SCAN_LN) // image aligned scan
        + std::string(" -DMLO_HW_WAVE_SZ=") + std::to_string(hw_wave_sz) +
        std::string(" -DMLO_LG2_PHYS_WAVE_SZ=") + std::to_string(mloLg2(hw_wave_sz)) +
        std::string(" -DMLO_IN_EXTENT1=") + std::to_string(in_n_vert_reads) +
        std::string(" -DMLO_IN_N_VERT_LOOPS=") + std::to_string(in_n_vert_read_loops)

        + std::string(" -DMLO_CONV_BIAS=") + std::to_string(params.bias)

        + std::string(" -DMLO_UT_READ_TYPE=") + UT_READ_TYPE + std::string(" -DMLO_UT_READ_UNIT=") +
        std::to_string(ut_read_unit)

        + std::string(" -DMLO_UT_GRP_SZ0=") + std::to_string(UT_GRP_SZ0)

        //		+ std::string(" -limit-vector-registers=64 ")
        + params.general_compile_options;

    // wrt to W
    {
        KernelInfo kernel;

        kernel.l_wk.push_back(result.grp_tile0);
        kernel.l_wk.push_back(result.grp_tile1);
        kernel.l_wk.push_back(grp_tile2);
        // input is output

        size_t gbl_wk0 =
            GRP_SZ * ((params.n_outputs + result.n_in_data_tiles - 1) / result.n_in_data_tiles);
        size_t gbl_wk1 = ((params.n_inputs + total_out_maps - 1) / total_out_maps);
        size_t gbl_wk2 = n_batch_blks;

        kernel.g_wk.push_back(gbl_wk0);
        kernel.g_wk.push_back(gbl_wk1);
        kernel.g_wk.push_back(gbl_wk2);

        kernel.kernel_file =
            (params.kernel_size0 == 5 && params.kernel_size1 == 5 && in_n_vert_read_loops == 1)
                ? "MIOpenConvBwdWrW_LxG_5x5.cl"
                : "MIOpenConvBwdWrW_LxG_P53.cl";
        kernel.kernel_name  = "MIOpenCvBwdWrW";
        kernel.comp_options = comp_options;

        result.construction_params.push_back(kernel);
        result.workspce_sz = 0;
    }

    // sum over batch
    if(n_batch_blks > 1)
    {
        KernelInfo kernel;

        kernel.kernel_file =
            (params.kernel_size0 == 5 && params.kernel_size1 == 5 && in_n_vert_read_loops == 1)
                ? "MIOpenConvBwdWrW_LxG_5x5.cl"
                : "MIOpenConvBwdWrW_LxG_P53.cl";
        kernel.kernel_name  = "MIOpenCvBwdWrW_rdc";
        kernel.comp_options = comp_options;

        kernel.l_wk.push_back(UT_GRP_SZ0);
        kernel.l_wk.push_back(1);
        kernel.l_wk.push_back(1);

        int gbl_ut_wk0 = wei_bstride * params.n_inputs / ut_read_unit;

        kernel.g_wk.push_back(gbl_ut_wk0);
        kernel.g_wk.push_back(1);
        kernel.g_wk.push_back(1);

        int data_len = (params.out_data_type == "FP32" ? 4 : 8);

        result.construction_params.push_back(kernel);
        result.workspce_sz = wei_bstride * params.n_inputs * n_batch_blks * data_len;
    }
    return result;
}
} // namespace solver
} // namespace miopen<|MERGE_RESOLUTION|>--- conflicted
+++ resolved
@@ -123,13 +123,7 @@
         }
         else if(in_n_vert_reads < 2)
         {
-<<<<<<< HEAD
-            MIOPEN_LOG_E("Not enough local memory");
-=======
-#ifndef NDEBUG
-            std::cout << "CONFIG ERROR: not enough local memory to run direct algorithm\n";
-#endif
->>>>>>> d3acc92f
+            MIOPEN_LOG_E("Not enough local memory to run direct algorithm");
             return ConvSolution(miopenStatusUnknownError);
         }
     }
