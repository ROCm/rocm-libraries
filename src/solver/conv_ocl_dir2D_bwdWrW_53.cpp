--- conflicted
+++ resolved
@@ -412,22 +412,6 @@
     // select output mapping
     int total_out_maps = result.n_out_pix_tiles * n_out_stacks;
     total_out_maps     = (total_out_maps > params.n_inputs) ? params.n_inputs : total_out_maps;
-<<<<<<< HEAD
-
-    // LDS check based on weight blob
-    // Kernel uses LDS for storing input data and weight accumulation
-    // Div by 2 to allow atleast 2 waves on CU.
-    const auto lds_size         = (64 * 1024) / 2;
-    const auto max_lds_elements = lds_size / (GetTypeSize(params.in_data_type));
-    if(GRP_SZ * params.kernel_size_w > max_lds_elements)
-    {
-        MIOPEN_LOG_I("For large filter size " << params.kernel_size_w
-                                              << ", running out of LDS size (bytes) "
-                                              << lds_size);
-        return ConvSolution(miopenStatusNotInitialized);
-    }
-=======
->>>>>>> 326bf225
 
     result.grp_tile0 = GRP_SZ;
     result.grp_tile1 = 1;
