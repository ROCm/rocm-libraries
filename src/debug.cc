/*************************************************************************
 * Copyright (c) 2016-2019, NVIDIA CORPORATION. All rights reserved.
 * Modifications Copyright (c) 2019-2020 Advanced Micro Devices, Inc. All rights reserved.
 *
 * See LICENSE.txt for license information
 ************************************************************************/

#include "core.h"
#include "nccl_net.h"
#include <stdlib.h>
#include <stdarg.h>

int ncclDebugLevel = -1;
thread_local int ncclDebugNoWarn = 0;
uint64_t ncclDebugMask = NCCL_INIT; // Default debug sub-system mask is INIT
FILE *ncclDebugFile = stdout;
pthread_mutex_t ncclDebugLock = PTHREAD_MUTEX_INITIALIZER;

void ncclDebugInit() {
  pthread_mutex_lock(&ncclDebugLock);
  if (ncclDebugLevel != -1) { pthread_mutex_unlock(&ncclDebugLock); return; }
  const char* nccl_debug = getenv("NCCL_DEBUG");
  if (nccl_debug == NULL) {
    ncclDebugLevel = NCCL_LOG_NONE;
  } else if (strcasecmp(nccl_debug, "VERSION") == 0) {
    ncclDebugLevel = NCCL_LOG_VERSION;
  } else if (strcasecmp(nccl_debug, "WARN") == 0) {
    ncclDebugLevel = NCCL_LOG_WARN;
  } else if (strcasecmp(nccl_debug, "INFO") == 0) {
    ncclDebugLevel = NCCL_LOG_INFO;
  } else if (strcasecmp(nccl_debug, "ABORT") == 0) {
    ncclDebugLevel = NCCL_LOG_ABORT;
  } else if (strcasecmp(nccl_debug, "TRACE") == 0) {
    ncclDebugLevel = NCCL_LOG_TRACE;
  }

  /* Parse the NCCL_DEBUG_SUBSYS env var
   * This can be a comma separated list such as INIT,COLL
   * or ^INIT,COLL etc
   */
  char* ncclDebugSubsysEnv = getenv("NCCL_DEBUG_SUBSYS");
  if (ncclDebugSubsysEnv != NULL) {
    int invert = 0;
    if (ncclDebugSubsysEnv[0] == '^') { invert = 1; ncclDebugSubsysEnv++; }
    ncclDebugMask = invert ? ~0ULL : 0ULL;
    char *ncclDebugSubsys = strdup(ncclDebugSubsysEnv);
    char *subsys = strtok(ncclDebugSubsys, ",");
    while (subsys != NULL) {
      uint64_t mask = 0;
      if (strcasecmp(subsys, "INIT") == 0) {
        mask = NCCL_INIT;
      } else if (strcasecmp(subsys, "COLL") == 0) {
        mask = NCCL_COLL;
      } else if (strcasecmp(subsys, "P2P") == 0) {
        mask = NCCL_P2P;
      } else if (strcasecmp(subsys, "SHM") == 0) {
        mask = NCCL_SHM;
      } else if (strcasecmp(subsys, "NET") == 0) {
        mask = NCCL_NET;
      } else if (strcasecmp(subsys, "GRAPH") == 0) {
        mask = NCCL_GRAPH;
      } else if (strcasecmp(subsys, "TUNING") == 0) {
        mask = NCCL_TUNING;
      } else if (strcasecmp(subsys, "ENV") == 0) {
        mask = NCCL_ENV;
      } else if (strcasecmp(subsys, "ALL") == 0) {
        mask = NCCL_ALL;
      }
      if (mask) {
        if (invert) ncclDebugMask &= ~mask; else ncclDebugMask |= mask;
      }
      subsys = strtok(NULL, ",");
    }
    free(ncclDebugSubsys);
  }

  /* Parse and expand the NCCL_DEBUG_FILE path and
   * then create the debug file. But don't bother unless the
   * NCCL_DEBUG level is > VERSION
   */
  const char* ncclDebugFileEnv = getenv("NCCL_DEBUG_FILE");
  if (ncclDebugLevel > NCCL_LOG_VERSION && ncclDebugFileEnv != NULL) {
    int c = 0;
    char debugFn[PATH_MAX+1] = "";
    char *dfn = debugFn;
    while (ncclDebugFileEnv[c] != '\0' && c < PATH_MAX) {
      if (ncclDebugFileEnv[c++] != '%') {
        *dfn++ = ncclDebugFileEnv[c-1];
        continue;
      }
      switch (ncclDebugFileEnv[c++]) {
        case '%': // Double %
          *dfn++ = '%';
          break;
        case 'h': // %h = hostname
          char hostname[1024];
          getHostName(hostname, 1024, '.');
          dfn += snprintf(dfn, PATH_MAX, "%s", hostname);
          break;
        case 'p': // %p = pid
          dfn += snprintf(dfn, PATH_MAX, "%d", getpid());
          break;
        default: // Echo everything we don't understand
          *dfn++ = '%';
          *dfn++ = ncclDebugFileEnv[c-1];
          break;
      }
    }
    *dfn = '\0';
    if (debugFn[0] != '\0') {
      FILE *file = fopen(debugFn, "w");
      if (file != NULL) {
        ncclDebugFile = file;
      }
    }
  }

#ifdef ENABLE_TRACE
  ncclEpoch = std::chrono::high_resolution_clock::now();
#endif
  pthread_mutex_unlock(&ncclDebugLock);
}

/* Common logging function used by the INFO, WARN and TRACE macros
 * Also exported to the dynamically loadable Net transport modules so
 * they can share the debugging mechanisms and output files
 */
void ncclDebugLog(ncclDebugLogLevel level, unsigned long flags, const char *filefunc, int line, const char *fmt, ...) {
  if (ncclDebugLevel == -1) ncclDebugInit();
  if (ncclDebugNoWarn != 0 && level == NCCL_LOG_WARN) { level = NCCL_LOG_INFO; flags = ncclDebugNoWarn; }
  if (ncclDebugLevel < level) return;

  // Gather the rank information. This can take > 1us so we want to make sure
  // we only do it when needed.
  char hostname[1024];
  getHostName(hostname, 1024, '.');
  int cudaDev;
<<<<<<< HEAD
  hipGetDevice(&cudaDev);
=======
  cudaGetDevice(&cudaDev);
  int pid = getpid();
  int tid = gettid();
>>>>>>> 5949d96f

  char buffer[1024];
  size_t len = 0;
  pthread_mutex_lock(&ncclDebugLock);
  if (level == NCCL_LOG_WARN)
    len = snprintf(buffer, sizeof(buffer),
        "\n%s:%d:%d [%d] %s:%d NCCL WARN ", hostname, pid, tid, cudaDev, filefunc, line);
  else if (level == NCCL_LOG_INFO && (flags & ncclDebugMask))
    len = snprintf(buffer, sizeof(buffer),
        "%s:%d:%d [%d] NCCL INFO ", hostname, pid, tid, cudaDev);
#ifdef ENABLE_TRACE
  else if (level == NCCL_LOG_TRACE && (flags & ncclDebugMask)) {
    auto delta = std::chrono::high_resolution_clock::now() - ncclEpoch;
    double timestamp = std::chrono::duration_cast<std::chrono::duration<double>>(delta).count()*1000;
    len = snprintf(buffer, sizeof(buffer),
        "%s:%d:%d [%d] %f %s:%d NCCL TRACE ", hostname, pid, tid, cudaDev, timestamp, filefunc, line);
  }
#endif
  if (len) {
    va_list vargs;
    va_start(vargs, fmt);
    (void) vsnprintf(buffer+len, sizeof(buffer)-len, fmt, vargs);
    va_end(vargs);
    fprintf(ncclDebugFile,"%s\n", buffer);
    fflush(ncclDebugFile);
  }
  pthread_mutex_unlock(&ncclDebugLock);
}<|MERGE_RESOLUTION|>--- conflicted
+++ resolved
@@ -1,5 +1,5 @@
 /*************************************************************************
- * Copyright (c) 2016-2019, NVIDIA CORPORATION. All rights reserved.
+ * Copyright (c) 2016-2020, NVIDIA CORPORATION. All rights reserved.
  * Modifications Copyright (c) 2019-2020 Advanced Micro Devices, Inc. All rights reserved.
  *
  * See LICENSE.txt for license information
@@ -135,13 +135,9 @@
   char hostname[1024];
   getHostName(hostname, 1024, '.');
   int cudaDev;
-<<<<<<< HEAD
   hipGetDevice(&cudaDev);
-=======
-  cudaGetDevice(&cudaDev);
   int pid = getpid();
   int tid = gettid();
->>>>>>> 5949d96f
 
   char buffer[1024];
   size_t len = 0;
