/*************************************************************************
 * Copyright (c) 2016-2022, NVIDIA CORPORATION. All rights reserved.
 * Modifications Copyright (c) 2019-2022 Advanced Micro Devices, Inc. All rights reserved.
 *
 * See LICENSE.txt for license information
 ************************************************************************/

#include "core.h"
#include "nccl_net.h"
#include <stdlib.h>
#include <stdarg.h>
#include <sys/syscall.h>

int ncclDebugLevel = -1;
static int pid = -1;
static char hostname[1024];
thread_local int ncclDebugNoWarn = 0;
char ncclLastError[1024] = ""; // Global string for the last error in human readable form
uint64_t ncclDebugMask = NCCL_INIT; // Default debug sub-system mask is INIT
FILE *ncclDebugFile = stdout;
pthread_mutex_t ncclDebugLock = PTHREAD_MUTEX_INITIALIZER;
std::chrono::steady_clock::time_point ncclEpoch;

static __thread int tid = -1;

void ncclDebugInit() {
  pthread_mutex_lock(&ncclDebugLock);
  if (ncclDebugLevel != -1) { pthread_mutex_unlock(&ncclDebugLock); return; }
  const char* nccl_debug = getenv("NCCL_DEBUG");
  int tempNcclDebugLevel = -1;
  if (nccl_debug == NULL) {
    tempNcclDebugLevel = NCCL_LOG_NONE;
  } else if (strcasecmp(nccl_debug, "VERSION") == 0) {
    tempNcclDebugLevel = NCCL_LOG_VERSION;
  } else if (strcasecmp(nccl_debug, "WARN") == 0) {
    tempNcclDebugLevel = NCCL_LOG_WARN;
  } else if (strcasecmp(nccl_debug, "INFO") == 0) {
    tempNcclDebugLevel = NCCL_LOG_INFO;
  } else if (strcasecmp(nccl_debug, "ABORT") == 0) {
    tempNcclDebugLevel = NCCL_LOG_ABORT;
  } else if (strcasecmp(nccl_debug, "TRACE") == 0) {
    tempNcclDebugLevel = NCCL_LOG_TRACE;
  }

  /* Parse the NCCL_DEBUG_SUBSYS env var
   * This can be a comma separated list such as INIT,COLL
   * or ^INIT,COLL etc
   */
  char* ncclDebugSubsysEnv = getenv("NCCL_DEBUG_SUBSYS");
  if (ncclDebugSubsysEnv != NULL) {
    int invert = 0;
    if (ncclDebugSubsysEnv[0] == '^') { invert = 1; ncclDebugSubsysEnv++; }
    ncclDebugMask = invert ? ~0ULL : 0ULL;
    char *ncclDebugSubsys = strdup(ncclDebugSubsysEnv);
    char *subsys = strtok(ncclDebugSubsys, ",");
    while (subsys != NULL) {
      uint64_t mask = 0;
      if (strcasecmp(subsys, "INIT") == 0) {
        mask = NCCL_INIT;
      } else if (strcasecmp(subsys, "COLL") == 0) {
        mask = NCCL_COLL;
      } else if (strcasecmp(subsys, "P2P") == 0) {
        mask = NCCL_P2P;
      } else if (strcasecmp(subsys, "SHM") == 0) {
        mask = NCCL_SHM;
      } else if (strcasecmp(subsys, "NET") == 0) {
        mask = NCCL_NET;
      } else if (strcasecmp(subsys, "GRAPH") == 0) {
        mask = NCCL_GRAPH;
      } else if (strcasecmp(subsys, "TUNING") == 0) {
        mask = NCCL_TUNING;
      } else if (strcasecmp(subsys, "ENV") == 0) {
        mask = NCCL_ENV;
      } else if (strcasecmp(subsys, "ALLOC") == 0) {
        mask = NCCL_ALLOC;
      } else if (strcasecmp(subsys, "CALL") == 0) {
        mask = NCCL_CALL;
      } else if (strcasecmp(subsys, "ALL") == 0) {
        mask = NCCL_ALL;
      }
      if (mask) {
        if (invert) ncclDebugMask &= ~mask; else ncclDebugMask |= mask;
      }
      subsys = strtok(NULL, ",");
    }
    free(ncclDebugSubsys);
  }

  // Cache pid and hostname
  getHostName(hostname, 1024, '.');
  pid = getpid();

  /* Parse and expand the NCCL_DEBUG_FILE path and
   * then create the debug file. But don't bother unless the
   * NCCL_DEBUG level is > VERSION
   */
  const char* ncclDebugFileEnv = getenv("NCCL_DEBUG_FILE");
  if (tempNcclDebugLevel > NCCL_LOG_VERSION && ncclDebugFileEnv != NULL) {
    int c = 0;
    char debugFn[PATH_MAX+1] = "";
    char *dfn = debugFn;
    while (ncclDebugFileEnv[c] != '\0' && c < PATH_MAX) {
      if (ncclDebugFileEnv[c++] != '%') {
        *dfn++ = ncclDebugFileEnv[c-1];
        continue;
      }
      switch (ncclDebugFileEnv[c++]) {
        case '%': // Double %
          *dfn++ = '%';
          break;
        case 'h': // %h = hostname
          dfn += snprintf(dfn, PATH_MAX, "%s", hostname);
          break;
        case 'p': // %p = pid
          dfn += snprintf(dfn, PATH_MAX, "%d", pid);
          break;
        default: // Echo everything we don't understand
          *dfn++ = '%';
          *dfn++ = ncclDebugFileEnv[c-1];
          break;
      }
    }
    *dfn = '\0';
    if (debugFn[0] != '\0') {
      FILE *file = fopen(debugFn, "w");
      if (file != nullptr) {
        setbuf(file, nullptr); // disable buffering
        ncclDebugFile = file;
      }
    }
  }

  ncclEpoch = std::chrono::steady_clock::now();
  __atomic_store_n(&ncclDebugLevel, tempNcclDebugLevel, __ATOMIC_RELEASE);
  pthread_mutex_unlock(&ncclDebugLock);
}

/* Common logging function used by the INFO, WARN and TRACE macros
 * Also exported to the dynamically loadable Net transport modules so
 * they can share the debugging mechanisms and output files
 */
void ncclDebugLog(ncclDebugLogLevel level, unsigned long flags, const char *filefunc, int line, const char *fmt, ...) {
  if (__atomic_load_n(&ncclDebugLevel, __ATOMIC_ACQUIRE) == -1) ncclDebugInit();
  if (ncclDebugNoWarn != 0 && level == NCCL_LOG_WARN) { level = NCCL_LOG_INFO; flags = ncclDebugNoWarn; }

  // Save the last error (WARN) as a human readable string
  if (level == NCCL_LOG_WARN) {
    pthread_mutex_lock(&ncclDebugLock);
    va_list vargs;
    va_start(vargs, fmt);
    (void) vsnprintf(ncclLastError, sizeof(ncclLastError), fmt, vargs);
    va_end(vargs);
    pthread_mutex_unlock(&ncclDebugLock);
  }
  if (ncclDebugLevel < level || ((flags & ncclDebugMask) == 0)) return;

  if (tid == -1) {
    tid = syscall(SYS_gettid);
  }

  int cudaDev;
<<<<<<< HEAD
  hipGetDevice(&cudaDev);
  int pid = getpid();
  int tid = syscall(SYS_gettid);
=======
  if (!(level == NCCL_LOG_TRACE && flags == NCCL_CALL)) {
    cudaGetDevice(&cudaDev);
  }
>>>>>>> e1d9b273

  char buffer[1024];
  size_t len = 0;
  if (level == NCCL_LOG_WARN) {
    len = snprintf(buffer, sizeof(buffer), "\n%s:%d:%d [%d] %s:%d NCCL WARN ",
                   hostname, pid, tid, cudaDev, filefunc, line);
  } else if (level == NCCL_LOG_INFO) {
    len = snprintf(buffer, sizeof(buffer), "%s:%d:%d [%d] NCCL INFO ", hostname, pid, tid, cudaDev);
  } else if (level == NCCL_LOG_TRACE && flags == NCCL_CALL) {
    len = snprintf(buffer, sizeof(buffer), "%s:%d:%d NCCL CALL ", hostname, pid, tid);
  } else if (level == NCCL_LOG_TRACE) {
    auto delta = std::chrono::steady_clock::now() - ncclEpoch;
    double timestamp = std::chrono::duration_cast<std::chrono::duration<double>>(delta).count()*1000;
    len = snprintf(buffer, sizeof(buffer), "%s:%d:%d [%d] %f %s:%d NCCL TRACE ",
                   hostname, pid, tid, cudaDev, timestamp, filefunc, line);
  }

  if (len) {
    va_list vargs;
    va_start(vargs, fmt);
    len += vsnprintf(buffer+len, sizeof(buffer)-len, fmt, vargs);
    va_end(vargs);
    buffer[len++] = '\n';
    fwrite(buffer, 1, len, ncclDebugFile);
  }
}

NCCL_PARAM(SetThreadName, "SET_THREAD_NAME", 0);

void ncclSetThreadName(pthread_t thread, const char *fmt, ...) {
  // pthread_setname_np is nonstandard GNU extension
  // needs the following feature test macro
#ifdef _GNU_SOURCE
  if (ncclParamSetThreadName() != 1) return;
  char threadName[NCCL_THREAD_NAMELEN];
  va_list vargs;
  va_start(vargs, fmt);
  vsnprintf(threadName, NCCL_THREAD_NAMELEN, fmt, vargs);
  va_end(vargs);
  pthread_setname_np(thread, threadName);
#endif
}<|MERGE_RESOLUTION|>--- conflicted
+++ resolved
@@ -159,15 +159,9 @@
   }
 
   int cudaDev;
-<<<<<<< HEAD
-  hipGetDevice(&cudaDev);
-  int pid = getpid();
-  int tid = syscall(SYS_gettid);
-=======
   if (!(level == NCCL_LOG_TRACE && flags == NCCL_CALL)) {
-    cudaGetDevice(&cudaDev);
-  }
->>>>>>> e1d9b273
+    hipGetDevice(&cudaDev);
+  }
 
   char buffer[1024];
   size_t len = 0;
