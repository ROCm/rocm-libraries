cmake_minimum_required(VERSION 3.5)
project(arithmetic-opencl)

<<<<<<< HEAD
file( GLOB MOD_CPP "*.cpp" )
add_library( ${PROJECT_NAME} STATIC ${MOD_CPP})

set(CMAKE_CXX_COMPILER ${COMPILER_FOR_OPENCL}) # GCC and G++ donst work for creating .so file
set(CMAKE_CXX_FLAGS "${CMAKE_CXX_FLAGS} -g3 -lm")

add_definitions(-DMOD_CL_PATH="\\"${CMAKE_CURRENT_LIST_DIR}/kernel/"\\")
add_definitions(-DOCL_COMPILE)


set_target_properties(${PROJECT_NAME} PROPERTIES POSITION_INDEPENDENT_CODE ON)
target_link_libraries (${PROJECT_NAME} ${OpenCL_LIBRARIES} )
target_include_directories( ${PROJECT_NAME}
    PUBLIC
        ${CMAKE_SOURCE_DIR}/include
        ${OpenCL_INCLUDE_DIRS}
    PRIVATE
        ${CMAKE_SOURCE_DIR}/src/include
)
=======
if( BACKEND_HIPOC)
    file( GLOB MOD_CL_KERNEL "kernel/*.cl" )
    foreach (KERNEL_FILE ${MOD_CL_KERNEL})
        get_filename_component(KERN_FILE_NAME ${KERNEL_FILE} NAME)
        add_library( ${KERN_FILE_NAME} ${KERNEL_FILE})
        set_target_properties(${KERN_FILE_NAME} PROPERTIES POSITION_INDEPENDENT_CODE ON)
        set_target_properties(${KERN_FILE_NAME} PROPERTIES LINKER_LANGUAGE CXX)
    endforeach(KERNEL_FILE)
    set(CMAKE_CXX_COMPILER ${COMPILER_FOR_HIPOC})
    set(CMAKE_CXX_FLAGS "${CMAKE_CXX_FLAGS} -g3 -lm")
    link_libraries(-amdgpu-target=gfx803 -amdgpu-target=gfx900 -Wno-unused-command-line-argument)
else()
    file( GLOB MOD_CPP "*.cpp" )
    add_library( ${PROJECT_NAME} STATIC ${MOD_CPP})
    set(CMAKE_CXX_COMPILER ${COMPILER_FOR_OPENCL}) # GCC and G++ donst work for creating .so file
    set(CMAKE_CXX_FLAGS "${CMAKE_CXX_FLAGS} -g3 -lm ")

    add_definitions(-DMOD_CL_PATH="\\"${CMAKE_CURRENT_LIST_DIR}/kernel/"\\")
    add_definitions(-DOCL_COMPILE)

    set_target_properties(${PROJECT_NAME} PROPERTIES POSITION_INDEPENDENT_CODE ON)
    target_link_libraries (${PROJECT_NAME} ${OpenCL_LIBRARIES} )
    target_include_directories( ${PROJECT_NAME}
        PUBLIC
            ${CMAKE_SOURCE_DIR}/include
            ${OpenCL_INCLUDE_DIRS}
        PRIVATE
            ${CMAKE_SOURCE_DIR}/src/include
        )
endif()
>>>>>>> 7017a238
<|MERGE_RESOLUTION|>--- conflicted
+++ resolved
@@ -1,27 +1,6 @@
 cmake_minimum_required(VERSION 3.5)
 project(arithmetic-opencl)
 
-<<<<<<< HEAD
-file( GLOB MOD_CPP "*.cpp" )
-add_library( ${PROJECT_NAME} STATIC ${MOD_CPP})
-
-set(CMAKE_CXX_COMPILER ${COMPILER_FOR_OPENCL}) # GCC and G++ donst work for creating .so file
-set(CMAKE_CXX_FLAGS "${CMAKE_CXX_FLAGS} -g3 -lm")
-
-add_definitions(-DMOD_CL_PATH="\\"${CMAKE_CURRENT_LIST_DIR}/kernel/"\\")
-add_definitions(-DOCL_COMPILE)
-
-
-set_target_properties(${PROJECT_NAME} PROPERTIES POSITION_INDEPENDENT_CODE ON)
-target_link_libraries (${PROJECT_NAME} ${OpenCL_LIBRARIES} )
-target_include_directories( ${PROJECT_NAME}
-    PUBLIC
-        ${CMAKE_SOURCE_DIR}/include
-        ${OpenCL_INCLUDE_DIRS}
-    PRIVATE
-        ${CMAKE_SOURCE_DIR}/src/include
-)
-=======
 if( BACKEND_HIPOC)
     file( GLOB MOD_CL_KERNEL "kernel/*.cl" )
     foreach (KERNEL_FILE ${MOD_CL_KERNEL})
@@ -51,5 +30,4 @@
         PRIVATE
             ${CMAKE_SOURCE_DIR}/src/include
         )
-endif()
->>>>>>> 7017a238
+endif()