--- conflicted
+++ resolved
@@ -9,14 +9,11 @@
 #include "comm.h"
 #include "net.h"
 #include "register.h"
-<<<<<<< HEAD
+#include "transport.h"
 #include "api_trace.h"
 #ifdef ENABLE_MSCCLPP
 #include "mscclpp/mscclpp_nccl.h"
 #endif
-=======
-#include "transport.h"
->>>>>>> 178b6b75
 
 ncclResult_t ncclNetDeregister(struct ncclComm* comm, struct ncclReg* reg) {
   struct ncclRegCache* cache = &comm->regCache;
