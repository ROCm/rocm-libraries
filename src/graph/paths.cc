--- conflicted
+++ resolved
@@ -82,7 +82,7 @@
           }
           if (remPath->list[0] == NULL) {
             WARN("Failed to find reverse path from remNode %d/%lx nlinks %d to node %d/%lx",
-                 remNode->type, remNode->id, remNode->nlinks, node->type, node->id);
+                remNode->type, remNode->id, remNode->nlinks, node->type, node->id);
             return ncclInternalError;
           }
           // Copy the rest of the path
@@ -355,7 +355,7 @@
   if ((memcmp(fabricInfo1->clusterUuid, fabricInfo2->clusterUuid, NVML_GPU_FABRIC_UUID_LEN) == 0) &&
       (fabricInfo1->cliqueId == fabricInfo2->cliqueId)) {
     INFO(NCCL_NET, "MNNVL matching peer 0x%lx UUID %lx.%lx cliqueId 0x%x",
-         info2->busId, ((long *)fabricInfo2->clusterUuid)[0], ((long *)fabricInfo2->clusterUuid)[1], fabricInfo2->cliqueId);
+        info2->busId, ((long *)fabricInfo2->clusterUuid)[0], ((long *)fabricInfo2->clusterUuid)[1], fabricInfo2->cliqueId);
     *ret = 1;
   }
   return ncclSuccess;
@@ -685,7 +685,7 @@
               peerNode->paths[GPU][g].type <= PATH_NVL && // Is connected to us through NVLink
               NCCL_TOPO_ID_SYSTEM_ID(peerNode->id) == NCCL_TOPO_ID_SYSTEM_ID(gpu->id) && // Is on the same node as us
               (peerNode->paths[NET][n].bw > gpu->paths[NET][n].bw || // Has either higher BW to that NIC
-               gpu->paths[NET][n].type > PATH_PXB))                  // or avoids going through a CPU
+              gpu->paths[NET][n].type > PATH_PXB))                  // or avoids going through a CPU
           // We can use that GPU as relay to communicate with that NIC.
           // Only enabling it in the GPU->NIC direction for now to favor
           // receiving locally and sending remotely (consistent with net.cc)
@@ -717,6 +717,9 @@
   int64_t *ids = NULL;
   int myDomain = 0;
   int ngpus = system->nodes[GPU].count;
+  int remove = 1;
+  int gdr = 1;
+  bool allXgmi = true;
   NCCLCHECK(ncclCalloc(&domains, system->nodes[GPU].count));
   NCCLCHECKGOTO(ncclCalloc(&ids, system->nodes[GPU].count), ret, fail);
   for (int g=0; g<system->nodes[GPU].count; g++) {
@@ -763,15 +766,12 @@
       if (system->nodes[NET].nodes[n].net.bw == 0) break;
     }
     if (n<system->nodes[NET].count) {
-      NCCLCHECK(ncclTopoRemoveNode(system, NET, n));
+      NCCLCHECKGOTO(ncclTopoRemoveNode(system, NET, n), ret, fail);
     }
     else
       break;
   } while (system->nodes[NET].count);
 
-  int remove = 1;
-  int gdr = 1;
-  bool allXgmi = true;
   // detect if all GPUs are connected by XGMI
   for (int i = 0; i < system->nodes[GPU].count && allXgmi; i++) {
     int cudaDev1 = system->nodes[GPU].nodes[i].gpu.dev;
@@ -779,15 +779,15 @@
       if (i == j) continue;
       int cudaDev2 = system->nodes[GPU].nodes[j].gpu.dev;
       bool isXGMI;
-      NCCLCHECK(ncclTopoGetLinkType(comm->topo, cudaDev1, cudaDev2, &isXGMI));
+      NCCLCHECKGOTO(ncclTopoGetLinkType(comm->topo, cudaDev1, cudaDev2, &isXGMI), ret, fail);
       allXgmi &= isXGMI;
     }
   }
   if (allXgmi) system->type |= RCCL_TOPO_XGMI_ALL;
   for (int g = 0; g < system->nodes[GPU].count; g++) {
     int64_t netId;
-    NCCLCHECK(ncclTopoGetLocalNet(system, system->nodes[GPU].nodes[g].gpu.rank, 0, &netId, nullptr));
-    NCCLCHECK(ncclTopoCheckGdr(system, system->nodes[GPU].nodes[g].id, netId, 1, &gdr));
+    NCCLCHECKGOTO(ncclTopoGetLocalNet(system, system->nodes[GPU].nodes[g].gpu.rank, 0, &netId, nullptr), ret, fail);
+    NCCLCHECKGOTO(ncclTopoCheckGdr(system, system->nodes[GPU].nodes[g].id, netId, 1, &gdr), ret, fail);
     if (!gdr) break;
   }
   if (gdr && !allXgmi) {
@@ -806,11 +806,7 @@
     for (int n=system->nodes[NET].count-1; n>=0; n--)
       NCCLCHECKGOTO(ncclTopoRemoveNode(system, NET, n), ret, fail);
   }
-<<<<<<< HEAD
-
-=======
 exit:
->>>>>>> 68b54236
   free(domains);
   if (ids) free(ids);
   return ret;
@@ -848,17 +844,17 @@
     // Remote rank, use network
     int nNetChannels = ncclParamNChannelsPerNetPeer();
     if (nNetChannels == -1) {
-       //start from 2 channels per NIC and reduce with scale
-       nNetChannels = 2;
-
-       // check if we need to use more than one NIC, hence more than one channel
-       int netCountByBw = 1, nChannelsMax = nNetChannels;
-       NCCLCHECK(getLocalNetCountByBw(system, g, &netCountByBw));
-       // Avoid overloading channels with 8+ operations as we loose the sync warp, hence a bit of bandwidth.
-       while (nChannelsMax*comm->nRanks > comm->p2pnChannels*4 && nChannelsMax > 1) nChannelsMax /= 2;
-
-       //allow upto channels requires to drive the NICs
-       nNetChannels = std::max(netCountByBw, nChannelsMax);
+      //start from 2 channels per NIC and reduce with scale
+      nNetChannels = 2;
+
+      // check if we need to use more than one NIC, hence more than one channel
+      int netCountByBw = 1, nChannelsMax = nNetChannels;
+      NCCLCHECK(getLocalNetCountByBw(system, g, &netCountByBw));
+      // Avoid overloading channels with 8+ operations as we loose the sync warp, hence a bit of bandwidth.
+      while (nChannelsMax*comm->nRanks > comm->p2pnChannels*4 && nChannelsMax > 1) nChannelsMax /= 2;
+
+      //allow upto channels requires to drive the NICs
+      nNetChannels = std::max(netCountByBw, nChannelsMax);
     }
     *nChannels = nNetChannels;
   }
