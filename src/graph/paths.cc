/*************************************************************************
 * Copyright (c) 2018-2022, NVIDIA CORPORATION. All rights reserved.
 * Modifications Copyright (c) 2019-2023 Advanced Micro Devices, Inc. All rights reserved.
 *
 * See LICENSE.txt for license information
 ************************************************************************/

#include "core.h"
#include "graph.h"
#include "topo.h"
#include "comm.h"
#include "net.h"
#include "channel.h"
#include "transport.h"
#include "device.h"
#include "xml.h"

// Pre-compute GPU->NIC, GPU->GPU and NIC->GPU paths

struct ncclTopoNodeList {
  struct ncclTopoNode* list[NCCL_TOPO_MAX_NODES];
  int count;
};

static ncclResult_t getPath(struct ncclTopoSystem* system, struct ncclTopoNode* node, int t, int64_t id, struct ncclTopoLinkList** path) {
  for (int i=0; i<system->nodes[t].count; i++) {
    if (system->nodes[t].nodes[i].id == id) {
      *path = node->paths[t]+i;
      return ncclSuccess;
    }
  }
  WARN("Could not find node of type %d id %lx", t, id);
  return ncclInternalError;
}

NCCL_PARAM(NvbDisable, "NVB_DISABLE", 0);

static ncclResult_t ncclTopoSetPaths(struct ncclTopoNode* baseNode, struct ncclTopoSystem* system) {
  if (baseNode->paths[baseNode->type] == NULL) {
    NCCLCHECK(ncclCalloc(baseNode->paths+baseNode->type, system->nodes[baseNode->type].count));
    for (int i=0; i<system->nodes[baseNode->type].count; i++) baseNode->paths[baseNode->type][i].type = PATH_DIS;
  }

  // breadth-first search to set all paths to that node in the system
  struct ncclTopoNodeList nodeList;
  struct ncclTopoNodeList nextNodeList = { { 0 }, 0 };
  nodeList.count = 1; nodeList.list[0] = baseNode;
  struct ncclTopoLinkList* basePath;
  NCCLCHECK(getPath(system, baseNode, baseNode->type, baseNode->id, &basePath));
  basePath->count = 0;
  basePath->bw = LOC_BW;
  basePath->type = PATH_LOC;

  while (nodeList.count) {
    nextNodeList.count = 0;
    for (int n=0; n<nodeList.count; n++) {
      struct ncclTopoNode* node = nodeList.list[n];
      struct ncclTopoLinkList* path;
      NCCLCHECK(getPath(system, node, baseNode->type, baseNode->id, &path));
      for (int l=0; l<node->nlinks; l++) {
        struct ncclTopoLink* link = node->links+l;
        struct ncclTopoNode* remNode = link->remNode;
        if (remNode->paths[baseNode->type] == NULL) {
          NCCLCHECK(ncclCalloc(remNode->paths+baseNode->type, system->nodes[baseNode->type].count));
          for (int i=0; i<system->nodes[baseNode->type].count; i++) remNode->paths[baseNode->type][i].type = PATH_DIS;
        }
        struct ncclTopoLinkList* remPath;
        NCCLCHECK(getPath(system, remNode, baseNode->type, baseNode->id, &remPath));
        float bw = std::min(path->bw, link->bw);

        // allow routing through a GPU only as 1 hop
        if (node != baseNode && node->type == GPU &&
            (ncclParamNvbDisable() || link->type != LINK_NVL || remNode->type != GPU || path->count > 1)) continue;

        if ((remPath->bw == 0 || remPath->count > path->count) && remPath->bw < bw) {
          // Find reverse link
          for (int l=0; l<remNode->nlinks; l++) {
            if (remNode->links[l].remNode == node && remNode->links[l].type == link->type) {
              remPath->list[0] = remNode->links+l;
              break;
            }
          }
          if (remPath->list[0] == NULL) {
            WARN("Failed to find reverse path from remNode %d/%lx nlinks %d to node %d/%lx",
                remNode->type, remNode->id, remNode->nlinks, node->type, node->id);
            return ncclInternalError;
          }
          // Copy the rest of the path
          for (int i=0; i<path->count; i++) remPath->list[i+1] = path->list[i];
          remPath->count = path->count + 1;
          remPath->bw = bw;

          // Start with path type = link type. PATH and LINK types are supposed to match.
          // Don't consider LINK_NET as we only care about the NIC->GPU path.
          int type = link->type == LINK_NET ? LINK_LOC : link->type;
          // Differentiate between one and multiple PCI switches
          if (node->type == PCI && remNode->type == PCI) type = PATH_PXB;
          // Consider a path going through the CPU as PATH_PHB
          if (link->type == LINK_PCI && (node->type == CPU || link->remNode->type == CPU)) type = PATH_PHB;
          // Set 1 hop NVLink as NVB
          //if (node->type == GPU && path->type == PATH_NVL && type == PATH_NVL && remPath->count > 1) type = PATH_NVB;

          remPath->type = std::max(path->type, type);

          // Add to the list for the next iteration if not already in the list
          // Disallow GPUs as intermediate steps for now
          if (remNode->type != GPU) {
            int i;
            for (i=0; i<nextNodeList.count; i++) if (nextNodeList.list[i] == remNode) break;
            if (i == nextNodeList.count) nextNodeList.list[nextNodeList.count++] = remNode;
          }
        }
      }
    }
    memcpy(&nodeList, &nextNodeList, sizeof(nodeList));
  }
  return ncclSuccess;
}

static void printNodePaths(struct ncclTopoSystem* system, struct ncclTopoNode* node) {
  const int linesize = 2048;
  char line[linesize];
#ifdef ENABLE_TRACE
  INFO(NCCL_GRAPH, "Paths from %s/%lx-%lx :", topoNodeTypeStr[node->type], NCCL_TOPO_ID_SYSTEM_ID(node->id), NCCL_TOPO_ID_LOCAL_ID(node->id));
#else
  snprintf(line, linesize, "%s/%lx-%lx :", topoNodeTypeStr[node->type], NCCL_TOPO_ID_SYSTEM_ID(node->id), NCCL_TOPO_ID_LOCAL_ID(node->id));
  int offset = strlen(line);
#endif
  for (int t=0; t<NCCL_TOPO_NODE_TYPES; t++) {
    if (node->paths[t] == NULL) continue;
    for (int n = 0; n<system->nodes[t].count; n++) {
#ifdef ENABLE_TRACE
      line[0] = 0;
      int offset = 0;
      for (int i=0; i<node->paths[t][n].count; i++) {
        struct ncclTopoLink* link = node->paths[t][n].list[i];
        struct ncclTopoNode* remNode = link->remNode;
        snprintf(line+offset, linesize-offset, "--%s(%g)->%s/%lx-%lx", topoLinkTypeStr[link->type], link->bw, topoNodeTypeStr[remNode->type], NCCL_TOPO_ID_SYSTEM_ID(remNode->id), NCCL_TOPO_ID_LOCAL_ID(remNode->id));
        offset = strlen(line);
      }
      INFO(NCCL_GRAPH, "%s (%f)", line, node->paths[t][n].bw);
#else
      snprintf(line+offset, linesize-offset, "%s/%lx-%lx (%d/%.1f/%s) ", topoNodeTypeStr[t], NCCL_TOPO_ID_SYSTEM_ID(system->nodes[t].nodes[n].id), NCCL_TOPO_ID_LOCAL_ID(system->nodes[t].nodes[n].id), node->paths[t][n].count, node->paths[t][n].bw, topoPathTypeStr[node->paths[t][n].type]);
      offset = strlen(line);
#endif
    }
  }
#ifndef ENABLE_TRACE
  INFO(NCCL_GRAPH, "%s", line);
#endif
}

ncclResult_t ncclTopoPrintPaths(struct ncclTopoSystem* system) {
  for (int i=0; i<system->nodes[GPU].count; i++) {
    printNodePaths(system, system->nodes[GPU].nodes+i);
  }
  for (int i=0; i<system->nodes[NET].count; i++) {
    printNodePaths(system, system->nodes[NET].nodes+i);
  }
  return ncclSuccess;
}

ncclResult_t ncclGetLocalCpu(struct ncclTopoSystem* system, int gpu, int* retCpu) {
  // Find the closest CPU to a GPU
  int minHops = 0;
  int localCpu = -1;
  struct ncclTopoLinkList* paths = system->nodes[GPU].nodes[gpu].paths[CPU];
  for (int c=0; c<system->nodes[CPU].count; c++) {
    int hops = paths[c].count;
    if (hops > 0 && (minHops == 0 || hops < minHops)) {
      localCpu = c;
      minHops = hops;
    }
  }
  if (localCpu == -1) {
    WARN("Error : could not find CPU close to GPU %d", gpu);
    return ncclInternalError;
  }
  *retCpu = localCpu;
  return ncclSuccess;
}

static ncclResult_t addInterStep(struct ncclTopoSystem* system, int tx, int ix, int t1, int i1, int t2, int i2) {
  struct ncclTopoNode* cpuNode = system->nodes[tx].nodes+ix;
  struct ncclTopoNode* srcNode = system->nodes[t1].nodes+i1;

  int l=0;
  // Node 1 -> CPU
  for (int i=0; i<srcNode->paths[tx][ix].count; i++) srcNode->paths[t2][i2].list[l++] = srcNode->paths[tx][ix].list[i];
  // CPU -> Node 2
  for (int i=0; i<cpuNode->paths[t2][i2].count; i++) srcNode->paths[t2][i2].list[l++] = cpuNode->paths[t2][i2].list[i];

  // Update path characteristics
  srcNode->paths[t2][i2].count = l;
  srcNode->paths[t2][i2].type = std::max(srcNode->paths[tx][ix].type, cpuNode->paths[t2][i2].type);
  if (tx == GPU) srcNode->paths[t2][i2].type = PATH_PXN;
  srcNode->paths[t2][i2].bw = std::min(srcNode->paths[tx][ix].bw, cpuNode->paths[t2][i2].bw);
  return ncclSuccess;
}

// Remove/free all paths
static void ncclTopoRemovePaths(struct ncclTopoSystem* system) {
  for (int t1=0; t1<NCCL_TOPO_NODE_TYPES; t1++) {
    for (int n=0; n<system->nodes[t1].count; n++) {
      struct ncclTopoNode* node = system->nodes[t1].nodes+n;
      for (int t2=0; t2<NCCL_TOPO_NODE_TYPES; t2++) {
        if (node->paths[t2]) free(node->paths[t2]);
        node->paths[t2] = NULL;
      }
    }
  }
}

static const int levelsOldToNew[] = { PATH_LOC, PATH_PIX, PATH_PXB, PATH_PHB, PATH_SYS, PATH_SYS };
ncclResult_t ncclGetLevel(int* level, const char* disableEnv, const char* levelEnv) {
  if (*level == -1) {
    int l = -1;
    if (disableEnv) {
      const char* str = ncclGetEnv(disableEnv);
      if (str) {
        int disable = strtol(str, NULL, 0);
        if (disable == 1) l = 0;
        if (l >= 0) INFO(NCCL_ALL, "%s set by environment to %d", disableEnv, disable);
      }
    }
    if (l == -1) {
      const char* str = ncclGetEnv(levelEnv);
      if (str) {
        for (int i=0; i<=PATH_SYS; i++) {
          if (strcmp(str, topoPathTypeStr[i]) == 0) {
            l = i;
            break;
          }
        }
        // Old style numbering
        // levelsOldToNew to is an array with each index corresponding to the
        // "old level" int, and each value mapping to the correct value defined in topo.h
        // maxOldLevel is a quick check to handle out of bounds (based on the length of levelsOldToNew)
        if (l == -1 && str[0] >= '0' && str[0] <= '9') {
          int oldLevel = strtol(str, NULL, 0);
          const int maxOldLevel = sizeof(levelsOldToNew)/sizeof(int) - 1;
          if (oldLevel > maxOldLevel) oldLevel = maxOldLevel;
          l = levelsOldToNew[oldLevel];
        }
        if (l >= 0) INFO(NCCL_ALL, "%s set by environment to %s", levelEnv, topoPathTypeStr[l]);
      }
    }
    *level = l >= 0 ? l : -2;
  }
  return ncclSuccess;
}

NCCL_PARAM(IgnoreDisabledP2p, "IGNORE_DISABLED_P2P", 0);

int ncclTopoUserP2pLevel = -1;
ncclResult_t ncclTopoCheckP2p(struct ncclComm* comm, struct ncclTopoSystem* system, int rank1, int rank2,
                              int* p2p, int *read, int* intermediateRank) {
  int mnnvl = 0;
  struct ncclPeerInfo* info1 = NULL;
  struct ncclPeerInfo* info2 = NULL;
  *p2p = 0;
  if (read) *read = 0;
  if (intermediateRank) *intermediateRank = -1;

  // Rule out different nodes / isolated containers
  if (comm) {
    info1 = comm->peerInfo+rank1;
    info2 = comm->peerInfo+rank2;
    if (info1->hostHash != info2->hostHash) {
      if (comm->MNNVL) {
        NCCLCHECK(ncclTopoCheckMNNVL(comm->topo, info1, info2, &mnnvl));
        if (!mnnvl) return ncclSuccess;
      } else {
        return ncclSuccess;
      }
    } else if (info1->shmDev != info2->shmDev) {
      return ncclSuccess;
    }
  }

  // Get GPUs from topology
  int g1, g2;
  NCCLCHECK(ncclTopoRankToIndex(system, rank1, &g1));
  struct ncclTopoNode* gpu1 = system->nodes[GPU].nodes+g1;
  if (ncclTopoRankToIndex(system, rank2, &g2) == ncclInternalError) {
    // GPU not found, we can't use p2p.
    return ncclSuccess;
  }

  int intermediateIndex = -1;
  // Set intermediate GPU rank, if routing through an intermediate GPU.
  struct ncclTopoLinkList* path = gpu1->paths[GPU]+g2;
  if (path->count == 2) {
    struct ncclTopoNode* intermediateNode = path->list[0]->remNode;
    if (intermediateNode->type == GPU) {
      intermediateIndex = intermediateNode - system->nodes[GPU].nodes;
      if (intermediateRank) *intermediateRank = intermediateNode->gpu.rank;
    }
  }

  // By default don't use P2P across CPU Host Bridges and further apart
  int p2pLevel = PATH_PXB;

  int arch, vendor, model;
  NCCLCHECK(ncclTopoCpuType(system, &arch, &vendor, &model));
  // Allow P2P between pairs of GPUs on AMD systems
  if ((arch == NCCL_TOPO_CPU_ARCH_X86 && vendor == NCCL_TOPO_CPU_VENDOR_AMD) && system->nodes[GPU].count <= 2) p2pLevel = PATH_SYS;

  // User override
  if (ncclTopoUserP2pLevel == -1)
    NCCLCHECK(ncclGetLevel(&ncclTopoUserP2pLevel, "NCCL_P2P_DISABLE", "NCCL_P2P_LEVEL"));
  if (ncclTopoUserP2pLevel != -2) {
    p2pLevel = ncclTopoUserP2pLevel;
    goto compare;
  }


compare:
  // Compute the PCI distance and compare with the p2pLevel.
  if (path->type <= p2pLevel) *p2p = 1;

#if defined(__HIP_PLATFORM_AMD__) || defined(__HIPCC__)
#else
  if (*p2p == 1) {
    // NCCL_IGNORE_DISABLED_P2P=2 is used by unit tests that don't want to
    // validate against NVML at all since they are pretending to be on other hw.
    if (g1 != g2 && (comm == NULL || (info1->hostHash == comm->peerInfo[comm->rank].hostHash &&
                                      info1->hostHash == info2->hostHash)) && ncclParamIgnoreDisabledP2p() != 2) {
      int indexes[3] = {-1,-1,-1};
      int verticeN = 0;
      NCCLCHECK(ncclNvmlEnsureInitialized());

      indexes[verticeN++] = system->nodes[GPU].nodes[g1].gpu.dev;
      if (intermediateIndex != -1) indexes[verticeN++] = system->nodes[GPU].nodes[intermediateIndex].gpu.dev;
      indexes[verticeN++] = system->nodes[GPU].nodes[g2].gpu.dev;

      for (int i=1; i < verticeN; i++) {
        nvmlGpuP2PStatus_t status;
        status = ncclNvmlDevicePairs[indexes[i-1]][indexes[i-0]].p2pStatusRead;
        bool good = status == NVML_P2P_STATUS_OK;
        status = ncclNvmlDevicePairs[indexes[i-1]][indexes[i-0]].p2pStatusWrite;
        good &= status == NVML_P2P_STATUS_OK;
        if (!good) {
          if (!ncclParamIgnoreDisabledP2p()) {
            if (path->type <= PATH_NVB) {
              WARN("P2P is disabled between NVLINK connected GPUs %d and %d. This should not be the case given their connectivity, and is probably due to a hardware issue. If you still want to proceed, you can set NCCL_IGNORE_DISABLED_P2P=1.", indexes[i-1], indexes[i-0]);
              return ncclUnhandledCudaError;
            } else if (path->type < PATH_SYS) {
              INFO(NCCL_INIT, "P2P is disabled between connected GPUs %d and %d. You can repress this message with NCCL_IGNORE_DISABLED_P2P=1.", indexes[i-1], indexes[i-0]);
            }
          }
          *p2p = 0;
        }
      }
    }
  }
#endif

  if (path->type == PATH_NVL) {
    struct ncclTopoNode* gpu2 = system->nodes[GPU].nodes+g2;
    // Enable P2P Read for Ampere/NVLink only
    if (read && (gpu1->gpu.cudaCompCap == gpu2->gpu.cudaCompCap) && (gpu1->gpu.cudaCompCap == 80)) *read = 1;
  }

  return ncclSuccess;
}

// MNNVL: Check whether peers are in the same fabric cluster and clique
ncclResult_t ncclTopoCheckMNNVL(struct ncclTopoSystem* system, struct ncclPeerInfo* info1, struct ncclPeerInfo* info2, int* ret) {
  *ret = 0;

  nvmlGpuFabricInfoV_t *fabricInfo1 = &info1->fabricInfo;
  nvmlGpuFabricInfoV_t *fabricInfo2 = &info2->fabricInfo;
  // A zero UUID means we don't have MNNVL fabric info
  if ((((long *)&fabricInfo2->clusterUuid)[0]|((long *)fabricInfo2->clusterUuid)[1]) == 0) return ncclSuccess;
  if ((memcmp(fabricInfo1->clusterUuid, fabricInfo2->clusterUuid, NVML_GPU_FABRIC_UUID_LEN) == 0) &&
      (fabricInfo1->cliqueId == fabricInfo2->cliqueId)) {
    INFO(NCCL_NET, "MNNVL matching peer 0x%lx UUID %lx.%lx cliqueId 0x%x",
        info2->busId, ((long *)fabricInfo2->clusterUuid)[0], ((long *)fabricInfo2->clusterUuid)[1], fabricInfo2->cliqueId);
    *ret = 1;
  }
  return ncclSuccess;
}

NCCL_PARAM(NetGdrRead, "NET_GDR_READ", -2);
int ncclTopoUserGdrLevel = -1;

ncclResult_t ncclTopoCheckGdr(struct ncclTopoSystem* system, int rank, int64_t netId, int read, int* useGdr) {
  *useGdr = 0;

  // Get GPU and NET
  int n, g;
  NCCLCHECK(ncclTopoIdToIndex(system, NET, netId, &n));
  struct ncclTopoNode* net = system->nodes[NET].nodes+n;
  NCCLCHECK(ncclTopoRankToIndex(system, rank, &g));
  struct ncclTopoNode* gpu = system->nodes[GPU].nodes+g;

  // Check that both the NIC and GPUs support it
  if (net->net.gdrSupport == 0) return ncclSuccess;
  if (gpu->gpu.gdrSupport == 0) return ncclSuccess;

  if (read) { // For reads (sends) only enable under certain conditions
    int gdrReadParam = ncclParamNetGdrRead();
    if (gdrReadParam == 0) return ncclSuccess;
#if defined(__HIP_PLATFORM_AMD__) || defined(__HIPCC__)
#else
    // Disable GDR Reads pre-Ampere when we have other PCI flows
    if (gdrReadParam < 0 && gpu->gpu.cudaCompCap < 80) {
      int nvlink = 0;
      // Since we don't know whether there are other communicators,
      // it's better to keep things local if we have a single GPU.
      if (system->nodes[GPU].count == 1) nvlink = 1;
      for (int i=0; i<system->nodes[GPU].count; i++) {
        if (i == g) continue;
        if (gpu->paths[GPU][i].type == PATH_NVL) {
          nvlink = 1;
          break;
        }
      }
      if (!nvlink) return ncclSuccess;
    }
#endif
  }

  // Check if we are close enough that it makes sense to enable GDR
  int netGdrLevel = system->netGdrLevel == -2 ? PATH_PXB : system->netGdrLevel;
  NCCLCHECK(ncclGetLevel(&ncclTopoUserGdrLevel, NULL, "NCCL_NET_GDR_LEVEL"));
  if (ncclTopoUserGdrLevel != -2) netGdrLevel = ncclTopoUserGdrLevel;
  else {
    int arch, vendor, model;
    NCCLCHECK(ncclTopoCpuType(system, &arch, &vendor, &model));
    if (arch == NCCL_TOPO_CPU_ARCH_X86 && vendor == NCCL_TOPO_CPU_VENDOR_AMD && model == NCCL_TOPO_CPU_TYPE_ROME) {
      int i, d1 = -1, d2 = -1;
      for (i = 0; i < system->nodes[CPU].count; i++)
        if (system->nodes[GPU].nodes[g].paths[CPU][i].count == 2) break;
      if (i <system->nodes[CPU].count) d1 = system->nodes[CPU].nodes[i].id;
      for (i = 0; i < system->nodes[CPU].count; i++)
        if (system->nodes[NET].nodes[n].paths[CPU][i].count == 2) break;
      if (i <system->nodes[CPU].count) d2 = system->nodes[CPU].nodes[i].id;
      if (d1 != -1 && d2 != -1 && d1 == d2 &&
        (system->nodes[GPU].nodes[g].id & 0xf0000) == (system->nodes[NET].nodes[n].net.busId & 0xf0000)) {
        netGdrLevel = PATH_PHB;
      }
    }
  }

  int distance = gpu->paths[NET][n].type;
  if (distance == PATH_PXN) {
    // In case of PXN, use the intermediate GPU distance instead
    int proxyRank, g;
    NCCLCHECK(ncclTopoGetIntermediateRank(system, gpu->gpu.rank, netId, &proxyRank));
    NCCLCHECK(ncclTopoRankToIndex(system, proxyRank, &g));
    struct ncclTopoNode* proxyGpu = system->nodes[GPU].nodes+g;
    distance = proxyGpu->paths[NET][n].type;
  }
  if (distance > netGdrLevel) {
    INFO(NCCL_NET,"GPU Direct RDMA Disabled for GPU %d / HCA %lx (distance %d > %d)", rank, netId, distance, netGdrLevel);
    return ncclSuccess;
  }

  *useGdr = 1;
  INFO(NCCL_NET,"GPU Direct RDMA Enabled for GPU %d / HCA %lx (distance %d <= %d), read %d", rank, netId, distance, netGdrLevel, read);
  return ncclSuccess;
}

ncclResult_t ncclTopoIsGdrAvail(struct ncclTopoSystem* system, int rank, bool *avail) {
  int netNum = system->nodes[NET].count;
  int useGdr = 0;
  *avail = false;
  for (int n = 0; n < netNum; n++) {
    int64_t netId = system->nodes[NET].nodes[n].id;
    NCCLCHECK(ncclTopoCheckGdr(system, rank, netId, 1, &useGdr));
    if (useGdr) {
      *avail = true;
      break;
    }
    NCCLCHECK(ncclTopoCheckGdr(system, rank, netId, 0, &useGdr));
    if (useGdr) {
      *avail = true;
      break;
    }
  }
  return ncclSuccess;
}

// Set to 0 to disable the flush on Hopper when using GDR
NCCL_PARAM(NetForceFlush, "NET_FORCE_FLUSH", 0);

// Determine whether we need to flush the GDR recv buffers
ncclResult_t ncclTopoNeedFlush(struct ncclComm* comm, int netDev, int rank, int* flush) {
  *flush = 1;
  ncclNetProperties_t props;
  NCCLCHECK(comm->ncclNet->getProperties(netDev, &props));
  if (props.forceFlush == 1 || ncclParamNetForceFlush()) return ncclSuccess;
  int g;
  struct ncclTopoSystem* system = comm->topo;
  NCCLCHECK(ncclTopoRankToIndex(system, rank, &g));
  struct ncclTopoNode* gpu = system->nodes[GPU].nodes+g;
#if defined(__HIP_PLATFORM_AMD__) || defined(__HIPCC__)
  *flush = 1;
#else
  // Flush is required on Ampere and earlier
<<<<<<< HEAD
  *flush = gpu->gpu.cudaCompCap < 90 ? 1 : ncclParamNetForceFlush();
#endif
=======
  if (gpu->gpu.cudaCompCap >= 90) *flush = 0;
>>>>>>> dcdc67c4
  return ncclSuccess;
}

NCCL_PARAM(NetDisableIntra, "NET_DISABLE_INTRA", 1);

// Check whether going through the network would be faster than going through P2P/SHM.
ncclResult_t ncclTopoCheckNet(struct ncclTopoSystem* system, int rank1, int rank2, int* net) {
  if (ncclParamNetDisableIntra() == 1) {
    *net = 0;
    return ncclSuccess;
  }
  *net = 1;
  // First check the current GPU-to-GPU speed.
  int g1, g2;
  if (ncclTopoRankToIndex(system, rank1, &g1) != ncclSuccess ||
      ncclTopoRankToIndex(system, rank2, &g2) != ncclSuccess) {
    return ncclSuccess;
  }

  struct ncclTopoNode* gpu1 = system->nodes[GPU].nodes+g1;
  struct ncclTopoNode* gpu2 = system->nodes[GPU].nodes+g2;
  float speed = gpu1->paths[GPU][g2].bw;

  // Now check the speed each GPU can access the network through PXB or better
  float netSpeed1 = 0, netSpeed2 = 0;
  for (int n=0; n<system->nodes[NET].count; n++) {
    struct ncclTopoLinkList* path = gpu1->paths[NET]+n;
    if (path->type <= PATH_PXB && path->bw > netSpeed1) netSpeed1 = path->bw;
    path = gpu2->paths[NET]+n;
    if (path->type <= PATH_PXB && path->bw > netSpeed2) netSpeed2 = path->bw;
  }

  if (netSpeed1 > speed && netSpeed2 > speed) return ncclSuccess;
  *net = 0;
  return ncclSuccess;
}

ncclResult_t ncclTopoGetIntermediateRank(struct ncclTopoSystem* system, int rank, int64_t netId, int* intermediateRank) {
  // Get GPU and NET
  int n, g;
  NCCLCHECK(ncclTopoIdToIndex(system, NET, netId, &n));
  NCCLCHECK(ncclTopoRankToIndex(system, rank, &g));
  struct ncclTopoNode* gpu = system->nodes[GPU].nodes+g;
  struct ncclTopoLinkList* path = gpu->paths[NET]+n;
  if (path->type == PATH_PXN) {
    struct ncclTopoNode* node;
    int type = NVS;
    for (int i=0; i<path->count && type == NVS; i++) {
      node = path->list[i]->remNode;
      type = node->type;
    }
    if (type != GPU) {
      WARN("Could not find intermediate GPU between GPU rank %d and NIC %lx", rank, netId);
      return ncclInternalError;
    }
    *intermediateRank = node->gpu.rank;
  } else {
    *intermediateRank = rank;
  }
  return ncclSuccess;
}

NCCL_PARAM(PxnDisable, "PXN_DISABLE", 1);

// Net v4 plugins don't have non-blocking connect/accept. We can't therefore use
// remote proxies without risking deadlocks
int ncclPxnDisable(struct ncclComm* comm) {
  static int pxnDisable = -1;
  if (pxnDisable == -1) {
    if (comm && ncclNetVersion(comm) == 4) {
      INFO(NCCL_INIT, "PXN Disabled as plugin is v4");
      pxnDisable = 1;
    } else {
      pxnDisable = ncclParamPxnDisable();
    }
  }
  return pxnDisable;
}

ncclResult_t ncclTopoGetPxnRanks(struct ncclComm* comm, int** intermediateRanks, int* nranks) {
  struct ncclTopoSystem* system = comm->topo;
  *nranks = 0;
  *intermediateRanks = NULL;
  if (system->nodes[NET].count == 0) return ncclSuccess;

  int nr = 0;
  int* ranks = NULL;
  for (int rank=0; rank<comm->nRanks; rank++) {
    int64_t netId;
    int proxyRank;
    NCCLCHECK(ncclTopoGetNetDev(comm, comm->rank, NULL, 0, rank, &netId, NULL, &proxyRank));
    if (proxyRank == comm->rank) continue;
    int useGdr;
    NCCLCHECK(ncclTopoCheckGdr(comm->topo, comm->rank, netId, 1, &useGdr));
    if (useGdr == 0) continue;
    int found = 0;
    for (int r=0; r<nr; r++) {
      if (ranks[r] == proxyRank) found = 1;
    }
    if (!found) {
      NCCLCHECK(ncclRealloc(&ranks, nr, nr+1));
      ranks[nr++] = proxyRank;
    }
  }
  *nranks = nr;
  *intermediateRanks = ranks;
  return ncclSuccess;
}

static bool rcclPathOverride(struct ncclTopoSystem* system, uint64_t distance) {
  int i, j;

  for (i = 0; i < system->nodes[GPU].count; i++) {
    for (j = 0; j < system->nodes[NET].count; j++) {
      if ((system->nodes[NET].nodes[j].net.busId - system->nodes[GPU].nodes[i].id == distance) || (system->nodes[GPU].nodes[i].id - system->nodes[NET].nodes[j].net.busId == distance))
        break;
    }
    if (j >= system->nodes[NET].count)
      break;
  }
  if (i >= system->nodes[GPU].count) {
    for (i = 0; i < system->nodes[GPU].count; i++) {
      for (j = 0; j < system->nodes[NET].count; j++) {
        if ((system->nodes[NET].nodes[j].net.busId - system->nodes[GPU].nodes[i].id == distance) || (system->nodes[GPU].nodes[i].id - system->nodes[NET].nodes[j].net.busId == distance))
          system->nodes[GPU].nodes[i].paths[NET][j].type = PATH_PXB;
      }
    }
    return true;
  } else {
    return false;
  }
}

ncclResult_t ncclTopoComputePaths(struct ncclTopoSystem* system, struct ncclComm* comm) {
  // Precompute paths between GPUs/NICs.

  // Remove everything in case we're re-computing
  ncclTopoRemovePaths(system);

  // Set direct paths to CPUs. We need them in many cases.
  for (int c=0; c<system->nodes[CPU].count; c++) {
    NCCLCHECK(ncclTopoSetPaths(system->nodes[CPU].nodes+c, system));
  }

  // Set direct paths to GPUs.
  for (int g=0; g<system->nodes[GPU].count; g++) {
    NCCLCHECK(ncclTopoSetPaths(system->nodes[GPU].nodes+g, system));
  }

  // Set direct paths to NICs.
  for (int n=0; n<system->nodes[NET].count; n++) {
    NCCLCHECK(ncclTopoSetPaths(system->nodes[NET].nodes+n, system));
  }

  // Set direct paths to NVSwitches.
  for (int n=0; n<system->nodes[NVS].count; n++) {
    NCCLCHECK(ncclTopoSetPaths(system->nodes[NVS].nodes+n, system));
  }

  // Update path for GPUs when we don't want to / can't use GPU Direct P2P
  for (int g=0; g<system->nodes[GPU].count; g++) {
    for (int p=0; p<system->nodes[GPU].count; p++) {
      int p2p;
      NCCLCHECK(ncclTopoCheckP2p(comm, system, system->nodes[GPU].nodes[p].gpu.rank,
                                 system->nodes[GPU].nodes[g].gpu.rank, &p2p, NULL, NULL));
      if (p2p == 0) {
        // Divert all traffic through the CPU
        int cpu;
        NCCLCHECK(ncclGetLocalCpu(system, g, &cpu));
        NCCLCHECK(addInterStep(system, CPU, cpu, GPU, p, GPU, g));
      }
    }

    if (comm == NULL) continue;
    // Remove GPUs we can't (or don't want to) communicate with through P2P or SHM
    struct ncclPeerInfo* dstInfo = comm->peerInfo+system->nodes[GPU].nodes[g].gpu.rank;
    for (int p=0; p<system->nodes[GPU].count; p++) {
      if (p == g) continue;
      struct ncclPeerInfo* srcInfo = comm->peerInfo+system->nodes[GPU].nodes[p].gpu.rank;
      int p2p;
      NCCLCHECK(ncclTransports[TRANSPORT_P2P]->canConnect(&p2p, comm, NULL, srcInfo, dstInfo));
      if (p2p == 0) {
        int shm;
        NCCLCHECK(ncclTransports[TRANSPORT_SHM]->canConnect(&shm, comm, NULL, srcInfo, dstInfo));
        if (shm == 0) {
          // Mark this peer as inaccessible. We'll trim it later.
          system->nodes[GPU].nodes[p].paths[GPU][g].type = PATH_NET;
        }
      }
    }
  }

  // Special handling of gfx94x and gfx950

#if !defined(TOPO_EXPL)
  char strValue[1024];
  NCCLCHECK(ncclTopoGetStrFromSys("/sys/devices/virtual/dmi/id", "bios_version", strValue));
  if (strncmp("Hyper-V UEFI Release", strValue, 20) == 0) {
#endif
    int arch, vendor, model;
    NCCLCHECK(ncclTopoCpuType(system, &arch, &vendor, &model));
    if (arch == NCCL_TOPO_CPU_ARCH_X86 && vendor == NCCL_TOPO_CPU_VENDOR_INTEL &&
      (IsArchMatch(system->nodes[GPU].nodes[0].gpu.gcn, "gfx942") || IsArchMatch(system->nodes[GPU].nodes[0].gpu.gcn, "gfx950")) &&
      ((system->nodes[GPU].count == 8 && system->nodes[NET].count == 8 && system->nodes[GPU].count == system->nRanks) ||
      (system->nodes[GPU].count != system->nRanks))) {
      if (!rcclPathOverride(system, 0x100000) && !rcclPathOverride(system, 0x1000))
        rcclPathOverride(system, 0xff00000);
    }
#if !defined(TOPO_EXPL)
  }
#endif

  // Update paths for NICs (no GPU Direct, PXN, ...)
  for (int n=0; n<system->nodes[NET].count; n++) {
    struct ncclTopoNode* netNode = system->nodes[NET].nodes+n;

    for (int g=0; g<system->nodes[GPU].count; g++) {
      // Check whether we can access the NIC through another NVLink-connected GPU (PXN)
      struct ncclTopoNode* gpu = system->nodes[GPU].nodes+g;
      if (ncclPxnDisable(comm) != 1) {
        int localGpuIndex;
        NCCLCHECK(ncclTopoGetLocalGpu(system, netNode->id, &localGpuIndex));
        if (localGpuIndex != g && localGpuIndex != -1) {
          // PXN = PCI + NVLink.
          struct ncclTopoNode* peerNode = system->nodes[GPU].nodes+localGpuIndex;
          // Only use PXN for NIC n if remote GPU p ...
          if (peerNode->paths[NET][n].type <= PATH_PXB && // Is connected to the NIC through PCI
              peerNode->paths[GPU][g].type <= PATH_NVL && // Is connected to us through NVLink
              NCCL_TOPO_ID_SYSTEM_ID(peerNode->id) == NCCL_TOPO_ID_SYSTEM_ID(gpu->id) && // Is on the same node as us
              (peerNode->paths[NET][n].bw > gpu->paths[NET][n].bw || // Has either higher BW to that NIC
              gpu->paths[NET][n].type > PATH_PXB))                  // or avoids going through a CPU
          // We can use that GPU as relay to communicate with that NIC.
          // Only enabling it in the GPU->NIC direction for now to favor
          // receiving locally and sending remotely (consistent with net.cc)
          NCCLCHECK(addInterStep(system, GPU, localGpuIndex, GPU, g, NET, n));
        }
      }
      if (gpu->paths[NET][n].type < PATH_PHB) {
        // Update path when we dont want to / can't use GPU Direct RDMA.
        int gdr;
        NCCLCHECK(ncclTopoCheckGdr(system, system->nodes[GPU].nodes[g].gpu.rank, netNode->id, 0, &gdr));
        if (gdr == 0) {
          // We cannot use GPU Direct RDMA, divert all traffic through the CPU local to the GPU
          int localCpu;
          NCCLCHECK(ncclGetLocalCpu(system, g, &localCpu));
          NCCLCHECK(addInterStep(system, CPU, localCpu, NET, n, GPU, g));
          NCCLCHECK(addInterStep(system, CPU, localCpu, GPU, g, NET, n));
        }
      }
    }
  }
  return ncclSuccess;
}

RCCL_PARAM(EnableIntranet, "ENABLE_INTRANET", -2);

ncclResult_t ncclTopoTrimSystem(struct ncclTopoSystem* system, struct ncclComm* comm) {
  ncclResult_t ret = ncclSuccess;
  int *domains;
  int64_t *ids = NULL;
  int myDomain = 0;
  int ngpus = system->nodes[GPU].count;
  int remove = 1;
  int gdr = 1;
  bool allXgmi = true;
  NCCLCHECK(ncclCalloc(&domains, system->nodes[GPU].count));
  NCCLCHECKGOTO(ncclCalloc(&ids, system->nodes[GPU].count), ret, fail);
  for (int g=0; g<system->nodes[GPU].count; g++) {
    struct ncclTopoNode* gpu = system->nodes[GPU].nodes+g;
    domains[g] = g;
    ids[g] = gpu->id;
    for (int p=0; p<g; p++) {
      if (gpu->paths[GPU][p].type < PATH_NET) {
        domains[g] = std::min(domains[g], domains[p]);
      }
    }
    if (gpu->gpu.rank == comm->rank) myDomain = domains[g];
  }

  for (int i=0; i<ngpus; i++) {
    if (domains[i] == myDomain) continue;
    struct ncclTopoNode* gpu = NULL;
    int g;
    for (g=0; g<system->nodes[GPU].count /* This one varies over the loops */; g++) {
      gpu = system->nodes[GPU].nodes+g;
      if (gpu->id == ids[i]) break; else gpu=NULL;
    }
    if (gpu == NULL) {
      WARN("Could not find id %lx", ids[i]);
      ret = ncclInternalError;
      goto fail;
    }
    NCCLCHECKGOTO(ncclTopoRemoveNode(system, GPU, g), ret, fail);
  }

  // trim low speed port on same NIC
  for (int i = 0; i < system->nodes[NET].count; i ++) {
    for (int j = 0; j < system->nodes[NET].count; j ++) {
      if (i == j) continue;
      if (system->nodes[NET].nodes[i].net.asic == system->nodes[NET].nodes[j].net.asic) {
        if (system->nodes[NET].nodes[i].net.bw > system->nodes[NET].nodes[j].net.bw)
          system->nodes[NET].nodes[j].net.bw = 0;
      }
    }
  }
  do {
    int n;
    for (n=0; n<system->nodes[NET].count; n++) {
      if (system->nodes[NET].nodes[n].net.bw == 0) break;
    }
    if (n<system->nodes[NET].count) {
      NCCLCHECKGOTO(ncclTopoRemoveNode(system, NET, n), ret, fail);
    }
    else
      break;
  } while (system->nodes[NET].count);

  // detect if all GPUs are connected by XGMI
  for (int i = 0; i < system->nodes[GPU].count && allXgmi; i++) {
    int cudaDev1 = system->nodes[GPU].nodes[i].gpu.dev;
    for (int j = 0; j < system->nodes[GPU].count && allXgmi; j++) {
      if (i == j) continue;
      int cudaDev2 = system->nodes[GPU].nodes[j].gpu.dev;
      bool isXGMI;
      NCCLCHECKGOTO(ncclTopoGetLinkType(comm->topo, cudaDev1, cudaDev2, &isXGMI), ret, fail);
      allXgmi &= isXGMI;
    }
  }
  if (allXgmi) system->type |= RCCL_TOPO_XGMI_ALL;
  for (int g = 0; g < system->nodes[GPU].count; g++) {
    int64_t netId;
    NCCLCHECKGOTO(ncclTopoGetLocalNet(system, system->nodes[GPU].nodes[g].gpu.rank, 0, &netId, nullptr), ret, fail);
    NCCLCHECKGOTO(ncclTopoCheckGdr(system, system->nodes[GPU].nodes[g].id, netId, 1, &gdr), ret, fail);
    if (!gdr) break;
  }
  if (gdr && !allXgmi) {
    remove = 0;
    system->type |= RCCL_TOPO_GDR_ALL;
    INFO(NCCL_GRAPH, "GDR is available on all GPUs");
  }

  if (rcclParamEnableIntranet() == 1) {
    remove = 0;
    system->type |= RCCL_TOPO_FORCE_INTRA;
  }

  comm->localRanks = system->nodes[GPU].count;
  if (system->nodes[GPU].count == comm->nRanks && remove) {
    for (int n=system->nodes[NET].count-1; n>=0; n--)
      NCCLCHECKGOTO(ncclTopoRemoveNode(system, NET, n), ret, fail);
  }
exit:
  free(domains);
  if (ids) free(ids);
  return ret;
fail:
  goto exit;
}

void ncclTopoFree(struct ncclTopoSystem* system) {
  ncclTopoRemovePaths(system);
  free(system);
}

NCCL_PARAM(NChannelsPerNetPeer, "NCHANNELS_PER_NET_PEER", -1);
NCCL_PARAM(NChannelsPerPeer, "NCHANNELS_PER_PEER", -2);

static ncclResult_t ncclTopoGetNchannels(struct ncclComm* comm, int g /*local gpu index*/, int peerRank, int* nChannels) {
  int peer;
  struct ncclTopoSystem* system = comm->topo;
  struct ncclTopoLinkList* path = NULL;
  if (ncclTopoRankToIndex(system, peerRank, &peer) == ncclSuccess) {
    // Same rank
    if (g == peer) {
      *nChannels = -1;
      return ncclSuccess;
    }
    // Local rank
    path = system->nodes[GPU].nodes[peer].paths[GPU]+g;
    if (path->type == PATH_NVL) {
      float nvlBw = ncclTopoXGMISpeed(system->nodes[GPU].nodes[g].gpu.gcn);
      *nChannels = ((IsArchMatch(system->nodes[GPU].nodes[0].gpu.gcn, "gfx942") || IsArchMatch(system->nodes[GPU].nodes[0].gpu.gcn, "gfx950")) ? 4 : 2)*std::max(1, (int)(path->bw / nvlBw));
    } else {
      *nChannels = 2;
    }
  } else {
    // Remote rank, use network
    int nNetChannels = ncclParamNChannelsPerNetPeer();
    if (nNetChannels == -1) {
      //start from 2 channels per NIC and reduce with scale
      nNetChannels = 2;

      // check if we need to use more than one NIC, hence more than one channel
      int netCountByBw = 1, nChannelsMax = nNetChannels;
      NCCLCHECK(getLocalNetCountByBw(system, g, &netCountByBw));
      // Avoid overloading channels with 8+ operations as we loose the sync warp, hence a bit of bandwidth.
      while (nChannelsMax*comm->nRanks > comm->p2pnChannels*4 && nChannelsMax > 1) nChannelsMax /= 2;

      //allow upto channels requires to drive the NICs
      nNetChannels = std::max(netCountByBw, nChannelsMax);
    }
    *nChannels = nNetChannels;
  }
  return ncclSuccess;
}

NCCL_PARAM(MinP2pNChannels, "MIN_P2P_NCHANNELS", 1);
NCCL_PARAM(MaxP2pNChannels, "MAX_P2P_NCHANNELS", MAXCHANNELS);
extern int64_t ncclParamWorkArgsBytes();

ncclResult_t ncclTopoComputeP2pChannels(struct ncclComm* comm) {
  /* here we already honor comm->max/minCTAs for p2pnChannels. */
  if (comm->sharedRes->owner != comm) {
    comm->p2pnChannels = std::min(comm->nChannels, (int)ncclParamMaxP2pNChannels());
    comm->p2pnChannels = std::min(std::max(comm->p2pnChannels, (int)ncclParamMinP2pNChannels()), comm->sharedRes->tpP2pNChannels);
  } else {
    comm->p2pnChannels = std::min(comm->nChannels, (int)ncclParamMaxP2pNChannels());
    comm->p2pnChannels = std::max(comm->p2pnChannels, (int)ncclParamMinP2pNChannels());
  }

  int minChannels = comm->p2pnChannels;
  // We need to loop through all local GPUs to have a global picture
  for (int g=0; g<comm->topo->nodes[GPU].count; g++) {
    for (int r=0; r<comm->nRanks; r++) {
      int nChannels;
      NCCLCHECK(ncclTopoGetNchannels(comm, g, r, &nChannels));
      if (nChannels >= 0) minChannels = std::min(minChannels, nChannels);
    }
  }

  int arch, vendor, model;
  NCCLCHECK(ncclTopoCpuType(comm->topo, &arch, &vendor, &model));
  if (arch == NCCL_TOPO_CPU_ARCH_X86 && vendor == NCCL_TOPO_CPU_VENDOR_INTEL && !(comm->topo->type & RCCL_TOPO_XGMI_ALL)) {
    // Adjust P2P channels on Intel platform
    comm->p2pnChannelsPerPeer = 8;
    comm->p2pnChannels = 8;
  } else if (comm->topo->nodes[GPU].count == comm->topo->nRanks && (comm->topo->type & RCCL_TOPO_4P2H_ROME) && !(comm->topo->type & RCCL_TOPO_GDR_ALL) && !(comm->topo->type & RCCL_TOPO_XGMI_ALL)) {
    // Adjust P2P channels on Rome
    comm->p2pnChannelsPerPeer = 2;
    comm->p2pnChannels = std::min(pow2Up(comm->p2pnChannels), pow2Down(ncclDevMaxChannelsForArgsBytes(ncclParamWorkArgsBytes())));
  } else {
    // Round to next pow2 nChannelsPerPeer and nChannels
    comm->p2pnChannelsPerPeer = (ncclParamNChannelsPerPeer() == -2 ? pow2Up(minChannels) : ncclParamNChannelsPerPeer());
    // Doubling P2P channels per peer on single node
    if (comm->topo->nodes[GPU].count == comm->topo->nRanks && (IsArchMatch(comm->topo->nodes[GPU].nodes[0].gpu.gcn, "gfx942") || IsArchMatch(comm->topo->nodes[GPU].nodes[0].gpu.gcn, "gfx950"))) comm->p2pnChannelsPerPeer *= 2;
    comm->p2pnChannels = std::min(pow2Up(comm->p2pnChannels), 4*CHANNEL_LIMIT);
    // p2pnChannelsPerPeer cannot be greater than MAXCHANNELS
    comm->p2pnChannelsPerPeer = std::min(comm->p2pnChannelsPerPeer, MAXCHANNELS);
  }

  // Init channels that weren't used so far
  for (int c=comm->nChannels; c<std::max(comm->nChannels, comm->p2pnChannels); c++) NCCLCHECK(initChannel(comm, c));

  return ncclSuccess;
}

ncclResult_t ncclTopoGetNvbGpus(struct ncclTopoSystem* system, int rank, int* nranks, int** ranks) {
  int ngpus = system->nodes[GPU].count;
  NCCLCHECK(ncclCalloc(ranks, ngpus));
  int nvbGpus = 0;
  for (int g=0; g<ngpus; g++) {
    struct ncclTopoNode* gpu = system->nodes[GPU].nodes+g;
    if (gpu->gpu.rank != rank) continue;
    for (int p=0; p<ngpus; p++) {
      if (gpu->paths[GPU][p].type == PATH_NVB) {
        (*ranks)[nvbGpus++] = system->nodes[GPU].nodes[p].gpu.rank;
      }
    }
  }
  *nranks = nvbGpus;
  return ncclSuccess;
}

int ncclTopoPathAllNVLink(struct ncclTopoSystem* system) {
  int minPath = PATH_DIS;
  for (int i=0; i<system->nodes[GPU].count; i++) {
    struct ncclTopoLinkList* paths = system->nodes[GPU].nodes[i].paths[GPU];
    for (int j=0; j<system->nodes[GPU].count; j++) {
      if (i == j) continue;
      minPath = std::min(minPath, paths[j].type);
    }
  }
  return minPath >= PATH_PIX ? 0 : 1;
}<|MERGE_RESOLUTION|>--- conflicted
+++ resolved
@@ -500,12 +500,8 @@
   *flush = 1;
 #else
   // Flush is required on Ampere and earlier
-<<<<<<< HEAD
-  *flush = gpu->gpu.cudaCompCap < 90 ? 1 : ncclParamNetForceFlush();
+  if (gpu->gpu.cudaCompCap >= 90) *flush = 0;
 #endif
-=======
-  if (gpu->gpu.cudaCompCap >= 90) *flush = 0;
->>>>>>> dcdc67c4
   return ncclSuccess;
 }
 
@@ -838,7 +834,7 @@
   for (int g = 0; g < system->nodes[GPU].count; g++) {
     int64_t netId;
     NCCLCHECKGOTO(ncclTopoGetLocalNet(system, system->nodes[GPU].nodes[g].gpu.rank, 0, &netId, nullptr), ret, fail);
-    NCCLCHECKGOTO(ncclTopoCheckGdr(system, system->nodes[GPU].nodes[g].id, netId, 1, &gdr), ret, fail);
+    NCCLCHECKGOTO(ncclTopoCheckGdr(system, system->nodes[GPU].nodes[g].gpu.rank, netId, 1, &gdr), ret, fail);
     if (!gdr) break;
   }
   if (gdr && !allXgmi) {
