/*************************************************************************
 * Copyright (c) 2018-2022, NVIDIA CORPORATION. All rights reserved.
 * Modifications Copyright (c) 2019-2023 Advanced Micro Devices, Inc. All rights reserved.
 *
 * See LICENSE.txt for license information
 ************************************************************************/

#include "core.h"
#include "graph.h"
#include "topo.h"
#include "comm.h"
#include "net.h"
#include "channel.h"
<<<<<<< HEAD
#include "xml.h"
=======
#include "transport.h"
#include "device.h"
>>>>>>> 178b6b75

// Pre-compute GPU->NIC, GPU->GPU and NIC->GPU paths

struct ncclTopoNodeList {
  struct ncclTopoNode* list[NCCL_TOPO_MAX_NODES];
  int count;
};

static ncclResult_t getPath(struct ncclTopoSystem* system, struct ncclTopoNode* node, int t, int64_t id, struct ncclTopoLinkList** path) {
  for (int i=0; i<system->nodes[t].count; i++) {
    if (system->nodes[t].nodes[i].id == id) {
      *path = node->paths[t]+i;
      return ncclSuccess;
    }
  }
  WARN("Could not find node of type %d id %lx", t, id);
  return ncclInternalError;
}

NCCL_PARAM(NvbDisable, "NVB_DISABLE", 0);

static ncclResult_t ncclTopoSetPaths(struct ncclTopoNode* baseNode, struct ncclTopoSystem* system) {
  if (baseNode->paths[baseNode->type] == NULL) {
    NCCLCHECK(ncclCalloc(baseNode->paths+baseNode->type, system->nodes[baseNode->type].count));
  }

  // breadth-first search to set all paths to that node in the system
  struct ncclTopoNodeList nodeList;
  struct ncclTopoNodeList nextNodeList;
  nodeList.count = 1; nodeList.list[0] = baseNode;
  nextNodeList.count = 0;
  struct ncclTopoLinkList* basePath;
  NCCLCHECK(getPath(system, baseNode, baseNode->type, baseNode->id, &basePath));
  basePath->count = 0;
  basePath->bw = LOC_BW;
  basePath->type = PATH_LOC;

  while (nodeList.count) {
    nextNodeList.count = 0;
    for (int n=0; n<nodeList.count; n++) {
      struct ncclTopoNode* node = nodeList.list[n];
      struct ncclTopoLinkList* path;
      NCCLCHECK(getPath(system, node, baseNode->type, baseNode->id, &path));
      for (int l=0; l<node->nlinks; l++) {
        struct ncclTopoLink* link = node->links+l;
        struct ncclTopoNode* remNode = link->remNode;
        if (remNode->paths[baseNode->type] == NULL) {
          NCCLCHECK(ncclCalloc(remNode->paths+baseNode->type, system->nodes[baseNode->type].count));
          for (int i=0; i<system->nodes[baseNode->type].count; i++) remNode->paths[baseNode->type][i].type = PATH_DIS;
        }
        struct ncclTopoLinkList* remPath;
        NCCLCHECK(getPath(system, remNode, baseNode->type, baseNode->id, &remPath));
        float bw = std::min(path->bw, link->bw);

        // allow routing through a GPU only as 1 hop
        if (node != baseNode && node->type == GPU &&
            (ncclParamNvbDisable() || link->type != LINK_NVL || remNode->type != GPU || path->count > 1)) continue;

        if ((remPath->bw == 0 || remPath->count > path->count) && remPath->bw < bw) {
          // Find reverse link
          for (int l=0; l<remNode->nlinks; l++) {
            if (remNode->links[l].remNode == node && remNode->links[l].type == link->type) {
              remPath->list[0] = remNode->links+l;
              break;
            }
          }
          if (remPath->list[0] == NULL) {
            WARN("Failed to find reverse path from remNode %d/%lx nlinks %d to node %d/%lx",
                 remNode->type, remNode->id, remNode->nlinks, node->type, node->id);
            return ncclInternalError;
          }
          // Copy the rest of the path
          for (int i=0; i<path->count; i++) remPath->list[i+1] = path->list[i];
          remPath->count = path->count + 1;
          remPath->bw = bw;

          // Start with path type = link type. PATH and LINK types are supposed to match.
          // Don't consider LINK_NET as we only care about the NIC->GPU path.
          int type = link->type == LINK_NET ? LINK_LOC : link->type;
          // Differentiate between one and multiple PCI switches
          if (node->type == PCI && remNode->type == PCI) type = PATH_PXB;
          // Consider a path going through the CPU as PATH_PHB
          if (link->type == LINK_PCI && (node->type == CPU || link->remNode->type == CPU)) type = PATH_PHB;
          // Set 1 hop NVLink as NVB
          //if (node->type == GPU && path->type == PATH_NVL && type == PATH_NVL && remPath->count > 1) type = PATH_NVB;

          remPath->type = std::max(path->type, type);

          // Add to the list for the next iteration if not already in the list
          // Disallow GPUs as intermediate steps for now
          if (remNode->type != GPU) {
            int i;
            for (i=0; i<nextNodeList.count; i++) if (nextNodeList.list[i] == remNode) break;
            if (i == nextNodeList.count) nextNodeList.list[nextNodeList.count++] = remNode;
          }
        }
      }
    }
    memcpy(&nodeList, &nextNodeList, sizeof(nodeList));
  }
  return ncclSuccess;
}

static void printNodePaths(struct ncclTopoSystem* system, struct ncclTopoNode* node) {
  const int linesize = 2048;
  char line[linesize];
#ifdef ENABLE_TRACE
  INFO(NCCL_GRAPH, "Paths from %s/%lX :", topoNodeTypeStr[node->type], node->id);
#else
  snprintf(line, linesize, "%s/%lX :", topoNodeTypeStr[node->type], node->id);
  int offset = strlen(line);
#endif
  for (int t=0; t<NCCL_TOPO_NODE_TYPES; t++) {
    if (node->paths[t] == NULL) continue;
    for (int n = 0; n<system->nodes[t].count; n++) {
#ifdef ENABLE_TRACE
      line[0] = 0;
      int offset = 0;
      for (int i=0; i<node->paths[t][n].count; i++) {
        struct ncclTopoLink* link = node->paths[t][n].list[i];
        struct ncclTopoNode* remNode = link->remNode;
        snprintf(line+offset, linesize-offset, "--%s(%g)->%s/%lx-%lx", topoLinkTypeStr[link->type], link->bw, topoNodeTypeStr[remNode->type], NCCL_TOPO_ID_SYSTEM_ID(remNode->id), NCCL_TOPO_ID_LOCAL_ID(remNode->id));
        offset = strlen(line);
      }
      INFO(NCCL_GRAPH, "%s (%f)", line, node->paths[t][n].bw);
#else
      snprintf(line+offset, linesize-offset, "%s/%lx-%lx (%d/%.1f/%s) ", topoNodeTypeStr[t], NCCL_TOPO_ID_SYSTEM_ID(system->nodes[t].nodes[n].id), NCCL_TOPO_ID_LOCAL_ID(system->nodes[t].nodes[n].id), node->paths[t][n].count, node->paths[t][n].bw, topoPathTypeStr[node->paths[t][n].type]);
      offset = strlen(line);
#endif
    }
  }
#ifndef ENABLE_TRACE
  INFO(NCCL_GRAPH, "%s", line);
#endif
}

ncclResult_t ncclTopoPrintPaths(struct ncclTopoSystem* system) {
  for (int i=0; i<system->nodes[GPU].count; i++) {
    printNodePaths(system, system->nodes[GPU].nodes+i);
  }
  for (int i=0; i<system->nodes[NET].count; i++) {
    printNodePaths(system, system->nodes[NET].nodes+i);
  }
  return ncclSuccess;
}

static ncclResult_t getLocalCpu(struct ncclTopoSystem* system, int gpu, int* retCpu) {
  // Find the closest CPU to a GPU
  int minHops = 0;
  int localCpu = -1;
  struct ncclTopoLinkList* paths = system->nodes[GPU].nodes[gpu].paths[CPU];
  for (int c=0; c<system->nodes[CPU].count; c++) {
    int hops = paths[c].count;
    if (minHops == 0 || hops < minHops) {
      localCpu = c;
      minHops = hops;
    }
  }
  if (localCpu == -1) {
    WARN("Error : could not find CPU close to GPU %d", gpu);
    return ncclInternalError;
  }
  *retCpu = localCpu;
  return ncclSuccess;
}

static ncclResult_t addInterStep(struct ncclTopoSystem* system, int tx, int ix, int t1, int i1, int t2, int i2) {
  struct ncclTopoNode* cpuNode = system->nodes[tx].nodes+ix;
  struct ncclTopoNode* srcNode = system->nodes[t1].nodes+i1;

  int l=0;
  // Node 1 -> CPU
  for (int i=0; i<srcNode->paths[tx][ix].count; i++) srcNode->paths[t2][i2].list[l++] = srcNode->paths[tx][ix].list[i];
  // CPU -> Node 2
  for (int i=0; i<cpuNode->paths[t2][i2].count; i++) srcNode->paths[t2][i2].list[l++] = cpuNode->paths[t2][i2].list[i];

  // Update path characteristics
  srcNode->paths[t2][i2].count = l;
  srcNode->paths[t2][i2].type = std::max(srcNode->paths[tx][ix].type, cpuNode->paths[t2][i2].type);
  if (tx == GPU) srcNode->paths[t2][i2].type = PATH_PXN;
  srcNode->paths[t2][i2].bw = std::min(srcNode->paths[tx][ix].bw, cpuNode->paths[t2][i2].bw);
  return ncclSuccess;
}

// Remove/free paths for a given type
static void ncclTopoRemovePathType(struct ncclTopoSystem* system, int nodeType) {
  for (int t=0; t<NCCL_TOPO_NODE_TYPES; t++) {
    // Remove links _to_ the given type
    for (int n=0; n<system->nodes[t].count; n++) {
      struct ncclTopoNode* node = system->nodes[t].nodes+n;
      free(node->paths[nodeType]);
      node->paths[nodeType] = NULL;
    }
    // Remove links _from_ the given type
    for (int n=0; n<system->nodes[nodeType].count; n++) {
      struct ncclTopoNode* node = system->nodes[nodeType].nodes+n;
      free(node->paths[t]);
      node->paths[t] = NULL;
    }
  }
}

static const int levelsOldToNew[] = { PATH_LOC, PATH_PIX, PATH_PXB, PATH_PHB, PATH_SYS, PATH_SYS };
ncclResult_t ncclGetLevel(int* level, const char* disableEnv, const char* levelEnv) {
  if (*level == -1) {
    int l = -1;
    if (disableEnv) {
      const char* str = ncclGetEnv(disableEnv);
      if (str) {
        int disable = strtol(str, NULL, 0);
        if (disable == 1) l = 0;
      }
    }
    if (l == -1) {
      const char* str = ncclGetEnv(levelEnv);
      if (str) {
        for (int i=0; i<=PATH_SYS; i++) {
          if (strcmp(str, topoPathTypeStr[i]) == 0) {
            l = i;
            break;
          }
        }
        // Old style numbering
        // levelsOldToNew to is an array with each index corresponding to the
        // "old level" int, and each value mapping to the correct value defined in topo.h
        // maxOldLevel is a quick check to handle out of bounds (based on the length of levelsOldToNew)
        if (l == -1 && str[0] >= '0' && str[0] <= '9') {
          int oldLevel = strtol(str, NULL, 0);
          const int maxOldLevel = sizeof(levelsOldToNew)/sizeof(int) - 1;
          if (oldLevel > maxOldLevel) oldLevel = maxOldLevel;
          l = levelsOldToNew[oldLevel];
        }
      }
    }
    if (l >= 0) INFO(NCCL_ALL, "%s set by environment to %s", levelEnv, topoPathTypeStr[l]);
    *level = l >= 0 ? l : -2;
  }
  return ncclSuccess;
}

NCCL_PARAM(IgnoreDisabledP2p, "IGNORE_DISABLED_P2P", 0);

int ncclTopoUserP2pLevel = -1;
ncclResult_t ncclTopoCheckP2p(struct ncclTopoSystem* system, int64_t id1, int64_t id2, int* p2p, int *read, int* intermediateRank) {
  *p2p = 0;
  if (read) *read = 0;
  if (intermediateRank) *intermediateRank = -1;

  // Get GPUs from topology
  int g1, g2;
  NCCLCHECK(ncclTopoIdToIndex(system, GPU, id1, &g1));
  struct ncclTopoNode* gpu1 = system->nodes[GPU].nodes+g1;
  if (ncclTopoIdToIndex(system, GPU, id2, &g2) == ncclInternalError) {
    // GPU not found, we can't use p2p.
    return ncclSuccess;
  }

  int intermediateIndex = -1;
  // Set intermediate GPU rank, if routing through an intermediate GPU.
  struct ncclTopoLinkList* path = gpu1->paths[GPU]+g2;
  if (path->count == 2) {
    struct ncclTopoNode* intermediateNode = path->list[0]->remNode;
    if (intermediateNode->type == GPU) {
      intermediateIndex = intermediateNode - system->nodes[GPU].nodes;
      if (intermediateRank) *intermediateRank = intermediateNode->gpu.rank;
    }
  }

  // In general, use P2P whenever we can.
  int p2pLevel = PATH_SYS;

  // User override
  if (ncclTopoUserP2pLevel == -1)
    NCCLCHECK(ncclGetLevel(&ncclTopoUserP2pLevel, "NCCL_P2P_DISABLE", "NCCL_P2P_LEVEL"));
  if (ncclTopoUserP2pLevel != -2) {
    p2pLevel = ncclTopoUserP2pLevel;
    goto compare;
  }

  // Don't use P2P through ARM CPUs
  int arch, vendor, model;
  NCCLCHECK(ncclTopoCpuType(system, &arch, &vendor, &model));
  if (arch == NCCL_TOPO_CPU_ARCH_ARM) p2pLevel = PATH_PXB;
  if (arch == NCCL_TOPO_CPU_ARCH_X86 && vendor == NCCL_TOPO_CPU_VENDOR_INTEL) {
    p2pLevel = PATH_PXB;
  }
  if (arch == NCCL_TOPO_CPU_ARCH_X86 && vendor == NCCL_TOPO_CPU_VENDOR_ZHAOXIN) {
    p2pLevel = PATH_PXB;
  }

compare:
  // Compute the PCI distance and compare with the p2pLevel.
  if (path->type <= p2pLevel) *p2p = 1;

#if defined(__HIP_PLATFORM_AMD__) || defined(__HIPCC__)
#else
  if (*p2p == 1) {
    // NCCL_IGNORE_DISABLED_P2P=2 is used by unit tests that don't want to
    // validate against NVML at all since they are pretending to be on other hw.
    if (g1 != g2 && ncclParamIgnoreDisabledP2p() != 2) {
      int indexes[3] = {-1,-1,-1};
      int verticeN = 0;
      NCCLCHECK(ncclNvmlEnsureInitialized());

      indexes[verticeN++] = system->nodes[GPU].nodes[g1].gpu.dev;
      if (intermediateIndex != -1) indexes[verticeN++] = system->nodes[GPU].nodes[intermediateIndex].gpu.dev;
      indexes[verticeN++] = system->nodes[GPU].nodes[g2].gpu.dev;

      for (int i=1; i < verticeN; i++) {
        nvmlGpuP2PStatus_t status;
        status = ncclNvmlDevicePairs[indexes[i-1]][indexes[i-0]].p2pStatusRead;
        bool good = status == NVML_P2P_STATUS_OK;
        status = ncclNvmlDevicePairs[indexes[i-1]][indexes[i-0]].p2pStatusWrite;
        good &= status == NVML_P2P_STATUS_OK;
        if (!good) {
          if (!ncclParamIgnoreDisabledP2p()) {
            if (path->type <= PATH_NVB) {
              WARN("P2P is disabled between NVLINK connected GPUs %d and %d. This should not be the case given their connectivity, and is probably due to a hardware issue. If you still want to proceed, you can set NCCL_IGNORE_DISABLED_P2P=1.", indexes[i-1], indexes[i-0]);
              return ncclUnhandledCudaError;
            } else if (path->type < PATH_SYS) {
              INFO(NCCL_INIT, "P2P is disabled between connected GPUs %d and %d. You can repress this message with NCCL_IGNORE_DISABLED_P2P=1.", indexes[i-1], indexes[i-0]);
            }
          }
          *p2p = 0;
        }
      }
    }
  }
#endif

  if (path->type == PATH_NVL) {
    struct ncclTopoNode* gpu2 = system->nodes[GPU].nodes+g2;
    // Enable P2P Read for Ampere/NVLink only
    if (read && (gpu1->gpu.cudaCompCap == gpu2->gpu.cudaCompCap) && (gpu1->gpu.cudaCompCap == 80)) *read = 1;
  }

  return ncclSuccess;
}

// MNNVL: Check whether peers are in the same fabric cluster and clique
ncclResult_t ncclTopoCheckMNNVL(struct ncclTopoSystem* system, struct ncclPeerInfo* info1, struct ncclPeerInfo* info2, int* ret) {
  *ret = 0;

  nvmlGpuFabricInfoV_t *fabricInfo1 = &info1->fabricInfo;
  nvmlGpuFabricInfoV_t *fabricInfo2 = &info2->fabricInfo;
  // A zero UUID means we don't have MNNVL fabric info
  if ((((long *)&fabricInfo2->clusterUuid)[0]|((long *)fabricInfo2->clusterUuid)[1]) == 0) return ncclSuccess;
  if ((memcmp(fabricInfo1->clusterUuid, fabricInfo2->clusterUuid, NVML_GPU_FABRIC_UUID_LEN) == 0) &&
      (fabricInfo1->cliqueId == fabricInfo2->cliqueId)) {
    INFO(NCCL_NET, "MNNVL matching peer 0x%lx UUID %lx.%lx cliqueId 0x%x",
         info2->busId, ((long *)fabricInfo2->clusterUuid)[0], ((long *)fabricInfo2->clusterUuid)[1], fabricInfo2->cliqueId);
    *ret = 1;
  }
  return ncclSuccess;
}

NCCL_PARAM(NetGdrRead, "NET_GDR_READ", -2);
int ncclTopoUserGdrLevel = -1;

ncclResult_t ncclTopoCheckGdr(struct ncclTopoSystem* system, int64_t busId, int64_t netId, int read, int* useGdr) {
  *useGdr = 0;

  // Get GPU and NET
  int n, g;
  NCCLCHECK(ncclTopoIdToIndex(system, NET, netId, &n));
  struct ncclTopoNode* net = system->nodes[NET].nodes+n;
  NCCLCHECK(ncclTopoIdToIndex(system, GPU, busId, &g));
  struct ncclTopoNode* gpu = system->nodes[GPU].nodes+g;

  // Check that both the NIC and GPUs support it
  if (net->net.gdrSupport == 0) return ncclSuccess;
  if (gpu->gpu.gdrSupport == 0) return ncclSuccess;

  if (read) { // For reads (sends) only enable under certain conditions
    int gdrReadParam = ncclParamNetGdrRead();
    if (gdrReadParam == 0) return ncclSuccess;
#if defined(__HIP_PLATFORM_AMD__) || defined(__HIPCC__)
#else
    // Disable GDR Reads pre-Ampere when we have other PCI flows
    if (gdrReadParam < 0 && gpu->gpu.cudaCompCap < 80) {
      int nvlink = 0;
      // Since we don't know whether there are other communicators,
      // it's better to keep things local if we have a single GPU.
      if (system->nodes[GPU].count == 1) nvlink = 1;
      for (int i=0; i<system->nodes[GPU].count; i++) {
        if (i == g) continue;
        if (gpu->paths[GPU][i].type == PATH_NVL) {
          nvlink = 1;
          break;
        }
      }
      if (!nvlink) return ncclSuccess;
    }
#endif
  }

  // Check if we are close enough that it makes sense to enable GDR
  int netGdrLevel = system->netGdrLevel == -2 ? PATH_PXB : system->netGdrLevel;
  NCCLCHECK(ncclGetLevel(&ncclTopoUserGdrLevel, NULL, "NCCL_NET_GDR_LEVEL"));
  if (ncclTopoUserGdrLevel != -2) netGdrLevel = ncclTopoUserGdrLevel;
  else {
    int arch, vendor, model;
    NCCLCHECK(ncclTopoCpuType(system, &arch, &vendor, &model));
    if (arch == NCCL_TOPO_CPU_ARCH_X86 && vendor == NCCL_TOPO_CPU_VENDOR_AMD && model == NCCL_TOPO_CPU_TYPE_ROME) {
      int i, d1 = -1, d2 = -1;
      for (i = 0; i < system->nodes[CPU].count; i++)
        if (system->nodes[GPU].nodes[g].paths[CPU][i].count == 2) break;
      if (i <system->nodes[CPU].count) d1 = system->nodes[CPU].nodes[i].id;
      for (i = 0; i < system->nodes[CPU].count; i++)
        if (system->nodes[NET].nodes[n].paths[CPU][i].count == 2) break;
      if (i <system->nodes[CPU].count) d2 = system->nodes[CPU].nodes[i].id;
      if (d1 != -1 && d2 != -1 && d1 == d2 &&
        (system->nodes[GPU].nodes[g].id & 0xf0000) == (system->nodes[NET].nodes[n].net.busId & 0xf0000)) {
        netGdrLevel = PATH_PHB;
      }
    }
  }

  int distance = gpu->paths[NET][n].type;
  if (distance == PATH_PXN) {
    // In case of PXN, use the intermediate GPU distance instead
    int proxyRank, g;
    NCCLCHECK(ncclTopoGetIntermediateRank(system, gpu->gpu.rank, netId, &proxyRank));
    NCCLCHECK(ncclTopoRankToIndex(system, proxyRank, &g));
    struct ncclTopoNode* proxyGpu = system->nodes[GPU].nodes+g;
    distance = proxyGpu->paths[NET][n].type;
  }
  if (distance > netGdrLevel) {
    INFO(NCCL_NET,"GPU Direct RDMA Disabled for GPU %lx / HCA %lx (distance %d > %d)", busId, netId, distance, netGdrLevel);
    return ncclSuccess;
  }

  *useGdr = 1;
  INFO(NCCL_NET,"GPU Direct RDMA Enabled for GPU %lx / HCA %lx (distance %d <= %d), read %d", busId, netId, distance, netGdrLevel, read);
  return ncclSuccess;
}

// Set to 0 to disable the flush on Hopper when using GDR
NCCL_PARAM(NetForceFlush, "NET_FORCE_FLUSH", 0);

// Determine whether we need to flush the GDR recv buffers
ncclResult_t ncclTopoNeedFlush(struct ncclTopoSystem* system, int64_t busId, int* flush) {
  int g;
  NCCLCHECK(ncclTopoIdToIndex(system, GPU, busId, &g));
  struct ncclTopoNode* gpu = system->nodes[GPU].nodes+g;
#if defined(__HIP_PLATFORM_AMD__) || defined(__HIPCC__)
  *flush = 1;
#else
  // Flush is required on Ampere and earlier
  *flush = gpu->gpu.cudaCompCap < 90 ? 1 : ncclParamNetForceFlush();
#endif
  return ncclSuccess;
}

NCCL_PARAM(NetDisableIntra, "NET_DISABLE_INTRA", 1);

// Check whether going through the network would be faster than going through P2P/SHM.
ncclResult_t ncclTopoCheckNet(struct ncclTopoSystem* system, int64_t id1, int64_t id2, int* net) {
  if (ncclParamNetDisableIntra() == 1) {
    *net = 0;
    return ncclSuccess;
  }
  *net = 1;
  // First check the current GPU-to-GPU speed.
  int g1, g2;
  if (ncclTopoIdToIndex(system, GPU, id1, &g1) != ncclSuccess ||
      ncclTopoIdToIndex(system, GPU, id2, &g2) != ncclSuccess) {
    return ncclSuccess;
  }

  struct ncclTopoNode* gpu1 = system->nodes[GPU].nodes+g1;
  struct ncclTopoNode* gpu2 = system->nodes[GPU].nodes+g2;
  float speed = gpu1->paths[GPU][g2].bw;

  // Now check the speed each GPU can access the network through PXB or better
  float netSpeed1 = 0, netSpeed2 = 0;
  for (int n=0; n<system->nodes[NET].count; n++) {
    struct ncclTopoLinkList* path = gpu1->paths[NET]+n;
    if (path->type <= PATH_PXB && path->bw > netSpeed1) netSpeed1 = path->bw;
    path = gpu2->paths[NET]+n;
    if (path->type <= PATH_PXB && path->bw > netSpeed2) netSpeed2 = path->bw;
  }

  if (netSpeed1 > speed && netSpeed2 > speed) return ncclSuccess;
  *net = 0;
  return ncclSuccess;
}

ncclResult_t ncclTopoGetIntermediateRank(struct ncclTopoSystem* system, int rank, int64_t netId, int* intermediateRank) {
  // Get GPU and NET
  int n, g;
  NCCLCHECK(ncclTopoIdToIndex(system, NET, netId, &n));
  NCCLCHECK(ncclTopoRankToIndex(system, rank, &g));
  struct ncclTopoNode* gpu = system->nodes[GPU].nodes+g;
  struct ncclTopoLinkList* path = gpu->paths[NET]+n;
  if (path->type == PATH_PXN) {
    struct ncclTopoNode* node;
    int type = NVS;
    for (int i=0; i<path->count && type == NVS; i++) {
      node = path->list[i]->remNode;
      type = node->type;
    }
    if (type != GPU) {
      WARN("Could not find intermediate GPU between GPU rank %d and NIC %lx", rank, netId);
      return ncclInternalError;
    }
    *intermediateRank = node->gpu.rank;
  } else {
    *intermediateRank = rank;
  }
  return ncclSuccess;
}

NCCL_PARAM(PxnDisable, "PXN_DISABLE", 1);

// Net v4 plugins don't have non-blocking connect/accept. We can't therefore use
// remote proxies without risking deadlocks
int ncclPxnDisable(struct ncclComm* comm) {
  static int pxnDisable = -1;
  if (pxnDisable == -1) {
    if (comm && ncclNetVersion(comm) == 4) {
      INFO(NCCL_INIT, "PXN Disabled as plugin is v4");
      pxnDisable = 1;
    } else {
      pxnDisable = ncclParamPxnDisable();
    }
  }
  return pxnDisable;
}

ncclResult_t ncclTopoGetPxnRanks(struct ncclComm* comm, int** intermediateRanks, int* nranks) {
  struct ncclTopoSystem* system = comm->topo;
  *nranks = 0;
  *intermediateRanks = NULL;
  if (system->nodes[NET].count == 0) return ncclSuccess;

  int nr = 0;
  int* ranks = NULL;
  for (int rank=0; rank<comm->nRanks; rank++) {
    int64_t netId;
    int proxyRank;
    NCCLCHECK(ncclTopoGetNetDev(comm, comm->rank, NULL, 0, rank, &netId, NULL, &proxyRank));
    if (proxyRank == comm->rank) continue;
    int useGdr;
    NCCLCHECK(ncclTopoCheckGdr(comm->topo, comm->busId, netId, 1, &useGdr));
    if (useGdr == 0) continue;
    int found = 0;
    for (int r=0; r<nr; r++) {
      if (ranks[r] == proxyRank) found = 1;
    }
    if (!found) {
      NCCLCHECK(ncclRealloc(&ranks, nr, nr+1));
      ranks[nr++] = proxyRank;
    }
  }
  *nranks = nr;
  *intermediateRanks = ranks;
  return ncclSuccess;
}

static bool rcclPathOverride(struct ncclTopoSystem* system, uint64_t distance) {
  int i, j;

  for (i = 0; i < system->nodes[GPU].count; i++) {
    for (j = 0; j < system->nodes[NET].count; j++) {
      if ((system->nodes[NET].nodes[j].net.busId - system->nodes[GPU].nodes[i].id == distance) || (system->nodes[GPU].nodes[i].id - system->nodes[NET].nodes[j].net.busId == distance))
        break;
    }
    if (j >= system->nodes[NET].count)
      break;
  }
  if (i >= system->nodes[GPU].count) {
    for (i = 0; i < system->nodes[GPU].count; i++) {
      for (j = 0; j < system->nodes[NET].count; j++) {
        if ((system->nodes[NET].nodes[j].net.busId - system->nodes[GPU].nodes[i].id == distance) || (system->nodes[GPU].nodes[i].id - system->nodes[NET].nodes[j].net.busId == distance))
          system->nodes[GPU].nodes[i].paths[NET][j].type = PATH_PXB;
      }
    }
    return true;
  } else {
    return false;
  }
}

ncclResult_t ncclTopoComputePaths(struct ncclTopoSystem* system, struct ncclComm* comm) {
  // Precompute paths between GPUs/NICs.

  // Remove everything in case we're re-computing
  for (int t=0; t<NCCL_TOPO_NODE_TYPES; t++) ncclTopoRemovePathType(system, t);

  // Set direct paths to CPUs. We need them in many cases.
  for (int c=0; c<system->nodes[CPU].count; c++) {
    NCCLCHECK(ncclTopoSetPaths(system->nodes[CPU].nodes+c, system));
  }

  // Set direct paths to GPUs.
  for (int g=0; g<system->nodes[GPU].count; g++) {
    NCCLCHECK(ncclTopoSetPaths(system->nodes[GPU].nodes+g, system));
  }

  // Set direct paths to NICs.
  for (int n=0; n<system->nodes[NET].count; n++) {
    NCCLCHECK(ncclTopoSetPaths(system->nodes[NET].nodes+n, system));
  }

  // Set direct paths to NVSwitches.
  for (int n=0; n<system->nodes[NVS].count; n++) {
    NCCLCHECK(ncclTopoSetPaths(system->nodes[NVS].nodes+n, system));
  }

  // Update path for GPUs when we don't want to / can't use GPU Direct P2P
  for (int g=0; g<system->nodes[GPU].count; g++) {
    for (int p=0; p<system->nodes[GPU].count; p++) {
      int p2p;
      NCCLCHECK(ncclTopoCheckP2p(system, system->nodes[GPU].nodes[p].id, system->nodes[GPU].nodes[g].id, &p2p, NULL, NULL));
      if (p2p == 0) {
        // Divert all traffic through the CPU
        int cpu;
        NCCLCHECK(getLocalCpu(system, g, &cpu));
        NCCLCHECK(addInterStep(system, CPU, cpu, GPU, p, GPU, g));
      }
    }

    if (comm == NULL) continue;
    // Remove GPUs we can't (or don't want to) communicate with through P2P or SHM
    struct ncclPeerInfo* dstInfo = comm->peerInfo+system->nodes[GPU].nodes[g].gpu.rank;
    for (int p=0; p<system->nodes[GPU].count; p++) {
      if (p == g) continue;
      struct ncclPeerInfo* srcInfo = comm->peerInfo+system->nodes[GPU].nodes[p].gpu.rank;
      int p2p;
      NCCLCHECK(ncclTransports[TRANSPORT_P2P]->canConnect(&p2p, system, NULL, srcInfo, dstInfo));
      if (p2p == 0) {
        int shm;
        NCCLCHECK(ncclTransports[TRANSPORT_SHM]->canConnect(&shm, system, NULL, srcInfo, dstInfo));
        if (shm == 0) {
          // Mark this peer as inaccessible. We'll trim it later.
          system->nodes[GPU].nodes[p].paths[GPU][g].type = PATH_NET;
        }
      }
    }
  }

  // Special handling of gfx94x

#if !defined(TOPO_EXPL)
  char strValue[1024];
  NCCLCHECK(ncclTopoGetStrFromSys("/sys/devices/virtual/dmi/id", "bios_version", strValue));
  if (strncmp("Hyper-V UEFI Release", strValue, 20) == 0) {
#endif
    int arch, vendor, model;
    NCCLCHECK(ncclTopoCpuType(system, &arch, &vendor, &model));
    if (arch == NCCL_TOPO_CPU_ARCH_X86 && vendor == NCCL_TOPO_CPU_VENDOR_INTEL &&
      IsArchMatch(system->nodes[GPU].nodes[0].gpu.gcn, "gfx94") &&
      ((system->nodes[GPU].count == 8 && system->nodes[NET].count == 8 && system->nodes[GPU].count == system->nRanks) ||
      (system->nodes[GPU].count != system->nRanks))) {
      if (!rcclPathOverride(system, 0x100000) && !rcclPathOverride(system, 0x1000))
        rcclPathOverride(system, 0xff00000);
    }
#if !defined(TOPO_EXPL)
  }
#endif

  // Update paths for NICs (no GPU Direct, PXN, ...)
  for (int n=0; n<system->nodes[NET].count; n++) {
    struct ncclTopoNode* netNode = system->nodes[NET].nodes+n;

    for (int g=0; g<system->nodes[GPU].count; g++) {
      // Check whether we can access the NIC through another NVLink-connected GPU (PXN)
      struct ncclTopoNode* gpu = system->nodes[GPU].nodes+g;
      if (ncclPxnDisable(comm) != 1) {
        int localGpuIndex;
        NCCLCHECK(ncclTopoGetLocalGpu(system, netNode->id, &localGpuIndex));
        if (localGpuIndex != g && localGpuIndex != -1) {
          // PXN = PCI + NVLink.
          struct ncclTopoNode* peerNode = system->nodes[GPU].nodes+localGpuIndex;
          // Only use PXN for NIC n if remote GPU p ...
          if (peerNode->paths[NET][n].type <= PATH_PXB && // Is connected to the NIC through PCI
              peerNode->paths[GPU][g].type <= PATH_NVL && // Is connected to us through NVLink
              NCCL_TOPO_ID_SYSTEM_ID(peerNode->id) == NCCL_TOPO_ID_SYSTEM_ID(gpu->id) && // Is on the same node as us
              (peerNode->paths[NET][n].bw > gpu->paths[NET][n].bw || // Has either higher BW to that NIC
               gpu->paths[NET][n].type > PATH_PXB))                  // or avoids going through a CPU
          // We can use that GPU as relay to communicate with that NIC.
          // Only enabling it in the GPU->NIC direction for now to favor
          // receiving locally and sending remotely (consistent with net.cc)
          NCCLCHECK(addInterStep(system, GPU, localGpuIndex, GPU, g, NET, n));
        }
      }
      if (gpu->paths[NET][n].type < PATH_PHB) {
        // Update path when we dont want to / can't use GPU Direct RDMA.
        int gdr;
        NCCLCHECK(ncclTopoCheckGdr(system, system->nodes[GPU].nodes[g].id, netNode->id, 0, &gdr));
        if (gdr == 0) {
          // We cannot use GPU Direct RDMA, divert all traffic through the CPU local to the GPU
          int localCpu;
          NCCLCHECK(getLocalCpu(system, g, &localCpu));
          NCCLCHECK(addInterStep(system, CPU, localCpu, NET, n, GPU, g));
          NCCLCHECK(addInterStep(system, CPU, localCpu, GPU, g, NET, n));
        }
      }
    }
  }
  return ncclSuccess;
}

RCCL_PARAM(EnableIntranet, "ENABLE_INTRANET", -2);

ncclResult_t ncclTopoTrimSystem(struct ncclTopoSystem* system, struct ncclComm* comm) {
  int *domains;
  int64_t *ids;
  NCCLCHECK(ncclCalloc(&domains, system->nodes[GPU].count));
  NCCLCHECK(ncclCalloc(&ids, system->nodes[GPU].count));
  int myDomain = 0;
  for (int g=0; g<system->nodes[GPU].count; g++) {
    struct ncclTopoNode* gpu = system->nodes[GPU].nodes+g;
    domains[g] = g;
    ids[g] = gpu->id;
    for (int p=0; p<g; p++) {
      if (gpu->paths[GPU][p].type < PATH_NET) {
        domains[g] = std::min(domains[g], domains[p]);
      }
    }
    if (gpu->gpu.rank == comm->rank) myDomain = domains[g];
  }

  int ngpus = system->nodes[GPU].count;
  for (int i=0; i<ngpus; i++) {
    if (domains[i] == myDomain) continue;
    struct ncclTopoNode* gpu = NULL;
    int g;
    for (g=0; g<system->nodes[GPU].count /* This one varies over the loops */; g++) {
      gpu = system->nodes[GPU].nodes+g;
      if (gpu->id == ids[i]) break; else gpu=NULL;
    }
    if (gpu == NULL) {
      WARN("Could not find id %lx", ids[i]);
      free(domains);
      free(ids);
      return ncclInternalError;
    }
    NCCLCHECK(ncclTopoRemoveNode(system, GPU, g));
  }

  // trim low speed port on same NIC
  for (int i = 0; i < system->nodes[NET].count; i ++) {
    for (int j = 0; j < system->nodes[NET].count; j ++) {
      if (i == j) continue;
      if (system->nodes[NET].nodes[i].net.asic == system->nodes[NET].nodes[j].net.asic) {
        if (system->nodes[NET].nodes[i].net.bw > system->nodes[NET].nodes[j].net.bw)
          system->nodes[NET].nodes[j].net.bw = 0;
      }
    }
  }
  do {
    int n;
    for (n=0; n<system->nodes[NET].count; n++) {
      if (system->nodes[NET].nodes[n].net.bw == 0) break;
    }
    if (n<system->nodes[NET].count) {
      NCCLCHECK(ncclTopoRemoveNode(system, NET, n));
    }
    else
      break;
  } while (system->nodes[NET].count);

  int remove = 1;
  int gdr = 1;
  bool allXgmi = true;
  // detect if all GPUs are connected by XGMI
  for (int i = 0; i < system->nodes[GPU].count && allXgmi; i++) {
    int cudaDev1 = system->nodes[GPU].nodes[i].gpu.dev;
    for (int j = 0; j < system->nodes[GPU].count && allXgmi; j++) {
      if (i == j) continue;
      int cudaDev2 = system->nodes[GPU].nodes[j].gpu.dev;
      bool isXGMI;
      NCCLCHECK(ncclTopoGetLinkType(comm->topo, cudaDev1, cudaDev2, &isXGMI));
      allXgmi &= isXGMI;
    }
  }
  if (allXgmi) system->type |= RCCL_TOPO_XGMI_ALL;
  for (int g = 0; g < system->nodes[GPU].count; g++) {
    int64_t netId;
    NCCLCHECK(ncclTopoGetLocalNet(system, system->nodes[GPU].nodes[g].gpu.rank, 0, &netId, nullptr));
    NCCLCHECK(ncclTopoCheckGdr(system, system->nodes[GPU].nodes[g].id, netId, 1, &gdr));
    if (!gdr) break;
  }
  if (gdr && !allXgmi) {
    remove = 0;
    system->type |= RCCL_TOPO_GDR_ALL;
    INFO(NCCL_GRAPH, "GDR is available on all GPUs");
  }

  if (rcclParamEnableIntranet() == 1) {
    remove = 0;
    system->type |= RCCL_TOPO_FORCE_INTRA;
  }

  comm->localRanks = system->nodes[GPU].count;
  if (system->nodes[GPU].count == comm->nRanks && remove) {
    for (int n=system->nodes[NET].count-1; n>=0; n--)
      NCCLCHECK(ncclTopoRemoveNode(system, NET, n));
  }

  free(domains);
  free(ids);
  return ncclSuccess;
}

void ncclTopoFree(struct ncclTopoSystem* system) {
  for (int t=0; t<NCCL_TOPO_NODE_TYPES; t++) ncclTopoRemovePathType(system, t);
  free(system);
}

NCCL_PARAM(NChannelsPerNetPeer, "NCHANNELS_PER_NET_PEER", -1);
NCCL_PARAM(NChannelsPerPeer, "NCHANNELS_PER_PEER", -2);

static ncclResult_t ncclTopoGetNchannels(struct ncclComm* comm, int g /*local gpu index*/, int peerRank, int* nChannels) {
  int peer;
  struct ncclTopoSystem* system = comm->topo;
  struct ncclTopoLinkList* path = NULL;
  if (ncclTopoRankToIndex(system, peerRank, &peer) == ncclSuccess) {
    // Same rank
    if (g == peer) {
      *nChannels = -1;
      return ncclSuccess;
    }
    // Local rank
    path = system->nodes[GPU].nodes[peer].paths[GPU]+g;
    if (path->type == PATH_NVL) {
      float nvlBw = ncclTopoXGMISpeed(system->nodes[GPU].nodes[g].gpu.gcn);
      *nChannels = (IsArchMatch(system->nodes[GPU].nodes[0].gpu.gcn, "gfx94") ? 4 : 2)*std::max(1, (int)(path->bw / nvlBw));
    } else {
      *nChannels = 2;
    }
  } else {
    // Remote rank, use network
    int nNetChannels = ncclParamNChannelsPerNetPeer();
    if (nNetChannels == -1) {
       //start from 2 channels per NIC and reduce with scale
       nNetChannels = 2;

       // check if we need to use more than one NIC, hence more than one channel
       int netCountByBw = 1, nChannelsMax = nNetChannels;
       NCCLCHECK(getLocalNetCountByBw(system, g, &netCountByBw));
       // Avoid overloading channels with 8+ operations as we loose the sync warp, hence a bit of bandwidth.
       while (nChannelsMax*comm->nRanks > comm->p2pnChannels*4 && nChannelsMax > 1) nChannelsMax /= 2;

       //allow upto channels requires to drive the NICs
       nNetChannels = std::max(netCountByBw, nChannelsMax);
    }
    *nChannels = nNetChannels;
  }
  return ncclSuccess;
}

NCCL_PARAM(MinP2pNChannels, "MIN_P2P_NCHANNELS", 1);
NCCL_PARAM(MaxP2pNChannels, "MAX_P2P_NCHANNELS", MAXCHANNELS);
extern int64_t ncclParamWorkArgsBytes();

ncclResult_t ncclTopoComputeP2pChannels(struct ncclComm* comm) {
  /* here we already honor comm->max/minCTAs for p2pnChannels. */
  if (comm->sharedRes->owner != comm) {
    comm->p2pnChannels = std::min(comm->nChannels, (int)ncclParamMaxP2pNChannels());
    comm->p2pnChannels = std::min(std::max(comm->p2pnChannels, (int)ncclParamMinP2pNChannels()), comm->sharedRes->tpP2pNChannels);
  } else {
    comm->p2pnChannels = std::min(comm->nChannels, (int)ncclParamMaxP2pNChannels());
    comm->p2pnChannels = std::max(comm->p2pnChannels, (int)ncclParamMinP2pNChannels());
  }

  int minChannels = comm->p2pnChannels;
  // We need to loop through all local GPUs to have a global picture
  for (int g=0; g<comm->topo->nodes[GPU].count; g++) {
    for (int r=0; r<comm->nRanks; r++) {
      int nChannels;
      NCCLCHECK(ncclTopoGetNchannels(comm, g, r, &nChannels));
      if (nChannels >= 0) minChannels = std::min(minChannels, nChannels);
    }
  }

<<<<<<< HEAD
  int arch, vendor, model;
  NCCLCHECK(ncclTopoCpuType(comm->topo, &arch, &vendor, &model));
  if (arch == NCCL_TOPO_CPU_ARCH_X86 && vendor == NCCL_TOPO_CPU_VENDOR_INTEL && !(comm->topo->type & RCCL_TOPO_XGMI_ALL)) {
    // Adjust P2P channels on Intel platform
    comm->p2pnChannelsPerPeer = 8;
    comm->p2pnChannels = 8;
  } else if (comm->topo->nodes[GPU].count == comm->topo->nRanks && (comm->topo->type & RCCL_TOPO_4P2H_ROME) && !(comm->topo->type & RCCL_TOPO_GDR_ALL) && !(comm->topo->type & RCCL_TOPO_XGMI_ALL)) {
    // Adjust P2P channels on Rome
    comm->p2pnChannelsPerPeer = 2;
    comm->p2pnChannels = 2;
  } else {
    // Round to next pow2 nChannelsPerPeer and nChannels
    comm->p2pnChannelsPerPeer = (ncclParamNChannelsPerPeer() == -2 ? nextPow2(minChannels) : ncclParamNChannelsPerPeer());
    // Doubling P2P channels per peer on single node
    if (comm->topo->nodes[GPU].count == comm->topo->nRanks && IsArchMatch(comm->topo->nodes[GPU].nodes[0].gpu.gcn, "gfx94")) comm->p2pnChannelsPerPeer *= 2;
    comm->p2pnChannels = std::min(nextPow2(comm->p2pnChannels), 4*CHANNEL_LIMIT);
  }
=======
  // Make nChannelsPerPeer and nChannels powers of 2. This is relied on when
  // mapping p2p peers to channels.
  comm->p2pnChannelsPerPeer = pow2Up(minChannels);
  comm->p2pnChannels = pow2Up(comm->p2pnChannels);

  comm->p2pnChannels = std::min(comm->p2pnChannels, pow2Down(ncclDevMaxChannelsForArgsBytes(ncclParamWorkArgsBytes())));
  comm->p2pnChannelsPerPeer = std::min(comm->p2pnChannelsPerPeer, comm->p2pnChannels);
>>>>>>> 178b6b75

  // Init channels that weren't used so far
  for (int c=comm->nChannels; c<std::max(comm->nChannels, comm->p2pnChannels); c++) NCCLCHECK(initChannel(comm, c));

<<<<<<< HEAD
  // We want to spread channels used when there aren't many and progressively
  // fill the whole space of nChannels. To do so we mirror the bits in the
  // nChannels space.
  for (int c=0; c<comm->p2pnChannels; c++) {
      comm->p2pChannels[c] = mirrorBits(c, comm->p2pnChannels);
  }
=======
>>>>>>> 178b6b75
  return ncclSuccess;
}

ncclResult_t ncclTopoGetNvbGpus(struct ncclTopoSystem* system, int rank, int* nranks, int** ranks) {
  int ngpus = system->nodes[GPU].count;
  NCCLCHECK(ncclCalloc(ranks, ngpus));
  int nvbGpus = 0;
  for (int g=0; g<ngpus; g++) {
    struct ncclTopoNode* gpu = system->nodes[GPU].nodes+g;
    if (gpu->gpu.rank != rank) continue;
    for (int p=0; p<ngpus; p++) {
      if (gpu->paths[GPU][p].type == PATH_NVB) {
        (*ranks)[nvbGpus++] = system->nodes[GPU].nodes[p].gpu.rank;
      }
    }
  }
  *nranks = nvbGpus;
  return ncclSuccess;
}

int ncclTopoPathAllNVLink(struct ncclTopoSystem* system) {
  int minPath = PATH_DIS;
  for (int i=0; i<system->nodes[GPU].count; i++) {
    struct ncclTopoLinkList* paths = system->nodes[GPU].nodes[i].paths[GPU];
    for (int j=0; j<system->nodes[GPU].count; j++) {
      if (i == j) continue;
      minPath = std::min(minPath, paths[j].type);
    }
  }
  return minPath >= PATH_PIX ? 0 : 1;
}<|MERGE_RESOLUTION|>--- conflicted
+++ resolved
@@ -11,12 +11,9 @@
 #include "comm.h"
 #include "net.h"
 #include "channel.h"
-<<<<<<< HEAD
-#include "xml.h"
-=======
 #include "transport.h"
 #include "device.h"
->>>>>>> 178b6b75
+#include "xml.h"
 
 // Pre-compute GPU->NIC, GPU->GPU and NIC->GPU paths
 
@@ -895,7 +892,6 @@
     }
   }
 
-<<<<<<< HEAD
   int arch, vendor, model;
   NCCLCHECK(ncclTopoCpuType(comm->topo, &arch, &vendor, &model));
   if (arch == NCCL_TOPO_CPU_ARCH_X86 && vendor == NCCL_TOPO_CPU_VENDOR_INTEL && !(comm->topo->type & RCCL_TOPO_XGMI_ALL)) {
@@ -905,36 +901,18 @@
   } else if (comm->topo->nodes[GPU].count == comm->topo->nRanks && (comm->topo->type & RCCL_TOPO_4P2H_ROME) && !(comm->topo->type & RCCL_TOPO_GDR_ALL) && !(comm->topo->type & RCCL_TOPO_XGMI_ALL)) {
     // Adjust P2P channels on Rome
     comm->p2pnChannelsPerPeer = 2;
-    comm->p2pnChannels = 2;
+    comm->p2pnChannels = std::min(pow2Up(comm->p2pnChannels), pow2Down(ncclDevMaxChannelsForArgsBytes(ncclParamWorkArgsBytes())));
   } else {
     // Round to next pow2 nChannelsPerPeer and nChannels
-    comm->p2pnChannelsPerPeer = (ncclParamNChannelsPerPeer() == -2 ? nextPow2(minChannels) : ncclParamNChannelsPerPeer());
+    comm->p2pnChannelsPerPeer = (ncclParamNChannelsPerPeer() == -2 ? pow2Up(minChannels) : ncclParamNChannelsPerPeer());
     // Doubling P2P channels per peer on single node
     if (comm->topo->nodes[GPU].count == comm->topo->nRanks && IsArchMatch(comm->topo->nodes[GPU].nodes[0].gpu.gcn, "gfx94")) comm->p2pnChannelsPerPeer *= 2;
-    comm->p2pnChannels = std::min(nextPow2(comm->p2pnChannels), 4*CHANNEL_LIMIT);
-  }
-=======
-  // Make nChannelsPerPeer and nChannels powers of 2. This is relied on when
-  // mapping p2p peers to channels.
-  comm->p2pnChannelsPerPeer = pow2Up(minChannels);
-  comm->p2pnChannels = pow2Up(comm->p2pnChannels);
-
-  comm->p2pnChannels = std::min(comm->p2pnChannels, pow2Down(ncclDevMaxChannelsForArgsBytes(ncclParamWorkArgsBytes())));
-  comm->p2pnChannelsPerPeer = std::min(comm->p2pnChannelsPerPeer, comm->p2pnChannels);
->>>>>>> 178b6b75
+    comm->p2pnChannels = std::min(pow2Up(comm->p2pnChannels), 4*CHANNEL_LIMIT);
+  }
 
   // Init channels that weren't used so far
   for (int c=comm->nChannels; c<std::max(comm->nChannels, comm->p2pnChannels); c++) NCCLCHECK(initChannel(comm, c));
 
-<<<<<<< HEAD
-  // We want to spread channels used when there aren't many and progressively
-  // fill the whole space of nChannels. To do so we mirror the bits in the
-  // nChannels space.
-  for (int c=0; c<comm->p2pnChannels; c++) {
-      comm->p2pChannels[c] = mirrorBits(c, comm->p2pnChannels);
-  }
-=======
->>>>>>> 178b6b75
   return ncclSuccess;
 }
 
