/*************************************************************************
 * Copyright (c) 2018-2022, NVIDIA CORPORATION. All rights reserved.
 * Modifications Copyright (c) 2019-2023 Advanced Micro Devices, Inc. All rights reserved.
 *
 * See LICENSE.txt for license information
 ************************************************************************/

#include "core.h"
#include "graph.h"
#include "topo.h"
#include "comm.h"
#include "net.h"
#include "channel.h"

// Pre-compute GPU->NIC, GPU->GPU and NIC->GPU paths

struct ncclTopoNodeList {
  struct ncclTopoNode* list[NCCL_TOPO_MAX_NODES];
  int count;
};

static ncclResult_t getPath(struct ncclTopoSystem* system, struct ncclTopoNode* node, int t, int64_t id, struct ncclTopoLinkList** path) {
  for (int i=0; i<system->nodes[t].count; i++) {
    if (system->nodes[t].nodes[i].id == id) {
      *path = node->paths[t]+i;
      return ncclSuccess;
    }
  }
  WARN("Could not find node of type %d id %lx", t, id);
  return ncclInternalError;
}

NCCL_PARAM(NvbDisable, "NVB_DISABLE", 0);

static ncclResult_t ncclTopoSetPaths(struct ncclTopoNode* baseNode, struct ncclTopoSystem* system) {
  if (baseNode->paths[baseNode->type] == NULL) {
    NCCLCHECK(ncclCalloc(baseNode->paths+baseNode->type, system->nodes[baseNode->type].count));
  }

  // breadth-first search to set all paths to that node in the system
  struct ncclTopoNodeList nodeList;
  struct ncclTopoNodeList nextNodeList;
  nodeList.count = 1; nodeList.list[0] = baseNode;
  nextNodeList.count = 0;
  struct ncclTopoLinkList* basePath;
  NCCLCHECK(getPath(system, baseNode, baseNode->type, baseNode->id, &basePath));
  basePath->count = 0;
  basePath->bw = LOC_BW;
  basePath->type = PATH_LOC;

  while (nodeList.count) {
    nextNodeList.count = 0;
    for (int n=0; n<nodeList.count; n++) {
      struct ncclTopoNode* node = nodeList.list[n];
      struct ncclTopoLinkList* path;
      NCCLCHECK(getPath(system, node, baseNode->type, baseNode->id, &path));
      for (int l=0; l<node->nlinks; l++) {
        struct ncclTopoLink* link = node->links+l;
        struct ncclTopoNode* remNode = link->remNode;
        if (remNode->paths[baseNode->type] == NULL) {
          NCCLCHECK(ncclCalloc(remNode->paths+baseNode->type, system->nodes[baseNode->type].count));
        }
        struct ncclTopoLinkList* remPath;
        NCCLCHECK(getPath(system, remNode, baseNode->type, baseNode->id, &remPath));
        float bw = std::min(path->bw, link->bw);

        // allow routing through a GPU only as 1 hop
        if (node != baseNode && node->type == GPU &&
            (ncclParamNvbDisable() || link->type != LINK_NVL || remNode->type != GPU || path->count > 1)) continue;

        if ((remPath->bw == 0 || remPath->count > path->count) && remPath->bw < bw) {
          // Find reverse link
          for (int l=0; l<remNode->nlinks; l++) {
            if (remNode->links[l].remNode == node) {
              remPath->list[0] = remNode->links+l;
              break;
            }
          }
          if (remPath->list[0] == NULL) {
            WARN("Failed to find reverse path from remNode %d/%lx nlinks %d to node %d/%lx",
                 remNode->type, remNode->id, remNode->nlinks, node->type, node->id);
            return ncclInternalError;
          }
          // Copy the rest of the path
          for (int i=0; i<path->count; i++) remPath->list[i+1] = path->list[i];
          remPath->count = path->count + 1;
          remPath->bw = bw;

          // Start with path type = link type. PATH and LINK types are supposed to match.
          // Don't consider LINK_NET as we only care about the NIC->GPU path.
          int type = link->type == LINK_NET ? LINK_LOC : link->type;
          // Differentiate between one and multiple PCI switches
          if (node->type == PCI && remNode->type == PCI) type = PATH_PXB;
          // Consider a path going through the CPU as PATH_PHB
          if (link->type == LINK_PCI && (node->type == CPU || link->remNode->type == CPU)) type = PATH_PHB;
          // Set 1 hop NVLink as NVB
          //if (node->type == GPU && path->type == PATH_NVL && type == PATH_NVL && remPath->count > 1) type = PATH_NVB;

          remPath->type = std::max(path->type, type);

          // Add to the list for the next iteration if not already in the list
          // Disallow GPUs as intermediate steps for now
          if (remNode->type != GPU) {
            int i;
            for (i=0; i<nextNodeList.count; i++) if (nextNodeList.list[i] == remNode) break;
            if (i == nextNodeList.count) nextNodeList.list[nextNodeList.count++] = remNode;
          }
        }
      }
    }
    memcpy(&nodeList, &nextNodeList, sizeof(nodeList));
  }
  return ncclSuccess;
}

static void printNodePaths(struct ncclTopoSystem* system, struct ncclTopoNode* node) {
  char line[1024];
#ifdef ENABLE_TRACE
  INFO(NCCL_GRAPH, "Paths from %s/%lX :", topoNodeTypeStr[node->type], node->id);
#else
  sprintf(line, "%s/%lX :", topoNodeTypeStr[node->type], node->id);
  int offset = strlen(line);
#endif
  for (int t=0; t<NCCL_TOPO_NODE_TYPES; t++) {
    if (node->paths[t] == NULL) continue;
    for (int n = 0; n<system->nodes[t].count; n++) {
#ifdef ENABLE_TRACE
      line[0] = 0;
      int offset = 0;
      for (int i=0; i<node->paths[t][n].count; i++) {
        struct ncclTopoLink* link = node->paths[t][n].list[i];
        struct ncclTopoNode* remNode = link->remNode;
        sprintf(line+offset, "--%s->%s/%lX", topoLinkTypeStr[link->type], topoNodeTypeStr[remNode->type], remNode->id);
        offset = strlen(line);
      }
      INFO(NCCL_GRAPH, "%s (%f)", line, node->paths[t][n].bw);
#else
      sprintf(line+offset, "%s/%lX (%d/%f/%s) ", topoNodeTypeStr[t], system->nodes[t].nodes[n].id, node->paths[t][n].count, node->paths[t][n].bw, topoPathTypeStr[node->paths[t][n].type]);
      offset = strlen(line);
#endif
    }
  }
#ifndef ENABLE_TRACE
  INFO(NCCL_GRAPH, "%s", line);
#endif
}

ncclResult_t ncclTopoPrintPaths(struct ncclTopoSystem* system) {
  for (int i=0; i<system->nodes[GPU].count; i++) {
    printNodePaths(system, system->nodes[GPU].nodes+i);
  }
  for (int i=0; i<system->nodes[NET].count; i++) {
    printNodePaths(system, system->nodes[NET].nodes+i);
  }
  return ncclSuccess;
}

static ncclResult_t getLocalCpu(struct ncclTopoSystem* system, int gpu, int* retCpu) {
  // Find the closest CPU to a GPU
  int minHops = 0;
  int localCpu = -1;
  struct ncclTopoLinkList* paths = system->nodes[GPU].nodes[gpu].paths[CPU];
  for (int c=0; c<system->nodes[CPU].count; c++) {
    int hops = paths[c].count;
    if (minHops == 0 || hops < minHops) {
      localCpu = c;
      minHops = hops;
    }
  }
  if (localCpu == -1) {
    WARN("Error : could not find CPU close to GPU %d", gpu);
    return ncclInternalError;
  }
  *retCpu = localCpu;
  return ncclSuccess;
}

static ncclResult_t addInterStep(struct ncclTopoSystem* system, int tx, int ix, int t1, int i1, int t2, int i2) {
  struct ncclTopoNode* cpuNode = system->nodes[tx].nodes+ix;
  struct ncclTopoNode* srcNode = system->nodes[t1].nodes+i1;

  int l=0;
  // Node 1 -> CPU
  for (int i=0; i<srcNode->paths[tx][ix].count; i++) srcNode->paths[t2][i2].list[l++] = srcNode->paths[tx][ix].list[i];
  // CPU -> Node 2
  for (int i=0; i<cpuNode->paths[t2][i2].count; i++) srcNode->paths[t2][i2].list[l++] = cpuNode->paths[t2][i2].list[i];

  // Update path characteristics
  srcNode->paths[t2][i2].count = l;
  srcNode->paths[t2][i2].type = std::max(srcNode->paths[tx][ix].type, cpuNode->paths[t2][i2].type);
  if (tx == GPU) srcNode->paths[t2][i2].type = PATH_PXN;
  srcNode->paths[t2][i2].bw = std::min(srcNode->paths[tx][ix].bw, cpuNode->paths[t2][i2].bw);
  return ncclSuccess;
}

// Remove/free paths for a given type
static void ncclTopoRemovePathType(struct ncclTopoSystem* system, int nodeType) {
  for (int t=0; t<NCCL_TOPO_NODE_TYPES; t++) {
    // Remove links _to_ the given type
    for (int n=0; n<system->nodes[t].count; n++) {
      struct ncclTopoNode* node = system->nodes[t].nodes+n;
      free(node->paths[nodeType]);
      node->paths[nodeType] = NULL;
    }
    // Remove links _from_ the given type
    for (int n=0; n<system->nodes[nodeType].count; n++) {
      struct ncclTopoNode* node = system->nodes[nodeType].nodes+n;
      free(node->paths[t]);
      node->paths[t] = NULL;
    }
  }
}

static const int levelsOldToNew[] = { PATH_LOC, PATH_PIX, PATH_PXB, PATH_PHB, PATH_SYS, PATH_SYS };
ncclResult_t ncclGetLevel(int* level, const char* disableEnv, const char* levelEnv) {
  if (*level == -1) {
    int l = -1;
    if (disableEnv) {
      char* str = getenv(disableEnv);
      if (str) {
        int disable = strtol(str, NULL, 0);
        if (disable == 1) l = 0;
      }
    }
    if (l == -1) {
      char* str = getenv(levelEnv);
      if (str) {
        for (int i=0; i<=PATH_SYS; i++) {
          if (strcmp(str, topoPathTypeStr[i]) == 0) {
            l = i;
            break;
          }
        }
        // Old style numbering
        // levelsOldToNew to is an array with each index corresponding to the
        // "old level" int, and each value mapping to the correct value defined in topo.h
        // maxOldLevel is a quick check to handle out of bounds (based on the length of levelsOldToNew)
        if (l == -1 && str[0] >= '0' && str[0] <= '9') {
          int oldLevel = strtol(str, NULL, 0);
          const int maxOldLevel = sizeof(levelsOldToNew)/sizeof(int) - 1;
          if (oldLevel > maxOldLevel) oldLevel = maxOldLevel;
          l = levelsOldToNew[oldLevel];
        }
      }
    }
    if (l >= 0) INFO(NCCL_ALL, "%s set by environment to %s", levelEnv, topoPathTypeStr[l]);
    *level = l >= 0 ? l : -2;
  }
  return ncclSuccess;
}

NCCL_PARAM(IgnoreDisabledP2p, "IGNORE_DISABLED_P2P", 0);

int ncclTopoUserP2pLevel = -1;
ncclResult_t ncclTopoCheckP2p(struct ncclTopoSystem* system, int64_t id1, int64_t id2, int* p2p, int *read, int* intermediateRank) {
  *p2p = 0;
  if (read) *read = 0;
  if (intermediateRank) *intermediateRank = -1;

  // Get GPUs from topology
  int g1, g2;
  NCCLCHECK(ncclTopoIdToIndex(system, GPU, id1, &g1));
  struct ncclTopoNode* gpu1 = system->nodes[GPU].nodes+g1;
  if (ncclTopoIdToIndex(system, GPU, id2, &g2) == ncclInternalError) {
    // GPU not found, we can't use p2p.
    return ncclSuccess;
  }

  int intermediateIndex = -1;
  // Set intermediate GPU rank, if routing through an intermediate GPU.
  struct ncclTopoLinkList* path = gpu1->paths[GPU]+g2;
  if (path->count == 2) {
    struct ncclTopoNode* intermediateNode = path->list[0]->remNode;
    if (intermediateNode->type == GPU) {
      intermediateIndex = intermediateNode - system->nodes[GPU].nodes;
      if (intermediateRank) *intermediateRank = intermediateNode->gpu.rank[0];
    }
  }

  // In general, use P2P whenever we can.
  int p2pLevel = PATH_SYS;

  // User override
  if (ncclTopoUserP2pLevel == -1)
    NCCLCHECK(ncclGetLevel(&ncclTopoUserP2pLevel, "NCCL_P2P_DISABLE", "NCCL_P2P_LEVEL"));
  if (ncclTopoUserP2pLevel != -2) {
    p2pLevel = ncclTopoUserP2pLevel;
    goto compare;
  }

  // Don't use P2P through ARM CPUs
  int arch, vendor, model;
  NCCLCHECK(ncclTopoCpuType(system, &arch, &vendor, &model));
  if (arch == NCCL_TOPO_CPU_ARCH_ARM) p2pLevel = PATH_PXB;
  if (arch == NCCL_TOPO_CPU_ARCH_X86 && vendor == NCCL_TOPO_CPU_VENDOR_INTEL) {
    p2pLevel = PATH_PXB;
  }
  if (arch == NCCL_TOPO_CPU_ARCH_X86 && vendor == NCCL_TOPO_CPU_VENDOR_ZHAOXIN) {
    p2pLevel = PATH_PXB;
  }

compare:
  // Compute the PCI distance and compare with the p2pLevel.
  if (path->type <= p2pLevel) *p2p = 1;

#if defined(__HIP_PLATFORM_HCC__) || defined(__HCC__) || defined(__HIPCC__)
#else
  if (*p2p == 1) {
    // NCCL_IGNORE_DISABLED_P2P=2 is used by unit tests that don't want to
    // validate against NVML at all since they are pretending to be on other hw.
    if (g1 != g2 && ncclParamIgnoreDisabledP2p() != 2) {
      int indexes[3] = {-1,-1,-1};
      int verticeN = 0;
      NCCLCHECK(ncclNvmlEnsureInitialized());

      indexes[verticeN++] = system->nodes[GPU].nodes[g1].gpu.dev;
      if (intermediateIndex != -1) indexes[verticeN++] = system->nodes[GPU].nodes[intermediateIndex].gpu.dev;
      indexes[verticeN++] = system->nodes[GPU].nodes[g2].gpu.dev;

      for (int i=1; i < verticeN; i++) {
        nvmlGpuP2PStatus_t status;
        status = ncclNvmlDevicePairs[indexes[i-1]][indexes[i-0]].p2pStatusRead;
        bool good = status == NVML_P2P_STATUS_OK;
        status = ncclNvmlDevicePairs[indexes[i-1]][indexes[i-0]].p2pStatusWrite;
        good &= status == NVML_P2P_STATUS_OK;
        if (!good) {
          if (ncclParamIgnoreDisabledP2p()) {
            *p2p = 0;
          } else if (path->type <= PATH_NVB) {
            WARN("P2P is disabled between NVLINK connected GPUs %d and %d. This should not be the case given their connectivity, and is probably due to a hardware issue. If you still want to proceed, you can set NCCL_IGNORE_DISABLED_P2P=1.", indexes[i-1], indexes[i-0]);
            return ncclUnhandledCudaError;
          } else if (path->type < PATH_SYS) {
            INFO(NCCL_INIT, "P2P is disabled between connected GPUs %d and %d. You can repress this message with NCCL_IGNORE_DISABLED_P2P=1.", indexes[i-1], indexes[i-0]);
          }
        }
      }
    }
  }
#endif

  if (path->type == PATH_NVL) {
    struct ncclTopoNode* gpu2 = system->nodes[GPU].nodes+g2;
    // Enable P2P Read for Ampere/NVLink only
    if (read && (gpu1->gpu.cudaCompCap == gpu2->gpu.cudaCompCap) && (gpu1->gpu.cudaCompCap == 80)) *read = 1;
  }

  return ncclSuccess;
}

NCCL_PARAM(NetGdrRead, "NET_GDR_READ", -2);
int ncclTopoUserGdrLevel = -1;

ncclResult_t ncclTopoCheckGdr(struct ncclTopoSystem* system, int64_t busId, int netDev, int read, int* useGdr) {
  *useGdr = 0;

  // Get GPU and NET
  int n, g;
  NCCLCHECK(ncclTopoIdToIndex(system, NET, netDev, &n));
  struct ncclTopoNode* net = system->nodes[NET].nodes+n;
  NCCLCHECK(ncclTopoIdToIndex(system, GPU, busId, &g));
  struct ncclTopoNode* gpu = system->nodes[GPU].nodes+g;

  // Check that both the NIC and GPUs support it
  if (net->net.gdrSupport == 0) return ncclSuccess;
  if (gpu->gpu.gdrSupport == 0) return ncclSuccess;

  if (read) { // For reads (sends) only enable under certain conditions
    int gdrReadParam = ncclParamNetGdrRead();
    if (gdrReadParam == 0) return ncclSuccess;
    if (gdrReadParam < 0) {
      int nvlink = 0;
      // Since we don't know whether there are other communicators,
      // it's better to keep things local if we have a single GPU.
      if (system->nodes[GPU].count == 1) nvlink = 1;
      for (int i=0; i<system->nodes[GPU].count; i++) {
        if (i == g) continue;
        if (gpu->paths[GPU][i].type == PATH_NVL) {
          nvlink = 1;
          break;
        }
      }
      if (!nvlink) return ncclSuccess;
    }
  }

  // Check if we are close enough that it makes sense to enable GDR
  int netGdrLevel = system->netGdrLevel == -2 ? PATH_PXB : system->netGdrLevel;
  NCCLCHECK(ncclGetLevel(&ncclTopoUserGdrLevel, NULL, "NCCL_NET_GDR_LEVEL"));
  if (ncclTopoUserGdrLevel != -2) netGdrLevel = ncclTopoUserGdrLevel;
  else {
    int arch, vendor, model;
    NCCLCHECK(ncclTopoCpuType(system, &arch, &vendor, &model));
    if (arch == NCCL_TOPO_CPU_ARCH_X86 && vendor == NCCL_TOPO_CPU_VENDOR_AMD && model == NCCL_TOPO_CPU_TYPE_ROME) {
      int i, d1 = -1, d2 = -1;
      for (i = 0; i < system->nodes[CPU].count; i++)
        if (system->nodes[GPU].nodes[g].paths[CPU][i].count == 2) break;
      if (i <system->nodes[CPU].count) d1 = system->nodes[CPU].nodes[i].id;
      for (i = 0; i < system->nodes[CPU].count; i++)
        if (system->nodes[NET].nodes[n].paths[CPU][i].count == 2) break;
      if (i <system->nodes[CPU].count) d2 = system->nodes[CPU].nodes[i].id;
      if (d1 != -1 && d2 != -1 && d1 == d2 &&
        (system->nodes[GPU].nodes[g].id & 0xf0000) == (system->nodes[NET].nodes[n].net.busId & 0xf0000)) {
        netGdrLevel = PATH_PHB;
      }
    }
  }

  int distance = gpu->paths[NET][n].type;
  if (distance == PATH_PXN) {
    // In case of PXN, use the intermediate GPU distance instead
    int proxyRank, g;
    NCCLCHECK(ncclTopoGetIntermediateRank(system, gpu->gpu.rank[0], netDev, &proxyRank));
    NCCLCHECK(ncclTopoRankToIndex(system, proxyRank, &g));
    struct ncclTopoNode* proxyGpu = system->nodes[GPU].nodes+g;
    distance = proxyGpu->paths[NET][n].type;
  }
  if (distance > netGdrLevel) {
    INFO(NCCL_NET,"GPU Direct RDMA Disabled for GPU %lx / HCA %d (distance %d > %d)", busId, netDev, distance, netGdrLevel);
    return ncclSuccess;
  }

  *useGdr = 1;
  INFO(NCCL_NET,"GPU Direct RDMA Enabled for GPU %lx / HCA %d (distance %d <= %d), read %d", busId, netDev, distance, netGdrLevel, read);
  return ncclSuccess;
}

// Set to 0 to disable the flush on Hopper when using GDR
NCCL_PARAM(NetForceFlush, "NET_FORCE_FLUSH", 1);

// Determine whether we need to flush the GDR recv buffers
ncclResult_t ncclTopoNeedFlush(struct ncclTopoSystem* system, int64_t busId, int* flush) {
  int g;
  NCCLCHECK(ncclTopoIdToIndex(system, GPU, busId, &g));
  struct ncclTopoNode* gpu = system->nodes[GPU].nodes+g;
  // Flush is required on Ampere and earlier
  *flush = gpu->gpu.cudaCompCap < 90 ? 1 : ncclParamNetForceFlush();
  return ncclSuccess;
}

NCCL_PARAM(NetDisableIntra, "NET_DISABLE_INTRA", 1);

// Check whether going through the network would be faster than going through P2P/SHM.
ncclResult_t ncclTopoCheckNet(struct ncclTopoSystem* system, int64_t id1, int64_t id2, int* net) {
  if (ncclParamNetDisableIntra() == 1) {
    *net = 0;
    return ncclSuccess;
  }
  *net = 1;
  // First check the current GPU-to-GPU speed.
  int g1, g2;
  if (ncclTopoIdToIndex(system, GPU, id1, &g1) != ncclSuccess ||
      ncclTopoIdToIndex(system, GPU, id2, &g2) != ncclSuccess) {
    return ncclSuccess;
  }

  struct ncclTopoNode* gpu1 = system->nodes[GPU].nodes+g1;
  struct ncclTopoNode* gpu2 = system->nodes[GPU].nodes+g2;
  float speed = gpu1->paths[GPU][g2].bw;

  // Now check the speed each GPU can access the network through PXB or better
  float netSpeed1 = 0, netSpeed2 = 0;
  for (int n=0; n<system->nodes[NET].count; n++) {
    struct ncclTopoLinkList* path = gpu1->paths[NET]+n;
    if (path->type <= PATH_PXB && path->bw > netSpeed1) netSpeed1 = path->bw;
    path = gpu2->paths[NET]+n;
    if (path->type <= PATH_PXB && path->bw > netSpeed2) netSpeed2 = path->bw;
  }

  if (netSpeed1 > speed && netSpeed2 > speed) return ncclSuccess;
  *net = 0;
  return ncclSuccess;
}

ncclResult_t ncclTopoGetIntermediateRank(struct ncclTopoSystem* system, int rank, int netDev, int* intermediateRank) {
  // Get GPU and NET
  int n, g;
  NCCLCHECK(ncclTopoIdToIndex(system, NET, netDev, &n));
  NCCLCHECK(ncclTopoRankToIndex(system, rank, &g));
  struct ncclTopoNode* gpu = system->nodes[GPU].nodes+g;
  struct ncclTopoLinkList* path = gpu->paths[NET]+n;
  if (path->type == PATH_PXN) {
    struct ncclTopoNode* node;
    int type = NVS;
    for (int i=0; i<path->count && type == NVS; i++) {
      node = path->list[i]->remNode;
      type = node->type;
    }
    if (type != GPU) {
      WARN("Could not find intermediate GPU between GPU rank %d and NIC %d", rank, netDev);
      return ncclInternalError;
    }
    *intermediateRank = node->gpu.rank[0];
  } else {
    *intermediateRank = rank;
  }
  return ncclSuccess;
}

NCCL_PARAM(PxnDisable, "PXN_DISABLE", 1);

// Net v4 plugins don't have non-blocking connect/accept. We can't therefore use
// remote proxies without risking deadlocks
int ncclPxnDisable(struct ncclComm* comm) {
  static int pxnDisable = -1;
  if (pxnDisable == -1) {
    if (comm && ncclNetVersion(comm) == 4) {
      INFO(NCCL_INIT, "PXN Disabled as plugin is v4");
      pxnDisable = 1;
    } else {
      pxnDisable = ncclParamPxnDisable();
    }
  }
  return pxnDisable;
}

ncclResult_t ncclTopoGetPxnRanks(struct ncclComm* comm, int** intermediateRanks, int* nranks) {
  struct ncclTopoSystem* system = comm->topo;
  *nranks = 0;
  *intermediateRanks = NULL;
  if (system->nodes[NET].count == 0) return ncclSuccess;

  int nr = 0;
  int* ranks = NULL;
  for (int rank=0; rank<comm->nRanks; rank++) {
    int netDev, proxyRank;
    NCCLCHECK(ncclTopoGetNetDev(comm, comm->rank, NULL, 0, rank, &netDev, &proxyRank));
    if (proxyRank == comm->rank) continue;
    int useGdr;
    NCCLCHECK(ncclTopoCheckGdr(comm->topo, comm->busId, netDev, 1, &useGdr));
    if (useGdr == 0) continue;
    int found = 0;
    for (int r=0; r<nr; r++) {
      if (ranks[r] == proxyRank) found = 1;
    }
    if (!found) {
      NCCLCHECK(ncclRealloc(&ranks, nr, nr+1));
      ranks[nr++] = proxyRank;
    }
  }
  *nranks = nr;
  *intermediateRanks = ranks;
  return ncclSuccess;
}

ncclResult_t ncclTopoComputePaths(struct ncclTopoSystem* system, struct ncclComm* comm) {
  // Precompute paths between GPUs/NICs.

  // Remove everything in case we're re-computing
  for (int t=0; t<NCCL_TOPO_NODE_TYPES; t++) ncclTopoRemovePathType(system, t);

  // Set direct paths to CPUs. We need them in many cases.
  for (int c=0; c<system->nodes[CPU].count; c++) {
    NCCLCHECK(ncclTopoSetPaths(system->nodes[CPU].nodes+c, system));
  }

  // Set direct paths to GPUs.
  for (int g=0; g<system->nodes[GPU].count; g++) {
    NCCLCHECK(ncclTopoSetPaths(system->nodes[GPU].nodes+g, system));
  }

  // Set direct paths to NICs.
  for (int n=0; n<system->nodes[NET].count; n++) {
    NCCLCHECK(ncclTopoSetPaths(system->nodes[NET].nodes+n, system));
  }

  // Set direct paths to NVSwitches.
  for (int n=0; n<system->nodes[NVS].count; n++) {
    NCCLCHECK(ncclTopoSetPaths(system->nodes[NVS].nodes+n, system));
  }

  // Update path for GPUs when we don't want to / can't use GPU Direct P2P
  for (int g=0; g<system->nodes[GPU].count; g++) {
    for (int p=0; p<system->nodes[GPU].count; p++) {
      int p2p;
      NCCLCHECK(ncclTopoCheckP2p(system, system->nodes[GPU].nodes[p].id, system->nodes[GPU].nodes[g].id, &p2p, NULL, NULL));
      if (p2p == 0) {
        // Divert all traffic through the CPU
        int cpu;
        NCCLCHECK(getLocalCpu(system, g, &cpu));
        NCCLCHECK(addInterStep(system, CPU, cpu, GPU, p, GPU, g));
      }
    }

    if (comm == NULL) continue;
    // Remove GPUs we can't (or don't want to) communicate with through P2P or SHM
    struct ncclPeerInfo* dstInfo = comm->peerInfo+system->nodes[GPU].nodes[g].gpu.rank[0];
    for (int p=0; p<system->nodes[GPU].count; p++) {
      if (p == g) continue;
      struct ncclPeerInfo* srcInfo = comm->peerInfo+system->nodes[GPU].nodes[p].gpu.rank[0];
      int p2p;
      NCCLCHECK(ncclTransports[TRANSPORT_P2P]->canConnect(&p2p, system, NULL, srcInfo, dstInfo));
      if (p2p == 0) {
        int shm;
        NCCLCHECK(ncclTransports[TRANSPORT_SHM]->canConnect(&shm, system, NULL, srcInfo, dstInfo));
        if (shm == 0) {
          // Mark this peer as inaccessible. We'll trim it later.
          system->nodes[GPU].nodes[p].paths[GPU][g].type = PATH_NET;
        }
      }
    }
  }

  // Update paths for NICs (no GPU Direct, PXN, ...)
  for (int n=0; n<system->nodes[NET].count; n++) {
    struct ncclTopoNode* netNode = system->nodes[NET].nodes+n;

    for (int g=0; g<system->nodes[GPU].count; g++) {
      // Check whether we can access the NIC through another NVLink-connected GPU (PXN)
      struct ncclTopoNode* gpu = system->nodes[GPU].nodes+g;
      if (ncclPxnDisable(comm) != 1) {
        int localGpuIndex;
        NCCLCHECK(ncclTopoGetLocalGpu(system, system->nodes[NET].nodes[n].id, &localGpuIndex));
        if (localGpuIndex != g && localGpuIndex != -1) {
          // PXN = PCI + NVLink.
          struct ncclTopoNode* peerNode = system->nodes[GPU].nodes+localGpuIndex;
          // Only use PXN for NIC n if remote GPU p ...
<<<<<<< HEAD
          if (peerNode->paths[NET][n].type > PATH_PXB || // Is connected to the NIC through PCI
              peerNode->paths[GPU][g].type > PATH_NVL || // Is connected to us through NVLink
              (peerNode->paths[NET][n].bw <= gpu->paths[NET][n].bw && // Has either higher BW to that NIC
               gpu->paths[NET][n].type <= PATH_PXB))                        //     or avoids going through a CPU
            continue;

          pxnGpu = p;

          int netDev;
          NCCLCHECK(ncclTopoGetLocalNet(system, peerNode->gpu.rank[0], &netDev));
          // To ensure proper balancing, use preferably a local GPU which advertised that NIC as its preferred one.
          if (netDev == netNode->id) break;
        }
        if (pxnGpu != -1) {
=======
          if (peerNode->paths[NET][n].type <= PATH_PXB && // Is connected to the NIC through PCI
              peerNode->paths[GPU][g].type <= PATH_NVL && // Is connected to us through NVLink
              (peerNode->paths[NET][n].bw > gpu->paths[NET][n].bw || // Has either higher BW to that NIC
               gpu->paths[NET][n].type > PATH_PXB))                  // or avoids going through a CPU
>>>>>>> ea383122
          // We can use that GPU as relay to communicate with that NIC.
          // Only enabling it in the GPU->NIC direction for now to favor
          // receiving locally and sending remotely (consistent with net.cc)
          NCCLCHECK(addInterStep(system, GPU, localGpuIndex, GPU, g, NET, n));
        }
      }
      // Update path when we dont want to / can't use GPU Direct RDMA.
      int gdr;
      NCCLCHECK(ncclTopoCheckGdr(system, system->nodes[GPU].nodes[g].id, netNode->id, 0, &gdr));
      if (gdr == 0) {
        // We cannot use GPU Direct RDMA, divert all traffic through the CPU local to the GPU
        int localCpu;
        NCCLCHECK(getLocalCpu(system, g, &localCpu));
        NCCLCHECK(addInterStep(system, CPU, localCpu, NET, n, GPU, g));
        NCCLCHECK(addInterStep(system, CPU, localCpu, GPU, g, NET, n));
      }
    }
  }
  return ncclSuccess;
}

RCCL_PARAM(EnableIntranet, "ENABLE_INTRANET", 0);

ncclResult_t ncclTopoTrimSystem(struct ncclTopoSystem* system, struct ncclComm* comm) {
  int *domains;
  int64_t *ids;
  NCCLCHECK(ncclCalloc(&domains, system->nodes[GPU].count));
  NCCLCHECK(ncclCalloc(&ids, system->nodes[GPU].count));
  int myDomain = 0;
  for (int g=0; g<system->nodes[GPU].count; g++) {
    struct ncclTopoNode* gpu = system->nodes[GPU].nodes+g;
    domains[g] = g;
    ids[g] = gpu->id;
    for (int p=0; p<g; p++) {
      if (gpu->paths[GPU][p].type < PATH_NET) {
        domains[g] = std::min(domains[g], domains[p]);
      }
    }
    for (int j=0; j<gpu->gpu.nRanksPerGpu; j++ ) {
      if (gpu->gpu.rank[j] == comm->rank) {
        myDomain = domains[g];
        break;
      }
    }
  }

  int ngpus = system->nodes[GPU].count;
  for (int i=0; i<ngpus; i++) {
    if (domains[i] == myDomain) continue;
    struct ncclTopoNode* gpu = NULL;
    int g;
    for (g=0; g<system->nodes[GPU].count /* This one varies over the loops */; g++) {
      gpu = system->nodes[GPU].nodes+g;
      if (gpu->id == ids[i]) break; else gpu=NULL;
    }
    if (gpu == NULL) {
      WARN("Could not find id %lx", ids[i]);
      free(domains);
      free(ids);
      return ncclInternalError;
    }
    NCCLCHECK(ncclTopoRemoveNode(system, GPU, g));
  }

  // trim low speed port on same NIC
  for (int i = 0; i < system->nodes[NET].count; i ++) {
    for (int j = 0; j < system->nodes[NET].count; j ++) {
      if (i == j) continue;
      if (system->nodes[NET].nodes[i].net.asic == system->nodes[NET].nodes[j].net.asic) {
        if (system->nodes[NET].nodes[i].net.bw > system->nodes[NET].nodes[j].net.bw)
          system->nodes[NET].nodes[j].net.bw = 0;
      }
    }
  }
  do {
    int n;
    for (n=0; n<system->nodes[NET].count; n++) {
      if (system->nodes[NET].nodes[n].net.bw == 0) break;
    }
    if (n<system->nodes[NET].count) {
      NCCLCHECK(ncclTopoRemoveNode(system, NET, n));
    }
    else
      break;
  } while (system->nodes[NET].count);

  int remove = 1;
  int arch, vendor, model;
  NCCLCHECK(ncclTopoCpuType(system, &arch, &vendor, &model));
  if (arch == NCCL_TOPO_CPU_ARCH_X86 && vendor == NCCL_TOPO_CPU_VENDOR_AMD
    && model == NCCL_TOPO_CPU_TYPE_ROME) {
    int gdr = 1;
    bool allXgmi = true;
    // detect if all GPUs are connected by XGMI
    for (int i = 0; i < system->nodes[GPU].count && allXgmi; i++) {
      int cudaDev1 = system->nodes[GPU].nodes[i].gpu.dev;
      for (int j = 0; j < system->nodes[GPU].count && allXgmi; j++) {
        if (i == j) continue;
        int cudaDev2 = system->nodes[GPU].nodes[j].gpu.dev;
        bool isXGMI;
        NCCLCHECK(ncclTopoGetLinkType(comm->topo, cudaDev1, cudaDev2, &isXGMI));
        allXgmi &= isXGMI;
      }
    }
    if (allXgmi) system->type |= RCCL_TOPO_XGMI_ALL;
    for (int g = 0; g < system->nodes[GPU].count; g++) {
      int net;
      NCCLCHECK(ncclTopoGetLocalNet(system, system->nodes[GPU].nodes[g].gpu.rank[0], &net));
      NCCLCHECK(ncclTopoCheckGdr(system, system->nodes[GPU].nodes[g].id, net, 1, &gdr));
      if (!gdr) break;
    }
    if (gdr && !allXgmi) {
      remove = 0;
      system->type |= RCCL_TOPO_GDR_ALL;
      INFO(NCCL_GRAPH, "GDR is available on all GPUs");
    }
  }

  if (rcclParamEnableIntranet()) {
    remove = 0;
    system->type |= RCCL_TOPO_FORCE_INTRA;
  }
  comm->localRanks = 0;
  for (int n=0; n<system->nodes[GPU].count; n++ ) {
    comm->localRanks += system->nodes[GPU].nodes[n].gpu.nRanksPerGpu;
  }
  if (comm->localRanks == comm->nRanks && remove) {
    for (int n=system->nodes[NET].count-1; n>=0; n--)
      NCCLCHECK(ncclTopoRemoveNode(system, NET, n));
  }

  free(domains);
  free(ids);
  return ncclSuccess;
}

void ncclTopoFree(struct ncclTopoSystem* system) {
  for (int t=0; t<NCCL_TOPO_NODE_TYPES; t++) ncclTopoRemovePathType(system, t);
  free(system);
}

NCCL_PARAM(NChannelsPerNetPeer, "NCHANNELS_PER_NET_PEER", 1);
NCCL_PARAM(NChannelsPerPeer, "NCHANNELS_PER_PEER", -2);

static ncclResult_t ncclTopoGetNchannels(struct ncclTopoSystem* system, int g /*local gpu index*/, int peerRank, int* nChannels) {
  int peer;
  struct ncclTopoLinkList* path = NULL;
  if (ncclTopoRankToIndex(system, peerRank, &peer) == ncclSuccess) {
    // Same rank
    if (g == peer) {
      *nChannels = -1;
      return ncclSuccess;
    }
    // Local rank
    path = system->nodes[GPU].nodes[peer].paths[GPU]+g;
    if (path->type == PATH_NVL) {
      if (ncclParamNChannelsPerPeer() == -2) {
        float nvlBw = ncclTopoXGMISpeed(system->nodes[GPU].nodes[g].gpu.gcn);
        *nChannels = 2*std::max(1, (int)(path->bw / nvlBw));
      } else {
        *nChannels = ncclParamNChannelsPerPeer();
      }
    } else {
      *nChannels = 2;
    }
  } else {
    // Remote rank, use network
    *nChannels = ncclParamNChannelsPerNetPeer();
  }
  return ncclSuccess;
}

NCCL_PARAM(MinP2pNChannels, "MIN_P2P_NCHANNELS", 1);
NCCL_PARAM(MaxP2pNChannels, "MAX_P2P_NCHANNELS", MAXCHANNELS);

static int nextPow2(int v) {
  int pow2 = 1;
  while (pow2 < v) pow2 <<= 1;
  return pow2;
}

ncclResult_t ncclTopoComputeP2pChannels(struct ncclComm* comm) {
  /* here we already honor comm->max/minCTAs for p2pnChannels. */
  if (comm->sharedRes->owner != comm) {
    comm->p2pnChannels = std::min(comm->nChannels, (int)ncclParamMaxP2pNChannels());
    comm->p2pnChannels = std::min(std::max(comm->p2pnChannels, (int)ncclParamMinP2pNChannels()), comm->sharedRes->tpP2pNChannels);
  } else {
    comm->p2pnChannels = std::min(comm->nChannels, (int)ncclParamMaxP2pNChannels());
    comm->p2pnChannels = std::max(comm->p2pnChannels, (int)ncclParamMinP2pNChannels());
  }

  int minChannels = comm->p2pnChannels;
  // We need to loop through all local GPUs to have a global picture
  for (int g=0; g<comm->topo->nodes[GPU].count; g++) {
    for (int r=0; r<comm->nRanks; r++) {
      int nChannels;
      NCCLCHECK(ncclTopoGetNchannels(comm->topo, g, r, &nChannels));
      if (nChannels >= 0) minChannels = std::min(minChannels, nChannels);
    }
  }

  int arch, vendor, model;
  NCCLCHECK(ncclTopoCpuType(comm->topo, &arch, &vendor, &model));
  if (arch == NCCL_TOPO_CPU_ARCH_X86 && vendor == NCCL_TOPO_CPU_VENDOR_INTEL) {
    // Adjust P2P channels on Intel platform
    comm->p2pnChannelsPerPeer = 1;
    comm->p2pnChannels = 2;
  } else if (comm->topo->nodes[GPU].count == comm->topo->nRanks && (comm->topo->type & RCCL_TOPO_4P2H_ROME) && !(comm->topo->type & RCCL_TOPO_GDR_ALL) && !(comm->topo->type & RCCL_TOPO_XGMI_ALL)) {
    // Adjust P2P channels on Rome
    comm->p2pnChannelsPerPeer = 2;
    comm->p2pnChannels = 2;
  }
  else {
    // Round to next pow2 nChannelsPerPeer and nChannels
    comm->p2pnChannelsPerPeer = nextPow2(minChannels);
    comm->p2pnChannels = nextPow2(comm->p2pnChannels);
  }

  // Init channels that weren't used so far
  for (int c=comm->nChannels; c<std::max(comm->nChannels, comm->p2pnChannels); c++) NCCLCHECK(initChannel(comm, c));

  // We want to spread channels used when there aren't many and progressively
  // fill the whole space of nChannels. To do so we mirror the bits in the
  // nChannels space.
  for (int c=0; c<comm->p2pnChannels; c++) {
    int mirror = 0;
    for (int b=1, mb=(comm->p2pnChannels>>1); b<comm->p2pnChannels; b<<=1, mb>>=1) if (c & b) mirror |= mb;
    comm->p2pChannels[c] = mirror;
  }
  return ncclSuccess;
}

ncclResult_t ncclTopoGetNvbGpus(struct ncclTopoSystem* system, int rank, int* nranks, int** ranks) {
  int ngpus = system->nodes[GPU].count;
  NCCLCHECK(ncclCalloc(ranks, ngpus));
  int nvbGpus = 0;
  for (int g=0; g<ngpus; g++) {
    struct ncclTopoNode* gpu = system->nodes[GPU].nodes+g;
    int j=0;
    for ( ; j<gpu->gpu.nRanksPerGpu; j++ ){
      if (gpu->gpu.rank[j] == rank) break;
    }
    if ( j == gpu->gpu.nRanksPerGpu ) continue;
    for (int p=0; p<ngpus; p++) {
      if (gpu->paths[GPU][p].type == PATH_NVB) {
        (*ranks)[nvbGpus++] = system->nodes[GPU].nodes[p].gpu.rank[j];
      }
    }
  }
  *nranks = nvbGpus;
  return ncclSuccess;
}

int ncclTopoPathAllNVLink(struct ncclTopoSystem* system) {
  int minPath = PATH_DIS;
  for (int i=0; i<system->nodes[GPU].count; i++) {
    struct ncclTopoLinkList* paths = system->nodes[GPU].nodes[i].paths[GPU];
    for (int j=0; j<system->nodes[GPU].count; j++) {
      if (i == j) continue;
      minPath = std::min(minPath, paths[j].type);
    }
  }
  return minPath >= PATH_PIX ? 0 : 1;
}<|MERGE_RESOLUTION|>--- conflicted
+++ resolved
@@ -273,7 +273,7 @@
     struct ncclTopoNode* intermediateNode = path->list[0]->remNode;
     if (intermediateNode->type == GPU) {
       intermediateIndex = intermediateNode - system->nodes[GPU].nodes;
-      if (intermediateRank) *intermediateRank = intermediateNode->gpu.rank[0];
+      if (intermediateRank) *intermediateRank = intermediateNode->gpu.rank;
     }
   }
 
@@ -409,7 +409,7 @@
   if (distance == PATH_PXN) {
     // In case of PXN, use the intermediate GPU distance instead
     int proxyRank, g;
-    NCCLCHECK(ncclTopoGetIntermediateRank(system, gpu->gpu.rank[0], netDev, &proxyRank));
+    NCCLCHECK(ncclTopoGetIntermediateRank(system, gpu->gpu.rank, netDev, &proxyRank));
     NCCLCHECK(ncclTopoRankToIndex(system, proxyRank, &g));
     struct ncclTopoNode* proxyGpu = system->nodes[GPU].nodes+g;
     distance = proxyGpu->paths[NET][n].type;
@@ -489,7 +489,7 @@
       WARN("Could not find intermediate GPU between GPU rank %d and NIC %d", rank, netDev);
       return ncclInternalError;
     }
-    *intermediateRank = node->gpu.rank[0];
+    *intermediateRank = node->gpu.rank;
   } else {
     *intermediateRank = rank;
   }
@@ -583,10 +583,10 @@
 
     if (comm == NULL) continue;
     // Remove GPUs we can't (or don't want to) communicate with through P2P or SHM
-    struct ncclPeerInfo* dstInfo = comm->peerInfo+system->nodes[GPU].nodes[g].gpu.rank[0];
+    struct ncclPeerInfo* dstInfo = comm->peerInfo+system->nodes[GPU].nodes[g].gpu.rank;
     for (int p=0; p<system->nodes[GPU].count; p++) {
       if (p == g) continue;
-      struct ncclPeerInfo* srcInfo = comm->peerInfo+system->nodes[GPU].nodes[p].gpu.rank[0];
+      struct ncclPeerInfo* srcInfo = comm->peerInfo+system->nodes[GPU].nodes[p].gpu.rank;
       int p2p;
       NCCLCHECK(ncclTransports[TRANSPORT_P2P]->canConnect(&p2p, system, NULL, srcInfo, dstInfo));
       if (p2p == 0) {
@@ -614,27 +614,10 @@
           // PXN = PCI + NVLink.
           struct ncclTopoNode* peerNode = system->nodes[GPU].nodes+localGpuIndex;
           // Only use PXN for NIC n if remote GPU p ...
-<<<<<<< HEAD
-          if (peerNode->paths[NET][n].type > PATH_PXB || // Is connected to the NIC through PCI
-              peerNode->paths[GPU][g].type > PATH_NVL || // Is connected to us through NVLink
-              (peerNode->paths[NET][n].bw <= gpu->paths[NET][n].bw && // Has either higher BW to that NIC
-               gpu->paths[NET][n].type <= PATH_PXB))                        //     or avoids going through a CPU
-            continue;
-
-          pxnGpu = p;
-
-          int netDev;
-          NCCLCHECK(ncclTopoGetLocalNet(system, peerNode->gpu.rank[0], &netDev));
-          // To ensure proper balancing, use preferably a local GPU which advertised that NIC as its preferred one.
-          if (netDev == netNode->id) break;
-        }
-        if (pxnGpu != -1) {
-=======
           if (peerNode->paths[NET][n].type <= PATH_PXB && // Is connected to the NIC through PCI
               peerNode->paths[GPU][g].type <= PATH_NVL && // Is connected to us through NVLink
               (peerNode->paths[NET][n].bw > gpu->paths[NET][n].bw || // Has either higher BW to that NIC
                gpu->paths[NET][n].type > PATH_PXB))                  // or avoids going through a CPU
->>>>>>> ea383122
           // We can use that GPU as relay to communicate with that NIC.
           // Only enabling it in the GPU->NIC direction for now to favor
           // receiving locally and sending remotely (consistent with net.cc)
@@ -673,12 +656,7 @@
         domains[g] = std::min(domains[g], domains[p]);
       }
     }
-    for (int j=0; j<gpu->gpu.nRanksPerGpu; j++ ) {
-      if (gpu->gpu.rank[j] == comm->rank) {
-        myDomain = domains[g];
-        break;
-      }
-    }
+    if (gpu->gpu.rank == comm->rank) myDomain = domains[g];
   }
 
   int ngpus = system->nodes[GPU].count;
@@ -742,7 +720,7 @@
     if (allXgmi) system->type |= RCCL_TOPO_XGMI_ALL;
     for (int g = 0; g < system->nodes[GPU].count; g++) {
       int net;
-      NCCLCHECK(ncclTopoGetLocalNet(system, system->nodes[GPU].nodes[g].gpu.rank[0], &net));
+      NCCLCHECK(ncclTopoGetLocalNet(system, system->nodes[GPU].nodes[g].gpu.rank, 0, &net));
       NCCLCHECK(ncclTopoCheckGdr(system, system->nodes[GPU].nodes[g].id, net, 1, &gdr));
       if (!gdr) break;
     }
@@ -752,16 +730,12 @@
       INFO(NCCL_GRAPH, "GDR is available on all GPUs");
     }
   }
-
   if (rcclParamEnableIntranet()) {
     remove = 0;
     system->type |= RCCL_TOPO_FORCE_INTRA;
   }
-  comm->localRanks = 0;
-  for (int n=0; n<system->nodes[GPU].count; n++ ) {
-    comm->localRanks += system->nodes[GPU].nodes[n].gpu.nRanksPerGpu;
-  }
-  if (comm->localRanks == comm->nRanks && remove) {
+  comm->localRanks = system->nodes[GPU].count;
+  if (system->nodes[GPU].count == comm->nRanks && remove) {
     for (int n=system->nodes[NET].count-1; n>=0; n--)
       NCCLCHECK(ncclTopoRemoveNode(system, NET, n));
   }
@@ -873,14 +847,10 @@
   int nvbGpus = 0;
   for (int g=0; g<ngpus; g++) {
     struct ncclTopoNode* gpu = system->nodes[GPU].nodes+g;
-    int j=0;
-    for ( ; j<gpu->gpu.nRanksPerGpu; j++ ){
-      if (gpu->gpu.rank[j] == rank) break;
-    }
-    if ( j == gpu->gpu.nRanksPerGpu ) continue;
+    if (gpu->gpu.rank != rank) continue;
     for (int p=0; p<ngpus; p++) {
       if (gpu->paths[GPU][p].type == PATH_NVB) {
-        (*ranks)[nvbGpus++] = system->nodes[GPU].nodes[p].gpu.rank[j];
+        (*ranks)[nvbGpus++] = system->nodes[GPU].nodes[p].gpu.rank;
       }
     }
   }
