/*************************************************************************
 * Copyright (c) 2019-2022, NVIDIA CORPORATION. All rights reserved.
 * Modifications Copyright (c) 2019-2022 Advanced Micro Devices, Inc. All rights reserved.
 *
 * See LICENSE.txt for license information
 ************************************************************************/

#ifndef XML_H_
#define XML_H_

#include "nccl.h"
#include "debug.h"
#include "checks.h"
#include "alloc.h"
#include <stdlib.h>
#include "archinfo.h"

// A few constraints to make the implementation easy
#define MAX_STR_LEN 255
#define MAX_ATTR_COUNT 16
<<<<<<< HEAD
#define MAX_SUBS 512	//Changed the value from 32 to 512 for CPX mode
#define MAX_NODES 8192 //Changed the value from 1024 to 8192 for CPX mode
=======
#define MAX_SUBS 128
>>>>>>> ab2b89c4

#define NODE_TYPE_NONE 0
#define NODE_TYPE_OPEN 1
#define NODE_TYPE_CLOSE 2
#define NODE_TYPE_SINGLE 3

struct ncclXmlNode {
  char name[MAX_STR_LEN+1];
  struct {
    char key[MAX_STR_LEN+1];
    char value[MAX_STR_LEN+1];
  } attrs[MAX_ATTR_COUNT+1]; // Need an extra one to consume extra params
  int nAttrs;
  int type;
  struct ncclXmlNode* parent;
  struct ncclXmlNode* subs[MAX_SUBS];
  int nSubs;
};

struct ncclXml {
  int maxIndex, maxNodes;
  struct ncclXmlNode nodes[1];
};

/* File functions */
#define NCCL_TOPO_XML_VERSION 2
ncclResult_t ncclTopoGetXmlFromFile(const char* xmlTopoFile, struct ncclXml* xml, int warn);
ncclResult_t ncclTopoDumpXmlToFile(const char* xmlTopoFile, struct ncclXml* xml);
#define NCCL_GRAPH_XML_VERSION 1
ncclResult_t ncclTopoGetXmlGraphFromFile(const char* xmlGraphFile, struct ncclXml* xml);

/* Auto-detect functions */
ncclResult_t ncclTopoFillGpu(struct ncclXml* xml, const char* busId, struct ncclXmlNode** gpuNode);
ncclResult_t ncclTopoFillNet(struct ncclXml* xml, const char* pciPath, const char* netName, struct ncclXmlNode** netNode);

/* Remove unneeded parts */
ncclResult_t ncclTopoTrimXml(struct ncclXml* xml);

<<<<<<< HEAD
ncclResult_t ncclTopoGetStrFromSys(const char* path, const char* fileName, char* strValue);
=======
/* Fuse multiple system XMLs into one, skipping duplicate CPUs */
ncclResult_t ncclTopoFuseXml(struct ncclXml* dst, struct ncclXml* src);
/* Relocate pointers in XML to (de-)serialize the structure */
ncclResult_t ncclTopoConvertXml(struct ncclXml* xml, uintptr_t base, int exp);
>>>>>>> ab2b89c4

/**************/
/* XML Struct */
/* Functions  */
/**************/

static size_t xmlMemSize(int maxNodes) {
  return offsetof(struct ncclXml, nodes) + sizeof(struct ncclXmlNode)*maxNodes;
}
static ncclResult_t xmlAlloc(struct ncclXml** xml, int maxNodes) {
  char* mem;
  NCCLCHECK(ncclCalloc(&mem, xmlMemSize(maxNodes)));
  *xml = (struct ncclXml*)mem;
  (*xml)->maxNodes = maxNodes;
  return ncclSuccess;
}

static ncclResult_t xmlGetAttrIndex(struct ncclXmlNode* node, const char* attrName, int* index) {
  *index = -1;
  const int nAttrs = node->nAttrs;
  for (int a=0; a<nAttrs; a++) {
    if (strncmp(node->attrs[a].key, attrName, MAX_STR_LEN) == 0) {
      *index = a;
      return ncclSuccess;
    }
  }
  return ncclSuccess;
}

static ncclResult_t xmlGetAttr(struct ncclXmlNode* node, const char* attrName, const char** value) {
  int index;
  NCCLCHECK(xmlGetAttrIndex(node, attrName, &index));
  *value = index == -1 ? NULL : node->attrs[index].value;
  return ncclSuccess;
}

static ncclResult_t xmlGetAttrStr(struct ncclXmlNode* node, const char* attrName, const char** value) {
  NCCLCHECK(xmlGetAttr(node, attrName, value));
  if (*value == NULL) {
    WARN("Attribute %s of node %s not found", attrName, node->name);
    return ncclInternalError;
  }
  return ncclSuccess;
}
static ncclResult_t xmlGetAttrInt(struct ncclXmlNode* node, const char* attrName, int* value) {
  const char* str;
  NCCLCHECK(xmlGetAttrStr(node, attrName, &str));
  *value = strtol(str, NULL, 0);
  return ncclSuccess;
}

static ncclResult_t xmlGetAttrIntDefault(struct ncclXmlNode* node, const char* attrName, int* value, int defaultValue) {
  const char* str;
  NCCLCHECK(xmlGetAttr(node, attrName, &str));
  *value = str ? strtol(str, NULL, 0) : defaultValue;
  return ncclSuccess;
}

static ncclResult_t xmlGetAttrLong(struct ncclXmlNode* node, const char* attrName, int64_t* value) {
  const char* str;
  NCCLCHECK(xmlGetAttrStr(node, attrName, &str));
  *value = strtol(str, NULL, 0);
  return ncclSuccess;
}


static ncclResult_t xmlGetAttrFloat(struct ncclXmlNode* node, const char* attrName, float* value) {
  const char* str;
  NCCLCHECK(xmlGetAttrStr(node, attrName, &str));
  *value = strtof(str, NULL);
  return ncclSuccess;
}

static ncclResult_t xmlFindTag(struct ncclXml* xml, const char* tagName, struct ncclXmlNode** node) {
  *node = NULL;
  for (int i=0; i<xml->maxIndex; i++) {
    struct ncclXmlNode* n = xml->nodes+i;
    if (strcmp(n->name, tagName) == 0) {
      *node = n;
      return ncclSuccess;
    }
  }
  return ncclSuccess;
}

static ncclResult_t xmlFindNextTag(struct ncclXml* xml, const char* tagName, struct ncclXmlNode* prev, struct ncclXmlNode** node) {
  *node = NULL;
  for (int i=prev-xml->nodes+1; i<xml->maxIndex; i++) {
    struct ncclXmlNode* n = xml->nodes+i;
    if (strcmp(n->name, tagName) == 0) {
      *node = n;
      return ncclSuccess;
    }
  }
  return ncclSuccess;
}

static ncclResult_t xmlFindTagKv(struct ncclXml* xml, const char* tagName, struct ncclXmlNode** node, const char* attrName, const char* attrValue) {
  *node = NULL;
  for (int i=0; i<xml->maxIndex; i++) {
    struct ncclXmlNode* n = xml->nodes+i;
    if (strcmp(n->name, tagName) == 0) {
      const char* value;
      NCCLCHECK(xmlGetAttr(n, attrName, &value));
      if (value && strcmp(value, attrValue) == 0) {
        *node = n;
        return ncclSuccess;
      }
    }
  }
  return ncclSuccess;
}

static ncclResult_t xmlSetAttr(struct ncclXmlNode* node, const char* attrName, const char* value) {
  int index;
  NCCLCHECK(xmlGetAttrIndex(node, attrName, &index));
  if (index == -1) {
    index = node->nAttrs++;
    strncpy(node->attrs[index].key, attrName, MAX_STR_LEN);
    node->attrs[index].key[MAX_STR_LEN] = '\0';
  }
  strncpy(node->attrs[index].value, value, MAX_STR_LEN);
  node->attrs[index].value[MAX_STR_LEN] = '\0';
  return ncclSuccess;
}

static ncclResult_t xmlSetAttrIfUnset(struct ncclXmlNode* node, const char* attrName, const char* value) {
  int index;
  NCCLCHECK(xmlGetAttrIndex(node, attrName, &index));
  if (index != -1) return ncclSuccess;
  index = node->nAttrs++;
  strncpy(node->attrs[index].key, attrName, MAX_STR_LEN);
  node->attrs[index].key[MAX_STR_LEN] = '\0';
  strncpy(node->attrs[index].value, value, MAX_STR_LEN);
  node->attrs[index].value[MAX_STR_LEN] = '\0';
  return ncclSuccess;
}

static ncclResult_t xmlSetAttrInt(struct ncclXmlNode* node, const char* attrName, const int value) {
  int index;
  NCCLCHECK(xmlGetAttrIndex(node, attrName, &index));
  if (index == -1) {
    index = node->nAttrs++;
    strncpy(node->attrs[index].key, attrName, MAX_STR_LEN);
    node->attrs[index].key[MAX_STR_LEN] = '\0';
  }
  snprintf(node->attrs[index].value, MAX_STR_LEN, "%d", value);
  node->attrs[index].value[MAX_STR_LEN] = '\0';
  return ncclSuccess;
}

static ncclResult_t xmlSetAttrFloat(struct ncclXmlNode* node, const char* attrName, const float value) {
  int index;
  NCCLCHECK(xmlGetAttrIndex(node, attrName, &index));
  if (index == -1) {
    index = node->nAttrs++;
    strncpy(node->attrs[index].key, attrName, MAX_STR_LEN);
    node->attrs[index].key[MAX_STR_LEN] = '\0';
  }
  snprintf(node->attrs[index].value, MAX_STR_LEN, "%g", value);
  node->attrs[index].value[MAX_STR_LEN] = '\0';
  return ncclSuccess;
}

static ncclResult_t xmlSetAttrLong(struct ncclXmlNode* node, const char* attrName, const int64_t value) {
  int index;
  NCCLCHECK(xmlGetAttrIndex(node, attrName, &index));
  if (index == -1) {
    index = node->nAttrs++;
    strncpy(node->attrs[index].key, attrName, MAX_STR_LEN);
    node->attrs[index].key[MAX_STR_LEN] = '\0';
  }
  snprintf(node->attrs[index].value, MAX_STR_LEN, "%#lx", value);
  node->attrs[index].value[MAX_STR_LEN] = '\0';
  return ncclSuccess;
}

static ncclResult_t xmlUnsetAttr(struct ncclXmlNode* node, const char* attrName) {
  int index;
  NCCLCHECK(xmlGetAttrIndex(node, attrName, &index));
  if (index == -1) return ncclSuccess;
  for (int i=index+1; i<node->nAttrs; i++) {
    strcpy(node->attrs[i-1].key, node->attrs[i].key);
    strcpy(node->attrs[i-1].value, node->attrs[i].value);
  }
  node->nAttrs--;
  return ncclSuccess;
}

static ncclResult_t xmlGetSub(struct ncclXmlNode* node, const char* subName, struct ncclXmlNode** sub) {
  *sub = NULL;
  for (int s=0; s<node->nSubs; s++) {
    if (strcmp(node->subs[s]->name, subName) == 0) {
      *sub = node->subs[s];
      return ncclSuccess;
    }
  }
  return ncclSuccess;
}

static ncclResult_t xmlGetSubKv(struct ncclXmlNode* node, const char* subName, struct ncclXmlNode** sub, const char* attrName, const char* attrValue) {
  *sub = NULL;
  for (int s=0; s<node->nSubs; s++) {
    struct ncclXmlNode* subNode = node->subs[s];
    if (strcmp(subNode->name, subName) == 0) {
      const char* value;
      NCCLCHECK(xmlGetAttr(subNode, attrName, &value));
      if (value && strcmp(value, attrValue) == 0) {
        *sub = node->subs[s];
        return ncclSuccess;
      }
    }
  }
  return ncclSuccess;
}
static ncclResult_t xmlGetSubKvInt(struct ncclXmlNode* node, const char* subName, struct ncclXmlNode** sub, const char* attrName, const int attrValue) {
  char strValue[10];
  snprintf(strValue, 10, "%d", attrValue);
  NCCLCHECK(xmlGetSubKv(node, subName, sub, attrName, strValue));
  return ncclSuccess;
}

static ncclResult_t xmlAddNode(struct ncclXml* xml, struct ncclXmlNode* parent, const char* subName, struct ncclXmlNode** sub) {
  if (xml->maxIndex == xml->maxNodes) {
    WARN("Error : too many XML nodes (max %d)", xml->maxNodes);
    return ncclInternalError;
  }
  struct ncclXmlNode* s = xml->nodes+xml->maxIndex++;
  s->nSubs = 0;
  s->nAttrs = 0;
  *sub = s;
  s->parent = parent;
  if (parent) {
    if (parent->nSubs == MAX_SUBS) {
      WARN("Error : too many XML subnodes (max %d)", MAX_SUBS);
      return ncclInternalError;
    }
    parent->subs[parent->nSubs++] = s;
  }
  strncpy(s->name, subName, MAX_STR_LEN);
  s->name[MAX_STR_LEN] = '\0';
  return ncclSuccess;
}

static ncclResult_t xmlRemoveNode(struct ncclXmlNode* node) {
  node->type = NODE_TYPE_NONE;
  struct ncclXmlNode* parent = node->parent;
  if (parent == NULL) return ncclSuccess;
  int shift = 0;
  for (int s=0; s<parent->nSubs; s++) {
    if (parent->subs[s] == node) shift = 1;
    else if (shift) parent->subs[s-1] = parent->subs[s];
  }
  parent->nSubs--;
  return ncclSuccess;
}

static ncclResult_t xmlAddTree(struct ncclXml* dst, struct ncclXmlNode* parent, struct ncclXmlNode* srcNode) {
  if (dst->maxIndex == dst->maxNodes) {
    WARN("Error : too many XML nodes (max %d)", dst->maxNodes);
    return ncclInternalError;
  }
  struct ncclXmlNode* dstNode = dst->nodes+dst->maxIndex++;
  *dstNode = *srcNode;
  dstNode->parent = parent;
  if (parent) {
    if (parent->nSubs == MAX_SUBS) {
      WARN("Error : too many XML subnodes (max %d)", MAX_SUBS);
      return ncclInternalError;
    }
    parent->subs[parent->nSubs++] = dstNode;
  }
  dstNode->nSubs = 0;
  // Recursively copy the subtree(s)
  for (int i=0; i<srcNode->nSubs; i++)
    NCCLCHECK(xmlAddTree(dst, dstNode, srcNode->subs[i]));
  return ncclSuccess;
}


// Dictionary for STR -> INT conversions. No dictionary size information,
// there needs to be a last element with str == NULL.
struct kvDict {
  const char* str;
  int value;
};

static ncclResult_t kvConvertToInt(const char* str, int* value, struct kvDict* dict) {
  struct kvDict* d = dict;
  while (d->str) {
    if (strncmp(str, d->str, strlen(d->str)) == 0) {
      *value = d->value;
      return ncclSuccess;
    }
    d++;
  }
  INFO(NCCL_GRAPH, "KV Convert to int : could not find value of '%s' in dictionary, falling back to %d", str, d->value);
  *value = d->value;
  return ncclSuccess;
}
static ncclResult_t kvConvertToStr(int value, const char** str, struct kvDict* dict) {
  struct kvDict* d = dict;
  while (d->str) {
    if (value == d->value) {
      *str = d->str;
      return ncclSuccess;
    }
    d++;
  }
  WARN("KV Convert to str : could not find value %d in dictionary", value);
  return ncclInternalError;
}

typedef union {
  hipDeviceArch_t arch;
  int value;
  static_assert(sizeof(hipDeviceArch_t) == sizeof(int),
      "value must be the same size of hipDeviceArch_t.");
} rcclHipDeviceArch_t;
#endif<|MERGE_RESOLUTION|>--- conflicted
+++ resolved
@@ -18,12 +18,7 @@
 // A few constraints to make the implementation easy
 #define MAX_STR_LEN 255
 #define MAX_ATTR_COUNT 16
-<<<<<<< HEAD
-#define MAX_SUBS 512	//Changed the value from 32 to 512 for CPX mode
-#define MAX_NODES 8192 //Changed the value from 1024 to 8192 for CPX mode
-=======
-#define MAX_SUBS 128
->>>>>>> ab2b89c4
+#define MAX_SUBS 512	//Changed the value from 128 to 512 for CPX mode
 
 #define NODE_TYPE_NONE 0
 #define NODE_TYPE_OPEN 1
@@ -62,14 +57,12 @@
 /* Remove unneeded parts */
 ncclResult_t ncclTopoTrimXml(struct ncclXml* xml);
 
-<<<<<<< HEAD
-ncclResult_t ncclTopoGetStrFromSys(const char* path, const char* fileName, char* strValue);
-=======
 /* Fuse multiple system XMLs into one, skipping duplicate CPUs */
 ncclResult_t ncclTopoFuseXml(struct ncclXml* dst, struct ncclXml* src);
 /* Relocate pointers in XML to (de-)serialize the structure */
 ncclResult_t ncclTopoConvertXml(struct ncclXml* xml, uintptr_t base, int exp);
->>>>>>> ab2b89c4
+
+ncclResult_t ncclTopoGetStrFromSys(const char* path, const char* fileName, char* strValue);
 
 /**************/
 /* XML Struct */
