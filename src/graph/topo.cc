/*************************************************************************
<<<<<<< HEAD
 * Copyright (c) 2016-2019, NVIDIA CORPORATION. All rights reserved.
 * Modifications Copyright (c) 2019-2020 Advanced Micro Devices, Inc. All rights reserved.
=======
 * Copyright (c) 2016-2020, NVIDIA CORPORATION. All rights reserved.
>>>>>>> 533e3702
 *
 * See LICENSE.txt for license information
 ************************************************************************/

#include "core.h"
#include "graph.h"
#include "topo.h"
#include "comm.h"
#include "nvmlwrap.h"
#include "net.h"
#include "coll_net.h"
#include <sys/stat.h>
#include <fcntl.h>
<<<<<<< HEAD
#if defined(__HIP_PLATFORM_HCC__) || defined(__HCC__) || defined(__HIPCC__)
#include <hsa/hsa.h>
#include <hsa/hsa_ext_amd.h>
#endif
=======
#include "xml.h"
#include "cpuset.h"
>>>>>>> 533e3702

#define BUSID_SIZE (sizeof("0000:00:00.0"))
#define BUSID_REDUCED_SIZE (sizeof("0000:00"))

const char* topoNodeTypeStr[] = { "GPU", "PCI", "NVS", "CPU", "NIC", "NET" };
<<<<<<< HEAD
#if defined(__HIP_PLATFORM_HCC__) || defined(__HCC__) || defined(__HIPCC__)
const char* topoLinkTypeStr[] = { "LOC", "XGMI", "PCI", "QPI", "NET" };
#else
const char* topoLinkTypeStr[] = { "LOC", "NVL", "PCI", "QPI", "NET" };
#endif

#ifdef TOPO_EXPL
#include "model.h"
extern NodeModel *node_model;
#endif
=======
const char* topoLinkTypeStr[] = { "LOC", "NVL", "PCI", "",    "",    "SYS", "NET" };
const char* topoPathTypeStr[] = { "LOC", "NVL", "PIX", "PXB", "PHB", "SYS", "NET" };
>>>>>>> 533e3702

/******************************************************************/
/******************* Graph Creation Functions *********************/
/******************************************************************/
<<<<<<< HEAD
#ifndef TOPO_EXPL
static int getNumaId(char *path) {
  char npath[PATH_MAX];
  snprintf(npath, PATH_MAX, "%s/numa_node", path);
  npath[PATH_MAX-1] = '\0';

  int numaId = -1;
  FILE *file = fopen(npath, "r");
  if (file == NULL) return -1;
  if (fscanf(file, "%d", &numaId) == EOF) { fclose(file); return -1; }
  fclose(file);

  return numaId;
}

static ncclResult_t getPciPath(char* busId, char** path) {
  for (int i=0; i<BUSID_SIZE; i++) busId[i] = tolower(busId[i]);
  char busPath[] = "/sys/class/pci_bus/0000:00/../../0000:00:00.0";
  memcpy(busPath+sizeof("/sys/class/pci_bus/")-1, busId, BUSID_REDUCED_SIZE-1);
  memcpy(busPath+sizeof("/sys/class/pci_bus/0000:00/../../")-1, busId, BUSID_SIZE-1);
  *path = realpath(busPath, NULL);
  if (*path == NULL) {
    WARN("Could not find real path of %s", busPath);
    return ncclSystemError;
  }
  return ncclSuccess;
}
#else
static int getNumaId(char *path) {
  return node_model->getNumaId(path);
}

static ncclResult_t getPciPath(char* busId, char** path) {
  return node_model->getGpuPciPath(busId, path);
}
#endif
=======
>>>>>>> 533e3702

// Get an int64 from a PCI path. For example, sys/class/pci0000:00/0000:00:02.0/0000:02:00.0/ will return 0x000002000.
ncclResult_t pciPathToInt64(char* path, int offset, int minOffset, int64_t* id) {
  char* str = path+offset;
  // Remove trailing "/"
  if (*str == '/') str--;
  // Find next /
  while (*str != '/') str--;
  str++;
  int64_t numid;
  NCCLCHECK(busIdToInt64(str, &numid));
  // Ignore subdevice because those should use the same PCI link so we want to merge nodes.
  numid -= numid & 0xf;
  *id = numid;
  return ncclSuccess;
}

static ncclResult_t findLocalCpu(struct ncclTopoNode* node, struct ncclTopoNode** cpu) {
  *cpu = NULL;
  if (node->type == CPU) {
    *cpu = node;
    return ncclSuccess;
  }
  for (int l=0; l<node->nlinks; l++) {
    if (node->links[l].type == LINK_PCI) NCCLCHECK(findLocalCpu(node->links[l].remNode, cpu));
    if (*cpu != NULL) return ncclSuccess;
  }
  return ncclSuccess;
}

<<<<<<< HEAD

static ncclResult_t getPath(int64_t id, char** path) {
  char busId[] = "0000:00:00.0";
  NCCLCHECK(int64ToBusId(id, busId));
  NCCLCHECK(getPciPath(busId, path));
  return ncclSuccess;
}

ncclResult_t ncclTopoCudaPath(int cudaDev, char** path) {
  char busId[BUSID_SIZE];
  CUDACHECK(hipDeviceGetPCIBusId(busId, BUSID_SIZE, cudaDev));
  NCCLCHECK(getPciPath(busId, path));
  return ncclSuccess;
}


=======
>>>>>>> 533e3702
int interCpuWidth = 0;
int cpuPciWidth = 0;
int p2pPciWidth = 0;

<<<<<<< HEAD
#ifndef TOPO_EXPL
static ncclResult_t getCpuWidths() {
  // Check if already detected
  if (interCpuWidth + cpuPciWidth + p2pPciWidth) return ncclSuccess;

  // Defaults
  char cpu[256];
  sprintf(cpu, "Generic");
  cpuPciWidth = interCpuWidth = p2pPciWidth = PCI_WIDTH;

#ifdef __PPC__
  sprintf(cpu, "ppc64");
  interCpuWidth = P9_WIDTH;
#endif
#ifdef __x86_64__
  sprintf(cpu, "x86_64");
  union {
    struct {
      // CPUID 0 String register order
      uint32_t ebx;
      uint32_t edx;
      uint32_t ecx;
    };
    char vendor[12];
  } cpuid0;

  asm volatile("cpuid" : "=b" (cpuid0.ebx), "=c" (cpuid0.ecx), "=d" (cpuid0.edx) : "a" (0));
  if (strncmp(cpuid0.vendor, "GenuineIntel", 12) == 0) sprintf(cpu, "Intel");
  else if (strncmp(cpuid0.vendor, "AuthenticAMD", 12) == 0) sprintf(cpu, "AMD");

  if (strcmp(cpu, "Intel") == 0) {
    union {
      struct {
        int steppingId:4;
        int model:4;
        int familyId:4;
        int processorType:2;
        int resv0:2;
        int extModel:4;
        int extFamily:8;
        int resv1:4;
      };
      uint32_t val;
    } cpuid1;
    asm volatile("cpuid" : "=a" (cpuid1.val) : "a" (1));
    if (cpuid1.familyId == 6 && (cpuid1.model + cpuid1.extModel * 16) >= 0x55) { // Skylake
      sprintf(cpu, "Intel/Skylake (or later)");
      interCpuWidth = SKL_QPI_WIDTH;
      cpuPciWidth = SKL_CPUPCI_WIDTH;
      p2pPciWidth = SKL_PCI_WIDTH;
    } else {
      interCpuWidth = QPI_WIDTH;
    }
  }
  else if (strcmp(cpu, "AMD") == 0) {
    union {
      struct {
        uint32_t steppingId:4;
        uint32_t model:4;
        uint32_t family:4;
        uint32_t resv0:4;
        uint32_t extModel:4;
        uint32_t extFamily:8;
        uint32_t resv1:4;
      };
      uint32_t val;
    } cpuid1;
    asm volatile("cpuid" : "=a" (cpuid1.val) : "a" (1));
    if ((cpuid1.family + cpuid1.extFamily) == 23 && (cpuid1.model + cpuid1.extModel * 16) >= 49) {
      sprintf(cpu, "AMD/Rome (or later)");
      interCpuWidth = ROME_QPI_WIDTH;
      cpuPciWidth = ROME_CPUPCI_WIDTH;
      p2pPciWidth = ROME_PCI_WIDTH;
    } else {
      interCpuWidth = QPI_WIDTH;
    }
  }
#endif
  INFO(NCCL_GRAPH, "%s CPU (CPU-PCI %d, PCI/P2P %d, InterCpu %d)", cpu, cpuPciWidth, p2pPciWidth, interCpuWidth);
  return ncclSuccess;
}
#else
static ncclResult_t getCpuWidths() {
  char cpu[256];
  node_model->getCpuWidths(cpu, &interCpuWidth, &cpuPciWidth, &p2pPciWidth);
  TRACE(NCCL_GRAPH, "%s CPU (CPU-PCI %d, PCI/P2P %d, InterCpu %d)", cpu, cpuPciWidth, p2pPciWidth, interCpuWidth);
  return ncclSuccess;
}
#endif

static ncclResult_t ncclTopoGetInterCpuWidth(int* width) {
  NCCLCHECK(getCpuWidths());
  *width = interCpuWidth;
  return ncclSuccess;
}
static ncclResult_t ncclTopoGetCpuPciP2pWidth(int* width) {
  NCCLCHECK(getCpuWidths());
  *width = cpuPciWidth;
  return ncclSuccess;
}
static ncclResult_t ncclTopoGetPciWidth(int* width) {
  NCCLCHECK(getCpuWidths());
  *width = p2pPciWidth;
  return ncclSuccess;
}
static ncclResult_t ncclTopoGetNetWidth(int* width) {
  *width = NET_WIDTH;
=======
static ncclResult_t ncclTopoGetInterCpuWidth(struct ncclTopoNode* cpu, float* width) {
  *width = LOC_WIDTH;
  if (cpu->cpu.arch == NCCL_TOPO_CPU_ARCH_POWER) {
    *width = P9_WIDTH;
    return ncclSuccess;
  }
  if (cpu->cpu.arch == NCCL_TOPO_CPU_ARCH_ARM) {
    *width = ARM_WIDTH;
    return ncclSuccess;
  }
  if (cpu->cpu.arch == NCCL_TOPO_CPU_ARCH_X86 && cpu->cpu.vendor == NCCL_TOPO_CPU_VENDOR_INTEL) {
    *width = cpu->cpu.model == NCCL_TOPO_CPU_TYPE_SKL ? SKL_QPI_WIDTH : QPI_WIDTH;
  }
>>>>>>> 533e3702
  return ncclSuccess;
}

enum ncclNvLinkDeviceType {
  ncclNvLinkDeviceUnknown,
  ncclNvLinkDeviceGpu,
  ncclNvLinkDeviceSwitch,
  ncclNvLinkDeviceBridge, // IBM/Power NVLink bridge (Device 04ea)
};

ncclResult_t ncclTopoGetNode(struct ncclTopoSystem* system, struct ncclTopoNode** node, int type, uint64_t id) {
  for (int i=0; i<system->nodes[type].count; i++) {
    if (system->nodes[type].nodes[i].id == id) {
      *node = system->nodes[type].nodes+i;
      return ncclSuccess;
    }
  }
  return ncclSuccess;
}

ncclResult_t ncclTopoCreateNode(struct ncclTopoSystem* system, struct ncclTopoNode** node, int type, uint64_t id) {
  if (system->nodes[type].count == NCCL_TOPO_MAX_NODES) {
    WARN("Error : tried to create too many nodes of type %d\n", type);
    return ncclInternalError;
  }
  struct ncclTopoNode* n = system->nodes[type].nodes+system->nodes[type].count;
  system->nodes[type].count++;
  n->type = type;
  n->id = id;
  if (type == GPU) {
    // Create link to itself (used in some corner cases)
    n->nlinks=1;
    n->links[0].type = LINK_LOC;
    n->links[0].remNode = n;
    n->links[0].width = LOC_WIDTH;
    n->gpu.dev = NCCL_TOPO_UNDEF;
    n->gpu.rank = NCCL_TOPO_UNDEF;
    n->gpu.cudaCompCap = NCCL_TOPO_UNDEF;
  } else if (type == CPU) {
    n->cpu.arch = NCCL_TOPO_UNDEF;
    n->cpu.vendor = NCCL_TOPO_UNDEF;
    n->cpu.model = NCCL_TOPO_UNDEF;
  } else if (type == NET) {
    n->net.asic = 0ULL;
    n->net.port = NCCL_TOPO_UNDEF;
    n->net.width = 0.0;
  }
  *node = n;
  return ncclSuccess;
}

<<<<<<< HEAD
#if defined(__HIP_PLATFORM_HCC__) || defined(__HCC__) || defined(__HIPCC__)
#define VEGA_XGMI_WIDTH 20
#define VEGA_XGMI_MAX_LINKS 6
extern int busIdToCudaDev(int64_t busId);

ncclResult_t ncclTopoConnectXGMI(struct ncclComm* comm, struct ncclTopoSystem* system) {
  struct ncclTopoNode* nvsNode = NULL;

  int minNvlinks = VEGA_XGMI_MAX_LINKS, minWidth = VEGA_XGMI_WIDTH;
  for (int g1=0; g1<system->nodes[GPU].count; g1++) {
    int nvlinks = 0;
    for(int g2=0; g2<system->nodes[GPU].count; g2++) {
      if (g1 == g2) continue;
      struct ncclTopoNode* gpu1 = system->nodes[GPU].nodes+g1;
      struct ncclTopoNode* gpu2 = system->nodes[GPU].nodes+g2;
      uint32_t link_type, hops;
      int cudaDev1 = busIdToCudaDev(comm->peerInfo[gpu1->rank].busId);
      int cudaDev2 = busIdToCudaDev(comm->peerInfo[gpu2->rank].busId);
#ifndef TOPO_EXPL
      if (hipExtGetLinkTypeAndHopCount(cudaDev1, cudaDev2, &link_type, &hops) == hipSuccess) {
#else
      if (node_model->getLinkTypeAndHopCount(cudaDev1, cudaDev2, &link_type, &hops) == hipSuccess) {
#endif
        if (link_type == HSA_AMD_LINK_INFO_TYPE_XGMI && hops == 1) {
          NCCLCHECK(ncclTopoConnectNodes(gpu1, gpu2, LINK_NVL, minWidth));
          nvlinks++;
        }
      }
    }
    minNvlinks = std::min(minNvlinks, nvlinks);
  }
  int pciWidth;
  NCCLCHECK(ncclTopoGetPciWidth(&pciWidth));
  system->maxSpeed = minNvlinks ? minNvlinks*minWidth : pciWidth;
  system->maxWidth = minNvlinks ? minWidth : pciWidth;
  return ncclSuccess;
}
#else
ncclResult_t ncclTopoConnectNVLink(nvmlDevice_t* nvmlDevs, struct ncclTopoSystem* system) {
  struct ncclTopoNode* nvsNode = NULL;

  int minNvlinks = 6, minWidth = VOLTA_NVLINK_WIDTH;
  for (int g=0; g<system->nodes[GPU].count; g++) {
    struct ncclTopoNode* gpu = system->nodes[GPU].nodes+g;
    int cudaMajor, cudaMinor;
    NCCLCHECK(wrapNvmlDeviceGetCudaComputeCapability(nvmlDevs[g], &cudaMajor, &cudaMinor));
    int maxNvLinks, width;
    if (cudaMajor < 6) {
      maxNvLinks = 0;
      width = 0;
    } else if (cudaMajor == 6) {
      maxNvLinks = 4;
      width = PASCAL_NVLINK_WIDTH;
    } else {
      maxNvLinks = 6;
      width = VOLTA_NVLINK_WIDTH;
    }

    int nvlinks = 0;
    for (int l=0; l<maxNvLinks; ++l) {
      // Check whether we can use this NVLink for P2P
      unsigned canP2P;
      if ((wrapNvmlDeviceGetNvLinkCapability(nvmlDevs[g], l, NVML_NVLINK_CAP_P2P_SUPPORTED, &canP2P) != ncclSuccess) || !canP2P) continue;

      // Make sure the Nvlink is up. The previous call should have trained the link.
      nvmlEnableState_t isActive;
      if ((wrapNvmlDeviceGetNvLinkState(nvmlDevs[g], l, &isActive) != ncclSuccess) || (isActive != NVML_FEATURE_ENABLED)) continue;

      // Try to figure out what's on the other side of the NVLink
      nvmlPciInfo_t remoteProc;
      if (wrapNvmlDeviceGetNvLinkRemotePciInfo(nvmlDevs[g], l, &remoteProc) != ncclSuccess) continue;

      // Make a lower case copy of the bus ID for calling ncclDeviceType
      // PCI system path is in lower case
      char* p = remoteProc.busId;
      char lowerId[NVML_DEVICE_PCI_BUS_ID_BUFFER_SIZE];
      for (int c=0; c<NVML_DEVICE_PCI_BUS_ID_BUFFER_SIZE; c++) {
        lowerId[c] = tolower(p[c]);
        if (p[c] == 0) break;
      }

      enum ncclNvLinkDeviceType type;
      NCCLCHECK(ncclDeviceType(lowerId, &type));
      if (type == ncclNvLinkDeviceGpu) {
        int64_t remoteId;
        NCCLCHECK(busIdToInt64(lowerId, &remoteId));
        int peer;
        NCCLCHECK(idToIndex(system, remoteId, &peer));
        if (peer != -1) {
          NCCLCHECK(ncclTopoConnectNodes(gpu, system->nodes[GPU].nodes+peer, LINK_NVL, width));
          nvlinks++;
        }
      } else if (type == ncclNvLinkDeviceBridge) {
        // Nvlink between GPU and CPU (PPC)
        // Since the remote bridge does not have a valid numa_node, assume we
        // are connected to the closest CPU.
        char* path;
        NCCLCHECK(getPath(gpu->id, &path));
        int numaId = getNumaId(path);
        free(path);
        NCCLCHECK(ncclTopoConnectCpu(system, numaId, gpu, LINK_NVL, width));
        nvlinks++;
      } else { // Nvswitch
        if (type == ncclNvLinkDeviceUnknown) {
          // The NVLink is up but we couldn't find the PCI device on the other
          // side. Assume it's an NVswitch outside a VM.
          if (l == 0) INFO(NCCL_INIT, "%d/%d -> %s : Assuming NVLink is connected to NVswitch", g, l, lowerId);
=======
ncclResult_t ncclTopoRemoveNode(struct ncclTopoSystem* system, int type, int index) {
  struct ncclTopoNode* delNode = system->nodes[type].nodes+index;
  for (int t=0; t<NCCL_TOPO_NODE_TYPES; t++) {
    free(delNode->paths[t]);
    for (int n=0; n<system->nodes[t].count; n++) {
      struct ncclTopoNode* node = system->nodes[t].nodes+n;
      if (node == delNode) continue;
      for (int l=0; l<node->nlinks; l++) {
        while (l<node->nlinks && node->links[l].remNode == delNode) {
          memmove(node->links+l, node->links+l+1, (node->nlinks-l-1)*sizeof(struct ncclTopoLink));
          node->nlinks--;
>>>>>>> 533e3702
        }
        if (l<node->nlinks && node->links[l].remNode->type == type && node->links[l].remNode >= delNode) {
          node->links[l].remNode--;
        }
      }
    }
  }
  memmove(delNode, delNode+1, (system->nodes[type].count-index-1)*sizeof(struct ncclTopoNode));
  system->nodes[type].count--;
  return ncclSuccess;
}
#endif

ncclResult_t ncclTopoConnectNodes(struct ncclTopoNode* node, struct ncclTopoNode* remNode, int type, float width) {
  // Aggregate links into higher width for NVLink
  struct ncclTopoLink* link;
  for (link = node->links; link->remNode; link++) {
    if (link->remNode == remNode && link->type == type) break;
  }
<<<<<<< HEAD
  // Then attach to a CPU node
  int numaId = getNumaId(path);
  int width;
  NCCLCHECK(ncclTopoGetCpuPciP2pWidth(&width));
  NCCLCHECK(ncclTopoConnectCpu(system, numaId, lastNode, LINK_PCI, width));
  return ncclSuccess;
}

// Try to detect if IB cards are in fact the same physical NIC, hence sharing ports.
#include <glob.h>
#define IB_GUID_PATH "%s/infiniband/mlx5_*/sys_image_guid"
#ifndef TOPO_EXPL
uint64_t getIbGuid(char* path) {
  uint64_t guid = 0ULL;
  char guidPath[PATH_MAX];
  snprintf(guidPath, PATH_MAX, IB_GUID_PATH, path);
  // PATH has a wildcard in it so use glob()
  glob_t globbuf;
  glob(guidPath, 0, NULL, &globbuf);
  if (globbuf.gl_pathc > 0)
    strncpy(guidPath, globbuf.gl_pathv[0], PATH_MAX);
  globfree(&globbuf);
  guidPath[PATH_MAX-1] = '\0';
  FILE *file = fopen(guidPath, "r");
  if (file != NULL) {
    uint64_t a, b, c, d;
    if (fscanf(file, "%04lx:%04lx:%04lx:%04lx", &a, &b, &c, &d) != EOF) {
      guid = (a << 48) + (b << 32) + (c<<16) + d;
      TRACE(NCCL_GRAPH, "Opened %s guid %lx", guidPath, guid);
    }
    fclose(file);
  }
  return guid;
}
#else
uint64_t getIbGuid(char* path) {
  return node_model->getIbGuid(path);
}
#endif

struct netInfo {
  char* path;
  int64_t nic;
  uint64_t asic;
  int port;
  int net;
};

ncclResult_t ncclTopoComputeNetInfo(struct netInfo* netInfos, int ndev) {
  for (int n=0; n<ndev; n++) {
    struct netInfo* info = netInfos+n;
    uint64_t ibGuid;
    info->nic = n;
    info->asic = n;
    info->port = 0;
    info->net = n;
    if (info->path && (ibGuid = getIbGuid(info->path)) != 0) {
      info->asic = ibGuid;

      // Ignore PCI subdevice when computing the ID to merge multi-port cards
      // and make them use the same PCI link.
      char* path = strdup(info->path);
      path[strlen(path)-1]='0';
      NCCLCHECK(pciPathToInt64(path, strlen(path), 0, &info->nic));
      free(path);

      // Same PCI path -> different ports of the same NIC
      for (int i=0; i<n; i++) if (netInfos[i].nic == info->nic) info->port++;

      // Same GUID -> same network links as the other NIC
      for (int i=0; i<n; i++) if (netInfos[i].asic == info->asic && netInfos[i].port == info->port) info->net = netInfos[i].net;
    }
    INFO(NCCL_GRAPH, "%s -> %x/%lx/%d/%d", info->path, info->nic, info->asic, info->port, info->net);
=======
  if (link->remNode == NULL) node->nlinks++;
  link->type = type;
  link->remNode = remNode;
  link->width += width;

  // Sort links in BW descending order
  struct ncclTopoLink linkSave;
  memcpy(&linkSave, link, sizeof(struct ncclTopoLink));
  while (link != node->links) {
    if ((link-1)->width >= linkSave.width) break;
    memcpy(link, link-1, sizeof(struct ncclTopoLink));
    link--;
>>>>>>> 533e3702
  }
  memcpy(link, &linkSave, sizeof(struct ncclTopoLink));
  return ncclSuccess;
}

ncclResult_t ncclTopoConnectCpus(struct ncclTopoSystem* system) {
  // And connect all CPU nodes together
  for (int n=0; n<system->nodes[CPU].count; n++) {
    for (int p=0; p<system->nodes[CPU].count; p++) {
      if (n == p) continue;
      float width;
      NCCLCHECK(ncclTopoGetInterCpuWidth(system->nodes[CPU].nodes+n, &width));
      NCCLCHECK(ncclTopoConnectNodes(system->nodes[CPU].nodes+n, system->nodes[CPU].nodes+p, LINK_SYS, width));
    }
  }
  return ncclSuccess;
}

static ncclResult_t ncclTopoPrintRec(struct ncclTopoNode* node, struct ncclTopoNode* prevNode, char* line, int offset) {
  if (node->type == GPU) {
    sprintf(line+offset, "%s/%lX (%d)", topoNodeTypeStr[node->type], node->id, node->gpu.rank);
  } else if (node->type == CPU) {
    sprintf(line+offset, "%s/%lX (%d/%d/%d)", topoNodeTypeStr[node->type], node->id, node->cpu.arch, node->cpu.vendor, node->cpu.model);
  } else {
    sprintf(line+offset, "%s/%lX", topoNodeTypeStr[node->type], node->id);
  }
  INFO(NCCL_GRAPH, "%s", line);
  for (int i=0; i<offset; i++) line[i] = ' ';

  for (int l=0; l<node->nlinks; l++) {
    struct ncclTopoLink* link = node->links+l;
    if (link->type == LINK_LOC) continue;
    if (link->type != LINK_PCI || link->remNode != prevNode) {
      sprintf(line+offset, "+ %s[%2.1f] - ", topoLinkTypeStr[link->type], link->width);
      int nextOffset = strlen(line);
      if (link->type == LINK_PCI) {
        NCCLCHECK(ncclTopoPrintRec(link->remNode, node, line, nextOffset));
      } else {
        if (link->remNode->type == NET) {
          sprintf(line+nextOffset, "%s/%lX (%lx/%d/%f)", topoNodeTypeStr[link->remNode->type], link->remNode->id, link->remNode->net.asic, link->remNode->net.port, link->remNode->net.width);
        } else {
          sprintf(line+nextOffset, "%s/%lX", topoNodeTypeStr[link->remNode->type], link->remNode->id);
        }
        INFO(NCCL_GRAPH, "%s", line);
      }
    }
  }
  return ncclSuccess;
}

ncclResult_t ncclTopoPrint(struct ncclTopoSystem* s) {
  INFO(NCCL_GRAPH, "=== System : maxWidth %2.1f ===", s->maxWidth);
  char line[1024];
  for (int n=0; n<s->nodes[CPU].count; n++) NCCLCHECK(ncclTopoPrintRec(s->nodes[CPU].nodes+n, NULL, line, 0));
  INFO(NCCL_GRAPH, "==========================================");
  NCCLCHECK(ncclTopoPrintPaths(s));
  return ncclSuccess;
}

static ncclResult_t ncclTopoSort(struct ncclTopoNode* node, struct ncclTopoNode* upNode) {
  // Shift all links to have upLink as last link
  if (upNode) {
    int l=0;
    while (node->links[l].remNode != upNode) l++;
    struct ncclTopoLink upLink;
    memcpy(&upLink, node->links+l, sizeof(struct ncclTopoLink));
    while (node->links[l+1].remNode) {
      memcpy(node->links+l, node->links+l+1, sizeof(struct ncclTopoLink));
      l++;
    }
    memcpy(node->links+l, &upLink, sizeof(struct ncclTopoLink));
  }

  // Recursively sort the PCI tree
  for (int l=0; l<node->nlinks; l++) {
    struct ncclTopoLink* link = node->links+l;
    if (link->type == LINK_PCI && link->remNode != upNode) NCCLCHECK(ncclTopoSort(link->remNode, node));
  }
  return ncclSuccess;
}

// We want the graph to be organized to ease/accelerate traversal :
// 1. NVLinks (already the case)
// 2. PCI down
// 3. PCI up
// 4. SYS (already the case)
ncclResult_t ncclTopoSortSystem(struct ncclTopoSystem* system) {
  for (int n=0; n<system->nodes[CPU].count; n++) NCCLCHECK(ncclTopoSort(system->nodes[CPU].nodes+n, NULL));
  return ncclSuccess;
}

ncclResult_t ncclTopoAddNet(struct ncclXmlNode* xmlNet, struct ncclTopoSystem* system, struct ncclTopoNode* nic) {
  int dev;
  NCCLCHECK(xmlGetAttrInt(xmlNet, "dev", &dev));

  struct ncclTopoNode* net;
  NCCLCHECK(ncclTopoCreateNode(system, &net, NET, dev));
  const char* str;
  NCCLCHECK(xmlGetAttr(xmlNet, "guid", &str));
  if (str) sscanf(str, "0x%lx", &net->net.asic);
  else net->net.asic = dev;

  ncclDebugNoWarn = NCCL_GRAPH;
  int mbps;
  if (xmlGetAttrInt(xmlNet, "speed", &mbps) != ncclSuccess) mbps = 0;
  if (mbps <= 0) mbps = 10000; // Some NICs define speed = -1
  net->net.width = mbps / 8000.0;
  if (xmlGetAttrInt(xmlNet, "port", &net->net.port) != ncclSuccess) net->net.port = 0;
  if (xmlGetAttrInt(xmlNet, "gdr", &net->net.gdrSupport) != ncclSuccess) net->net.gdrSupport = 0;
  if (xmlGetAttrInt(xmlNet, "maxconn", &net->net.maxChannels) != ncclSuccess) net->net.maxChannels = MAXCHANNELS;
  if (xmlGetAttrInt(xmlNet, "coll", &net->net.collSupport) != ncclSuccess) net->net.collSupport = 0;
  ncclDebugNoWarn = 0;

  NCCLCHECK(ncclTopoConnectNodes(nic, net, LINK_NET, net->net.width));
  NCCLCHECK(ncclTopoConnectNodes(net, nic, LINK_NET, net->net.width));
  return ncclSuccess;
}

ncclResult_t ncclTopoAddNic(struct ncclXmlNode* xmlNic, struct ncclTopoSystem* system, struct ncclTopoNode* nic) {
  for (int s=0; s<xmlNic->nSubs; s++) {
    struct ncclXmlNode* xmlNet = xmlNic->subs[s];
    if (strcmp(xmlNet->name, "net") != 0) continue;
    int index;
    NCCLCHECK(xmlGetAttrIndex(xmlNet, "dev", &index));
    if (index == -1) continue;
    NCCLCHECK(ncclTopoAddNet(xmlNet, system, nic));
  }
  return ncclSuccess;
}

ncclResult_t ncclTopoAddGpu(struct ncclXmlNode* xmlGpu, struct ncclTopoSystem* system, struct ncclTopoNode* gpu) {
  NCCLCHECK(xmlGetAttrInt(xmlGpu, "sm", &gpu->gpu.cudaCompCap));
  NCCLCHECK(xmlGetAttrInt(xmlGpu, "rank", &gpu->gpu.rank));
  NCCLCHECK(xmlGetAttrInt(xmlGpu, "dev", &gpu->gpu.dev));
  NCCLCHECK(xmlGetAttrInt(xmlGpu, "gdr", &gpu->gpu.gdrSupport));
  // Do not go any further, nvlinks will be added in a second pass
  return ncclSuccess;
}

struct kvDict kvDictPciClass[] = { { "0x060400", PCI }, { "0x068000", NVS }, { "0x068001", CPU }, { "0x03", GPU }, { "0x02", NIC }, { NULL, 0 } };
struct kvDict kvDictPciGen[] = { { "2.5 GT/s", 15 }, { "5 GT/s", 30 }, { "8 GT/s", 60 }, { "16 GT/s", 120 }, { NULL, 0 } }; // x100 Mbps per lane
ncclResult_t ncclTopoAddPci(struct ncclXmlNode* xmlPci, struct ncclTopoSystem* system, struct ncclTopoNode* parent) {
  const char* str;

  int type;
  NCCLCHECK(xmlGetAttrStr(xmlPci, "class", &str));
  NCCLCHECK(kvConvertToInt(str, &type, kvDictPciClass));

  int64_t busId;
  NCCLCHECK(xmlGetAttrStr(xmlPci, "busid", &str));
  NCCLCHECK(busIdToInt64(str, &busId));

  struct ncclTopoNode* node = NULL;
  if (type == GPU) {
    struct ncclXmlNode* xmlGpu;
    NCCLCHECK(xmlGetSub(xmlPci, "gpu", &xmlGpu));
    if (xmlGpu == NULL) return ncclSuccess;
    int index;
    NCCLCHECK(xmlGetAttrIndex(xmlGpu, "rank", &index));
    if (index == -1) return ncclSuccess;
    NCCLCHECK(ncclTopoCreateNode(system, &node, type, busId));
    NCCLCHECK(ncclTopoAddGpu(xmlGpu, system, node));
  }
  if (type == NIC) {
    struct ncclXmlNode* xmlNic;
    NCCLCHECK(xmlGetSub(xmlPci, "nic", &xmlNic));
    if (xmlNic == NULL) return ncclSuccess;

    // Ignore sub device ID and merge multi-port NICs into one PCI device.
    busId &= 0xfffffffffffffff0;
    struct ncclTopoNode* nicNode = NULL;
    NCCLCHECK(ncclTopoGetNode(system, &nicNode, type, busId));
    if (nicNode == NULL) {
      NCCLCHECK(ncclTopoCreateNode(system, &nicNode, type, busId));
      node = nicNode; // Connect it to parent later on
    }
    NCCLCHECK(ncclTopoAddNic(xmlNic, system, nicNode));
  } else if (type == PCI) {
    NCCLCHECK(ncclTopoCreateNode(system, &node, type, busId));
    for (int s=0; s<xmlPci->nSubs; s++) {
      struct ncclXmlNode* xmlSubPci = xmlPci->subs[s];
      NCCLCHECK(ncclTopoAddPci(xmlSubPci, system, node));
    }
  }

<<<<<<< HEAD
#if defined(__HIP_PLATFORM_HCC__) || defined(__HCC__) || defined(__HIPCC__)
  NCCLCHECK(ncclTopoConnectXGMI(comm, s));
#else
  NCCLCHECK(ncclTopoConnectNVLink(nvmlDevs, s));
#endif
  NCCLCHECK(ncclTopoConnectPCI(s));
=======
  if (node) {
    int width, speed;
    NCCLCHECK(xmlGetAttrInt(xmlPci, "link_width", &width));
    NCCLCHECK(xmlGetAttrStr(xmlPci, "link_speed", &str));

    // Manage cases where speed was not indicated in /sys
    if (width == 0) width = 16;
    if (strlen(str) == 0 || strcasecmp(str, "Unknown speed") == 0) str = "8 GT/s";
>>>>>>> 533e3702

    NCCLCHECK(kvConvertToInt(str, &speed, kvDictPciGen)); // Values in 100Mbps, per lane (we want GB/s in the end)

    NCCLCHECK(ncclTopoConnectNodes(node, parent, LINK_PCI, width*speed/80.0));
    NCCLCHECK(ncclTopoConnectNodes(parent, node, LINK_PCI, width*speed/80.0));
  }
  return ncclSuccess;
}

struct kvDict kvDictCpuArch[] = { { "x86_64", NCCL_TOPO_CPU_ARCH_X86 }, { "arm64", NCCL_TOPO_CPU_ARCH_ARM }, { "ppc64", NCCL_TOPO_CPU_ARCH_POWER }, { NULL, 0 } };
struct kvDict kvDictCpuVendor[] = { { "GenuineIntel", NCCL_TOPO_CPU_VENDOR_INTEL }, { "AuthenticAMD", NCCL_TOPO_CPU_VENDOR_AMD }, { NULL, 0 } };

ncclResult_t ncclTopoAddCpu(struct ncclXmlNode* xmlCpu, struct ncclTopoSystem* system) {
  int numaId;
  NCCLCHECK(xmlGetAttrInt(xmlCpu, "numaid", &numaId));
  struct ncclTopoNode* cpu;
  NCCLCHECK(ncclTopoCreateNode(system, &cpu, CPU, numaId));
  const char* str;
  NCCLCHECK(xmlGetAttr(xmlCpu, "affinity", &str));
  if (str != NULL) {
    NCCLCHECK(ncclStrToCpuset(str, &cpu->cpu.affinity));
  }

  NCCLCHECK(xmlGetAttrStr(xmlCpu, "arch", &str));
  NCCLCHECK(kvConvertToInt(str, &cpu->cpu.arch, kvDictCpuArch));
  if (cpu->cpu.arch == NCCL_TOPO_CPU_ARCH_X86) {
    NCCLCHECK(xmlGetAttrStr(xmlCpu, "vendor", &str));
    NCCLCHECK(kvConvertToInt(str, &cpu->cpu.vendor, kvDictCpuVendor));
    if (cpu->cpu.vendor == NCCL_TOPO_CPU_VENDOR_INTEL) {
      int familyId, modelId;
      NCCLCHECK(xmlGetAttrInt(xmlCpu, "familyid", &familyId));
      NCCLCHECK(xmlGetAttrInt(xmlCpu, "modelid", &modelId));
      cpu->cpu.model = (familyId == 6 && modelId >= 0x55) ? NCCL_TOPO_CPU_TYPE_SKL : NCCL_TOPO_CPU_INTEL_BDW;
    }
  }
  for (int s=0; s<xmlCpu->nSubs; s++) {
    struct ncclXmlNode* node = xmlCpu->subs[s];
    if (strcmp(node->name, "pci") == 0) NCCLCHECK(ncclTopoAddPci(node, system, cpu));
    if (strcmp(node->name, "nic") == 0) {
      struct ncclTopoNode* nic = NULL;
      NCCLCHECK(ncclTopoGetNode(system, &nic, NIC, 0));
      if (nic == NULL) {
        NCCLCHECK(ncclTopoCreateNode(system, &nic, NIC, 0));
        NCCLCHECK(ncclTopoConnectNodes(cpu, nic, LINK_PCI, LOC_WIDTH));
        NCCLCHECK(ncclTopoConnectNodes(nic, cpu, LINK_PCI, LOC_WIDTH));
      }
      NCCLCHECK(ncclTopoAddNic(node, system, nic));
    }
  }
  return ncclSuccess;
}

ncclResult_t ncclTopoAddNvLinks(struct ncclXmlNode* node, struct ncclTopoSystem* system, const char* parentBusId) {
  if (strcmp(node->name, "nvlink") == 0) {
    struct ncclTopoNode* gpu = NULL;
    int64_t pBusId;
    NCCLCHECK(busIdToInt64(parentBusId, &pBusId));
    NCCLCHECK(ncclTopoGetNode(system, &gpu, GPU, pBusId));
    if (gpu == NULL) {
      WARN("Add NVLink error : could not find GPU %lx\n", pBusId);
      return ncclInternalError;
    }
    int count;
    NCCLCHECK(xmlGetAttrInt(node, "count", &count));
    const char* targetClass;
    NCCLCHECK(xmlGetAttrStr(node, "tclass", &targetClass));
    int targetType;
    NCCLCHECK(kvConvertToInt(targetClass, &targetType, kvDictPciClass));
    struct ncclTopoNode* remote = NULL;
    if (targetType == GPU) {
      // NVL P2P connection to another GPU
      const char* target;
      NCCLCHECK(xmlGetAttrStr(node, "target", &target));
      int64_t busId;
      NCCLCHECK(busIdToInt64(target, &busId));
      NCCLCHECK(ncclTopoGetNode(system, &remote, GPU, busId));
    } else if (targetType == CPU) {
      // NVL connection to the local CPU
      NCCLCHECK(findLocalCpu(gpu, &remote));
    } else {
      if (system->nodes[NVS].count == 0) {
        NCCLCHECK(ncclTopoCreateNode(system, &remote, NVS, 0));
      } else {
        remote = system->nodes[NVS].nodes;
      }
    }
    if (remote) {
      int nvlSpeed = gpu->gpu.cudaCompCap == 60 ? PASCAL_NVLINK_WIDTH : VOLTA_NVLINK_WIDTH;
      NCCLCHECK(ncclTopoConnectNodes(gpu, remote, LINK_NVL, count*nvlSpeed));
      if (remote->type != GPU) {
        NCCLCHECK(ncclTopoConnectNodes(remote, gpu, LINK_NVL, count*nvlSpeed));
      }
    }
  } else {
    const char* busId;
    NCCLCHECK(xmlGetAttr(node, "busid", &busId));
    for (int s=0; s<node->nSubs; s++) {
      NCCLCHECK(ncclTopoAddNvLinks(node->subs[s], system, busId ? busId : parentBusId));
    }
  }
  return ncclSuccess;
}

ncclResult_t ncclTopoGetSystemFromXml(struct ncclXml* xml, struct ncclTopoSystem** topoSystem) {
  NCCLCHECK(ncclCalloc(topoSystem, 1));
  struct ncclXmlNode* topNode;
  NCCLCHECK(xmlFindTag(xml, "system", &topNode));
  for (int s=0; s<topNode->nSubs; s++) {
    struct ncclXmlNode* node = topNode->subs[s];
    if (strcmp(node->name, "cpu") == 0) NCCLCHECK(ncclTopoAddCpu(node, *topoSystem));
  }
  NCCLCHECK(ncclTopoAddNvLinks(topNode, *topoSystem, NULL));

  NCCLCHECK(ncclTopoConnectCpus(*topoSystem));
  NCCLCHECK(ncclTopoSortSystem(*topoSystem));

  return ncclSuccess;
}

NCCL_PARAM(TopoDumpFileRank, "TOPO_DUMP_FILE_RANK", 0);

// Only set values if not already set
static ncclResult_t xmlInitAttrInt(struct ncclXmlNode* node, const char* attrName, const int value) {
  int index;
  NCCLCHECK(xmlGetAttrIndex(node, attrName, &index));
  if (index == -1) {
    index = node->nAttrs++;
    strncpy(node->attrs[index].key, attrName, MAX_STR_LEN);
    snprintf(node->attrs[index].value, MAX_STR_LEN, "%d", value);
  }
  return ncclSuccess;
}
static ncclResult_t xmlInitAttrUint64(struct ncclXmlNode* node, const char* attrName, const uint64_t value) {
  int index;
  NCCLCHECK(xmlGetAttrIndex(node, attrName, &index));
  if (index == -1) {
    index = node->nAttrs++;
    strncpy(node->attrs[index].key, attrName, MAX_STR_LEN);
    snprintf(node->attrs[index].value, MAX_STR_LEN, "0x%lx", value);
  }
  return ncclSuccess;
}


ncclResult_t ncclTopoGetSystem(struct ncclComm* comm, struct ncclTopoSystem** system) {
  struct ncclXml* xml;
  NCCLCHECK(ncclCalloc(&xml, 1));
  char* xmlTopoFile = getenv("NCCL_TOPO_FILE");
  if (xmlTopoFile) {
    NCCLCHECK(ncclTopoGetXmlFromFile(xmlTopoFile, xml));
  }
  if (xml->maxIndex == 0) {
    // Create top tag
    struct ncclXmlNode* top;
    NCCLCHECK(xmlAddNode(xml, NULL, "system", &top));
    NCCLCHECK(xmlSetAttrInt(top, "version", NCCL_TOPO_XML_VERSION));
  }

  // Auto-detect GPUs if needed
  for (int r=0; r<comm->nRanks; r++) {
    if (comm->peerInfo[r].hostHash == comm->peerInfo[comm->rank].hostHash) {
      char busId[NVML_DEVICE_PCI_BUS_ID_BUFFER_SIZE];
      NCCLCHECK(int64ToBusId(comm->peerInfo[r].busId, busId));
      struct ncclXmlNode* node;
      NCCLCHECK(ncclTopoFillGpu(xml, busId, &node));
      NCCLCHECK(xmlSetAttrInt(node, "rank", r));
      NCCLCHECK(xmlInitAttrInt(node, "gdr", comm->peerInfo[r].gdrSupport));
    }
  }
  // Auto-detect NICs if needed. net/collnet share the same xml/graph nodes,
  // so we start with collnet so that it has precedence.
  int netDevCount = 0;
  if (ncclCollNet) {
    NCCLCHECK(collNetDevices(&netDevCount));
    for (int n=0; n<netDevCount; n++) {
      ncclNetProperties_t props;
      NCCLCHECK(collNetGetProperties(n, &props));
      struct ncclXmlNode* netNode;
      NCCLCHECK(ncclTopoFillNet(xml, props.pciPath, props.name, &netNode));
      NCCLCHECK(xmlSetAttrInt(netNode, "dev", n));
      NCCLCHECK(xmlInitAttrInt(netNode, "speed", props.speed));
      NCCLCHECK(xmlInitAttrInt(netNode, "port", props.port));
      NCCLCHECK(xmlInitAttrUint64(netNode, "guid", props.guid));
      NCCLCHECK(xmlInitAttrInt(netNode, "maxconn", props.maxComms));
      NCCLCHECK(xmlInitAttrInt(netNode, "gdr", props.ptrSupport & NCCL_PTR_CUDA ? 1 : 0));
      NCCLCHECK(xmlInitAttrInt(netNode, "coll", 1));
    }
  }
  if (netDevCount == 0) {
    NCCLCHECK(ncclNetDevices(&netDevCount));
  }
  for (int n=0; n<netDevCount; n++) {
    ncclNetProperties_t props;
    NCCLCHECK(ncclNetGetProperties(n, &props));
    struct ncclXmlNode* netNode;
    NCCLCHECK(ncclTopoFillNet(xml, props.pciPath, props.name, &netNode));
    NCCLCHECK(xmlSetAttrInt(netNode, "dev", n));
    NCCLCHECK(xmlInitAttrInt(netNode, "speed", props.speed));
    NCCLCHECK(xmlInitAttrInt(netNode, "port", props.port));
    NCCLCHECK(xmlInitAttrUint64(netNode, "guid", props.guid));
    NCCLCHECK(xmlInitAttrInt(netNode, "maxconn", props.maxComms));
    NCCLCHECK(xmlInitAttrInt(netNode, "gdr", props.ptrSupport & NCCL_PTR_CUDA ? 1 : 0));
  }

  xmlTopoFile = getenv("NCCL_TOPO_DUMP_FILE");
  if (xmlTopoFile && comm->rank == ncclParamTopoDumpFileRank()) {
    NCCLCHECK(ncclTopoDumpXmlToFile(xmlTopoFile, xml));
  }

  NCCLCHECK(ncclTopoGetSystemFromXml(xml, system));
  free(xml);
  return ncclSuccess;
}

/****************************/
/* External query functions */
/****************************/

ncclResult_t ncclTopoCpuType(struct ncclTopoSystem* system, int* arch, int* vendor, int* model) {
  *arch = system->nodes[CPU].nodes[0].cpu.arch;
  *vendor = system->nodes[CPU].nodes[0].cpu.vendor;
  *model = system->nodes[CPU].nodes[0].cpu.model;
  return ncclSuccess;
}

NCCL_PARAM(IgnoreCpuAffinity, "IGNORE_CPU_AFFINITY", 0);

ncclResult_t ncclTopoSetAffinity(struct ncclTopoSystem* system, int rank) {
  struct ncclTopoNode* cpu = NULL, *gpu = NULL;
  for (int g=0; g<system->nodes[GPU].count; g++) {
    if (system->nodes[GPU].nodes[g].gpu.rank == rank) {
      gpu = system->nodes[GPU].nodes+g;
      // Find closer CPU
      int cpuIndex = -1, minHops = 0;
      for (int c=0; c<system->nodes[CPU].count; c++) {
        int nHops = system->nodes[GPU].nodes[g].paths[CPU][c].count;
        if (cpuIndex == -1 || nHops < minHops) {
          cpuIndex = c;
          minHops = nHops;
        }
      }
      cpu = system->nodes[CPU].nodes+cpuIndex;
    }
  }
  if (cpu == NULL) {
    WARN("Set CPU affinity : unable to find GPU/CPU for rank %d", rank);
    return ncclInternalError;
  }

  // Query the CPU affinity set we were provided
  cpu_set_t mask;
  SYSCHECK(sched_getaffinity(0, sizeof(cpu_set_t), &mask), "sched_getaffinity");

#ifdef ENABLE_TRACE
  {
    char affinityStr[sizeof(cpu_set_t)*2];
    NCCLCHECK(ncclCpusetToStr(&mask, affinityStr));
    TRACE(NCCL_INIT, "Current affinity for GPU %d is %s", gpu->gpu.dev, affinityStr);
  }
#endif

  // Get the affinity of the CPU close to our GPU.
  cpu_set_t cpuMask = cpu->cpu.affinity;

#ifdef ENABLE_TRACE
  {
    char affinityStr[sizeof(cpu_set_t)*2];
    NCCLCHECK(ncclCpusetToStr(&cpuMask, affinityStr));
    TRACE(NCCL_INIT, "CPU GPU affinity for GPU %d is %s", gpu->gpu.dev, affinityStr);
  }
#endif

  cpu_set_t finalMask;
  if (ncclParamIgnoreCpuAffinity())
    // Ignore the CPU affinity set and use the GPU one instead
    finalMask = cpuMask;
  else
    // Use a subset of the GPU affinity set
    CPU_AND(&finalMask, &mask, &cpuMask);

  // If there is a non empty set, use it to set affinity
  if (CPU_COUNT(&finalMask)) {
    char affinityStr[sizeof(cpu_set_t)*2];
    NCCLCHECK(ncclCpusetToStr(&finalMask, affinityStr));
    INFO(NCCL_INIT, "Setting affinity for GPU %d to %s", gpu->gpu.dev, affinityStr);
    SYSCHECK(sched_setaffinity(0, sizeof(cpu_set_t), &finalMask), "sched_setaffinity");
  }
  return ncclSuccess;
}<|MERGE_RESOLUTION|>--- conflicted
+++ resolved
@@ -1,10 +1,6 @@
 /*************************************************************************
-<<<<<<< HEAD
- * Copyright (c) 2016-2019, NVIDIA CORPORATION. All rights reserved.
+ * Copyright (c) 2016-2020, NVIDIA CORPORATION. All rights reserved.
  * Modifications Copyright (c) 2019-2020 Advanced Micro Devices, Inc. All rights reserved.
-=======
- * Copyright (c) 2016-2020, NVIDIA CORPORATION. All rights reserved.
->>>>>>> 533e3702
  *
  * See LICENSE.txt for license information
  ************************************************************************/
@@ -18,78 +14,28 @@
 #include "coll_net.h"
 #include <sys/stat.h>
 #include <fcntl.h>
-<<<<<<< HEAD
 #if defined(__HIP_PLATFORM_HCC__) || defined(__HCC__) || defined(__HIPCC__)
 #include <hsa/hsa.h>
 #include <hsa/hsa_ext_amd.h>
 #endif
-=======
 #include "xml.h"
 #include "cpuset.h"
->>>>>>> 533e3702
 
 #define BUSID_SIZE (sizeof("0000:00:00.0"))
 #define BUSID_REDUCED_SIZE (sizeof("0000:00"))
 
 const char* topoNodeTypeStr[] = { "GPU", "PCI", "NVS", "CPU", "NIC", "NET" };
-<<<<<<< HEAD
 #if defined(__HIP_PLATFORM_HCC__) || defined(__HCC__) || defined(__HIPCC__)
-const char* topoLinkTypeStr[] = { "LOC", "XGMI", "PCI", "QPI", "NET" };
+const char* topoLinkTypeStr[] = { "LOC", "XGMI", "PCI", "",    "",    "SYS", "NET" };
+const char* topoPathTypeStr[] = { "LOC", "XGMI", "PIX", "PXB", "PHB", "SYS", "NET" };
 #else
-const char* topoLinkTypeStr[] = { "LOC", "NVL", "PCI", "QPI", "NET" };
-#endif
-
-#ifdef TOPO_EXPL
-#include "model.h"
-extern NodeModel *node_model;
-#endif
-=======
 const char* topoLinkTypeStr[] = { "LOC", "NVL", "PCI", "",    "",    "SYS", "NET" };
 const char* topoPathTypeStr[] = { "LOC", "NVL", "PIX", "PXB", "PHB", "SYS", "NET" };
->>>>>>> 533e3702
+#endif
 
 /******************************************************************/
 /******************* Graph Creation Functions *********************/
 /******************************************************************/
-<<<<<<< HEAD
-#ifndef TOPO_EXPL
-static int getNumaId(char *path) {
-  char npath[PATH_MAX];
-  snprintf(npath, PATH_MAX, "%s/numa_node", path);
-  npath[PATH_MAX-1] = '\0';
-
-  int numaId = -1;
-  FILE *file = fopen(npath, "r");
-  if (file == NULL) return -1;
-  if (fscanf(file, "%d", &numaId) == EOF) { fclose(file); return -1; }
-  fclose(file);
-
-  return numaId;
-}
-
-static ncclResult_t getPciPath(char* busId, char** path) {
-  for (int i=0; i<BUSID_SIZE; i++) busId[i] = tolower(busId[i]);
-  char busPath[] = "/sys/class/pci_bus/0000:00/../../0000:00:00.0";
-  memcpy(busPath+sizeof("/sys/class/pci_bus/")-1, busId, BUSID_REDUCED_SIZE-1);
-  memcpy(busPath+sizeof("/sys/class/pci_bus/0000:00/../../")-1, busId, BUSID_SIZE-1);
-  *path = realpath(busPath, NULL);
-  if (*path == NULL) {
-    WARN("Could not find real path of %s", busPath);
-    return ncclSystemError;
-  }
-  return ncclSuccess;
-}
-#else
-static int getNumaId(char *path) {
-  return node_model->getNumaId(path);
-}
-
-static ncclResult_t getPciPath(char* busId, char** path) {
-  return node_model->getGpuPciPath(busId, path);
-}
-#endif
-=======
->>>>>>> 533e3702
 
 // Get an int64 from a PCI path. For example, sys/class/pci0000:00/0000:00:02.0/0000:02:00.0/ will return 0x000002000.
 ncclResult_t pciPathToInt64(char* path, int offset, int minOffset, int64_t* id) {
@@ -120,138 +66,9 @@
   return ncclSuccess;
 }
 
-<<<<<<< HEAD
-
-static ncclResult_t getPath(int64_t id, char** path) {
-  char busId[] = "0000:00:00.0";
-  NCCLCHECK(int64ToBusId(id, busId));
-  NCCLCHECK(getPciPath(busId, path));
-  return ncclSuccess;
-}
-
-ncclResult_t ncclTopoCudaPath(int cudaDev, char** path) {
-  char busId[BUSID_SIZE];
-  CUDACHECK(hipDeviceGetPCIBusId(busId, BUSID_SIZE, cudaDev));
-  NCCLCHECK(getPciPath(busId, path));
-  return ncclSuccess;
-}
-
-
-=======
->>>>>>> 533e3702
 int interCpuWidth = 0;
 int cpuPciWidth = 0;
-int p2pPciWidth = 0;
-
-<<<<<<< HEAD
-#ifndef TOPO_EXPL
-static ncclResult_t getCpuWidths() {
-  // Check if already detected
-  if (interCpuWidth + cpuPciWidth + p2pPciWidth) return ncclSuccess;
-
-  // Defaults
-  char cpu[256];
-  sprintf(cpu, "Generic");
-  cpuPciWidth = interCpuWidth = p2pPciWidth = PCI_WIDTH;
-
-#ifdef __PPC__
-  sprintf(cpu, "ppc64");
-  interCpuWidth = P9_WIDTH;
-#endif
-#ifdef __x86_64__
-  sprintf(cpu, "x86_64");
-  union {
-    struct {
-      // CPUID 0 String register order
-      uint32_t ebx;
-      uint32_t edx;
-      uint32_t ecx;
-    };
-    char vendor[12];
-  } cpuid0;
-
-  asm volatile("cpuid" : "=b" (cpuid0.ebx), "=c" (cpuid0.ecx), "=d" (cpuid0.edx) : "a" (0));
-  if (strncmp(cpuid0.vendor, "GenuineIntel", 12) == 0) sprintf(cpu, "Intel");
-  else if (strncmp(cpuid0.vendor, "AuthenticAMD", 12) == 0) sprintf(cpu, "AMD");
-
-  if (strcmp(cpu, "Intel") == 0) {
-    union {
-      struct {
-        int steppingId:4;
-        int model:4;
-        int familyId:4;
-        int processorType:2;
-        int resv0:2;
-        int extModel:4;
-        int extFamily:8;
-        int resv1:4;
-      };
-      uint32_t val;
-    } cpuid1;
-    asm volatile("cpuid" : "=a" (cpuid1.val) : "a" (1));
-    if (cpuid1.familyId == 6 && (cpuid1.model + cpuid1.extModel * 16) >= 0x55) { // Skylake
-      sprintf(cpu, "Intel/Skylake (or later)");
-      interCpuWidth = SKL_QPI_WIDTH;
-      cpuPciWidth = SKL_CPUPCI_WIDTH;
-      p2pPciWidth = SKL_PCI_WIDTH;
-    } else {
-      interCpuWidth = QPI_WIDTH;
-    }
-  }
-  else if (strcmp(cpu, "AMD") == 0) {
-    union {
-      struct {
-        uint32_t steppingId:4;
-        uint32_t model:4;
-        uint32_t family:4;
-        uint32_t resv0:4;
-        uint32_t extModel:4;
-        uint32_t extFamily:8;
-        uint32_t resv1:4;
-      };
-      uint32_t val;
-    } cpuid1;
-    asm volatile("cpuid" : "=a" (cpuid1.val) : "a" (1));
-    if ((cpuid1.family + cpuid1.extFamily) == 23 && (cpuid1.model + cpuid1.extModel * 16) >= 49) {
-      sprintf(cpu, "AMD/Rome (or later)");
-      interCpuWidth = ROME_QPI_WIDTH;
-      cpuPciWidth = ROME_CPUPCI_WIDTH;
-      p2pPciWidth = ROME_PCI_WIDTH;
-    } else {
-      interCpuWidth = QPI_WIDTH;
-    }
-  }
-#endif
-  INFO(NCCL_GRAPH, "%s CPU (CPU-PCI %d, PCI/P2P %d, InterCpu %d)", cpu, cpuPciWidth, p2pPciWidth, interCpuWidth);
-  return ncclSuccess;
-}
-#else
-static ncclResult_t getCpuWidths() {
-  char cpu[256];
-  node_model->getCpuWidths(cpu, &interCpuWidth, &cpuPciWidth, &p2pPciWidth);
-  TRACE(NCCL_GRAPH, "%s CPU (CPU-PCI %d, PCI/P2P %d, InterCpu %d)", cpu, cpuPciWidth, p2pPciWidth, interCpuWidth);
-  return ncclSuccess;
-}
-#endif
-
-static ncclResult_t ncclTopoGetInterCpuWidth(int* width) {
-  NCCLCHECK(getCpuWidths());
-  *width = interCpuWidth;
-  return ncclSuccess;
-}
-static ncclResult_t ncclTopoGetCpuPciP2pWidth(int* width) {
-  NCCLCHECK(getCpuWidths());
-  *width = cpuPciWidth;
-  return ncclSuccess;
-}
-static ncclResult_t ncclTopoGetPciWidth(int* width) {
-  NCCLCHECK(getCpuWidths());
-  *width = p2pPciWidth;
-  return ncclSuccess;
-}
-static ncclResult_t ncclTopoGetNetWidth(int* width) {
-  *width = NET_WIDTH;
-=======
+
 static ncclResult_t ncclTopoGetInterCpuWidth(struct ncclTopoNode* cpu, float* width) {
   *width = LOC_WIDTH;
   if (cpu->cpu.arch == NCCL_TOPO_CPU_ARCH_POWER) {
@@ -265,7 +82,6 @@
   if (cpu->cpu.arch == NCCL_TOPO_CPU_ARCH_X86 && cpu->cpu.vendor == NCCL_TOPO_CPU_VENDOR_INTEL) {
     *width = cpu->cpu.model == NCCL_TOPO_CPU_TYPE_SKL ? SKL_QPI_WIDTH : QPI_WIDTH;
   }
->>>>>>> 533e3702
   return ncclSuccess;
 }
 
@@ -317,115 +133,6 @@
   return ncclSuccess;
 }
 
-<<<<<<< HEAD
-#if defined(__HIP_PLATFORM_HCC__) || defined(__HCC__) || defined(__HIPCC__)
-#define VEGA_XGMI_WIDTH 20
-#define VEGA_XGMI_MAX_LINKS 6
-extern int busIdToCudaDev(int64_t busId);
-
-ncclResult_t ncclTopoConnectXGMI(struct ncclComm* comm, struct ncclTopoSystem* system) {
-  struct ncclTopoNode* nvsNode = NULL;
-
-  int minNvlinks = VEGA_XGMI_MAX_LINKS, minWidth = VEGA_XGMI_WIDTH;
-  for (int g1=0; g1<system->nodes[GPU].count; g1++) {
-    int nvlinks = 0;
-    for(int g2=0; g2<system->nodes[GPU].count; g2++) {
-      if (g1 == g2) continue;
-      struct ncclTopoNode* gpu1 = system->nodes[GPU].nodes+g1;
-      struct ncclTopoNode* gpu2 = system->nodes[GPU].nodes+g2;
-      uint32_t link_type, hops;
-      int cudaDev1 = busIdToCudaDev(comm->peerInfo[gpu1->rank].busId);
-      int cudaDev2 = busIdToCudaDev(comm->peerInfo[gpu2->rank].busId);
-#ifndef TOPO_EXPL
-      if (hipExtGetLinkTypeAndHopCount(cudaDev1, cudaDev2, &link_type, &hops) == hipSuccess) {
-#else
-      if (node_model->getLinkTypeAndHopCount(cudaDev1, cudaDev2, &link_type, &hops) == hipSuccess) {
-#endif
-        if (link_type == HSA_AMD_LINK_INFO_TYPE_XGMI && hops == 1) {
-          NCCLCHECK(ncclTopoConnectNodes(gpu1, gpu2, LINK_NVL, minWidth));
-          nvlinks++;
-        }
-      }
-    }
-    minNvlinks = std::min(minNvlinks, nvlinks);
-  }
-  int pciWidth;
-  NCCLCHECK(ncclTopoGetPciWidth(&pciWidth));
-  system->maxSpeed = minNvlinks ? minNvlinks*minWidth : pciWidth;
-  system->maxWidth = minNvlinks ? minWidth : pciWidth;
-  return ncclSuccess;
-}
-#else
-ncclResult_t ncclTopoConnectNVLink(nvmlDevice_t* nvmlDevs, struct ncclTopoSystem* system) {
-  struct ncclTopoNode* nvsNode = NULL;
-
-  int minNvlinks = 6, minWidth = VOLTA_NVLINK_WIDTH;
-  for (int g=0; g<system->nodes[GPU].count; g++) {
-    struct ncclTopoNode* gpu = system->nodes[GPU].nodes+g;
-    int cudaMajor, cudaMinor;
-    NCCLCHECK(wrapNvmlDeviceGetCudaComputeCapability(nvmlDevs[g], &cudaMajor, &cudaMinor));
-    int maxNvLinks, width;
-    if (cudaMajor < 6) {
-      maxNvLinks = 0;
-      width = 0;
-    } else if (cudaMajor == 6) {
-      maxNvLinks = 4;
-      width = PASCAL_NVLINK_WIDTH;
-    } else {
-      maxNvLinks = 6;
-      width = VOLTA_NVLINK_WIDTH;
-    }
-
-    int nvlinks = 0;
-    for (int l=0; l<maxNvLinks; ++l) {
-      // Check whether we can use this NVLink for P2P
-      unsigned canP2P;
-      if ((wrapNvmlDeviceGetNvLinkCapability(nvmlDevs[g], l, NVML_NVLINK_CAP_P2P_SUPPORTED, &canP2P) != ncclSuccess) || !canP2P) continue;
-
-      // Make sure the Nvlink is up. The previous call should have trained the link.
-      nvmlEnableState_t isActive;
-      if ((wrapNvmlDeviceGetNvLinkState(nvmlDevs[g], l, &isActive) != ncclSuccess) || (isActive != NVML_FEATURE_ENABLED)) continue;
-
-      // Try to figure out what's on the other side of the NVLink
-      nvmlPciInfo_t remoteProc;
-      if (wrapNvmlDeviceGetNvLinkRemotePciInfo(nvmlDevs[g], l, &remoteProc) != ncclSuccess) continue;
-
-      // Make a lower case copy of the bus ID for calling ncclDeviceType
-      // PCI system path is in lower case
-      char* p = remoteProc.busId;
-      char lowerId[NVML_DEVICE_PCI_BUS_ID_BUFFER_SIZE];
-      for (int c=0; c<NVML_DEVICE_PCI_BUS_ID_BUFFER_SIZE; c++) {
-        lowerId[c] = tolower(p[c]);
-        if (p[c] == 0) break;
-      }
-
-      enum ncclNvLinkDeviceType type;
-      NCCLCHECK(ncclDeviceType(lowerId, &type));
-      if (type == ncclNvLinkDeviceGpu) {
-        int64_t remoteId;
-        NCCLCHECK(busIdToInt64(lowerId, &remoteId));
-        int peer;
-        NCCLCHECK(idToIndex(system, remoteId, &peer));
-        if (peer != -1) {
-          NCCLCHECK(ncclTopoConnectNodes(gpu, system->nodes[GPU].nodes+peer, LINK_NVL, width));
-          nvlinks++;
-        }
-      } else if (type == ncclNvLinkDeviceBridge) {
-        // Nvlink between GPU and CPU (PPC)
-        // Since the remote bridge does not have a valid numa_node, assume we
-        // are connected to the closest CPU.
-        char* path;
-        NCCLCHECK(getPath(gpu->id, &path));
-        int numaId = getNumaId(path);
-        free(path);
-        NCCLCHECK(ncclTopoConnectCpu(system, numaId, gpu, LINK_NVL, width));
-        nvlinks++;
-      } else { // Nvswitch
-        if (type == ncclNvLinkDeviceUnknown) {
-          // The NVLink is up but we couldn't find the PCI device on the other
-          // side. Assume it's an NVswitch outside a VM.
-          if (l == 0) INFO(NCCL_INIT, "%d/%d -> %s : Assuming NVLink is connected to NVswitch", g, l, lowerId);
-=======
 ncclResult_t ncclTopoRemoveNode(struct ncclTopoSystem* system, int type, int index) {
   struct ncclTopoNode* delNode = system->nodes[type].nodes+index;
   for (int t=0; t<NCCL_TOPO_NODE_TYPES; t++) {
@@ -437,7 +144,6 @@
         while (l<node->nlinks && node->links[l].remNode == delNode) {
           memmove(node->links+l, node->links+l+1, (node->nlinks-l-1)*sizeof(struct ncclTopoLink));
           node->nlinks--;
->>>>>>> 533e3702
         }
         if (l<node->nlinks && node->links[l].remNode->type == type && node->links[l].remNode >= delNode) {
           node->links[l].remNode--;
@@ -449,7 +155,6 @@
   system->nodes[type].count--;
   return ncclSuccess;
 }
-#endif
 
 ncclResult_t ncclTopoConnectNodes(struct ncclTopoNode* node, struct ncclTopoNode* remNode, int type, float width) {
   // Aggregate links into higher width for NVLink
@@ -457,81 +162,6 @@
   for (link = node->links; link->remNode; link++) {
     if (link->remNode == remNode && link->type == type) break;
   }
-<<<<<<< HEAD
-  // Then attach to a CPU node
-  int numaId = getNumaId(path);
-  int width;
-  NCCLCHECK(ncclTopoGetCpuPciP2pWidth(&width));
-  NCCLCHECK(ncclTopoConnectCpu(system, numaId, lastNode, LINK_PCI, width));
-  return ncclSuccess;
-}
-
-// Try to detect if IB cards are in fact the same physical NIC, hence sharing ports.
-#include <glob.h>
-#define IB_GUID_PATH "%s/infiniband/mlx5_*/sys_image_guid"
-#ifndef TOPO_EXPL
-uint64_t getIbGuid(char* path) {
-  uint64_t guid = 0ULL;
-  char guidPath[PATH_MAX];
-  snprintf(guidPath, PATH_MAX, IB_GUID_PATH, path);
-  // PATH has a wildcard in it so use glob()
-  glob_t globbuf;
-  glob(guidPath, 0, NULL, &globbuf);
-  if (globbuf.gl_pathc > 0)
-    strncpy(guidPath, globbuf.gl_pathv[0], PATH_MAX);
-  globfree(&globbuf);
-  guidPath[PATH_MAX-1] = '\0';
-  FILE *file = fopen(guidPath, "r");
-  if (file != NULL) {
-    uint64_t a, b, c, d;
-    if (fscanf(file, "%04lx:%04lx:%04lx:%04lx", &a, &b, &c, &d) != EOF) {
-      guid = (a << 48) + (b << 32) + (c<<16) + d;
-      TRACE(NCCL_GRAPH, "Opened %s guid %lx", guidPath, guid);
-    }
-    fclose(file);
-  }
-  return guid;
-}
-#else
-uint64_t getIbGuid(char* path) {
-  return node_model->getIbGuid(path);
-}
-#endif
-
-struct netInfo {
-  char* path;
-  int64_t nic;
-  uint64_t asic;
-  int port;
-  int net;
-};
-
-ncclResult_t ncclTopoComputeNetInfo(struct netInfo* netInfos, int ndev) {
-  for (int n=0; n<ndev; n++) {
-    struct netInfo* info = netInfos+n;
-    uint64_t ibGuid;
-    info->nic = n;
-    info->asic = n;
-    info->port = 0;
-    info->net = n;
-    if (info->path && (ibGuid = getIbGuid(info->path)) != 0) {
-      info->asic = ibGuid;
-
-      // Ignore PCI subdevice when computing the ID to merge multi-port cards
-      // and make them use the same PCI link.
-      char* path = strdup(info->path);
-      path[strlen(path)-1]='0';
-      NCCLCHECK(pciPathToInt64(path, strlen(path), 0, &info->nic));
-      free(path);
-
-      // Same PCI path -> different ports of the same NIC
-      for (int i=0; i<n; i++) if (netInfos[i].nic == info->nic) info->port++;
-
-      // Same GUID -> same network links as the other NIC
-      for (int i=0; i<n; i++) if (netInfos[i].asic == info->asic && netInfos[i].port == info->port) info->net = netInfos[i].net;
-    }
-    INFO(NCCL_GRAPH, "%s -> %x/%lx/%d/%d", info->path, info->nic, info->asic, info->port, info->net);
-=======
   if (link->remNode == NULL) node->nlinks++;
   link->type = type;
   link->remNode = remNode;
@@ -544,7 +174,6 @@
     if ((link-1)->width >= linkSave.width) break;
     memcpy(link, link-1, sizeof(struct ncclTopoLink));
     link--;
->>>>>>> 533e3702
   }
   memcpy(link, &linkSave, sizeof(struct ncclTopoLink));
   return ncclSuccess;
@@ -684,7 +313,7 @@
   return ncclSuccess;
 }
 
-struct kvDict kvDictPciClass[] = { { "0x060400", PCI }, { "0x068000", NVS }, { "0x068001", CPU }, { "0x03", GPU }, { "0x02", NIC }, { NULL, 0 } };
+struct kvDict kvDictPciClass[] = { { "0x060400", PCI }, { "0x068000", NVS }, { "0x068001", CPU }, { "0x030200", GPU }, { "0x030000", GPU }, { "0x038000", GPU }, { "0x020700", NIC }, { "0x020000", NIC }, { NULL, 0 } };
 struct kvDict kvDictPciGen[] = { { "2.5 GT/s", 15 }, { "5 GT/s", 30 }, { "8 GT/s", 60 }, { "16 GT/s", 120 }, { NULL, 0 } }; // x100 Mbps per lane
 ncclResult_t ncclTopoAddPci(struct ncclXmlNode* xmlPci, struct ncclTopoSystem* system, struct ncclTopoNode* parent) {
   const char* str;
@@ -730,14 +359,6 @@
     }
   }
 
-<<<<<<< HEAD
-#if defined(__HIP_PLATFORM_HCC__) || defined(__HCC__) || defined(__HIPCC__)
-  NCCLCHECK(ncclTopoConnectXGMI(comm, s));
-#else
-  NCCLCHECK(ncclTopoConnectNVLink(nvmlDevs, s));
-#endif
-  NCCLCHECK(ncclTopoConnectPCI(s));
-=======
   if (node) {
     int width, speed;
     NCCLCHECK(xmlGetAttrInt(xmlPci, "link_width", &width));
@@ -746,7 +367,6 @@
     // Manage cases where speed was not indicated in /sys
     if (width == 0) width = 16;
     if (strlen(str) == 0 || strcasecmp(str, "Unknown speed") == 0) str = "8 GT/s";
->>>>>>> 533e3702
 
     NCCLCHECK(kvConvertToInt(str, &speed, kvDictPciGen)); // Values in 100Mbps, per lane (we want GB/s in the end)
 
@@ -799,14 +419,15 @@
   return ncclSuccess;
 }
 
-ncclResult_t ncclTopoAddNvLinks(struct ncclXmlNode* node, struct ncclTopoSystem* system, const char* parentBusId) {
-  if (strcmp(node->name, "nvlink") == 0) {
+#if defined(__HIP_PLATFORM_HCC__) || defined(__HCC__) || defined(__HIPCC__)
+ncclResult_t ncclTopoAddXGMI(struct ncclXmlNode* node, struct ncclTopoSystem* system, const char* parentBusId) {
+  if (strcmp(node->name, "xgmi") == 0) {
     struct ncclTopoNode* gpu = NULL;
     int64_t pBusId;
     NCCLCHECK(busIdToInt64(parentBusId, &pBusId));
     NCCLCHECK(ncclTopoGetNode(system, &gpu, GPU, pBusId));
     if (gpu == NULL) {
-      WARN("Add NVLink error : could not find GPU %lx\n", pBusId);
+      WARN("Add XGMI error : could not find GPU %lx\n", pBusId);
       return ncclInternalError;
     }
     int count;
@@ -834,6 +455,57 @@
       }
     }
     if (remote) {
+      int nvlSpeed = VEGA_XGMI_WIDTH;
+      NCCLCHECK(ncclTopoConnectNodes(gpu, remote, LINK_NVL, count*nvlSpeed));
+      if (remote->type != GPU) {
+        NCCLCHECK(ncclTopoConnectNodes(remote, gpu, LINK_NVL, count*nvlSpeed));
+      }
+    }
+  } else {
+    const char* busId;
+    NCCLCHECK(xmlGetAttr(node, "busid", &busId));
+    for (int s=0; s<node->nSubs; s++) {
+      NCCLCHECK(ncclTopoAddXGMI(node->subs[s], system, busId ? busId : parentBusId));
+    }
+  }
+  return ncclSuccess;
+}
+#else
+ncclResult_t ncclTopoAddNvLinks(struct ncclXmlNode* node, struct ncclTopoSystem* system, const char* parentBusId) {
+  if (strcmp(node->name, "nvlink") == 0) {
+    struct ncclTopoNode* gpu = NULL;
+    int64_t pBusId;
+    NCCLCHECK(busIdToInt64(parentBusId, &pBusId));
+    NCCLCHECK(ncclTopoGetNode(system, &gpu, GPU, pBusId));
+    if (gpu == NULL) {
+      WARN("Add NVLink error : could not find GPU %lx\n", pBusId);
+      return ncclInternalError;
+    }
+    int count;
+    NCCLCHECK(xmlGetAttrInt(node, "count", &count));
+    const char* targetClass;
+    NCCLCHECK(xmlGetAttrStr(node, "tclass", &targetClass));
+    int targetType;
+    NCCLCHECK(kvConvertToInt(targetClass, &targetType, kvDictPciClass));
+    struct ncclTopoNode* remote = NULL;
+    if (targetType == GPU) {
+      // NVL P2P connection to another GPU
+      const char* target;
+      NCCLCHECK(xmlGetAttrStr(node, "target", &target));
+      int64_t busId;
+      NCCLCHECK(busIdToInt64(target, &busId));
+      NCCLCHECK(ncclTopoGetNode(system, &remote, GPU, busId));
+    } else if (targetType == CPU) {
+      // NVL connection to the local CPU
+      NCCLCHECK(findLocalCpu(gpu, &remote));
+    } else {
+      if (system->nodes[NVS].count == 0) {
+        NCCLCHECK(ncclTopoCreateNode(system, &remote, NVS, 0));
+      } else {
+        remote = system->nodes[NVS].nodes;
+      }
+    }
+    if (remote) {
       int nvlSpeed = gpu->gpu.cudaCompCap == 60 ? PASCAL_NVLINK_WIDTH : VOLTA_NVLINK_WIDTH;
       NCCLCHECK(ncclTopoConnectNodes(gpu, remote, LINK_NVL, count*nvlSpeed));
       if (remote->type != GPU) {
@@ -849,6 +521,7 @@
   }
   return ncclSuccess;
 }
+#endif
 
 ncclResult_t ncclTopoGetSystemFromXml(struct ncclXml* xml, struct ncclTopoSystem** topoSystem) {
   NCCLCHECK(ncclCalloc(topoSystem, 1));
@@ -858,7 +531,11 @@
     struct ncclXmlNode* node = topNode->subs[s];
     if (strcmp(node->name, "cpu") == 0) NCCLCHECK(ncclTopoAddCpu(node, *topoSystem));
   }
+#if defined(__HIP_PLATFORM_HCC__) || defined(__HCC__) || defined(__HIPCC__)
+  NCCLCHECK(ncclTopoAddXGMI(topNode, *topoSystem, NULL));
+#else
   NCCLCHECK(ncclTopoAddNvLinks(topNode, *topoSystem, NULL));
+#endif
 
   NCCLCHECK(ncclTopoConnectCpus(*topoSystem));
   NCCLCHECK(ncclTopoSortSystem(*topoSystem));
