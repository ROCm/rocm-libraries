--- conflicted
+++ resolved
@@ -1153,13 +1153,8 @@
   for (int c=0; c<graph->nChannels; c++) {
     sprintf(line, "%2d :", c);
     int offset = strlen(line);
-<<<<<<< HEAD
     if (system->nodes[NET].count > 0 && system->nodes[GPU].count != system->nRanks && !graph->nIntraChannels) {
-      sprintf(line+offset, " %s/%d", topoNodeTypeStr[NET], graph->inter[2*c]);
-=======
-    if (system->nodes[NET].count > 0) {
       sprintf(line+offset, " %s/%lx", topoNodeTypeStr[NET], graph->inter[2*c]);
->>>>>>> ab2b89c4
       offset = strlen(line);
     }
     for (int i=0; i<ngpus; i++) {
@@ -1176,13 +1171,8 @@
         offset = strlen(line);
       }
     }
-<<<<<<< HEAD
     if (system->nodes[NET].count > 0 && system->nodes[GPU].count != system->nRanks && !graph->nIntraChannels) {
-      sprintf(line+offset, " %s/%d", topoNodeTypeStr[NET], graph->inter[2*c+1]);
-=======
-    if (system->nodes[NET].count > 0) {
       sprintf(line+offset, " %s/%lx", topoNodeTypeStr[NET], graph->inter[2*c+1]);
->>>>>>> ab2b89c4
       offset = strlen(line);
     }
     INFO(NCCL_GRAPH, "%s", line);
@@ -1265,14 +1255,8 @@
       // Find local NIC number close to local cudaDev
       int cudaDev = comm->peerInfo[peerRank].cudaDev;
       int localRank;
-<<<<<<< HEAD
       if (ncclTopoDevToRank(comm->topo, cudaDev, &localRank) != ncclSuccess) return ncclSuccess;
-      int netDev;
-      NCCLCHECK(ncclTopoGetLocalNet(comm->topo, localRank, channelId, &netDev));
-=======
-      if (ncclTopoDevToRank(comm->topo, nvmlDev, &localRank) != ncclSuccess) return ncclSuccess;
       NCCLCHECK(ncclTopoGetLocalNet(comm->topo, localRank, channelId, &netId, &netDev));
->>>>>>> ab2b89c4
 
       // Check that device exists on our node
       if (ncclParamCrossNic() == 0) {
@@ -1310,8 +1294,9 @@
   return ncclSuccess;
 }
 
-ncclResult_t ncclTopoGetIntraNetDev(struct ncclTopoSystem* system, int rank, struct ncclTopoGraph* graph, int channelId, int type, int* dev) {
-  *dev = -1;
+ncclResult_t ncclTopoGetIntraNetDev(struct ncclTopoSystem* system, int rank, struct ncclTopoGraph* graph, int channelId, int type, int64_t* id, int* dev) {
+  if (dev) *dev = -1;
+  if (id)  *id  = -1;
   if (graph && graph->nIntraChannels) {
     int n1 = -1;
     int ngpus = system->nodes[GPU].count;
@@ -1324,7 +1309,8 @@
       }
     }
     if (n1 >= 0 && n1 < nnets) {
-      *dev = n1;
+      if (dev) *dev = n1;
+      if (id)  *id  = NCCL_TOPO_ID(system->systemId, n1);
     }
   }
   return ncclSuccess;
