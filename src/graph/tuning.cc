--- conflicted
+++ resolved
@@ -54,11 +54,7 @@
 
 // Latencies in us, Bandwidths in GB/s
 // Tree { LL, LL128, Simple } , Ring { LL, LL128, Simple }
-<<<<<<< HEAD
 static const float baseLat  [NCCL_NUM_ALGORITHMS][NCCL_NUM_PROTOCOLS] = { { 37.9, 37.9, 40.4 }, { 20.5, 20.5, 27.9 }, { 37.9, 37.9, 40.4 } };
-=======
-static const float baseLat  [NCCL_NUM_ALGORITHMS][NCCL_NUM_PROTOCOLS] = { { 4.4, 4.4,  0 }, { 3.6, 10.0, 8.4 }, { 4.4, 4.4,  0 } };
->>>>>>> 5949d96f
 
 // NVLink, PCI, Network
 #define NCCL_HW_NVLINK 0
@@ -67,19 +63,11 @@
 // Tree/Simple is the latency a 256kB chunk, which is ~ base lat + 256k/12GB/s (+ 256k/12GB/s for the network).
 static const float hwLat [3][NCCL_NUM_ALGORITHMS][NCCL_NUM_PROTOCOLS] =
 { /* NVLINK */
-<<<<<<< HEAD
   { /* Tree (LL/LL128/Simple)*/ { 1.2, 1.2, 3.8 }, /* Ring (LL/LL128/Simple)*/ { 2.3, 2.3, 2.7 }, /* CollNet (LL/LL128/Simple)*/ { 1.2, 1.2, 3.8 } },
-=======
-  { /* Tree (LL/LL128/Simple)*/ { .52, 1.2, 28 }, /* Ring (LL/LL128/Simple)*/ { .47, 1.9, 3.4 }, /* CollNet (LL/LL128/Simple)*/ {  .5, 1.2, 4.0 } },
->>>>>>> 5949d96f
   /* PCI */
   { /* Tree (LL/LL128/Simple)*/ { 2.2, 2.2, 5.7 }, /* Ring (LL/LL128/Simple)*/ { 1.3, 1.3, 1.9 }, /* CollNet (LL/LL128/Simple)*/ { 2.2, 2.2, 5.7 } },
   /* NET */
-<<<<<<< HEAD
   { /* Tree (LL/LL128/Simple)*/ { 9.8, 9.8, 19.5 }, /* Ring (LL/LL128/Simple)*/ { 2.0, 2.0, 4.5 }, /* CollNet (LL/LL128/Simple)*/ { 9.8, 9.8, 19.5 } }
-=======
-  { /* Tree (LL/LL128/Simple)*/ { 5.0, 8.5, 50 }, /* Ring (LL/LL128/Simple)*/ { 2.7, 4.0, 9.6 }, /* CollNet (LL/LL128/Simple)*/ { 5.0, 5.0, 10.7 } }
->>>>>>> 5949d96f
 };
 
 // LL128 max BW (per channel) for the different collectives
@@ -123,22 +111,14 @@
         if (compCap80) busBw *= 0.92;
 
         // Various model refinements
-<<<<<<< HEAD
         if (a == NCCL_ALGO_RING && p == NCCL_PROTO_LL)    busBw *= 1.0/5.0;
-        if (a == NCCL_ALGO_RING && p == NCCL_PROTO_LL128) busBw = std::min(busBw*120.0/128.0, ll128MaxBw[coll]);
-        if (a == NCCL_ALGO_TREE) busBw = std::min(busBw*.27, comm->nNodes > 1 ? 70.0 : 90.0);
-        if (a == NCCL_ALGO_TREE && p == NCCL_PROTO_LL) busBw *= 1.0/2.3;
-        if (a == NCCL_ALGO_TREE && p == NCCL_PROTO_LL128) busBw *= 7.0/9.0;
-=======
-        if (a == NCCL_ALGO_RING && p == NCCL_PROTO_LL)    busBw *= (comm->nNodes > 1 || coll == ncclCollAllReduce || coll == ncclCollReduce) ? 1.0/4.0 : 1.0/3.0;
         if (a == NCCL_ALGO_RING && p == NCCL_PROTO_LL128) busBw = std::min(busBw * (ppn < 2 ? 0.7 : 0.92 /*120.0/128.0*/), ll128MaxBwPerCh[coll]*graphs[a]->nChannels);
         double maxTreeBw = comm->nNodes > 2 ?
           compCap80 && p == NCCL_PROTO_LL128 ? 105.0 : 80.0 :
           compCap80 && p == NCCL_PROTO_LL128 ? 130.0 : 110.0;
-        if (a == NCCL_ALGO_TREE) busBw = std::min(busBw*.9, maxTreeBw);
-        if (a == NCCL_ALGO_TREE && p == NCCL_PROTO_LL) busBw *= 1.0/3.8;
+        if (a == NCCL_ALGO_TREE) busBw = std::min(busBw*.27, comm->nNodes > 1 ? 70.0 : 90.0);
+        if (a == NCCL_ALGO_TREE && p == NCCL_PROTO_LL) busBw *= 1.0/2.3;
         if (a == NCCL_ALGO_TREE && p == NCCL_PROTO_LL128) busBw = std::min(busBw * (comm->nNodes == 1 ? 7.0/9.0 : 0.915 /*120.0/128.0*/), ll128MaxBwPerCh[coll]*graphs[a]->nChannels*7.0/9.0);
->>>>>>> 5949d96f
         if (a == NCCL_ALGO_COLLNET) busBw *= .9;
         if (a == NCCL_ALGO_COLLNET && p == NCCL_PROTO_LL) busBw *= 1.0/6.0; // Take into account that GDR read is disabled on both sides
         if (a == NCCL_ALGO_COLLNET && p == NCCL_PROTO_LL128) busBw = 0;  // CollNet does not support LL128
@@ -266,7 +246,6 @@
 // Trees are not perfectly sticking to the model for medium sizes. Applying a static correction
 // factor is not ideal but works quite well. Powers of two, 64 B to 128MB.
 static float treeCorrectionFactor[NCCL_NUM_PROTOCOLS][22] = {
-<<<<<<< HEAD
   {  1.0,  1.0,  1.0,  1.0,  1.0,  1.0,  1.0,  .84,  .49,  .42,  .60,  .75,  .87,  .94,  .94,  .99,  1.0,  1.0 ,  1.0 ,  1.0 ,  1.0 ,  1.0 },
   {  1.0,  1.0,  1.0,  1.0,  1.0,  1.0,  1.0,  .84,  .49,  .42,  .60,  .75,  .87,  .94,  .94,  .99,  1.0,  1.0 ,  1.0 ,  1.0 ,  1.0 ,  1.0 },
   {  1.0,  1.0,  1.0,  1.0,  1.0,  1.0,  .41,  .27,  .25,  .39,  .46,  .72,  .76,  .87,  .92,  .97,  1.0,  1.0 ,  1.0 ,  1.0 ,  1.0 ,  1.0 }
@@ -276,11 +255,6 @@
   {  1.0,  1.0,  1.0,  1.0,  1.0,  1.0,  .25,  .41,  .55,  .56,  .78,  .94,  1.0,  1.0,  1.0,  1.0,  1.0,  1.0 ,  1.0 ,  1.0 ,  1.0 ,  1.0 },
   {  1.0,  1.0,  1.0,  1.0,  1.0,  1.0,  .25,  .41,  .55,  .56,  .78,  .94,  1.0,  1.0,  1.0,  1.0,  1.0,  1.0 ,  1.0 ,  1.0 ,  1.0 ,  1.0 },
   {  1.0,  1.0,  1.0,  1.0,  1.0,  1.0,  .04,  .08,  .09,  .09,  .11,  .13,  .25,  .40,  .59,  .76,  .86,  1.0 ,  1.0 ,  1.0 ,  1.0 ,  1.0 }
-=======
-  { 1.0, 1.0, 1.0, 1.0,  .9,  .8,  .7,  .7,  .7,  .7,  .6,  .5,  .4,  .4,  .5,  .6,  .7,  .8,  .9, 1.0, 1.0, 1.0 },
-  { 1.0, 1.0, 1.0, 1.0, 1.0,  .9,  .8,  .8,  .8,  .7,  .6,  .6,  .6,  .5,  .6,  .6,  .7,  .7,  .8,  .9,  .9, 1.0 },
-  {  .9,  .9,  .9,  .9,  .9,  .9,  .9,  .8,  .7,  .6,  .6,  .5,  .5,  .5,  .5,  .5,  .5,  .6,  .6,  .7,  .8,  .9 }
->>>>>>> 5949d96f
 };
 
 ncclResult_t ncclTopoGetAlgoTime(struct ncclInfo* info, int algorithm, int protocol, float* time) {
@@ -291,13 +265,7 @@
   }
   int logSize = log2i(info->nBytes>>6);
   if (algorithm == NCCL_ALGO_TREE && logSize < 22) bw *= treeCorrectionFactor[protocol][logSize];
-<<<<<<< HEAD
   else if (algorithm == NCCL_ALGO_RING && logSize < 22) bw *= ringCorrectionFactor[protocol][logSize];
-  *time = info->comm->latencies[info->coll][algorithm][protocol] + (info->nBytes) / (1000 * bw);
-=======
-  if (algorithm == NCCL_ALGO_RING && protocol == NCCL_PROTO_SIMPLE && info->comm->nNodes > 1
-      && info->coll == ncclCollAllReduce && info->nBytes >= info->comm->nRanks/16.0*65536) lat *= 1.9; // Plateau effect of ring
   *time = lat + (info->nBytes) / (1000 * bw);
->>>>>>> 5949d96f
   return ncclSuccess;
 }