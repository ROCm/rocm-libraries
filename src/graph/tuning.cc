/*************************************************************************
<<<<<<< HEAD
 * Copyright (c) 2016-2019, NVIDIA CORPORATION. All rights reserved.
 * Modifications Copyright (c) 2019-2020 Advanced Micro Devices, Inc. All rights reserved.
=======
 * Copyright (c) 2016-2020, NVIDIA CORPORATION. All rights reserved.
>>>>>>> 533e3702
 *
 * See LICENSE.txt for license information
 ************************************************************************/

#include "core.h"
#include "devcomm.h"
#include "comm.h"
#include "topo.h"

NCCL_PARAM(Nthreads, "NTHREADS", -2);
NCCL_PARAM(Ll128Nthreads, "LL128_NTHREADS", -2);

static int getNthreads(const char* name, int env, int min, int max, int def) {
  int nt = env;
  if (nt > 0) {
    if (nt % WARP_SIZE != 0) {
      WARN("Invalid %s %d (must be a multiple of %d)", name, nt, WARP_SIZE);
      nt = max;
    } else if (nt > max) {
      WARN("Invalid %s %d (maximum %d).", name, nt, max);
      nt = max;
    } else if (nt < min) {
      WARN("Invalid %s %d (minimum %d).", name, nt, min);
      nt = min;
     }
  } else {
    nt = def;
  }
  return nt;
}

ncclResult_t parseList(const char* str, const char* elems[], int nelems, int* list) {
  int def, set;
  if (str[0] == '^') {
    def = 1; set = 0; str++;
  } else {
    def = 0; set = 1;
  }
  for (int i=0; i<nelems; i++) list[i] = def;
  char* tokStr = strdup(str);
  char* tmpStr;
  char* token = strtok_r(tokStr, ",", &tmpStr);
  while (token) {
    for (int i=0; i<nelems; i++)
      if (strcasecmp(token, elems[i]) == 0) list[i] = set;
    token = strtok_r(NULL, ",", &tmpStr);
  }
  free(tokStr);
  return ncclSuccess;
}

static const char* ncclFuncStr[] = { "Broadcast", "Reduce", "AllGather", "ReduceScatter", "AllReduce" };
static const char* ncclAlgoStr[] = { "Tree", "Ring", "CollNet" };
static const char* ncclProtoStr[] = { "LL", "LL128", "Simple" };

// Latencies in us, Bandwidths in GB/s
// Tree { LL, LL128, Simple } , Ring { LL, LL128, Simple }
<<<<<<< HEAD
static const float baseLat  [NCCL_NUM_ALGORITHMS][NCCL_NUM_PROTOCOLS] = { { 37.9, 37.9, 40.4 }, { 20.5, 20.5, 27.9 } };
=======
static const float baseLat  [NCCL_NUM_ALGORITHMS][NCCL_NUM_PROTOCOLS] = { { 4.4, 4.4,  0 }, { 3.6, 3.6, 8.4 }, { 4.4, 4.4,  0 } };
>>>>>>> 533e3702

// NVLink, PCI, Network
#define NCCL_HW_NVLINK 0
#define NCCL_HW_PCI 1
#define NCCL_HW_NET 2
// Tree/Simple is the latency a 256kB chunk, which is ~ base lat + 256k/12GB/s (+ 256k/12GB/s for the network).
static const float hwLat [3][NCCL_NUM_ALGORITHMS][NCCL_NUM_PROTOCOLS] =
{ /* NVLINK */
<<<<<<< HEAD
  { /* Tree (LL/LL128/Simple)*/ { 1.2, 1.2, 3.8 }, /* Ring (LL/LL128/Simple)*/ { 2.3, 2.3, 2.7 } },
  /* PCI */
  { /* Tree (LL/LL128/Simple)*/ { 2.2, 2.2, 5.7 }, /* Ring (LL/LL128/Simple)*/ { 1.3, 1.3, 1.9 } },
  /* NET */
  { /* Tree (LL/LL128/Simple)*/ { 9.8, 9.8, 19.5 }, /* Ring (LL/LL128/Simple)*/ { 2.0, 2.0, 4.5 } }
=======
  { /* Tree (LL/LL128/Simple)*/ {  .5, 1.9, 28 }, /* Ring (LL/LL128/Simple)*/ {  .4, 2.5, 5.7 }, /* CollNet (LL/LL128/Simple)*/ {  .5, 1.9, 4.0 } },
  /* PCI */
  { /* Tree (LL/LL128/Simple)*/ { 1.0, 1.9, 28 }, /* Ring (LL/LL128/Simple)*/ { 1.0, 2.5, 5.7 }, /* CollNet (LL/LL128/Simple)*/ { 1.0, 1.9, 5.5 } },
  /* NET */
  { /* Tree (LL/LL128/Simple)*/ { 5.0, 7.5, 50 }, /* Ring (LL/LL128/Simple)*/ {  .9, 2.5, 6.6 }, /* CollNet (LL/LL128/Simple)*/ { 5.0, 5.0, 10.7 } }
>>>>>>> 533e3702
};

// LL128 max BW for the different collectives
static const double ll128MaxBw[NCCL_NUM_FUNCTIONS] = { 113.0, 72.0, 110.0, 91.0, 100.0 };

<<<<<<< HEAD
ncclResult_t ncclSetThresholds(struct ncclComm* comm, int minCompCap, int maxCompCap, struct ncclTopoGraph* treeGraph, struct ncclTopoGraph* ringGraph) {
  int simpleDefaultThreads = (treeGraph->speedIntra*treeGraph->nChannels <= 12) ? 256 : NCCL_MAX_NTHREADS;
  comm->maxThreads[NCCL_PROTO_SIMPLE] = getNthreads("NCCL_NTHREADS", ncclParamNthreads(), 4*WARP_SIZE, NCCL_MAX_NTHREADS, simpleDefaultThreads);
  comm->maxThreads[NCCL_PROTO_LL] = getNthreads("NCCL_NTHREADS", ncclParamNthreads(), 4*WARP_SIZE, NCCL_MAX_NTHREADS, NCCL_MAX_NTHREADS);
  comm->maxThreads[NCCL_PROTO_LL128] = getNthreads("NCCL_LL128_NTHREADS", ncclParamLl128Nthreads(), NCCL_LL128_MAX_NTHREADS/4, NCCL_LL128_MAX_NTHREADS, NCCL_LL128_MAX_NTHREADS);

  INFO(NCCL_INIT, "Threads per block : %d/%d/%d", comm->maxThreads[NCCL_PROTO_LL], comm->maxThreads[NCCL_PROTO_LL128], comm->maxThreads[NCCL_PROTO_SIMPLE]);
=======
ncclResult_t ncclTopoSetThresholds(struct ncclComm* comm, int minCompCap, int maxCompCap, struct ncclTopoGraph* treeGraph, struct ncclTopoGraph* ringGraph, struct ncclTopoGraph* collNetGraph) {
  int simpleDefaultThreads = (ringGraph->speedIntra*ringGraph->nChannels <= PCI_WIDTH) ? 256 : NCCL_MAX_NTHREADS;
  comm->maxThreads[NCCL_ALGO_RING][NCCL_PROTO_SIMPLE] =
    getNthreads("NCCL_NTHREADS", ncclParamNthreads(), 2*WARP_SIZE, NCCL_MAX_NTHREADS, simpleDefaultThreads);
  comm->maxThreads[NCCL_ALGO_TREE][NCCL_PROTO_SIMPLE] = comm->maxThreads[NCCL_ALGO_COLLNET][NCCL_PROTO_SIMPLE] =
    getNthreads("NCCL_NTHREADS", ncclParamNthreads(), 2*WARP_SIZE, NCCL_MAX_NTHREADS, NCCL_MAX_NTHREADS);
  comm->maxThreads[NCCL_ALGO_RING][NCCL_PROTO_LL] = comm->maxThreads[NCCL_ALGO_TREE][NCCL_PROTO_LL] = comm->maxThreads[NCCL_ALGO_COLLNET][NCCL_PROTO_LL] =
    getNthreads("NCCL_NTHREADS", ncclParamNthreads(), 2*WARP_SIZE, NCCL_MAX_NTHREADS, NCCL_MAX_NTHREADS);
  comm->maxThreads[NCCL_ALGO_RING][NCCL_PROTO_LL128] = comm->maxThreads[NCCL_ALGO_TREE][NCCL_PROTO_LL128] = comm->maxThreads[NCCL_ALGO_COLLNET][NCCL_PROTO_LL128] =
    getNthreads("NCCL_LL128_NTHREADS", ncclParamLl128Nthreads(), NCCL_LL128_MAX_NTHREADS/4, NCCL_LL128_MAX_NTHREADS, NCCL_LL128_MAX_NTHREADS);
>>>>>>> 533e3702

  if (comm->nRanks <= 1) return ncclSuccess;

  struct ncclTopoGraph* graphs[NCCL_NUM_ALGORITHMS] = { treeGraph, ringGraph, collNetGraph };
  int intraHw[NCCL_NUM_ALGORITHMS], hw[NCCL_NUM_ALGORITHMS];
  for (int a=0; a<NCCL_NUM_ALGORITHMS; a++) intraHw[a] = graphs[a]->typeIntra == LINK_NVL ? NCCL_HW_NVLINK : NCCL_HW_PCI;
  for (int a=0; a<NCCL_NUM_ALGORITHMS; a++) hw[a] = comm->nNodes == 1 ? intraHw[a] : NCCL_HW_NET;

  for (int coll=0; coll<NCCL_NUM_FUNCTIONS; coll++) {
    int nsteps = coll == ncclCollAllReduce ? 2*(comm->nRanks-1) :
      coll == ncclCollReduceScatter || coll == ncclCollAllGather ? comm->nRanks-1 :
      comm->nRanks;

    for (int a=0; a<NCCL_NUM_ALGORITHMS; a++) {
      if (coll != ncclCollAllReduce && a != NCCL_ALGO_RING) continue;

      for (int p=0; p<NCCL_NUM_PROTOCOLS; p++) {
<<<<<<< HEAD
        int speed = comm->nNodes <= 2 ? graphs[a]->speedIntra : graphs[a]->speedInter;
        float busBw = graphs[a]->nChannels * speed * 0.6;
=======
        float speed = comm->nNodes <= 2 || a == NCCL_ALGO_COLLNET ? graphs[a]->speedIntra : graphs[a]->speedInter;
        float busBw = graphs[a]->nChannels * speed;
>>>>>>> 533e3702

        // Various model refinements
        if (a == NCCL_ALGO_RING && p == NCCL_PROTO_LL)    busBw *= 1.0/5.0;
        if (a == NCCL_ALGO_RING && p == NCCL_PROTO_LL128) busBw = std::min(busBw*120.0/128.0, ll128MaxBw[coll]);
<<<<<<< HEAD
        if (a == NCCL_ALGO_TREE) busBw = std::min(busBw*.27, comm->nNodes > 1 ? 70.0 : 90.0);
        if (a == NCCL_ALGO_TREE && p == NCCL_PROTO_LL) busBw *= 1.0/2.3;
=======
        if (a == NCCL_ALGO_TREE) busBw = std::min(busBw*.9, comm->nNodes > 2 ? 80.0 : 110.0);
        if (a == NCCL_ALGO_TREE && p == NCCL_PROTO_LL) busBw *= 1.0/3.0;
>>>>>>> 533e3702
        if (a == NCCL_ALGO_TREE && p == NCCL_PROTO_LL128) busBw *= 7.0/9.0;
        if (a == NCCL_ALGO_COLLNET) busBw *= .9;
        if (a == NCCL_ALGO_COLLNET && p == NCCL_PROTO_LL) busBw *= 1.0/6.0; // Take into account that GDR read is disabled on both sides
        if (a == NCCL_ALGO_COLLNET && p == NCCL_PROTO_LL128) busBw = 0;  // CollNet does not support LL128

        // Convert bus BW to algorithm BW
        float ratio = (a != NCCL_ALGO_RING) ? .5 : (1.0 * comm->nRanks) / nsteps;
        comm->bandwidths[coll][a][p] = busBw * ratio;

        comm->latencies[coll][a][p] = baseLat[a][p];
        if (a == NCCL_ALGO_RING) {
          float lat = hwLat[hw[a]][a][p];
          if ((coll == ncclCollReduce || coll == ncclCollBroadcast)) {
            if (ringGraph->sameChannels) {
              comm->latencies[coll][a][p] += lat;
            } else {
              if (p == NCCL_PROTO_SIMPLE) lat = hwLat[hw[a]][NCCL_ALGO_TREE][p]; // Add some chunk latency, waiting for proper chunk modeling
              comm->latencies[coll][a][p] += nsteps*lat;
            }
          } else {
            comm->latencies[coll][a][p] += nsteps*lat;
          }
        } else if (a == NCCL_ALGO_TREE) {
          float intraLat = hwLat[intraHw[a]][a][p];
          float interLat = hwLat[NCCL_HW_NET][a][p];
          comm->latencies[coll][a][p] +=
            2 * ((comm->nRanks/comm->nNodes-1) * intraLat + log2i(comm->nNodes) * interLat);
        } else {
          float intraLat = hwLat[intraHw[a]][a][p];
          float interLat = hwLat[NCCL_HW_NET][a][p];
          comm->latencies[coll][a][p] +=
            2 * (comm->nRanks/comm->nNodes-1) * intraLat + interLat;
        }
      }
    }
  }

  // Protocols/Algorithms enable/disable, and user overrides.
  // All are enabled except ll128 which is enabled by default only in certain cases.
  int protoEnable[NCCL_NUM_PROTOCOLS] = { 1, 2, 1 };
  int algoEnable[NCCL_NUM_ALGORITHMS] = { 1, 1, 1 };

  const char *protoStr = getenv("NCCL_PROTO");
  if (protoStr) NCCLCHECK(parseList(protoStr, ncclProtoStr, NCCL_NUM_PROTOCOLS, protoEnable));
  const char *algoStr = getenv("NCCL_ALGO");
  if (algoStr) NCCLCHECK(parseList(algoStr, ncclAlgoStr, NCCL_NUM_ALGORITHMS, algoEnable));

  for (int c=0; c<NCCL_NUM_FUNCTIONS; c++) for (int a=0; a<NCCL_NUM_ALGORITHMS; a++) for (int p=0; p<NCCL_NUM_PROTOCOLS; p++) {
    int pEnable = protoEnable[p];
    if (pEnable == 2 && p == NCCL_PROTO_LL128) {
      // Enable LL128 by default only on Volta+NVLink. Other cases are not tested and may cause silent data corruption.
      pEnable = (graphs[a]->typeInter <= LINK_PCI) && graphs[a]->typeIntra == LINK_NVL && minCompCap == 70 && maxCompCap == 70 ? 1 : 0;
    }
    if (pEnable == 0 || algoEnable[a] == 0) comm->bandwidths[c][a][p] = 0;
  }

  if (comm->rank == 0) {
    char line[1024];
    sprintf(line, "Latency/AlgBw |");
    for (int a=0; a<NCCL_NUM_ALGORITHMS; a++) {
      for (int p=0; p<NCCL_NUM_PROTOCOLS; p++) {
        sprintf(line+strlen(line), " %7s/%6s |", ncclAlgoStr[a], ncclProtoStr[p]);
      }
    }
    INFO(NCCL_TUNING, "%s", line);
    sprintf(line, " Max NThreads |");
    for (int a=0; a<NCCL_NUM_ALGORITHMS; a++) {
      for (int p=0; p<NCCL_NUM_PROTOCOLS; p++) {
        sprintf(line+strlen(line), " %14d |", comm->maxThreads[a][p]);
      }
    }
    INFO(NCCL_TUNING, "%s", line);
    for (int c=0; c<NCCL_NUM_FUNCTIONS; c++) {
      sprintf(line, "%13s |", ncclFuncStr[c]);
      for (int a=0; a<NCCL_NUM_ALGORITHMS; a++) {
        for (int p=0; p<NCCL_NUM_PROTOCOLS; p++) {
          sprintf(line+strlen(line), "%8.1f/%6.1f |", comm->latencies[c][a][p], comm->bandwidths[c][a][p]);
        }
      }
      INFO(NCCL_TUNING, "%s", line);
    }
  }

  // Set per-thread amount of work before we increase nThreads and nChannels
  for (int a=0; a<NCCL_NUM_ALGORITHMS; a++) {
    comm->threadThresholds[a][NCCL_PROTO_LL] = NCCL_LL_THREAD_THRESHOLD;
    comm->threadThresholds[a][NCCL_PROTO_LL128] = NCCL_LL128_THREAD_THRESHOLD;
    comm->threadThresholds[a][NCCL_PROTO_SIMPLE] = NCCL_SIMPLE_THREAD_THRESHOLD;
  }
  comm->threadThresholds[NCCL_ALGO_RING][NCCL_PROTO_LL] *= comm->nRanks;

  // Override defaults with user env
  char* str = getenv("NCCL_THREAD_THRESHOLDS");
  if (str) {
    ssize_t t[NCCL_NUM_ALGORITHMS][NCCL_NUM_PROTOCOLS] = {{ -2, -2, -2 }, { -2, -2, -2}};
    sscanf(str, "%ld %ld %ld %ld %ld %ld", t[0], t[0]+1, t[0]+2, t[1], t[1]+1, t[1]+2);
    for (int a=0; a<NCCL_NUM_ALGORITHMS; a++) {
      for (int p=0; p<NCCL_NUM_PROTOCOLS; p++) {
        if (t[a][p] >= 0) comm->threadThresholds[a][p] = t[a][p];
      }
    }
  }

  INFO(NCCL_INIT, "threadThresholds %ld/%ld/%ld | %ld/%ld/%ld | %ld/%ld/%ld",
      comm->threadThresholds[NCCL_ALGO_TREE][NCCL_PROTO_LL],
      comm->threadThresholds[NCCL_ALGO_TREE][NCCL_PROTO_LL128],
      comm->threadThresholds[NCCL_ALGO_TREE][NCCL_PROTO_SIMPLE],
      comm->threadThresholds[NCCL_ALGO_RING][NCCL_PROTO_LL],
      comm->threadThresholds[NCCL_ALGO_RING][NCCL_PROTO_LL128],
      comm->threadThresholds[NCCL_ALGO_RING][NCCL_PROTO_SIMPLE],
      comm->threadThresholds[NCCL_ALGO_COLLNET][NCCL_PROTO_LL],
      comm->threadThresholds[NCCL_ALGO_COLLNET][NCCL_PROTO_LL128],
      comm->threadThresholds[NCCL_ALGO_COLLNET][NCCL_PROTO_SIMPLE]);
  return ncclSuccess;
}

// Trees are not perfectly sticking to the model for medium sizes. Applying a static correction
// factor is not ideal but works quite well. Powers of two, 64 B to 1 GB.
static float treeCorrectionFactor[NCCL_NUM_PROTOCOLS][22] = {
  { 1.0, 1.0, 1.0, 1.0,  .9,  .8,  .7,  .7,  .7,  .7,  .6,  .5,  .5,  .5,  .6,  .7,  .8,  .9,  .9, 1.0, 1.0, 1.0 },
  { 1.0, 1.0, 1.0, 1.0, 1.0,  .9,  .8,  .8,  .8,  .8,  .7,  .7,  .7,  .6,  .6,  .7,  .7,  .8,  .8,  .9,  .9, 1.0 },
  {  .9,  .9,  .9,  .9,  .9,  .9,  .9,  .8,  .7,  .6,  .6,  .5,  .5,  .5,  .5,  .5,  .5,  .6,  .6,  .7,  .8,  .9 }
};

ncclResult_t ncclTopoGetAlgoTime(struct ncclInfo* info, int algorithm, int protocol, float* time) {
  float bw = info->comm->bandwidths[info->coll][algorithm][protocol];
  if (bw == 0) {
    *time = -1.0; return ncclSuccess;
  }
  int logSize = log2i(info->nBytes>>6);
  if (algorithm == NCCL_ALGO_TREE && logSize < 22) bw *= treeCorrectionFactor[protocol][logSize];
  *time = info->comm->latencies[info->coll][algorithm][protocol] + (info->nBytes) / (1000 * bw);
  return ncclSuccess;
}<|MERGE_RESOLUTION|>--- conflicted
+++ resolved
@@ -1,10 +1,6 @@
 /*************************************************************************
-<<<<<<< HEAD
- * Copyright (c) 2016-2019, NVIDIA CORPORATION. All rights reserved.
+ * Copyright (c) 2016-2020, NVIDIA CORPORATION. All rights reserved.
  * Modifications Copyright (c) 2019-2020 Advanced Micro Devices, Inc. All rights reserved.
-=======
- * Copyright (c) 2016-2020, NVIDIA CORPORATION. All rights reserved.
->>>>>>> 533e3702
  *
  * See LICENSE.txt for license information
  ************************************************************************/
@@ -62,11 +58,7 @@
 
 // Latencies in us, Bandwidths in GB/s
 // Tree { LL, LL128, Simple } , Ring { LL, LL128, Simple }
-<<<<<<< HEAD
-static const float baseLat  [NCCL_NUM_ALGORITHMS][NCCL_NUM_PROTOCOLS] = { { 37.9, 37.9, 40.4 }, { 20.5, 20.5, 27.9 } };
-=======
-static const float baseLat  [NCCL_NUM_ALGORITHMS][NCCL_NUM_PROTOCOLS] = { { 4.4, 4.4,  0 }, { 3.6, 3.6, 8.4 }, { 4.4, 4.4,  0 } };
->>>>>>> 533e3702
+static const float baseLat  [NCCL_NUM_ALGORITHMS][NCCL_NUM_PROTOCOLS] = { { 37.9, 37.9, 40.4 }, { 20.5, 20.5, 27.9 }, { 37.9, 37.9, 40.4 } };
 
 // NVLink, PCI, Network
 #define NCCL_HW_NVLINK 0
@@ -75,44 +67,26 @@
 // Tree/Simple is the latency a 256kB chunk, which is ~ base lat + 256k/12GB/s (+ 256k/12GB/s for the network).
 static const float hwLat [3][NCCL_NUM_ALGORITHMS][NCCL_NUM_PROTOCOLS] =
 { /* NVLINK */
-<<<<<<< HEAD
-  { /* Tree (LL/LL128/Simple)*/ { 1.2, 1.2, 3.8 }, /* Ring (LL/LL128/Simple)*/ { 2.3, 2.3, 2.7 } },
+  { /* Tree (LL/LL128/Simple)*/ { 1.2, 1.2, 3.8 }, /* Ring (LL/LL128/Simple)*/ { 2.3, 2.3, 2.7 }, /* CollNet (LL/LL128/Simple)*/ { 1.2, 1.2, 3.8 } },
   /* PCI */
-  { /* Tree (LL/LL128/Simple)*/ { 2.2, 2.2, 5.7 }, /* Ring (LL/LL128/Simple)*/ { 1.3, 1.3, 1.9 } },
+  { /* Tree (LL/LL128/Simple)*/ { 2.2, 2.2, 5.7 }, /* Ring (LL/LL128/Simple)*/ { 1.3, 1.3, 1.9 }, /* CollNet (LL/LL128/Simple)*/ { 2.2, 2.2, 5.7 } },
   /* NET */
-  { /* Tree (LL/LL128/Simple)*/ { 9.8, 9.8, 19.5 }, /* Ring (LL/LL128/Simple)*/ { 2.0, 2.0, 4.5 } }
-=======
-  { /* Tree (LL/LL128/Simple)*/ {  .5, 1.9, 28 }, /* Ring (LL/LL128/Simple)*/ {  .4, 2.5, 5.7 }, /* CollNet (LL/LL128/Simple)*/ {  .5, 1.9, 4.0 } },
-  /* PCI */
-  { /* Tree (LL/LL128/Simple)*/ { 1.0, 1.9, 28 }, /* Ring (LL/LL128/Simple)*/ { 1.0, 2.5, 5.7 }, /* CollNet (LL/LL128/Simple)*/ { 1.0, 1.9, 5.5 } },
-  /* NET */
-  { /* Tree (LL/LL128/Simple)*/ { 5.0, 7.5, 50 }, /* Ring (LL/LL128/Simple)*/ {  .9, 2.5, 6.6 }, /* CollNet (LL/LL128/Simple)*/ { 5.0, 5.0, 10.7 } }
->>>>>>> 533e3702
+  { /* Tree (LL/LL128/Simple)*/ { 9.8, 9.8, 19.5 }, /* Ring (LL/LL128/Simple)*/ { 2.0, 2.0, 4.5 }, /* CollNet (LL/LL128/Simple)*/ { 9.8, 9.8, 19.5 } }
 };
 
 // LL128 max BW for the different collectives
 static const double ll128MaxBw[NCCL_NUM_FUNCTIONS] = { 113.0, 72.0, 110.0, 91.0, 100.0 };
 
-<<<<<<< HEAD
-ncclResult_t ncclSetThresholds(struct ncclComm* comm, int minCompCap, int maxCompCap, struct ncclTopoGraph* treeGraph, struct ncclTopoGraph* ringGraph) {
-  int simpleDefaultThreads = (treeGraph->speedIntra*treeGraph->nChannels <= 12) ? 256 : NCCL_MAX_NTHREADS;
-  comm->maxThreads[NCCL_PROTO_SIMPLE] = getNthreads("NCCL_NTHREADS", ncclParamNthreads(), 4*WARP_SIZE, NCCL_MAX_NTHREADS, simpleDefaultThreads);
-  comm->maxThreads[NCCL_PROTO_LL] = getNthreads("NCCL_NTHREADS", ncclParamNthreads(), 4*WARP_SIZE, NCCL_MAX_NTHREADS, NCCL_MAX_NTHREADS);
-  comm->maxThreads[NCCL_PROTO_LL128] = getNthreads("NCCL_LL128_NTHREADS", ncclParamLl128Nthreads(), NCCL_LL128_MAX_NTHREADS/4, NCCL_LL128_MAX_NTHREADS, NCCL_LL128_MAX_NTHREADS);
-
-  INFO(NCCL_INIT, "Threads per block : %d/%d/%d", comm->maxThreads[NCCL_PROTO_LL], comm->maxThreads[NCCL_PROTO_LL128], comm->maxThreads[NCCL_PROTO_SIMPLE]);
-=======
 ncclResult_t ncclTopoSetThresholds(struct ncclComm* comm, int minCompCap, int maxCompCap, struct ncclTopoGraph* treeGraph, struct ncclTopoGraph* ringGraph, struct ncclTopoGraph* collNetGraph) {
   int simpleDefaultThreads = (ringGraph->speedIntra*ringGraph->nChannels <= PCI_WIDTH) ? 256 : NCCL_MAX_NTHREADS;
   comm->maxThreads[NCCL_ALGO_RING][NCCL_PROTO_SIMPLE] =
-    getNthreads("NCCL_NTHREADS", ncclParamNthreads(), 2*WARP_SIZE, NCCL_MAX_NTHREADS, simpleDefaultThreads);
+    getNthreads("NCCL_NTHREADS", ncclParamNthreads(), 4*WARP_SIZE, NCCL_MAX_NTHREADS, simpleDefaultThreads);
   comm->maxThreads[NCCL_ALGO_TREE][NCCL_PROTO_SIMPLE] = comm->maxThreads[NCCL_ALGO_COLLNET][NCCL_PROTO_SIMPLE] =
-    getNthreads("NCCL_NTHREADS", ncclParamNthreads(), 2*WARP_SIZE, NCCL_MAX_NTHREADS, NCCL_MAX_NTHREADS);
+    getNthreads("NCCL_NTHREADS", ncclParamNthreads(), 4*WARP_SIZE, NCCL_MAX_NTHREADS, NCCL_MAX_NTHREADS);
   comm->maxThreads[NCCL_ALGO_RING][NCCL_PROTO_LL] = comm->maxThreads[NCCL_ALGO_TREE][NCCL_PROTO_LL] = comm->maxThreads[NCCL_ALGO_COLLNET][NCCL_PROTO_LL] =
-    getNthreads("NCCL_NTHREADS", ncclParamNthreads(), 2*WARP_SIZE, NCCL_MAX_NTHREADS, NCCL_MAX_NTHREADS);
+    getNthreads("NCCL_NTHREADS", ncclParamNthreads(), 4*WARP_SIZE, NCCL_MAX_NTHREADS, NCCL_MAX_NTHREADS);
   comm->maxThreads[NCCL_ALGO_RING][NCCL_PROTO_LL128] = comm->maxThreads[NCCL_ALGO_TREE][NCCL_PROTO_LL128] = comm->maxThreads[NCCL_ALGO_COLLNET][NCCL_PROTO_LL128] =
     getNthreads("NCCL_LL128_NTHREADS", ncclParamLl128Nthreads(), NCCL_LL128_MAX_NTHREADS/4, NCCL_LL128_MAX_NTHREADS, NCCL_LL128_MAX_NTHREADS);
->>>>>>> 533e3702
 
   if (comm->nRanks <= 1) return ncclSuccess;
 
@@ -130,24 +104,14 @@
       if (coll != ncclCollAllReduce && a != NCCL_ALGO_RING) continue;
 
       for (int p=0; p<NCCL_NUM_PROTOCOLS; p++) {
-<<<<<<< HEAD
-        int speed = comm->nNodes <= 2 ? graphs[a]->speedIntra : graphs[a]->speedInter;
-        float busBw = graphs[a]->nChannels * speed * 0.6;
-=======
         float speed = comm->nNodes <= 2 || a == NCCL_ALGO_COLLNET ? graphs[a]->speedIntra : graphs[a]->speedInter;
         float busBw = graphs[a]->nChannels * speed;
->>>>>>> 533e3702
 
         // Various model refinements
         if (a == NCCL_ALGO_RING && p == NCCL_PROTO_LL)    busBw *= 1.0/5.0;
         if (a == NCCL_ALGO_RING && p == NCCL_PROTO_LL128) busBw = std::min(busBw*120.0/128.0, ll128MaxBw[coll]);
-<<<<<<< HEAD
         if (a == NCCL_ALGO_TREE) busBw = std::min(busBw*.27, comm->nNodes > 1 ? 70.0 : 90.0);
         if (a == NCCL_ALGO_TREE && p == NCCL_PROTO_LL) busBw *= 1.0/2.3;
-=======
-        if (a == NCCL_ALGO_TREE) busBw = std::min(busBw*.9, comm->nNodes > 2 ? 80.0 : 110.0);
-        if (a == NCCL_ALGO_TREE && p == NCCL_PROTO_LL) busBw *= 1.0/3.0;
->>>>>>> 533e3702
         if (a == NCCL_ALGO_TREE && p == NCCL_PROTO_LL128) busBw *= 7.0/9.0;
         if (a == NCCL_ALGO_COLLNET) busBw *= .9;
         if (a == NCCL_ALGO_COLLNET && p == NCCL_PROTO_LL) busBw *= 1.0/6.0; // Take into account that GDR read is disabled on both sides
@@ -267,9 +231,15 @@
 // Trees are not perfectly sticking to the model for medium sizes. Applying a static correction
 // factor is not ideal but works quite well. Powers of two, 64 B to 1 GB.
 static float treeCorrectionFactor[NCCL_NUM_PROTOCOLS][22] = {
-  { 1.0, 1.0, 1.0, 1.0,  .9,  .8,  .7,  .7,  .7,  .7,  .6,  .5,  .5,  .5,  .6,  .7,  .8,  .9,  .9, 1.0, 1.0, 1.0 },
-  { 1.0, 1.0, 1.0, 1.0, 1.0,  .9,  .8,  .8,  .8,  .8,  .7,  .7,  .7,  .6,  .6,  .7,  .7,  .8,  .8,  .9,  .9, 1.0 },
-  {  .9,  .9,  .9,  .9,  .9,  .9,  .9,  .8,  .7,  .6,  .6,  .5,  .5,  .5,  .5,  .5,  .5,  .6,  .6,  .7,  .8,  .9 }
+  {  1.0,  1.0,  1.0,  1.0,  1.0,  1.0,  1.0,  .84,  .49,  .42,  .60,  .75,  .87,  .94,  .94,  .99,  1.0,  1.0 ,  1.0 ,  1.0 ,  1.0 ,  1.0 },
+  {  1.0,  1.0,  1.0,  1.0,  1.0,  1.0,  1.0,  .84,  .49,  .42,  .60,  .75,  .87,  .94,  .94,  .99,  1.0,  1.0 ,  1.0 ,  1.0 ,  1.0 ,  1.0 },
+  {  1.0,  1.0,  1.0,  1.0,  1.0,  1.0,  .41,  .27,  .25,  .39,  .46,  .72,  .76,  .87,  .92,  .97,  1.0,  1.0 ,  1.0 ,  1.0 ,  1.0 ,  1.0 }
+};
+
+static float ringCorrectionFactor[NCCL_NUM_PROTOCOLS][22] = {
+  {  1.0,  1.0,  1.0,  1.0,  1.0,  1.0,  .25,  .41,  .55,  .56,  .78,  .94,  1.0,  1.0,  1.0,  1.0,  1.0,  1.0 ,  1.0 ,  1.0 ,  1.0 ,  1.0 },
+  {  1.0,  1.0,  1.0,  1.0,  1.0,  1.0,  .25,  .41,  .55,  .56,  .78,  .94,  1.0,  1.0,  1.0,  1.0,  1.0,  1.0 ,  1.0 ,  1.0 ,  1.0 ,  1.0 },
+  {  1.0,  1.0,  1.0,  1.0,  1.0,  1.0,  .04,  .08,  .09,  .09,  .11,  .13,  .25,  .40,  .59,  .76,  .86,  1.0 ,  1.0 ,  1.0 ,  1.0 ,  1.0 }
 };
 
 ncclResult_t ncclTopoGetAlgoTime(struct ncclInfo* info, int algorithm, int protocol, float* time) {
@@ -279,6 +249,7 @@
   }
   int logSize = log2i(info->nBytes>>6);
   if (algorithm == NCCL_ALGO_TREE && logSize < 22) bw *= treeCorrectionFactor[protocol][logSize];
+  else if (algorithm == NCCL_ALGO_RING && logSize < 22) bw *= ringCorrectionFactor[protocol][logSize];
   *time = info->comm->latencies[info->coll][algorithm][protocol] + (info->nBytes) / (1000 * bw);
   return ncclSuccess;
 }