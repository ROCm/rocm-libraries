--- conflicted
+++ resolved
@@ -110,12 +110,7 @@
         float busBw = graphs[a]->nChannels * speed;
 
         // Various model refinements
-<<<<<<< HEAD
         if (a == NCCL_ALGO_RING && p == NCCL_PROTO_LL)    busBw *= 1.0/5.0;
-=======
-        if (compCap80) busBw = std::min(busBw, 235.0f);
-        if (a == NCCL_ALGO_RING && p == NCCL_PROTO_LL)    busBw *= (comm->nNodes > 1 || coll == ncclCollAllReduce || coll == ncclCollReduce) ? 1.0/4.0 : 1.0/3.0;
->>>>>>> 19523255
         if (a == NCCL_ALGO_RING && p == NCCL_PROTO_LL128) busBw = std::min(busBw * (ppn < 2 ? 0.7 : 0.92 /*120.0/128.0*/), ll128MaxBwPerCh[coll]*graphs[a]->nChannels);
         double maxTreeBw = comm->nNodes > 2 ?
           compCap80 && p == NCCL_PROTO_LL128 ? 105.0 : 80.0 :
