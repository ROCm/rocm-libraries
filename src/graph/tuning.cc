/*************************************************************************
 * Copyright (c) 2016-2022, NVIDIA CORPORATION. All rights reserved.
 * Modifications Copyright (c) 2019-2022 Advanced Micro Devices, Inc. All rights reserved.
 *
 * See LICENSE.txt for license information
 ************************************************************************/

#include "core.h"
#include "device.h"
#include "comm.h"
#include "topo.h"

NCCL_PARAM(Nthreads, "NTHREADS", -2);
NCCL_PARAM(Ll128Nthreads, "LL128_NTHREADS", -2);

static int getNthreads(const char* name, int env, int min, int max, int def, int WarpSize) {
  int nt = env;
  if (nt > 0) {
    if (nt % WarpSize != 0) {
      WARN("Invalid %s %d (must be a multiple of %d)", name, nt, WarpSize);
      nt = max;
    } else if (nt > max) {
      WARN("Invalid %s %d (maximum %d).", name, nt, max);
      nt = max;
    } else if (nt < min) {
      WARN("Invalid %s %d (minimum %d).", name, nt, min);
      nt = min;
    }
  } else {
    nt = def;
  }
  return nt;
}

// Parse a map of prefixes to a list of elements. The first prefix is
// optional and, if not present, the list of elements will be applied
// to all prefixes. Only the first list of elements can lack a
// prefix. Prefixes (if present) are followed by a colon. Lists of
// elements are comma delimited. Mappings of prefix to the lists of
// elements are semi-colon delimited.
//
// For example:
//
//     NCCL_ALGO="ring,collnetdirect;allreduce:tree,collnetdirect;broadcast:ring"
// Enable ring and collnetdirect for all functions, then select tree
// and collnetdirect for allreduce and ring for broadcast.
//
//     NCCL_PROTO="LL,Simple;allreduce:^LL"
// Enable LL and Simple for all functions, but everything except LL
// for allreduce.
//
//     NCCL_PROTO="^LL128;allreduce:LL128"
// Enable everything but LL128, but only LL128 for allreduce.
ncclResult_t parseList(const char* str, const char* prefixElems[], int nprefixes, const char* elems[], int nelems, int* list) {
  char* fullStr = strdup(str);
  char* tmpFullStr;
  char* fullToken = strtok_r(fullStr, ";", &tmpFullStr);
  while (fullToken) {
    char* subToken = strdup(fullToken);
    char* tmpSubStr;
    char* prefix = strtok_r(subToken, ":", &tmpSubStr);
    char* elemList = strtok_r(NULL, ":", &tmpSubStr);
    if (elemList == NULL) {
      if (fullToken != fullStr) {
        // It makes no sense for any entry other than the first to not have a prefix,
        // because then all the prefixes before the prefix-less entry would be
        // overwritten.
        WARN("All entries except the first must have a prefix: \"%s\"", str);
        return ncclInvalidUsage;
      }
      elemList = prefix;
      prefix = NULL;
    }

    int unset, set;
    if (elemList[0] == '^') {
      unset = 1; set = 0; elemList++;
    } else {
      unset = 0; set = 1;
    }

    bool foundPrefix = false;
    for (int p=0; p<nprefixes; p++) {
      if (prefix && strcasecmp(prefix, prefixElems[p]) != 0) continue;
      foundPrefix = true;
      for (int e=0; e<nelems; e++) list[p*nelems+e] = unset;

      char* tokStr = strdup(elemList);
      char* tmpStr;
      char* elem = strtok_r(tokStr, ",", &tmpStr);
      while (elem) {
        int e;
        for (e=0; e<nelems; e++) {
          if (strcasecmp(elem, elems[e]) == 0) {
            list[p*nelems+e] = set;
            break;
          }
        }
        if (e==nelems) {
          WARN("Unrecognized element token \"%s\" when parsing \"%s\"", elem, str);
          return ncclInvalidUsage;
        }
        elem = strtok_r(NULL, ",", &tmpStr);
      }
      free(tokStr);
    }
    if (!foundPrefix) {
      WARN("Unrecognized prefix token \"%s\" when parsing \"%s\"", prefix, str);
      return ncclInvalidUsage;
    }
    free(subToken);

    fullToken = strtok_r(NULL, ";", &tmpFullStr);
  }
  free(fullStr);
  return ncclSuccess;
}

// Latencies in us, Bandwidths in GB/s
// Tree { LL, LL128, Simple } , Ring { LL, LL128, Simple }
static const float baseLat  [NCCL_NUM_ALGORITHMS][NCCL_NUM_PROTOCOLS] = {
      { 12.0, 12.0, 17.0 }, { 12.0, 12.0, 17.0 },   // Tree, Ring
      { 12.0, 12.0, 17.0 }, { 12.0, 12.0, 17.0 },   // Collnet Direct, Chain
      {    0,    0,    0 }, {    0,    0,    0 }};  // NVLS, NVLS Tree

// NVLink, PCI, Network
#define NCCL_HW_NVLINK 0
#define NCCL_HW_PCI 1
#define NCCL_HW_NET 2



struct tuningModel {
  float hwLat [3][NCCL_NUM_ALGORITHMS][NCCL_NUM_PROTOCOLS];
  float bwRatio [2][NCCL_NUM_ALGORITHMS][NCCL_NUM_PROTOCOLS];
  float treeCorrectionFactor[NCCL_NUM_PROTOCOLS][27];
  float ringCorrectionFactor[NCCL_NUM_PROTOCOLS][27];
  uint64_t llProtoRanges[RCCL_TUNABLE_COLLS][NCCL_NUM_PROTOCOLS - 1][RCCL_PROTOCOL_ENTRY_SIZE];
};

static struct tuningModel tuning_model_0 {
  .hwLat = {
    /* NVLINK */
    { /* Tree (LL/LL128/Simple)*/ { 0.8, 1.4, 2.5 }, /* Ring (LL/LL128/Simple)*/ { 0.8, 2.2, 3.6 }, /* CollNetDirect (Simple)*/ { 0.0, 0.0, 0.8 }, /* CollNetChain (Simple)*/ { 0.0, 0.0, 1.4 }, /* NVLS */ { 0, 0, 0 }, /* NVLS Tree */ { 0, 0, 0 } },
    /* PCI */
    { /* Tree (LL/LL128/Simple)*/ { 2.2, 2.2, 5.7 }, /* Ring (LL/LL128/Simple)*/ { 2.2, 2.2, 5.7 }, /* CollNetDirect (Simple)*/ { 0.0, 0.0, 5.7 }, /* CollNetChain (Simple)*/ { 0.0, 0.0, 5.7 }, /* NVLS */ { 0, 0, 0 }, /* NVLS Tree */ { 0, 0, 0 } },
    /* NET */
    { /* Tree (LL/LL128/Simple)*/ { 11.8, 18.2, 20.8 }, /* Ring (LL/LL128/Simple)*/ { 9.5, 19.8, 15.1 }, /* CollNetDirect (Simple)*/ { 0.0, 0.0, 11.8 }, /* CollNetChain (Simple)*/ { 0.0, 0.0, 18.2 }, /* NVLS */ { 0, 0, 0 }, /* NVLS Tree */ { 0, 0, 0 } },
  },

  .bwRatio = {
    /* 2 nodes */
    { /* Tree (LL/LL128/Simple)*/ { 0.04, 0.22, 0.91 }, /* Ring (LL/LL128/Simple)*/ { 0.04, 0.34, 1.00 }, /* CollNetDirect (Simple)*/ { 0.00, 0.00, 1.00 }, /* CollNetChain (Simple)*/ { 0.00, 0.00, 1.00 }, /* NVLS */ { 0, 0, 0 }, /* NVLS Tree */ { 0, 0, 0 } },
    /* more than 2 nodes */
    { /* Tree (LL/LL128/Simple)*/ { 0.04, 0.22, 0.95 }, /* Ring (LL/LL128/Simple)*/ { 0.04, 0.34, 1.00 }, /* CollNetDirect (Simple)*/ { 0.00, 0.00, 1.00 }, /* CollNetChain (Simple)*/ { 0.00, 0.00, 1.00 }, /* NVLS */ { 0, 0, 0 }, /* NVLS Tree */ { 0, 0, 0 } },
  },

  .treeCorrectionFactor = {
    { 0.1, 0.2, 0.1, 0.1, 0.9, 0.3, 0.4, 0.1, 0.2, 0.4, 0.2, 0.1, 0.3, 0.3, 0.2, 0.2, 0.2, 0.1, 0.1, 0.1, 0.1, 0.1, 0.1, 0.1, 0.1, 0.1, 0.1, },
    { 0.1, 0.3, 1.0, 0.1, 0.5, 1.0, 0.9, 1.0, 1.0, 1.0, 0.3, 0.1, 0.4, 0.5, 0.5, 0.4, 0.4, 0.3, 0.3, 0.2, 0.2, 0.2, 0.2, 0.2, 0.2, 0.2, 0.2, },
    { 0.2, 1.0, 0.1, 0.1, 0.7, 0.2, 0.4, 0.1, 0.1, 0.3, 0.4, 0.3, 0.6, 0.8, 1.0, 1.0, 1.0, 1.0, 0.9, 0.8, 0.8, 0.8, 0.8, 0.8, 0.9, 0.9, 0.9, },
  },

  .ringCorrectionFactor = {
    { 0.1, 0.1, 0.1, 0.1, 0.1, 0.2, 0.4, 0.2, 0.3, 0.5, 0.3, 0.1, 0.5, 0.5, 0.3, 0.2, 0.2, 0.1, 0.1, 0.1, 0.1, 0.1, 0.1, 0.1, 0.1, 0.1, 0.1, },
    { 0.1, 0.1, 0.1, 0.1, 0.1, 0.1, 0.1, 0.1, 0.1, 0.3, 1.0, 1.0, 1.0, 1.0, 1.0, 1.0, 0.8, 0.7, 0.5, 0.4, 0.4, 0.3, 0.3, 0.3, 0.3, 0.3, 0.3, },
    { 1.0, 0.8, 0.2, 1.0, 1.0, 0.3, 1.0, 0.1, 0.1, 0.2, 0.2, 0.1, 0.5, 1.0, 0.8, 0.8, 1.0, 0.9, 1.0, 1.0, 1.0, 1.0, 1.0, 1.0, 1.0, 1.0, 1.0, },
  },

  .llProtoRanges = {RCCL_LL_LIMITS_UNDEFINED},
};

static struct tuningModel tuning_model_1 {
  .hwLat =
  { /* NVLINK */
    { /* Tree (LL/LL128/Simple)*/ { 1.5, 1.5, 4.5 }, /* Ring (LL/LL128/Simple)*/ { 1.5, 1.5, 4.5 }, /* CollNetDirect (Simple)*/ { 0.0, 0.0, 4.5 }, /* CollNetChain (Simple)*/ { 0.0, 0.0, 4.5 }, /* NVLS */ { 0, 0, 0 }, /* NVLS Tree */ { 0, 0, 0 } },
    /* PCI */
    { /* Tree (LL/LL128/Simple)*/ { 2.2, 2.2, 5.7 }, /* Ring (LL/LL128/Simple)*/ { 2.2, 2.2, 5.7 }, /* CollNetDirect (Simple)*/ { 0.0, 0.0, 5.7 }, /* CollNetChain (Simple)*/ { 0.0, 0.0, 5.7 }, /* NVLS */ { 0, 0, 0 }, /* NVLS Tree */ { 0, 0, 0 } },
    /* NET */
    { /* Tree (LL/LL128/Simple)*/ { 33.0, 33.0, 15.8 }, /* Ring (LL/LL128/Simple)*/ { 5.1, 5.1, 68.8 }, /* CollNetDirect (Simple)*/ { 0.0, 0.0, 15.8 }, /* CollNetChain (Simple)*/ { 0.0, 0.0, 15.8 }, /* NVLS */ { 0, 0, 0 }, /* NVLS Tree */ { 0, 0, 0 } },
  },

  .bwRatio =
  { /* 2 nodes */
    { /* Tree (LL/LL128/Simple)*/ { 0.12, 1.00, 0.99 }, /* Ring (LL/LL128/Simple)*/ { 0.12, 1.00, 1.00 }, /* CollNetDirect (Simple)*/ { 0.00, 0.00, 1.00 }, /* CollNetChain (Simple)*/ { 0.00, 0.00, 1.00 }, /* NVLS */ { 0, 0, 0 }, /* NVLS Tree */ { 0, 0, 0 } },
    /* more than 2 nodes */
    { /* Tree (LL/LL128/Simple)*/ { 0.15, 1.00, 0.42 }, /* Ring (LL/LL128/Simple)*/ { 0.20, 1.00, 1.00 }, /* CollNetDirect (Simple)*/ { 0.00, 0.00, 1.00 }, /* CollNetChain (Simple)*/ { 0.00, 0.00, 1.00 }, /* NVLS */ { 0, 0, 0 }, /* NVLS Tree */ { 0, 0, 0 } },
  },

  .treeCorrectionFactor = {
    { 0.5, 0.4, 0.7, 0.6, 1.0, 1.0, 0.5, 0.4, 0.1, 0.5, 0.4, 0.6, 1.0, 1.0, 1.0, 1.0, 1.0, 0.8, 0.6, 0.5, 0.4, 0.4, 0.3, 0.2, 0.1, 0.1, 0.1, },
    { 0.5, 0.4, 0.7, 0.6, 1.0, 1.0, 0.5, 0.4, 0.1, 0.5, 0.4, 0.6, 1.0, 1.0, 1.0, 1.0, 1.0, 0.8, 0.6, 0.5, 0.4, 0.4, 0.3, 0.2, 0.1, 0.1, 0.1, },
    { 0.1, 0.1, 0.1, 0.1, 0.1, 0.3, 0.4, 0.5, 0.1, 0.6, 1.0, 1.0, 1.0, 0.6, 0.5, 0.7, 1.0, 1.0, 1.0, 1.0, 1.0, 1.0, 1.0, 0.7, 0.5, 0.3, 0.3, },
  },

  .ringCorrectionFactor = {
    { 1.0, 0.5, 1.0, 1.0, 0.6, 0.7, 1.0, 1.0, 0.2, 1.0, 0.9, 0.7, 1.0, 1.0, 1.0, 0.9, 0.9, 0.8, 0.8, 0.7, 0.6, 0.5, 0.5, 0.3, 0.2, 0.1, 0.1, },
    { 1.0, 0.5, 1.0, 1.0, 0.6, 0.7, 1.0, 1.0, 0.2, 1.0, 0.9, 0.7, 1.0, 1.0, 1.0, 0.9, 0.9, 0.8, 0.8, 0.7, 0.6, 0.5, 0.5, 0.3, 0.2, 0.1, 0.1, },
    { 0.3, 1.0, 0.3, 0.1, 0.1, 0.1, 0.3, 0.7, 1.0, 0.2, 0.1, 0.1, 0.1, 0.1, 0.1, 0.1, 0.1, 0.1, 0.1, 0.2, 0.3, 0.5, 0.9, 1.0, 1.0, 1.0, 1.0, },
  },

  .llProtoRanges = {RCCL_LL_LIMITS_UNDEFINED},
};

static struct tuningModel tuning_model_2 {
  .hwLat = {
    /* NVLINK */
    { /* Tree (LL/LL128/Simple)*/ { 1.5, 1.5, 4.5 }, /* Ring (LL/LL128/Simple)*/ { 1.5, 1.5, 4.5 }, /* CollNetDirect (Simple)*/ { 0.0, 0.0, 4.5 }, /* CollNetChain (Simple)*/ { 0.0, 0.0, 4.5 }, /* NVLS */ { 0, 0, 0 }, /* NVLS Tree */ { 0, 0, 0 } },
    /* PCI */
    { /* Tree (LL/LL128/Simple)*/ { 2.2, 2.2, 5.7 }, /* Ring (LL/LL128/Simple)*/ { 2.2, 2.2, 5.7 }, /* CollNetDirect (Simple)*/ { 0.0, 0.0, 5.7 }, /* CollNetChain (Simple)*/ { 0.0, 0.0, 5.7 }, /* NVLS */ { 0, 0, 0 }, /* NVLS Tree */ { 0, 0, 0 } },
    /* NET */
    { /* Tree (LL/LL128/Simple)*/ { 27.9, 27.9, 15.8 }, /* Ring (LL/LL128/Simple)*/ { 12.1, 12.1, 68.8 }, /* CollNetDirect (Simple)*/ { 0.0, 0.0, 15.8 }, /* CollNetChain (Simple)*/ { 0.0, 0.0, 15.8 }, /* NVLS */ { 0, 0, 0 }, /* NVLS Tree */ { 0, 0, 0 } },
  },

  .bwRatio = {
    /* 2 nodes */
    { /* Tree (LL/LL128/Simple)*/ { 0.07, 1.00, 0.99 }, /* Ring (LL/LL128/Simple)*/ { 0.08, 1.00, 1.00 }, /* CollNetDirect (Simple)*/ { 0.00, 0.00, 1.00 }, /* CollNetChain (Simple)*/ { 0.00, 0.00, 1.00 }, /* NVLS */ { 0, 0, 0 }, /* NVLS Tree */ { 0, 0, 0 } },
    /* more than 2 nodes */
    { /* Tree (LL/LL128/Simple)*/ { 0.07, 1.00, 0.42 }, /* Ring (LL/LL128/Simple)*/ { 0.08, 1.00, 1.00 }, /* CollNetDirect (Simple)*/ { 0.00, 0.00, 1.00 }, /* CollNetChain (Simple)*/ { 0.00, 0.00, 1.00 }, /* NVLS */ { 0, 0, 0 }, /* NVLS Tree */ { 0, 0, 0 } },
  },

  .treeCorrectionFactor = {
    { 0.1, 0.4, 0.3, 0.3, 0.2, 0.4, 0.5, 0.1, 0.1, 0.6, 0.7, 0.7, 0.8, 1.0, 0.9, 0.7, 0.6, 0.5, 0.4, 0.3, 0.2, 0.2, 0.2, 0.2, 0.2, 0.2, 0.2, },
    { 0.1, 0.4, 0.3, 0.3, 0.2, 0.4, 0.5, 0.1, 0.1, 0.6, 0.7, 0.7, 0.8, 1.0, 0.9, 0.7, 0.6, 0.5, 0.4, 0.3, 0.2, 0.2, 0.2, 0.2, 0.2, 0.2, 0.2, },
    { 1.0, 0.1, 0.1, 0.1, 0.1, 0.2, 0.3, 0.5, 0.1, 0.6, 0.9, 0.8, 0.7, 0.9, 1.0, 1.0, 1.0, 1.0, 1.0, 1.0, 1.0, 0.7, 0.9, 0.9, 1.0, 1.0, 1.0, },
  },

  .ringCorrectionFactor = {
    { 0.1, 1.0, 1.0, 1.0, 1.0, 1.0, 1.0, 1.0, 0.4, 1.0, 1.0, 1.0, 1.0, 0.7, 0.6, 0.5, 0.4, 0.3, 0.2, 0.2, 0.1, 0.1, 0.1, 0.1, 0.1, 0.1, 0.1, },
    { 0.1, 1.0, 1.0, 1.0, 1.0, 1.0, 1.0, 1.0, 0.4, 1.0, 1.0, 1.0, 1.0, 0.7, 0.6, 0.5, 0.4, 0.3, 0.2, 0.2, 0.1, 0.1, 0.1, 0.1, 0.1, 0.1, 0.1, },
    { 0.1, 0.1, 0.1, 0.1, 0.1, 0.1, 0.1, 0.1, 1.0, 0.2, 0.2, 0.1, 0.1, 0.1, 0.1, 0.1, 0.2, 0.4, 0.5, 0.6, 0.9, 1.0, 1.0, 1.0, 1.0, 1.0, 1.0, },
  },

  .llProtoRanges = {RCCL_LL_LIMITS_UNDEFINED},
};

static struct tuningModel tuning_model_3 {
  .hwLat = {
    /* NVLINK */
    { /* Tree (LL/LL128/Simple)*/ { 0.8, 0.0, 2.5 }, /* Ring (LL/LL128/Simple)*/ { 0.8, 0.0, 3.6 }, /* CollNetDirect (Simple)*/ { 0.0, 0.0, 0.8 }, /* CollNetChain (Simple)*/ { 0.0, 0.0, 0.0 }, /* NVLS */ { 0, 0, 0 }, /* NVLS Tree */ { 0, 0, 0 } },
    /* PCI */
    { /* Tree (LL/LL128/Simple)*/ { 2.2, 2.2, 5.7 }, /* Ring (LL/LL128/Simple)*/ { 2.2, 2.2, 5.7 }, /* CollNetDirect (Simple)*/ { 0.0, 0.0, 5.7 }, /* CollNetChain (Simple)*/ { 0.0, 0.0, 5.7 }, /* NVLS */ { 0, 0, 0 }, /* NVLS Tree */ { 0, 0, 0 } },
    /* NET */
    { /* Tree (LL/LL128/Simple)*/ { 12.5, 0.0, 22.4 }, /* Ring (LL/LL128/Simple)*/ { 9.5, 0.0, 19.8 }, /* CollNetDirect (Simple)*/ { 0.0, 0.0, 12.5 }, /* CollNetChain (Simple)*/ { 0.0, 0.0, 0.0 }, /* NVLS */ { 0, 0, 0 }, /* NVLS Tree */ { 0, 0, 0 } },
  },

  .bwRatio = {
    /* 2 nodes */
    { /* Tree (LL/LL128/Simple)*/ { 0.20, 0.00, 1.75 }, /* Ring (LL/LL128/Simple)*/ { 0.20, 0.00, 1.00 }, /* CollNetDirect (Simple)*/ { 0.00, 0.00, 1.00 }, /* CollNetChain (Simple)*/ { 0.00, 0.00, 1.00 }, /* NVLS */ { 0, 0, 0 }, /* NVLS Tree */ { 0, 0, 0 } },
    /* more than 2 nodes */
    { /* Tree (LL/LL128/Simple)*/ { 0.20, 0.00, 0.96 }, /* Ring (LL/LL128/Simple)*/ { 0.20, 0.00, 1.00 }, /* CollNetDirect (Simple)*/ { 0.00, 0.00, 1.00 }, /* CollNetChain (Simple)*/ { 0.00, 0.00, 1.00 }, /* NVLS */ { 0, 0, 0 }, /* NVLS Tree */ { 0, 0, 0 } },
  },

  .treeCorrectionFactor = {
    { 0.1, 0.1, 0.1, 0.1, 0.1, 0.1, 1.0, 1.0, 0.2, 1.0, 0.9, 1.0, 0.6, 0.4, 0.6, 0.4, 0.3, 0.3, 0.3, 0.3, 0.3, 0.2, 0.2, 0.2, 0.2, 0.2, 0.2, },
    { 0.0, 0.0, 0.0, 0.0, 0.0, 0.0, 0.0, 0.0, 0.0, 0.0, 0.0, 0.0, 0.0, 0.0, 0.0, 0.0, 0.0, 0.0, 0.0, 0.0, 0.0, 0.0, 0.0, 0.0, 0.0, 0.0, 0.0, },
    { 1.0, 1.0, 1.0, 1.0, 1.0, 1.0, 0.1, 0.1, 0.1, 0.2, 1.0, 0.8, 1.0, 1.0, 1.0, 1.0, 1.0, 1.0, 1.0, 1.0, 1.0, 0.8, 0.7, 0.8, 0.9, 0.7, 0.7, },
  },

  .ringCorrectionFactor = {
    { 0.1, 0.1, 0.1, 0.1, 0.1, 0.3, 0.1, 0.2, 0.1, 0.4, 0.4, 0.2, 0.2, 0.3, 0.7, 0.5, 0.4, 0.3, 0.3, 0.3, 0.3, 0.2, 0.2, 0.2, 0.2, 0.2, 0.2, },
    { 0.0, 0.0, 0.0, 0.0, 0.0, 0.0, 0.0, 0.0, 0.0, 0.0, 0.0, 0.0, 0.0, 0.0, 0.0, 0.0, 0.0, 0.0, 0.0, 0.0, 0.0, 0.0, 0.0, 0.0, 0.0, 0.0, 0.0, },
    { 0.1, 0.1, 0.1, 0.1, 0.1, 0.1, 0.1, 0.5, 1.0, 0.1, 0.3, 0.1, 0.1, 0.1, 0.2, 0.2, 0.2, 0.3, 0.4, 0.7, 1.0, 1.0, 1.0, 1.0, 1.0, 1.0, 1.0, },
  },

  .llProtoRanges = {RCCL_LL_LIMITS_UNDEFINED},
};

static struct tuningModel tuning_model_4 {
  .hwLat = {
    /* NVLINK */
    { /* Tree (LL/LL128/Simple)*/ { 0.8, 1.4, 2.5 }, /* Ring (LL/LL128/Simple)*/ { 0.8, 2.2, 3.6 }, /* CollNetDirect (Simple)*/ { 0.8, 1.4, 2.5 }, /* CollNetChain (Simple)*/ { 0.8, 1.4, 2.5 }, /* NVLS */ { 0, 0, 0 }, /* NVLS Tree */ { 0, 0, 0 } },
    /* PCI */
    { /* Tree (LL/LL128/Simple)*/ { 2.2, 2.2, 5.7 }, /* Ring (LL/LL128/Simple)*/ { 2.2, 2.2, 5.7 }, /* CollNetDirect (Simple)*/ { 0.0, 0.0, 5.7 }, /* CollNetChain (Simple)*/ { 0.0, 0.0, 5.7 }, /* NVLS */ { 0, 0, 0 }, /* NVLS Tree */ { 0, 0, 0 } },
    /* NET */
    { /* Tree (LL/LL128/Simple)*/ { 32.2, 34.4, 47.6 }, /* Ring (LL/LL128/Simple)*/ { 35.4, 87.8, 209.2 }, /* CollNetDirect (Simple)*/ { 0.0, 0.0, 47.6 }, /* CollNetChain (Simple)*/ { 0.0, 0.0, 47.6 }, /* NVLS */ { 0, 0, 0 }, /* NVLS Tree */ { 0, 0, 0 } },
  },

  .bwRatio = {
    /* 2 nodes */
    { /* Tree (LL/LL128/Simple)*/ { 0.16, 1.09, 1.61 }, /* Ring (LL/LL128/Simple)*/ { 0.15, 0.41, 1.00 }, /* CollNetDirect (Simple)*/ { 0.00, 0.00, 1.00 }, /* CollNetChain (Simple)*/ { 0.00, 0.00, 1.00 }, /* NVLS */ { 0, 0, 0 }, /* NVLS Tree */ { 0, 0, 0 } },
    /* more than 2 nodes */
    { /* Tree (LL/LL128/Simple)*/ { 0.16, 1.09, 1.08 }, /* Ring (LL/LL128/Simple)*/ { 0.15, 0.41, 1.00 }, /* CollNetDirect (Simple)*/ { 0.00, 0.00, 1.00 }, /* CollNetChain (Simple)*/ { 0.00, 0.00, 1.00 }, /* NVLS */ { 0, 0, 0 }, /* NVLS Tree */ { 0, 0, 0 } },
  },

  .treeCorrectionFactor = {
    { 0.1, 0.1, 0.1, 0.1, 0.1, 0.1, 0.1, 0.1, 1.0, 0.1, 0.1, 0.2, 0.4, 0.6, 0.5, 0.1, 0.1, 0.1, 0.1, 0.1, 0.1, 0.1, 0.1, 0.1, 0.1, 0.1, 0.1, },
    { 0.1, 0.1, 0.1, 0.1, 0.1, 0.1, 0.1, 0.1, 0.1, 0.2, 0.1, 0.1, 0.2, 1.0, 0.5, 0.2, 0.2, 0.2, 0.2, 0.2, 0.2, 0.2, 0.2, 0.2, 0.2, 0.2, 0.2, },
    { 1.0, 1.0, 1.0, 1.0, 1.0, 1.0, 1.0, 1.0, 0.8, 0.4, 0.3, 0.3, 0.1, 0.1, 1.0, 1.0, 0.7, 0.5, 0.6, 0.5, 0.6, 0.6, 0.5, 0.6, 0.6, 0.6, 0.7, },
  },

  .ringCorrectionFactor = {
    { 0.1, 0.1, 0.1, 0.1, 0.1, 0.1, 0.1, 0.1, 0.1, 0.1, 0.1, 0.2, 0.2, 0.1, 0.3, 0.1, 0.1, 0.1, 0.2, 0.1, 0.1, 0.1, 0.1, 0.1, 0.1, 0.1, 0.1, },
    { 0.4, 0.5, 0.5, 0.4, 0.4, 0.4, 0.4, 0.2, 0.2, 0.1, 0.3, 1.0, 1.0, 0.7, 0.8, 0.5, 1.0, 1.0, 1.0, 1.0, 1.0, 0.9, 0.8, 0.5, 0.4, 0.3, 0.3, },
    { 0.1, 0.1, 0.1, 0.1, 0.1, 0.1, 0.1, 0.1, 0.1, 1.0, 1.0, 0.8, 0.5, 0.1, 0.7, 0.2, 0.4, 0.4, 0.6, 0.7, 0.9, 1.0, 1.0, 1.0, 1.0, 1.0, 1.0, },
  },

  .llProtoRanges = {RCCL_LL_LIMITS_UNDEFINED},
};

static struct tuningModel tuning_model_5 {
  .hwLat = {
    /* NVLINK */
    { /* Tree (LL/LL128/Simple)*/ { 0.9, 0.9, 2.3 }, /* Ring (LL/LL128/Simple)*/ { 0.8, 0.8, 2.1 }, /* CollNetDirect (Simple)*/ { 0.0, 0.0, 0.9 }, /* CollNetChain (Simple)*/ { 0.0, 0.0, 0.0 }, /* NVLS */ { 0, 0, 0 }, /* NVLS Tree */ { 0, 0, 0 } },
    /* PCI */
    { /* Tree (LL/LL128/Simple)*/ { 2.2, 2.2, 5.7 }, /* Ring (LL/LL128/Simple)*/ { 2.2, 2.2, 5.7 }, /* CollNetDirect (Simple)*/ { 0.0, 0.0, 5.7 }, /* CollNetChain (Simple)*/ { 0.0, 0.0, 5.7 }, /* NVLS */ { 0, 0, 0 }, /* NVLS Tree */ { 0, 0, 0 } },
    /* NET */
    { /* Tree (LL/LL128/Simple)*/ { 10.5, 10.5, 25.0 }, /* Ring (LL/LL128/Simple)*/ { 9.5, 9.5, 320.0 }, /* CollNetDirect (Simple)*/ { 0.0, 0.0, 10.5 }, /* CollNetChain (Simple)*/ { 0.0, 0.0, 0.0 }, /* NVLS */ { 0, 0, 0 }, /* NVLS Tree */ { 0, 0, 0 } },
  },

  .bwRatio = {
    /* 2 nodes */
    { /* Tree (LL/LL128/Simple)*/ { 0.06, 0.06, 0.11 }, /* Ring (LL/LL128/Simple)*/ { 0.08, 0.08, 1.00 }, /* CollNetDirect (Simple)*/ { 0.00, 0.00, 1.00 }, /* CollNetChain (Simple)*/ { 0.00, 0.00, 1.00 }, /* NVLS */ { 0, 0, 0 }, /* NVLS Tree */ { 0, 0, 0 } },
    /* more than 2 nodes */
    { /* Tree (LL/LL128/Simple)*/ { 0.06, 0.06, 0.59 }, /* Ring (LL/LL128/Simple)*/ { 0.08, 0.08, 1.00 }, /* CollNetDirect (Simple)*/ { 0.00, 0.00, 1.00 }, /* CollNetChain (Simple)*/ { 0.00, 0.00, 1.00 }, /* NVLS */ { 0, 0, 0 }, /* NVLS Tree */ { 0, 0, 0 } },
  },

  .treeCorrectionFactor = {
    { 0.1, 0.1, 0.1, 0.1, 0.1, 0.1, 1.0, 1.0, 1.0, 1.0, 1.0, 0.6, 1.0, 0.9, 1.0, 1.0, 0.1, 0.1, 0.1, 0.1, 0.1, 0.1, 0.1, 0.1, 0.1, 0.1, 0.1, },
    { 0.1, 0.1, 0.1, 0.1, 0.1, 0.1, 1.0, 1.0, 1.0, 1.0, 1.0, 0.6, 1.0, 0.9, 1.0, 1.0, 0.1, 0.1, 0.1, 0.1, 0.1, 0.1, 0.1, 0.1, 0.1, 0.1, 0.1, },
    { 0.1, 0.1, 0.1, 0.1, 0.1, 0.1, 0.1, 0.1, 0.1, 0.1, 0.1, 0.1, 0.1, 0.1, 0.1, 0.7, 1.0, 1.0, 1.0, 1.0, 1.0, 0.7, 0.7, 0.5, 0.6, 0.6, 0.6, },
  },

  .ringCorrectionFactor = {
    { 0.1, 0.1, 0.1, 0.1, 0.1, 0.1, 0.1, 0.1, 0.1, 0.1, 0.1, 1.0, 0.2, 1.0, 0.4, 0.4, 0.1, 0.2, 0.2, 0.1, 0.1, 0.1, 0.1, 0.1, 0.1, 0.1, 0.1, },
    { 0.1, 0.1, 0.1, 0.1, 0.1, 0.1, 0.1, 0.1, 0.1, 0.1, 0.1, 1.0, 0.2, 1.0, 0.4, 0.4, 0.1, 0.2, 0.2, 0.1, 0.1, 0.1, 0.1, 0.1, 0.1, 0.1, 0.1, },
    { 0.1, 0.1, 0.1, 0.1, 0.1, 0.1, 0.1, 0.1, 0.1, 0.1, 0.1, 0.1, 0.1, 0.1, 0.1, 0.1, 0.1, 0.1, 0.1, 0.1, 0.1, 0.1, 1.0, 0.8, 1.0, 1.0, 1.0, },
  },
  // Follow order in RcclTunableColls
  .llProtoRanges = {
    /*ReduceScatter*/
    {/*LL (min/max/factor)*/ {0, 655360, 1}, /*LL64/128 (min/max/factor)*/ {131072, 3211264, 1}},
    /*AllGather*/
    {/*LL (min/max/factor)*/ {0, 98304, 1},  /*LL64/128 (min/max/factor)*/ {98304, 5046272, 1}},
    /*AllReduce*/
    {/*LL (min/max/factor)*/ {0, 1048576, 1},/*LL64/128 (min/max/factor)*/ {1048576, 9437184, 3145728}},
  },
};

static struct tuningModel rcclTuningModel[] = {
  tuning_model_0,
  tuning_model_1,
  tuning_model_2,
  tuning_model_3,
  tuning_model_4,
  tuning_model_5,
};

/* Array indexes used below */
#define VOLTA_COMPCAP_IDX 0
#define AMPERE_COMPCAP_IDX 1
#define HOPPER_COMPCAP_IDX 2

// LL128 max BW per channel
static const double llMaxBws[3][3] = {
  /* Volta-N1/Intel-N2/Intel-N4) */ {39.0, 39.0, 20.4},
  /* Ampere-N1/AMD-N2/AMD-N4) */ {87.7, 22.5 /*avg of ring & tree*/, 19.0},
  /* Hopper-N1/AMD-N2/AMD-N4) */ {141.0, 45.0 /*avg of ring & tree*/, 35.0}
};

static const double perChMaxRingLL128Bws[3][3] = {
  /* Volta (N1/N2/N4) */  {20.0, 20.0, 20.0},
  /* Ampere (N1/N2/N4) */ {20.0, 20.0, 20.0},
  /* Hopper (N1/N2/N4) */ {36.7, 36.7, 36.7},
};
static const double perChMaxTreeLL128Bws[3][3] = {
  /* Volta (N1/N2/N4) */  {20.0, 20.0, 20.0},
  /* Ampere (N1/N2/N4) */ {20.0, 20.0, 20.0},
  /* Hopper (N1/N2/N4) */ {36.7, 36.7, 29.0},
};
static const double perChMaxTreeBws[3][3] = {
  /* Volta (N1/N2/N4) */  {26.5, 18.5, 10.0},
  /* Ampere (N1/N2/N4) */ {24.0, 23.6, 17.8},
  /* Hopper (N1/N2/N4) */ {38.7, 41.4, 36.0},
};

NCCL_PARAM(PatEnable, "PAT_ENABLE", 2);
static int ncclPatEnable(struct ncclComm* comm) {
  int patEnable = ncclParamPatEnable();
  if (patEnable != 2) return patEnable;
  if (comm->nNodes != comm->nRanks) return 0; // PAT only supports 1 GPU per node
  if (comm->netDeviceType != NCCL_NET_DEVICE_HOST) return 0;   // PAT doesn't support net device offload
  return 1;
}

// Network post overhead in ns (1000 = 1 us)
NCCL_PARAM(NetOverhead, "NET_OVERHEAD", -2);

static float getNetOverhead(struct ncclComm* comm) {
  if (ncclParamNetOverhead() != -2) return ncclParamNetOverhead() * .001;
  if (comm->cpuArch == NCCL_TOPO_CPU_ARCH_X86 && comm->cpuVendor == NCCL_TOPO_CPU_VENDOR_INTEL) return 1.0;
  if (comm->cpuArch == NCCL_TOPO_CPU_ARCH_X86 && comm->cpuVendor == NCCL_TOPO_CPU_VENDOR_AMD) return 2.0;
  return 1.0;
}

ncclResult_t ncclTopoTuneModel(struct ncclComm* comm, int minCompCap, int maxCompCap, struct ncclTopoGraph** graphs) {
  int simpleDefaultThreads = (graphs[NCCL_ALGO_RING]->bwIntra*graphs[NCCL_ALGO_RING]->nChannels <= PCI_BW) ? 256 : NCCL_SIMPLE_MAX_NTHREADS;
  comm->maxThreads[NCCL_ALGO_RING][NCCL_PROTO_SIMPLE] =
#if defined(__HIP_PLATFORM_AMD__) || defined(__HIPCC__)
    getNthreads("NCCL_NTHREADS", ncclParamNthreads(), 4*comm->WarpSize, NCCL_MAX_NTHREADS, simpleDefaultThreads, comm->WarpSize);
  comm->maxThreads[NCCL_ALGO_TREE][NCCL_PROTO_SIMPLE] = comm->maxThreads[NCCL_ALGO_COLLNET_DIRECT][NCCL_PROTO_SIMPLE] =
    getNthreads("NCCL_NTHREADS", ncclParamNthreads(), 4*comm->WarpSize, NCCL_MAX_NTHREADS, NCCL_MAX_NTHREADS, comm->WarpSize);
  comm->maxThreads[NCCL_ALGO_RING][NCCL_PROTO_LL] = comm->maxThreads[NCCL_ALGO_TREE][NCCL_PROTO_LL] = comm->maxThreads[NCCL_ALGO_COLLNET_DIRECT][NCCL_PROTO_LL] =
    getNthreads("NCCL_NTHREADS", ncclParamNthreads(), 4*comm->WarpSize, NCCL_MAX_NTHREADS, NCCL_MAX_NTHREADS, comm->WarpSize);
  comm->maxThreads[NCCL_ALGO_RING][NCCL_PROTO_LL128] = comm->maxThreads[NCCL_ALGO_TREE][NCCL_PROTO_LL128] =
    getNthreads("NCCL_LL128_NTHREADS", ncclParamLl128Nthreads(), 4*comm->WarpSize, NCCL_LL128_MAX_NTHREADS, NCCL_LL128_MAX_NTHREADS, comm->WarpSize);
#else
    getNthreads("NCCL_NTHREADS", ncclParamNthreads(), 2*WARP_SIZE, NCCL_SIMPLE_MAX_NTHREADS, simpleDefaultThreads);
  comm->maxThreads[NCCL_ALGO_TREE][NCCL_PROTO_SIMPLE] =
    getNthreads("NCCL_NTHREADS", ncclParamNthreads(), 2*WARP_SIZE, NCCL_SIMPLE_MAX_NTHREADS, NCCL_SIMPLE_MAX_NTHREADS);
  comm->maxThreads[NCCL_ALGO_COLLNET_DIRECT][NCCL_PROTO_SIMPLE] =
    comm->maxThreads[NCCL_ALGO_COLLNET_CHAIN][NCCL_PROTO_SIMPLE] =
    comm->maxThreads[NCCL_ALGO_NVLS][NCCL_PROTO_SIMPLE] =
    comm->maxThreads[NCCL_ALGO_NVLS_TREE][NCCL_PROTO_SIMPLE] = NCCL_MAX_NTHREADS;
  comm->maxThreads[NCCL_ALGO_RING][NCCL_PROTO_LL] = comm->maxThreads[NCCL_ALGO_TREE][NCCL_PROTO_LL] =
    getNthreads("NCCL_NTHREADS", ncclParamNthreads(), 2*WARP_SIZE, NCCL_LL_MAX_NTHREADS, NCCL_LL_MAX_NTHREADS);
  comm->maxThreads[NCCL_ALGO_RING][NCCL_PROTO_LL128] = comm->maxThreads[NCCL_ALGO_TREE][NCCL_PROTO_LL128] =
    getNthreads("NCCL_LL128_NTHREADS", ncclParamLl128Nthreads(), NCCL_LL128_MAX_NTHREADS/4, NCCL_LL128_MAX_NTHREADS, NCCL_LL128_MAX_NTHREADS);
#endif

  int nNodes = comm->nNodes;
  int nRanks = comm->nRanks;
  if (nRanks <= 1) return ncclSuccess;

  int compCapIndex = minCompCap >= 90 ? HOPPER_COMPCAP_IDX : minCompCap >= 80 ? AMPERE_COMPCAP_IDX : VOLTA_COMPCAP_IDX;
  int index2 = nNodes <= 2 ? nNodes-1 : 2;
  // LL: for single node, we look at GPU type; for multi-node, we look at CPU type
  int index1 = nNodes == 1 ? compCapIndex :
               (comm->cpuVendor == NCCL_TOPO_CPU_VENDOR_AMD || comm->cpuVendor == NCCL_TOPO_CPU_VENDOR_MIXED) ? 1 : 0;
  double llMaxBw = llMaxBws[index1][index2];
  double perChMaxTreeBw = perChMaxTreeBws[compCapIndex][index2];
  double perChMaxRingLL128Bw = perChMaxRingLL128Bws[compCapIndex][index2];
  double perChMaxTreeLL128Bw = perChMaxTreeLL128Bws[compCapIndex][index2];
  // De-penalize Tree/Simple latency on Power systems to favor Tree than Ring
<<<<<<< HEAD
  //if (cpuArch == NCCL_TOPO_CPU_ARCH_POWER) hwLat[NCCL_HW_PCI][NCCL_ALGO_TREE][NCCL_PROTO_SIMPLE] = hwLat[NCCL_HW_PCI][NCCL_ALGO_RING][NCCL_PROTO_SIMPLE];
=======
  if (comm->cpuArch == NCCL_TOPO_CPU_ARCH_POWER) hwLat[NCCL_HW_PCI][NCCL_ALGO_TREE][NCCL_PROTO_SIMPLE] = hwLat[NCCL_HW_PCI][NCCL_ALGO_RING][NCCL_PROTO_SIMPLE];
>>>>>>> dcdc67c4
  float ppn = (float)nRanks / nNodes;

  int intraHw[NCCL_NUM_ALGORITHMS], hw[NCCL_NUM_ALGORITHMS];
  for (int a=0; a<NCCL_NUM_ALGORITHMS; a++) intraHw[a] = graphs[a]->typeIntra == LINK_NVL ? NCCL_HW_NVLINK : NCCL_HW_PCI;
  for (int a=0; a<NCCL_NUM_ALGORITHMS; a++) hw[a] = nNodes == 1 ? intraHw[a] : NCCL_HW_NET;

  memcpy(comm->minMaxLLRange,
        rcclTuningModel[comm->topo->tuning].llProtoRanges,
        sizeof(rcclTuningModel[comm->topo->tuning].llProtoRanges));

  for (int coll=0; coll<NCCL_NUM_FUNCTIONS; coll++) {
    int nsteps = coll == ncclFuncAllReduce ? 2*(nRanks-1) :
      coll == ncclFuncReduceScatter || coll == ncclFuncAllGather ? nRanks-1 :
      nRanks;

    for (int a=0; a<NCCL_NUM_ALGORITHMS; a++) {
      if ((coll == ncclFuncBroadcast || coll == ncclFuncReduce) && a != NCCL_ALGO_RING) continue;
      if ((coll == ncclFuncReduceScatter || coll == ncclFuncAllGather)
          && a != NCCL_ALGO_PAT && a != NCCL_ALGO_RING
          && a != NCCL_ALGO_NVLS && a != NCCL_ALGO_COLLNET_DIRECT) continue;
      if (coll == ncclFuncAllReduce && a == NCCL_ALGO_PAT) continue;

      for (int p=0; p<NCCL_NUM_PROTOCOLS; p++) {
        if (a == NCCL_ALGO_TREE && p == NCCL_PROTO_SIMPLE && (IsArchMatch(comm->topo->nodes[GPU].nodes[0].gpu.gcn, "gfx942") || IsArchMatch(comm->topo->nodes[GPU].nodes[0].gpu.gcn, "gfx950")) && comm->topo->nodes[GPU].count == comm->topo->nRanks) continue;
        if ((a == NCCL_ALGO_NVLS || a == NCCL_ALGO_NVLS_TREE) && p != NCCL_PROTO_SIMPLE) continue;
        if ((coll == ncclFuncReduceScatter || coll == ncclFuncAllGather)
            && a == NCCL_ALGO_PAT && (p != NCCL_PROTO_SIMPLE || ncclPatEnable(comm) == 0)) continue;
        int collnet = (a == NCCL_ALGO_COLLNET_DIRECT || a == NCCL_ALGO_COLLNET_CHAIN) ? 1 : 0;
        float bw = nNodes <= 2 || collnet ? graphs[a]->bwIntra : graphs[a]->bwInter;
        float busBw = comm->topo->baseBw != 0.0 ? comm->topo->baseBw : graphs[a]->nChannels * bw;
        //INFO(NCCL_INIT, "algo %s proto %s busBw %f baseBw %f bw %f nChannels %d bwIntra %f bwInter %f", ncclAlgoStr[a], ncclProtoStr[p], busBw, comm->topo->baseBw, bw, graphs[a]->nChannels, graphs[a]->bwIntra, graphs[a]->bwInter);

        if (a == NCCL_ALGO_NVLS) bw = std::min(graphs[a]->bwIntra, graphs[a]->bwInter);
        if (a == NCCL_ALGO_NVLS_TREE) bw = std::min(graphs[a]->bwIntra, nNodes <= 2 ? graphs[a]->bwInter : graphs[a]->bwInter/2);

        // Various model refinements
#if defined(__HIP_PLATFORM_AMD__) || defined(__HIPCC__)
        if (nNodes <= 2)
          busBw *= rcclTuningModel[comm->topo->tuning].bwRatio[0][a][p];
        else
          busBw *= rcclTuningModel[comm->topo->tuning].bwRatio[1][a][p];
        if (a == NCCL_ALGO_RING && p == NCCL_PROTO_LL && (coll == ncclFuncBroadcast || coll == ncclFuncReduce) && (IsArchMatch(comm->topo->nodes[GPU].nodes[0].gpu.gcn, "gfx942") || IsArchMatch(comm->topo->nodes[GPU].nodes[0].gpu.gcn, "gfx950")) && comm->topo->nodes[GPU].count == comm->topo->nRanks) { busBw = busBw * 1.65; }
#else
        if (a == NCCL_ALGO_RING && p == NCCL_PROTO_LL) { busBw = std::min(llMaxBw, busBw * .5); }
        if (a == NCCL_ALGO_RING && p == NCCL_PROTO_LL128) busBw = std::min(busBw * (0.92 /*120.0/128.0*/), graphs[a]->nChannels*perChMaxRingLL128Bw);
        if (a == NCCL_ALGO_TREE && coll == ncclFuncAllReduce) busBw = std::min(busBw*.92, graphs[a]->nChannels*perChMaxTreeBw);
        if (a == NCCL_ALGO_TREE && p == NCCL_PROTO_LL) busBw = std::min(busBw*1.0/3.8, llMaxBw);
        if (a == NCCL_ALGO_TREE && p == NCCL_PROTO_LL128) busBw = std::min(busBw * (nNodes == 1 ? 7.0/9.0 : 120.0/128.0), graphs[a]->nChannels*perChMaxTreeLL128Bw);
        if (a == NCCL_ALGO_TREE && graphs[a]->pattern == NCCL_TOPO_PATTERN_TREE) busBw *= .85;
        if (a == NCCL_ALGO_PAT) busBw *= .75;
        if (a == NCCL_ALGO_COLLNET_DIRECT && p != NCCL_PROTO_SIMPLE) busBw = 0;  // Not used
        if (a == NCCL_ALGO_COLLNET_CHAIN && p != NCCL_PROTO_SIMPLE) busBw = 0;  // Not used
        if (a == NCCL_ALGO_COLLNET_DIRECT && p == NCCL_PROTO_SIMPLE) {
          if (coll == ncclFuncAllGather || coll == ncclFuncReduceScatter) {
            busBw = ppn * bw;
            // AllGather/ReduceScatter requires 1:1 GPU:NIC
            int nicPerNode = comm->collNetHeadsNum;
            if (coll == ncclFuncAllGather && comm->nNodes > 1) {
              if (!comm->ncclCollNet || !comm->ncclCollNet->iallgather || ppn > nicPerNode) busBw = 0;
            }
            if (coll == ncclFuncReduceScatter && comm->nNodes > 1) {
              if (!comm->ncclCollNet || !comm->ncclCollNet->ireducescatter || ppn > nicPerNode) busBw = 0;
            }
            // Measured corrective ratio needed at 1 ppn and 8ppn. Here we hackishly
            // interpolate the two.
            float w = (ppn-1)/(8-1);
            busBw *= w*0.85 + (1-w)*0.95;
          } else {
            // Collnet+Direct requires all GPUs to have a local NIC to work at full speed
            float factor = ppn / (1.0*graphs[a]->nChannels); // GPU/NIC ratio
            factor -= (factor-1)/2;
            busBw /= factor;
            if (minCompCap >= 90) busBw *= .85;
          }
        }
#endif

        // Convert bus BW to algorithm BW
        if (!(a != NCCL_ALGO_RING && (coll == ncclFuncAllGather || coll == ncclFuncReduceScatter))) {
          float ratio = 1.0f;
          if (a == NCCL_ALGO_RING) ratio *= (1.0 * nRanks) / nsteps;
          else if (a == NCCL_ALGO_NVLS || a == NCCL_ALGO_NVLS_TREE) ratio *= 5.0/6.0;
          else ratio *= .5;
          busBw *= ratio;
        }
        comm->bandwidths[coll][a][p] = busBw;
        comm->latencies[coll][a][p] = baseLat[a][p];
        float intraLat = rcclTuningModel[comm->topo->tuning].hwLat[intraHw[a]][a][p];
        float interLat =  ppn == 1 ? rcclTuningModel[comm->topo->tuning].hwLat[NCCL_HW_NET][NCCL_ALGO_TREE][p] : rcclTuningModel[comm->topo->tuning].hwLat[NCCL_HW_NET][a][p];
        interLat += graphs[a]->latencyInter;
        // Also add the flush extra latency
        if (p == NCCL_PROTO_SIMPLE) interLat += graphs[a]->latencyInter;

        if (a == NCCL_ALGO_RING) {
          float lat = rcclTuningModel[comm->topo->tuning].hwLat[hw[a]][a][p];
          if ((coll == ncclFuncReduce || coll == ncclFuncBroadcast)) {
            if (graphs[a]->sameChannels) {
              comm->latencies[coll][a][p] += lat;
            } else {
              if (p == NCCL_PROTO_SIMPLE) lat = rcclTuningModel[comm->topo->tuning].hwLat[hw[a]][NCCL_ALGO_TREE][p]; // Add some chunk latency, waiting for proper chunk modeling
              comm->latencies[coll][a][p] += nsteps*lat;
            }
          } else {
            // Inter-node rings still have to launch nsteps * net overhead.
            float netOverhead = 0.0;
            if (nNodes > 1) {
              netOverhead = getNetOverhead(comm);
              if (p == NCCL_PROTO_SIMPLE) netOverhead *= 3;
            }
            intraLat = std::max(intraLat, netOverhead);
            int nInterSteps = nNodes == 1 ? 0 : coll == ncclFuncAllReduce ? 2*(nNodes-1) : nNodes-1;
            comm->latencies[coll][a][p] += (nsteps-nInterSteps)*intraLat + nInterSteps*interLat;
          }
        } else if (a == NCCL_ALGO_TREE) {
          if (coll == ncclFuncAllReduce) {
            comm->latencies[coll][a][p] +=
              2 * ((nRanks/nNodes-1) * intraLat + log2i(nNodes) * interLat);
          }
        } else if (a == NCCL_ALGO_COLLNET_DIRECT) {
          comm->latencies[coll][a][p] +=
            2 * (std::min(1, (nRanks/nNodes-1)) * intraLat + (nRanks/nNodes-1) * 0.4) + interLat;  // Add 0.4 us arity serialization latency
        } else if (a == NCCL_ALGO_COLLNET_CHAIN) {
          comm->latencies[coll][a][p] += 2 * (nRanks/nNodes-1) * intraLat + interLat;
        } else if (a == NCCL_ALGO_NVLS) {
          if (nNodes > 1) comm->latencies[coll][a][p] += rcclTuningModel[comm->topo->tuning].hwLat[NCCL_HW_NET][a][p];
        } else if (a == NCCL_ALGO_NVLS_TREE) {
          comm->latencies[coll][a][p] += 2*(nNodes-1)*rcclTuningModel[comm->topo->tuning].hwLat[NCCL_HW_NET][a][p];
        } else if (a == NCCL_ALGO_PAT) {
          if (coll == ncclFuncAllGather || coll == ncclFuncReduceScatter) {
            comm->latencies[coll][a][p] = 8 // Base time
              + log2i(nNodes) * (interLat/3.5) // Log latency
              + nRanks * 2.8; // Still a linear part; hopefully we'll manage to remove it at some point.
          }
        }
      }
    }
  }

  // Protocols/Algorithms enable/disable, and user overrides.
  // All are enabled except ll128 which is enabled by default only in certain cases.
  int protoEnable[NCCL_NUM_FUNCTIONS*NCCL_NUM_PROTOCOLS];
  int algoEnable[NCCL_NUM_FUNCTIONS*NCCL_NUM_ALGORITHMS];
  for (int f=0; f<NCCL_NUM_FUNCTIONS; f++) {
    for (int p=0; p<NCCL_NUM_PROTOCOLS; p++) {
      protoEnable[f*NCCL_NUM_PROTOCOLS+p] = p == NCCL_PROTO_LL128 ? 2 : 1;
    }
    for (int a=0; a<NCCL_NUM_ALGORITHMS; a++) {
      algoEnable[f*NCCL_NUM_ALGORITHMS+a] = 1;
    }
  }

  const char *protoStr = ncclGetEnv("NCCL_PROTO");
  if (protoStr) {
    INFO(NCCL_ENV, "NCCL_PROTO set by environment to %s", protoStr);
    NCCLCHECK(parseList(protoStr, ncclFuncStr, NCCL_NUM_FUNCTIONS, ncclProtoStr, NCCL_NUM_PROTOCOLS, protoEnable));
  }
  const char *algoStr = ncclGetEnv("NCCL_ALGO");
  if (algoStr) {
    INFO(NCCL_ENV, "NCCL_ALGO set by environment to %s", algoStr);
    NCCLCHECK(parseList(algoStr, ncclFuncStr, NCCL_NUM_FUNCTIONS, ncclAlgoStr, NCCL_NUM_ALGORITHMS, algoEnable));
  }

  if (comm->rank == 0 && (algoStr||protoStr)) {
    constexpr int strLength = 1024;
    char funcAlgoProtoTuningStr[strLength];
    int offset = 0;
    offset += snprintf(funcAlgoProtoTuningStr+offset, std::max(0, strLength-offset), "\n     Function | ");
    for (int p=0; p<NCCL_NUM_PROTOCOLS; p++) {
      offset += snprintf(funcAlgoProtoTuningStr+offset, std::max(0, strLength-offset), "%8s  ", ncclProtoStr[p]);
    }
    offset += snprintf(funcAlgoProtoTuningStr+offset, std::max(0, strLength-offset), " | ");
    for (int a=0; a<NCCL_NUM_ALGORITHMS; a++) {
      offset += snprintf(funcAlgoProtoTuningStr+offset, std::max(0, strLength-offset), "%13s  ", ncclAlgoStr[a]);
    }
    offset += snprintf(funcAlgoProtoTuningStr+offset, std::max(0, strLength-offset), "\n");

    for (int f=0; f<NCCL_NUM_FUNCTIONS; f++) {
      offset += snprintf(funcAlgoProtoTuningStr+offset, std::max(0, strLength-offset), "%13s | ", ncclFuncStr[f]);
      for (int p=0; p<NCCL_NUM_PROTOCOLS; p++) {
        offset += snprintf(funcAlgoProtoTuningStr+offset, std::max(0, strLength-offset), "%8d  ", protoEnable[f*NCCL_NUM_PROTOCOLS+p]);
      }
      offset += snprintf(funcAlgoProtoTuningStr+offset, std::max(0, strLength-offset), " | ");
      for (int a=0; a<NCCL_NUM_ALGORITHMS; a++) {
        offset += snprintf(funcAlgoProtoTuningStr+offset, std::max(0, strLength-offset), "%13d  ", algoEnable[f*NCCL_NUM_ALGORITHMS+a]);
      }
      offset += snprintf(funcAlgoProtoTuningStr+offset, std::max(0, strLength-offset), "\n");
    }

    INFO(NCCL_ENV, "Enabled NCCL Func/Proto/Algo Matrix:%s", funcAlgoProtoTuningStr);
  }

  int nvsCount = 0;
  NCCLCHECK(ncclTopoGetNvsCount(comm->topo, &nvsCount));

  for (int f=0; f<NCCL_NUM_FUNCTIONS; f++) {
    for (int a=0; a<NCCL_NUM_ALGORITHMS; a++) {
      int disable = 0;
      // Disable NVLS Tree on a single node
      if (comm->nNodes == 1 && a == NCCL_ALGO_NVLS_TREE) disable = 1;
      // Disable Collnet+Direct, Collnet+Chain or Collnet+NVLS if collnet is not supported.
      if (comm->collNetSupport == 0 &&
          (a == NCCL_ALGO_COLLNET_DIRECT ||
           a == NCCL_ALGO_COLLNET_CHAIN ||
           (a == NCCL_ALGO_NVLS && comm->nNodes > 1))) disable = 1;
      // Disable CollNet+Direct if not on an NVSwitch system
      if (nvsCount == 0 && a == NCCL_ALGO_COLLNET_DIRECT) disable = 1;
      if (disable) algoEnable[f*NCCL_NUM_ALGORITHMS+a] = 0;
    }
  }

  for (int c=0; c<NCCL_NUM_FUNCTIONS; c++) for (int a=0; a<NCCL_NUM_ALGORITHMS; a++) for (int p=0; p<NCCL_NUM_PROTOCOLS; p++) {
<<<<<<< HEAD
    // Disable LL protocol on gfx12xx
    int pEnable = (p == NCCL_PROTO_LL && IsArchMatch(comm->topo->nodes[GPU].nodes[0].gpu.gcn, "gfx12")) ? 0 : protoEnable[p];
    if (p == NCCL_PROTO_LL128) {
#if defined(__HIP_PLATFORM_AMD__) || defined(__HIPCC__)
#if defined(ENABLE_LL128)
      // Enable LL128 by default only on gfx90a with available tuning table
      pEnable = (graphs[a]->typeInter <= PATH_PXB) && graphs[a]->typeIntra <= PATH_NVL &&
        ((IsArchMatch(comm->topo->nodes[GPU].nodes[0].gpu.gcn, "gfx90a") ||
          IsArchMatch(comm->topo->nodes[GPU].nodes[0].gpu.gcn, "gfx942")) && comm->topo->ll128Enabled) ? 1 : 0;
#else
      pEnable = 0;
#endif
#else
=======
    int pEnable = protoEnable[c*NCCL_NUM_PROTOCOLS+p];
    if (pEnable == 2 && p == NCCL_PROTO_LL128) {
>>>>>>> dcdc67c4
      // Enable LL128 by default only on Volta/Ampere/Hopper+NVLink. Other cases are not tested and may cause silent data corruption.
      pEnable = 1;
      pEnable &= (graphs[a]->typeInter <= PATH_PXB || (minCompCap >= 90 && graphs[a]->typeInter <= PATH_PXN));
      pEnable &= (graphs[a]->typeIntra <= PATH_NVB);
      pEnable &= (minCompCap == maxCompCap);
      switch (minCompCap) {
      case 70: pEnable &= 1; break;
      case 80: pEnable &= 1; break;
      case 90: pEnable &= !(CUDART_VERSION == 11080 && c == ncclFuncAllReduce && a == NCCL_ALGO_RING && comm->nRanks == 2); break;
      default: pEnable &= 0; break;
      }
#endif
    }
    if (pEnable == 0) comm->bandwidths[c][a][p] = 0;
<<<<<<< HEAD
    if (algoEnable[a] == 0) comm->bandwidths[c][a][p] = 0;
    //if (a == NCCL_ALGO_RING && pEnable == 0) comm->ringbdw[c][p] = 0;
  }

  for (int c = 0; c < NCCL_NUM_FUNCTIONS; c++) {
    bool available = false;
    for (int a = 0; a < NCCL_NUM_ALGORITHMS; a++)
      for (int p = 0; p < NCCL_NUM_PROTOCOLS; p++)
        if (comm->bandwidths[c][a][p] != 0) {
          available = true;
          goto check_avail;
        }
  check_avail:
    if (available == false) {
      /* at least set ring algo available */
      for (int p = 0; p < NCCL_NUM_PROTOCOLS; p++)
        comm->bandwidths[c][NCCL_ALGO_RING][p] = comm->ringbdw[c][p];
    }
=======
    if (algoEnable[c*NCCL_NUM_ALGORITHMS+a] == 0) comm->bandwidths[c][a][p] = 0;
>>>>>>> dcdc67c4
  }

  if (comm->rank == 0) {
    constexpr int lineLen = 1024;
    char line[lineLen];
    int offset = 0;
    for (int block=0; block<DIVUP(NCCL_NUM_ALGORITHMS, 3); block++) {
      offset = snprintf(line, lineLen, "  Algorithm   |");
      for (int ba=0; ba<3; ba++) {
<<<<<<< HEAD
  int a = block*3+ba;
=======
        int a = block*3+ba;
>>>>>>> dcdc67c4
        if (a >= NCCL_NUM_ALGORITHMS) continue;
        offset += snprintf(line+offset, std::max(0, lineLen-offset), " %14s   %14s   %14s |", "", ncclAlgoStr[a], "");
      }
      INFO(NCCL_TUNING, "%s", line);
      offset = snprintf(line, lineLen, "  Protocol    |");
      for (int ba=0; ba<3; ba++) {
        for (int p=0; p<NCCL_NUM_PROTOCOLS; p++) {
          offset += snprintf(line+offset, std::max(0, lineLen-offset), " %14s |", ncclProtoStr[p]);
        }
      }
      INFO(NCCL_TUNING, "%s", line);
      offset = snprintf(line, lineLen, " Max NThreads |");
      for (int ba=0; ba<3; ba++) {
<<<<<<< HEAD
  int a = block*3+ba;
=======
        int a = block*3+ba;
>>>>>>> dcdc67c4
        if (a >= NCCL_NUM_ALGORITHMS) continue;
        for (int p=0; p<NCCL_NUM_PROTOCOLS; p++) {
          offset += snprintf(line+offset, std::max(0, lineLen-offset), " %14d |", comm->maxThreads[a][p]);
        }
      }
      INFO(NCCL_TUNING, "%s", line);
      for (int c=0; c<NCCL_NUM_FUNCTIONS; c++) {
        offset = snprintf(line, lineLen, "%13s |", ncclFuncStr[c]);
        for (int ba=0; ba<3; ba++) {
<<<<<<< HEAD
    int a = block*3+ba;
=======
          int a = block*3+ba;
>>>>>>> dcdc67c4
          if (a >= NCCL_NUM_ALGORITHMS) continue;
          for (int p=0; p<NCCL_NUM_PROTOCOLS; p++) {
            offset += snprintf(line+offset, std::max(0, lineLen-offset), "%8.1f/%6.1f |", comm->latencies[c][a][p], comm->bandwidths[c][a][p]);
          }
        }
        INFO(NCCL_TUNING, "%s", line);
      }
    }
  }
 
  // Set per-thread amount of work before we increase nThreads and nChannels
  for (int a=0; a<NCCL_NUM_ALGORITHMS; a++) {
    comm->threadThresholds[a][NCCL_PROTO_LL] = NCCL_LL_THREAD_THRESHOLD;
    comm->threadThresholds[a][NCCL_PROTO_LL128] = NCCL_LL128_THREAD_THRESHOLD;
    comm->threadThresholds[a][NCCL_PROTO_SIMPLE] = NCCL_SIMPLE_THREAD_THRESHOLD;
  }
  comm->threadThresholds[NCCL_ALGO_RING][NCCL_PROTO_LL] *= nRanks;
  comm->threadThresholds[NCCL_ALGO_COLLNET_DIRECT][NCCL_PROTO_SIMPLE] = 256;
  comm->threadThresholds[NCCL_ALGO_COLLNET_CHAIN][NCCL_PROTO_SIMPLE] = 256;

  // Override defaults with user env
  const char* str = ncclGetEnv("NCCL_THREAD_THRESHOLDS");
  if (str) {
    INFO(NCCL_ENV, "NCCL_THREAD_THRESHOLDS set by environment to %s", str);
    ssize_t t[2][NCCL_NUM_PROTOCOLS] = {{ -2, -2, -2 }, { -2, -2, -2 }};
    sscanf(str, "%ld %ld %ld %ld %ld %ld", t[0], t[0]+1, t[0]+2, t[1], t[1]+1, t[1]+2);
    for (int a=0; a<2; a++) {
      for (int p=0; p<NCCL_NUM_PROTOCOLS; p++) {
        if (t[a][p] >= 0) comm->threadThresholds[a][p] = t[a][p];
      }
    }
  }

  INFO(NCCL_INIT, "threadThresholds %ld/%ld/%ld | %ld/%ld/%ld | %ld | %ld",
      comm->threadThresholds[NCCL_ALGO_TREE][NCCL_PROTO_LL],
      comm->threadThresholds[NCCL_ALGO_TREE][NCCL_PROTO_LL128],
      comm->threadThresholds[NCCL_ALGO_TREE][NCCL_PROTO_SIMPLE],
      comm->threadThresholds[NCCL_ALGO_RING][NCCL_PROTO_LL],
      comm->threadThresholds[NCCL_ALGO_RING][NCCL_PROTO_LL128],
      comm->threadThresholds[NCCL_ALGO_RING][NCCL_PROTO_SIMPLE],
      comm->threadThresholds[NCCL_ALGO_COLLNET_DIRECT][NCCL_PROTO_SIMPLE],
      comm->threadThresholds[NCCL_ALGO_COLLNET_CHAIN][NCCL_PROTO_SIMPLE]);
  return ncclSuccess;
}

// Trees are not perfectly sticking to the model for medium sizes. Applying a static correction
// factor is not ideal but works quite well. Powers of two, 64 B to 256MB.
static float treeCorrectionFactor[NCCL_NUM_PROTOCOLS][23] = {
  { 1.0, 1.0, 1.0, 1.0,  .9,  .8,  .7,  .7,  .7,  .7,  .6,  .5,  .4,  .4,  .5,  .6,  .7,  .8,  .9, 1.0, 1.0, 1.0, 1.0 },
  { 1.0, 1.0, 1.0, 1.0, 1.0,  .9,  .8,  .8,  .8,  .7,  .6,  .6,  .6,  .6,  .6,  .6,  .8,  .9,  .9,  .9,  .9, 1.0, 1.0 },
  {  .9,  .9,  .9,  .9,  .9,  .9,  .9,  .8,  .7,  .6,  .6,  .5,  .5,  .5,  .5,  .6,  .7,  .8,  .7,  .7,  .8,  .9,  .9 }
};

ncclResult_t ncclTopoGetAlgoTime(struct ncclComm* comm, int coll, int algorithm, int protocol, size_t nBytes, int numPipeOps, float* time) {
  float bw = comm->bandwidths[coll][algorithm][protocol];
  float lat = comm->latencies[coll][algorithm][protocol];

  if (bw == 0) {
    *time = -1.0; return ncclSuccess;
  }
  int logSize = log2i(nBytes>>6);

#if defined(__HIP_PLATFORM_AMD__) || defined(__HIPCC__)
  if (algorithm == NCCL_ALGO_TREE) {
    if (logSize < 27) bw *= rcclTuningModel[comm->topo->tuning].treeCorrectionFactor[protocol][logSize];
    else bw *= rcclTuningModel[comm->topo->tuning].treeCorrectionFactor[protocol][26];
  }
  else if (algorithm == NCCL_ALGO_RING && comm->nNodes > 1) {
    if(logSize < 27) bw *= rcclTuningModel[comm->topo->tuning].ringCorrectionFactor[protocol][logSize];
    else bw *= rcclTuningModel[comm->topo->tuning].ringCorrectionFactor[protocol][26];
  }
#else
  if (algorithm == NCCL_ALGO_TREE && coll == ncclFuncAllReduce && logSize >= 0 && logSize < 23) bw *= treeCorrectionFactor[protocol][logSize];
  if (algorithm == NCCL_ALGO_RING && protocol == NCCL_PROTO_SIMPLE && comm->nNodes > 1
      && coll == ncclFuncAllReduce && nBytes/(comm->nChannels*comm->nRanks) >= 64) {
    lat *= comm->minCompCap < 80 ? 1.9 : 1.4; // Plateau effect of ring
  }
#endif
  // Tree pipelining saves latency in aggregation cases
  int latCount = algorithm == NCCL_ALGO_RING ? numPipeOps : DIVUP(numPipeOps, NCCL_MAX_DEV_WORK_BATCH_COLLS);
  *time = lat * latCount + nBytes / (1000 * bw);
  return ncclSuccess;
}<|MERGE_RESOLUTION|>--- conflicted
+++ resolved
@@ -432,11 +432,7 @@
   double perChMaxRingLL128Bw = perChMaxRingLL128Bws[compCapIndex][index2];
   double perChMaxTreeLL128Bw = perChMaxTreeLL128Bws[compCapIndex][index2];
   // De-penalize Tree/Simple latency on Power systems to favor Tree than Ring
-<<<<<<< HEAD
-  //if (cpuArch == NCCL_TOPO_CPU_ARCH_POWER) hwLat[NCCL_HW_PCI][NCCL_ALGO_TREE][NCCL_PROTO_SIMPLE] = hwLat[NCCL_HW_PCI][NCCL_ALGO_RING][NCCL_PROTO_SIMPLE];
-=======
-  if (comm->cpuArch == NCCL_TOPO_CPU_ARCH_POWER) hwLat[NCCL_HW_PCI][NCCL_ALGO_TREE][NCCL_PROTO_SIMPLE] = hwLat[NCCL_HW_PCI][NCCL_ALGO_RING][NCCL_PROTO_SIMPLE];
->>>>>>> dcdc67c4
+  //if (comm->cpuArch == NCCL_TOPO_CPU_ARCH_POWER) hwLat[NCCL_HW_PCI][NCCL_ALGO_TREE][NCCL_PROTO_SIMPLE] = hwLat[NCCL_HW_PCI][NCCL_ALGO_RING][NCCL_PROTO_SIMPLE];
   float ppn = (float)nRanks / nNodes;
 
   int intraHw[NCCL_NUM_ALGORITHMS], hw[NCCL_NUM_ALGORITHMS];
@@ -648,9 +644,8 @@
   }
 
   for (int c=0; c<NCCL_NUM_FUNCTIONS; c++) for (int a=0; a<NCCL_NUM_ALGORITHMS; a++) for (int p=0; p<NCCL_NUM_PROTOCOLS; p++) {
-<<<<<<< HEAD
     // Disable LL protocol on gfx12xx
-    int pEnable = (p == NCCL_PROTO_LL && IsArchMatch(comm->topo->nodes[GPU].nodes[0].gpu.gcn, "gfx12")) ? 0 : protoEnable[p];
+    int pEnable = (p == NCCL_PROTO_LL && IsArchMatch(comm->topo->nodes[GPU].nodes[0].gpu.gcn, "gfx12")) ? 0 : protoEnable[c*NCCL_NUM_PROTOCOLS+p];
     if (p == NCCL_PROTO_LL128) {
 #if defined(__HIP_PLATFORM_AMD__) || defined(__HIPCC__)
 #if defined(ENABLE_LL128)
@@ -662,10 +657,6 @@
       pEnable = 0;
 #endif
 #else
-=======
-    int pEnable = protoEnable[c*NCCL_NUM_PROTOCOLS+p];
-    if (pEnable == 2 && p == NCCL_PROTO_LL128) {
->>>>>>> dcdc67c4
       // Enable LL128 by default only on Volta/Ampere/Hopper+NVLink. Other cases are not tested and may cause silent data corruption.
       pEnable = 1;
       pEnable &= (graphs[a]->typeInter <= PATH_PXB || (minCompCap >= 90 && graphs[a]->typeInter <= PATH_PXN));
@@ -680,28 +671,7 @@
 #endif
     }
     if (pEnable == 0) comm->bandwidths[c][a][p] = 0;
-<<<<<<< HEAD
-    if (algoEnable[a] == 0) comm->bandwidths[c][a][p] = 0;
-    //if (a == NCCL_ALGO_RING && pEnable == 0) comm->ringbdw[c][p] = 0;
-  }
-
-  for (int c = 0; c < NCCL_NUM_FUNCTIONS; c++) {
-    bool available = false;
-    for (int a = 0; a < NCCL_NUM_ALGORITHMS; a++)
-      for (int p = 0; p < NCCL_NUM_PROTOCOLS; p++)
-        if (comm->bandwidths[c][a][p] != 0) {
-          available = true;
-          goto check_avail;
-        }
-  check_avail:
-    if (available == false) {
-      /* at least set ring algo available */
-      for (int p = 0; p < NCCL_NUM_PROTOCOLS; p++)
-        comm->bandwidths[c][NCCL_ALGO_RING][p] = comm->ringbdw[c][p];
-    }
-=======
     if (algoEnable[c*NCCL_NUM_ALGORITHMS+a] == 0) comm->bandwidths[c][a][p] = 0;
->>>>>>> dcdc67c4
   }
 
   if (comm->rank == 0) {
@@ -711,11 +681,7 @@
     for (int block=0; block<DIVUP(NCCL_NUM_ALGORITHMS, 3); block++) {
       offset = snprintf(line, lineLen, "  Algorithm   |");
       for (int ba=0; ba<3; ba++) {
-<<<<<<< HEAD
-  int a = block*3+ba;
-=======
         int a = block*3+ba;
->>>>>>> dcdc67c4
         if (a >= NCCL_NUM_ALGORITHMS) continue;
         offset += snprintf(line+offset, std::max(0, lineLen-offset), " %14s   %14s   %14s |", "", ncclAlgoStr[a], "");
       }
@@ -729,11 +695,7 @@
       INFO(NCCL_TUNING, "%s", line);
       offset = snprintf(line, lineLen, " Max NThreads |");
       for (int ba=0; ba<3; ba++) {
-<<<<<<< HEAD
-  int a = block*3+ba;
-=======
         int a = block*3+ba;
->>>>>>> dcdc67c4
         if (a >= NCCL_NUM_ALGORITHMS) continue;
         for (int p=0; p<NCCL_NUM_PROTOCOLS; p++) {
           offset += snprintf(line+offset, std::max(0, lineLen-offset), " %14d |", comm->maxThreads[a][p]);
@@ -743,11 +705,7 @@
       for (int c=0; c<NCCL_NUM_FUNCTIONS; c++) {
         offset = snprintf(line, lineLen, "%13s |", ncclFuncStr[c]);
         for (int ba=0; ba<3; ba++) {
-<<<<<<< HEAD
-    int a = block*3+ba;
-=======
           int a = block*3+ba;
->>>>>>> dcdc67c4
           if (a >= NCCL_NUM_ALGORITHMS) continue;
           for (int p=0; p<NCCL_NUM_PROTOCOLS; p++) {
             offset += snprintf(line+offset, std::max(0, lineLen-offset), "%8.1f/%6.1f |", comm->latencies[c][a][p], comm->bandwidths[c][a][p]);
