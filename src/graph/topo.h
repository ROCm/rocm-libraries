/*************************************************************************
 * Copyright (c) 2016-2022, NVIDIA CORPORATION. All rights reserved.
 * Modifications Copyright (c) 2019-2023 Advanced Micro Devices, Inc. All rights reserved.
 *
 * See LICENSE.txt for license information
 ************************************************************************/

#ifndef NCCL_TOPO_H_
#define NCCL_TOPO_H_

#include "graph.h"
#include "core.h"

#define LOC_BW 5000.0
#define SM60_NVLINK_BW 18.0
#define SM70_NVLINK_BW 20.0
#define SM80_NVLINK_BW 20.0
#define SM90_NVLINK_BW 20.0
#define SM86_NVLINK_BW 12.0
#define PCI_BW 12.0           // PCI Gen3 x16
#define QPI_BW 6.0
#define SKL_QPI_BW 10.0
#define ZPI_BW 6.0
#define YONGFENG_ZPI_BW 9.0
#define P9_BW 32.0
#define ARM_BW 6.0
#define NET_BW 12.0           // 100Gbit
#define VEGA_XGMI_WIDTH 24.0
#define MI200_XGMI_WIDTH 36.0

// Intel CPU convert GPU P2P traffic into 64B PCI TLPs, so GPU
// to GPU traffic consumes more PCI bandwidth.
#define INTEL_P2P_OVERHEAD(bw) (bw*6/5)

#define NCCL_TOPO_NODE_TYPES 7
#define GPU 0
#define PCI 1
#define NVS 2
#define CPU 3 // Actually NUMA domains
#define NIC 4
#define NET 5
extern const char* topoNodeTypeStr[];

// We want link types and path types to match as much as possible
#define LINK_LOC 0
#define LINK_NVL 1
// Skipping 2 for PATH_NVB
#define LINK_PCI 3
// Skipping 4 for PATH_PXB
// Skipping 5 for PATH_PXN
// Skipping 6 for PATH_PHB
#define LINK_SYS 7
#define LINK_NET 8
extern const char* topoLinkTypeStr[];

// Local (myself)
#define PATH_LOC 0

// Connection traversing NVLink
#define PATH_NVL 1

// Connection through NVLink using an intermediate GPU
#define PATH_NVB 2

// Connection traversing at most a single PCIe bridge
#define PATH_PIX 3

// Connection traversing multiple PCIe bridges (without traversing the PCIe Host Bridge)
#define PATH_PXB 4

// Connection between a GPU and a NIC using an intermediate GPU. Used to enable rail-local, aggregated network send/recv operations.
#define PATH_PXN 5

// Connection traversing PCIe as well as a PCIe Host Bridge (typically the CPU)
#define PATH_PHB 6

// Connection traversing PCIe as well as the SMP interconnect between NUMA nodes (e.g., QPI/UPI)
#define PATH_SYS 7

// Connection through the network
#define PATH_NET 8

// Disconnected
#define PATH_DIS 9
extern const char* topoPathTypeStr[];

struct ncclTopoNode;
struct ncclTopoLink {
  int type;
  float bw;
  struct ncclTopoNode* remNode;
};
#define NCCL_TOPO_MAX_LINKS 32
#define NCCL_TOPO_MAX_HOPS (NCCL_TOPO_MAX_NODES*NCCL_TOPO_NODE_TYPES)

struct ncclTopoLinkList {
  struct ncclTopoLink* list[NCCL_TOPO_MAX_HOPS];
  int count;
  float bw;
  int type;
};

#define NCCL_TOPO_CPU_INTEL_BDW 1
#define NCCL_TOPO_CPU_INTEL_SKL 2

#define NCCL_TOPO_UNDEF (-1)

#define RCCL_TOPO_CR8G      1
#define RCCL_TOPO_4P2H_ROME 2
#define RCCL_TOPO_GDR_ALL   4
#define RCCL_TOPO_16P1H     8
#define RCCL_TOPO_FORCE_INTRA 16
#define RCCL_TOPO_XGMI_ALL  32

#define RCCL_TOPO_MAX_RANKS_PER_GPU 8
struct ncclTopoNode {
  int type;
  int64_t id;
  // Type specific data
  union {
    struct {
      int dev; // NVML dev number
      int rank[RCCL_TOPO_MAX_RANKS_PER_GPU];
      int nRanksPerGpu;
      int cudaCompCap;
      int gdrSupport;
      int gcn;
      hipDeviceArch_t arch;
    }gpu;
    struct {
      uint64_t asic;
      int port;
      float bw;
      float latency;
      int gdrSupport;
      int collSupport;
      int maxChannels;
      int64_t busId;
    }net;
    struct {
      int arch;
      int vendor;
      int model;
      cpu_set_t affinity;
    }cpu;
    struct {
      uint64_t device;
    }pci;
  };
  int nlinks;
  struct ncclTopoLink links[NCCL_TOPO_MAX_LINKS];
  // Pre-computed paths to GPUs and NICs
  struct ncclTopoLinkList* paths[NCCL_TOPO_NODE_TYPES];
  // Used during search
  uint64_t used;
};

struct ncclTopoNodeSet {
  int count;
  struct ncclTopoNode nodes[NCCL_TOPO_MAX_NODES];
};

struct ncclTopoSystem {
  struct ncclTopoNodeSet nodes[NCCL_TOPO_NODE_TYPES];
  float maxBw;
  float totalBw;
  int type;
  int nRanks;
  int netGdrLevel;
  int tuning;

  bool pivotA2AEnabled;
  int pivotA2ANumBiRings;
  bool ll128Enabled;
  float baseBw;
  bool mscclEnabled;
};

ncclResult_t ncclTopoGetNode(struct ncclTopoSystem* system, struct ncclTopoNode** node, int type, uint64_t id);
ncclResult_t ncclTopoCreateNode(struct ncclTopoSystem* system, struct ncclTopoNode** node, int type, uint64_t id);
ncclResult_t ncclTopoRemoveNode(struct ncclTopoSystem* system, int type, int id);
ncclResult_t ncclTopoConnectNodes(struct ncclTopoNode* node, struct ncclTopoNode* remNode, int type, float bw);
ncclResult_t ncclTopoPrintPaths(struct ncclTopoSystem* system);
ncclResult_t ncclTopoLoadSystem(const char* xmlTopoFile, struct ncclTopoSystem* system);
ncclResult_t ncclTopoGetIntermediateRank(struct ncclTopoSystem* system, int rank, int netDev, int* intermediateRank);

ncclResult_t ncclTopoGetSystemFromXml(struct ncclXml* xml, struct ncclTopoSystem** topoSystem);
ncclResult_t ncclTopoGetGraphFromXml(struct ncclXmlNode *xmlGraphs, struct ncclTopoSystem* system, struct ncclTopoGraph* graph, int* nChannels);
ncclResult_t ncclTopoGetXmlFromGraphs(int ngraphs, struct ncclTopoGraph** graphs, struct ncclTopoSystem* system, struct ncclXml *xml);

ncclResult_t ncclTopoGetCompCap(struct ncclTopoSystem* system, int* ccMin, int* ccMax);

static ncclResult_t ncclTopoIdToIndex(struct ncclTopoSystem* system, int type, int64_t id, int* index) {
  *index = -1;
  for (int i=0; i<system->nodes[type].count; i++) {
    if (system->nodes[type].nodes[i].id == id) {
      *index = i;
      return ncclSuccess;
    }
  }
  return ncclInternalError;
}

static ncclResult_t ncclTopoRankToIndex(struct ncclTopoSystem* system, int rank, int* index) {
  *index = -1;
  for (int i=0; i<system->nodes[GPU].count; i++) {
    for (int j=0; j<system->nodes[GPU].nodes[i].gpu.nRanksPerGpu; j++ ) {
      if (system->nodes[GPU].nodes[i].gpu.rank[j] == rank) {
	    *index = i;
	    return ncclSuccess;
      }
    }
  }
  return ncclInternalError;
}

static ncclResult_t ncclTopoDevToRank(struct ncclTopoSystem* system, int dev, int* rank) {
  *rank = -1;
  for (int i=0; i<system->nodes[GPU].count; i++) {
    if (system->nodes[GPU].nodes[i].gpu.dev == dev) {
      *rank = system->nodes[GPU].nodes[i].gpu.rank[0];
      return ncclSuccess;
    }
  }
  return ncclInternalError;
}

<<<<<<< HEAD
// Returns XGMI speed in GB/s
static float ncclTopoXGMISpeed(int gcn) {
  return gcn == 910 ? MI200_XGMI_WIDTH : VEGA_XGMI_WIDTH;
=======
// Returns NVLink bw in GB/s
static float ncclTopoNVLinkBw(int cudaCompCap) {
  return
    cudaCompCap >= 90 ? SM90_NVLINK_BW :
    cudaCompCap == 86 ? SM86_NVLINK_BW :
    cudaCompCap >= 80 ? SM80_NVLINK_BW :
    cudaCompCap >= 70 ? SM70_NVLINK_BW :
    cudaCompCap >= 60 ? SM60_NVLINK_BW :
    SM80_NVLINK_BW;
>>>>>>> ea383122
}

#if ENABLE_COLLTRACE
  #define ncclGetKernelIndex(p_comm) ((p_comm)->collTraceThread ? 1 : 0)
#else
  #define ncclGetKernelIndex(p_comm) (0)
#endif

#endif<|MERGE_RESOLUTION|>--- conflicted
+++ resolved
@@ -112,7 +112,6 @@
 #define RCCL_TOPO_FORCE_INTRA 16
 #define RCCL_TOPO_XGMI_ALL  32
 
-#define RCCL_TOPO_MAX_RANKS_PER_GPU 8
 struct ncclTopoNode {
   int type;
   int64_t id;
@@ -120,8 +119,7 @@
   union {
     struct {
       int dev; // NVML dev number
-      int rank[RCCL_TOPO_MAX_RANKS_PER_GPU];
-      int nRanksPerGpu;
+      int rank;
       int cudaCompCap;
       int gdrSupport;
       int gcn;
@@ -204,11 +202,9 @@
 static ncclResult_t ncclTopoRankToIndex(struct ncclTopoSystem* system, int rank, int* index) {
   *index = -1;
   for (int i=0; i<system->nodes[GPU].count; i++) {
-    for (int j=0; j<system->nodes[GPU].nodes[i].gpu.nRanksPerGpu; j++ ) {
-      if (system->nodes[GPU].nodes[i].gpu.rank[j] == rank) {
-	    *index = i;
-	    return ncclSuccess;
-      }
+    if (system->nodes[GPU].nodes[i].gpu.rank == rank) {
+      *index = i;
+      return ncclSuccess;
     }
   }
   return ncclInternalError;
@@ -218,28 +214,16 @@
   *rank = -1;
   for (int i=0; i<system->nodes[GPU].count; i++) {
     if (system->nodes[GPU].nodes[i].gpu.dev == dev) {
-      *rank = system->nodes[GPU].nodes[i].gpu.rank[0];
+      *rank = system->nodes[GPU].nodes[i].gpu.rank;
       return ncclSuccess;
     }
   }
   return ncclInternalError;
 }
 
-<<<<<<< HEAD
 // Returns XGMI speed in GB/s
 static float ncclTopoXGMISpeed(int gcn) {
   return gcn == 910 ? MI200_XGMI_WIDTH : VEGA_XGMI_WIDTH;
-=======
-// Returns NVLink bw in GB/s
-static float ncclTopoNVLinkBw(int cudaCompCap) {
-  return
-    cudaCompCap >= 90 ? SM90_NVLINK_BW :
-    cudaCompCap == 86 ? SM86_NVLINK_BW :
-    cudaCompCap >= 80 ? SM80_NVLINK_BW :
-    cudaCompCap >= 70 ? SM70_NVLINK_BW :
-    cudaCompCap >= 60 ? SM60_NVLINK_BW :
-    SM80_NVLINK_BW;
->>>>>>> ea383122
 }
 
 #if ENABLE_COLLTRACE
