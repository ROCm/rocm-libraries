--- conflicted
+++ resolved
@@ -1,10 +1,6 @@
 /*************************************************************************
-<<<<<<< HEAD
- * Copyright (c) 2016-2019, NVIDIA CORPORATION. All rights reserved.
+ * Copyright (c) 2016-2020, NVIDIA CORPORATION. All rights reserved.
  * Modifications Copyright (c) 2019-2020 Advanced Micro Devices, Inc. All rights reserved.
-=======
- * Copyright (c) 2016-2020, NVIDIA CORPORATION. All rights reserved.
->>>>>>> 533e3702
  *
  * See LICENSE.txt for license information
  ************************************************************************/
@@ -14,25 +10,6 @@
 
 #include "graph.h"
 #include "core.h"
-<<<<<<< HEAD
-
-#define LOC_WIDTH 5000
-#define PASCAL_NVLINK_WIDTH 18
-#define VOLTA_NVLINK_WIDTH 21
-#define PCI_WIDTH 12           // PCI Gen3 x16
-#define QPI_WIDTH 8
-#define SKL_QPI_WIDTH 12
-#define SKL_PCI_WIDTH 12
-#define SKL_CPUPCI_WIDTH 12
-#define P9_WIDTH 32
-#define NET_WIDTH 12           // 100Gbit
-#define ROME_QPI_WIDTH 18
-#define ROME_PCI_WIDTH 18
-#define ROME_CPUPCI_WIDTH 18
-
-// Intel CPU convert GPU P2P traffic into 64B PCI TLPs, to GPU
-// to GPU traffic consumed more PCI bandwidth.
-=======
 #include <sched.h>
 
 #define LOC_WIDTH 5000.0
@@ -44,10 +21,13 @@
 #define P9_WIDTH 32.0
 #define ARM_WIDTH 6.0
 #define NET_WIDTH 12.0           // 100Gbit
+#define VEGA_XGMI_WIDTH 20.0
+#define ROME_QPI_WIDTH 18.0
+#define ROME_PCI_WIDTH 18.0
+#define ROME_CPUPCI_WIDTH 18.0
 
 // Intel CPU convert GPU P2P traffic into 64B PCI TLPs, so GPU
 // to GPU traffic consumes more PCI bandwidth.
->>>>>>> 533e3702
 #define INTEL_P2P(speed) (speed*9/12)
 #define INTEL_P2P_OVERHEAD(speed) (speed*12/9)
 
