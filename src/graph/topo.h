/*************************************************************************
 * Copyright (c) 2016-2022, NVIDIA CORPORATION. All rights reserved.
 * Modifications Copyright (c) 2019-2022 Advanced Micro Devices, Inc. All rights reserved.
 *
 * See LICENSE.txt for license information
 ************************************************************************/

#ifndef NCCL_TOPO_H_
#define NCCL_TOPO_H_

#include "graph.h"
#include "core.h"

#define LOC_WIDTH 5000.0
#define SM60_NVLINK_WIDTH 18.0
#define SM70_NVLINK_WIDTH 22.0
#define SM80_NVLINK_WIDTH 22.0
#define SM86_NVLINK_WIDTH 12.0
#define PCI_WIDTH 12.0           // PCI Gen3 x16
#define QPI_WIDTH 6.0
#define SKL_QPI_WIDTH 9.0
#define ZPI_WIDTH 6.0
#define YONGFENG_ZPI_WIDTH 9.0
#define P9_WIDTH 32.0
#define ARM_WIDTH 6.0
#define NET_WIDTH 12.0           // 100Gbit
#define VEGA_XGMI_WIDTH 24.0
#define MI200_XGMI_WIDTH 36.0

// Intel CPU convert GPU P2P traffic into 64B PCI TLPs, so GPU
// to GPU traffic consumes more PCI bandwidth.
#define INTEL_P2P_OVERHEAD(speed) (speed*6/5)

#define NCCL_TOPO_NODE_TYPES 7
#define GPU 0
#define PCI 1
#define NVS 2
#define CPU 3 // Actually NUMA domains
#define NIC 4
#define NET 5
extern const char* topoNodeTypeStr[];

// We want link types and path types to match as much as possible
#define LINK_LOC 0
#define LINK_NVL 1
// Skipping 2 for PATH_NVB
#define LINK_PCI 3
// Skipping 4 for PATH_PXB
// Skipping 5 for PATH_PXN
// Skipping 6 for PATH_PHB
#define LINK_SYS 7
#define LINK_NET 8
extern const char* topoLinkTypeStr[];

// Local (myself)
#define PATH_LOC 0

// Connection traversing NVLink
#define PATH_NVL 1

// Connection through NVLink using an intermediate GPU
#define PATH_NVB 2

// Connection traversing at most a single PCIe bridge
#define PATH_PIX 3

// Connection traversing multiple PCIe bridges (without traversing the PCIe Host Bridge)
#define PATH_PXB 4

// Connection between a GPU and a NIC using an intermediate GPU. Used to enable rail-local, aggregated network send/recv operations.
#define PATH_PXN 5

// Connection traversing PCIe as well as a PCIe Host Bridge (typically the CPU)
#define PATH_PHB 6

// Connection traversing PCIe as well as the SMP interconnect between NUMA nodes (e.g., QPI/UPI)
#define PATH_SYS 7
#define PATH_DIS 7
extern const char* topoPathTypeStr[];

struct ncclTopoNode;
struct ncclTopoLink {
  int type;
  float width;
  struct ncclTopoNode* remNode;
};
#define NCCL_TOPO_MAX_LINKS 32
#define NCCL_TOPO_MAX_HOPS (NCCL_TOPO_MAX_NODES*NCCL_TOPO_NODE_TYPES)

struct ncclTopoLinkList {
  struct ncclTopoLink* list[NCCL_TOPO_MAX_HOPS];
  int count;
  float width;
  int type;
};

#define NCCL_TOPO_CPU_INTEL_BDW 1
#define NCCL_TOPO_CPU_INTEL_SKL 2

#define NCCL_TOPO_UNDEF (-1)

#define RCCL_TOPO_CR8G      1
#define RCCL_TOPO_4P2H_ROME 2
#define RCCL_TOPO_GDR_ALL   4
#define RCCL_TOPO_16P1H     8
#define RCCL_TOPO_FORCE_INTRA 16
#define RCCL_TOPO_XGMI_ALL  32

#define RCCL_TOPO_MAX_RANKS_PER_GPU 8
struct ncclTopoNode {
  int type;
  int64_t id;
  // Type specific data
  union {
    struct {
      int dev; // NVML dev number
      int rank[RCCL_TOPO_MAX_RANKS_PER_GPU];
      int nRanksPerGpu;
      int cudaCompCap;
      int gdrSupport;
      int gcn;
      hipDeviceArch_t arch;
    }gpu;
    struct {
      uint64_t asic;
      int port;
      float width;
      float latency;
      int gdrSupport;
      int collSupport;
      int maxChannels;
      int64_t busId;
    }net;
    struct {
      int arch;
      int vendor;
      int model;
      cpu_set_t affinity;
    }cpu;
    struct {
      uint64_t device;
    }pci;
  };
  int nlinks;
  struct ncclTopoLink links[NCCL_TOPO_MAX_LINKS];
  // Pre-computed paths to GPUs and NICs
  struct ncclTopoLinkList* paths[NCCL_TOPO_NODE_TYPES];
  // Used during search
  uint64_t used;
};

struct ncclTopoNodeSet {
  int count;
  struct ncclTopoNode nodes[NCCL_TOPO_MAX_NODES];
};

struct ncclTopoSystem {
  struct ncclTopoNodeSet nodes[NCCL_TOPO_NODE_TYPES];
  float maxWidth;
  float totalWidth;
  int type;
  int nRanks;
  int netGdrLevel;
  int tuning;

  bool pivotA2AEnabled;
  int pivotA2ANumBiRings;
  bool ll128Enabled;
};

ncclResult_t ncclTopoGetNode(struct ncclTopoSystem* system, struct ncclTopoNode** node, int type, uint64_t id);
ncclResult_t ncclTopoCreateNode(struct ncclTopoSystem* system, struct ncclTopoNode** node, int type, uint64_t id);
ncclResult_t ncclTopoRemoveNode(struct ncclTopoSystem* system, int type, int id);
ncclResult_t ncclTopoConnectNodes(struct ncclTopoNode* node, struct ncclTopoNode* remNode, int type, float width);
ncclResult_t ncclTopoPrintPaths(struct ncclTopoSystem* system);
ncclResult_t ncclTopoLoadSystem(const char* xmlTopoFile, struct ncclTopoSystem* system);
ncclResult_t ncclTopoGetIntermediateRank(struct ncclTopoSystem* system, int rank, int netDev, int* intermediateRank);

ncclResult_t ncclTopoGetSystemFromXml(struct ncclXml* xml, struct ncclTopoSystem** topoSystem);
ncclResult_t ncclTopoGetGraphFromXml(struct ncclXmlNode *xmlGraphs, struct ncclTopoSystem* system, struct ncclTopoGraph* graph, int* nChannels);
ncclResult_t ncclTopoGetXmlFromGraphs(int ngraphs, struct ncclTopoGraph** graphs, struct ncclTopoSystem* system, struct ncclXml *xml);

ncclResult_t ncclTopoGetCompCap(struct ncclTopoSystem* system, int* ccMin, int* ccMax);

static ncclResult_t ncclTopoIdToIndex(struct ncclTopoSystem* system, int type, int64_t id, int* index) {
  *index = -1;
  for (int i=0; i<system->nodes[type].count; i++) {
    if (system->nodes[type].nodes[i].id == id) {
      *index = i;
      return ncclSuccess;
    }
  }
  return ncclInternalError;
}

static ncclResult_t ncclTopoRankToIndex(struct ncclTopoSystem* system, int rank, int* index) {
  *index = -1;
  for (int i=0; i<system->nodes[GPU].count; i++) {
    for (int j=0; j<system->nodes[GPU].nodes[i].gpu.nRanksPerGpu; j++ ) {
      if (system->nodes[GPU].nodes[i].gpu.rank[j] == rank) {
	*index = i;
	return ncclSuccess;
      }
    }
  }
  return ncclInternalError;
}

<<<<<<< HEAD
// Returns XGMI speed in GB/s
static float ncclTopoXGMISpeed(int gcn) {
  return gcn == 910 ? MI200_XGMI_WIDTH : VEGA_XGMI_WIDTH;
=======
static ncclResult_t ncclTopoDevToRank(struct ncclTopoSystem* system, int dev, int* rank) {
  *rank = -1;
  for (int i=0; i<system->nodes[GPU].count; i++) {
    if (system->nodes[GPU].nodes[i].gpu.dev == dev) {
      *rank = system->nodes[GPU].nodes[i].gpu.rank;
      return ncclSuccess;
    }
  }
  return ncclInternalError;
}

// Returns NVLink speed in GB/s
static float ncclTopoNVLinkSpeed(int cudaCompCap) {
  return
    cudaCompCap == 86 ? SM86_NVLINK_WIDTH :
    cudaCompCap >= 80 ? SM80_NVLINK_WIDTH :
    cudaCompCap >= 70 ? SM70_NVLINK_WIDTH :
    cudaCompCap >= 60 ? SM60_NVLINK_WIDTH :
    SM80_NVLINK_WIDTH;
>>>>>>> e1d9b273
}

#define ncclGetKernelIndex(p_comm) \
  (((p_comm)->topo->ll128Enabled ? 1 : 0)*2 + ((p_comm)->hostDevComm.collTraceThread ? 1 : 0))

#endif<|MERGE_RESOLUTION|>--- conflicted
+++ resolved
@@ -198,42 +198,31 @@
   for (int i=0; i<system->nodes[GPU].count; i++) {
     for (int j=0; j<system->nodes[GPU].nodes[i].gpu.nRanksPerGpu; j++ ) {
       if (system->nodes[GPU].nodes[i].gpu.rank[j] == rank) {
-	*index = i;
-	return ncclSuccess;
+	    *index = i;
+	    return ncclSuccess;
       }
     }
   }
   return ncclInternalError;
 }
 
-<<<<<<< HEAD
-// Returns XGMI speed in GB/s
-static float ncclTopoXGMISpeed(int gcn) {
-  return gcn == 910 ? MI200_XGMI_WIDTH : VEGA_XGMI_WIDTH;
-=======
 static ncclResult_t ncclTopoDevToRank(struct ncclTopoSystem* system, int dev, int* rank) {
   *rank = -1;
   for (int i=0; i<system->nodes[GPU].count; i++) {
     if (system->nodes[GPU].nodes[i].gpu.dev == dev) {
-      *rank = system->nodes[GPU].nodes[i].gpu.rank;
+      *rank = system->nodes[GPU].nodes[i].gpu.rank[0];
       return ncclSuccess;
     }
   }
   return ncclInternalError;
 }
 
-// Returns NVLink speed in GB/s
-static float ncclTopoNVLinkSpeed(int cudaCompCap) {
-  return
-    cudaCompCap == 86 ? SM86_NVLINK_WIDTH :
-    cudaCompCap >= 80 ? SM80_NVLINK_WIDTH :
-    cudaCompCap >= 70 ? SM70_NVLINK_WIDTH :
-    cudaCompCap >= 60 ? SM60_NVLINK_WIDTH :
-    SM80_NVLINK_WIDTH;
->>>>>>> e1d9b273
+// Returns XGMI speed in GB/s
+static float ncclTopoXGMISpeed(int gcn) {
+  return gcn == 910 ? MI200_XGMI_WIDTH : VEGA_XGMI_WIDTH;
 }
 
 #define ncclGetKernelIndex(p_comm) \
-  (((p_comm)->topo->ll128Enabled ? 1 : 0)*2 + ((p_comm)->hostDevComm.collTraceThread ? 1 : 0))
+  (((p_comm)->topo->ll128Enabled ? 1 : 0)*2 + ((p_comm)->collTraceThread ? 1 : 0))
 
 #endif