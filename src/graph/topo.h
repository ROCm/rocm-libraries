/*************************************************************************
 * Copyright (c) 2016-2022, NVIDIA CORPORATION. All rights reserved.
 * Modifications Copyright (c) 2019-2022 Advanced Micro Devices, Inc. All rights reserved.
 *
 * See LICENSE.txt for license information
 ************************************************************************/

#ifndef NCCL_TOPO_H_
#define NCCL_TOPO_H_

#include "graph.h"
#include "core.h"

<<<<<<< HEAD
#define LOC_WIDTH 5000.0
#define SM60_NVLINK_WIDTH 18.0
#define SM70_NVLINK_WIDTH 22.0
#define SM80_NVLINK_WIDTH 22.0
#define SM86_NVLINK_WIDTH 12.0
#define PCI_WIDTH 12.0           // PCI Gen3 x16
#define QPI_WIDTH 6.0
#define SKL_QPI_WIDTH 9.0
#define ZPI_WIDTH 6.0
#define YONGFENG_ZPI_WIDTH 9.0
#define P9_WIDTH 32.0
#define ARM_WIDTH 6.0
#define NET_WIDTH 12.0           // 100Gbit
#define VEGA_XGMI_WIDTH 24.0
#define MI200_XGMI_WIDTH 36.0
=======
#define LOC_BW 5000.0
#define SM60_NVLINK_BW 18.0
#define SM70_NVLINK_BW 22.0
#define SM80_NVLINK_BW 22.0
#define SM86_NVLINK_BW 12.0
#define PCI_BW 12.0           // PCI Gen3 x16
#define QPI_BW 6.0
#define SKL_QPI_BW 9.0
#define ZPI_BW 6.0
#define YONGFENG_ZPI_BW 9.0
#define P9_BW 32.0
#define ARM_BW 6.0
#define NET_BW 12.0           // 100Gbit
>>>>>>> 99c28f2e

// Intel CPU convert GPU P2P traffic into 64B PCI TLPs, so GPU
// to GPU traffic consumes more PCI bandwidth.
#define INTEL_P2P_OVERHEAD(bw) (bw*6/5)

#define NCCL_TOPO_NODE_TYPES 7
#define GPU 0
#define PCI 1
#define NVS 2
#define CPU 3 // Actually NUMA domains
#define NIC 4
#define NET 5
extern const char* topoNodeTypeStr[];

// We want link types and path types to match as much as possible
#define LINK_LOC 0
#define LINK_NVL 1
// Skipping 2 for PATH_NVB
#define LINK_PCI 3
// Skipping 4 for PATH_PXB
// Skipping 5 for PATH_PXN
// Skipping 6 for PATH_PHB
#define LINK_SYS 7
#define LINK_NET 8
extern const char* topoLinkTypeStr[];

// Local (myself)
#define PATH_LOC 0

// Connection traversing NVLink
#define PATH_NVL 1

// Connection through NVLink using an intermediate GPU
#define PATH_NVB 2

// Connection traversing at most a single PCIe bridge
#define PATH_PIX 3

// Connection traversing multiple PCIe bridges (without traversing the PCIe Host Bridge)
#define PATH_PXB 4

// Connection between a GPU and a NIC using an intermediate GPU. Used to enable rail-local, aggregated network send/recv operations.
#define PATH_PXN 5

// Connection traversing PCIe as well as a PCIe Host Bridge (typically the CPU)
#define PATH_PHB 6

// Connection traversing PCIe as well as the SMP interconnect between NUMA nodes (e.g., QPI/UPI)
#define PATH_SYS 7
#define PATH_DIS 7
extern const char* topoPathTypeStr[];

struct ncclTopoNode;
struct ncclTopoLink {
  int type;
  float bw;
  struct ncclTopoNode* remNode;
};
#define NCCL_TOPO_MAX_LINKS 32
#define NCCL_TOPO_MAX_HOPS (NCCL_TOPO_MAX_NODES*NCCL_TOPO_NODE_TYPES)

struct ncclTopoLinkList {
  struct ncclTopoLink* list[NCCL_TOPO_MAX_HOPS];
  int count;
  float bw;
  int type;
};

#define NCCL_TOPO_CPU_INTEL_BDW 1
#define NCCL_TOPO_CPU_INTEL_SKL 2

#define NCCL_TOPO_UNDEF (-1)

#define RCCL_TOPO_CR8G      1
#define RCCL_TOPO_4P2H_ROME 2
#define RCCL_TOPO_GDR_ALL   4
#define RCCL_TOPO_16P1H     8
#define RCCL_TOPO_FORCE_INTRA 16
#define RCCL_TOPO_XGMI_ALL  32

#define RCCL_TOPO_MAX_RANKS_PER_GPU 8
struct ncclTopoNode {
  int type;
  int64_t id;
  // Type specific data
  union {
    struct {
      int dev; // NVML dev number
      int rank[RCCL_TOPO_MAX_RANKS_PER_GPU];
      int nRanksPerGpu;
      int cudaCompCap;
      int gdrSupport;
      int gcn;
      hipDeviceArch_t arch;
    }gpu;
    struct {
      uint64_t asic;
      int port;
      float bw;
      float latency;
      int gdrSupport;
      int collSupport;
      int maxChannels;
      int64_t busId;
    }net;
    struct {
      int arch;
      int vendor;
      int model;
      cpu_set_t affinity;
    }cpu;
    struct {
      uint64_t device;
    }pci;
  };
  int nlinks;
  struct ncclTopoLink links[NCCL_TOPO_MAX_LINKS];
  // Pre-computed paths to GPUs and NICs
  struct ncclTopoLinkList* paths[NCCL_TOPO_NODE_TYPES];
  // Used during search
  uint64_t used;
};

struct ncclTopoNodeSet {
  int count;
  struct ncclTopoNode nodes[NCCL_TOPO_MAX_NODES];
};

struct ncclTopoSystem {
  struct ncclTopoNodeSet nodes[NCCL_TOPO_NODE_TYPES];
<<<<<<< HEAD
  float maxWidth;
  float totalWidth;
  int type;
  int nRanks;
  int netGdrLevel;
  int tuning;

  bool pivotA2AEnabled;
  int pivotA2ANumBiRings;
  bool ll128Enabled;
  float baseBw;
=======
  float maxBw;
  float totalBw;
>>>>>>> 99c28f2e
};

ncclResult_t ncclTopoGetNode(struct ncclTopoSystem* system, struct ncclTopoNode** node, int type, uint64_t id);
ncclResult_t ncclTopoCreateNode(struct ncclTopoSystem* system, struct ncclTopoNode** node, int type, uint64_t id);
ncclResult_t ncclTopoRemoveNode(struct ncclTopoSystem* system, int type, int id);
ncclResult_t ncclTopoConnectNodes(struct ncclTopoNode* node, struct ncclTopoNode* remNode, int type, float bw);
ncclResult_t ncclTopoPrintPaths(struct ncclTopoSystem* system);
ncclResult_t ncclTopoLoadSystem(const char* xmlTopoFile, struct ncclTopoSystem* system);
ncclResult_t ncclTopoGetIntermediateRank(struct ncclTopoSystem* system, int rank, int netDev, int* intermediateRank);

ncclResult_t ncclTopoGetSystemFromXml(struct ncclXml* xml, struct ncclTopoSystem** topoSystem);
ncclResult_t ncclTopoGetGraphFromXml(struct ncclXmlNode *xmlGraphs, struct ncclTopoSystem* system, struct ncclTopoGraph* graph, int* nChannels);
ncclResult_t ncclTopoGetXmlFromGraphs(int ngraphs, struct ncclTopoGraph** graphs, struct ncclTopoSystem* system, struct ncclXml *xml);

ncclResult_t ncclTopoGetCompCap(struct ncclTopoSystem* system, int* ccMin, int* ccMax);

static ncclResult_t ncclTopoIdToIndex(struct ncclTopoSystem* system, int type, int64_t id, int* index) {
  *index = -1;
  for (int i=0; i<system->nodes[type].count; i++) {
    if (system->nodes[type].nodes[i].id == id) {
      *index = i;
      return ncclSuccess;
    }
  }
  return ncclInternalError;
}

static ncclResult_t ncclTopoRankToIndex(struct ncclTopoSystem* system, int rank, int* index) {
  *index = -1;
  for (int i=0; i<system->nodes[GPU].count; i++) {
    for (int j=0; j<system->nodes[GPU].nodes[i].gpu.nRanksPerGpu; j++ ) {
      if (system->nodes[GPU].nodes[i].gpu.rank[j] == rank) {
	    *index = i;
	    return ncclSuccess;
      }
    }
  }
  return ncclInternalError;
}

static ncclResult_t ncclTopoDevToRank(struct ncclTopoSystem* system, int dev, int* rank) {
  *rank = -1;
  for (int i=0; i<system->nodes[GPU].count; i++) {
    if (system->nodes[GPU].nodes[i].gpu.dev == dev) {
      *rank = system->nodes[GPU].nodes[i].gpu.rank[0];
      return ncclSuccess;
    }
  }
  return ncclInternalError;
}

<<<<<<< HEAD
// Returns XGMI speed in GB/s
static float ncclTopoXGMISpeed(int gcn) {
  return gcn == 910 ? MI200_XGMI_WIDTH : VEGA_XGMI_WIDTH;
=======
// Returns NVLink bw in GB/s
static float ncclTopoNVLinkBw(int cudaCompCap) {
  return
    cudaCompCap == 86 ? SM86_NVLINK_BW :
    cudaCompCap >= 80 ? SM80_NVLINK_BW :
    cudaCompCap >= 70 ? SM70_NVLINK_BW :
    cudaCompCap >= 60 ? SM60_NVLINK_BW :
    SM80_NVLINK_BW;
>>>>>>> 99c28f2e
}

#define ncclGetKernelIndex(p_comm) \
  (((p_comm)->topo->ll128Enabled ? 1 : 0)*2 + ((p_comm)->collTraceThread ? 1 : 0))

#endif<|MERGE_RESOLUTION|>--- conflicted
+++ resolved
@@ -11,23 +11,6 @@
 #include "graph.h"
 #include "core.h"
 
-<<<<<<< HEAD
-#define LOC_WIDTH 5000.0
-#define SM60_NVLINK_WIDTH 18.0
-#define SM70_NVLINK_WIDTH 22.0
-#define SM80_NVLINK_WIDTH 22.0
-#define SM86_NVLINK_WIDTH 12.0
-#define PCI_WIDTH 12.0           // PCI Gen3 x16
-#define QPI_WIDTH 6.0
-#define SKL_QPI_WIDTH 9.0
-#define ZPI_WIDTH 6.0
-#define YONGFENG_ZPI_WIDTH 9.0
-#define P9_WIDTH 32.0
-#define ARM_WIDTH 6.0
-#define NET_WIDTH 12.0           // 100Gbit
-#define VEGA_XGMI_WIDTH 24.0
-#define MI200_XGMI_WIDTH 36.0
-=======
 #define LOC_BW 5000.0
 #define SM60_NVLINK_BW 18.0
 #define SM70_NVLINK_BW 22.0
@@ -41,7 +24,8 @@
 #define P9_BW 32.0
 #define ARM_BW 6.0
 #define NET_BW 12.0           // 100Gbit
->>>>>>> 99c28f2e
+#define VEGA_XGMI_WIDTH 24.0
+#define MI200_XGMI_WIDTH 36.0
 
 // Intel CPU convert GPU P2P traffic into 64B PCI TLPs, so GPU
 // to GPU traffic consumes more PCI bandwidth.
@@ -172,9 +156,8 @@
 
 struct ncclTopoSystem {
   struct ncclTopoNodeSet nodes[NCCL_TOPO_NODE_TYPES];
-<<<<<<< HEAD
-  float maxWidth;
-  float totalWidth;
+  float maxBw;
+  float totalBw;
   int type;
   int nRanks;
   int netGdrLevel;
@@ -184,10 +167,6 @@
   int pivotA2ANumBiRings;
   bool ll128Enabled;
   float baseBw;
-=======
-  float maxBw;
-  float totalBw;
->>>>>>> 99c28f2e
 };
 
 ncclResult_t ncclTopoGetNode(struct ncclTopoSystem* system, struct ncclTopoNode** node, int type, uint64_t id);
@@ -239,20 +218,9 @@
   return ncclInternalError;
 }
 
-<<<<<<< HEAD
 // Returns XGMI speed in GB/s
 static float ncclTopoXGMISpeed(int gcn) {
   return gcn == 910 ? MI200_XGMI_WIDTH : VEGA_XGMI_WIDTH;
-=======
-// Returns NVLink bw in GB/s
-static float ncclTopoNVLinkBw(int cudaCompCap) {
-  return
-    cudaCompCap == 86 ? SM86_NVLINK_BW :
-    cudaCompCap >= 80 ? SM80_NVLINK_BW :
-    cudaCompCap >= 70 ? SM70_NVLINK_BW :
-    cudaCompCap >= 60 ? SM60_NVLINK_BW :
-    SM80_NVLINK_BW;
->>>>>>> 99c28f2e
 }
 
 #define ncclGetKernelIndex(p_comm) \
