--- conflicted
+++ resolved
@@ -14,22 +14,18 @@
     ncclDataType_t datatype, ncclComm_t comm, cudaStream_t stream);
 ncclResult_t ncclAllGather(const void* sendbuff, void* recvbuff, size_t sendcount,
     ncclDataType_t datatype, ncclComm_t comm, cudaStream_t stream) {
-<<<<<<< HEAD
-  NVTX3_FUNC_RANGE_IN(nccl_domain);
+  // Just pass the size of one message and not the total bytes sent/received.
+  constexpr nvtxPayloadSchemaEntry_t AllGatherSchema[] = {
+    {0, NVTX_PAYLOAD_ENTRY_TYPE_SIZE, "Message size [bytes]"}
+  };
+  size_t msgsize = sendcount * ncclTypeSize(datatype);
+  NVTX3_FUNC_WITH_PARAMS(AllGather, AllGatherSchema, msgsize)
 
   if (mscclAvailable() && !mscclIsCaller()) {
     return mscclEnqueueCheck(
       sendbuff, nullptr, nullptr, recvbuff, nullptr, nullptr,
       sendcount, datatype, 0, 0, ncclSum, mscclFuncAllGather, comm, stream);
   }
-=======
-  // Just pass the size of one message and not the total bytes sent/received.
-  constexpr nvtxPayloadSchemaEntry_t AllGatherSchema[] = {
-    {0, NVTX_PAYLOAD_ENTRY_TYPE_SIZE, "Message size [bytes]"}
-  };
-  size_t msgsize = sendcount * ncclTypeSize(datatype);
-  NVTX3_FUNC_WITH_PARAMS(AllGather, AllGatherSchema, msgsize)
->>>>>>> 93840e74
 
   struct ncclInfo info = { ncclFuncAllGather, "AllGather",
     sendbuff, recvbuff, sendcount, datatype, ncclSum, 0, comm, stream, /* Args */
