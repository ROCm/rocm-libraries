/*************************************************************************
 * Copyright (c) 2015-2020, NVIDIA CORPORATION. All rights reserved.
 *
 * See LICENSE.txt for license information
 ************************************************************************/

#include "devcomm.h"
#include "collectives.h"
#include "primitives.h"

namespace {
  template<typename T, typename RedOp, typename Proto>
  __device__ __forceinline__ void runRing(ncclWorkElem *args) {
    const int tid = threadIdx.x;
    const int nthreads = args->nThreads;
    const int bid = args->coll.bid;
    const int nChannels = args->coll.nChannels;
    ncclRing *ring = &ncclShmem->channel.ring;
    const ssize_t chunkSize = int(Proto::calcBytePerStep()/sizeof(T) * (Proto::Id == NCCL_PROTO_SIMPLE ? BROADCAST_CHUNKSTEPS : 1));
    const ssize_t minChunkSizeLL128 = int(nthreads*(Proto::calcBytePerGrain()/sizeof(T)));
    const ssize_t loopSize = nChannels*chunkSize;
    const ssize_t size = args->coll.count;
    const int rank = ring->devUserRanks[0];
    const int nextRank = ring->devUserRanks[1];
    const int root = args->coll.root;
#ifdef ENABLE_PROFILING
    auto devProf = ncclShmem->comm.devProf;
    uint64_t clk, t0 = 0ULL, ws;
    if (tid == 0) clk = __builtin_amdgcn_s_memrealtime();
#endif

    T *inputBuf = (T*)args->sendbuff;
    T *outputBuf = (T*)args->recvbuff;
    Primitives<T, RedOp, FanSymmetric<1>, 0, Proto>
<<<<<<< HEAD
      prims(tid, nthreads, &ring->prev, &ring->next, inputBuf, outputBuf, 0, args->coll.connIndex);
=======
      prims(tid, nthreads, &ring->prev, &ring->next, inputBuf, outputBuf, args->coll.redOpArg);
>>>>>>> 30ca3fca

    for (ssize_t gridOffset = 0; gridOffset < size; gridOffset += loopSize) {
      ssize_t realChunkSize;
      if (Proto::Id == NCCL_PROTO_SIMPLE) {
        realChunkSize = min(chunkSize, divUp(size-gridOffset, nChannels));
        realChunkSize = roundUp(realChunkSize, nthreads*sizeof(uint64_t)/sizeof(T));
      }
      else if (Proto::Id == NCCL_PROTO_LL)
        realChunkSize = size-gridOffset < loopSize ? args->coll.lastChunkSize : chunkSize;
      else if (Proto::Id == NCCL_PROTO_LL128)
        realChunkSize = min(chunkSize, divUp(size-gridOffset, nChannels*minChunkSizeLL128)*minChunkSizeLL128);
      realChunkSize = int(realChunkSize);

      ssize_t offset = gridOffset + int(bid*realChunkSize);
      int nelem = min(realChunkSize, size-offset);

      if (rank == root) {
        if (inputBuf == outputBuf) {
          INIT_COUNTER;
          prims.send(offset, nelem);
          ACCUMULATE_COUNTER(send);
        } else {
          INIT_COUNTER;
          prims.copySend(offset, offset, nelem);
          ACCUMULATE_COUNTER(copySend);
        }
      } else if (nextRank == root) {
        INIT_COUNTER;
        prims.recv(offset, nelem);
        ACCUMULATE_COUNTER(recv);
      } else {
        INIT_COUNTER;
        prims.recvCopySend(offset, nelem);
        ACCUMULATE_COUNTER(recvCopySend);
      }
    }
#ifdef ENABLE_PROFILING
    if (tid == 0 && args->op.opCount) devProf->elems[blockIdx.x].total_cycle += (__builtin_amdgcn_s_memrealtime() - clk);
#endif
  }
}

template<typename T, typename RedOp>
struct RunWorkElement<ncclFuncBroadcast, T, RedOp, NCCL_ALGO_RING, NCCL_PROTO_SIMPLE> {
<<<<<<< HEAD
  __device__ __attribute__((noinline)) void run(ncclWorkElem *args) {
=======
  __device__ __forceinline__ void run(ncclWorkElem *args) {
>>>>>>> 30ca3fca
    using Proto = ProtoSimple<BROADCAST_CHUNKSTEPS/BROADCAST_SLICESTEPS, BROADCAST_SLICESTEPS>;
    runRing<T, RedOp, Proto>(args);
  }
};

template<typename T, typename RedOp>
struct RunWorkElement<ncclFuncBroadcast, T, RedOp, NCCL_ALGO_RING, NCCL_PROTO_LL> {
<<<<<<< HEAD
  __device__ __attribute__((noinline)) void run(ncclWorkElem *args) {
=======
  __device__ __forceinline__ void run(ncclWorkElem *args) {
>>>>>>> 30ca3fca
    runRing<T, RedOp, ProtoLL>(args);
  }
};

template<typename T, typename RedOp>
struct RunWorkElement<ncclFuncBroadcast, T, RedOp, NCCL_ALGO_RING, NCCL_PROTO_LL128> {
<<<<<<< HEAD
  __device__ __attribute__((noinline)) void run(ncclWorkElem *args) {
=======
  __device__ __forceinline__ void run(ncclWorkElem *args) {
>>>>>>> 30ca3fca
    runRing<T, RedOp, ProtoLL128>(args);
  }
};<|MERGE_RESOLUTION|>--- conflicted
+++ resolved
@@ -32,11 +32,7 @@
     T *inputBuf = (T*)args->sendbuff;
     T *outputBuf = (T*)args->recvbuff;
     Primitives<T, RedOp, FanSymmetric<1>, 0, Proto>
-<<<<<<< HEAD
-      prims(tid, nthreads, &ring->prev, &ring->next, inputBuf, outputBuf, 0, args->coll.connIndex);
-=======
-      prims(tid, nthreads, &ring->prev, &ring->next, inputBuf, outputBuf, args->coll.redOpArg);
->>>>>>> 30ca3fca
+      prims(tid, nthreads, &ring->prev, &ring->next, inputBuf, outputBuf, args->coll.redOpArg, args->coll.connIndex << 16);
 
     for (ssize_t gridOffset = 0; gridOffset < size; gridOffset += loopSize) {
       ssize_t realChunkSize;
@@ -74,18 +70,14 @@
       }
     }
 #ifdef ENABLE_PROFILING
-    if (tid == 0 && args->op.opCount) devProf->elems[blockIdx.x].total_cycle += (__builtin_amdgcn_s_memrealtime() - clk);
+    if (tid == 0 && args->coll.opCount) devProf->elems[blockIdx.x].total_cycle += (__builtin_amdgcn_s_memrealtime() - clk);
 #endif
   }
 }
 
 template<typename T, typename RedOp>
 struct RunWorkElement<ncclFuncBroadcast, T, RedOp, NCCL_ALGO_RING, NCCL_PROTO_SIMPLE> {
-<<<<<<< HEAD
-  __device__ __attribute__((noinline)) void run(ncclWorkElem *args) {
-=======
   __device__ __forceinline__ void run(ncclWorkElem *args) {
->>>>>>> 30ca3fca
     using Proto = ProtoSimple<BROADCAST_CHUNKSTEPS/BROADCAST_SLICESTEPS, BROADCAST_SLICESTEPS>;
     runRing<T, RedOp, Proto>(args);
   }
@@ -93,22 +85,14 @@
 
 template<typename T, typename RedOp>
 struct RunWorkElement<ncclFuncBroadcast, T, RedOp, NCCL_ALGO_RING, NCCL_PROTO_LL> {
-<<<<<<< HEAD
-  __device__ __attribute__((noinline)) void run(ncclWorkElem *args) {
-=======
   __device__ __forceinline__ void run(ncclWorkElem *args) {
->>>>>>> 30ca3fca
     runRing<T, RedOp, ProtoLL>(args);
   }
 };
 
 template<typename T, typename RedOp>
 struct RunWorkElement<ncclFuncBroadcast, T, RedOp, NCCL_ALGO_RING, NCCL_PROTO_LL128> {
-<<<<<<< HEAD
-  __device__ __attribute__((noinline)) void run(ncclWorkElem *args) {
-=======
   __device__ __forceinline__ void run(ncclWorkElem *args) {
->>>>>>> 30ca3fca
     runRing<T, RedOp, ProtoLL128>(args);
   }
 };