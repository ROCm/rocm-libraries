--- conflicted
+++ resolved
@@ -269,11 +269,7 @@
 
 template<ncclFunc_t Fn, typename T, typename RedOp, int Algo, int Proto>
 struct RunWork {
-<<<<<<< HEAD
   __device__ __attribute__((noinline)) void run(ncclWork *w) {
-=======
-  __device__ void run(ncclWork *w) {
-    int tid = threadIdx.x;
     /* Some invariants that must hold:
      * 1. All elems[] have same funcIndex.
      * 2. All elems[] have same nThreads.
@@ -295,12 +291,6 @@
      * This last one is difficult to enforce and diagnosing it is a headeache.
      * Device-side developers, consider yourselves warned.
      */
-    if (tid < w->elems[0].nThreads) {
-      #pragma unroll 1
-      for(int e=0; e < NCCL_MAX_WORK_ELEMENTS && w->elems[e].active != 0; e++)
-        RunWorkElement<Fn, T, RedOp, Algo, Proto>().run(&w->elems[e]);
-    }
->>>>>>> 5f2f2f67
   }
 };
 
@@ -383,11 +373,12 @@
     workFifoIx = (workFifoIx + 1)%NCCL_MAX_OPS;
     if (tid == 0)
       channel->index = workFifoIx; // write back to real channel, not shmem shadow
-    if (elems->funcIndex == FnIndex) {
-      RunWork<Fn, T, RedOp, Algo, Proto>().run(&shmem.work);
-    } else {
-      if (tid < elems->nThreads && elems->active != 0)
+    if (tid < elems->nThreads && elems->active != 0) {
+      if (elems->funcIndex == FnIndex) {
+        RunWork<Fn, T, RedOp, Algo, Proto>().run(&shmem.work);
+      } else {
         NCCL_CALL_FUNCTIONS(elems);
+      }
     }
     if (elems->active == 2) {
       if (COLLTRACE && tid == 0) traceCollEnd(0xffff);
