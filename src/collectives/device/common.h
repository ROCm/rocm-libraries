/*************************************************************************
 * Copyright (c) 2017-2022, NVIDIA CORPORATION. All rights reserved.
 * Modifications Copyright (c) 2019-2022 Advanced Micro Devices, Inc. All rights reserved.
 *
 * See LICENSE.txt for license information
 ************************************************************************/

#ifndef NCCL_DEVICE_COMMON_H_
#define NCCL_DEVICE_COMMON_H_

#include "collectives.h"
#include "devcomm.h"

#define COLL_UNROLL 2
#define NCCL_MAX_DEV_ARITY (NCCL_MAX_TREE_ARITY-1)  // Using balanced tree instead of split tree

#define __syncwarp()

#define __synclds() \
  asm volatile("s_waitcnt lgkmcnt(0) \n s_barrier");

#if defined(__gfx90a__)
#define STORE(DST, SRC) \
  { __threadfence_block(); atomicExch((unsigned long long *)(DST), (SRC)); }
#else
#define STORE(DST, SRC) \
  { __atomic_store_n((DST), (SRC), __ATOMIC_SEQ_CST); }
#endif

#define NCCL_FUNC5(func, algo, devredop, type, nullify) \
  MACRO_IF(nullify, nullptr, NCCL_FUNC_NAME(func, algo, LL,     devredop, type)), \
  MACRO_IF(nullify, nullptr, NCCL_FUNC_NAME(func, algo, LL,  devredop, type)), \
  MACRO_IF(nullify, nullptr, NCCL_FUNC_NAME(func, algo, SIMPLE, devredop, type))

#define NCCL_FUNC4(func, devredop, type, nullify) \
  NCCL_FUNC5(func, TREE,    devredop, type, nullify), \
  NCCL_FUNC5(func, RING,    devredop, type, nullify), \
  NCCL_FUNC5(func, COLLNET, devredop, type, nullify)

// Must be consistent with ncclDataType_t
#define NCCL_FUNCS3A(func, devredop, nullForFloat) \
  NCCL_FUNC4(func, devredop, int8_t, 0), \
  NCCL_FUNC4(func, devredop, uint8_t, 0), \
  NCCL_FUNC4(func, devredop, int32_t, 0), \
  NCCL_FUNC4(func, devredop, uint32_t, 0), \
  NCCL_FUNC4(func, devredop, int64_t, 0), \
  NCCL_FUNC4(func, devredop, uint64_t, 0), \
  NCCL_FUNC4(func, devredop, half, nullForFloat), \
  NCCL_FUNC4(func, devredop, float, nullForFloat), \
  NCCL_FUNC4(func, devredop, double, nullForFloat), \
  NCCL_FUNC4(func, devredop, rccl_bfloat16, nullForFloat)
#define NCCL_FUNCS3B(func, devredop) \
  NCCL_FUNC4(func, devredop, int8_t, 0), \
  NCCL_FUNC4(func, devredop, int8_t, 0), \
  NCCL_FUNC4(func, devredop, int8_t, 0), \
  NCCL_FUNC4(func, devredop, int8_t, 0), \
  NCCL_FUNC4(func, devredop, int8_t, 0), \
  NCCL_FUNC4(func, devredop, int8_t, 0), \
  NCCL_FUNC4(func, devredop, int8_t, 0), \
  NCCL_FUNC4(func, devredop, int8_t, 0), \
  NCCL_FUNC4(func, devredop, int8_t, 0), \
  NCCL_FUNC4(func, devredop, int8_t, 0)

// Must be consistent with ncclRedOp_t
#define NCCL_FUNCS2A(func) \
  NCCL_FUNCS3A(func, Sum,        /*nullForFloat=*/0), \
  NCCL_FUNCS3A(func, Prod,       /*nullForFloat=*/0), \
  NCCL_FUNCS3A(func, Max,        /*nullForFloat=*/0), \
  NCCL_FUNCS3A(func, Min,        /*nullForFloat=*/0), \
  NCCL_FUNCS3A(func, PreMulSum,  /*nullForFloat=*/0), \
  NCCL_FUNCS3A(func, SumPostDiv, /*nullForFloat=*/1)

#define NCCL_FUNCS2B(func) \
  NCCL_FUNCS3B(func, Sum), \
  NCCL_FUNCS3B(func, Sum), \
  NCCL_FUNCS3B(func, Sum), \
  NCCL_FUNCS3B(func, Sum), \
  NCCL_FUNCS3B(func, Sum), \
  NCCL_FUNCS3B(func, Sum)

// Must be consistent with the ncclFuncSet enum
using ncclKernelFunc_t = void (*)();

static const __device__ constexpr ncclKernelFunc_t ncclFuncs[]{
// Don't try to initialize the host shadow copy of this device-side global
// variable. There is no host pointer to a device-side function, which
// confuses clang. This will be fixed in the next clang release.
#if defined(__HIP_DEVICE_COMPILE__)
#if defined(BUILD_ALLREDUCE_ONLY)
  NCCL_FUNC4(AllReduce, Sum, float, 0),
#else
  NCCL_FUNCS2B(Broadcast),
  NCCL_FUNCS2A(Reduce),
  NCCL_FUNCS2B(AllGather),
  NCCL_FUNCS2A(ReduceScatter),
  NCCL_FUNCS2A(AllReduce),
  NCCL_ONERANK_REDUCE_NAME(PreMulSum, int8_t),
  NCCL_ONERANK_REDUCE_NAME(PreMulSum, uint8_t),
  NCCL_ONERANK_REDUCE_NAME(PreMulSum, int32_t),
  NCCL_ONERANK_REDUCE_NAME(PreMulSum, uint32_t),
  NCCL_ONERANK_REDUCE_NAME(PreMulSum, int64_t),
  NCCL_ONERANK_REDUCE_NAME(PreMulSum, uint64_t),
  NCCL_ONERANK_REDUCE_NAME(PreMulSum, half),
  NCCL_ONERANK_REDUCE_NAME(PreMulSum, float),
  NCCL_ONERANK_REDUCE_NAME(PreMulSum, double),
#if defined(RCCL_BFLOAT16)
  NCCL_ONERANK_REDUCE_NAME(PreMulSum, rccl_bfloat16),
#endif
  NCCL_FUNC_NAME(SendRecv, RING, SIMPLE, Sum, int8_t),
  NCCL_FUNC_NAME(AllToAllPivot, RING, SIMPLE, Sum, int8_t),
#endif
#endif
};

#define NCCL_FUNC5_LL128(func, algo, devredop, type, nullify) \
  MACRO_IF(nullify, nullptr, NCCL_FUNC_NAME(func, algo, LL,     devredop, type)), \
  MACRO_IF(nullify, nullptr, NCCL_FUNC_NAME(func, algo, LL128,  devredop, type)), \
  MACRO_IF(nullify, nullptr, NCCL_FUNC_NAME(func, algo, SIMPLE, devredop, type))

#define NCCL_FUNC4_LL128(func, devredop, type, nullify) \
  NCCL_FUNC5_LL128(func, TREE,    devredop, type, nullify), \
  NCCL_FUNC5_LL128(func, RING,    devredop, type, nullify), \
  NCCL_FUNC5_LL128(func, COLLNET, devredop, type, nullify)

// Must be consistent with ncclDataType_t
#define NCCL_FUNCS3A_LL128(func, devredop, nullForFloat) \
  NCCL_FUNC4_LL128(func, devredop, int8_t, 0), \
  NCCL_FUNC4_LL128(func, devredop, uint8_t, 0), \
  NCCL_FUNC4_LL128(func, devredop, int32_t, 0), \
  NCCL_FUNC4_LL128(func, devredop, uint32_t, 0), \
  NCCL_FUNC4_LL128(func, devredop, int64_t, 0), \
  NCCL_FUNC4_LL128(func, devredop, uint64_t, 0), \
  NCCL_FUNC4_LL128(func, devredop, half, nullForFloat), \
  NCCL_FUNC4_LL128(func, devredop, float, nullForFloat), \
  NCCL_FUNC4_LL128(func, devredop, double, nullForFloat), \
  NCCL_FUNC4_LL128(func, devredop, rccl_bfloat16, nullForFloat)
#define NCCL_FUNCS3B_LL128(func, devredop) \
  NCCL_FUNC4_LL128(func, devredop, int8_t, 0), \
  NCCL_FUNC4_LL128(func, devredop, int8_t, 0), \
  NCCL_FUNC4_LL128(func, devredop, int8_t, 0), \
  NCCL_FUNC4_LL128(func, devredop, int8_t, 0), \
  NCCL_FUNC4_LL128(func, devredop, int8_t, 0), \
  NCCL_FUNC4_LL128(func, devredop, int8_t, 0), \
  NCCL_FUNC4_LL128(func, devredop, int8_t, 0), \
  NCCL_FUNC4_LL128(func, devredop, int8_t, 0), \
  NCCL_FUNC4_LL128(func, devredop, int8_t, 0), \
  NCCL_FUNC4_LL128(func, devredop, int8_t, 0)

// Must be consistent with ncclRedOp_t
#define NCCL_FUNCS2A_LL128(func) \
  NCCL_FUNCS3A_LL128(func, Sum,        /*nullForFloat=*/0), \
  NCCL_FUNCS3A_LL128(func, Prod,       /*nullForFloat=*/0), \
  NCCL_FUNCS3A_LL128(func, Max,        /*nullForFloat=*/0), \
  NCCL_FUNCS3A_LL128(func, Min,        /*nullForFloat=*/0), \
  NCCL_FUNCS3A_LL128(func, PreMulSum,  /*nullForFloat=*/0), \
  NCCL_FUNCS3A_LL128(func, SumPostDiv, /*nullForFloat=*/1)

#define NCCL_FUNCS2B_LL128(func) \
  NCCL_FUNCS3B_LL128(func, Sum), \
  NCCL_FUNCS3B_LL128(func, Sum), \
  NCCL_FUNCS3B_LL128(func, Sum), \
  NCCL_FUNCS3B_LL128(func, Sum), \
  NCCL_FUNCS3B_LL128(func, Sum), \
  NCCL_FUNCS3B_LL128(func, Sum)

// Must be consistent with the ncclFuncSet enum
using ncclKernelFunc_t = void (*)();

static const __device__ constexpr ncclKernelFunc_t ncclFuncs_ll128[]{
// Don't try to initialize the host shadow copy of this device-side global
// variable. There is no host pointer to a device-side function, which
// confuses clang. This will be fixed in the next clang release.
#if defined(__HIP_DEVICE_COMPILE__)
#if defined(BUILD_ALLREDUCE_ONLY)
  NCCL_FUNC4_LL128(AllReduce, Sum, float, 0),
#else
  NCCL_FUNCS2B_LL128(Broadcast),
  NCCL_FUNCS2A_LL128(Reduce),
  NCCL_FUNCS2B_LL128(AllGather),
  NCCL_FUNCS2A_LL128(ReduceScatter),
  NCCL_FUNCS2A_LL128(AllReduce),
  NCCL_ONERANK_REDUCE_NAME(PreMulSum, int8_t),
  NCCL_ONERANK_REDUCE_NAME(PreMulSum, uint8_t),
  NCCL_ONERANK_REDUCE_NAME(PreMulSum, int32_t),
  NCCL_ONERANK_REDUCE_NAME(PreMulSum, uint32_t),
  NCCL_ONERANK_REDUCE_NAME(PreMulSum, int64_t),
  NCCL_ONERANK_REDUCE_NAME(PreMulSum, uint64_t),
  NCCL_ONERANK_REDUCE_NAME(PreMulSum, half),
  NCCL_ONERANK_REDUCE_NAME(PreMulSum, float),
  NCCL_ONERANK_REDUCE_NAME(PreMulSum, double),
#if defined(RCCL_BFLOAT16)
  NCCL_ONERANK_REDUCE_NAME(PreMulSum, rccl_bfloat16),
#endif
  NCCL_FUNC_NAME(SendRecv, RING, SIMPLE, Sum, int8_t),
  NCCL_FUNC_NAME(AllToAllPivot, RING, SIMPLE, Sum, int8_t),
#endif
#endif
};

template<unsigned short f, unsigned short l, bool u>
struct Caller {
  static __forceinline__ __device__ __host__
  void call(unsigned short funcIndex) noexcept
  {
    constexpr unsigned short m = f + (l - f) / 2;

     return (funcIndex < m) ? Caller<f, m, u>::call(funcIndex) : Caller<m, l, u>::call(funcIndex);
  }
};

template<unsigned short f, bool u>
struct Caller<f, f + 1, u>{
  static __forceinline__ __device__ __host__
  void call(unsigned short funcIndex) noexcept { if (u) ncclFuncs_ll128[f](); else ncclFuncs[f](); }
};

static_assert(FUNC_INDEX_P2P == 2710, "Wrong P2P function index");
static_assert(FUNC_INDEX_ALLTOALL_PIVOT == 2711, "Wrong AllToAllPivot function index");

template<bool USING_LL128>
__forceinline__
__device__
void NCCL_CALL_FUNCTIONS(unsigned short funcIndex) noexcept {
#if defined(BUILD_ALLREDUCE_ONLY)
  if (funcIndex == FUNC_INDEX(ncclFuncAllReduce, ncclSum, ncclFloat32, NCCL_ALGO_RING, NCCL_PROTO_SIMPLE))
    ncclFunction_AllReduce_RING_SIMPLE_Sum_float();
  else if (funcIndex == FUNC_INDEX(ncclFuncAllReduce, ncclSum, ncclFloat32, NCCL_ALGO_RING, NCCL_PROTO_LL))
    ncclFunction_AllReduce_RING_LL_Sum_float();
  else if (USING_LL128 && funcIndex == FUNC_INDEX(ncclFuncAllReduce, ncclSum, ncclFloat32, NCCL_ALGO_RING, NCCL_PROTO_LL128))
    ncclFunction_AllReduce_RING_LL128_Sum_float();
  else if (!USING_LL128 && funcIndex == FUNC_INDEX(ncclFuncAllReduce, ncclSum, ncclFloat32, NCCL_ALGO_RING, NCCL_PROTO_LL128))
    ncclFunction_AllReduce_RING_LL_Sum_float();
  else if (funcIndex == FUNC_INDEX(ncclFuncAllReduce, ncclSum, ncclFloat32, NCCL_ALGO_TREE, NCCL_PROTO_SIMPLE))
    ncclFunction_AllReduce_TREE_SIMPLE_Sum_float();
  else if (funcIndex == FUNC_INDEX(ncclFuncAllReduce, ncclSum, ncclFloat32, NCCL_ALGO_TREE, NCCL_PROTO_LL))
    ncclFunction_AllReduce_TREE_LL_Sum_float();
  else if (USING_LL128 && funcIndex == FUNC_INDEX(ncclFuncAllReduce, ncclSum, ncclFloat32, NCCL_ALGO_TREE, NCCL_PROTO_LL128))
    ncclFunction_AllReduce_TREE_LL128_Sum_float();
  else if (!USING_LL128 && funcIndex == FUNC_INDEX(ncclFuncAllReduce, ncclSum, ncclFloat32, NCCL_ALGO_TREE, NCCL_PROTO_LL128))
    ncclFunction_AllReduce_TREE_LL_Sum_float();
  else if (funcIndex == FUNC_INDEX(ncclFuncAllReduce, ncclSum, ncclFloat32, NCCL_ALGO_COLLNET, NCCL_PROTO_SIMPLE))
    ncclFunction_AllReduce_COLLNET_SIMPLE_Sum_float();
  else if (funcIndex == FUNC_INDEX(ncclFuncAllReduce, ncclSum, ncclFloat32, NCCL_ALGO_COLLNET, NCCL_PROTO_LL))
    ncclFunction_AllReduce_COLLNET_LL_Sum_float();
  else if (USING_LL128 && funcIndex == FUNC_INDEX(ncclFuncAllReduce, ncclSum, ncclFloat32, NCCL_ALGO_COLLNET, NCCL_PROTO_LL128))
    ncclFunction_AllReduce_COLLNET_LL128_Sum_float();
  else if (!USING_LL128 && funcIndex == FUNC_INDEX(ncclFuncAllReduce, ncclSum, ncclFloat32, NCCL_ALGO_COLLNET, NCCL_PROTO_LL128))
    ncclFunction_AllReduce_COLLNET_LL_Sum_float();
  else
    assert("Unsupported function index");
#else
  if (funcIndex < 540) {
    if (funcIndex % 9 == 0) ncclFunction_Broadcast_TREE_LL_Sum_int8_t();
    else if (USING_LL128 && funcIndex % 9 == 1) ncclFunction_Broadcast_TREE_LL128_Sum_int8_t();
    else if (!USING_LL128 && funcIndex % 9 == 1) ncclFunction_Broadcast_TREE_LL_Sum_int8_t();
    else if (funcIndex % 9 == 2) ncclFunction_Broadcast_TREE_SIMPLE_Sum_int8_t();
    else if (funcIndex % 9 == 3) ncclFunction_Broadcast_RING_LL_Sum_int8_t();
    else if (USING_LL128 && funcIndex % 9 == 4) ncclFunction_Broadcast_RING_LL128_Sum_int8_t();
    else if (!USING_LL128 && funcIndex % 9 == 4) ncclFunction_Broadcast_RING_LL_Sum_int8_t();
    else if (funcIndex % 9 == 5) ncclFunction_Broadcast_RING_SIMPLE_Sum_int8_t();
    else if (funcIndex % 9 == 6) ncclFunction_Broadcast_COLLNET_LL_Sum_int8_t();
    else if (USING_LL128 && funcIndex % 9 == 7) ncclFunction_Broadcast_COLLNET_LL128_Sum_int8_t();
    else if (!USING_LL128 && funcIndex % 9 == 7) ncclFunction_Broadcast_COLLNET_LL_Sum_int8_t();
    else ncclFunction_Broadcast_COLLNET_SIMPLE_Sum_int8_t();
  }
  else if (funcIndex < 1080) Caller<540, 1080, USING_LL128>::call(funcIndex);
  else if (funcIndex < 1620) {
    if (funcIndex % 9 == 0) ncclFunction_AllGather_TREE_LL_Sum_int8_t();
    else if (USING_LL128 && funcIndex % 9 == 1) ncclFunction_AllGather_TREE_LL128_Sum_int8_t();
    else if (!USING_LL128 && funcIndex % 9 == 1) ncclFunction_AllGather_TREE_LL_Sum_int8_t();
    else if (funcIndex % 9 == 2) ncclFunction_AllGather_TREE_SIMPLE_Sum_int8_t();
    else if (funcIndex % 9 == 3) ncclFunction_AllGather_RING_LL_Sum_int8_t();
    else if (USING_LL128 && funcIndex % 9 == 4) ncclFunction_AllGather_RING_LL128_Sum_int8_t();
    else if (!USING_LL128 && funcIndex % 9 == 4) ncclFunction_AllGather_RING_LL_Sum_int8_t();
    else if (funcIndex % 9 == 5) ncclFunction_AllGather_RING_SIMPLE_Sum_int8_t();
    else if (funcIndex % 9 == 6) ncclFunction_AllGather_COLLNET_LL_Sum_int8_t();
    else if (USING_LL128 && funcIndex % 9 == 7) ncclFunction_AllGather_COLLNET_LL128_Sum_int8_t();
    else if (!USING_LL128 && funcIndex % 9 == 7) ncclFunction_AllGather_COLLNET_LL_Sum_int8_t();
    else ncclFunction_AllGather_COLLNET_SIMPLE_Sum_int8_t();
  }
  else if (funcIndex < 2700) Caller<1620, 2700, USING_LL128>::call(funcIndex);
  else {
    switch (funcIndex - 2700) {
      case 0:
        ncclFunction_OneRankReduce_PreMulSum_int8_t();
        break;
      case 1:
        ncclFunction_OneRankReduce_PreMulSum_uint8_t();
        break;
      case 2:
        ncclFunction_OneRankReduce_PreMulSum_int32_t();
        break;
      case 3:
        ncclFunction_OneRankReduce_PreMulSum_uint32_t();
        break;
      case 4:
        ncclFunction_OneRankReduce_PreMulSum_int64_t();
        break;
      case 5:
        ncclFunction_OneRankReduce_PreMulSum_uint64_t();
        break;
      case 6:
        ncclFunction_OneRankReduce_PreMulSum_half();
        break;
      case 7:
        ncclFunction_OneRankReduce_PreMulSum_float();
        break;
      case 8:
        ncclFunction_OneRankReduce_PreMulSum_double();
        break;
      case 9:
        ncclFunction_OneRankReduce_PreMulSum_rccl_bfloat16();
        break;
      case 10:
        ncclFunction_SendRecv_RING_SIMPLE_Sum_int8_t();
        break;
      case 11:
        ncclFunction_AllToAllPivot_RING_SIMPLE_Sum_int8_t();
      default:
        break;
    }
  }
#endif
}

template <ncclFunc_t FUNCTION, int ALGO, int PROTO, class REDOP, typename T, int UNROLL>
class ncclFunction {
  public:
  __device__ __attribute__((noinline)) void run(struct ncclWorkElem* args) {}
};

#ifdef ENABLE_COLLTRACE
#if defined(__gfx1100__) || defined(__gfx1101__) || defined(__gfx1102__)
  #define traceColl(launch_type) { \
    uint32_t pos = __atomic_fetch_add(ncclShmem.comm.collTraceTail, 1, __ATOMIC_SEQ_CST)%COLLTRACE_NUM_ITEMS; \
    struct ncclCollTrace* collTrace = ncclShmem.comm.collTrace+pos; \
    collTrace->timeStamp = wall_clock64(); \
    collTrace->bid = blockIdx.x; \
    collTrace->funcIndex = ncclShmem.work.header.funcIndex; \
    if (ncclShmem.work.header.type == ncclWorkTypeP2p) { \
      struct ncclWorkElemP2p *p2pElems = ncclShmem.work.p2pElems; \
      collTrace->p2p[0].connIndex = 0; \
	    collTrace->p2pOpCount[0] = p2pElems[0].opCount; \
      collTrace->p2p[0].ngroups = p2pElems[0].ngroups; \
      collTrace->p2p[0].nWarps = p2pElems[0].nWarps; \
      collTrace->p2p[0].warpStart = p2pElems[0].warpStart; \
      collTrace->p2p[0].peer = p2pElems[0].p2pType == ncclWorkP2pTypeRecv ? (uint16_t)(p2pElems[0].peer) : -1; \
	    collTrace->p2p[1].connIndex = 0; \
      collTrace->p2pOpCount[1] = p2pElems[1].opCount; \
      collTrace->p2p[1].ngroups = p2pElems[1].ngroups; \
      collTrace->p2p[1].nWarps = p2pElems[1].nWarps; \
      collTrace->p2p[1].warpStart = p2pElems[1].warpStart; \
      collTrace->p2p[1].peer = p2pElems[1].p2pType == ncclWorkP2pTypeSend ? (uint16_t)(p2pElems[1].peer) : -1; \
      collTrace->type = (launch_type) | ncclCollTraceP2pElemType; \
    } else if (ncclShmem.work.header.type == ncclWorkTypeColl) { \
      struct ncclWorkElem *elems = ncclShmem.work.elems; \
      collTrace->opCount = elems[0].opCount; \
      collTrace->coll.nWarps = elems[0].nWarps; \
      collTrace->coll.bid = elems[0].bid; \
      collTrace->coll.nChannels = elems[0].nChannels; \
      collTrace->type = (launch_type) | ncclCollTraceCollElemType; \
    } \
  }

  #define traceKernelLaunch(firstLaunch)  { \
    traceColl(firstLaunch?ncclCollTraceKernelLaunchType:ncclCollTraceCollLaunchType); \
  }
  #define traceKernelEnd()  { \
    uint32_t pos = __atomic_fetch_add(ncclShmem.comm.collTraceTail, 1, __ATOMIC_SEQ_CST)%COLLTRACE_NUM_ITEMS; \
    struct ncclCollTrace* collTrace = ncclShmem.comm.collTrace+pos; \
    collTrace->timeStamp = wall_clock64(); \
    collTrace->bid = blockIdx.x; \
    collTrace->type = ncclCollTraceKernelEndType; \
  }
  #define traceAbort()  { \
    uint32_t pos = __atomic_fetch_add(ncclShmem.comm.collTraceTail, 1, __ATOMIC_SEQ_CST)%COLLTRACE_NUM_ITEMS; \
    struct ncclCollTrace* collTrace = ncclShmem.comm.collTrace+pos; \
    collTrace->timeStamp = wall_clock64(); \
    collTrace->bid = blockIdx.x; \
    collTrace->type = ncclCollTraceAbortType; \
  }
  #define traceData(data2, data4, data8_0, data8_1) { \
    uint32_t pos = __atomic_fetch_add(ncclShmem.comm.collTraceTail, 1, __ATOMIC_SEQ_CST)%COLLTRACE_NUM_ITEMS; \
    struct ncclCollTrace* collTrace = ncclShmem.comm.collTrace+pos; \
    collTrace->bid = blockIdx.x; \
    collTrace->timeStamp = wall_clock64(); \
    collTrace->funcIndex = data2; \
    collTrace->data_0 = data4; \
    collTrace->opCount = data8_0; \
    collTrace->data_1 = data8_1; \
    collTrace->type = ncclCollTraceDataType; \
  }
#else
  #define traceColl(launch_type) { \
    uint32_t pos = __atomic_fetch_add(ncclShmem.comm.collTraceTail, 1, __ATOMIC_SEQ_CST)%COLLTRACE_NUM_ITEMS; \
    struct ncclCollTrace* collTrace = ncclShmem.comm.collTrace+pos; \
    collTrace->timeStamp = __builtin_amdgcn_s_memrealtime(); \
    collTrace->bid = blockIdx.x; \
    collTrace->funcIndex = ncclShmem.work.header.funcIndex; \
    asm volatile ("s_getreg_b32 %0, hwreg(HW_REG_HW_ID)" : "=s" (collTrace->data_0)); \
    if (ncclShmem.work.header.type == ncclWorkTypeP2p) { \
      struct ncclWorkElemP2p *p2pElems = ncclShmem.work.p2pElems; \
      collTrace->p2p[0].connIndex = 0; \
      collTrace->p2pOpCount[0] = p2pElems[0].opCount; \
      collTrace->p2p[0].ngroups = p2pElems[0].ngroups; \
      collTrace->p2p[0].nWarps = p2pElems[0].nWarps; \
      collTrace->p2p[0].warpStart = p2pElems[0].warpStart; \
      collTrace->p2p[0].peer = p2pElems[0].p2pType == ncclWorkP2pTypeRecv ? (uint16_t)(p2pElems[0].peer) : -1; \
      collTrace->p2p[1].connIndex = 0; \
      collTrace->p2pOpCount[1] = p2pElems[1].opCount; \
      collTrace->p2p[1].ngroups = p2pElems[1].ngroups; \
      collTrace->p2p[1].nWarps = p2pElems[1].nWarps; \
      collTrace->p2p[1].warpStart = p2pElems[1].warpStart; \
      collTrace->p2p[1].peer = p2pElems[1].p2pType == ncclWorkP2pTypeSend ? (uint16_t)(p2pElems[1].peer) : -1; \
      collTrace->type = (launch_type) | ncclCollTraceP2pElemType; \
    } else if (ncclShmem.work.header.type == ncclWorkTypeColl) { \
      struct ncclWorkElem *elems = ncclShmem.work.elems; \
      collTrace->opCount = elems[0].opCount; \
      collTrace->coll.nWarps = elems[0].nWarps; \
      collTrace->coll.bid = elems[0].bid; \
      collTrace->coll.nChannels = elems[0].nChannels; \
      collTrace->type = (launch_type) | ncclCollTraceCollElemType; \
    } \
  }
  #define traceKernelLaunch(firstLaunch)  { \
    traceColl(firstLaunch?ncclCollTraceKernelLaunchType:ncclCollTraceCollLaunchType); \
  }
  #define traceKernelEnd()  { \
    uint32_t pos = __atomic_fetch_add(ncclShmem.comm.collTraceTail, 1, __ATOMIC_SEQ_CST)%COLLTRACE_NUM_ITEMS; \
    struct ncclCollTrace* collTrace = ncclShmem.comm.collTrace+pos; \
    collTrace->timeStamp = __builtin_amdgcn_s_memrealtime(); \
    collTrace->bid = blockIdx.x; \
    collTrace->type = ncclCollTraceKernelEndType; \
  }
  #define traceAbort()  { \
    uint32_t pos = __atomic_fetch_add(ncclShmem.comm.collTraceTail, 1, __ATOMIC_SEQ_CST)%COLLTRACE_NUM_ITEMS; \
    struct ncclCollTrace* collTrace = ncclShmem.comm.collTrace+pos; \
    collTrace->timeStamp = __builtin_amdgcn_s_memrealtime(); \
    collTrace->bid = blockIdx.x; \
    collTrace->type = ncclCollTraceAbortType; \
  }
  #define traceData(data2, data4, data8_0, data8_1) { \
    uint32_t pos = __atomic_fetch_add(ncclShmem.comm.collTraceTail, 1, __ATOMIC_SEQ_CST)%COLLTRACE_NUM_ITEMS; \
    struct ncclCollTrace* collTrace = ncclShmem.comm.collTrace+pos; \
    collTrace->bid = blockIdx.x; \
    collTrace->timeStamp = __builtin_amdgcn_s_memrealtime(); \
    collTrace->funcIndex = data2; \
    collTrace->data_0 = data4; \
    collTrace->opCount = data8_0; \
    collTrace->data_1 = data8_1; \
    collTrace->type = ncclCollTraceDataType; \
  }
#endif
#else
#define traceData(data2, data4, data8_0, data8_1)
#endif


struct ncclShmemGroup {
  ncclConnInfo *recvConns[NCCL_MAX_DIRECT_ARITY];
  ncclConnInfo *sendConns[NCCL_MAX_DIRECT_ARITY];
  void* srcs[NCCL_MAX_DIRECT_ARITY+1];
  void* dsts[NCCL_MAX_DIRECT_ARITY+1];
  int totalSendSize[NCCL_MAX_SLICE_PER_CHUNK];
  uint64_t barrier;
  uint64_t barrier_next[NCCL_MAX_GROUPS];
};

struct ncclShmemData {
  union {
    struct ncclShmemGroup groups[NCCL_MAX_GROUPS];
  };
  uint64_t redOpArgs[NCCL_MAX_DIRECT_ARITY+1];
  int channelId;
  alignas(16) struct ncclDevComm comm;
  alignas(16) struct ncclDevChannel channel;
  alignas(16) struct ncclWork work;
#ifdef ENABLE_PROFILING
  struct ncclProf prof;
#endif
};
static_assert(offsetof(struct ncclShmemData, work)%16 == 0, "ncclShmem.work needs to be 16B aligned");

#ifdef ENABLE_PROFILING
#define __insert_timestamp(line_num) do { \
      if (ncclShmem.prof.count < PROFILE_NUM_ITEMS) { \
        ncclShmem.prof.elem[ncclShmem.prof.count].line = line_num; \
        ncclShmem.prof.elem[ncclShmem.prof.count].timeStamp = __builtin_amdgcn_s_memrealtime(); \
        ncclShmem.prof.count++; \
      } \
    } while(0);
#else
#define __insert_timestamp(line_num)
#endif

// Copy 16-byte aligned data. You must call with at least `(bytes+15)/16` threads.
inline __device__ void copyToShmem16(int tid, void* dst, void const* src, int bytes) {
  int offset = 16*tid;
  if (offset < bytes) {
    ulong2 *src2, *dst2;
    src2 = (ulong2*)((char const*)src + offset);
    dst2 = (ulong2*)((char*)dst + offset);
    dst2->x = src2->x;
    dst2->y = src2->y;
  }
}

template<ncclFunc_t Fn, typename T, typename RedOp, int Algo, int Proto>
struct RunWorkElement {
  __device__ void run(ncclWorkElem*) {
    // Put NOT IMPLEMENTED behavior here.
  }
};

template<ncclFunc_t Fn, typename T, typename RedOp, int Algo, int Proto>
struct RunWork {
  // This __forceinline__ is necessary. The compiler was inserting a function call
  // here from the LL ncclKernel.
  __device__ __forceinline__ void run(ncclWork *w) {
    int wid = threadIdx.x / WARP_SIZE;
    ncclWorkElem* we = w->header.type == ncclWorkTypeRegColl ? &w->regElems[0].elem : &w->elems[0];
    int stride = w->header.type == ncclWorkTypeRegColl ? sizeof(ncclWorkElemReg) : sizeof(ncclWorkElem);
    #pragma unroll 1
    while ((char*)we + stride <= (char*)(w+1) && we->isUsed) {
      if (wid < we->nWarps) {
        RunWorkElement<Fn, T, RedOp, Algo, Proto>().run(we);
      }
      we = (ncclWorkElem*)((char*)we + stride);
    }
  }
};

static __forceinline__ __device__ void ncclRedopPtrDeref(struct ncclWorkElem* we) {
  if (we->isUsed && we->redOpArgIsPtr) {
    /* redOpArg is a pointer to the scalar value, so we'll dereference it
     * here so that redOpArg holds the bits of the scalar going forward.
     * The tricky thing is we don't know its type T since that's encoded in
     * the funcIndex. Because it would be difficult to get sizeof(T) from
     * funcIndex, we'll cheat and just dereference the largest possible size
     * given the alignment of the pointer. We might be reading in more bytes
     * than we need but that's harmless.
     */
    if (we->redOpArg%2 != 0)
      we->redOpArg = *reinterpret_cast<uint8_t*>(we->redOpArg);
    else if (we->redOpArg%4 != 0)
      we->redOpArg = *reinterpret_cast<uint16_t*>(we->redOpArg);
    else if (we->redOpArg%8 != 0)
      we->redOpArg = *reinterpret_cast<uint32_t*>(we->redOpArg);
    else
      we->redOpArg = *reinterpret_cast<uint64_t*>(we->redOpArg);
  }
}

extern __shared__ ncclShmemData ncclShmem;

template<ncclFunc_t Fn, typename T, typename RedOp, int Algo, int Proto, int FnIndex, bool COLLTRACE, bool USING_LL128>
__forceinline__ __device__ void ncclKernel(
    struct ncclDevComm* comm, uint64_t channelMask, struct ncclWork* workHead
  )  {
  int tid = threadIdx.x;
  if (tid == 0) {
    for (auto i = 0; i < NCCL_MAX_GROUPS; i++) {
      ncclShmem.groups[i].barrier = 0;
      for (auto j = 0; j < NCCL_MAX_GROUPS; j++) ncclShmem.groups[i].barrier_next[j] = 0;
    }
  }
  // To map blockId to channelId, we need the n'th set bit of channelMask which
  // is the inverse of counting the number of set bits among the the first n.
  if (tid < WARP_SIZE) {
    int x = tid;
    if (channelMask & (1ull<<x)) {
      int y = __popcll(channelMask & ((1ull<<x)-1));
      if (blockIdx.x == y) ncclShmem.channelId = x;
    }
    if (32 < MAXCHANNELS) {
      x = 32 + tid;
      if (channelMask & (1ull<<x)) {
        int y = __popcll(channelMask & ((1ull<<x)-1));
        if (blockIdx.x == y) ncclShmem.channelId = x;
      }
    }
  }
  __synclds(); // publish ncclShmem.channelId
  int channelId = ncclShmem.channelId;

  if (true) {
    void *dst, *src;
    int bytes;
    // Use first 3 warps to load comm, channel, and work into shmem
    switch (tid/WARP_SIZE) {
    case 0:
      dst = &ncclShmem.comm;
      src = comm;
      bytes = sizeof(ncclDevComm);
      static_assert(sizeof(ncclDevComm) <= 16*WARP_SIZE, "ncclDevComm cannot be loaded by a single warp in one insn.");
      break;
    case 1:
      // Get address of channel without incurring indirect load from ncclDevComm::channels
      dst = &ncclShmem.channel;
      src = &((ncclDevCommAndChannels*)comm)->channels[channelId];
      bytes = sizeof(ncclDevChannel);
      static_assert(sizeof(ncclDevChannel) <= 16*WARP_SIZE, "ncclDevChannel cannot be loaded by a single warp in one insn.");
      break;
    case 2:
      dst = &ncclShmem.work;
      src = workHead + blockIdx.x;
      bytes = sizeof(ncclWork);
      static_assert(sizeof(ncclWork) <= 16*WARP_SIZE, "ncclWork cannot be loaded by a single warp in one insn.");
      break;
    default:
      bytes = 0;
      break;
    }
    copyToShmem16(tid%WARP_SIZE, dst, src, bytes);
  }
  __synclds(); // publish shmem
#ifdef ENABLE_PROFILING
  if (tid == 0) {
    ncclShmem.prof.count = 0;
    ncclShmem.prof.seq = ncclShmem.comm.devProf[blockIdx.x].seq;
  }
#endif
  if (tid == 0) __insert_timestamp(__LINE__);

  if (COLLTRACE && tid == 0) traceKernelLaunch(true);

  while (true) {
    // Notify host that all fifo reads are complete.
    if (tid == 0 && ncclShmem.work.header.isLast && ncclShmem.work.header.inFifo) {
      *ncclShmem.channel.workFifoDone = ncclShmem.work.header.doneAcks;
    }

    __syncwarp();
    if (ncclShmem.work.header.type == ncclWorkTypeColl) {
      if (tid < NCCL_MAX_WORK_ELEMENTS) ncclRedopPtrDeref(&ncclShmem.work.elems[tid]);
    } else if (ncclShmem.work.header.type == ncclWorkTypeRegColl) {
      if (tid < NCCL_MAX_WORK_ELEMENTS_REG) ncclRedopPtrDeref(&ncclShmem.work.regElems[tid].elem);
    }
    __synclds();

    if (tid == 0) __insert_timestamp(__LINE__);
    if (ncclShmem.work.header.funcIndex == FnIndex) {
      RunWork<Fn, T, RedOp, Algo, Proto>().run(&ncclShmem.work);
    } else {
      NCCL_CALL_FUNCTIONS<USING_LL128>(ncclShmem.work.header.funcIndex);
    }

    int workIxNext = ncclShmem.work.header.workNext;
    __synclds();
    if (ncclShmem.work.header.isLast) break;

    copyToShmem16(tid, &ncclShmem.work, workHead + workIxNext, sizeof(ncclWork));

    { // Check whether the last operation was aborted and make sure all threads exit
      int aborted = tid == 0 ? *comm->abortFlag : 0;
      if (__any(aborted)) { // publish ncclShmem.work
        traceAbort();
        break;
      }
    }
    if (COLLTRACE && tid == 0) traceColl(false);
  }
  if (COLLTRACE && tid == 0) traceKernelEnd();
#ifdef ENABLE_PROFILING
  if (ncclShmem.comm.devProf->seq < PROFILE_NUM_LAUNCHES) {
    __synclds();
    copyToShmem16(tid, ncclShmem.comm.devProf+MAXCHANNELS*ncclShmem.prof.seq+blockIdx.x, &ncclShmem.prof, sizeof(struct ncclProf));
    if (tid == 0) ncclShmem.comm.devProf[blockIdx.x].seq++;
  }
#endif
}

#define IMPL_COLL_KERN(func, algo, proto, devredop, type, fIndex) \
__launch_bounds__(NCCL_MAX_NTHREADS, 1) \
__global__ void NCCL_KERN_NAME(func, algo, proto, devredop, type)(struct ncclDevComm* comm, uint64_t channelMask, struct ncclWork* workHead) { \
  ncclKernel<ncclFunc##func, type, Func##devredop<type>, NCCL_ALGO_##algo, NCCL_PROTO_##proto, fIndex, false, false>(comm, channelMask, workHead); \
} \
 \
__launch_bounds__(NCCL_MAX_NTHREADS, 1) \
__global__ void NCCL_KERN_NAME_DEBUG(func, algo, proto, devredop, type)(struct ncclDevComm* comm, uint64_t channelMask, struct ncclWork* workHead) { \
  ncclKernel<ncclFunc##func, type, Func##devredop<type>, NCCL_ALGO_##algo, NCCL_PROTO_##proto, fIndex, true, false>(comm, channelMask, workHead); \
} \
 \
__launch_bounds__(NCCL_MAX_NTHREADS, 1) \
__global__ void NCCL_KERN_NAME_LL128(func, algo, proto, devredop, type)(struct ncclDevComm* comm, uint64_t channelMask, struct ncclWork* workHead) { \
  ncclKernel<ncclFunc##func, type, Func##devredop<type>, NCCL_ALGO_##algo, NCCL_PROTO_##proto, fIndex, false, true>(comm, channelMask, workHead); \
} \
 \
__launch_bounds__(NCCL_MAX_NTHREADS, 1) \
__global__ void NCCL_KERN_NAME_LL128_DEBUG(func, algo, proto, devredop, type)(struct ncclDevComm* comm, uint64_t channelMask, struct ncclWork* workHead) { \
  ncclKernel<ncclFunc##func, type, Func##devredop<type>, NCCL_ALGO_##algo, NCCL_PROTO_##proto, fIndex, true, true>(comm, channelMask, workHead); \
}

// Examples :     AllReduce, RING, LL,    Sum,   uint8
/* Functions for aggregation case */
#define IMPL_COLL_FUNC(func, algo, proto, devredop, type) \
__device__  __attribute__((noinline)) void NCCL_FUNC_NAME(func, algo, proto, devredop, type)() { \
  RunWork<ncclFunc##func, type, Func##devredop<type>, NCCL_ALGO_##algo, NCCL_PROTO_##proto>().run(&ncclShmem.work); \
}

// Only generate inline kernels for LL
#define IMPL_COLL4(func, algo, devredop, type, ncclType) \
  IMPL_COLL_FUNC(func, algo, LL,     devredop, type) \
  IMPL_COLL_FUNC(func, algo, LL128,  devredop, type) \
  IMPL_COLL_FUNC(func, algo, SIMPLE, devredop, type)

#define IMPL_COLL3(func, devredop, type, ncclType) \
  IMPL_COLL4(func, TREE,    devredop, type, ncclType) \
  IMPL_COLL4(func, RING,    devredop, type, ncclType) \
  IMPL_COLL4(func, COLLNET_DIRECT, devredop, type, ncclType) \
  IMPL_COLL4(func, COLLNET_CHAIN, devredop, type, ncclType)

#define IMPL_COLL2(func, devredop) \
  IMPL_COLL3(func, devredop, int8_t,   ncclInt8) \
  IMPL_COLL3(func, devredop, uint8_t,  ncclUint8) \
  IMPL_COLL3(func, devredop, int32_t,  ncclInt32) \
  IMPL_COLL3(func, devredop, uint32_t, ncclUint32) \
  IMPL_COLL3(func, devredop, int64_t,  ncclInt64) \
  IMPL_COLL3(func, devredop, uint64_t, ncclUint64) \
  IMPL_COLL3(func, devredop, half,     ncclFloat16) \
  IMPL_COLL3(func, devredop, float,    ncclFloat32) \
  IMPL_COLL3(func, devredop, double,   ncclFloat64) \
  IMPL_COLL3(func, devredop, rccl_bfloat16, ncclBfloat16)

#define IMPL_COLL2A(func, devredop) \
  IMPL_COLL3(func, devredop, int8_t,   ncclInt8) \
  IMPL_COLL3(func, devredop, uint8_t,  ncclUint8) \
  IMPL_COLL3(func, devredop, int32_t,  ncclInt32) \
  IMPL_COLL3(func, devredop, uint32_t, ncclUint32) \
  IMPL_COLL3(func, devredop, int64_t,  ncclInt64) \
  IMPL_COLL3(func, devredop, uint64_t, ncclUint64)

// Reduction define all functions
#define IMPL_COLL_R(func) \
  IMPL_COLL2(func, Sum) \
  IMPL_COLL2(func, Prod) \
  IMPL_COLL2(func, Min) \
  IMPL_COLL2(func, Max) \
  IMPL_COLL2(func, PreMulSum) \
  IMPL_COLL2A(func, SumPostDiv)

// Copy primitives only define one function for copy
#define IMPL_COLL_C(func) IMPL_COLL3(func, Sum, int8_t, ncclInt8);

// Point-to-point primitives only have one function/kernel.
#define IMPL_COLL_P(func) \
  IMPL_COLL_FUNC(func, RING, SIMPLE, Sum, int8_t); \
  IMPL_COLL_KERN(func, RING, SIMPLE, Sum, int8_t, FUNC_INDEX_P2P);
<<<<<<< HEAD

// AllToAll Pivot primitive only has one function.
#define IMPL_COLL_F(func) \
  IMPL_COLL_FUNC(func, RING, SIMPLE, Sum, int8_t);
=======
#else
#define IMPL_COLL_C(func)
#define IMPL_COLL_P(func)
#endif
>>>>>>> 99c28f2e

#endif<|MERGE_RESOLUTION|>--- conflicted
+++ resolved
@@ -35,7 +35,8 @@
 #define NCCL_FUNC4(func, devredop, type, nullify) \
   NCCL_FUNC5(func, TREE,    devredop, type, nullify), \
   NCCL_FUNC5(func, RING,    devredop, type, nullify), \
-  NCCL_FUNC5(func, COLLNET, devredop, type, nullify)
+  NCCL_FUNC5(func, COLLNET_DIRECT, devredop, type, nullify), \
+  NCCL_FUNC5(func, COLLNET_CHAIN, devredop, type, nullify)
 
 // Must be consistent with ncclDataType_t
 #define NCCL_FUNCS3A(func, devredop, nullForFloat) \
@@ -120,7 +121,8 @@
 #define NCCL_FUNC4_LL128(func, devredop, type, nullify) \
   NCCL_FUNC5_LL128(func, TREE,    devredop, type, nullify), \
   NCCL_FUNC5_LL128(func, RING,    devredop, type, nullify), \
-  NCCL_FUNC5_LL128(func, COLLNET, devredop, type, nullify)
+  NCCL_FUNC5_LL128(func, COLLNET_DIRECT, devredop, type, nullify), \
+  NCCL_FUNC5_LL128(func, COLLNET_CHAIN, devredop, type, nullify)
 
 // Must be consistent with ncclDataType_t
 #define NCCL_FUNCS3A_LL128(func, devredop, nullForFloat) \
@@ -214,8 +216,8 @@
   void call(unsigned short funcIndex) noexcept { if (u) ncclFuncs_ll128[f](); else ncclFuncs[f](); }
 };
 
-static_assert(FUNC_INDEX_P2P == 2710, "Wrong P2P function index");
-static_assert(FUNC_INDEX_ALLTOALL_PIVOT == 2711, "Wrong AllToAllPivot function index");
+static_assert(FUNC_INDEX_P2P == 3610, "Wrong P2P function index");
+static_assert(FUNC_INDEX_ALLTOALL_PIVOT == 3611, "Wrong AllToAllPivot function index");
 
 template<bool USING_LL128>
 __forceinline__
@@ -238,49 +240,65 @@
     ncclFunction_AllReduce_TREE_LL128_Sum_float();
   else if (!USING_LL128 && funcIndex == FUNC_INDEX(ncclFuncAllReduce, ncclSum, ncclFloat32, NCCL_ALGO_TREE, NCCL_PROTO_LL128))
     ncclFunction_AllReduce_TREE_LL_Sum_float();
-  else if (funcIndex == FUNC_INDEX(ncclFuncAllReduce, ncclSum, ncclFloat32, NCCL_ALGO_COLLNET, NCCL_PROTO_SIMPLE))
-    ncclFunction_AllReduce_COLLNET_SIMPLE_Sum_float();
-  else if (funcIndex == FUNC_INDEX(ncclFuncAllReduce, ncclSum, ncclFloat32, NCCL_ALGO_COLLNET, NCCL_PROTO_LL))
-    ncclFunction_AllReduce_COLLNET_LL_Sum_float();
-  else if (USING_LL128 && funcIndex == FUNC_INDEX(ncclFuncAllReduce, ncclSum, ncclFloat32, NCCL_ALGO_COLLNET, NCCL_PROTO_LL128))
-    ncclFunction_AllReduce_COLLNET_LL128_Sum_float();
-  else if (!USING_LL128 && funcIndex == FUNC_INDEX(ncclFuncAllReduce, ncclSum, ncclFloat32, NCCL_ALGO_COLLNET, NCCL_PROTO_LL128))
-    ncclFunction_AllReduce_COLLNET_LL_Sum_float();
+  else if (funcIndex == FUNC_INDEX(ncclFuncAllReduce, ncclSum, ncclFloat32, NCCL_ALGO_COLLNET_DIRECT, NCCL_PROTO_SIMPLE))
+    ncclFunction_AllReduce_COLLNET_DIRECT_SIMPLE_Sum_float();
+  else if (funcIndex == FUNC_INDEX(ncclFuncAllReduce, ncclSum, ncclFloat32, NCCL_ALGO_COLLNET_DIRECT, NCCL_PROTO_LL))
+    ncclFunction_AllReduce_COLLNET_DIRECT_LL_Sum_float();
+  else if (USING_LL128 && funcIndex == FUNC_INDEX(ncclFuncAllReduce, ncclSum, ncclFloat32, NCCL_ALGO_COLLNET_DIRECT, NCCL_PROTO_LL128))
+    ncclFunction_AllReduce_COLLNET_DIRECT_LL128_Sum_float();
+  else if (!USING_LL128 && funcIndex == FUNC_INDEX(ncclFuncAllReduce, ncclSum, ncclFloat32, NCCL_ALGO_COLLNET_DIRECT, NCCL_PROTO_LL128))
+    ncclFunction_AllReduce_COLLNET_DIRECT_LL_Sum_float();
+  else if (funcIndex == FUNC_INDEX(ncclFuncAllReduce, ncclSum, ncclFloat32, NCCL_ALGO_COLLNET_CHAIN, NCCL_PROTO_SIMPLE))
+    ncclFunction_AllReduce_COLLNET_CHAIN_SIMPLE_Sum_float();
+  else if (funcIndex == FUNC_INDEX(ncclFuncAllReduce, ncclSum, ncclFloat32, NCCL_ALGO_COLLNET_CHAIN, NCCL_PROTO_LL))
+    ncclFunction_AllReduce_COLLNET_CHAIN_LL_Sum_float();
+  else if (USING_LL128 && funcIndex == FUNC_INDEX(ncclFuncAllReduce, ncclSum, ncclFloat32, NCCL_ALGO_COLLNET_CHAIN, NCCL_PROTO_LL128))
+    ncclFunction_AllReduce_COLLNET_CHAIN_LL128_Sum_float();
+  else if (!USING_LL128 && funcIndex == FUNC_INDEX(ncclFuncAllReduce, ncclSum, ncclFloat32, NCCL_ALGO_COLLNET_CHAIN, NCCL_PROTO_LL128))
+    ncclFunction_AllReduce_COLLNET_CHAIN_LL_Sum_float();
   else
     assert("Unsupported function index");
 #else
-  if (funcIndex < 540) {
-    if (funcIndex % 9 == 0) ncclFunction_Broadcast_TREE_LL_Sum_int8_t();
-    else if (USING_LL128 && funcIndex % 9 == 1) ncclFunction_Broadcast_TREE_LL128_Sum_int8_t();
-    else if (!USING_LL128 && funcIndex % 9 == 1) ncclFunction_Broadcast_TREE_LL_Sum_int8_t();
-    else if (funcIndex % 9 == 2) ncclFunction_Broadcast_TREE_SIMPLE_Sum_int8_t();
-    else if (funcIndex % 9 == 3) ncclFunction_Broadcast_RING_LL_Sum_int8_t();
-    else if (USING_LL128 && funcIndex % 9 == 4) ncclFunction_Broadcast_RING_LL128_Sum_int8_t();
-    else if (!USING_LL128 && funcIndex % 9 == 4) ncclFunction_Broadcast_RING_LL_Sum_int8_t();
-    else if (funcIndex % 9 == 5) ncclFunction_Broadcast_RING_SIMPLE_Sum_int8_t();
-    else if (funcIndex % 9 == 6) ncclFunction_Broadcast_COLLNET_LL_Sum_int8_t();
-    else if (USING_LL128 && funcIndex % 9 == 7) ncclFunction_Broadcast_COLLNET_LL128_Sum_int8_t();
-    else if (!USING_LL128 && funcIndex % 9 == 7) ncclFunction_Broadcast_COLLNET_LL_Sum_int8_t();
-    else ncclFunction_Broadcast_COLLNET_SIMPLE_Sum_int8_t();
-  }
-  else if (funcIndex < 1080) Caller<540, 1080, USING_LL128>::call(funcIndex);
-  else if (funcIndex < 1620) {
-    if (funcIndex % 9 == 0) ncclFunction_AllGather_TREE_LL_Sum_int8_t();
-    else if (USING_LL128 && funcIndex % 9 == 1) ncclFunction_AllGather_TREE_LL128_Sum_int8_t();
-    else if (!USING_LL128 && funcIndex % 9 == 1) ncclFunction_AllGather_TREE_LL_Sum_int8_t();
-    else if (funcIndex % 9 == 2) ncclFunction_AllGather_TREE_SIMPLE_Sum_int8_t();
-    else if (funcIndex % 9 == 3) ncclFunction_AllGather_RING_LL_Sum_int8_t();
-    else if (USING_LL128 && funcIndex % 9 == 4) ncclFunction_AllGather_RING_LL128_Sum_int8_t();
-    else if (!USING_LL128 && funcIndex % 9 == 4) ncclFunction_AllGather_RING_LL_Sum_int8_t();
-    else if (funcIndex % 9 == 5) ncclFunction_AllGather_RING_SIMPLE_Sum_int8_t();
-    else if (funcIndex % 9 == 6) ncclFunction_AllGather_COLLNET_LL_Sum_int8_t();
-    else if (USING_LL128 && funcIndex % 9 == 7) ncclFunction_AllGather_COLLNET_LL128_Sum_int8_t();
-    else if (!USING_LL128 && funcIndex % 9 == 7) ncclFunction_AllGather_COLLNET_LL_Sum_int8_t();
-    else ncclFunction_AllGather_COLLNET_SIMPLE_Sum_int8_t();
-  }
-  else if (funcIndex < 2700) Caller<1620, 2700, USING_LL128>::call(funcIndex);
+  if (funcIndex < 720) {
+    if (funcIndex % 12 == 0) ncclFunction_Broadcast_TREE_LL_Sum_int8_t();
+    else if (USING_LL128 && funcIndex % 12 == 1) ncclFunction_Broadcast_TREE_LL128_Sum_int8_t();
+    else if (!USING_LL128 && funcIndex % 12 == 1) ncclFunction_Broadcast_TREE_LL_Sum_int8_t();
+    else if (funcIndex % 12 == 2) ncclFunction_Broadcast_TREE_SIMPLE_Sum_int8_t();
+    else if (funcIndex % 12 == 3) ncclFunction_Broadcast_RING_LL_Sum_int8_t();
+    else if (USING_LL128 && funcIndex % 12 == 4) ncclFunction_Broadcast_RING_LL128_Sum_int8_t();
+    else if (!USING_LL128 && funcIndex % 12 == 4) ncclFunction_Broadcast_RING_LL_Sum_int8_t();
+    else if (funcIndex % 12 == 5) ncclFunction_Broadcast_RING_SIMPLE_Sum_int8_t();
+    else if (funcIndex % 12 == 6) ncclFunction_Broadcast_COLLNET_DIRECT_LL_Sum_int8_t();
+    else if (USING_LL128 && funcIndex % 12 == 7) ncclFunction_Broadcast_COLLNET_DIRECT_LL128_Sum_int8_t();
+    else if (!USING_LL128 && funcIndex % 12 == 7) ncclFunction_Broadcast_COLLNET_DIRECT_LL_Sum_int8_t();
+    else if (funcIndex % 12 == 8) ncclFunction_Broadcast_COLLNET_DIRECT_SIMPLE_Sum_int8_t();
+    else if (funcIndex % 12 == 9) ncclFunction_Broadcast_COLLNET_CHAIN_LL_Sum_int8_t();
+    else if (USING_LL128 && funcIndex % 12 == 10) ncclFunction_Broadcast_COLLNET_CHAIN_LL128_Sum_int8_t();
+    else if (!USING_LL128 && funcIndex % 12 == 10) ncclFunction_Broadcast_COLLNET_CHAIN_LL_Sum_int8_t();
+    else ncclFunction_Broadcast_COLLNET_CHAIN_SIMPLE_Sum_int8_t();
+  }
+  else if (funcIndex < 1440) Caller<720, 1440, USING_LL128>::call(funcIndex);
+  else if (funcIndex < 2160) {
+    if (funcIndex % 12 == 0) ncclFunction_AllGather_TREE_LL_Sum_int8_t();
+    else if (USING_LL128 && funcIndex % 12 == 1) ncclFunction_AllGather_TREE_LL128_Sum_int8_t();
+    else if (!USING_LL128 && funcIndex % 12 == 1) ncclFunction_AllGather_TREE_LL_Sum_int8_t();
+    else if (funcIndex % 12 == 2) ncclFunction_AllGather_TREE_SIMPLE_Sum_int8_t();
+    else if (funcIndex % 12 == 3) ncclFunction_AllGather_RING_LL_Sum_int8_t();
+    else if (USING_LL128 && funcIndex % 12 == 4) ncclFunction_AllGather_RING_LL128_Sum_int8_t();
+    else if (!USING_LL128 && funcIndex % 12 == 4) ncclFunction_AllGather_RING_LL_Sum_int8_t();
+    else if (funcIndex % 12 == 5) ncclFunction_AllGather_RING_SIMPLE_Sum_int8_t();
+    else if (funcIndex % 12 == 6) ncclFunction_AllGather_COLLNET_DIRECT_LL_Sum_int8_t();
+    else if (USING_LL128 && funcIndex % 12 == 7) ncclFunction_AllGather_COLLNET_DIRECT_LL128_Sum_int8_t();
+    else if (!USING_LL128 && funcIndex % 12 == 7) ncclFunction_AllGather_COLLNET_DIRECT_LL_Sum_int8_t();
+    else if (funcIndex % 12 == 8) ncclFunction_AllGather_COLLNET_DIRECT_SIMPLE_Sum_int8_t();
+    else if (funcIndex % 12 == 9) ncclFunction_AllGather_COLLNET_CHAIN_LL_Sum_int8_t();
+    else if (USING_LL128 && funcIndex % 12 == 10) ncclFunction_AllGather_COLLNET_CHAIN_LL128_Sum_int8_t();
+    else if (!USING_LL128 && funcIndex % 12 == 10) ncclFunction_AllGather_COLLNET_CHAIN_LL_Sum_int8_t();
+    else ncclFunction_AllGather_COLLNET_CHAIN_SIMPLE_Sum_int8_t();
+  }
+  else if (funcIndex < 3600) Caller<2160, 3600, USING_LL128>::call(funcIndex);
   else {
-    switch (funcIndex - 2700) {
+    switch (funcIndex - 3600) {
       case 0:
         ncclFunction_OneRankReduce_PreMulSum_int8_t();
         break;
@@ -746,16 +764,9 @@
 #define IMPL_COLL_P(func) \
   IMPL_COLL_FUNC(func, RING, SIMPLE, Sum, int8_t); \
   IMPL_COLL_KERN(func, RING, SIMPLE, Sum, int8_t, FUNC_INDEX_P2P);
-<<<<<<< HEAD
 
 // AllToAll Pivot primitive only has one function.
 #define IMPL_COLL_F(func) \
   IMPL_COLL_FUNC(func, RING, SIMPLE, Sum, int8_t);
-=======
-#else
-#define IMPL_COLL_C(func)
-#define IMPL_COLL_P(func)
-#endif
->>>>>>> 99c28f2e
 
 #endif