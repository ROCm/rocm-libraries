/*************************************************************************
 * Copyright (c) 2017-2021, NVIDIA CORPORATION. All rights reserved.
 * Modifications Copyright (c) 2019-2021 Advanced Micro Devices, Inc. All rights reserved.
 *
 * See LICENSE.txt for license information
 ************************************************************************/

#ifndef NCCL_DEVICE_COMMON_H_
#define NCCL_DEVICE_COMMON_H_

#include "collectives.h"
#include "devcomm.h"

#define COLL_UNROLL 2
#define NCCL_MAX_DEV_ARITY NCCL_MAX_TREE_ARITY

<<<<<<< HEAD
=======
// Exit If Abort Barrier across CTA: make sure all threads exit consistently
// Each thread sets a predicate to true if abort == 1
// all CTA's threads enter the barrier and do a popc on their predicates being True
// If any of the thread's predicate was True, all the threads call exit()
#define exitIfAbortBarrier(abort, abortCount) \
  if (abort) atomicAdd(abortCount, 1); \
  __syncthreads(); \
  if (atomicAdd(abortCount, 0)) { /*asm volatile ("s_endpgm");*/ return false; }
>>>>>>> 020484bf
#define __syncwarp()

#define NCCL_FUNC5(func, algo, redop, type) \
  NCCL_FUNC_NAME(func, algo, LL,     redop, type), \
  NCCL_FUNC_NAME(func, algo, LL,     redop, type), \
  NCCL_FUNC_NAME(func, algo, SIMPLE, redop, type)

#define NCCL_FUNC4(func, redop, type) \
  NCCL_FUNC5(func, TREE,    redop, type), \
  NCCL_FUNC5(func, RING,    redop, type), \
  NCCL_FUNC5(func, COLLNET, redop, type)

// Must be consistent with ncclDataType_t
#define NCCL_FUNCS3A(func, redop) \
  NCCL_FUNC4(func, redop, int8_t), \
  NCCL_FUNC4(func, redop, uint8_t), \
  NCCL_FUNC4(func, redop, int32_t), \
  NCCL_FUNC4(func, redop, uint32_t), \
  NCCL_FUNC4(func, redop, int64_t), \
  NCCL_FUNC4(func, redop, uint64_t), \
  NCCL_FUNC4(func, redop, half), \
  NCCL_FUNC4(func, redop, float), \
  NCCL_FUNC4(func, redop, double), \
  NCCL_FUNC4(func, redop, rccl_bfloat16)
#define NCCL_FUNCS3B(func, redop) \
  NCCL_FUNC4(func, redop, int8_t), \
  NCCL_FUNC4(func, redop, int8_t), \
  NCCL_FUNC4(func, redop, int8_t), \
  NCCL_FUNC4(func, redop, int8_t), \
  NCCL_FUNC4(func, redop, int8_t), \
  NCCL_FUNC4(func, redop, int8_t), \
  NCCL_FUNC4(func, redop, int8_t), \
  NCCL_FUNC4(func, redop, int8_t), \
  NCCL_FUNC4(func, redop, int8_t), \
  NCCL_FUNC4(func, redop, int8_t)

// Must be consistent with ncclRedOp_t
#define NCCL_FUNCS2A(func) \
  NCCL_FUNCS3A(func, Sum ), \
  NCCL_FUNCS3A(func, Prod), \
  NCCL_FUNCS3A(func, Max ), \
  NCCL_FUNCS3A(func, Min ), \
  NCCL_FUNCS3A(func, Avg)
#define NCCL_FUNCS2B(func) \
  NCCL_FUNCS3B(func, Sum), \
  NCCL_FUNCS3B(func, Sum), \
  NCCL_FUNCS3B(func, Sum), \
  NCCL_FUNCS3B(func, Sum), \
  NCCL_FUNCS3B(func, Sum)

// [RCCL] Adding clique-based kernels for AllReduce, in-place of unused RingLL28 kernels
#define NCCL_FUNC5B(func, algo, redop, type) \
  NCCL_FUNC_NAME(func, algo, LL,     redop, type), \
  NCCL_FUNC_NAME(func, algo, LL128,  redop, type), \
  NCCL_FUNC_NAME(func, algo, SIMPLE, redop, type)

#define NCCL_FUNC4B(func, redop, type) \
  NCCL_FUNC5(func, TREE,    redop, type), \
  NCCL_FUNC5B(func, RING,    redop, type), \
  NCCL_FUNC5(func, COLLNET, redop, type)

#define NCCL_FUNCS3C(func, redop) \
  NCCL_FUNC4B(func, redop, int8_t), \
  NCCL_FUNC4B(func, redop, uint8_t), \
  NCCL_FUNC4B(func, redop, int32_t), \
  NCCL_FUNC4B(func, redop, uint32_t), \
  NCCL_FUNC4B(func, redop, int64_t), \
  NCCL_FUNC4B(func, redop, uint64_t), \
  NCCL_FUNC4B(func, redop, half), \
  NCCL_FUNC4B(func, redop, float), \
  NCCL_FUNC4B(func, redop, double), \
  NCCL_FUNC4B(func, redop, rccl_bfloat16)

#define NCCL_FUNCS2C(func) \
  NCCL_FUNCS3C(func, Sum ), \
  NCCL_FUNCS3C(func, Prod), \
  NCCL_FUNCS3C(func, Max ), \
  NCCL_FUNCS3C(func, Min ), \
  NCCL_FUNCS3C(func, Avg)

// Must be consistent with ncclFunc_t
#define NCCL_FUNCS() { \
  NCCL_FUNCS2B(Broadcast), \
  NCCL_FUNCS2A(Reduce), \
  NCCL_FUNCS2B(AllGather), \
  NCCL_FUNCS2A(ReduceScatter), \
  NCCL_FUNCS2C(AllReduce), \
  NCCL_FUNC_NAME(SendRecv, RING, SIMPLE, Sum, int8_t) }
// [/RCCL]

// Must be consistent with the ncclFuncSet enum
using ncclKernelFunc_t = void (*)(struct ncclWorkElem* args);

static const __device__ constexpr ncclKernelFunc_t ncclFuncs[]{
// Don't try to initialize the host shadow copy of this device-side global
// variable. There is no host pointer to a device-side function, which
// confuses clang. This will be fixed in the next clang release.
#if defined(__HIP_DEVICE_COMPILE__)
  NCCL_FUNCS2B(Broadcast),
  NCCL_FUNCS2A(Reduce),
  NCCL_FUNCS2B(AllGather),
  NCCL_FUNCS2A(ReduceScatter),
  NCCL_FUNCS2C(AllReduce),
  NCCL_FUNC_NAME(SendRecv, RING, SIMPLE, Sum, int8_t),
#endif
};

template<unsigned short f, unsigned short l>
struct Caller {
  static __device__ __host__
  void call(struct ncclWorkElem* const c) noexcept
  {
    constexpr unsigned short m = f + (l - f) / 2;

     return (c->funcIndex < m) ? Caller<f, m>::call(c) : Caller<m, l>::call(c);
  }
};

template<unsigned short f>
struct Caller<f, f + 1>{
  static __device__ __host__
  void call(struct ncclWorkElem* const c) noexcept { ncclFuncs[f](c); }
};

static_assert(FUNC_INDEX_P2P == 2250, "Wrong P2P function index");

inline
__device__
void NCCL_CALL_FUNCTIONS(struct ncclWorkElem* const c) noexcept {
  if (c->funcIndex < 450) {
    if (c->funcIndex % 9 == 0) ncclFunction_Broadcast_TREE_LL_Sum_int8_t(c);
    else if (c->funcIndex % 9 == 1) ncclFunction_Broadcast_TREE_LL_Sum_int8_t(c);
    else if (c->funcIndex % 9 == 2) ncclFunction_Broadcast_TREE_SIMPLE_Sum_int8_t(c);
    else if (c->funcIndex % 9 == 3) ncclFunction_Broadcast_RING_LL_Sum_int8_t(c);
    else if (c->funcIndex % 9 == 4) ncclFunction_Broadcast_RING_LL_Sum_int8_t(c);
    else if (c->funcIndex % 9 == 5) ncclFunction_Broadcast_RING_SIMPLE_Sum_int8_t(c);
    else if (c->funcIndex % 9 == 6) ncclFunction_Broadcast_COLLNET_LL_Sum_int8_t(c);
    else if (c->funcIndex % 9 == 7) ncclFunction_Broadcast_COLLNET_LL_Sum_int8_t(c);
    else ncclFunction_Broadcast_COLLNET_SIMPLE_Sum_int8_t(c);
  }
  else if (c->funcIndex < 900) Caller<450, 900>::call(c);
  else if (c->funcIndex < 1350) {
    if (c->funcIndex % 9 == 0) ncclFunction_AllGather_TREE_LL_Sum_int8_t(c);
    else if (c->funcIndex % 9 == 1) ncclFunction_AllGather_TREE_LL_Sum_int8_t(c);
    else if (c->funcIndex % 9 == 2) ncclFunction_AllGather_TREE_SIMPLE_Sum_int8_t(c);
    else if (c->funcIndex % 9 == 3) ncclFunction_AllGather_RING_LL_Sum_int8_t(c);
    else if (c->funcIndex % 9 == 4) ncclFunction_AllGather_RING_LL_Sum_int8_t(c);
    else if (c->funcIndex % 9 == 5) ncclFunction_AllGather_RING_SIMPLE_Sum_int8_t(c);
    else if (c->funcIndex % 9 == 6) ncclFunction_AllGather_COLLNET_LL_Sum_int8_t(c);
    else if (c->funcIndex % 9 == 7) ncclFunction_AllGather_COLLNET_LL_Sum_int8_t(c);
    else ncclFunction_AllGather_COLLNET_SIMPLE_Sum_int8_t(c);
  }
  else if (c->funcIndex < 2250) Caller<1350, 2250>::call(c);
  else ncclFunction_SendRecv_RING_SIMPLE_Sum_int8_t(c);
}

<<<<<<< HEAD
=======
static __device__ void load_parallel(void* dst, void* src, size_t size, int tid) {
  int* d = (int*)dst;
  int* s = (int*)src;
  for (int o = tid; o < (size/sizeof(int)); o += blockDim.x) d[o] = s[o];
}

static __device__ bool load_coll(struct ncclWork* localWork, struct ncclWork *hostWork, struct ncclWork* workFifo, int tid, struct ncclDevComm* comm, uint32_t* abortCount) {
  load_parallel(localWork, workFifo, sizeof(struct ncclWork), tid);
  // Check whether the last operation was aborted and make sure all threads exit
  int abort = tid == 0 ? atomicAdd_system((unsigned int *)comm->abortFlag, 0) : 0;
  exitIfAbortBarrier(abort, abortCount);
  if (tid == 0) hostWork->elems[0].active = 0;
  return true;
}

>>>>>>> 020484bf
template <ncclFunc_t FUNCTION, int ALGO, int PROTO, class REDOP, typename T, int UNROLL>
class ncclFunction {
  public:
  __device__ __attribute__((noinline)) void run(struct ncclWorkElem* args) {}
};

#ifdef ENABLE_COLLTRACE
#define traceColl(fIdx)  \
    uint32_t pos = __atomic_fetch_add(shmem.comm.collTraceTail, 1, __ATOMIC_SEQ_CST)%COLLTRACE_NUM_ITEMS; \
    shmem.comm.collTrace[pos].timeStamp = __builtin_amdgcn_s_memrealtime(); \
    shmem.comm.collTrace[pos].opCount = elems[0].op.opCount; \
    shmem.comm.collTrace[pos].bid = bid; \
    shmem.comm.collTrace[pos].funcIndex = fIdx; \
    if (fIdx == FUNC_INDEX_P2P) { \
      shmem.comm.collTrace[pos].p2p.nThreads = elems[0].p2p.nThreads; \
      shmem.comm.collTrace[pos].p2p.delta = (uint16_t)(elems[0].p2p.delta); \
    } else { \
      shmem.comm.collTrace[pos].coll.nThreads = elems[0].nThreads; \
      shmem.comm.collTrace[pos].coll.bid = elems[0].coll.bid; \
      shmem.comm.collTrace[pos].coll.nChannels = elems[0].coll.nChannels; \
    }
#define traceKernelLaunch(fIdx)  { \
    traceColl(fIdx); \
    asm volatile ("s_getreg_b32 %0, hwreg(HW_REG_HW_ID)" : "=s" (shmem.comm.collTrace[pos].data_0)); \
    shmem.comm.collTrace[pos].type = ncclCollTraceKernelLaunchType; \
  }
#define traceCollEnd(fIdx)  { \
    traceColl(fIdx); \
    shmem.comm.collTrace[pos].type = ncclCollTraceCollEndType; \
  }
#define traceAbort(fIdx)  { \
    traceColl(fIdx); \
    shmem.comm.collTrace[pos].type = ncclCollTraceAbortType; \
  }
//  traceData(int16_t data2, uint32_t data4, uint64_t data8_0, uint64_t data8_1)
#define traceData(data2, data4, data8_0, data8_1) { \
    uint32_t pos = __atomic_fetch_add(ncclShmem->comm.collTraceTail, 1, __ATOMIC_SEQ_CST)%COLLTRACE_NUM_ITEMS; \
    ncclShmem->comm.collTrace[pos].bid = blockIdx.x; \
    ncclShmem->comm.collTrace[pos].timeStamp = __builtin_amdgcn_s_memrealtime(); \
    ncclShmem->comm.collTrace[pos].funcIndex = data2; \
    ncclShmem->comm.collTrace[pos].data_0 = data4; \
    ncclShmem->comm.collTrace[pos].opCount = data8_0; \
    ncclShmem->comm.collTrace[pos].data_1 = data8_1; \
    ncclShmem->comm.collTrace[pos].type = ncclCollTraceDataType; \
  }
#else
#define traceKernelLaunch(fIdx)
#define traceCollEnd(fIdx)
#define traceAbort(fIdx)
#define traceData(data2, data4, data8_0, data8_1)
#endif

__device__ inline bool barrierReduceAny(int bit, uint32_t* abortCount) {
  if (bit) __atomic_fetch_add(abortCount, 1, __ATOMIC_SEQ_CST); \
  __syncthreads(); \
  return LOAD(abortCount) != 0;
}

template<typename T>
__device__ int copyToShmem(T *dst, T const *src, int turn=0) {
  static_assert(sizeof(uint64_t) <= alignof(T), "Uhoh");
  uint64_t *d = reinterpret_cast<uint64_t*>(dst);
  uint64_t const *s = reinterpret_cast<uint64_t const*>(src);
  int t = threadIdx.x - turn;
  if (t < 0) t += blockDim.x;
  int n = sizeof(T)/sizeof(uint64_t);

  int delta = (n + WARP_SIZE-1) & -WARP_SIZE; // round up to warp lane 0
  if (delta < blockDim.x) {
    turn += delta;
    if (turn >= blockDim.x) turn -= blockDim.x;
  }
  else
    turn = 0;

  n -= t;
  d += t;
  s += t;
  #pragma unroll
  for (int i=0; i < divUp(sizeof(T), WARP_SIZE*sizeof(uint64_t)); i++) {
    if (n > 0) {
      *d = *s;
      d += blockDim.x;
      s += blockDim.x;
      n -= blockDim.x;
    }
  }
  return turn;
}

template<ncclFunc_t Fn, typename T, typename RedOp, int Algo, int Proto>
struct RunWorkElement {
  __device__ __attribute__((noinline)) void run(ncclWorkElem*) {
    // Put NOT IMPLEMENTED behavior here.
  }
};

template<ncclFunc_t Fn, typename T, typename RedOp, int Algo, int Proto>
struct RunWork {
  __device__ __attribute__((noinline)) void run(ncclWork *w) {
    /* Some invariants that must hold:
     * 1. All elems[] have same funcIndex.
     * 2. All elems[] have same nThreads.
     * 3. The thread-to-group relation (as in prims group numbers) is the same
     *    for all elems[].
     *
     * If (1) isn't true then we might be in the wrong function since dispatch
     * on ncclFuncs[w->elems[0].funcIndex] is how we got here.
     *
     * If (2) or (3) aren't true, then threads from different work elements
     * could race for barrier resources (barrier numbers 0...15) which is fatal.
     *
     * Important, to ensure (3), implementations of
     * `RunWorkElement<Fn,T,RedOp,Algo,Proto>::run()` may only use values which
     * are the same for all elems[] when deciding how to map threads to groups,
     * such as  the following:
     *    Fn, T, RedOp, Algo, Proto, nThreads
     *
     * This last one is difficult to enforce and diagnosing it is a headeache.
     * Device-side developers, consider yourselves warned.
     */
  }
};

#define MAXWARPS (NCCL_MAX_NTHREADS/WARP_SIZE)
struct ncclShmemGroup {
  ncclConnInfo *recvConns[NCCL_MAX_DIRECT_ARITY];
  ncclConnInfo *sendConns[NCCL_MAX_DIRECT_ARITY];
  void* srcs[NCCL_MAX_DIRECT_ARITY+1];
  void* dsts[NCCL_MAX_DIRECT_ARITY+1];
  uint64_t barrier;
  uint64_t barrier_next[MAXWARPS];
};

struct ncclShmemData {
  union {
    uint64_t ll128warp[NCCL_MAX_GROUPS][NCCL_MAX_GROUPS];
    struct ncclShmemGroup groups[NCCL_MAX_GROUPS];
  };
  uint32_t sync[MAXWARPS];
  ncclDevComm comm;
  ncclChannel channel;
  ncclWork work;
};

extern __device__ struct ncclShmemData *ncclShmem;

template<ncclFunc_t Fn, typename T, typename RedOp, int Algo, int Proto, int FnIndex, bool COLLTRACE>
__device__ void ncclKernel(ncclWorkElem first)  {
  int tid = threadIdx.x;
  int bid = blockIdx.x;
  __shared__ struct ncclShmemData shmem;
  ncclShmem = &shmem;
  __shared__ uint32_t abortCount;
  if (tid == 0) {
    abortCount = 0;
    for (auto i = 0; i < NCCL_MAX_GROUPS; i++) {
      shmem.groups[i].barrier = 0;
      for (auto j = 0; j < MAXWARPS; j++) shmem.groups[i].barrier_next[j] = 0;
    }
  }
  __syncthreads();

  int turn = copyToShmem(&shmem.comm, first.comm);
  // get address of channel without incurring indirect load from ncclDevCom::channels
  ncclChannel *channel = &((ncclDevCommAndChannels*)first.comm)->channels[bid];
  turn = copyToShmem(&shmem.channel, channel, turn);

  // To optimize for latency, (only) the first operation is passed as argument.
  struct ncclWorkElem* elems = NULL;
  bool firstLaunch = true;
  if (bid == 0 && first.funcIndex != FUNC_INDEX_P2P) elems = &first;

  ncclWork *workFifoHost = channel->workFifo;
  ncclWork *workFifoDev = channel->workFifoDev;
  int workFifoIx = channel->index;

  while (1) {
    if (elems == NULL) {
      elems = shmem.work.elems;
      __syncthreads();
      copyToShmem(&shmem.work, &workFifoDev[workFifoIx]);
      { // Check whether the last operation was aborted and make sure all threads exit
        int aborted = tid == 0 ? *shmem.comm.abortFlag : 0;
        if (barrierReduceAny(aborted, &abortCount)) { // publish ncclShmem->work
          if (COLLTRACE && tid == 0) traceAbort(0xffff);
          break;
        }
        if (tid == 0)
          workFifoHost[workFifoIx].elems[0].active = 0;
      }
      if (COLLTRACE && tid == 0) {
        if (firstLaunch) traceKernelLaunch(elems->funcIndex);
        if (!firstLaunch) traceCollEnd(elems->funcIndex);
        firstLaunch = false;
      }
    } else if (COLLTRACE && tid == 0) {
        traceKernelLaunch(elems->funcIndex);
        firstLaunch = false;
    }
    workFifoIx = (workFifoIx + 1)%NCCL_MAX_OPS;
    if (tid == 0)
      channel->index = workFifoIx; // write back to real channel, not shmem shadow
    if (tid < elems->nThreads && elems->active != 0) {
      if (elems->funcIndex == FnIndex) {
        RunWork<Fn, T, RedOp, Algo, Proto>().run(&shmem.work);
      } else {
        NCCL_CALL_FUNCTIONS(elems);
      }
    }
    if (elems->active == 2) {
      if (COLLTRACE && tid == 0) traceCollEnd(0xffff);
      return;
    }
    elems = NULL;
  }
}

#define IMPL_COLL_KERN(func, algo, proto, redop, type, fIndex) \
__launch_bounds__(NCCL_MAX_NTHREADS, 1) \
__global__ void NCCL_KERN_NAME(func, algo, proto, redop, type)(struct ncclWorkElem first) { \
  if (first.comm->collTraceThread) \
    ncclKernel<ncclFunc##func, type, Func##redop<type>, NCCL_ALGO_##algo, NCCL_PROTO_##proto, fIndex, true>(first); \
  else \
    ncclKernel<ncclFunc##func, type, Func##redop<type>, NCCL_ALGO_##algo, NCCL_PROTO_##proto, fIndex, false>(first); \
}

// Examples :     AllReduce, RING, LL,    Sum,   uint8
/* Functions for aggregation case */
#define IMPL_COLL_FUNC(func, algo, proto, redop, type) \
__device__  __attribute__((noinline)) void NCCL_FUNC_NAME(func, algo, proto, redop, type)(struct ncclWorkElem* args) { \
  RunWorkElement<ncclFunc##func, type, Func##redop<type>, NCCL_ALGO_##algo, NCCL_PROTO_##proto>().run(args); \
}

// Only generate inline kernels for LL
#define IMPL_COLL4(func, algo, redop, type, ncclType) \
  IMPL_COLL_FUNC(func, algo, LL,     redop, type) \
  IMPL_COLL_FUNC(func, algo, SIMPLE, redop, type)

#define IMPL_COLL3(func, redop, type, ncclType) \
  IMPL_COLL4(func, TREE,    redop, type, ncclType) \
  IMPL_COLL4(func, RING,    redop, type, ncclType) \
  IMPL_COLL4(func, COLLNET, redop, type, ncclType)

#define IMPL_COLL2(func, redop) \
  IMPL_COLL3(func, redop, int8_t,   ncclInt8) \
  IMPL_COLL3(func, redop, uint8_t,  ncclUint8) \
  IMPL_COLL3(func, redop, int32_t,  ncclInt32) \
  IMPL_COLL3(func, redop, uint32_t, ncclUint32) \
  IMPL_COLL3(func, redop, int64_t,  ncclInt64) \
  IMPL_COLL3(func, redop, uint64_t, ncclUint64) \
  IMPL_COLL3(func, redop, half,     ncclFloat16) \
  IMPL_COLL3(func, redop, float,    ncclFloat32) \
  IMPL_COLL3(func, redop, double,   ncclFloat64) \
  IMPL_COLL3(func, redop, rccl_bfloat16,   ncclBfloat16)

// Reduction define all functions
#define IMPL_COLL_R(func) \
  IMPL_COLL2(func, Sum) \
  IMPL_COLL2(func, Prod) \
  IMPL_COLL2(func, Min) \
  IMPL_COLL2(func, Max) \
  IMPL_COLL2(func, Avg)

// [RCCL] Define clique-based implementations (repurposed LL128)
#define IMPL_COLL4_CLIQUE(func, algo, redop, type, ncclType) \
  IMPL_COLL_FUNC(func, algo, LL,     redop, type) \
  IMPL_COLL_FUNC(func, algo, LL128,  redop, type) \
  IMPL_COLL_FUNC(func, algo, SIMPLE, redop, type)

#define IMPL_COLL3_CLIQUE(func, redop, type, ncclType) \
  IMPL_COLL4(func, TREE,    redop, type, ncclType) \
  IMPL_COLL4_CLIQUE(func, RING,    redop, type, ncclType) \
  IMPL_COLL4(func, COLLNET, redop, type, ncclType)

#define IMPL_COLL2_CLIQUE(func, redop) \
  IMPL_COLL3_CLIQUE(func, redop, int8_t,   ncclInt8) \
  IMPL_COLL3_CLIQUE(func, redop, uint8_t,  ncclUint8) \
  IMPL_COLL3_CLIQUE(func, redop, int32_t,  ncclInt32) \
  IMPL_COLL3_CLIQUE(func, redop, uint32_t, ncclUint32) \
  IMPL_COLL3_CLIQUE(func, redop, int64_t,  ncclInt64) \
  IMPL_COLL3_CLIQUE(func, redop, uint64_t, ncclUint64) \
  IMPL_COLL3_CLIQUE(func, redop, half,     ncclFloat16) \
  IMPL_COLL3_CLIQUE(func, redop, float,    ncclFloat32) \
  IMPL_COLL3_CLIQUE(func, redop, double,   ncclFloat64) \
  IMPL_COLL3_CLIQUE(func, redop, rccl_bfloat16,   ncclBfloat16)

#define IMPL_COLL_CLIQUE(func) \
  IMPL_COLL2_CLIQUE(func, Sum) \
  IMPL_COLL2_CLIQUE(func, Prod) \
  IMPL_COLL2_CLIQUE(func, Min) \
  IMPL_COLL2_CLIQUE(func, Max) \
  IMPL_COLL2_CLIQUE(func, Avg)
// [/RCCL]


// Copy primitives only define one function for copy
#define IMPL_COLL_C(func) IMPL_COLL3(func, Sum, int8_t, ncclInt8);

// Point-to-point primitives only have one function/kernel.
#define IMPL_COLL_P(func) \
  IMPL_COLL_FUNC(func, RING, SIMPLE, Sum, int8_t); \
  IMPL_COLL_KERN(func, RING, SIMPLE, Sum, int8_t, FUNC_INDEX_P2P);

#endif<|MERGE_RESOLUTION|>--- conflicted
+++ resolved
@@ -14,17 +14,6 @@
 #define COLL_UNROLL 2
 #define NCCL_MAX_DEV_ARITY NCCL_MAX_TREE_ARITY
 
-<<<<<<< HEAD
-=======
-// Exit If Abort Barrier across CTA: make sure all threads exit consistently
-// Each thread sets a predicate to true if abort == 1
-// all CTA's threads enter the barrier and do a popc on their predicates being True
-// If any of the thread's predicate was True, all the threads call exit()
-#define exitIfAbortBarrier(abort, abortCount) \
-  if (abort) atomicAdd(abortCount, 1); \
-  __syncthreads(); \
-  if (atomicAdd(abortCount, 0)) { /*asm volatile ("s_endpgm");*/ return false; }
->>>>>>> 020484bf
 #define __syncwarp()
 
 #define NCCL_FUNC5(func, algo, redop, type) \
@@ -181,24 +170,6 @@
   else ncclFunction_SendRecv_RING_SIMPLE_Sum_int8_t(c);
 }
 
-<<<<<<< HEAD
-=======
-static __device__ void load_parallel(void* dst, void* src, size_t size, int tid) {
-  int* d = (int*)dst;
-  int* s = (int*)src;
-  for (int o = tid; o < (size/sizeof(int)); o += blockDim.x) d[o] = s[o];
-}
-
-static __device__ bool load_coll(struct ncclWork* localWork, struct ncclWork *hostWork, struct ncclWork* workFifo, int tid, struct ncclDevComm* comm, uint32_t* abortCount) {
-  load_parallel(localWork, workFifo, sizeof(struct ncclWork), tid);
-  // Check whether the last operation was aborted and make sure all threads exit
-  int abort = tid == 0 ? atomicAdd_system((unsigned int *)comm->abortFlag, 0) : 0;
-  exitIfAbortBarrier(abort, abortCount);
-  if (tid == 0) hostWork->elems[0].active = 0;
-  return true;
-}
-
->>>>>>> 020484bf
 template <ncclFunc_t FUNCTION, int ALGO, int PROTO, class REDOP, typename T, int UNROLL>
 class ncclFunction {
   public:
@@ -252,9 +223,9 @@
 #endif
 
 __device__ inline bool barrierReduceAny(int bit, uint32_t* abortCount) {
-  if (bit) __atomic_fetch_add(abortCount, 1, __ATOMIC_SEQ_CST); \
+  if (bit) atomicAdd(abortCount, 1); \
   __syncthreads(); \
-  return LOAD(abortCount) != 0;
+  return atomicAdd(abortCount, 0) != 0;
 }
 
 template<typename T>
