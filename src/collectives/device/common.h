--- conflicted
+++ resolved
@@ -1,10 +1,6 @@
 /*************************************************************************
-<<<<<<< HEAD
- * Copyright (c) 2017-2019, NVIDIA CORPORATION. All rights reserved.
+ * Copyright (c) 2017-2020, NVIDIA CORPORATION. All rights reserved.
  * Modifications Copyright (c) 2019-2020 Advanced Micro Devices, Inc. All rights reserved.
-=======
- * Copyright (c) 2017-2020, NVIDIA CORPORATION. All rights reserved.
->>>>>>> 5949d96f
  *
  * See LICENSE.txt for license information
  ************************************************************************/
@@ -99,7 +95,8 @@
   NCCL_FUNCS2A(ncclReduce), \
   NCCL_FUNCS2B(ncclAllGather), \
   NCCL_FUNCS2A(ncclReduceScatter), \
-  NCCL_FUNCS2A(ncclAllReduce) }
+  NCCL_FUNCS2A(ncclAllReduce), \
+  NCCL_COLL_NAME(ncclSendRecv, copy, i8) }
 
 // Must be consistent with the ncclFuncSet enum
 using ncclKernelFunc_t = void (*)(struct CollectiveArgs*);
@@ -113,7 +110,8 @@
   NCCL_FUNCS2A(ncclReduce),
   NCCL_FUNCS2B(ncclAllGather),
   NCCL_FUNCS2A(ncclReduceScatter),
-  NCCL_FUNCS2A(ncclAllReduce)
+  NCCL_FUNCS2A(ncclAllReduce),
+  NCCL_COLL_NAME(ncclSendRecv, copy, i8)
 #endif
 };
 
@@ -160,7 +158,8 @@
     else if (c->funcIndex % 9 == 7) ncclAllGatherCollNetLL128_copy_i8(&c->args);
     else ncclAllGatherCollNet_copy_i8(&c->args);
   }
-  else Caller<1080, 1800>::call(c);
+  else if (c->funcIndex < 1800) Caller<1080, 1800>::call(c);
+  else ncclSendRecv_copy_i8(&c->args);
 }
 
 static __device__ void load_parallel(void* dst, void* src, size_t size, int tid, uint32_t* abortCount) {
@@ -236,32 +235,16 @@
   __syncthreads(); \
  \
   struct ncclChannel* channel = comm->channels+bid; \
-<<<<<<< HEAD
   channel->sync = sync; \
-  if (!load_coll(&localColl, channel->devCollectives+channel->collFifoHead, tid, comm, &abortCount)) { \
+  if (!load_coll(&localColl, channel->collectives+channel->collFifoHead, tid, comm, &abortCount)) { \
     if (tid == 0) traceAbort(-1); \
     return; \
-=======
-  struct ncclColl* c; \
-  if (bid == 0) { \
-    /* To optimize for latency, (only) the first operation is passed as argument.*/ \
-    c = &firstColl; \
-  } else { \
-    c = &localColl; \
-    load_coll(c, channel->collectives+channel->collFifoHead, tid, comm); \
->>>>>>> 5949d96f
   } \
   if (tid == 0) traceKernelLaunch(localColl.funcIndex); \
   while (1) { \
-<<<<<<< HEAD
-    if (tid < localColl.args.nThreads) { \
+    if (tid < localColl.args.common.nThreads) { \
       if (localColl.funcIndex == fIndex) { \
         coll##Kernel<COLL_UNROLL, ncclFunc<ctype>, ctype>(&localColl.args); \
-=======
-    if (tid < c->args.common.nThreads) { \
-      if (c->funcIndex == fIndex) { \
-        coll##Kernel<COLL_UNROLL, ncclFunc<ctype>, ctype>(&c->args); \
->>>>>>> 5949d96f
       } else { \
         NCCL_CALL_FUNCTIONS(&localColl); \
       } \
@@ -275,16 +258,11 @@
     } \
  \
     /* Load next collective operation*/ \
-<<<<<<< HEAD
-    if (!load_coll(&localColl, channel->devCollectives+nextIndex, tid, comm, &abortCount)) { \
+    if (!load_coll(&localColl, channel->collectives+nextIndex, tid, comm, &abortCount)) { \
       if (tid == 0) traceAbort(-1); \
       break; \
     } \
     if (tid == 0) traceCollEnd(localColl.funcIndex); \
-=======
-    c = &localColl; /* for bid 0 */ \
-    load_coll(c, channel->collectives+nextIndex, tid, comm); \
->>>>>>> 5949d96f
   } \
 }
 
