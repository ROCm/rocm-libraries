/*************************************************************************
 * Copyright (c) 2016-2022, NVIDIA CORPORATION. All rights reserved.
 * Modifications Copyright (c) 2019-2022 Advanced Micro Devices, Inc. All rights reserved.
 * Modifications Copyright (c) Microsoft Corporation. Licensed under the MIT License.
 *
 * See LICENSE.txt for license information
 ************************************************************************/

#if defined(ENABLE_NPKIT)
#include "npkit/npkit.h"
#endif

template<typename T, typename RedOp, typename Fan, int Direct, int P2p>
class Primitives<T, RedOp, Fan, Direct, ProtoLL, P2p>:
  public PrimitivesWithoutDirect<Primitives<T, RedOp, Fan, Direct, ProtoLL, P2p>> {

  // In the case of Fan::MaxRecv == 0, we need to force MaxRecv to 1 for this to compile
  // This is because of a recv buffer which is allocated to MaxRecv length in send-only cases
  static constexpr int MaxRecv = Fan::MaxRecv > 1 ? Fan::MaxRecv : 1;
  static constexpr int MaxSend = Fan::MaxSend;
  static constexpr int Input=0, Output=1;
  RedOp redOp;
  const int tid;
  const int nthreads;
  const int wid;
  const int group;
  const int stepLines;
  Fan fan;
  T *userBufs[2];
  struct ncclConnInfo* recvConn = NULL;
  volatile uint64_t* recvConnHeadPtr = NULL;
  uint64_t recvConnHead;

  struct ncclConnInfo* sendConn = NULL;
  volatile int* sendConnFifoPtr = NULL;
  volatile uint64_t* sendConnHeadPtr = NULL;
  uint64_t sendConnHead;
  uint64_t sendConnHeadCache; // Cache last seen value

  uint64_t recvStep[MaxRecv];
  uint64_t sendStep[MaxSend];
  union ncclLLFifoLine* recvBuff[MaxRecv];
  union ncclLLFifoLine* sendBuff[MaxSend];

#if defined(ENABLE_NPKIT)
public:
  int npKitCtxIdx = 0;
  uint64_t npKitDataProcessEntryTime = 0;
  uint64_t npKitDataProcessExitTime = 0;
  uint64_t npKitDataProcessTotalTime = 0;
private:
#endif

#if defined(ENABLE_NPKIT) && (defined(ENABLE_NPKIT_EVENT_PRIM_LL_DATA_PROCESS_ENTRY) && defined(ENABLE_NPKIT_EVENT_PRIM_LL_DATA_PROCESS_EXIT) || defined(ENABLE_NPKIT_PRIM_COLLECT_DATA_PROCESS_TIME))
  uint64_t npKitWaitRecvDataProcessSize = 0;
  uint64_t npKitWaitRecvEntryTime = 0;
  uint64_t npKitWaitRecvExitTime = 0;
  uint64_t npKitWaitRecvTotalTime = 0;
#endif

  inline __device__ int recvOffset(int i) { return (recvStep[i]%NCCL_STEPS)*stepLines; }
  inline __device__ int sendOffset(int i) { return (sendStep[i]%NCCL_STEPS)*stepLines; }
  inline __device__ union ncclLLFifoLine* recvPtr(int i) { return recvBuff[i]+recvOffset(i); }
  inline __device__ union ncclLLFifoLine* sendPtr(int i) { return sendBuff[i]+sendOffset(i); }
  inline __device__ uint32_t recvFlag(int i) { return NCCL_LL_FLAG(recvStep[i]+1); }
  inline __device__ uint32_t sendFlag(int i) { return NCCL_LL_FLAG(sendStep[i]+1); }

  uint64_t* barriers;
  uint64_t* barrier_next;

  inline __device__ void barrier() {
#if defined(__HIP_PLATFORM_HCC__) || defined(__HCC__) || defined(__HIPCC__)
    if (nthreads != WARP_SIZE)
      barrier_by_group();
#else
    asm volatile ("bar.sync %1, %0;" :: "r"(nthreads), "r"(15-group));
#endif
  }

  static inline __device__ uint32_t __funnelshift_r(uint32_t lo, uint32_t hi, uint32_t shift) {
    uint64_t val64 = ((uint64_t)lo+((uint64_t)hi<<32))>>(shift&31);
    return (uint32_t)val64;
  }

  uint32_t abort = 0;

  inline __device__ int checkAbort(int &spins, int send) {
    spins++;
    if (abort == 0 && spins == NCCL_SPINS_BEFORE_CHECK_ABORT) {
      abort = __atomic_load_n((ncclShmem.comm.abortFlag), __ATOMIC_SEQ_CST);
      spins = 0;
    }
    return abort;
  }

  inline __device__ void waitSend(int nbytes) {
#if defined(ENABLE_NPKIT) && defined(ENABLE_NPKIT_EVENT_PRIM_LL_WAIT_SEND_ENTRY)
    if (tid == 0) {
      NpKit::CollectGpuEvent(NPKIT_EVENT_PRIM_LL_WAIT_SEND_ENTRY, nbytes, 0, NPKIT_GET_GPU_TIMESTAMP(),
          ncclShmem.comm.npKitEventCollectContexts + npKitCtxIdx);
    }
#endif
    if (sendConnHeadPtr) {
      int spins = 0;
      while (sendConnHeadCache + NCCL_STEPS < sendConnHead + 1) {
        __builtin_amdgcn_s_sleep(1);
        sendConnHeadCache = atomicAdd((unsigned long long *)sendConnHeadPtr, 0);
        if (checkAbort(spins, 1)) break;
      }
      __asm__ __volatile__("s_wakeup");
      if (sendConnFifoPtr) {
        int size = ((sendConnHead & NCCL_LL_CLEAN_MASK) == NCCL_LL_CLEAN_MASK) ? stepLines*sizeof(union ncclLLFifoLine) : nbytes;
        __atomic_store_n(sendConnFifoPtr+sendConnHead%NCCL_STEPS, (size), __ATOMIC_SEQ_CST);
      }
      sendConnHead += 1;
    }
    barrier();
#if defined(ENABLE_NPKIT) && defined(ENABLE_NPKIT_EVENT_PRIM_LL_WAIT_SEND_EXIT)
    if (tid == 0) {
      NpKit::CollectGpuEvent(NPKIT_EVENT_PRIM_LL_WAIT_SEND_EXIT, nbytes, 0, NPKIT_GET_GPU_TIMESTAMP(),
          ncclShmem.comm.npKitEventCollectContexts + npKitCtxIdx);
    }
#endif
  }

  inline __device__ void incRecv(int i) {
    recvStep[i] += 1;
  }
  inline __device__ void postRecv() {
    barrier();
    if (recvConnHeadPtr) STORE(recvConnHeadPtr, recvConnHead += 1);
  }

  inline __device__ void incSend(int i, int offset) {
    // LL Cleanup : write all flags in the slice to make sure we don't have
    // data corruption when flag loops over.
    if ((sendStep[i] & NCCL_LL_CLEAN_MASK) == NCCL_LL_CLEAN_MASK) {
      for (int o = offset; o<stepLines; o+=nthreads) storeLL(sendPtr(i)+o, 0, sendFlag(i));
    }
    sendStep[i]++;
  }

  __device__ uint64_t readLL(int offset, int i) {
    union ncclLLFifoLine* src = recvPtr(i) + offset;
    uint32_t flag = recvFlag(i);
    uint32_t data1, flag1, data2, flag2;
    int spins = 0;

#if defined(ENABLE_NPKIT) && (defined(ENABLE_NPKIT_EVENT_PRIM_LL_DATA_PROCESS_ENTRY) && defined(ENABLE_NPKIT_EVENT_PRIM_LL_DATA_PROCESS_EXIT) || defined(ENABLE_NPKIT_PRIM_COLLECT_DATA_PROCESS_TIME))
    int npkitWaitRecvSpins = 0;
    if (tid == 0) {
      npKitWaitRecvEntryTime = NPKIT_GET_GPU_TIMESTAMP();
    }
#endif

#if defined(__HIP_PLATFORM_HCC__) || defined(__HCC__) || defined(__HIPCC__)
    union ncclLLFifoLine i4;
    do {
      i4.v[0] = __builtin_nontemporal_load(src->v);
      i4.v[1] = __builtin_nontemporal_load(src->v+1);
#if defined(ENABLE_NPKIT) && (defined(ENABLE_NPKIT_EVENT_PRIM_LL_DATA_PROCESS_ENTRY) && defined(ENABLE_NPKIT_EVENT_PRIM_LL_DATA_PROCESS_EXIT) || defined(ENABLE_NPKIT_PRIM_COLLECT_DATA_PROCESS_TIME))
      npkitWaitRecvSpins++;
#endif
      if (checkAbort(spins, 0)) break;
    } while ((i4.flag1 != flag) || (i4.flag2 != flag));
    uint64_t val64 = (uint64_t)(i4.data1) + (((uint64_t)i4.data2) << 32);
#else
    do {
      asm("ld.volatile.global.v4.u32 {%0,%1,%2,%3}, [%4];" : "=r"(data1), "=r"(flag1), "=r"(data2), "=r"(flag2) : "l"(&src->i4));
#if defined(ENABLE_NPKIT) && (defined(ENABLE_NPKIT_EVENT_PRIM_LL_DATA_PROCESS_ENTRY) && defined(ENABLE_NPKIT_EVENT_PRIM_LL_DATA_PROCESS_EXIT) || defined(ENABLE_NPKIT_PRIM_COLLECT_DATA_PROCESS_TIME))
      npkitWaitRecvSpins++;
#endif
      if (checkAbort(spins, 0)) break;
    } while ((flag1 != flag) || (flag2 != flag));
    uint64_t val64 = data1 + (((uint64_t)data2) << 32);
#endif

#if defined(ENABLE_NPKIT) && (defined(ENABLE_NPKIT_EVENT_PRIM_LL_DATA_PROCESS_ENTRY) && defined(ENABLE_NPKIT_EVENT_PRIM_LL_DATA_PROCESS_EXIT) || defined(ENABLE_NPKIT_PRIM_COLLECT_DATA_PROCESS_TIME))
    if (tid == 0) {
      npKitWaitRecvExitTime = NPKIT_GET_GPU_TIMESTAMP();
      npKitWaitRecvTotalTime += (npKitWaitRecvExitTime - npKitWaitRecvEntryTime) * (npkitWaitRecvSpins - 1) / npkitWaitRecvSpins;
    }
#endif

    return val64;
  }

  template<int BeginIx>
  __device__ void readLLBeginAll(int offset, ncclLLFifoLine(&line)[MaxRecv]) {
    #pragma unroll
    for (int i=BeginIx; i < MaxRecv; i++) {
      if (i < fan.nrecv()) {
        union ncclLLFifoLine* src = recvPtr(i) + offset;
#if defined(__HIP_PLATFORM_HCC__) || defined(__HCC__) || defined(__HIPCC__)
        line[i].v[0] = __builtin_nontemporal_load(src->v);
        line[i].v[1] = __builtin_nontemporal_load(src->v+1);
#else
        asm("ld.volatile.global.v4.u32 {%0,%1,%2,%3}, [%4];" : "=r"(line[i].data1), "=r"(line[i].flag1), "=r"(line[i].data2), "=r"(line[i].flag2) : "l"(&src->i4));
#endif
      }
    }
  }
  __device__ uint64_t readLLFinish(int offset, ncclLLFifoLine(&line)[MaxRecv], int i) {
    union ncclLLFifoLine* src = recvPtr(i) + offset;
    uint32_t flag = recvFlag(i);
    int spins = 0;

#if defined(ENABLE_NPKIT) && (defined(ENABLE_NPKIT_EVENT_PRIM_LL_DATA_PROCESS_ENTRY) && defined(ENABLE_NPKIT_EVENT_PRIM_LL_DATA_PROCESS_EXIT) || defined(ENABLE_NPKIT_PRIM_COLLECT_DATA_PROCESS_TIME))
    int npkitWaitRecvSpins = 0;
    if (tid == 0) {
      npKitWaitRecvEntryTime = NPKIT_GET_GPU_TIMESTAMP();
    }
#endif

    do {
#if defined(__HIP_PLATFORM_HCC__) || defined(__HCC__) || defined(__HIPCC__)
      line[i].v[0] = __builtin_nontemporal_load(src->v);
      line[i].v[1] = __builtin_nontemporal_load(src->v+1);
#else
      asm("ld.volatile.global.v4.u32 {%0,%1,%2,%3}, [%4];" : "=r"(line[i].data1), "=r"(line[i].flag1), "=r"(line[i].data2), "=r"(line[i].flag2) : "l"(&src->i4));
#endif
#if defined(ENABLE_NPKIT) && (defined(ENABLE_NPKIT_EVENT_PRIM_LL_DATA_PROCESS_ENTRY) && defined(ENABLE_NPKIT_EVENT_PRIM_LL_DATA_PROCESS_EXIT) || defined(ENABLE_NPKIT_PRIM_COLLECT_DATA_PROCESS_TIME))
      npkitWaitRecvSpins++;
#endif
      if (checkAbort(spins, 0)) break;
    } while(line[i].flag1 != flag || line[i].flag2 != flag);
    uint64_t val64 = line[i].data1 + (((uint64_t)line[i].data2) << 32);

#if defined(ENABLE_NPKIT) && (defined(ENABLE_NPKIT_EVENT_PRIM_LL_DATA_PROCESS_ENTRY) && defined(ENABLE_NPKIT_EVENT_PRIM_LL_DATA_PROCESS_EXIT) || defined(ENABLE_NPKIT_PRIM_COLLECT_DATA_PROCESS_TIME))
    if (tid == 0) {
      npKitWaitRecvExitTime = NPKIT_GET_GPU_TIMESTAMP();
      npKitWaitRecvTotalTime += (npKitWaitRecvExitTime - npKitWaitRecvEntryTime) * (npkitWaitRecvSpins - 1) / npkitWaitRecvSpins;
    }
#endif

    return val64;
  }

  __device__ void storeLL(union ncclLLFifoLine* dst, uint64_t val, uint32_t flag) {
#if defined(__HIP_PLATFORM_HCC__) || defined(__HCC__) || defined(__HIPCC__)
    union ncclLLFifoLine i4;
    i4.data1 = val & 0xffffffff;
    i4.flag1 = flag;
    i4.data2 = (val >> 32);
    i4.flag2 = flag;
    __builtin_nontemporal_store(i4.v[0], dst->v);
    __builtin_nontemporal_store(i4.v[1], dst->v+1);
#else
    asm volatile("st.volatile.global.v4.u32 [%0], {%1,%2,%3,%4};" :: "l"(&dst->i4), "r"((uint32_t)val), "r"(flag), "r"((uint32_t)(val >> 32)), "r"(flag));
#endif
  }

  static constexpr int EltPerLine = sizeof(uint64_t)/sizeof(T);

  template<typename U>
  __device__ static U load(U *src) {
    union {
      U elt;
      uint8_t u1;
      uint16_t u2;
      uint32_t u4;
      uint64_t u8;
    };
#if defined(__HIP_PLATFORM_HCC__) || defined(__HCC__) || defined(__HIPCC__)
    if(sizeof(U) == 1)
      u1 = __builtin_nontemporal_load((uint8_t*)src);
    else if(sizeof(U) == 2)
      u2 = __builtin_nontemporal_load((uint16_t*)src);
    else if(sizeof(U) == 4)
      u4 = __builtin_nontemporal_load((uint32_t*)src);
    else
      u8 = __builtin_nontemporal_load((uint64_t*)src);
#else
    if(sizeof(U) == 1)
      asm("ld.volatile.global.b8 %0,[%1];" : "=r"(u4) : "l"(src));
    else if(sizeof(U) == 2)
      asm("ld.volatile.global.b16 %0,[%1];" : "=h"(u2) : "l"(src));
    else if(sizeof(U) == 4)
      asm("ld.volatile.global.b32 %0,[%1];" : "=r"(u4) : "l"(src));
    else
      asm("ld.volatile.global.b64 %0,[%1];" : "=l"(u8) : "l"(src));
#endif
    return elt;
  }

  template<typename U>
  __device__ static void store(U *dst, U val) {
    union {
      U elt;
      uint8_t u1;
      uint16_t u2;
      uint32_t u4;
      uint64_t u8;
    };
    elt = val;
#if defined(__HIP_PLATFORM_HCC__) || defined(__HCC__) || defined(__HIPCC__)
    if(sizeof(U) == 1)
      __builtin_nontemporal_store(u1, (uint8_t*)dst);
    else if(sizeof(U) == 2)
      __builtin_nontemporal_store(u2, (uint16_t*)dst);
    else if(sizeof(U) == 4)
      __builtin_nontemporal_store(u4, (uint32_t*)dst);
    else
      __builtin_nontemporal_store(u8, (uint64_t*)dst);
#else
    if(sizeof(U) == 1)
      asm("st.volatile.global.b8 [%0],%1;" :: "l"(dst), "r"(u4));
    else if(sizeof(U) == 2)
      asm("st.volatile.global.b16 [%0],%1;" :: "l"(dst), "h"(u2));
    else if(sizeof(U) == 4)
      asm("st.volatile.global.b32 [%0],%1;" :: "l"(dst), "r"(u4));
    else
      asm("st.volatile.global.b64 [%0],%1;" :: "l"(dst), "l"(u8));
#endif
  }

  struct DataLoader {
    int misalign;
    union {
      uint32_t u4[sizeof(T) <= 2 ? 3 : 2];
      uint64_t u8;
      T elt[EltPerLine];
    };

    __device__ void loadBegin(T *src, int eltN) {
      if (sizeof(T) <= 2) {
        misalign = reinterpret_cast<uintptr_t>(src)%4;
        uint32_t *p = reinterpret_cast<uint32_t*>(reinterpret_cast<uintptr_t>(src) & -uintptr_t(4));
        u4[0] = load(p+0);
        u4[1] = misalign + eltN*sizeof(T) > 4 ? load(p+1) : 0;
        // u4[2] would be simpler, but that throws warnings on some compilers
        u4[sizeof(T) <= 2 ? 2 : 0] = misalign + eltN*sizeof(T) > 8 ? load(p+2) : 0;
      }
      else {
        #pragma unroll
        for(int i=0; i < EltPerLine; i++) {
          if(i==0 || i < eltN)
            elt[i] = load(src + i);
        }
      }
    }

    __device__ uint64_t loadFinish() {
      if (sizeof(T) <= 2) {
        u4[0] = __funnelshift_r(u4[0], u4[1], 8*misalign);
        // u4[2] would be simpler, but that throws warnings on some compilers
        u4[1] = __funnelshift_r(u4[1], u4[sizeof(T) <= 2 ? 2 : 0], 8*misalign);
      }
      return u8;
    }
  };

  __device__ void storeData(T *dst, uint64_t val, int eltN) {
    union {
      uint64_t u8;
      T elt[EltPerLine];
    };
    u8 = val;
    #pragma unroll
    for(int i=0; i < EltPerLine; i++) {
      if (i==0 || i < eltN)
        //store(dst+i, elt[i]);
        dst[i] = elt[i];
    }
  }

  __device__ void mscclStoreData(T *dst, uint64_t val, int eltN) {
    union {
      uint64_t u8;
      T elt[EltPerLine];
    };
    u8 = val;
    #pragma unroll
    for(int i=0; i < EltPerLine; i++) {
      if (i==0 || i < eltN)
        store(dst+i, elt[i]);
        // dst[i] = elt[i];
    }
  }

  template <int RECV, int SEND, int SrcBuf, int DstBuf>
  __device__ void LLGenericOp(intptr_t srcIx, intptr_t dstIx, int nelem, bool postOp) {
    constexpr int SRC = SrcBuf != -1 ? 1 : 0;
    constexpr int DST = DstBuf != -1 ? 1 : 0;
    T *srcElts = SrcBuf == -1 ? nullptr : userBufs[SrcBuf] + srcIx;
    T *dstElts = DstBuf == -1 ? nullptr : userBufs[DstBuf] + dstIx;

    // Always waitSend in case of cleanup
    nelem = nelem < 0 ? 0 : nelem;
    if (SEND) waitSend(divUp(nelem, EltPerLine)*sizeof(ncclLLFifoLine));

#if defined(ENABLE_NPKIT) && defined(ENABLE_NPKIT_EVENT_PRIM_LL_DATA_PROCESS_ENTRY) && defined(ENABLE_NPKIT_EVENT_PRIM_LL_DATA_PROCESS_EXIT)
    if (tid == 0) {
      npKitWaitRecvTotalTime = 0;
      npKitWaitRecvDataProcessSize = nelem*sizeof(T);
      NpKit::CollectGpuEvent(NPKIT_EVENT_PRIM_LL_DATA_PROCESS_ENTRY,
          npKitWaitRecvDataProcessSize, 0, NPKIT_GET_GPU_TIMESTAMP(), ncclShmem.comm.npKitEventCollectContexts + npKitCtxIdx);
    }
#endif

#if defined(ENABLE_NPKIT) && defined(ENABLE_NPKIT_PRIM_COLLECT_DATA_PROCESS_TIME)
    if (tid == 0) {
      npKitWaitRecvTotalTime = 0;
      npKitDataProcessEntryTime = NPKIT_GET_GPU_TIMESTAMP();
    }
#endif

    nelem -= tid*EltPerLine;
    srcElts += tid*EltPerLine;
    dstElts += tid*EltPerLine;
    int offset = tid;
    int eltPerTrip = nthreads*EltPerLine;
    while (nelem > 0) {
      int eltInLine = EltPerLine < nelem ? EltPerLine : nelem;

      DataLoader dl;
      ncclLLFifoLine line[MaxRecv];
      uint64_t data, peerData;
      if (SRC) {
        dl.loadBegin(srcElts, eltInLine);
        srcElts += eltPerTrip;
      }
      if (RECV) {
        readLLBeginAll<1>(offset, line);
        peerData = readLL(offset, 0);
      }
      if (SRC) {
        data = dl.loadFinish();
        if (SrcBuf == Input) data = applyPreOp(redOp, data);
      }
      if (RECV) {
<<<<<<< HEAD
        data = !SRC ? peerData : MULTI<RedOp,T>()(redOp, peerData, data);
        #pragma unroll
=======
        data = !SRC ? peerData : applyReduce(redOp, peerData, data);
        #pragma unroll MaxRecv
>>>>>>> 9b7d5edb
        for (int i=1; i < MaxRecv && i < fan.nrecv(); i++) {
          peerData = readLLFinish(offset, line, i);
          data = applyReduce(redOp, peerData, data);
        }
      }

      if (postOp) data = applyPostOp(redOp, data);

      // Send : inter-node, then intra-node, then local
      if (SEND) {
        for (int i=1; i < MaxSend && i < fan.nsend(); i++)
          storeLL(sendPtr(i)+offset, data, sendFlag(i));
        storeLL(sendPtr(0)+offset, data, sendFlag(0));
      }
      if (DST) {
        storeData(dstElts, data, eltInLine);
        dstElts += eltPerTrip;
      }
      nelem -= eltPerTrip;
      offset += nthreads;
    }

#if defined(ENABLE_NPKIT) && defined(ENABLE_NPKIT_PRIM_COLLECT_DATA_PROCESS_TIME)
    if (tid == 0) {
      npKitDataProcessExitTime = NPKIT_GET_GPU_TIMESTAMP();
      npKitDataProcessTotalTime += npKitDataProcessExitTime - npKitDataProcessEntryTime - npKitWaitRecvTotalTime;
    }
#endif

#if defined(ENABLE_NPKIT) && defined(ENABLE_NPKIT_EVENT_PRIM_LL_DATA_PROCESS_ENTRY) && defined(ENABLE_NPKIT_EVENT_PRIM_LL_DATA_PROCESS_EXIT)
    if (tid == 0) {
      NpKit::CollectGpuEvent(NPKIT_EVENT_PRIM_LL_DATA_PROCESS_EXIT,
          npKitWaitRecvDataProcessSize, npKitWaitRecvTotalTime, NPKIT_GET_GPU_TIMESTAMP(),
          ncclShmem.comm.npKitEventCollectContexts + npKitCtxIdx);
    }
#endif

    if (RECV) {
      for (int i=0; i < MaxRecv; i++) incRecv(i);
      postRecv();
    }
    if (SEND) {
      for (int i=1; i < MaxSend && i < fan.nsend(); i++)
        incSend(i, offset);
      incSend(0, offset);
    }
  }

  template <int REDUCE, int COPY, int MULTISRCS, int MULTIDSTS>
  __device__ __forceinline__ void mscclGenericOp(T** srcs, int nsrcs, T** dsts, int ndsts, int nelem) {
    nelem = nelem < 0 ? 0 : nelem;
    T *srcElts = srcs[0];
    T *dstElts = dsts[0];
    nelem -= tid*EltPerLine;
    srcElts += tid*EltPerLine;
    dstElts += tid*EltPerLine;
    if (MULTISRCS){
      for (int i = 1; i < nsrcs; i++){
        srcs[i] += tid*EltPerLine;
      }
    }
    if (MULTIDSTS){
      for (int i = 1; i < ndsts; i++){
        dsts[i] += tid*EltPerLine;
      }
    }
    int offset = tid;
    int eltPerTrip = nthreads*EltPerLine;
    while (nelem > 0) {
      int eltInLine = EltPerLine < nelem ? EltPerLine : nelem;

      DataLoader dl;
      uint64_t data;
      dl.loadBegin(srcElts, eltInLine);
      srcElts += eltPerTrip;
      data = dl.loadFinish();
      if (REDUCE) {
        uint64_t dataD;
        dl.loadBegin(dstElts, eltInLine);
        dataD = dl.loadFinish();
        dataD = MULTI<RedOp,T>()(redOp, dataD, data);
        if (MULTISRCS){
          for (int i = 1; i < nsrcs; i++){
            dl.loadBegin(srcs[i], eltInLine);
            srcs[i] += eltPerTrip;
            data = dl.loadFinish();
            dataD = MULTI<RedOp,T>()(redOp, dataD, data);
          }
        }
        mscclStoreData(dstElts, dataD, eltInLine);
        dstElts += eltPerTrip;
      }
      if (COPY){
        mscclStoreData(dstElts, data, eltInLine);
        dstElts += eltPerTrip;
        if (MULTIDSTS){
          for (int i = 1; i < ndsts; i++){
            dl.loadBegin(srcs[i], eltInLine);
            srcs[i] += eltPerTrip;
            data = dl.loadFinish();
            mscclStoreData(dsts[i], data, eltInLine);
            dsts[i] += eltPerTrip;
          }
        }
      }
      nelem -= eltPerTrip;
      offset += nthreads;
    }
    barrier();
  }

  __device__ __forceinline__ void loadRecvConn(struct ncclConnInfo* conn, int i) {
    recvBuff[i] = (union ncclLLFifoLine*)conn->buffs[NCCL_PROTO_LL];
    recvStep[i] = conn->step;
    if (wid == i) recvConn = conn;
  }
  __device__ __forceinline__ void loadRecvSync() {
    if (tid >= nthreads-WARP_SIZE && wid < fan.nrecv()) {
      recvConnHeadPtr = recvConn->head;
      recvConnHead = recvConn->step;
    }
  }

  __device__ __forceinline__ void loadSendConn(struct ncclConnInfo* conn, int i) {
    sendBuff[i] = (union ncclLLFifoLine*)conn->buffs[NCCL_PROTO_LL];
    sendStep[i] = conn->step;
    if (wid == i) sendConn = conn;
  }
  __device__ __forceinline__ void loadSendSync() {
    if (tid < fan.nsend()) {
      sendConnHeadPtr = sendConn->head;
      sendConnHeadCache = *sendConnHeadPtr;
      sendConnHead = sendConn->step;
      sendConnFifoPtr = sendConn->sizesFifo;
    }
  }

 public:
  __device__  Primitives(
      const int tid, const int nthreads, int const *recvPeers, int const *sendPeers,
      void const *inputBuf, void *outputBuf, uint64_t redOpArg, int group=0
    ):
    redOp(redOpArg),
    tid(tid), nthreads(nthreads), wid(tid%WARP_SIZE), group(group&(uint16_t)0xFFFF),
    stepLines(ncclShmem.comm.buffSizes[NCCL_PROTO_LL]/NCCL_STEPS/sizeof(ncclLLFifoLine)) {
    int connIndex = group >> 16;
    auto *channel = &ncclShmem.channel;
    barriers = &ncclShmem.groups[this->group].barrier;
    barrier_next = ncclShmem.groups[this->group].barrier_next;
    // If we are going to support oneshot collNet + LL, then we would need to add connector index here
    int nrecv=0, nsend=0;
    // We compare with Fan::MaxRecv here because this->MaxRecv is always at least 1
    while (nrecv < Fan::MaxRecv && recvPeers[nrecv] >= 0) {
      loadRecvConn(&channel->peers[recvPeers[nrecv]].recv[connIndex], nrecv);
      nrecv++;
    }
    while (nsend < MaxSend && sendPeers[nsend] >= 0) {
      loadSendConn(&channel->peers[sendPeers[nsend]].send[connIndex], nsend);
      nsend++;
    }
    this->fan = Fan(nrecv, nsend);
    loadRecvSync();
    loadSendSync();
    setDataPtrs(inputBuf, outputBuf);
  }

  __device__ ~Primitives() {
    // Save steps for the next operation
    if (tid >= nthreads-WARP_SIZE && wid < fan.nrecv())
      recvConn->step = recvConnHead;
    if (tid < fan.nsend())
      sendConn->step = sendConnHead;
    // Ensure all steps written back
    barrier();
  }

  __device__ void setDataPtrs(void const *inputBuf, void *outputBuf) {
    userBufs[Input] = (T*)inputBuf;
    userBufs[Output] = (T*)outputBuf;
  }

  __device__ void moveDataPtrs(intptr_t delta) {
    userBufs[Input] += delta;
    userBufs[Output] += delta;
  }

  __device__ void send(intptr_t inpIx, int eltN) {
#if defined(ENABLE_NPKIT) && defined(ENABLE_NPKIT_EVENT_SEND_ENTRY)
    if (tid == 0) {
      NpKit::CollectGpuEvent(NPKIT_EVENT_SEND_ENTRY, eltN*sizeof(T), 0, NPKIT_GET_GPU_TIMESTAMP(),
          ncclShmem.comm.npKitEventCollectContexts + npKitCtxIdx);
    }
#endif
    LLGenericOp<0, 1, Input, -1>(inpIx, -1, eltN, false);
#if defined(ENABLE_NPKIT) && defined(ENABLE_NPKIT_EVENT_SEND_EXIT)
    if (tid == 0) {
      NpKit::CollectGpuEvent(NPKIT_EVENT_SEND_EXIT, eltN*sizeof(T), 0, NPKIT_GET_GPU_TIMESTAMP(),
          ncclShmem.comm.npKitEventCollectContexts + npKitCtxIdx);
    }
#endif
  }
  __device__ void sendFromOutput(intptr_t outIx, int eltN) {
#if defined(ENABLE_NPKIT) && defined(ENABLE_NPKIT_EVENT_SEND_FROM_OUTPUT_ENTRY)
    if (tid == 0) {
      NpKit::CollectGpuEvent(NPKIT_EVENT_SEND_FROM_OUTPUT_ENTRY, eltN*sizeof(T), 0, NPKIT_GET_GPU_TIMESTAMP(),
          ncclShmem.comm.npKitEventCollectContexts + npKitCtxIdx);
    }
#endif
    LLGenericOp<0, 1, Output, -1>(outIx, -1, eltN, false);
#if defined(ENABLE_NPKIT) && defined(ENABLE_NPKIT_EVENT_SEND_FROM_OUTPUT_EXIT)
    if (tid == 0) {
      NpKit::CollectGpuEvent(NPKIT_EVENT_SEND_FROM_OUTPUT_EXIT, eltN*sizeof(T), 0, NPKIT_GET_GPU_TIMESTAMP(),
          ncclShmem.comm.npKitEventCollectContexts + npKitCtxIdx);
    }
#endif
  }
  __device__ void recv(intptr_t outIx, int eltN, bool postOp=false) {
#if defined(ENABLE_NPKIT) && defined(ENABLE_NPKIT_EVENT_RECV_ENTRY)
    if (tid == 0) {
      NpKit::CollectGpuEvent(NPKIT_EVENT_RECV_ENTRY, eltN*sizeof(T), 0, NPKIT_GET_GPU_TIMESTAMP(),
          ncclShmem.comm.npKitEventCollectContexts + npKitCtxIdx);
    }
#endif
    LLGenericOp<1, 0, -1, Output>(-1, outIx, eltN, postOp);
#if defined(ENABLE_NPKIT) && defined(ENABLE_NPKIT_EVENT_RECV_EXIT)
    if (tid == 0) {
      NpKit::CollectGpuEvent(NPKIT_EVENT_RECV_EXIT, eltN*sizeof(T), 0, NPKIT_GET_GPU_TIMESTAMP(),
          ncclShmem.comm.npKitEventCollectContexts + npKitCtxIdx);
    }
#endif
  }
  __device__ void recvReduceSend(intptr_t inpIx, int eltN) {
#if defined(ENABLE_NPKIT) && defined(ENABLE_NPKIT_EVENT_RECV_REDUCE_SEND_ENTRY)
    if (tid == 0) {
      NpKit::CollectGpuEvent(NPKIT_EVENT_RECV_REDUCE_SEND_ENTRY, eltN*sizeof(T), 0, NPKIT_GET_GPU_TIMESTAMP(),
          ncclShmem.comm.npKitEventCollectContexts + npKitCtxIdx);
    }
#endif
    LLGenericOp<1, 1, Input, -1>(inpIx, -1, eltN, false);
#if defined(ENABLE_NPKIT) && defined(ENABLE_NPKIT_EVENT_RECV_REDUCE_SEND_EXIT)
    if (tid == 0) {
      NpKit::CollectGpuEvent(NPKIT_EVENT_RECV_REDUCE_SEND_EXIT, eltN*sizeof(T), 0, NPKIT_GET_GPU_TIMESTAMP(),
          ncclShmem.comm.npKitEventCollectContexts + npKitCtxIdx);
    }
#endif
  }
  __device__ void recvReduceCopy(intptr_t inpIx, intptr_t outIx, int eltN, bool postOp=false) {
#if defined(ENABLE_NPKIT) && defined(ENABLE_NPKIT_EVENT_RECV_REDUCE_COPY_ENTRY)
    if (tid == 0) {
      NpKit::CollectGpuEvent(NPKIT_EVENT_RECV_REDUCE_COPY_ENTRY, eltN*sizeof(T), 0, NPKIT_GET_GPU_TIMESTAMP(),
          ncclShmem.comm.npKitEventCollectContexts + npKitCtxIdx);
    }
#endif
    LLGenericOp<1, 0, Input, Output>(inpIx, outIx, eltN, postOp);
#if defined(ENABLE_NPKIT) && defined(ENABLE_NPKIT_EVENT_RECV_REDUCE_COPY_EXIT)
    if (tid == 0) {
      NpKit::CollectGpuEvent(NPKIT_EVENT_RECV_REDUCE_COPY_EXIT, eltN*sizeof(T), 0, NPKIT_GET_GPU_TIMESTAMP(),
          ncclShmem.comm.npKitEventCollectContexts + npKitCtxIdx);
    }
#endif
  }
  __device__ void copySend(intptr_t inpIx, intptr_t outIx, int eltN, bool postOp=false) {
#if defined(ENABLE_NPKIT) && defined(ENABLE_NPKIT_EVENT_COPY_SEND_ENTRY)
    if (tid == 0) {
      NpKit::CollectGpuEvent(NPKIT_EVENT_COPY_SEND_ENTRY, eltN*sizeof(T), 0, NPKIT_GET_GPU_TIMESTAMP(),
          ncclShmem.comm.npKitEventCollectContexts + npKitCtxIdx);
    }
#endif
    LLGenericOp<0, 1, Input, Output>(inpIx, outIx, eltN, postOp);
#if defined(ENABLE_NPKIT) && defined(ENABLE_NPKIT_EVENT_COPY_SEND_EXIT)
    if (tid == 0) {
      NpKit::CollectGpuEvent(NPKIT_EVENT_COPY_SEND_EXIT, eltN*sizeof(T), 0, NPKIT_GET_GPU_TIMESTAMP(),
          ncclShmem.comm.npKitEventCollectContexts + npKitCtxIdx);
    }
#endif
  }
  __device__ void recvCopySend(intptr_t outIx, int eltN, bool postOp=false) {
#if defined(ENABLE_NPKIT) && defined(ENABLE_NPKIT_EVENT_RECV_COPY_SEND_ENTRY)
    if (tid == 0) {
      NpKit::CollectGpuEvent(NPKIT_EVENT_RECV_COPY_SEND_ENTRY, eltN*sizeof(T), 0, NPKIT_GET_GPU_TIMESTAMP(),
          ncclShmem.comm.npKitEventCollectContexts + npKitCtxIdx);
    }
#endif
    LLGenericOp<1, 1, -1, Output>(-1, outIx, eltN, postOp);
#if defined(ENABLE_NPKIT) && defined(ENABLE_NPKIT_EVENT_RECV_COPY_SEND_EXIT)
    if (tid == 0) {
      NpKit::CollectGpuEvent(NPKIT_EVENT_RECV_COPY_SEND_EXIT, eltN*sizeof(T), 0, NPKIT_GET_GPU_TIMESTAMP(),
          ncclShmem.comm.npKitEventCollectContexts + npKitCtxIdx);
    }
#endif
  }
  __device__ void recvReduceCopySend(intptr_t inpIx, intptr_t outIx, int eltN, bool postOp=false) {
#if defined(ENABLE_NPKIT) && defined(ENABLE_NPKIT_EVENT_RECV_REDUCE_COPY_SEND_ENTRY)
    if (tid == 0) {
      NpKit::CollectGpuEvent(NPKIT_EVENT_RECV_REDUCE_COPY_SEND_ENTRY, eltN*sizeof(T), 0, NPKIT_GET_GPU_TIMESTAMP(),
          ncclShmem.comm.npKitEventCollectContexts + npKitCtxIdx);
    }
#endif
    LLGenericOp<1, 1, Input, Output>(inpIx, outIx, eltN, postOp);
#if defined(ENABLE_NPKIT) && defined(ENABLE_NPKIT_EVENT_RECV_REDUCE_COPY_SEND_EXIT)
    if (tid == 0) {
      NpKit::CollectGpuEvent(NPKIT_EVENT_RECV_REDUCE_COPY_SEND_EXIT, eltN*sizeof(T), 0, NPKIT_GET_GPU_TIMESTAMP(),
          ncclShmem.comm.npKitEventCollectContexts + npKitCtxIdx);
    }
#endif
  }
  __device__ void recvSend(int eltN) {
    return LLGenericOp<1, 1, -1, -1>(-1, -1, eltN, false);
  }

  // MSCCL primitives
  __device__ void sendWithBarrier(intptr_t inpIx, int eltN) {
    send(inpIx, eltN);
    // This is the only primitive.instruction where there is no barrier at the end, add it
    barrier();
  }
  __device__ void localCopy(T* srcs, T* dsts, int eltN) {
    return mscclGenericOp<0,1,0,0>(&srcs, 1, &dsts, 1, eltN);
  }
  __device__ void reduce(T** srcs, int nsrcs, T** dsts, int ndsts, int eltN) {
    if (nsrcs == 1) {
      return mscclGenericOp<1,0,0,0>(srcs, 1, dsts, 1, eltN);
    } else {
      return mscclGenericOp<1,0,1,0>(srcs, nsrcs, dsts, 1, eltN);
    }
  }
};<|MERGE_RESOLUTION|>--- conflicted
+++ resolved
@@ -75,11 +75,6 @@
 #else
     asm volatile ("bar.sync %1, %0;" :: "r"(nthreads), "r"(15-group));
 #endif
-  }
-
-  static inline __device__ uint32_t __funnelshift_r(uint32_t lo, uint32_t hi, uint32_t shift) {
-    uint64_t val64 = ((uint64_t)lo+((uint64_t)hi<<32))>>(shift&31);
-    return (uint32_t)val64;
   }
 
   uint32_t abort = 0;
@@ -429,13 +424,8 @@
         if (SrcBuf == Input) data = applyPreOp(redOp, data);
       }
       if (RECV) {
-<<<<<<< HEAD
-        data = !SRC ? peerData : MULTI<RedOp,T>()(redOp, peerData, data);
-        #pragma unroll
-=======
         data = !SRC ? peerData : applyReduce(redOp, peerData, data);
         #pragma unroll MaxRecv
->>>>>>> 9b7d5edb
         for (int i=1; i < MaxRecv && i < fan.nrecv(); i++) {
           peerData = readLLFinish(offset, line, i);
           data = applyReduce(redOp, peerData, data);
@@ -516,13 +506,13 @@
         uint64_t dataD;
         dl.loadBegin(dstElts, eltInLine);
         dataD = dl.loadFinish();
-        dataD = MULTI<RedOp,T>()(redOp, dataD, data);
+        dataD = applyReduce(redOp, dataD, data);
         if (MULTISRCS){
           for (int i = 1; i < nsrcs; i++){
             dl.loadBegin(srcs[i], eltInLine);
             srcs[i] += eltPerTrip;
             data = dl.loadFinish();
-            dataD = MULTI<RedOp,T>()(redOp, dataD, data);
+            dataD = applyReduce(redOp, dataD, data);
           }
         }
         mscclStoreData(dstElts, dataD, eltInLine);
