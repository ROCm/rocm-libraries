/*************************************************************************
<<<<<<< HEAD
 * Copyright (c) 2016-2021, NVIDIA CORPORATION. All rights reserved.
 * Modifications Copyright (c) 2019-2021 Advanced Micro Devices, Inc. All rights reserved.
=======
 * Copyright (c) 2016-2022, NVIDIA CORPORATION. All rights reserved.
>>>>>>> 9bfc1c6e
 *
 * See LICENSE.txt for license information
 ************************************************************************/

template<typename T, typename RedOp, typename Fan, int Direct, int P2p>
class Primitives<T, RedOp, Fan, Direct, ProtoLL, P2p>:
  public PrimitivesWithoutDirect<Primitives<T, RedOp, Fan, Direct, ProtoLL, P2p>> {

  static constexpr int MaxRecv = Fan::MaxRecv, MaxSend = Fan::MaxSend;
  static constexpr int Input=0, Output=1;
  RedOp redOp;
  const int tid;
  const int nthreads;
  const int wid;
  const int group;
  const int stepLines;
  Fan fan;
  T *userBufs[2];
  struct ncclConnInfo* recvConn = NULL;
  volatile uint64_t* recvConnHeadPtr = NULL;
  uint64_t recvConnHead;

  struct ncclConnInfo* sendConn = NULL;
  volatile int* sendConnFifoPtr = NULL;
  volatile uint64_t* sendConnHeadPtr = NULL;
  uint64_t sendConnHead;
  uint64_t sendConnHeadCache; // Cache last seen value

  uint64_t recvStep[MaxRecv];
  uint64_t sendStep[MaxSend];
  union ncclLLFifoLine* recvBuff[MaxRecv];
  union ncclLLFifoLine* sendBuff[MaxSend];

  inline __device__ int recvOffset(int i) { return (recvStep[i]%NCCL_STEPS)*stepLines; }
  inline __device__ int sendOffset(int i) { return (sendStep[i]%NCCL_STEPS)*stepLines; }
  inline __device__ union ncclLLFifoLine* recvPtr(int i) { return recvBuff[i]+recvOffset(i); }
  inline __device__ union ncclLLFifoLine* sendPtr(int i) { return sendBuff[i]+sendOffset(i); }
  inline __device__ uint32_t recvFlag(int i) { return NCCL_LL_FLAG(recvStep[i]+1); }
  inline __device__ uint32_t sendFlag(int i) { return NCCL_LL_FLAG(sendStep[i]+1); }

  inline __device__ void barrier() {
<<<<<<< HEAD
#if defined(__HIP_PLATFORM_HCC__) || defined(__HCC__) || defined(__HIPCC__)
    __syncthreads();
#else
    asm volatile ("bar.sync %1, %0;" :: "r"(nthreads), "r"(1+group));
#endif
  }

  static inline __device__ uint32_t __funnelshift_r(uint32_t lo, uint32_t hi, uint32_t shift) {
    uint64_t val64 = ((uint64_t)lo+((uint64_t)hi<<32))>>(shift&31);
    return (uint32_t)val64;
=======
    asm volatile ("bar.sync %1, %0;" :: "r"(nthreads), "r"(15-group));
>>>>>>> 9bfc1c6e
  }

  uint32_t abort = 0;

  inline __device__ int checkAbort(int &spins, int send) {
    spins++;
    if (abort == 0 && spins == NCCL_SPINS_BEFORE_CHECK_ABORT) {
      abort = LOAD(ncclShmem->comm.abortFlag);
      spins = 0;
    }
    return abort;
  }

  inline __device__ void waitSend(int nbytes) {
    if (sendConnHeadPtr) {
      int spins = 0;
      while (sendConnHeadCache + NCCL_STEPS < sendConnHead + 1) {
        sendConnHeadCache = LOAD(sendConnHeadPtr);
        if (checkAbort(spins, 1)) break;
      }
      if (sendConnFifoPtr) {
        int size = ((sendConnHead & NCCL_LL_CLEAN_MASK) == NCCL_LL_CLEAN_MASK) ? stepLines*sizeof(union ncclLLFifoLine) : nbytes;
        STORE(sendConnFifoPtr+sendConnHead%NCCL_STEPS, size);
      }
      sendConnHead += 1;
    }
    barrier();
  }

  inline __device__ void incRecv(int i) {
    recvStep[i] += 1;
  }
  inline __device__ void postRecv() {
    barrier();
    if (recvConnHeadPtr) STORE(recvConnHeadPtr, recvConnHead += 1);
  }

  inline __device__ void incSend(int i, int offset) {
    // LL Cleanup : write all flags in the slice to make sure we don't have
    // data corruption when flag loops over.
    if ((sendStep[i] & NCCL_LL_CLEAN_MASK) == NCCL_LL_CLEAN_MASK) {
      for (int o = offset; o<stepLines; o+=nthreads) storeLL(sendPtr(i)+o, 0, sendFlag(i));
    }
    sendStep[i]++;
  }

  __device__ uint64_t readLL(int offset, int i) {
    union ncclLLFifoLine* src = recvPtr(i) + offset;
    uint32_t flag = recvFlag(i);
    uint32_t data1, flag1, data2, flag2;
    int spins = 0;
#if defined(__HIP_PLATFORM_HCC__) || defined(__HCC__) || defined(__HIPCC__)
    union ncclLLFifoLine i4;
    do {
      i4.v[0] = __builtin_nontemporal_load(src->v);
      i4.v[1] = __builtin_nontemporal_load(src->v+1);
      if (checkAbort(spins, 0)) break;
    } while ((i4.flag1 != flag) || (i4.flag2 != flag));
    uint64_t val64 = (uint64_t)(i4.data1) + (((uint64_t)i4.data2) << 32);
#else
    do {
      asm("ld.volatile.global.v4.u32 {%0,%1,%2,%3}, [%4];" : "=r"(data1), "=r"(flag1), "=r"(data2), "=r"(flag2) : "l"(&src->i4));
      if (checkAbort(spins, 0)) break;
    } while ((flag1 != flag) || (flag2 != flag));
    uint64_t val64 = data1 + (((uint64_t)data2) << 32);
#endif
    return val64;
  }

  template<int BeginIx>
  __device__ void readLLBeginAll(int offset, ncclLLFifoLine(&line)[MaxRecv]) {
    #pragma unroll 1
    for (int i=BeginIx; i < MaxRecv; i++) {
      if (i < fan.nrecv()) {
        union ncclLLFifoLine* src = recvPtr(i) + offset;
#if defined(__HIP_PLATFORM_HCC__) || defined(__HCC__) || defined(__HIPCC__)
        line[i].v[0] = __builtin_nontemporal_load(src->v);
        line[i].v[1] = __builtin_nontemporal_load(src->v+1);
#else
        asm("ld.volatile.global.v4.u32 {%0,%1,%2,%3}, [%4];" : "=r"(line[i].data1), "=r"(line[i].flag1), "=r"(line[i].data2), "=r"(line[i].flag2) : "l"(&src->i4));
#endif
      }
    }
  }
  __device__ uint64_t readLLFinish(int offset, ncclLLFifoLine(&line)[MaxRecv], int i) {
    union ncclLLFifoLine* src = recvPtr(i) + offset;
    uint32_t flag = recvFlag(i);
    int spins = 0;
    do {
#if defined(__HIP_PLATFORM_HCC__) || defined(__HCC__) || defined(__HIPCC__)
      line[i].v[0] = __builtin_nontemporal_load(src->v);
      line[i].v[1] = __builtin_nontemporal_load(src->v+1);
#else
      asm("ld.volatile.global.v4.u32 {%0,%1,%2,%3}, [%4];" : "=r"(line[i].data1), "=r"(line[i].flag1), "=r"(line[i].data2), "=r"(line[i].flag2) : "l"(&src->i4));
#endif
      if (checkAbort(spins, 0)) break;
    } while(line[i].flag1 != flag || line[i].flag2 != flag);
    uint64_t val64 = line[i].data1 + (((uint64_t)line[i].data2) << 32);
    return val64;
  }

  __device__ void storeLL(union ncclLLFifoLine* dst, uint64_t val, uint32_t flag) {
#if defined(__HIP_PLATFORM_HCC__) || defined(__HCC__) || defined(__HIPCC__)
    union ncclLLFifoLine i4;
    i4.data1 = val & 0xffffffff;
    i4.flag1 = flag;
    i4.data2 = (val >> 32);
    i4.flag2 = flag;
    __builtin_nontemporal_store(i4.v[0], dst->v);
    __builtin_nontemporal_store(i4.v[1], dst->v+1);
#else
    asm volatile("st.volatile.global.v4.u32 [%0], {%1,%2,%3,%4};" :: "l"(&dst->i4), "r"((uint32_t)val), "r"(flag), "r"((uint32_t)(val >> 32)), "r"(flag));
#endif
  }

  static constexpr int EltPerLine = sizeof(uint64_t)/sizeof(T);

  template<typename U>
  __device__ static U load(U *src) {
    union {
      U elt;
      uint8_t u1;
      uint16_t u2;
      uint32_t u4;
      uint64_t u8;
    };
#if defined(__HIP_PLATFORM_HCC__) || defined(__HCC__) || defined(__HIPCC__)
    if(sizeof(U) == 1)
      u1 = __builtin_nontemporal_load((uint8_t*)src);
    else if(sizeof(U) == 2)
      u2 = __builtin_nontemporal_load((uint16_t*)src);
    else if(sizeof(U) == 4)
      u4 = __builtin_nontemporal_load((uint32_t*)src);
    else
      u8 = __builtin_nontemporal_load((uint64_t*)src);
#else
    if(sizeof(U) == 1)
      asm("ld.volatile.global.b8 %0,[%1];" : "=r"(u4) : "l"(src));
    else if(sizeof(U) == 2)
      asm("ld.volatile.global.b16 %0,[%1];" : "=h"(u2) : "l"(src));
    else if(sizeof(U) == 4)
      asm("ld.volatile.global.b32 %0,[%1];" : "=r"(u4) : "l"(src));
    else
      asm("ld.volatile.global.b64 %0,[%1];" : "=l"(u8) : "l"(src));
#endif
    return elt;
  }

  template<typename U>
  __device__ static void store(U *dst, U val) {
    union {
      U elt;
      uint8_t u1;
      uint16_t u2;
      uint32_t u4;
      uint64_t u8;
    };
    elt = val;
#if defined(__HIP_PLATFORM_HCC__) || defined(__HCC__) || defined(__HIPCC__)
    if(sizeof(U) == 1)
      __builtin_nontemporal_store(u1, (uint8_t*)dst);
    else if(sizeof(U) == 2)
      __builtin_nontemporal_store(u2, (uint16_t*)dst);
    else if(sizeof(U) == 4)
      __builtin_nontemporal_store(u4, (uint32_t*)dst);
    else
      __builtin_nontemporal_store(u8, (uint64_t*)dst);
#else
    if(sizeof(U) == 1)
      asm("st.volatile.global.b8 [%0],%1;" :: "l"(dst), "r"(u4));
    else if(sizeof(U) == 2)
      asm("st.volatile.global.b16 [%0],%1;" :: "l"(dst), "h"(u2));
    else if(sizeof(U) == 4)
      asm("st.volatile.global.b32 [%0],%1;" :: "l"(dst), "r"(u4));
    else
      asm("st.volatile.global.b64 [%0],%1;" :: "l"(dst), "l"(u8));
#endif
  }

  struct DataLoader {
    int misalign;
    union {
      uint32_t u4[sizeof(T) <= 2 ? 3 : 2];
      uint64_t u8;
      T elt[EltPerLine];
    };

    __device__ void loadBegin(T *src, int eltN) {
      if (sizeof(T) <= 2) {
        misalign = reinterpret_cast<uintptr_t>(src)%4;
        uint32_t *p = reinterpret_cast<uint32_t*>(reinterpret_cast<uintptr_t>(src) & -uintptr_t(4));
        u4[0] = load(p+0);
        u4[1] = misalign + eltN*sizeof(T) > 4 ? load(p+1) : 0;
        // u4[2] would be simpler, but that throws warnings on some compilers
        u4[sizeof(T) <= 2 ? 2 : 0] = misalign + eltN*sizeof(T) > 8 ? load(p+2) : 0;
      }
      else {
        #pragma unroll
        for(int i=0; i < EltPerLine; i++) {
          if(i==0 || i < eltN)
            elt[i] = load(src + i);
        }
      }
    }

    __device__ uint64_t loadFinish() {
      if (sizeof(T) <= 2) {
        u4[0] = __funnelshift_r(u4[0], u4[1], 8*misalign);
        // u4[2] would be simpler, but that throws warnings on some compilers
        u4[1] = __funnelshift_r(u4[1], u4[sizeof(T) <= 2 ? 2 : 0], 8*misalign);
      }
      return u8;
    }
  };

  __device__ void storeData(T *dst, uint64_t val, int eltN) {
    union {
      uint64_t u8;
      T elt[EltPerLine];
    };
    u8 = val;
    #pragma unroll
    for(int i=0; i < EltPerLine; i++) {
      if (i==0 || i < eltN)
        //store(dst+i, elt[i]);
        dst[i] = elt[i];
    }
  }

  template <int RECV, int SEND, int SrcBuf, int DstBuf>
  __device__ void LLGenericOp(intptr_t srcIx, intptr_t dstIx, int nelem, bool postOp) {
    constexpr int SRC = SrcBuf != -1 ? 1 : 0;
    constexpr int DST = DstBuf != -1 ? 1 : 0;
    T *srcElts = SrcBuf == -1 ? nullptr : userBufs[SrcBuf] + srcIx;
    T *dstElts = DstBuf == -1 ? nullptr : userBufs[DstBuf] + dstIx;

    // Always waitSend in case of cleanup
    nelem = nelem < 0 ? 0 : nelem;
#ifdef ENABLE_PROFILING
    uint64_t t0;
    if (tid == 0) t0 = __builtin_amdgcn_s_memrealtime();
#endif
    if (SEND) waitSend(divUp(nelem, EltPerLine)*sizeof(ncclLLFifoLine));
#ifdef ENABLE_PROFILING
    if (SEND && tid == 0) ncclShmem->comm.devProf->elems[blockIdx.x].wait_cycle = (__builtin_amdgcn_s_memrealtime() - t0);
#endif

    nelem -= tid*EltPerLine;
    srcElts += tid*EltPerLine;
    dstElts += tid*EltPerLine;
    int offset = tid;
    int eltPerTrip = nthreads*EltPerLine;
    while (nelem > 0) {
      int eltInLine = EltPerLine < nelem ? EltPerLine : nelem;

      DataLoader dl;
      ncclLLFifoLine line[MaxRecv];
      uint64_t data, peerData;
      if (SRC) {
        dl.loadBegin(srcElts, eltInLine);
        srcElts += eltPerTrip;
      }
      if (RECV) {
        readLLBeginAll<1>(offset, line);
        peerData = readLL(offset, 0);
      }
      if (SRC) {
        data = dl.loadFinish();
        if (SrcBuf == Input) data = MULTI<RedOp, T>().preOp(redOp, data);
      }
      if (RECV) {
        data = !SRC ? peerData : MULTI<RedOp,T>()(redOp, peerData, data);
        #pragma unroll 1
        for (int i=1; i < MaxRecv && i < fan.nrecv(); i++) {
          peerData = readLLFinish(offset, line, i);
          data = MULTI<RedOp,T>()(redOp, peerData, data);
        }
      }

      if (postOp) data = MULTI<RedOp, T>().postOp(redOp, data);

      // Send : inter-node, then intra-node, then local
      if (SEND) {
        for (int i=1; i < MaxSend && i < fan.nsend(); i++)
          storeLL(sendPtr(i)+offset, data, sendFlag(i));
        storeLL(sendPtr(0)+offset, data, sendFlag(0));
      }
      if (DST) {
        storeData(dstElts, data, eltInLine);
        dstElts += eltPerTrip;
      }
      nelem -= eltPerTrip;
      offset += nthreads;
    }

    if (RECV) {
      for (int i=0; i < MaxRecv; i++) incRecv(i);
      postRecv();
    }
    if (SEND) {
      for (int i=1; i < MaxSend && i < fan.nsend(); i++)
        incSend(i, offset);
      incSend(0, offset);
    }
  }

  __device__ __forceinline__ void loadRecvConn(struct ncclConnInfo* conn, int i) {
    recvBuff[i] = (union ncclLLFifoLine*)LOAD(conn->buffs+NCCL_PROTO_LL);
    recvStep[i] = LOAD(&conn->step);
    if (wid == i) recvConn = conn;
  }
  __device__ __forceinline__ void loadRecvSync() {
    if (tid >= nthreads-WARP_SIZE && wid < fan.nrecv()) {
      recvConnHeadPtr = LOAD(&recvConn->head);
      recvConnHead = LOAD(&recvConn->step);
    }
  }

  __device__ __forceinline__ void loadSendConn(struct ncclConnInfo* conn, int i) {
    sendBuff[i] = (union ncclLLFifoLine*)LOAD(conn->buffs+NCCL_PROTO_LL);
    sendStep[i] = LOAD(&conn->step);
    if (wid == i) sendConn = conn;
  }
  __device__ __forceinline__ void loadSendSync() {
    if (tid < fan.nsend()) {
      sendConnHeadPtr = LOAD(&sendConn->head);
      sendConnHeadCache = LOAD(sendConnHeadPtr);
      sendConnHead = LOAD(&sendConn->step);
      sendConnFifoPtr = LOAD(&sendConn->sizesFifo);
    }
  }

 public:
  __device__  Primitives(
      const int tid, const int nthreads, int const *recvPeers, int const *sendPeers,
      void const *inputBuf, void *outputBuf, uint64_t redOpArg, int group=0
    ):
    redOp(redOpArg),
    tid(tid), nthreads(nthreads), wid(tid%WARP_SIZE), group(group&(uint16_t)0xFFFF),
    stepLines(ncclShmem->comm.buffSizes[NCCL_PROTO_LL]/NCCL_STEPS/sizeof(ncclLLFifoLine)) {

    auto *channel = &ncclShmem->channel;
    // If we are going to support oneshot collNet + LL, then we would need to add connector index here
    int nrecv=0, nsend=0;
    while (nrecv < MaxRecv && recvPeers[nrecv] >= 0) {
      loadRecvConn(&channel->devPeers[recvPeers[nrecv]].recv->conn, nrecv);
      nrecv++;
    }
    while (nsend < MaxSend && sendPeers[nsend] >= 0) {
      loadSendConn(&channel->devPeers[sendPeers[nsend]].send->conn, nsend);
      nsend++;
    }
    this->fan = Fan(nrecv, nsend);
    loadRecvSync();
    loadSendSync();
    setDataPtrs(inputBuf, outputBuf);
  }

  __device__ ~Primitives() {
    // Save steps for the next operation
    if (tid >= nthreads-WARP_SIZE && wid < fan.nrecv())
      STORE(&recvConn->step, recvConnHead);
    if (tid < fan.nsend())
      STORE(&sendConn->step, sendConnHead);
    // Ensure all steps written back
    barrier();
  }

  __device__ void setDataPtrs(void const *inputBuf, void *outputBuf) {
    userBufs[Input] = (T*)inputBuf;
    userBufs[Output] = (T*)outputBuf;
  }

  __device__ void moveDataPtrs(intptr_t delta) {
    userBufs[Input] += delta;
    userBufs[Output] += delta;
  }

  __device__ void send(intptr_t inpIx, int eltN) {
    return LLGenericOp<0, 1, Input, -1>(inpIx, -1, eltN, false);
  }
  __device__ void sendFromOutput(intptr_t outIx, int eltN) {
    return LLGenericOp<0, 1, Output, -1>(outIx, -1, eltN, false);
  }
  __device__ void recv(intptr_t outIx, int eltN, bool postOp=false) {
    return LLGenericOp<1, 0, -1, Output>(-1, outIx, eltN, postOp);
  }
  __device__ void recvReduceSend(intptr_t inpIx, int eltN) {
    return LLGenericOp<1, 1, Input, -1>(inpIx, -1, eltN, false);
  }
  __device__ void recvReduceCopy(intptr_t inpIx, intptr_t outIx, int eltN, bool postOp=false) {
    return LLGenericOp<1, 0, Input, Output>(inpIx, outIx, eltN, postOp);
  }
  __device__ void copySend(intptr_t inpIx, intptr_t outIx, int eltN, bool postOp=false) {
    return LLGenericOp<0, 1, Input, Output>(inpIx, outIx, eltN, postOp);
  }
  __device__ void recvCopySend(intptr_t outIx, int eltN, bool postOp=false) {
    return LLGenericOp<1, 1, -1, Output>(-1, outIx, eltN, postOp);
  }
  __device__ void recvReduceCopySend(intptr_t inpIx, intptr_t outIx, int eltN, bool postOp=false) {
    return LLGenericOp<1, 1, Input, Output>(inpIx, outIx, eltN, postOp);
  }
  __device__ void recvSend(int eltN) {
    return LLGenericOp<1, 1, -1, -1>(-1, -1, eltN, false);
  }
};<|MERGE_RESOLUTION|>--- conflicted
+++ resolved
@@ -1,10 +1,6 @@
 /*************************************************************************
-<<<<<<< HEAD
- * Copyright (c) 2016-2021, NVIDIA CORPORATION. All rights reserved.
- * Modifications Copyright (c) 2019-2021 Advanced Micro Devices, Inc. All rights reserved.
-=======
  * Copyright (c) 2016-2022, NVIDIA CORPORATION. All rights reserved.
->>>>>>> 9bfc1c6e
+ * Modifications Copyright (c) 2019-2022 Advanced Micro Devices, Inc. All rights reserved.
  *
  * See LICENSE.txt for license information
  ************************************************************************/
@@ -46,20 +42,16 @@
   inline __device__ uint32_t sendFlag(int i) { return NCCL_LL_FLAG(sendStep[i]+1); }
 
   inline __device__ void barrier() {
-<<<<<<< HEAD
 #if defined(__HIP_PLATFORM_HCC__) || defined(__HCC__) || defined(__HIPCC__)
     __syncthreads();
 #else
-    asm volatile ("bar.sync %1, %0;" :: "r"(nthreads), "r"(1+group));
+    asm volatile ("bar.sync %1, %0;" :: "r"(nthreads), "r"(15-group));
 #endif
   }
 
   static inline __device__ uint32_t __funnelshift_r(uint32_t lo, uint32_t hi, uint32_t shift) {
     uint64_t val64 = ((uint64_t)lo+((uint64_t)hi<<32))>>(shift&31);
     return (uint32_t)val64;
-=======
-    asm volatile ("bar.sync %1, %0;" :: "r"(nthreads), "r"(15-group));
->>>>>>> 9bfc1c6e
   }
 
   uint32_t abort = 0;
@@ -131,7 +123,7 @@
 
   template<int BeginIx>
   __device__ void readLLBeginAll(int offset, ncclLLFifoLine(&line)[MaxRecv]) {
-    #pragma unroll 1
+    #pragma unroll
     for (int i=BeginIx; i < MaxRecv; i++) {
       if (i < fan.nrecv()) {
         union ncclLLFifoLine* src = recvPtr(i) + offset;
@@ -298,14 +290,7 @@
 
     // Always waitSend in case of cleanup
     nelem = nelem < 0 ? 0 : nelem;
-#ifdef ENABLE_PROFILING
-    uint64_t t0;
-    if (tid == 0) t0 = __builtin_amdgcn_s_memrealtime();
-#endif
     if (SEND) waitSend(divUp(nelem, EltPerLine)*sizeof(ncclLLFifoLine));
-#ifdef ENABLE_PROFILING
-    if (SEND && tid == 0) ncclShmem->comm.devProf->elems[blockIdx.x].wait_cycle = (__builtin_amdgcn_s_memrealtime() - t0);
-#endif
 
     nelem -= tid*EltPerLine;
     srcElts += tid*EltPerLine;
@@ -332,7 +317,7 @@
       }
       if (RECV) {
         data = !SRC ? peerData : MULTI<RedOp,T>()(redOp, peerData, data);
-        #pragma unroll 1
+        #pragma unroll MaxRecv
         for (int i=1; i < MaxRecv && i < fan.nrecv(); i++) {
           peerData = readLLFinish(offset, line, i);
           data = MULTI<RedOp,T>()(redOp, peerData, data);
