/*************************************************************************
<<<<<<< HEAD
 * Copyright (c) 2016-2021, NVIDIA CORPORATION. All rights reserved.
 * Modifications Copyright (c) 2019-2021 Advanced Micro Devices, Inc. All rights reserved.
=======
 * Copyright (c) 2016-2022, NVIDIA CORPORATION. All rights reserved.
>>>>>>> 9bfc1c6e
 *
 * See LICENSE.txt for license information
 ************************************************************************/

#include "op128.h"

#define NCCL_LL128_FLAGTHREAD (NCCL_LL128_LINEELEMS-1)

<<<<<<< HEAD
#define __any_sync(WARP_MASK, needReload) (true)

template<typename T, typename RedOp, typename Fan, int Direct>
class Primitives<T, RedOp, Fan, Direct, ProtoLL128>:
  public PrimitivesWithoutDirect<Primitives<T, RedOp, Fan, Direct, ProtoLL128>> {
=======
template<typename T, typename RedOp, typename Fan, int Direct, int P2p>
class Primitives<T, RedOp, Fan, Direct, ProtoLL128, P2p>:
  public PrimitivesWithoutDirect<Primitives<T, RedOp, Fan, Direct, ProtoLL128, P2p>> {
>>>>>>> 9bfc1c6e

  static constexpr int MaxRecv = Fan::MaxRecv, MaxSend = Fan::MaxSend;
  static constexpr int Input=0, Output=1;
  RedOp redOp;
  const int tid;
  const int nthreads;
  const int wid;
  const int stepSize;
  const int warp;
  const bool flagThread;
  const int group;
  Fan fan;
  T *userBufs[2];
  struct ncclConnInfo* recvConn = NULL;
  volatile uint64_t* recvConnHeadPtr = NULL;
  uint64_t recvConnHead;

  struct ncclConnInfo* sendConn = NULL;
  volatile int* sendConnFifoPtr = NULL;
  volatile uint64_t* sendConnTailPtr = NULL;
  uint64_t sendConnTail;
  volatile uint64_t* sendConnHeadPtr = NULL;
  uint64_t sendConnHead;
  uint64_t sendConnHeadCache; // Cache last seen value

  uint64_t recvStep[MaxRecv];
  uint64_t sendStep[MaxSend];
  uint64_t* recvBuff[MaxRecv];
  uint64_t* sendBuff[MaxSend];

  inline __device__ int recvOffset(int i) { return (recvStep[i]%NCCL_STEPS)*stepSize; }
  inline __device__ int sendOffset(int i) { return (sendStep[i]%NCCL_STEPS)*stepSize; }
  inline __device__ uint64_t* recvPtr(int i) { return recvBuff[i]+recvOffset(i); }
  inline __device__ uint64_t* sendPtr(int i) { return sendBuff[i]+sendOffset(i); }
  inline __device__ uint64_t recvFlag(int i) { return recvStep[i]+1; }
  inline __device__ uint64_t sendFlag(int i) { return sendStep[i]+1; }

  inline __device__ void barrier() {
    asm volatile ("bar.sync %1, %0;" :: "r"(nthreads), "r"(15-group));
  }

  uint32_t abort = 0;

  inline __device__ int checkAbort(int &spins, int i, int send) {
    spins++;
    if (abort == 0 && spins == NCCL_SPINS_BEFORE_CHECK_ABORT) {
      abort = *ncclShmem->comm.abortFlag;
      spins = 0;
    }
    return abort;
  }

  inline __device__ void waitSend(int nbytes) {
    if (sendConnHeadPtr) {
      int spins = 0;
      while (sendConnHeadCache + NCCL_STEPS < sendConnHead + 1) {
        sendConnHeadCache = *sendConnHeadPtr;
        if (checkAbort(spins, wid, 1)) break;
      }
      if (sendConnFifoPtr) {
        sendConnFifoPtr[sendStep[wid]%NCCL_STEPS] = nbytes;
      }
      sendConnHead += 1;
    }
  }

  inline __device__ void postRecv() {
    if (recvConnHeadPtr) *recvConnHeadPtr = recvConnHead += 1;
  }
  inline __device__ void postSend() {
    if (sendConnTailPtr) { __threadfence(); *sendConnTailPtr = sendConnTail += 1; }
  }

  template<int WordPerThread>
  __device__ __forceinline__ void loadRegsBegin(uint64_t(&regs)[WordPerThread], T const *src, int eltN) {
    constexpr int EltPer16B = 16/sizeof(T);
    if(reinterpret_cast<uintptr_t>(src)%16 == 0) {
      /* We are aligned to 16 bytes, so load directly to registers no shmem.
       * Flag threads load half as much data which gets shuffled to the even
       * registers during Finish. The point of splitting into two phases is to
       * defer that shuffle, which incurs a dependency stall, until after other
       * memops are launched by the caller.
       */
      #pragma unroll
      for(int g=0; g < WordPerThread/2; g++) {
        int ix = g*WARP_SIZE - 4*(g/2) + wid - (g%2)*(wid/8);
        if(!flagThread || g%2==0) {
          if(ix*EltPer16B < eltN)
            load128((uint64_t*)(src + ix*EltPer16B), regs[2*g+0], regs[2*g+1]);
        }
      }
    }
    else {
      // Not aligned. Stage the smallest 16 byte aligned region subsuming the
      // buffer into shmem.
      int misalignment = reinterpret_cast<uintptr_t>(src) % 16;
      uint64_t *src8 = reinterpret_cast<uint64_t*>(reinterpret_cast<uintptr_t>(src) & -uintptr_t(16));
      uint64_t *shm8 = shmemCvtPtr(ncclShmem->ll128warp[warp]);
      #pragma unroll
      for(int g=0; g < WordPerThread/2; g++)
        if((g*WARP_SIZE + wid)*16 < misalignment + eltN*sizeof(T))
          load128(src8 + 2*(g*WARP_SIZE + wid), regs[2*g+0], regs[2*g+1]);
      #pragma unroll
      for(int g=0; g < WordPerThread/2; g++)
        storeShmem128(shm8 + 2*(g*WARP_SIZE + wid), regs[2*g+0], regs[2*g+1]);

      __syncwarp();

      // Now load from shmem stage to regs. Preserve the same pre-shuffled layout
      // as the aligned case since Finish() will be applied regardless.
      T *shm = (T*)shm8 + misalignment/sizeof(T);
      #pragma unroll
      for(int g=0; g < WordPerThread/2; g++) {
        int ix = g*WARP_SIZE - 4*(g/2) + wid - (g%2)*(wid/8);
        if(!flagThread || g%2==0) {
          if(ix*EltPer16B < eltN)
            loadShmemMisaligned128(shm + ix*EltPer16B, regs[2*g+0], regs[2*g+1]);
        }
      }
    }
  }

  template<int WordPerThread>
  __device__ __forceinline__ void loadRegsFinish(uint64_t(&regs)[WordPerThread]) {
    // Move data out of flag registers into the vacant registers.
    #pragma unroll
    for (int g=1; g < WordPerThread/2; g+=2) {
      if (flagThread) regs[2*g] = regs[2*g-1];
    }
  }

  template<int WordPerThread>
  __device__ __forceinline__ void storeRegs(T *dst, uint64_t(&regs)[WordPerThread], int eltN) {
    constexpr int EltPer16B = 16/sizeof(T);
    // Reverse Finish() register permuatation.
    #pragma unroll
    for (int g=1; g < WordPerThread/2; g+=2) {
      if (flagThread) regs[2*g-1] = regs[2*g];
    }
    // Write to dst if 16-byte aligned, shmem otherwise.
    int misalignment = reinterpret_cast<uintptr_t>(dst)%16;
    uint64_t *shm8 = shmemCvtPtr(ncclShmem->ll128warp[warp]);
    #pragma unroll
    for(int g=0; g < WordPerThread/2; g++) {
      int ix = g*WARP_SIZE - 4*(g/2) + wid - (g%2)*(wid/8);
      if (!flagThread || g%2==0) {
        if(misalignment == 0 && (ix+1)*EltPer16B <= eltN)
          store128((uint64_t*)(dst + ix*EltPer16B), regs[2*g+0], regs[2*g+1]);
        else
          storeShmem128(shm8+2*ix, regs[2*g+0], regs[2*g+1]);
      }
    }
    __syncwarp();
    // Write rest from shmem to dst. No need to coalesce stores to 16-bytes,
    // the hardware keeps up fine.
    T *shm = (T*)ncclShmem->ll128warp[warp];
    int skip = misalignment == 0 ? eltN & -EltPer16B : 0;
    for(int i=skip+wid; i < eltN; i += WARP_SIZE)
      dst[i] = shm[i];
  }

  #define WARP_MASK 0xffffffff

  template <int ELEMS_PER_THREAD, int RECV, int SEND, int SrcBuf, int DstBuf>
  __device__ __forceinline__ void recvReduceSendCopy(uint64_t(&v)[ELEMS_PER_THREAD], int ll128Offset, bool postOp) {
    constexpr int SRC = SrcBuf != -1 ? 1 : 0;
    uint64_t vr[ELEMS_PER_THREAD];

    __syncwarp();
    /************************ Wait first recv ********************/
    if (RECV) {
      uint64_t* ptr = recvPtr(0)+ll128Offset;
      uint64_t flag = recvFlag(0);
      bool needReload;
      int spins = 0;
      do {
        needReload = false;
        #pragma unroll
        for (int u=0; u<ELEMS_PER_THREAD; u+=2) {
          load128(ptr+u*WARP_SIZE, vr[u], vr[u+1]);
          needReload |= flagThread && (vr[u+1] != flag);
        }
      } while (__any_sync(WARP_MASK, needReload) && checkAbort(spins, 0, 0) == 0);
    }

    /************* Finish register load **************/
    if (SRC) {
      // By deferring register shuffle here we've overlapped spinning on first
      // peer's data with memory loads of src data.
      loadRegsFinish(v);
      if (SrcBuf == Input) {
        #pragma unroll
        for (int u=0; u<ELEMS_PER_THREAD; u+=2) {
          v[u] = MULTI<RedOp, T>().preOp(redOp, v[u]);
          if (!flagThread)
            v[u+1] = MULTI<RedOp, T>().preOp(redOp, v[u+1]);
        }
      }
    }

    /************************ Recv rest *********************/
    if (RECV) {
      { // Consume data from first recv
        uint64_t* ptr = recvPtr(0)+ll128Offset;
        #pragma unroll
        for (int u=0; u<ELEMS_PER_THREAD; u+=2) {
          v[u] = SRC ? MULTI<RedOp, T>()(redOp, vr[u], v[u]) : vr[u];
          v[u+1] = SRC ? MULTI<RedOp, T>()(redOp, vr[u+1], v[u+1]) : vr[u+1];
        }
      }

      for (int i=1; i<MaxRecv && i<fan.nrecv(); i++) {
        uint64_t flag = recvFlag(i);
        uint64_t* ptr = recvPtr(i)+ll128Offset;
        bool needReload;
        int spins = 0;
        do {
          needReload = false;
          #pragma unroll
          for (int u=0; u<ELEMS_PER_THREAD; u+=2) {
            load128(ptr+u*WARP_SIZE, vr[u], vr[u+1]);
            needReload |= flagThread && (vr[u+1] != flag);
          }
        } while (__any_sync(WARP_MASK, needReload) && checkAbort(spins, i, 0) == 0);

        #pragma unroll
        for (int u=0; u<ELEMS_PER_THREAD; u+=2) {
          v[u] = MULTI<RedOp, T>()(redOp, vr[u], v[u]);
          v[u+1] = MULTI<RedOp, T>()(redOp, vr[u+1], v[u+1]);
        }
      }
    }
    /********************** End Recv ************************/

    if (postOp && !FuncTraits<RedOp>::IsPostOpIdentity) {
      #pragma unroll
      for (int u=0; u<ELEMS_PER_THREAD; u+=2) {
        v[u]   = MULTI<RedOp, T>().postOp(redOp, v[u]);
        v[u+1] = MULTI<RedOp, T>().postOp(redOp, v[u+1]);
      }
    }

    /************************ Send **************************/
    if (SEND) {
      for (int i=1; i<MaxSend && i<fan.nsend(); i++) {
        uint64_t flag = sendFlag(i);
        uint64_t* ptr = sendPtr(i)+ll128Offset;
        #pragma unroll
        for (int u=0; u<ELEMS_PER_THREAD; u+=2) {
          store128(ptr+u*WARP_SIZE, v[u], flagThread ? flag : v[u+1]);
        }
      }
      uint64_t flag = sendFlag(0);
      uint64_t* ptr = sendPtr(0)+ll128Offset;
      #pragma unroll
      for (int u=0; u<ELEMS_PER_THREAD; u+=2) {
        store128(ptr+u*WARP_SIZE, v[u], flagThread ? flag : v[u+1]);
      }
    }
    /********************** End Send ************************/
  }

  static constexpr int WireWordPerSlice = WARP_SIZE*NCCL_LL128_SHMEM_ELEMS_PER_THREAD;
  static constexpr int DataEltPerSlice = (WireWordPerSlice - WireWordPerSlice/NCCL_LL128_LINEELEMS)*(sizeof(uint64_t)/sizeof(T));

  template <int RECV, int SEND, int SrcBuf, int DstBuf>
  __device__ __forceinline__ void GenericOp(intptr_t srcIx, intptr_t dstIx, int nelem, bool postOp) {
    constexpr int SRC = SrcBuf != -1 ? 1 : 0;
    constexpr int DST = DstBuf != -1 ? 1 : 0;
    static_assert(-1<=SrcBuf && SrcBuf < 2, "Uhoh");
    static_assert(-1<=DstBuf && DstBuf < 2, "Uhoh");
    static_assert(DstBuf!=Input, "Mistake?");
    #if 0
    assert((SrcBuf==-1) == (srcIx==-1));
    assert((DstBuf==-1) == (dstIx==-1));
    #endif

    T const *srcPtr = SrcBuf == -1 ? nullptr : userBufs[SrcBuf] + srcIx;
    T       *dstPtr = DstBuf == -1 ? nullptr : userBufs[DstBuf] + dstIx;
    int wireOffset = WireWordPerSlice*warp + 2*wid;
    const int nwarps = nthreads/WARP_SIZE;
    nelem = nelem < 0 ? 0 : nelem;

    if (SEND) waitSend(divUp(nelem, DataEltPerSlice)*WireWordPerSlice*sizeof(uint64_t));
    barrier();
    nelem -= DataEltPerSlice*warp;
    srcPtr += DataEltPerSlice*warp;
    dstPtr += DataEltPerSlice*warp;
    while (nelem > 0) {
      const int eltInSlice = min(nelem, DataEltPerSlice);
      uint64_t regs[NCCL_LL128_SHMEM_ELEMS_PER_THREAD];
      if (SRC) loadRegsBegin(regs, srcPtr, eltInSlice);
      recvReduceSendCopy<NCCL_LL128_SHMEM_ELEMS_PER_THREAD, RECV, SEND, SrcBuf, DstBuf>(regs, wireOffset, postOp);
      if (DST) storeRegs(dstPtr, regs, eltInSlice);

      wireOffset += WireWordPerSlice*nwarps;
      srcPtr += DataEltPerSlice*nwarps;
      dstPtr += DataEltPerSlice*nwarps;
      nelem -= DataEltPerSlice*nwarps;
    }

    barrier();
    if (SEND) for (int i=0; i < MaxSend; i++) sendStep[i] += 1;
    if (SEND) postSend();
    if (RECV) for (int i=0; i < MaxRecv; i++) recvStep[i] += 1;
    if (RECV) postRecv();
  }

  __device__ __forceinline__ void loadRecvConn(struct ncclConnInfo* conn, int i) {
    recvBuff[i] = (uint64_t*)conn->buffs[NCCL_PROTO_LL128];
    recvStep[i] = conn->step;
    if (wid == i) recvConn = conn;
  }
  __device__ __forceinline__ void loadRecvSync() {
    if (tid >= nthreads-WARP_SIZE && wid < fan.nrecv()) {
      recvConnHeadPtr = recvConn->head;
      recvConnHead = recvConn->step;
    }
  }

  __device__ __forceinline__ void loadSendConn(struct ncclConnInfo* conn, int i) {
    sendBuff[i] = (uint64_t*)conn->buffs[NCCL_PROTO_LL128];
    sendStep[i] = conn->step;
    if (wid == i) sendConn = conn;
  }
  __device__ __forceinline__ void loadSendSync() {
    if (tid < fan.nsend()) {
      sendConnHeadPtr = sendConn->head;
      sendConnHeadCache = *sendConnHeadPtr;
      sendConnHead = sendConn->step;
      sendConnFifoPtr = sendConn->sizesFifo;
    }
    if (tid >= nthreads-WARP_SIZE && wid<fan.nsend()) {
      if (sendConn->sizesFifo) {
        sendConnTailPtr = sendConn->tail;
        sendConnTail = sendConn->step;
      }
    }
  }

public:
  __device__ Primitives(
      const int tid, const int nthreads, int const *recvPeers, int const *sendPeers,
      void const *inputBuf, void *outputBuf, uint64_t redOpArg, int group=0, int connIndex=0
    ):
    redOp(redOpArg),
    tid(tid), nthreads(nthreads), wid(tid%WARP_SIZE), warp(tid/WARP_SIZE),
    flagThread((tid%8)==7), group(group),
    stepSize(ncclShmem->comm.buffSizes[NCCL_PROTO_LL128]/NCCL_STEPS/sizeof(uint64_t)) {

    auto *channel = &ncclShmem->channel;
    int nrecv=0, nsend=0;
    while (nrecv < MaxRecv && recvPeers[nrecv] >= 0) {
      loadRecvConn(&channel->devPeers[recvPeers[nrecv]].recv->conn, nrecv);
      nrecv++;
    }
    while (nsend < MaxSend && sendPeers[nsend] >= 0) {
      loadSendConn(&channel->devPeers[sendPeers[nsend]].send->conn, nsend);
      nsend++;
    }
    this->fan = Fan(nrecv, nsend);
    loadRecvSync();
    loadSendSync();
    setDataPtrs(inputBuf, outputBuf);
  }

  __device__ ~Primitives() {
    // Save steps for the next operation
    if (tid >= nthreads-WARP_SIZE && wid < fan.nrecv())
      recvConn->step = recvConnHead;
    if (tid < fan.nsend())
      sendConn->step = sendConnHead;
    // Ensure all steps written back
    barrier();
  }

  __device__ void setDataPtrs(void const *inputBuf, void *outputBuf) {
    userBufs[Input] = (T*)inputBuf;
    userBufs[Output] = (T*)outputBuf;
  }

  __device__ void moveDataPtrs(intptr_t delta) {
    userBufs[Input] += delta;
    userBufs[Output] += delta;
  }

  __device__ void send(intptr_t inpIx, int eltN) {
    return GenericOp<0, 1, Input, -1>(inpIx, -1, eltN, false);
  }
  __device__ void sendFromOutput(intptr_t outIx, int eltN) {
    return GenericOp<0, 1, Output, -1>(outIx, -1, eltN, false);
  }
  __device__ void recv(intptr_t outIx, int eltN, bool postOp=false) {
    return GenericOp<1, 0, -1, Output>(-1, outIx, eltN, postOp);
  }
  __device__ void recvReduceSend(intptr_t inpIx, int eltN) {
    return GenericOp<1, 1, Input, -1>(inpIx, -1, eltN, false);
  }
  __device__ void recvReduceCopy(intptr_t inpIx, intptr_t outIx, int eltN, bool postOp=false) {
    return GenericOp<1, 0, Input, Output>(inpIx, outIx, eltN, postOp);
  }
  __device__ void copySend(intptr_t inpIx, intptr_t outIx, int eltN, bool postOp=false) {
    return GenericOp<0, 1, Input, Output>(inpIx, outIx, eltN, postOp);
  }
  __device__ void recvCopySend(intptr_t outIx, int eltN, bool postOp=false) {
    return GenericOp<1, 1, -1, Output>(-1, outIx, eltN, postOp);
  }
  __device__ void recvReduceCopySend(intptr_t inpIx, intptr_t outIx, int eltN, bool postOp=false) {
    return GenericOp<1, 1, Input, Output>(inpIx, outIx, eltN, postOp);
  }
  __device__ void recvSend(int eltN) {
    return GenericOp<1, 1, -1, -1>(-1, -1, eltN, false);
  }
};<|MERGE_RESOLUTION|>--- conflicted
+++ resolved
@@ -1,10 +1,6 @@
 /*************************************************************************
-<<<<<<< HEAD
- * Copyright (c) 2016-2021, NVIDIA CORPORATION. All rights reserved.
- * Modifications Copyright (c) 2019-2021 Advanced Micro Devices, Inc. All rights reserved.
-=======
  * Copyright (c) 2016-2022, NVIDIA CORPORATION. All rights reserved.
->>>>>>> 9bfc1c6e
+ * Modifications Copyright (c) 2019-2022 Advanced Micro Devices, Inc. All rights reserved.
  *
  * See LICENSE.txt for license information
  ************************************************************************/
@@ -13,17 +9,11 @@
 
 #define NCCL_LL128_FLAGTHREAD (NCCL_LL128_LINEELEMS-1)
 
-<<<<<<< HEAD
 #define __any_sync(WARP_MASK, needReload) (true)
 
-template<typename T, typename RedOp, typename Fan, int Direct>
-class Primitives<T, RedOp, Fan, Direct, ProtoLL128>:
-  public PrimitivesWithoutDirect<Primitives<T, RedOp, Fan, Direct, ProtoLL128>> {
-=======
 template<typename T, typename RedOp, typename Fan, int Direct, int P2p>
 class Primitives<T, RedOp, Fan, Direct, ProtoLL128, P2p>:
   public PrimitivesWithoutDirect<Primitives<T, RedOp, Fan, Direct, ProtoLL128, P2p>> {
->>>>>>> 9bfc1c6e
 
   static constexpr int MaxRecv = Fan::MaxRecv, MaxSend = Fan::MaxSend;
   static constexpr int Input=0, Output=1;
@@ -62,7 +52,11 @@
   inline __device__ uint64_t sendFlag(int i) { return sendStep[i]+1; }
 
   inline __device__ void barrier() {
-    asm volatile ("bar.sync %1, %0;" :: "r"(nthreads), "r"(15-group));
+#if defined(__HIP_PLATFORM_HCC__) || defined(__HCC__) || defined(__HIPCC__)
+    __syncthreads();
+#else
+   asm volatile ("bar.sync %1, %0;" :: "r"(nthreads), "r"(15-group));
+#endif
   }
 
   uint32_t abort = 0;
