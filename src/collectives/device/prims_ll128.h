--- conflicted
+++ resolved
@@ -118,9 +118,14 @@
     #pragma unroll
     for (int u=0; u<ELEMS_PER_THREAD; u+=2) {
       if (u*WARP_SIZE < maxOffset) {
-        uint64_t v0, v1;
-        load128(src64Ptr+u*WARP_SIZE, v0, v1);
-        storeShmem128(shmemAsmPtr+u*WARP_SIZE, v0, v1);
+        using Vec = uint64_t __attribute__((ext_vector_type(2)));
+        Vec i2;
+        //load128(src64Ptr+u*WARP_SIZE, v0, v1);
+        asm volatile ("flat_load_dwordx4 %0, %1\n"
+          "s_waitcnt vmcnt(0)\n" : "=v"(i2) : "v"(src64Ptr+u*WARP_SIZE));
+        //storeShmem128(shmemAsmPtr+u*WARP_SIZE, i2[0], i2[1]);
+        *(shmemAsmPtr+u*WARP_SIZE) = i2[0];
+        *(shmemAsmPtr+u*WARP_SIZE+1) = i2[1];
       }
     }
 #endif
@@ -135,15 +140,24 @@
 
   template <int ELEMS_PER_THREAD>
   inline __device__ void storeShmemToDst128(int maxOffset, uint64_t* dst64Ptr) {
-    uint64_t v[ELEMS_PER_THREAD];
+    using Velem = uint64_t __attribute__((ext_vector_type(ELEMS_PER_THREAD)));
+    Velem v;
     uint64_t* shmemAsmPtr = shmemCvtPtr(shmem);
     #pragma unroll
     for (int u=0; u<ELEMS_PER_THREAD; u+=2) {
-      loadShmem128(shmemAsmPtr+u*WARP_SIZE, v[u], v[u+1]);
+      v[u] = *(shmemAsmPtr+u*WARP_SIZE);
+      v[u+1] = *(shmemAsmPtr+u*WARP_SIZE+1);
+      //loadShmem128(shmemAsmPtr+u*WARP_SIZE, v[u], v[u+1]);
     }
     #pragma unroll
     for (int u=0; u<ELEMS_PER_THREAD; u+=2) {
-      if (u*WARP_SIZE < maxOffset) store128(dst64Ptr+u*WARP_SIZE, v[u], v[u+1]);
+      //if (u*WARP_SIZE < maxOffset) store128(dst64Ptr+u*WARP_SIZE, v[u], v[u+1]);
+      using Vec = uint64_t __attribute__((ext_vector_type(2)));
+      Vec i2;
+      i2[0] = v[u];
+      i2[1] = v[u+1];//
+      if (u*WARP_SIZE < maxOffset) asm volatile ("flat_store_dwordx4 %0, %1\n"
+        "s_waitcnt vmcnt(0)\n" : : "v"(dst64Ptr+u*WARP_SIZE), "v"(i2));
     }
   }
 
@@ -176,45 +190,52 @@
       uint64_t flag = recvFlag(0);
       uint64_t* ptr = recvPtr(0)+ll128Offset;
       bool needReload;
-      uint64_t v0, v1;
+      using Vec = uint64_t __attribute__((ext_vector_type(2)));
+      Vec i2;
       do {
         if (wid == 0) STORE(sync, 0);
         needReload = false;
         #pragma unroll
         for (int u=0; u<ELEMS_PER_THREAD; u+=2) {
-          load128(ptr+u*WARP_SIZE, v0, v1);
-          needReload |= flagThread && (v1 != flag);
+          asm volatile ("flat_load_dwordx4 %0, %1, glc, slc\n"
+            "s_waitcnt vmcnt(0)\n" : "=v"(i2) : "v"(ptr+u*WARP_SIZE));
+          //load128(ptr+u*WARP_SIZE, v0, v1);
+          needReload |= flagThread && (i2[1] != flag);
         }
         if (needReload) __atomic_fetch_add(sync, 1, __ATOMIC_SEQ_CST);
-        if (LOAD(sync) == 0) break;
-      } while (checkAbort(0, 0) == 0);
+      } while (LOAD(sync) && checkAbort(0, 0) == 0);
       #pragma unroll
       for (int u=0; u<ELEMS_PER_THREAD; u+=2) {
-        load128(ptr+u*WARP_SIZE, v0, v1);
-        v[u] = SRC ? MULTI<FUNC, T>()(v0, v[u]) : v0;
-        v[u+1] = SRC ? MULTI<FUNC, T>()(v1, v[u+1]) : v1;
+        asm volatile ("flat_load_dwordx4 %0, %1, glc, slc\n"
+          "s_waitcnt vmcnt(0)\n" : "=v"(i2) : "v"(ptr+u*WARP_SIZE));
+        //load128(ptr+u*WARP_SIZE, v0, v1);
+        v[u] = SRC ? MULTI<FUNC, T>()(i2[0], v[u]) : i2[0];
+        v[u+1] = SRC ? MULTI<FUNC, T>()(i2[1], v[u+1]) : i2[1];
       }
 
       for (int i=1; i<NRECV && i<nrecv; i++) {
         uint64_t flag = recvFlag(i);
         uint64_t* ptr = recvPtr(i)+ll128Offset;
-        uint64_t v0, v1;
+        Vec i2;
         do {
           if (wid == 0) STORE(sync, 0);
-          needReload = false;
+          needReload = 0;
           #pragma unroll
           for (int u=0; u<ELEMS_PER_THREAD; u+=2) {
-            load128(ptr+u*WARP_SIZE, v0, v1);
-            needReload |= flagThread && (v1 != flag);
+            asm volatile ("flat_load_dwordx4 %0, %1, glc, slc\n"
+              "s_waitcnt vmcnt(0)\n" : "=v"(i2) : "v"(ptr+u*WARP_SIZE));
+            //load128(ptr+u*WARP_SIZE, v0, v1);
+            needReload |= flagThread && (i2[1] != flag);
           }
           if (needReload) __atomic_fetch_add(sync, 1, __ATOMIC_SEQ_CST);
-          if (LOAD(sync) == 0) break;
-        } while (checkAbort(i, 0) == 0);
+        } while (LOAD(sync) && checkAbort(i, 0) == 0);
         #pragma unroll
         for (int u=0; u<ELEMS_PER_THREAD; u+=2) {
-          load128(ptr+u*WARP_SIZE, v0, v1);
-          v[u] = MULTI<FUNC, T>()(v0, v[u]);
-          v[u+1] = MULTI<FUNC, T>()(v1, v[u+1]);
+          asm volatile ("flat_load_dwordx4 %0, %1, glc, slc\n"
+            "s_waitcnt vmcnt(0)\n" : "=v"(i2) : "v"(ptr+u*WARP_SIZE));
+          //load128(ptr+u*WARP_SIZE, v0, v1);
+          v[u] = MULTI<FUNC, T>()(i2[0], v[u]);
+          v[u+1] = MULTI<FUNC, T>()(i2[1], v[u+1]);
         }
       }
     }
@@ -227,14 +248,26 @@
         uint64_t* ptr = sendPtr(i)+ll128Offset;
         #pragma unroll
         for (int u=0; u<ELEMS_PER_THREAD; u+=2) {
-          store128(ptr+u*WARP_SIZE, v[u], flagThread ? flag : v[u+1]);
+          //store128(ptr+u*WARP_SIZE, v[u], flagThread ? flag : v[u+1]);
+          using Vec = uint64_t __attribute__((ext_vector_type(2)));
+          Vec i2;
+          i2[0] = v[u];
+          i2[1] = flagThread ? flag : v[u+1];//
+          asm volatile ("flat_store_dwordx4 %0, %1, glc, slc\n"
+            "s_waitcnt vmcnt(0)\n" : : "v"(ptr+u*WARP_SIZE), "v"(i2));
         }
       }
       uint64_t flag = sendFlag(0);
       uint64_t* ptr = sendPtr(0)+ll128Offset;
       #pragma unroll
       for (int u=0; u<ELEMS_PER_THREAD; u+=2) {
-        store128(ptr+u*WARP_SIZE, v[u], flagThread ? flag : v[u+1]);
+        //store128(ptr+u*WARP_SIZE, v[u], flagThread ? flag : v[u+1]);
+        using Vec = uint64_t __attribute__((ext_vector_type(2)));
+        Vec i2;
+        i2[0] = v[u];
+        i2[1] = flagThread ? flag : v[u+1];//
+        asm volatile ("flat_store_dwordx4 %0, %1, glc, slc\n"
+          "s_waitcnt vmcnt(0)\n" : : "v"(ptr+u*WARP_SIZE), "v"(i2));
       }
     }
     /********************** End Send ************************/
@@ -279,7 +312,7 @@
       const int maxOffset = min(nelem-(elemOffset*((int)(sizeof(uint64_t)/sizeof(T)))), (int)(ELEMINC*(sizeof(uint64_t)/sizeof(T))));
       if (SRC) {
         int done = 0;
-        if ((((uint64_t)srcPtr)&0xf) == 0) {
+        if ((((uint64_t)srcPtr)&0x3) == 0) {
           loadSrcToShmem128<NCCL_LL128_SHMEM_ELEMS_PER_THREAD>(maxOffset128-2*wid, src64Ptr+elemOffset+2*wid);
           done = maxOffset128*(sizeof(uint64_t)/sizeof(T));
         }
@@ -290,7 +323,7 @@
       __syncwarp();
       if (DST) {
         int done = 0;
-        if ((((uint64_t)dstPtr)&0xf) == 0) {
+        if ((((uint64_t)dstPtr)&0x3) == 0) {
           storeShmemToDst128<NCCL_LL128_SHMEM_ELEMS_PER_THREAD>(maxOffset128-2*wid, dst64Ptr+elemOffset+2*wid);
           done = maxOffset128*(sizeof(uint64_t)/sizeof(T));
         }
@@ -327,27 +360,15 @@
   }
   __device__ __forceinline__ void loadSendSync() {
     if (tid < nsend) {
-<<<<<<< HEAD
       sendConnHeadPtr = LOAD(&sendConn->head);
       sendConnHeadCache = LOAD(sendConnHeadPtr);
       sendConnHead = LOAD(&sendConn->step);
-      sendConnFifoPtr = LOAD(&sendConn->fifo);
+      sendConnFifoPtr = LOAD(&sendConn->sizesFifo);
     }
     if (tid >= nthreads-WARP_SIZE && wid<nsend) {
-      if (sendConn->fifo) {
+      if (sendConn->sizesFifo) {
         sendConnTailPtr = LOAD(&sendConn->tail);
         sendConnTail = LOAD(&sendConn->step);
-=======
-      sendConnHeadPtr = sendConn->head;
-      sendConnHeadCache = *sendConnHeadPtr;
-      sendConnHead = sendConn->step;
-      sendConnFifoPtr = sendConn->sizesFifo;
-    }
-    if (tid >= nthreads-WARP_SIZE && wid<nsend) {
-      if (sendConn->sizesFifo) {
-        sendConnTailPtr = sendConn->tail;
-        sendConnTail = sendConn->step;
->>>>>>> 920dbe5b
       }
     }
   }
@@ -369,16 +390,7 @@
  public:
   __device__ __forceinline__
   ncclLL128Primitives(const int tid, const int nthreads, int* recvPeers, int* sendPeers, int stepSize, struct ncclChannel* channel, struct ncclDevComm* comm)
-<<<<<<< HEAD
-    : comm(comm), tid(tid), nthreads(nthreads), wid(tid%WARP_SIZE), warp(tid/WARP_SIZE), flagThread((tid%8)==7), stepSize(stepSize), shmem(ncclShmem+(threadIdx.x/WARP_SIZE)*NCCL_LL128_SHMEM_ELEMS_PER_THREAD*WARP_SIZE+2*wid) {
-    // for __any_sync
-    if (NSEND > NRECV)
-      sync = channel->sync + 2 + tid/WARP_SIZE;
-    else
-      sync = channel->sync + tid/WARP_SIZE;
-=======
-    : comm(comm), tid(tid), nthreads(nthreads), wid(tid%WARP_SIZE), warp(tid/WARP_SIZE), flagThread((tid%8)==7), stepSize(stepSize), shmem(ncclShmem->data+(threadIdx.x/WARP_SIZE)*NCCL_LL128_SHMEM_ELEMS_PER_THREAD*WARP_SIZE+2*wid) {
->>>>>>> 920dbe5b
+    : comm(comm), tid(tid), nthreads(nthreads), wid(tid%WARP_SIZE), warp(tid/WARP_SIZE), flagThread((tid%8)==7), stepSize(stepSize), shmem(ncclShmem->data+(threadIdx.x/WARP_SIZE)*NCCL_LL128_SHMEM_ELEMS_PER_THREAD*WARP_SIZE+2*wid), sync(ncclShmem->sync+warp) {
     // Make sure step is updated before we read it.
     barrier();
 
