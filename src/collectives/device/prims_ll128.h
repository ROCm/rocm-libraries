/*************************************************************************
 * Copyright (c) 2016-2021, NVIDIA CORPORATION. All rights reserved.
 * Modifications Copyright (c) 2019-2021 Advanced Micro Devices, Inc. All rights reserved.
 *
 * See LICENSE.txt for license information
 ************************************************************************/

#include "op128.h"

#define NCCL_LL128_FLAGTHREAD (NCCL_LL128_LINEELEMS-1)

#define __any_sync(WARP_MASK, needReload) (true)

template<typename T, typename RedOp, typename Fan, int Direct>
class Primitives<T, RedOp, Fan, Direct, ProtoLL128>:
  public PrimitivesWithoutDirect<Primitives<T, RedOp, Fan, Direct, ProtoLL128>> {

  static constexpr int MaxRecv = Fan::MaxRecv, MaxSend = Fan::MaxSend;
  static constexpr int Input=0, Output=1;
  RedOp redOp;
  const int tid;
  const int nthreads;
  const int wid;
  const int stepSize;
  const int warp;
  const bool flagThread;
  const int group;
  Fan fan;
  T *userBufs[2];
  struct ncclConnInfo* recvConn = NULL;
  volatile uint64_t* recvConnHeadPtr = NULL;
  uint64_t recvConnHead;

  struct ncclConnInfo* sendConn = NULL;
  volatile int* sendConnFifoPtr = NULL;
  volatile uint64_t* sendConnTailPtr = NULL;
  uint64_t sendConnTail;
  volatile uint64_t* sendConnHeadPtr = NULL;
  uint64_t sendConnHead;
  uint64_t sendConnHeadCache; // Cache last seen value

  uint64_t recvStep[MaxRecv];
  uint64_t sendStep[MaxSend];
  uint64_t* recvBuff[MaxRecv];
  uint64_t* sendBuff[MaxSend];

  inline __device__ int recvOffset(int i) { return (recvStep[i]%NCCL_STEPS)*stepSize; }
  inline __device__ int sendOffset(int i) { return (sendStep[i]%NCCL_STEPS)*stepSize; }
  inline __device__ uint64_t* recvPtr(int i) { return recvBuff[i]+recvOffset(i); }
  inline __device__ uint64_t* sendPtr(int i) { return sendBuff[i]+sendOffset(i); }
  inline __device__ uint64_t recvFlag(int i) { return recvStep[i]+1; }
  inline __device__ uint64_t sendFlag(int i) { return sendStep[i]+1; }

  inline __device__ void barrier() {
    asm volatile ("bar.sync %1, %0;" :: "r"(nthreads), "r"(1+group));
  }

  uint32_t abort = 0;

  inline __device__ int checkAbort(int &spins, int i, int send) {
    spins++;
    if (abort == 0 && spins == NCCL_SPINS_BEFORE_CHECK_ABORT) {
      abort = *ncclShmem->comm.abortFlag;
      spins = 0;
    }
    return abort;
  }

  inline __device__ void waitSend(int nbytes) {
    if (sendConnHeadPtr) {
      int spins = 0;
      while (sendConnHeadCache + NCCL_STEPS < sendConnHead + 1) {
        sendConnHeadCache = *sendConnHeadPtr;
        if (checkAbort(spins, wid, 1)) break;
      }
      if (sendConnFifoPtr) {
        sendConnFifoPtr[sendStep[wid]%NCCL_STEPS] = nbytes;
      }
      sendConnHead += 1;
    }
  }

  inline __device__ void postRecv() {
    if (recvConnHeadPtr) *recvConnHeadPtr = recvConnHead += 1;
  }
  inline __device__ void postSend() {
    if (sendConnTailPtr) { __threadfence(); *sendConnTailPtr = sendConnTail += 1; }
  }

  template<int WordPerThread>
  __device__ __forceinline__ void loadRegsBegin(uint64_t(&regs)[WordPerThread], T const *src, int eltN) {
    constexpr int EltPer16B = 16/sizeof(T);
    if(reinterpret_cast<uintptr_t>(src)%16 == 0) {
      /* We are aligned to 16 bytes, so load directly to registers no shmem.
       * Flag threads load half as much data which gets shuffled to the even
       * registers during Finish. The point of splitting into two phases is to
       * defer that shuffle, which incurs a dependency stall, until after other
       * memops are launched by the caller.
       */
      #pragma unroll
      for(int g=0; g < WordPerThread/2; g++) {
        int ix = g*WARP_SIZE - 4*(g/2) + wid - (g%2)*(wid/8);
        if(!flagThread || g%2==0) {
          if(ix*EltPer16B < eltN)
            load128((uint64_t*)(src + ix*EltPer16B), regs[2*g+0], regs[2*g+1]);
        }
      }
    }
    else {
      // Not aligned. Stage the smallest 16 byte aligned region subsuming the
      // buffer into shmem.
      int misalignment = reinterpret_cast<uintptr_t>(src) % 16;
      uint64_t *src8 = reinterpret_cast<uint64_t*>(reinterpret_cast<uintptr_t>(src) & -uintptr_t(16));
      uint64_t *shm8 = shmemCvtPtr(ncclShmem->ll128warp[warp]);
      #pragma unroll
      for(int g=0; g < WordPerThread/2; g++)
        if((g*WARP_SIZE + wid)*16 < misalignment + eltN*sizeof(T))
          load128(src8 + 2*(g*WARP_SIZE + wid), regs[2*g+0], regs[2*g+1]);
      #pragma unroll
      for(int g=0; g < WordPerThread/2; g++)
        storeShmem128(shm8 + 2*(g*WARP_SIZE + wid), regs[2*g+0], regs[2*g+1]);

      __syncwarp();

      // Now load from shmem stage to regs. Preserve the same pre-shuffled layout
      // as the aligned case since Finish() will be applied regardless.
      T *shm = (T*)shm8 + misalignment/sizeof(T);
      #pragma unroll
      for(int g=0; g < WordPerThread/2; g++) {
        int ix = g*WARP_SIZE - 4*(g/2) + wid - (g%2)*(wid/8);
        if(!flagThread || g%2==0) {
          if(ix*EltPer16B < eltN)
            loadShmemMisaligned128(shm + ix*EltPer16B, regs[2*g+0], regs[2*g+1]);
        }
      }
    }
  }

  template<int WordPerThread>
  __device__ __forceinline__ void loadRegsFinish(uint64_t(&regs)[WordPerThread]) {
    // Move data out of flag registers into the vacant registers.
    #pragma unroll
    for (int g=1; g < WordPerThread/2; g+=2) {
      if (flagThread) regs[2*g] = regs[2*g-1];
    }
  }

  template<int WordPerThread>
  __device__ __forceinline__ void storeRegs(T *dst, uint64_t(&regs)[WordPerThread], int eltN) {
    constexpr int EltPer16B = 16/sizeof(T);
    // Reverse Finish() register permuatation.
    #pragma unroll
    for (int g=1; g < WordPerThread/2; g+=2) {
      if (flagThread) regs[2*g-1] = regs[2*g];
    }
    // Write to dst if 16-byte aligned, shmem otherwise.
    int misalignment = reinterpret_cast<uintptr_t>(dst)%16;
    uint64_t *shm8 = shmemCvtPtr(ncclShmem->ll128warp[warp]);
    #pragma unroll
    for(int g=0; g < WordPerThread/2; g++) {
      int ix = g*WARP_SIZE - 4*(g/2) + wid - (g%2)*(wid/8);
      if (!flagThread || g%2==0) {
        if(misalignment == 0 && (ix+1)*EltPer16B <= eltN)
          store128((uint64_t*)(dst + ix*EltPer16B), regs[2*g+0], regs[2*g+1]);
        else
          storeShmem128(shm8+2*ix, regs[2*g+0], regs[2*g+1]);
      }
    }
    __syncwarp();
    // Write rest from shmem to dst. No need to coalesce stores to 16-bytes,
    // the hardware keeps up fine.
    T *shm = (T*)ncclShmem->ll128warp[warp];
    int skip = misalignment == 0 ? eltN & -EltPer16B : 0;
    for(int i=skip+wid; i < eltN; i += WARP_SIZE)
      dst[i] = shm[i];
  }

  #define WARP_MASK 0xffffffff

  template <int ELEMS_PER_THREAD, int RECV, int SEND, int SrcBuf, int DstBuf>
  __device__ __forceinline__ void recvReduceSendCopy(uint64_t(&v)[ELEMS_PER_THREAD], int ll128Offset, bool postOp) {
    constexpr int SRC = SrcBuf != -1 ? 1 : 0;
    uint64_t vr[ELEMS_PER_THREAD];

    __syncwarp();
    /************************ Wait first recv ********************/
    if (RECV) {
      uint64_t* ptr = recvPtr(0)+ll128Offset;
      uint64_t flag = recvFlag(0);
      bool needReload;
      int spins = 0;
      do {
        needReload = false;
        #pragma unroll
        for (int u=0; u<ELEMS_PER_THREAD; u+=2) {
          load128(ptr+u*WARP_SIZE, vr[u], vr[u+1]);
          needReload |= flagThread && (vr[u+1] != flag);
        }
      } while (__any_sync(WARP_MASK, needReload) && checkAbort(spins, 0, 0) == 0);
    }

    /************* Finish register load **************/
    if (SRC) {
      // By deferring register shuffle here we've overlapped spinning on first
      // peer's data with memory loads of src data.
      loadRegsFinish(v);
      if (SrcBuf == Input) {
        #pragma unroll
        for (int u=0; u<ELEMS_PER_THREAD; u+=2) {
          v[u] = MULTI<RedOp, T>().preOp(redOp, v[u]);
          if (!flagThread)
            v[u+1] = MULTI<RedOp, T>().preOp(redOp, v[u+1]);
        }
      }
    }

    /************************ Recv rest *********************/
    if (RECV) {
      { // Consume data from first recv
        uint64_t* ptr = recvPtr(0)+ll128Offset;
        #pragma unroll
        for (int u=0; u<ELEMS_PER_THREAD; u+=2) {
          v[u] = SRC ? MULTI<RedOp, T>()(redOp, vr[u], v[u]) : vr[u];
          v[u+1] = SRC ? MULTI<RedOp, T>()(redOp, vr[u+1], v[u+1]) : vr[u+1];
        }
      }

      for (int i=1; i<MaxRecv && i<fan.nrecv(); i++) {
        uint64_t flag = recvFlag(i);
        uint64_t* ptr = recvPtr(i)+ll128Offset;
        bool needReload;
        int spins = 0;
        do {
          needReload = false;
          #pragma unroll
          for (int u=0; u<ELEMS_PER_THREAD; u+=2) {
            load128(ptr+u*WARP_SIZE, vr[u], vr[u+1]);
            needReload |= flagThread && (vr[u+1] != flag);
          }
        } while (__any_sync(WARP_MASK, needReload) && checkAbort(spins, i, 0) == 0);

        #pragma unroll
        for (int u=0; u<ELEMS_PER_THREAD; u+=2) {
          v[u] = MULTI<RedOp, T>()(redOp, vr[u], v[u]);
          v[u+1] = MULTI<RedOp, T>()(redOp, vr[u+1], v[u+1]);
        }
      }
    }
    /********************** End Recv ************************/

    if (postOp && !FuncTraits<RedOp>::IsPostOpIdentity) {
      #pragma unroll
      for (int u=0; u<ELEMS_PER_THREAD; u+=2) {
        v[u]   = MULTI<RedOp, T>().postOp(redOp, v[u]);
        v[u+1] = MULTI<RedOp, T>().postOp(redOp, v[u+1]);
      }
    }

    /************************ Send **************************/
    if (SEND) {
      for (int i=1; i<MaxSend && i<fan.nsend(); i++) {
        uint64_t flag = sendFlag(i);
        uint64_t* ptr = sendPtr(i)+ll128Offset;
        #pragma unroll
        for (int u=0; u<ELEMS_PER_THREAD; u+=2) {
          store128(ptr+u*WARP_SIZE, v[u], flagThread ? flag : v[u+1]);
        }
      }
      uint64_t flag = sendFlag(0);
      uint64_t* ptr = sendPtr(0)+ll128Offset;
      #pragma unroll
      for (int u=0; u<ELEMS_PER_THREAD; u+=2) {
        store128(ptr+u*WARP_SIZE, v[u], flagThread ? flag : v[u+1]);
      }
    }
    /********************** End Send ************************/
  }

  static constexpr int WireWordPerSlice = WARP_SIZE*NCCL_LL128_SHMEM_ELEMS_PER_THREAD;
  static constexpr int DataEltPerSlice = (WireWordPerSlice - WireWordPerSlice/NCCL_LL128_LINEELEMS)*(sizeof(uint64_t)/sizeof(T));

  template <int RECV, int SEND, int SrcBuf, int DstBuf>
  __device__ __forceinline__ void GenericOp(intptr_t srcIx, intptr_t dstIx, int nelem, bool postOp) {
    constexpr int SRC = SrcBuf != -1 ? 1 : 0;
    constexpr int DST = DstBuf != -1 ? 1 : 0;
    static_assert(-1<=SrcBuf && SrcBuf < 2, "Uhoh");
    static_assert(-1<=DstBuf && DstBuf < 2, "Uhoh");
    static_assert(DstBuf!=Input, "Mistake?");
    #if 0
    assert((SrcBuf==-1) == (srcIx==-1));
    assert((DstBuf==-1) == (dstIx==-1));
    #endif

    T const *srcPtr = SrcBuf == -1 ? nullptr : userBufs[SrcBuf] + srcIx;
    T       *dstPtr = DstBuf == -1 ? nullptr : userBufs[DstBuf] + dstIx;
    int wireOffset = WireWordPerSlice*warp + 2*wid;
    const int nwarps = nthreads/WARP_SIZE;
    nelem = nelem < 0 ? 0 : nelem;

    if (SEND) waitSend(divUp(nelem, DataEltPerSlice)*WireWordPerSlice*sizeof(uint64_t));
    barrier();
    nelem -= DataEltPerSlice*warp;
    srcPtr += DataEltPerSlice*warp;
    dstPtr += DataEltPerSlice*warp;
    while (nelem > 0) {
      const int eltInSlice = min(nelem, DataEltPerSlice);
      uint64_t regs[NCCL_LL128_SHMEM_ELEMS_PER_THREAD];
      if (SRC) loadRegsBegin(regs, srcPtr, eltInSlice);
      recvReduceSendCopy<NCCL_LL128_SHMEM_ELEMS_PER_THREAD, RECV, SEND, SrcBuf, DstBuf>(regs, wireOffset, postOp);
      if (DST) storeRegs(dstPtr, regs, eltInSlice);

      wireOffset += WireWordPerSlice*nwarps;
      srcPtr += DataEltPerSlice*nwarps;
      dstPtr += DataEltPerSlice*nwarps;
      nelem -= DataEltPerSlice*nwarps;
    }

    barrier();
    if (SEND) for (int i=0; i < MaxSend; i++) sendStep[i] += 1;
    if (SEND) postSend();
    if (RECV) for (int i=0; i < MaxRecv; i++) recvStep[i] += 1;
    if (RECV) postRecv();
  }

  __device__ __forceinline__ void loadRecvConn(struct ncclConnInfo* conn, int i) {
    recvBuff[i] = (uint64_t*)conn->buffs[NCCL_PROTO_LL128];
    recvStep[i] = conn->step;
    if (wid == i) recvConn = conn;
  }
  __device__ __forceinline__ void loadRecvSync() {
    if (tid >= nthreads-WARP_SIZE && wid < fan.nrecv()) {
      recvConnHeadPtr = recvConn->head;
      recvConnHead = recvConn->step;
    }
  }

  __device__ __forceinline__ void loadSendConn(struct ncclConnInfo* conn, int i) {
    sendBuff[i] = (uint64_t*)conn->buffs[NCCL_PROTO_LL128];
    sendStep[i] = conn->step;
    if (wid == i) sendConn = conn;
  }
  __device__ __forceinline__ void loadSendSync() {
    if (tid < fan.nsend()) {
      sendConnHeadPtr = sendConn->head;
      sendConnHeadCache = *sendConnHeadPtr;
      sendConnHead = sendConn->step;
      sendConnFifoPtr = sendConn->sizesFifo;
    }
    if (tid >= nthreads-WARP_SIZE && wid<fan.nsend()) {
      if (sendConn->sizesFifo) {
        sendConnTailPtr = sendConn->tail;
        sendConnTail = sendConn->step;
      }
    }
  }

public:
  __device__ Primitives(
      const int tid, const int nthreads, int const *recvPeers, int const *sendPeers,
<<<<<<< HEAD
      void const *inputBuf, void *outputBuf, int group=0, int connIndex=0
    ):
    redOp(FuncTraits<RedOp>().make(ncclShmem->comm.nRanks)),
=======
      void const *inputBuf, void *outputBuf, uint64_t redOpArg, int group=0
    ):
    redOp(redOpArg),
>>>>>>> 30ca3fca
    tid(tid), nthreads(nthreads), wid(tid%WARP_SIZE), warp(tid/WARP_SIZE),
    flagThread((tid%8)==7), group(group),
    stepSize(ncclShmem->comm.buffSizes[NCCL_PROTO_LL128]/NCCL_STEPS/sizeof(uint64_t)) {

    auto *channel = &ncclShmem->channel;
    int nrecv=0, nsend=0;
    while (nrecv < MaxRecv && recvPeers[nrecv] >= 0) {
      loadRecvConn(&channel->devPeers[recvPeers[nrecv]].recv->conn, nrecv);
      nrecv++;
    }
    while (nsend < MaxSend && sendPeers[nsend] >= 0) {
      loadSendConn(&channel->devPeers[sendPeers[nsend]].send->conn, nsend);
      nsend++;
    }
    this->fan = Fan(nrecv, nsend);
    loadRecvSync();
    loadSendSync();
    setDataPtrs(inputBuf, outputBuf);
  }

  __device__ ~Primitives() {
    // Save steps for the next operation
    if (tid >= nthreads-WARP_SIZE && wid < fan.nrecv())
      recvConn->step = recvConnHead;
    if (tid < fan.nsend())
      sendConn->step = sendConnHead;
    // Ensure all steps written back
    barrier();
  }

  __device__ void setDataPtrs(void const *inputBuf, void *outputBuf) {
    userBufs[Input] = (T*)inputBuf;
    userBufs[Output] = (T*)outputBuf;
  }

  __device__ void moveDataPtrs(intptr_t delta) {
    userBufs[Input] += delta;
    userBufs[Output] += delta;
  }

  __device__ void send(intptr_t inpIx, int eltN) {
    return GenericOp<0, 1, Input, -1>(inpIx, -1, eltN, false);
  }
  __device__ void sendFromOutput(intptr_t outIx, int eltN) {
    return GenericOp<0, 1, Output, -1>(outIx, -1, eltN, false);
  }
  __device__ void recv(intptr_t outIx, int eltN, bool postOp=false) {
    return GenericOp<1, 0, -1, Output>(-1, outIx, eltN, postOp);
  }
  __device__ void recvReduceSend(intptr_t inpIx, int eltN) {
    return GenericOp<1, 1, Input, -1>(inpIx, -1, eltN, false);
  }
  __device__ void recvReduceCopy(intptr_t inpIx, intptr_t outIx, int eltN, bool postOp=false) {
    return GenericOp<1, 0, Input, Output>(inpIx, outIx, eltN, postOp);
  }
  __device__ void copySend(intptr_t inpIx, intptr_t outIx, int eltN, bool postOp=false) {
    return GenericOp<0, 1, Input, Output>(inpIx, outIx, eltN, postOp);
  }
  __device__ void recvCopySend(intptr_t outIx, int eltN, bool postOp=false) {
    return GenericOp<1, 1, -1, Output>(-1, outIx, eltN, postOp);
  }
  __device__ void recvReduceCopySend(intptr_t inpIx, intptr_t outIx, int eltN, bool postOp=false) {
    return GenericOp<1, 1, Input, Output>(inpIx, outIx, eltN, postOp);
  }
};<|MERGE_RESOLUTION|>--- conflicted
+++ resolved
@@ -357,15 +357,9 @@
 public:
   __device__ Primitives(
       const int tid, const int nthreads, int const *recvPeers, int const *sendPeers,
-<<<<<<< HEAD
-      void const *inputBuf, void *outputBuf, int group=0, int connIndex=0
-    ):
-    redOp(FuncTraits<RedOp>().make(ncclShmem->comm.nRanks)),
-=======
-      void const *inputBuf, void *outputBuf, uint64_t redOpArg, int group=0
+      void const *inputBuf, void *outputBuf, uint64_t redOpArg, int group=0, int connIndex=0
     ):
     redOp(redOpArg),
->>>>>>> 30ca3fca
     tid(tid), nthreads(nthreads), wid(tid%WARP_SIZE), warp(tid/WARP_SIZE),
     flagThread((tid%8)==7), group(group),
     stepSize(ncclShmem->comm.buffSizes[NCCL_PROTO_LL128]/NCCL_STEPS/sizeof(uint64_t)) {
