/*************************************************************************
 * Copyright (c) 2016-2021, NVIDIA CORPORATION. All rights reserved.
 * Modifications Copyright (c) 2019-2021 Advanced Micro Devices, Inc. All rights reserved.
 *
 * See LICENSE.txt for license information
 ************************************************************************/

#include "op128.h"

#define NCCL_LL128_FLAGTHREAD (NCCL_LL128_LINEELEMS-1)

template<typename T, typename RedOp, typename Fan, int Direct>
class Primitives<T, RedOp, Fan, Direct, ProtoLL128>:
  public PrimitivesWithoutDirect<Primitives<T, RedOp, Fan, Direct, ProtoLL128>> {

  static constexpr int MaxRecv = Fan::MaxRecv, MaxSend = Fan::MaxSend;
  static constexpr int Input=0, Output=1;
  RedOp redOp;
  const int tid;
  const int nthreads;
  const int wid;
  const int stepSize;
  const int warp;
  const bool flagThread;
  const int group;
  Fan fan;
  T *userBufs[2];
  struct ncclConnInfo* recvConn = NULL;
  volatile uint64_t* recvConnHeadPtr = NULL;
  uint64_t recvConnHead;

  struct ncclConnInfo* sendConn = NULL;
  volatile int* sendConnFifoPtr = NULL;
  volatile uint64_t* sendConnTailPtr = NULL;
  uint64_t sendConnTail;
  volatile uint64_t* sendConnHeadPtr = NULL;
  uint64_t sendConnHead;
  uint64_t sendConnHeadCache; // Cache last seen value

<<<<<<< HEAD
  uint64_t recvStep[NRECV];
  uint64_t sendStep[NSEND];
  uint64_t* recvBuff[NRECV];
  uint64_t* sendBuff[NSEND];
  struct ncclDevComm* comm;

  volatile uint64_t* shmem;
  uint32_t* sync;
=======
  uint64_t recvStep[MaxRecv];
  uint64_t sendStep[MaxSend];
  uint64_t* recvBuff[MaxRecv];
  uint64_t* sendBuff[MaxSend];
>>>>>>> 7e515921

  inline __device__ int recvOffset(int i) { return (recvStep[i]%NCCL_STEPS)*stepSize; }
  inline __device__ int sendOffset(int i) { return (sendStep[i]%NCCL_STEPS)*stepSize; }
  inline __device__ uint64_t* recvPtr(int i) { return recvBuff[i]+recvOffset(i); }
  inline __device__ uint64_t* sendPtr(int i) { return sendBuff[i]+sendOffset(i); }
  inline __device__ uint64_t recvFlag(int i) { return recvStep[i]+1; }
  inline __device__ uint64_t sendFlag(int i) { return sendStep[i]+1; }

  inline __device__ void barrier() {
<<<<<<< HEAD
#if defined(__HIP_PLATFORM_HCC__) || defined(__HCC__) || defined(__HIPCC__)
    __syncthreads();
#else
    if (NSEND>NRECV) {
      asm volatile ("bar.sync 1, %0;" :: "r"(nthreads));
    } else {
      asm volatile ("bar.sync 2, %0;" :: "r"(nthreads));
    }
#endif
=======
    asm volatile ("bar.sync %1, %0;" :: "r"(nthreads), "r"(1+group));
>>>>>>> 7e515921
  }

  uint32_t abort = 0;

  inline __device__ int checkAbort(int &spins, int i, int send) {
    spins++;
<<<<<<< HEAD
    if (abort == 0 && spins == SPINS_BEFORE_CHECK_ABORT) {
      abort = LOAD(comm->abortFlag);
=======
    if (abort == 0 && spins == NCCL_SPINS_BEFORE_CHECK_ABORT) {
      abort = *ncclShmem.comm.abortFlag;
>>>>>>> 7e515921
      spins = 0;
    }
    return abort;
  }

  inline __device__ void waitSend(int nbytes) {
    if (sendConnHeadPtr) {
      int spins = 0;
      while (sendConnHeadCache + NCCL_STEPS < sendConnHead + 1) {
<<<<<<< HEAD
        sendConnHeadCache = LOAD(sendConnHeadPtr);
        if (checkAbort(wid, 1)) break;
=======
        sendConnHeadCache = *sendConnHeadPtr;
        if (checkAbort(spins, wid, 1)) break;
>>>>>>> 7e515921
      }
      if (sendConnFifoPtr) {
        STORE(sendConnFifoPtr+sendStep[wid]%NCCL_STEPS, nbytes);
      }
      sendConnHead += 1;
    }
  }

  inline __device__ void postRecv() {
    if (recvConnHeadPtr) STORE(recvConnHeadPtr, recvConnHead += 1);
  }
  inline __device__ void postSend() {
    if (sendConnTailPtr) { __threadfence(); STORE(sendConnTailPtr, sendConnTail += 1); }
  }

  template<int WordPerThread>
  __device__ __forceinline__ void loadRegsBegin(uint64_t(&regs)[WordPerThread], T const *src, int eltN) {
    constexpr int EltPer16B = 16/sizeof(T);
    if(reinterpret_cast<uintptr_t>(src)%16 == 0) {
      /* We are aligned to 16 bytes, so load directly to registers no shmem.
       * Flag threads load half as much data which gets shuffled to the even
       * registers during Finish. The point of splitting into two phases is to
       * defer that shuffle, which incurs a dependency stall, until after other
       * memops are launched by the caller.
       */
      #pragma unroll
      for(int g=0; g < WordPerThread/2; g++) {
        int ix = g*WARP_SIZE - 4*(g/2) + wid - (g%2)*(wid/8);
        if(!flagThread || g%2==0) {
          if(ix*EltPer16B < eltN)
            load128((uint64_t*)(src + ix*EltPer16B), regs[2*g+0], regs[2*g+1]);
        }
      }
    }
<<<<<<< HEAD
#else
    uint64_t* shmemAsmPtr = shmemCvtPtr(shmem);
    #pragma unroll
    for (int u=0; u<ELEMS_PER_THREAD; u+=2) {
      if (u*WARP_SIZE < maxOffset) {
        using Vec = uint64_t __attribute__((ext_vector_type(2)));
        Vec i2;
        //load128(src64Ptr+u*WARP_SIZE, v0, v1);
        asm volatile ("flat_load_dwordx4 %0, %1\n"
          "s_waitcnt vmcnt(0)\n" : "=v"(i2) : "v"(src64Ptr+u*WARP_SIZE));
        //storeShmem128(shmemAsmPtr+u*WARP_SIZE, i2[0], i2[1]);
        *(shmemAsmPtr+u*WARP_SIZE) = i2[0];
        *(shmemAsmPtr+u*WARP_SIZE+1) = i2[1];
=======
    else {
      // Not aligned. Stage the smallest 16 byte aligned region subsuming the
      // buffer into shmem.
      int misalignment = reinterpret_cast<uintptr_t>(src) % 16;
      uint64_t *src8 = reinterpret_cast<uint64_t*>(reinterpret_cast<uintptr_t>(src) & -uintptr_t(16));
      uint64_t *shm8 = shmemCvtPtr(ncclShmem.ll128warp[warp]);
      #pragma unroll
      for(int g=0; g < WordPerThread/2; g++)
        if((g*WARP_SIZE + wid)*16 < misalignment + eltN*sizeof(T))
          load128(src8 + 2*(g*WARP_SIZE + wid), regs[2*g+0], regs[2*g+1]);
      #pragma unroll
      for(int g=0; g < WordPerThread/2; g++)
        storeShmem128(shm8 + 2*(g*WARP_SIZE + wid), regs[2*g+0], regs[2*g+1]);

      __syncwarp();

      // Now load from shmem stage to regs. Preserve the same pre-shuffled layout
      // as the aligned case since Finish() will be applied regardless.
      T *shm = (T*)shm8 + misalignment/sizeof(T);
      #pragma unroll
      for(int g=0; g < WordPerThread/2; g++) {
        int ix = g*WARP_SIZE - 4*(g/2) + wid - (g%2)*(wid/8);
        if(!flagThread || g%2==0) {
          if(ix*EltPer16B < eltN)
            loadShmemMisaligned128(shm + ix*EltPer16B, regs[2*g+0], regs[2*g+1]);
        }
>>>>>>> 7e515921
      }
    }
  }

  template<int WordPerThread>
  __device__ __forceinline__ void loadRegsFinish(uint64_t(&regs)[WordPerThread]) {
    // Move data out of flag registers into the vacant registers.
    #pragma unroll
    for (int g=1; g < WordPerThread/2; g+=2) {
      if (flagThread) regs[2*g] = regs[2*g-1];
    }
  }

<<<<<<< HEAD
  template <int ELEMS_PER_THREAD>
  inline __device__ void storeShmemToDst128(int maxOffset, uint64_t* dst64Ptr) {
    using Velem = uint64_t __attribute__((ext_vector_type(ELEMS_PER_THREAD)));
    Velem v;
    uint64_t* shmemAsmPtr = shmemCvtPtr(shmem);
    #pragma unroll
    for (int u=0; u<ELEMS_PER_THREAD; u+=2) {
      v[u] = *(shmemAsmPtr+u*WARP_SIZE);
      v[u+1] = *(shmemAsmPtr+u*WARP_SIZE+1);
      //loadShmem128(shmemAsmPtr+u*WARP_SIZE, v[u], v[u+1]);
=======
  template<int WordPerThread>
  __device__ __forceinline__ void storeRegs(T *dst, uint64_t(&regs)[WordPerThread], int eltN) {
    constexpr int EltPer16B = 16/sizeof(T);
    // Reverse Finish() register permuatation.
    #pragma unroll
    for (int g=1; g < WordPerThread/2; g+=2) {
      if (flagThread) regs[2*g-1] = regs[2*g];
>>>>>>> 7e515921
    }
    // Write to dst if 16-byte aligned, shmem otherwise.
    int misalignment = reinterpret_cast<uintptr_t>(dst)%16;
    uint64_t *shm8 = shmemCvtPtr(ncclShmem.ll128warp[warp]);
    #pragma unroll
<<<<<<< HEAD
    for (int u=0; u<ELEMS_PER_THREAD; u+=2) {
      //if (u*WARP_SIZE < maxOffset) store128(dst64Ptr+u*WARP_SIZE, v[u], v[u+1]);
      using Vec = uint64_t __attribute__((ext_vector_type(2)));
      Vec i2;
      i2[0] = v[u];
      i2[1] = v[u+1];//
      if (u*WARP_SIZE < maxOffset) asm volatile ("flat_store_dwordx4 %0, %1\n"
        "s_waitcnt vmcnt(0)\n" : : "v"(dst64Ptr+u*WARP_SIZE), "v"(i2));
    }
  }

  inline __device__ void storeShmemToDst(int start, int end, T* dstPtr) {
    T* shmemPtr = (T*)(shmem-2*wid);
    for (int offset = start+wid; offset < end; offset += WARP_SIZE) {
      dstPtr[offset] = shmemPtr[offset];
=======
    for(int g=0; g < WordPerThread/2; g++) {
      int ix = g*WARP_SIZE - 4*(g/2) + wid - (g%2)*(wid/8);
      if (!flagThread || g%2==0) {
        if(misalignment == 0 && (ix+1)*EltPer16B <= eltN)
          store128((uint64_t*)(dst + ix*EltPer16B), regs[2*g+0], regs[2*g+1]);
        else
          storeShmem128(shm8+2*ix, regs[2*g+0], regs[2*g+1]);
      }
>>>>>>> 7e515921
    }
    __syncwarp();
    // Write rest from shmem to dst. No need to coalesce stores to 16-bytes,
    // the hardware keeps up fine.
    T *shm = (T*)ncclShmem.ll128warp[warp];
    int skip = misalignment == 0 ? eltN & -EltPer16B : 0;
    for(int i=skip+wid; i < eltN; i += WARP_SIZE)
      dst[i] = shm[i];
  }

  #define WARP_MASK 0xffffffff

  template <int ELEMS_PER_THREAD, int RECV, int SEND, int SrcBuf, int DstBuf>
  __device__ __forceinline__ void recvReduceSendCopy(uint64_t(&v)[ELEMS_PER_THREAD], int ll128Offset, bool postOp) {
    constexpr int SRC = SrcBuf != -1 ? 1 : 0;
    uint64_t vr[ELEMS_PER_THREAD];

    __syncwarp();
    /************************ Wait first recv ********************/
    if (RECV) {
      uint64_t* ptr = recvPtr(0)+ll128Offset;
      uint64_t flag = recvFlag(0);
      bool needReload;
<<<<<<< HEAD
      using Vec = uint64_t __attribute__((ext_vector_type(2)));
      Vec i2;
=======
      int spins = 0;
>>>>>>> 7e515921
      do {
        if (wid == 0) STORE(sync, 0);
        needReload = false;
        #pragma unroll
        for (int u=0; u<ELEMS_PER_THREAD; u+=2) {
<<<<<<< HEAD
          asm volatile ("flat_load_dwordx4 %0, %1, glc, slc\n"
            "s_waitcnt vmcnt(0)\n" : "=v"(i2) : "v"(ptr+u*WARP_SIZE));
          //load128(ptr+u*WARP_SIZE, v0, v1);
          needReload |= flagThread && (i2[1] != flag);
        }
        if (needReload) __atomic_fetch_add(sync, 1, __ATOMIC_SEQ_CST);
      } while (LOAD(sync) && checkAbort(0, 0) == 0);
      #pragma unroll
      for (int u=0; u<ELEMS_PER_THREAD; u+=2) {
        asm volatile ("flat_load_dwordx4 %0, %1, glc, slc\n"
          "s_waitcnt vmcnt(0)\n" : "=v"(i2) : "v"(ptr+u*WARP_SIZE));
        //load128(ptr+u*WARP_SIZE, v0, v1);
        v[u] = SRC ? MULTI<FUNC, T>()(i2[0], v[u]) : i2[0];
        v[u+1] = SRC ? MULTI<FUNC, T>()(i2[1], v[u+1]) : i2[1];
=======
          load128(ptr+u*WARP_SIZE, vr[u], vr[u+1]);
          needReload |= flagThread && (vr[u+1] != flag);
        }
      } while (__any_sync(WARP_MASK, needReload) && checkAbort(spins, 0, 0) == 0);
    }

    /************* Finish register load **************/
    if (SRC) {
      // By deferring register shuffle here we've overlapped spinning on first
      // peer's data with memory loads of src data.
      loadRegsFinish(v);
      if (SrcBuf == Input) {
        #pragma unroll
        for (int u=0; u<ELEMS_PER_THREAD; u+=2) {
          v[u] = MULTI<RedOp, T>().preOp(redOp, v[u]);
          if (!flagThread)
            v[u+1] = MULTI<RedOp, T>().preOp(redOp, v[u+1]);
        }
>>>>>>> 7e515921
      }
    }

    /************************ Recv rest *********************/
    if (RECV) {
      { // Consume data from first recv
        uint64_t* ptr = recvPtr(0)+ll128Offset;
        #pragma unroll
        for (int u=0; u<ELEMS_PER_THREAD; u+=2) {
          v[u] = SRC ? MULTI<RedOp, T>()(redOp, vr[u], v[u]) : vr[u];
          v[u+1] = SRC ? MULTI<RedOp, T>()(redOp, vr[u+1], v[u+1]) : vr[u+1];
        }
      }

      for (int i=1; i<MaxRecv && i<fan.nrecv(); i++) {
        uint64_t flag = recvFlag(i);
        uint64_t* ptr = recvPtr(i)+ll128Offset;
<<<<<<< HEAD
        Vec i2;
=======
        bool needReload;
        int spins = 0;
>>>>>>> 7e515921
        do {
          if (wid == 0) STORE(sync, 0);
          needReload = 0;
          #pragma unroll
          for (int u=0; u<ELEMS_PER_THREAD; u+=2) {
<<<<<<< HEAD
            asm volatile ("flat_load_dwordx4 %0, %1, glc, slc\n"
              "s_waitcnt vmcnt(0)\n" : "=v"(i2) : "v"(ptr+u*WARP_SIZE));
            //load128(ptr+u*WARP_SIZE, v0, v1);
            needReload |= flagThread && (i2[1] != flag);
          }
          if (needReload) __atomic_fetch_add(sync, 1, __ATOMIC_SEQ_CST);
        } while (LOAD(sync) && checkAbort(i, 0) == 0);
        #pragma unroll
        for (int u=0; u<ELEMS_PER_THREAD; u+=2) {
          asm volatile ("flat_load_dwordx4 %0, %1, glc, slc\n"
            "s_waitcnt vmcnt(0)\n" : "=v"(i2) : "v"(ptr+u*WARP_SIZE));
          //load128(ptr+u*WARP_SIZE, v0, v1);
          v[u] = MULTI<FUNC, T>()(i2[0], v[u]);
          v[u+1] = MULTI<FUNC, T>()(i2[1], v[u+1]);
=======
            load128(ptr+u*WARP_SIZE, vr[u], vr[u+1]);
            needReload |= flagThread && (vr[u+1] != flag);
          }
        } while (__any_sync(WARP_MASK, needReload) && checkAbort(spins, i, 0) == 0);

        #pragma unroll
        for (int u=0; u<ELEMS_PER_THREAD; u+=2) {
          v[u] = MULTI<RedOp, T>()(redOp, vr[u], v[u]);
          v[u+1] = MULTI<RedOp, T>()(redOp, vr[u+1], v[u+1]);
>>>>>>> 7e515921
        }
      }
    }
    /********************** End Recv ************************/

    if (postOp && !FuncTraits<RedOp>::IsPostOpIdentity) {
      #pragma unroll
      for (int u=0; u<ELEMS_PER_THREAD; u+=2) {
        v[u]   = MULTI<RedOp, T>().postOp(redOp, v[u]);
        v[u+1] = MULTI<RedOp, T>().postOp(redOp, v[u+1]);
      }
    }

    /************************ Send **************************/
    if (SEND) {
      for (int i=1; i<MaxSend && i<fan.nsend(); i++) {
        uint64_t flag = sendFlag(i);
        uint64_t* ptr = sendPtr(i)+ll128Offset;
        #pragma unroll
        for (int u=0; u<ELEMS_PER_THREAD; u+=2) {
          //store128(ptr+u*WARP_SIZE, v[u], flagThread ? flag : v[u+1]);
          using Vec = uint64_t __attribute__((ext_vector_type(2)));
          Vec i2;
          i2[0] = v[u];
          i2[1] = flagThread ? flag : v[u+1];//
          asm volatile ("flat_store_dwordx4 %0, %1, glc, slc\n"
            "s_waitcnt vmcnt(0)\n" : : "v"(ptr+u*WARP_SIZE), "v"(i2));
        }
      }
      uint64_t flag = sendFlag(0);
      uint64_t* ptr = sendPtr(0)+ll128Offset;
      #pragma unroll
      for (int u=0; u<ELEMS_PER_THREAD; u+=2) {
        //store128(ptr+u*WARP_SIZE, v[u], flagThread ? flag : v[u+1]);
        using Vec = uint64_t __attribute__((ext_vector_type(2)));
        Vec i2;
        i2[0] = v[u];
        i2[1] = flagThread ? flag : v[u+1];//
        asm volatile ("flat_store_dwordx4 %0, %1, glc, slc\n"
          "s_waitcnt vmcnt(0)\n" : : "v"(ptr+u*WARP_SIZE), "v"(i2));
      }
    }
    /********************** End Send ************************/
  }

  static constexpr int WireWordPerSlice = WARP_SIZE*NCCL_LL128_SHMEM_ELEMS_PER_THREAD;
  static constexpr int DataEltPerSlice = (WireWordPerSlice - WireWordPerSlice/NCCL_LL128_LINEELEMS)*(sizeof(uint64_t)/sizeof(T));

  template <int RECV, int SEND, int SrcBuf, int DstBuf>
  __device__ void GenericOp(intptr_t srcIx, intptr_t dstIx, int nelem, bool postOp) {
    constexpr int SRC = SrcBuf != -1 ? 1 : 0;
    constexpr int DST = DstBuf != -1 ? 1 : 0;
    static_assert(-1<=SrcBuf && SrcBuf < 2, "Uhoh");
    static_assert(-1<=DstBuf && DstBuf < 2, "Uhoh");
    static_assert(DstBuf!=Input, "Mistake?");
    #if 0
    assert((SrcBuf==-1) == (srcIx==-1));
    assert((DstBuf==-1) == (dstIx==-1));
    #endif

    T const *srcPtr = SrcBuf == -1 ? nullptr : userBufs[SrcBuf] + srcIx;
    T       *dstPtr = DstBuf == -1 ? nullptr : userBufs[DstBuf] + dstIx;
    int wireOffset = WireWordPerSlice*warp + 2*wid;
    const int nwarps = nthreads/WARP_SIZE;
    nelem = nelem < 0 ? 0 : nelem;

    if (SEND) waitSend(divUp(nelem, DataEltPerSlice)*WireWordPerSlice*sizeof(uint64_t));
    barrier();
<<<<<<< HEAD

    while (elemOffset*(sizeof(uint64_t)/sizeof(T)) < nelem) {
      const int maxOffset128 = min(nelem64-elemOffset, (int)ELEMINC);
      const int maxOffset = min(nelem-(elemOffset*((int)(sizeof(uint64_t)/sizeof(T)))), (int)(ELEMINC*(sizeof(uint64_t)/sizeof(T))));
      if (SRC) {
        int done = 0;
        if ((((uint64_t)srcPtr)&0x3) == 0) {
          loadSrcToShmem128<NCCL_LL128_SHMEM_ELEMS_PER_THREAD>(maxOffset128-2*wid, src64Ptr+elemOffset+2*wid);
          done = maxOffset128*(sizeof(uint64_t)/sizeof(T));
        }
        loadSrcToShmem(done, maxOffset, (T*)(src64Ptr+elemOffset));
      }
      __syncwarp();
      recvReduceSendCopy<NCCL_LL128_SHMEM_ELEMS_PER_THREAD, RECV, SEND, SRC, DST>(ll128Offset);
      __syncwarp();
      if (DST) {
        int done = 0;
        if ((((uint64_t)dstPtr)&0x3) == 0) {
          storeShmemToDst128<NCCL_LL128_SHMEM_ELEMS_PER_THREAD>(maxOffset128-2*wid, dst64Ptr+elemOffset+2*wid);
          done = maxOffset128*(sizeof(uint64_t)/sizeof(T));
        }
        storeShmemToDst(done, maxOffset, (T*)(dst64Ptr+elemOffset));
      }
      __syncwarp();
      ll128Offset += LL128INC*nwarps;
      elemOffset += ELEMINC*nwarps;
=======
    nelem -= DataEltPerSlice*warp;
    srcPtr += DataEltPerSlice*warp;
    dstPtr += DataEltPerSlice*warp;
    while (nelem > 0) {
      const int eltInSlice = min(nelem, DataEltPerSlice);
      uint64_t regs[NCCL_LL128_SHMEM_ELEMS_PER_THREAD];
      if (SRC) loadRegsBegin(regs, srcPtr, eltInSlice);
      recvReduceSendCopy<NCCL_LL128_SHMEM_ELEMS_PER_THREAD, RECV, SEND, SrcBuf, DstBuf>(regs, wireOffset, postOp);
      if (DST) storeRegs(dstPtr, regs, eltInSlice);

      wireOffset += WireWordPerSlice*nwarps;
      srcPtr += DataEltPerSlice*nwarps;
      dstPtr += DataEltPerSlice*nwarps;
      nelem -= DataEltPerSlice*nwarps;
>>>>>>> 7e515921
    }

    barrier();
    if (SEND) for (int i=0; i < MaxSend; i++) sendStep[i] += 1;
    if (SEND) postSend();
    if (RECV) for (int i=0; i < MaxRecv; i++) recvStep[i] += 1;
    if (RECV) postRecv();
  }

  __device__ __forceinline__ void loadRecvConn(struct ncclConnInfo* conn, int i) {
    recvBuff[i] = (uint64_t*)LOAD(conn->buffs+NCCL_PROTO_LL128);
    recvStep[i] = LOAD(&conn->step);
    if (wid == i) recvConn = conn;
  }
  __device__ __forceinline__ void loadRecvSync() {
<<<<<<< HEAD
    if (tid >= nthreads-WARP_SIZE && wid < nrecv) {
      recvConnHeadPtr = LOAD(&recvConn->head);
      recvConnHead = LOAD(&recvConn->step);
=======
    if (tid >= nthreads-WARP_SIZE && wid < fan.nrecv()) {
      recvConnHeadPtr = recvConn->head;
      recvConnHead = recvConn->step;
>>>>>>> 7e515921
    }
  }

  __device__ __forceinline__ void loadSendConn(struct ncclConnInfo* conn, int i) {
    sendBuff[i] = (uint64_t*)LOAD(conn->buffs+NCCL_PROTO_LL128);
    sendStep[i] = LOAD(&conn->step);
    if (wid == i) sendConn = conn;
  }
  __device__ __forceinline__ void loadSendSync() {
<<<<<<< HEAD
    if (tid < nsend) {
      sendConnHeadPtr = LOAD(&sendConn->head);
      sendConnHeadCache = LOAD(sendConnHeadPtr);
      sendConnHead = LOAD(&sendConn->step);
      sendConnFifoPtr = LOAD(&sendConn->sizesFifo);
=======
    if (tid < fan.nsend()) {
      sendConnHeadPtr = sendConn->head;
      sendConnHeadCache = *sendConnHeadPtr;
      sendConnHead = sendConn->step;
      sendConnFifoPtr = sendConn->sizesFifo;
>>>>>>> 7e515921
    }
    if (tid >= nthreads-WARP_SIZE && wid<fan.nsend()) {
      if (sendConn->sizesFifo) {
        sendConnTailPtr = LOAD(&sendConn->tail);
        sendConnTail = LOAD(&sendConn->step);
      }
    }
  }

<<<<<<< HEAD
  __device__ __forceinline__ void saveRecvSync() {
    if (tid >= nthreads-WARP_SIZE && wid < nrecv) {
      STORE(&recvConn->step, recvConnHead);
      __threadfence_block();
    }
  }

  __device__ __forceinline__ void saveSendSync() {
    if (tid < nsend) {
      STORE(&sendConn->step, sendConnHead);
      __threadfence_block();
    }
  }

 public:
  __device__ __forceinline__
  ncclLL128Primitives(const int tid, const int nthreads, int* recvPeers, int* sendPeers, int stepSize, struct ncclChannel* channel, struct ncclDevComm* comm)
    : comm(comm), tid(tid), nthreads(nthreads), wid(tid%WARP_SIZE), warp(tid/WARP_SIZE), flagThread((tid%8)==7), stepSize(stepSize), shmem(ncclShmem->data+(threadIdx.x/WARP_SIZE)*NCCL_LL128_SHMEM_ELEMS_PER_THREAD*WARP_SIZE+2*wid), sync(ncclShmem->sync+warp) {
    // Make sure step is updated before we read it.
    barrier();

    for (int i=0; i<NRECV && recvPeers[i] >= 0; i++) loadRecvConn(&channel->devPeers[recvPeers[i]].recv->conn, i);
    for (int i=0; i<NSEND && sendPeers[i] >= 0; i++) loadSendConn(&channel->devPeers[sendPeers[i]].send->conn, i);
=======
public:
  __device__ Primitives(
      const int tid, const int nthreads, int const *recvPeers, int const *sendPeers,
      void const *inputBuf, void *outputBuf, int group=0
    ):
    redOp(FuncTraits<RedOp>().make(ncclShmem.comm.nRanks)),
    tid(tid), nthreads(nthreads), wid(tid%WARP_SIZE), warp(tid/WARP_SIZE),
    flagThread((tid%8)==7), group(group),
    stepSize(ncclShmem.comm.buffSizes[NCCL_PROTO_LL128]/NCCL_STEPS/sizeof(uint64_t)) {

    auto *channel = &ncclShmem.channel;
    int nrecv=0, nsend=0;
    while (nrecv < MaxRecv && recvPeers[nrecv] >= 0) {
      loadRecvConn(&channel->devPeers[recvPeers[nrecv]].recv->conn, nrecv);
      nrecv++;
    }
    while (nsend < MaxSend && sendPeers[nsend] >= 0) {
      loadSendConn(&channel->devPeers[sendPeers[nsend]].send->conn, nsend);
      nsend++;
    }
    this->fan = Fan(nrecv, nsend);
>>>>>>> 7e515921
    loadRecvSync();
    loadSendSync();
    setDataPtrs(inputBuf, outputBuf);
  }

  __device__ ~Primitives() {
    // Save steps for the next operation
    if (tid >= nthreads-WARP_SIZE && wid < fan.nrecv())
      recvConn->step = recvConnHead;
    if (tid < fan.nsend())
      sendConn->step = sendConnHead;
    // Ensure all steps written back
    barrier();
  }

  __device__ void setDataPtrs(void const *inputBuf, void *outputBuf) {
    userBufs[Input] = (T*)inputBuf;
    userBufs[Output] = (T*)outputBuf;
  }

  __device__ void moveDataPtrs(intptr_t delta) {
    userBufs[Input] += delta;
    userBufs[Output] += delta;
  }

  __device__ void send(intptr_t inpIx, int eltN) {
    return GenericOp<0, 1, Input, -1>(inpIx, -1, eltN, false);
  }
  __device__ void sendFromOutput(intptr_t outIx, int eltN) {
    return GenericOp<0, 1, Output, -1>(outIx, -1, eltN, false);
  }
  __device__ void recv(intptr_t outIx, int eltN, bool postOp=false) {
    return GenericOp<1, 0, -1, Output>(-1, outIx, eltN, postOp);
  }
  __device__ void recvReduceSend(intptr_t inpIx, int eltN) {
    return GenericOp<1, 1, Input, -1>(inpIx, -1, eltN, false);
  }
  __device__ void recvReduceCopy(intptr_t inpIx, intptr_t outIx, int eltN, bool postOp=false) {
    return GenericOp<1, 0, Input, Output>(inpIx, outIx, eltN, postOp);
  }
  __device__ void copySend(intptr_t inpIx, intptr_t outIx, int eltN, bool postOp=false) {
    return GenericOp<0, 1, Input, Output>(inpIx, outIx, eltN, postOp);
  }
  __device__ void recvCopySend(intptr_t outIx, int eltN, bool postOp=false) {
    return GenericOp<1, 1, -1, Output>(-1, outIx, eltN, postOp);
  }
  __device__ void recvReduceCopySend(intptr_t inpIx, intptr_t outIx, int eltN, bool postOp=false) {
    return GenericOp<1, 1, Input, Output>(inpIx, outIx, eltN, postOp);
  }
};<|MERGE_RESOLUTION|>--- conflicted
+++ resolved
@@ -8,6 +8,8 @@
 #include "op128.h"
 
 #define NCCL_LL128_FLAGTHREAD (NCCL_LL128_LINEELEMS-1)
+
+#define __any_sync(WARP_MASK, needReload) (true)
 
 template<typename T, typename RedOp, typename Fan, int Direct>
 class Primitives<T, RedOp, Fan, Direct, ProtoLL128>:
@@ -37,21 +39,10 @@
   uint64_t sendConnHead;
   uint64_t sendConnHeadCache; // Cache last seen value
 
-<<<<<<< HEAD
-  uint64_t recvStep[NRECV];
-  uint64_t sendStep[NSEND];
-  uint64_t* recvBuff[NRECV];
-  uint64_t* sendBuff[NSEND];
-  struct ncclDevComm* comm;
-
-  volatile uint64_t* shmem;
-  uint32_t* sync;
-=======
   uint64_t recvStep[MaxRecv];
   uint64_t sendStep[MaxSend];
   uint64_t* recvBuff[MaxRecv];
   uint64_t* sendBuff[MaxSend];
->>>>>>> 7e515921
 
   inline __device__ int recvOffset(int i) { return (recvStep[i]%NCCL_STEPS)*stepSize; }
   inline __device__ int sendOffset(int i) { return (sendStep[i]%NCCL_STEPS)*stepSize; }
@@ -61,32 +52,15 @@
   inline __device__ uint64_t sendFlag(int i) { return sendStep[i]+1; }
 
   inline __device__ void barrier() {
-<<<<<<< HEAD
-#if defined(__HIP_PLATFORM_HCC__) || defined(__HCC__) || defined(__HIPCC__)
-    __syncthreads();
-#else
-    if (NSEND>NRECV) {
-      asm volatile ("bar.sync 1, %0;" :: "r"(nthreads));
-    } else {
-      asm volatile ("bar.sync 2, %0;" :: "r"(nthreads));
-    }
-#endif
-=======
     asm volatile ("bar.sync %1, %0;" :: "r"(nthreads), "r"(1+group));
->>>>>>> 7e515921
   }
 
   uint32_t abort = 0;
 
   inline __device__ int checkAbort(int &spins, int i, int send) {
     spins++;
-<<<<<<< HEAD
-    if (abort == 0 && spins == SPINS_BEFORE_CHECK_ABORT) {
-      abort = LOAD(comm->abortFlag);
-=======
     if (abort == 0 && spins == NCCL_SPINS_BEFORE_CHECK_ABORT) {
-      abort = *ncclShmem.comm.abortFlag;
->>>>>>> 7e515921
+      abort = *ncclShmem->comm.abortFlag;
       spins = 0;
     }
     return abort;
@@ -96,26 +70,21 @@
     if (sendConnHeadPtr) {
       int spins = 0;
       while (sendConnHeadCache + NCCL_STEPS < sendConnHead + 1) {
-<<<<<<< HEAD
-        sendConnHeadCache = LOAD(sendConnHeadPtr);
-        if (checkAbort(wid, 1)) break;
-=======
         sendConnHeadCache = *sendConnHeadPtr;
         if (checkAbort(spins, wid, 1)) break;
->>>>>>> 7e515921
       }
       if (sendConnFifoPtr) {
-        STORE(sendConnFifoPtr+sendStep[wid]%NCCL_STEPS, nbytes);
+        sendConnFifoPtr[sendStep[wid]%NCCL_STEPS] = nbytes;
       }
       sendConnHead += 1;
     }
   }
 
   inline __device__ void postRecv() {
-    if (recvConnHeadPtr) STORE(recvConnHeadPtr, recvConnHead += 1);
+    if (recvConnHeadPtr) *recvConnHeadPtr = recvConnHead += 1;
   }
   inline __device__ void postSend() {
-    if (sendConnTailPtr) { __threadfence(); STORE(sendConnTailPtr, sendConnTail += 1); }
+    if (sendConnTailPtr) { __threadfence(); *sendConnTailPtr = sendConnTail += 1; }
   }
 
   template<int WordPerThread>
@@ -137,27 +106,12 @@
         }
       }
     }
-<<<<<<< HEAD
-#else
-    uint64_t* shmemAsmPtr = shmemCvtPtr(shmem);
-    #pragma unroll
-    for (int u=0; u<ELEMS_PER_THREAD; u+=2) {
-      if (u*WARP_SIZE < maxOffset) {
-        using Vec = uint64_t __attribute__((ext_vector_type(2)));
-        Vec i2;
-        //load128(src64Ptr+u*WARP_SIZE, v0, v1);
-        asm volatile ("flat_load_dwordx4 %0, %1\n"
-          "s_waitcnt vmcnt(0)\n" : "=v"(i2) : "v"(src64Ptr+u*WARP_SIZE));
-        //storeShmem128(shmemAsmPtr+u*WARP_SIZE, i2[0], i2[1]);
-        *(shmemAsmPtr+u*WARP_SIZE) = i2[0];
-        *(shmemAsmPtr+u*WARP_SIZE+1) = i2[1];
-=======
     else {
       // Not aligned. Stage the smallest 16 byte aligned region subsuming the
       // buffer into shmem.
       int misalignment = reinterpret_cast<uintptr_t>(src) % 16;
       uint64_t *src8 = reinterpret_cast<uint64_t*>(reinterpret_cast<uintptr_t>(src) & -uintptr_t(16));
-      uint64_t *shm8 = shmemCvtPtr(ncclShmem.ll128warp[warp]);
+      uint64_t *shm8 = shmemCvtPtr(ncclShmem->ll128warp[warp]);
       #pragma unroll
       for(int g=0; g < WordPerThread/2; g++)
         if((g*WARP_SIZE + wid)*16 < misalignment + eltN*sizeof(T))
@@ -178,7 +132,6 @@
           if(ix*EltPer16B < eltN)
             loadShmemMisaligned128(shm + ix*EltPer16B, regs[2*g+0], regs[2*g+1]);
         }
->>>>>>> 7e515921
       }
     }
   }
@@ -192,18 +145,6 @@
     }
   }
 
-<<<<<<< HEAD
-  template <int ELEMS_PER_THREAD>
-  inline __device__ void storeShmemToDst128(int maxOffset, uint64_t* dst64Ptr) {
-    using Velem = uint64_t __attribute__((ext_vector_type(ELEMS_PER_THREAD)));
-    Velem v;
-    uint64_t* shmemAsmPtr = shmemCvtPtr(shmem);
-    #pragma unroll
-    for (int u=0; u<ELEMS_PER_THREAD; u+=2) {
-      v[u] = *(shmemAsmPtr+u*WARP_SIZE);
-      v[u+1] = *(shmemAsmPtr+u*WARP_SIZE+1);
-      //loadShmem128(shmemAsmPtr+u*WARP_SIZE, v[u], v[u+1]);
-=======
   template<int WordPerThread>
   __device__ __forceinline__ void storeRegs(T *dst, uint64_t(&regs)[WordPerThread], int eltN) {
     constexpr int EltPer16B = 16/sizeof(T);
@@ -211,29 +152,11 @@
     #pragma unroll
     for (int g=1; g < WordPerThread/2; g+=2) {
       if (flagThread) regs[2*g-1] = regs[2*g];
->>>>>>> 7e515921
     }
     // Write to dst if 16-byte aligned, shmem otherwise.
     int misalignment = reinterpret_cast<uintptr_t>(dst)%16;
-    uint64_t *shm8 = shmemCvtPtr(ncclShmem.ll128warp[warp]);
+    uint64_t *shm8 = shmemCvtPtr(ncclShmem->ll128warp[warp]);
     #pragma unroll
-<<<<<<< HEAD
-    for (int u=0; u<ELEMS_PER_THREAD; u+=2) {
-      //if (u*WARP_SIZE < maxOffset) store128(dst64Ptr+u*WARP_SIZE, v[u], v[u+1]);
-      using Vec = uint64_t __attribute__((ext_vector_type(2)));
-      Vec i2;
-      i2[0] = v[u];
-      i2[1] = v[u+1];//
-      if (u*WARP_SIZE < maxOffset) asm volatile ("flat_store_dwordx4 %0, %1\n"
-        "s_waitcnt vmcnt(0)\n" : : "v"(dst64Ptr+u*WARP_SIZE), "v"(i2));
-    }
-  }
-
-  inline __device__ void storeShmemToDst(int start, int end, T* dstPtr) {
-    T* shmemPtr = (T*)(shmem-2*wid);
-    for (int offset = start+wid; offset < end; offset += WARP_SIZE) {
-      dstPtr[offset] = shmemPtr[offset];
-=======
     for(int g=0; g < WordPerThread/2; g++) {
       int ix = g*WARP_SIZE - 4*(g/2) + wid - (g%2)*(wid/8);
       if (!flagThread || g%2==0) {
@@ -242,12 +165,11 @@
         else
           storeShmem128(shm8+2*ix, regs[2*g+0], regs[2*g+1]);
       }
->>>>>>> 7e515921
     }
     __syncwarp();
     // Write rest from shmem to dst. No need to coalesce stores to 16-bytes,
     // the hardware keeps up fine.
-    T *shm = (T*)ncclShmem.ll128warp[warp];
+    T *shm = (T*)ncclShmem->ll128warp[warp];
     int skip = misalignment == 0 ? eltN & -EltPer16B : 0;
     for(int i=skip+wid; i < eltN; i += WARP_SIZE)
       dst[i] = shm[i];
@@ -266,33 +188,11 @@
       uint64_t* ptr = recvPtr(0)+ll128Offset;
       uint64_t flag = recvFlag(0);
       bool needReload;
-<<<<<<< HEAD
-      using Vec = uint64_t __attribute__((ext_vector_type(2)));
-      Vec i2;
-=======
       int spins = 0;
->>>>>>> 7e515921
       do {
-        if (wid == 0) STORE(sync, 0);
         needReload = false;
         #pragma unroll
         for (int u=0; u<ELEMS_PER_THREAD; u+=2) {
-<<<<<<< HEAD
-          asm volatile ("flat_load_dwordx4 %0, %1, glc, slc\n"
-            "s_waitcnt vmcnt(0)\n" : "=v"(i2) : "v"(ptr+u*WARP_SIZE));
-          //load128(ptr+u*WARP_SIZE, v0, v1);
-          needReload |= flagThread && (i2[1] != flag);
-        }
-        if (needReload) __atomic_fetch_add(sync, 1, __ATOMIC_SEQ_CST);
-      } while (LOAD(sync) && checkAbort(0, 0) == 0);
-      #pragma unroll
-      for (int u=0; u<ELEMS_PER_THREAD; u+=2) {
-        asm volatile ("flat_load_dwordx4 %0, %1, glc, slc\n"
-          "s_waitcnt vmcnt(0)\n" : "=v"(i2) : "v"(ptr+u*WARP_SIZE));
-        //load128(ptr+u*WARP_SIZE, v0, v1);
-        v[u] = SRC ? MULTI<FUNC, T>()(i2[0], v[u]) : i2[0];
-        v[u+1] = SRC ? MULTI<FUNC, T>()(i2[1], v[u+1]) : i2[1];
-=======
           load128(ptr+u*WARP_SIZE, vr[u], vr[u+1]);
           needReload |= flagThread && (vr[u+1] != flag);
         }
@@ -311,7 +211,6 @@
           if (!flagThread)
             v[u+1] = MULTI<RedOp, T>().preOp(redOp, v[u+1]);
         }
->>>>>>> 7e515921
       }
     }
 
@@ -329,33 +228,12 @@
       for (int i=1; i<MaxRecv && i<fan.nrecv(); i++) {
         uint64_t flag = recvFlag(i);
         uint64_t* ptr = recvPtr(i)+ll128Offset;
-<<<<<<< HEAD
-        Vec i2;
-=======
         bool needReload;
         int spins = 0;
->>>>>>> 7e515921
         do {
-          if (wid == 0) STORE(sync, 0);
-          needReload = 0;
+          needReload = false;
           #pragma unroll
           for (int u=0; u<ELEMS_PER_THREAD; u+=2) {
-<<<<<<< HEAD
-            asm volatile ("flat_load_dwordx4 %0, %1, glc, slc\n"
-              "s_waitcnt vmcnt(0)\n" : "=v"(i2) : "v"(ptr+u*WARP_SIZE));
-            //load128(ptr+u*WARP_SIZE, v0, v1);
-            needReload |= flagThread && (i2[1] != flag);
-          }
-          if (needReload) __atomic_fetch_add(sync, 1, __ATOMIC_SEQ_CST);
-        } while (LOAD(sync) && checkAbort(i, 0) == 0);
-        #pragma unroll
-        for (int u=0; u<ELEMS_PER_THREAD; u+=2) {
-          asm volatile ("flat_load_dwordx4 %0, %1, glc, slc\n"
-            "s_waitcnt vmcnt(0)\n" : "=v"(i2) : "v"(ptr+u*WARP_SIZE));
-          //load128(ptr+u*WARP_SIZE, v0, v1);
-          v[u] = MULTI<FUNC, T>()(i2[0], v[u]);
-          v[u+1] = MULTI<FUNC, T>()(i2[1], v[u+1]);
-=======
             load128(ptr+u*WARP_SIZE, vr[u], vr[u+1]);
             needReload |= flagThread && (vr[u+1] != flag);
           }
@@ -365,7 +243,6 @@
         for (int u=0; u<ELEMS_PER_THREAD; u+=2) {
           v[u] = MULTI<RedOp, T>()(redOp, vr[u], v[u]);
           v[u+1] = MULTI<RedOp, T>()(redOp, vr[u+1], v[u+1]);
->>>>>>> 7e515921
         }
       }
     }
@@ -386,26 +263,14 @@
         uint64_t* ptr = sendPtr(i)+ll128Offset;
         #pragma unroll
         for (int u=0; u<ELEMS_PER_THREAD; u+=2) {
-          //store128(ptr+u*WARP_SIZE, v[u], flagThread ? flag : v[u+1]);
-          using Vec = uint64_t __attribute__((ext_vector_type(2)));
-          Vec i2;
-          i2[0] = v[u];
-          i2[1] = flagThread ? flag : v[u+1];//
-          asm volatile ("flat_store_dwordx4 %0, %1, glc, slc\n"
-            "s_waitcnt vmcnt(0)\n" : : "v"(ptr+u*WARP_SIZE), "v"(i2));
+          store128(ptr+u*WARP_SIZE, v[u], flagThread ? flag : v[u+1]);
         }
       }
       uint64_t flag = sendFlag(0);
       uint64_t* ptr = sendPtr(0)+ll128Offset;
       #pragma unroll
       for (int u=0; u<ELEMS_PER_THREAD; u+=2) {
-        //store128(ptr+u*WARP_SIZE, v[u], flagThread ? flag : v[u+1]);
-        using Vec = uint64_t __attribute__((ext_vector_type(2)));
-        Vec i2;
-        i2[0] = v[u];
-        i2[1] = flagThread ? flag : v[u+1];//
-        asm volatile ("flat_store_dwordx4 %0, %1, glc, slc\n"
-          "s_waitcnt vmcnt(0)\n" : : "v"(ptr+u*WARP_SIZE), "v"(i2));
+        store128(ptr+u*WARP_SIZE, v[u], flagThread ? flag : v[u+1]);
       }
     }
     /********************** End Send ************************/
@@ -434,34 +299,6 @@
 
     if (SEND) waitSend(divUp(nelem, DataEltPerSlice)*WireWordPerSlice*sizeof(uint64_t));
     barrier();
-<<<<<<< HEAD
-
-    while (elemOffset*(sizeof(uint64_t)/sizeof(T)) < nelem) {
-      const int maxOffset128 = min(nelem64-elemOffset, (int)ELEMINC);
-      const int maxOffset = min(nelem-(elemOffset*((int)(sizeof(uint64_t)/sizeof(T)))), (int)(ELEMINC*(sizeof(uint64_t)/sizeof(T))));
-      if (SRC) {
-        int done = 0;
-        if ((((uint64_t)srcPtr)&0x3) == 0) {
-          loadSrcToShmem128<NCCL_LL128_SHMEM_ELEMS_PER_THREAD>(maxOffset128-2*wid, src64Ptr+elemOffset+2*wid);
-          done = maxOffset128*(sizeof(uint64_t)/sizeof(T));
-        }
-        loadSrcToShmem(done, maxOffset, (T*)(src64Ptr+elemOffset));
-      }
-      __syncwarp();
-      recvReduceSendCopy<NCCL_LL128_SHMEM_ELEMS_PER_THREAD, RECV, SEND, SRC, DST>(ll128Offset);
-      __syncwarp();
-      if (DST) {
-        int done = 0;
-        if ((((uint64_t)dstPtr)&0x3) == 0) {
-          storeShmemToDst128<NCCL_LL128_SHMEM_ELEMS_PER_THREAD>(maxOffset128-2*wid, dst64Ptr+elemOffset+2*wid);
-          done = maxOffset128*(sizeof(uint64_t)/sizeof(T));
-        }
-        storeShmemToDst(done, maxOffset, (T*)(dst64Ptr+elemOffset));
-      }
-      __syncwarp();
-      ll128Offset += LL128INC*nwarps;
-      elemOffset += ELEMINC*nwarps;
-=======
     nelem -= DataEltPerSlice*warp;
     srcPtr += DataEltPerSlice*warp;
     dstPtr += DataEltPerSlice*warp;
@@ -476,7 +313,6 @@
       srcPtr += DataEltPerSlice*nwarps;
       dstPtr += DataEltPerSlice*nwarps;
       nelem -= DataEltPerSlice*nwarps;
->>>>>>> 7e515921
     }
 
     barrier();
@@ -487,87 +323,48 @@
   }
 
   __device__ __forceinline__ void loadRecvConn(struct ncclConnInfo* conn, int i) {
-    recvBuff[i] = (uint64_t*)LOAD(conn->buffs+NCCL_PROTO_LL128);
-    recvStep[i] = LOAD(&conn->step);
+    recvBuff[i] = (uint64_t*)conn->buffs[NCCL_PROTO_LL128];
+    recvStep[i] = conn->step;
     if (wid == i) recvConn = conn;
   }
   __device__ __forceinline__ void loadRecvSync() {
-<<<<<<< HEAD
-    if (tid >= nthreads-WARP_SIZE && wid < nrecv) {
-      recvConnHeadPtr = LOAD(&recvConn->head);
-      recvConnHead = LOAD(&recvConn->step);
-=======
     if (tid >= nthreads-WARP_SIZE && wid < fan.nrecv()) {
       recvConnHeadPtr = recvConn->head;
       recvConnHead = recvConn->step;
->>>>>>> 7e515921
     }
   }
 
   __device__ __forceinline__ void loadSendConn(struct ncclConnInfo* conn, int i) {
-    sendBuff[i] = (uint64_t*)LOAD(conn->buffs+NCCL_PROTO_LL128);
-    sendStep[i] = LOAD(&conn->step);
+    sendBuff[i] = (uint64_t*)conn->buffs[NCCL_PROTO_LL128];
+    sendStep[i] = conn->step;
     if (wid == i) sendConn = conn;
   }
   __device__ __forceinline__ void loadSendSync() {
-<<<<<<< HEAD
-    if (tid < nsend) {
-      sendConnHeadPtr = LOAD(&sendConn->head);
-      sendConnHeadCache = LOAD(sendConnHeadPtr);
-      sendConnHead = LOAD(&sendConn->step);
-      sendConnFifoPtr = LOAD(&sendConn->sizesFifo);
-=======
     if (tid < fan.nsend()) {
       sendConnHeadPtr = sendConn->head;
       sendConnHeadCache = *sendConnHeadPtr;
       sendConnHead = sendConn->step;
       sendConnFifoPtr = sendConn->sizesFifo;
->>>>>>> 7e515921
     }
     if (tid >= nthreads-WARP_SIZE && wid<fan.nsend()) {
       if (sendConn->sizesFifo) {
-        sendConnTailPtr = LOAD(&sendConn->tail);
-        sendConnTail = LOAD(&sendConn->step);
-      }
-    }
-  }
-
-<<<<<<< HEAD
-  __device__ __forceinline__ void saveRecvSync() {
-    if (tid >= nthreads-WARP_SIZE && wid < nrecv) {
-      STORE(&recvConn->step, recvConnHead);
-      __threadfence_block();
-    }
-  }
-
-  __device__ __forceinline__ void saveSendSync() {
-    if (tid < nsend) {
-      STORE(&sendConn->step, sendConnHead);
-      __threadfence_block();
-    }
-  }
-
- public:
-  __device__ __forceinline__
-  ncclLL128Primitives(const int tid, const int nthreads, int* recvPeers, int* sendPeers, int stepSize, struct ncclChannel* channel, struct ncclDevComm* comm)
-    : comm(comm), tid(tid), nthreads(nthreads), wid(tid%WARP_SIZE), warp(tid/WARP_SIZE), flagThread((tid%8)==7), stepSize(stepSize), shmem(ncclShmem->data+(threadIdx.x/WARP_SIZE)*NCCL_LL128_SHMEM_ELEMS_PER_THREAD*WARP_SIZE+2*wid), sync(ncclShmem->sync+warp) {
-    // Make sure step is updated before we read it.
-    barrier();
-
-    for (int i=0; i<NRECV && recvPeers[i] >= 0; i++) loadRecvConn(&channel->devPeers[recvPeers[i]].recv->conn, i);
-    for (int i=0; i<NSEND && sendPeers[i] >= 0; i++) loadSendConn(&channel->devPeers[sendPeers[i]].send->conn, i);
-=======
+        sendConnTailPtr = sendConn->tail;
+        sendConnTail = sendConn->step;
+      }
+    }
+  }
+
 public:
   __device__ Primitives(
       const int tid, const int nthreads, int const *recvPeers, int const *sendPeers,
-      void const *inputBuf, void *outputBuf, int group=0
+      void const *inputBuf, void *outputBuf, int group=0, int connIndex=0
     ):
-    redOp(FuncTraits<RedOp>().make(ncclShmem.comm.nRanks)),
+    redOp(FuncTraits<RedOp>().make(ncclShmem->comm.nRanks)),
     tid(tid), nthreads(nthreads), wid(tid%WARP_SIZE), warp(tid/WARP_SIZE),
     flagThread((tid%8)==7), group(group),
-    stepSize(ncclShmem.comm.buffSizes[NCCL_PROTO_LL128]/NCCL_STEPS/sizeof(uint64_t)) {
-
-    auto *channel = &ncclShmem.channel;
+    stepSize(ncclShmem->comm.buffSizes[NCCL_PROTO_LL128]/NCCL_STEPS/sizeof(uint64_t)) {
+
+    auto *channel = &ncclShmem->channel;
     int nrecv=0, nsend=0;
     while (nrecv < MaxRecv && recvPeers[nrecv] >= 0) {
       loadRecvConn(&channel->devPeers[recvPeers[nrecv]].recv->conn, nrecv);
@@ -578,7 +375,6 @@
       nsend++;
     }
     this->fan = Fan(nrecv, nsend);
->>>>>>> 7e515921
     loadRecvSync();
     loadSendSync();
     setDataPtrs(inputBuf, outputBuf);
