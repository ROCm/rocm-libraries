--- conflicted
+++ resolved
@@ -11,11 +11,7 @@
 
 template<typename T, typename RedOp>
 struct RunWork<ncclFuncSendRecv, T, RedOp, NCCL_ALGO_RING, NCCL_PROTO_SIMPLE> {
-<<<<<<< HEAD
-  __device__ __attribute__((noinline)) void run(ncclWork *work) {
-=======
   __device__ __forceinline__ void run(ncclWork *work) {
->>>>>>> 30ca3fca
     int tid = threadIdx.x;
     int group = 0;
     const int rank = ncclShmem->comm.rank;
@@ -43,20 +39,7 @@
 
         if (delta == 0) {
           if (sendbuff != recvbuff) {
-<<<<<<< HEAD
-            // local copy : ReduceOrCopyMulti takes an int as number of elements,
-            // so we split it in blocks of 1G elements.
-            int blockSize = 1<<30;
-            for (size_t offset=0; offset<sendCount; offset += blockSize) {
-              size_t remaining = sendCount - offset;
-              if (remaining < blockSize) blockSize = remaining;
-              ReduceOrCopyMulti<COLL_UNROLL, RedOp, T, 1, 1, 1, 1>(tid, nThreadsSegment, RedOp(), 0, false, 1, &sendbuff, 1, &recvbuff, blockSize);
-              sendbuff += blockSize;
-              recvbuff += blockSize;
-            }
-=======
             ReduceOrCopyMulti<COLL_UNROLL, RedOp, T, 1, 1, 1, 1, 0>(tid, nThreadsSegment, nullptr, false, 1, &sendbuff, 1, &recvbuff, sendCount);
->>>>>>> 30ca3fca
           }
         }
         else {
@@ -65,13 +48,8 @@
             int const t0 = 0;
             int const nt = nThreadsSplit;
             int const chunkSize = args->p2p.recvChunkSize/sizeof(T);
-<<<<<<< HEAD
             Primitives<T, RedOp, FanAsymmetric<1, 0>, 0, Proto> prims
-              (tid-t0, nt, &peer, nullptr, nullptr, recvbuff, groupRecv, args->p2p.recvIdx);
-=======
-            Primitives<T, RedOp, FanAsymmetric<1, 0>, 1, Proto> prims
-              (tid-t0, nt, &peer, nullptr, nullptr, recvbuff, /*redOpArg(ignored)=*/0, groupRecv);
->>>>>>> 30ca3fca
+              (tid-t0, nt, &peer, nullptr, nullptr, recvbuff, /*redOpArg(ignored)=*/0, groupRecv | (args->p2p.recvIdx << 16));
             ssize_t offset = 0;
             do {
               int nelem = roundUp(chunkSize, nt*(sizeof(uint64_t)/sizeof(T)));
@@ -86,13 +64,8 @@
             int const t0 = nThreadsSplit;
             int const nt = nThreadsSegment - nThreadsSplit;
             int const chunkSize = args->p2p.sendChunkSize/sizeof(T);
-<<<<<<< HEAD
             Primitives<T, RedOp, FanAsymmetric<0, 1>, 0, Proto> prims
-              (tid-t0, nt, nullptr, &peer, sendbuff, nullptr, groupSend, args->p2p.sendIdx);
-=======
-            Primitives<T, RedOp, FanAsymmetric<0, 1>, 1, Proto> prims
-              (tid-t0, nt, nullptr, &peer, sendbuff, nullptr, /*redOpArg(ignored)=*/0, groupSend);
->>>>>>> 30ca3fca
+              (tid-t0, nt, nullptr, &peer, sendbuff, nullptr, /*redOpArg(ignored)=*/0, groupSend | (args->p2p.sendIdx << 16));
             ssize_t offset = 0;
             do {
               int nelem = roundUp(chunkSize, nt*(sizeof(uint64_t)/sizeof(T)));
