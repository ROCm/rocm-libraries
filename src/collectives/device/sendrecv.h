--- conflicted
+++ resolved
@@ -43,7 +43,6 @@
       struct ncclWorkElemP2p* recvArgs = args-1;
       void* recvBuff = reinterpret_cast<void*>(uintptr_t(recvArgs->buffHi32)<<32 | recvArgs->buffLo32);
       if (buff != recvBuff) {
-<<<<<<< HEAD
 
 #if defined(ENABLE_NPKIT) && defined(ENABLE_NPKIT_EVENT_SEND_RECV_LOCAL_COPY_ENTRY)
         if (isNpKitThread) {
@@ -59,12 +58,8 @@
         }
 #endif
 
-        ReduceOrCopyMulti<COLL_UNROLL, RedOp, T, 1, 1, 1, 1, /*PreOpSrcs=*/0>
-=======
         reduceCopy<COLL_UNROLL, RedOp, T, 0,1,1, 0,1,1, /*PreOpSrcs=*/0>
->>>>>>> ea383122
           (tid, nthreads, 0, nullptr, false, 1, &buff, 1, &recvBuff, count);
-
 #if defined(ENABLE_NPKIT) && defined(ENABLE_NPKIT_EVENT_PRIM_SIMPLE_REDUCE_OR_COPY_MULTI_EXIT)
         if (isNpKitThread) {
           NpKit::CollectGpuEvent(NPKIT_EVENT_PRIM_SIMPLE_REDUCE_OR_COPY_MULTI_EXIT, count*sizeof(T), 0, NPKIT_GET_GPU_TIMESTAMP(),
@@ -83,9 +78,8 @@
       int chunkSize = args->chunkSize/sizeof(T);
       if (args->proto == NCCL_PROTO_LL) chunkSize /= 2;
       int const peer = args->peer;
-<<<<<<< HEAD
       Primitives<T, RedOp, FanAsymmetric<0, 1>, 0, Proto, 1> prims
-        (tid, nthreads, nullptr, &peer, buff, nullptr, /*redOpArg(ignored)=*/0, group);
+        (tid, nthreads, nullptr, &peer, buff, nullptr, /*redOpArg(ignored)=*/0, group, args->connIndex, args->connIndex);
 
 #if defined(ENABLE_NPKIT)
       if (isNpKitThread) {
@@ -101,10 +95,6 @@
       }
 #endif
 
-=======
-      Primitives<T, RedOp, FanAsymmetric<0, 1>, 1, Proto, 1> prims
-        (tid, nthreads, nullptr, &peer, buff, nullptr, /*redOpArg(ignored)=*/0, group, 1, 1);
->>>>>>> ea383122
       size_t offset = 0;
       do {
         int nelem = min(size_t(chunkSize), count-offset);
@@ -123,8 +113,7 @@
   }
 
   template<typename Proto>
-<<<<<<< HEAD
-  __device__ void runRecv(const int tid, const int nthreads, const int group, struct ncclWorkElemP2p* args) {
+  __device__ void runRecv(const int tid, const int nthreads, const uint8_t group, struct ncclWorkElemP2p* args) {
 #if defined(ENABLE_NPKIT)
     bool isNpKitThread = (tid == 0);
     int npKitCtxIdx = blockIdx.x * NCCL_MAX_WORK_ELEMENTS_P2P + 1;
@@ -145,18 +134,14 @@
     }
 #endif
 
-=======
-  __device__ void runRecv(const int tid, const int nthreads, const uint8_t group, struct ncclWorkElemP2p* args) {
->>>>>>> ea383122
     if (args->peer != ncclShmem.comm.rank) {
       void* buff = reinterpret_cast<void*>(uintptr_t(args->buffHi32)<<32 | args->buffLo32);
       ssize_t count = reinterpret_cast<size_t>(size_t(args->countHi32)<<32 | args->countLo32);
       int chunkSize = args->chunkSize/sizeof(T);
       if (args->proto == NCCL_PROTO_LL) chunkSize /= 2; // This is to account for chunkEffectiveSize
       int const peer = args->peer;
-<<<<<<< HEAD
       Primitives<T, RedOp, FanAsymmetric<1, 0>, 0, Proto, 1> prims
-        (tid, nthreads, &peer, nullptr, nullptr, buff, /*redOpArg(ignored)=*/0, group);
+        (tid, nthreads, &peer, nullptr, nullptr, buff, /*redOpArg(ignored)=*/0, group, args->connIndex, args->connIndex);
 
 #if defined(ENABLE_NPKIT)
       if (isNpKitThread) {
@@ -172,10 +157,6 @@
       }
 #endif
 
-=======
-      Primitives<T, RedOp, FanAsymmetric<1, 0>, 1, Proto, 1> prims
-        (tid, nthreads, &peer, nullptr, nullptr, buff, /*redOpArg(ignored)=*/0, group, 1, 1);
->>>>>>> ea383122
       size_t offset = 0;
       do {
         int nelem = min(size_t(chunkSize), count-offset);
@@ -211,10 +192,6 @@
     args += group;
     tid -= args->warpStart * WARP_SIZE;
     int nthreads = args->nWarps * WARP_SIZE;
-<<<<<<< HEAD
-    group |= (args->connIndex<<16); // Used to select connIndex 1
-=======
->>>>>>> ea383122
 
     if (args->p2pType == ncclWorkP2pTypeUnused) return;
     if (tid >= nthreads || args->peer == -1) return;
