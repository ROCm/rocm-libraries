/*************************************************************************
<<<<<<< HEAD
 * Copyright (c) 2015-2020, NVIDIA CORPORATION. All rights reserved.
 * Modifications Copyright (c) 2019-2021 Advanced Micro Devices, Inc. All rights reserved.
=======
 * Copyright (c) 2015-2022, NVIDIA CORPORATION. All rights reserved.
>>>>>>> 9bfc1c6e
 *
 * See LICENSE.txt for license information
 ************************************************************************/

#include "devcomm.h"
#include "collectives.h"
#include "primitives.h"

namespace {
  template<typename T, typename RedOp, typename Proto>
  __device__ __attribute__((noinline)) void runRing(ncclWorkElem *args) {
    const int tid = threadIdx.x;
<<<<<<< HEAD
    const int nthreads = args->nThreads;
    const int bid = args->coll.bid;
    const int nChannels = args->coll.nChannels;
    ncclRing *ring = &ncclShmem->channel.ring;
=======
    const int nthreads = args->header.nWarps*WARP_SIZE;
    const int bid = args->bid;
    const int nChannels = args->nChannels;
    ncclRing *ring = &ncclShmem.channel.ring;
>>>>>>> 9bfc1c6e
    const ssize_t chunkSize = int(Proto::calcBytePerStep()/sizeof(T) * (Proto::Id == NCCL_PROTO_SIMPLE ? REDUCE_CHUNKSTEPS : 1));
    const ssize_t minChunkSizeLL128 = int(nthreads*(Proto::calcBytePerGrain()/sizeof(T)));
    const int nranks = ncclShmem->comm.nRanks;
    const ssize_t loopSize = nChannels*chunkSize;
<<<<<<< HEAD
    const ssize_t size = args->coll.count;
    const int rank = ncclShmem->comm.rank;
=======
    const ssize_t size = args->count;
    const int rank = ncclShmem.comm.rank;
>>>>>>> 9bfc1c6e
    const int prevRank = ring->devUserRanks[nranks-1];
    const int root = args->root;

<<<<<<< HEAD
    Primitives<T, RedOp, FanSymmetric<1>, 0, Proto>
      prims(tid, nthreads, &ring->prev, &ring->next, args->sendbuff, args->recvbuff, args->coll.redOpArg, args->coll.connIndex << 16);
=======
    Primitives<T, RedOp, FanSymmetric<1>, 0, Proto, 0>
      prims(tid, nthreads, &ring->prev, &ring->next, args->sendbuff, args->recvbuff, args->redOpArg);
>>>>>>> 9bfc1c6e

    auto calcChunkSize = [&]__device__(ssize_t gridOffset)->int {
      int realChunkSize;
      if (Proto::Id == NCCL_PROTO_SIMPLE) {
        realChunkSize = min(chunkSize, divUp(size-gridOffset, nChannels));
        realChunkSize = roundUp(realChunkSize, nthreads*sizeof(uint64_t)/sizeof(T));
      }
      else if (Proto::Id == NCCL_PROTO_LL)
        realChunkSize = size-gridOffset < loopSize ? args->lastChunkSize : chunkSize;
      else if (Proto::Id == NCCL_PROTO_LL128)
        realChunkSize = min(divUp(size-gridOffset, nChannels*minChunkSizeLL128)*minChunkSizeLL128, chunkSize);
      return realChunkSize;
    };

    if (prevRank == root) {
      for (ssize_t gridOffset = 0; gridOffset < size; gridOffset += loopSize) {
        int realChunkSize = calcChunkSize(gridOffset);
        ssize_t offset = gridOffset + bid*realChunkSize;
        int nelem = min(realChunkSize, size-offset);
        prims.send(offset, nelem);
      }
    }
    else if (rank == root) {
      for (ssize_t gridOffset = 0; gridOffset < size; gridOffset += loopSize) {
        int realChunkSize = calcChunkSize(gridOffset);
        ssize_t offset = gridOffset + bid*realChunkSize;
        int nelem = min(realChunkSize, size-offset);
        prims.recvReduceCopy(offset, offset, nelem, /*postOp=*/true);
      }
    }
    else {
      for (ssize_t gridOffset = 0; gridOffset < size; gridOffset += loopSize) {
        int realChunkSize = calcChunkSize(gridOffset);
        ssize_t offset = gridOffset + bid*realChunkSize;
        int nelem = min(realChunkSize, size-offset);
        prims.recvReduceSend(offset, nelem);
      }
    }
  }
}

template<typename T, typename RedOp>
struct RunWorkElement<ncclFuncReduce, T, RedOp, NCCL_ALGO_RING, NCCL_PROTO_SIMPLE> {
  __device__ __attribute__((noinline)) void run(ncclWorkElem *args) {
    using Proto = ProtoSimple<REDUCE_CHUNKSTEPS/REDUCE_SLICESTEPS, REDUCE_SLICESTEPS>;
    runRing<T, RedOp, Proto>(args);
  }
};

template<typename T, typename RedOp>
struct RunWorkElement<ncclFuncReduce, T, RedOp, NCCL_ALGO_RING, NCCL_PROTO_LL> {
  __device__ __attribute__((noinline)) void run(ncclWorkElem *args) {
    runRing<T, RedOp, ProtoLL>(args);
  }
};

template<typename T, typename RedOp>
struct RunWorkElement<ncclFuncReduce, T, RedOp, NCCL_ALGO_RING, NCCL_PROTO_LL128> {
  __device__ __attribute__((noinline)) void run(ncclWorkElem *args) {
    runRing<T, RedOp, ProtoLL128>(args);
  }
};<|MERGE_RESOLUTION|>--- conflicted
+++ resolved
@@ -1,10 +1,6 @@
 /*************************************************************************
-<<<<<<< HEAD
- * Copyright (c) 2015-2020, NVIDIA CORPORATION. All rights reserved.
- * Modifications Copyright (c) 2019-2021 Advanced Micro Devices, Inc. All rights reserved.
-=======
  * Copyright (c) 2015-2022, NVIDIA CORPORATION. All rights reserved.
->>>>>>> 9bfc1c6e
+ * Modifications Copyright (c) 2019-2022 Advanced Micro Devices, Inc. All rights reserved.
  *
  * See LICENSE.txt for license information
  ************************************************************************/
@@ -17,38 +13,21 @@
   template<typename T, typename RedOp, typename Proto>
   __device__ __attribute__((noinline)) void runRing(ncclWorkElem *args) {
     const int tid = threadIdx.x;
-<<<<<<< HEAD
-    const int nthreads = args->nThreads;
-    const int bid = args->coll.bid;
-    const int nChannels = args->coll.nChannels;
-    ncclRing *ring = &ncclShmem->channel.ring;
-=======
     const int nthreads = args->header.nWarps*WARP_SIZE;
     const int bid = args->bid;
     const int nChannels = args->nChannels;
-    ncclRing *ring = &ncclShmem.channel.ring;
->>>>>>> 9bfc1c6e
+    ncclRing *ring = &ncclShmem->channel.ring;
     const ssize_t chunkSize = int(Proto::calcBytePerStep()/sizeof(T) * (Proto::Id == NCCL_PROTO_SIMPLE ? REDUCE_CHUNKSTEPS : 1));
     const ssize_t minChunkSizeLL128 = int(nthreads*(Proto::calcBytePerGrain()/sizeof(T)));
     const int nranks = ncclShmem->comm.nRanks;
     const ssize_t loopSize = nChannels*chunkSize;
-<<<<<<< HEAD
-    const ssize_t size = args->coll.count;
+    const ssize_t size = args->count;
     const int rank = ncclShmem->comm.rank;
-=======
-    const ssize_t size = args->count;
-    const int rank = ncclShmem.comm.rank;
->>>>>>> 9bfc1c6e
     const int prevRank = ring->devUserRanks[nranks-1];
     const int root = args->root;
 
-<<<<<<< HEAD
-    Primitives<T, RedOp, FanSymmetric<1>, 0, Proto>
-      prims(tid, nthreads, &ring->prev, &ring->next, args->sendbuff, args->recvbuff, args->coll.redOpArg, args->coll.connIndex << 16);
-=======
     Primitives<T, RedOp, FanSymmetric<1>, 0, Proto, 0>
-      prims(tid, nthreads, &ring->prev, &ring->next, args->sendbuff, args->recvbuff, args->redOpArg);
->>>>>>> 9bfc1c6e
+      prims(tid, nthreads, &ring->prev, &ring->next, args->sendbuff, args->recvbuff, args->redOpArg, args->connIndex << 16);
 
     auto calcChunkSize = [&]__device__(ssize_t gridOffset)->int {
       int realChunkSize;
