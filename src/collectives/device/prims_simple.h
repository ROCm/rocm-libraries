/*************************************************************************
 * Copyright (c) 2016-2022, NVIDIA CORPORATION. All rights reserved.
 * Modifications Copyright (c) 2019-2022 Advanced Micro Devices, Inc. All rights reserved.
 *
 * See LICENSE.txt for license information
 ************************************************************************/

#if defined(ENABLE_NPKIT)
#include "npkit/npkit.h"
#endif

template<typename T, typename RedOp, typename Fan, int Direct,
         int SlicePerChunk, int StepPerSlice, int Unroll, int P2p>
class Primitives<
    T, RedOp, Fan, Direct, ProtoSimple<SlicePerChunk, StepPerSlice, Unroll>, P2p
  > {
  static constexpr int MaxRecv = Fan::MaxRecv, MaxSend = Fan::MaxSend;
  static constexpr int Input=0, Output=1;
  static constexpr int RoleInput = 0x01,
                       RoleOutput = 0x02,
                       RoleWaitRecv = 0x04,
                       RoleWaitSend = 0x08,
                       RolePostSend = 0x10,
                       RolePostRecv = 0x20,
                       Aborted = 0x40,
                       OffsFifoEnabled = 0x80,
                       SizesFifoEnabled = 0x100,
                       DirectWrite = 0x200,
                       DirectRead = 0x400,
                       ThreadsSynced = 0x800;
  const int tid;
  int nthreads;
  int nworkers;
  const int stepSize;
  Fan fan;
  int index; // Peer index I'm responsible for
  int flags;
  int group;
  uint64_t step;
  int *connOffsFifoPtr;   // (flags & OffsFifoEnabled)
  union {
    T *userBuff;            // (flags & (RoleInput|RoleOutput))
    T *connEltsFifo;        // !(flags & (RoleInput|RoleOutput))
  };
  union {
    int volatile *connSizesFifoPtr; //  (flags & SizesFifoEnabled)
    T *directBuff;                  // !(flags & SizesFifoEnabled)
  };
  uint64_t volatile *connStepPtr;
  uint64_t connStepCache; // Cache last seen value of (*connStepPtr)
  uint64_t* barriers;
  uint64_t* barrier_next;
  const uint64_t opCount;
  uint32_t* next_hdp_reg;

#if defined(ENABLE_NPKIT)
public:
  int npKitCtxIdx = 0;
  uint64_t npKitDataProcessEntryTime = 0;
  uint64_t npKitDataProcessExitTime = 0;
  uint64_t npKitDataProcessTotalTime = 0;
private:
#endif

  // Don't use barrier 0 as it's used by the final sync
  inline __device__ void barrier() {
#if defined(__HIP_PLATFORM_HCC__) || defined(__HCC__) || defined(__HIPCC__)
    if (nthreads == WARP_SIZE)
      __syncwarp();
    else
      barrier_by_group();
#else
    if (nthreads == WARP_SIZE)
      __syncwarp();
    else
      asm volatile("bar.sync %0, %1;" :: "r"(15-group), "r"(nthreads));
#endif
    flags |= ThreadsSynced;
  }
  inline __device__ void subBarrier() {
#if defined(__HIP_PLATFORM_HCC__) || defined(__HCC__) || defined(__HIPCC__)
    barrier();
#else
    if (nworkers == nthreads)
      barrier();
    else
      asm volatile("bar.sync %0, %1;" :: "r"(8-group), "r"(nworkers));
#endif
  }

  inline __device__ bool checkAbort(int &spins) {
    spins++;
    if (!(flags & Aborted) && spins == NCCL_SPINS_BEFORE_CHECK_ABORT) {
      flags |= atomicAdd_system((unsigned int *)ncclShmem->comm.abortFlag, 0) ? Aborted : 0;
      spins = 0;
    }
    return flags & Aborted;
  }

  template <int DirectRecv, int DirectSend, int Recv, int Send, int Src, int Dst>
  __device__ __forceinline__ void waitPeer(intptr_t dstIx, intptr_t remoteIx, int offset, int nelts) {
    const bool isSendNotRecv = (Send && Recv) ? (flags & RoleWaitSend) : Send;
    const bool noRecvWait = DirectRecv && Src && (flags & DirectRead);        // no wait when directly reading from remote input
    const bool noSendWait = DirectSend && (flags & (DirectRead|DirectWrite)); // no wait in empty send (e.g. directScatter) or direct remote write
    if (((flags & (Recv*RoleWaitRecv)) && !noRecvWait) ||
        ((flags & (Send*RoleWaitSend)) && !noSendWait)) {
      int spins = 0;
      while (connStepCache + (isSendNotRecv ? NCCL_STEPS : 0) < step + StepPerSlice) {
        __builtin_amdgcn_s_sleep(8);
        connStepCache = atomicAdd_system((unsigned long long *)connStepPtr, 0);
        if (checkAbort(spins)) break;
        //if (spins == 0) printf("r=%d b=%d t=%d SPUN OUT got=%d want=%d\n", ncclShmem->comm.rank, blockIdx.x, threadIdx.x, int(connStepCache + (isSendNotRecv ? NCCL_STEPS : 0)), int(step+StepPerSlice));
        if (spins == 0) traceData(__LINE__, threadIdx.x, int(connStepCache + (isSendNotRecv ? NCCL_STEPS : 0)), int(step+StepPerSlice));
      }
      __asm__ __volatile__("s_wakeup");
    }

    if (flags & (Recv*RoleWaitRecv | Send*RoleWaitSend)) {
      if (isSendNotRecv && (flags & SizesFifoEnabled))
        __atomic_store_n((connSizesFifoPtr+step%NCCL_STEPS), nelts*sizeof(T), __ATOMIC_SEQ_CST);

      void **ptrs = isSendNotRecv ? (ncclShmem->groups[group].dsts + Dst)
                                  : (ncclShmem->groups[group].srcs + Src);
      if (flags & OffsFifoEnabled)
        ptrs[index] = connEltsFifo + loadInt(connOffsFifoPtr + (step%NCCL_STEPS))/sizeof(T);
      else if (isSendNotRecv && DirectSend) {
        if (flags & DirectWrite) {
          ptrs[index] = directBuff + remoteIx + offset;
        } else if (flags & DirectRead) {  // empty send
          ptrs[index] = nullptr;
        } else {
          ptrs[index] = connEltsFifo + (step%NCCL_STEPS)*stepSize;
        }
      } else if (!isSendNotRecv && DirectRecv) {
        if (flags & DirectRead) {
          ptrs[index] = directBuff + remoteIx + offset;
        } else if (flags & DirectWrite) {
          ptrs[index] = directBuff + dstIx + offset;  // send to next from my output buffer
        } else {
          ptrs[index] = connEltsFifo + (step%NCCL_STEPS)*stepSize;
        }
      }
      else {
        ptrs[index] = connEltsFifo + (step%NCCL_STEPS)*stepSize;
      }
      step += StepPerSlice;
    }
  }

  template<int Recv, int Send>
  inline __device__ void postPeer() {
    if ((flags & Send*RolePostSend) && next_hdp_reg)
      atomicExch_system(next_hdp_reg, 0x1);

    if (flags & (Recv*RolePostRecv | Send*RolePostSend)) {
      step += StepPerSlice;
      atomicExch_system((unsigned long long *)connStepPtr, step);
    }
  }

  template <int DirectRecv1, int DirectSend1, int Recv, int Send, int SrcBuf, int DstBuf>
  __device__ __forceinline__ void genericOp(
      intptr_t srcIx, intptr_t dstIx, intptr_t remoteIx, int nelem, bool postOp
    ) {
    constexpr int DirectRecv = 1 && Direct && DirectRecv1;
    constexpr int DirectSend = 1 && Direct && DirectSend1;
    constexpr int Src = SrcBuf != -1;
    constexpr int Dst = DstBuf != -1;

    nelem = nelem < 0 ? 0 : nelem;
    int sliceSize = stepSize*StepPerSlice;
    sliceSize = max(divUp(nelem, 16*SlicePerChunk)*16, sliceSize/32);
    int slice = 0;
    int offset = 0;

    if (tid < nworkers && offset < nelem) {
      // Worker-only loop for non-empty slices. Non-workers and empty slices are
      // processed in the loop following this if block. The benefit of splitting
      // the loop like this is we pull two branches out of the critical path.
      // Using "number of branch insns (taken or not) encountered dynamically"
      // as the performance metric, then:
      //   perf_orig = 2*numslices
      //   perf_new = 2+numslices
      // So the new code and old code behave the same for numslices=2, and for
      // numslices>2 the new code is superior. And note that in the case
      // numslices=1, the loop is trivially unrollable (single iteration) so we
      // don't incur that that tail branch and we still have perf_new=2.
      //
      // ORIGINAL CODE:
      //   unrolled for(slices) {
      //     if(worker) { // This branch removed
      //       wait();
      //       subBarrier();
      //       if(slice not empty) // This branch removed
      //         ReduceCopyMulti();
      //     }
      //     barrier();
      //     post();
      //   } // Since we no longer unroll, new branch added here
      #pragma unroll 1
      do {
        sliceSize = sliceSize < nelem-offset ? sliceSize : nelem-offset;
        if (Src && (flags & (SrcBuf==Input ? RoleInput : RoleOutput)))
          ncclShmem->groups[group].srcs[0] = userBuff + srcIx + offset;
        if (Dst && (flags & (DstBuf==Input ? RoleInput : RoleOutput)))
          ncclShmem->groups[group].dsts[0] = userBuff + dstIx + offset;
        waitPeer<DirectRecv, DirectSend, Recv, Send, Src, Dst>(dstIx, remoteIx, offset, sliceSize);
        subBarrier();
        if (DirectRecv && ncclShmem->groups[group].srcs[0] == ncclShmem->groups[group].dsts[0]) {
          // We can only have one direct receive. Since srcs[0] == dstPtr+offset, skip one copy
          if (Send) {

#if defined(ENABLE_NPKIT) && defined(ENABLE_NPKIT_EVENT_PRIM_SIMPLE_REDUCE_OR_COPY_MULTI_ENTRY)
            if (tid == 0) {
              NpKit::CollectGpuEvent(NPKIT_EVENT_PRIM_SIMPLE_REDUCE_OR_COPY_MULTI_ENTRY, sliceSize*sizeof(T), 0, __builtin_amdgcn_s_memrealtime(),
                  ncclShmem->comm.npKitEventCollectContexts + npKitCtxIdx);
            }
#endif

#if defined(ENABLE_NPKIT) && defined(ENABLE_NPKIT_PRIM_COLLECT_DATA_PROCESS_TIME)
            if (tid == 0) {
              npKitDataProcessEntryTime = __builtin_amdgcn_s_memrealtime();
            }
#endif

            // (1-Send) is only there to avoid compilation errors in case MaxSend=0 (and Send=0).
            ReduceOrCopyMulti<Unroll, RedOp, T, 1, 1, 1, (1-Send)+MaxSend, 0>
              (tid, nworkers, nullptr, false,
               1, (T const**)ncclShmem->groups[group].srcs,
               fan.nsend(), (T**)ncclShmem->groups[group].dsts+1,
               sliceSize);

#if defined(ENABLE_NPKIT) && defined(ENABLE_NPKIT_PRIM_COLLECT_DATA_PROCESS_TIME)
            if (tid == 0) {
              npKitDataProcessExitTime = __builtin_amdgcn_s_memrealtime();
              npKitDataProcessTotalTime += npKitDataProcessExitTime - npKitDataProcessEntryTime;
            }
#endif

#if defined(ENABLE_NPKIT) && defined(ENABLE_NPKIT_EVENT_PRIM_SIMPLE_REDUCE_OR_COPY_MULTI_EXIT)
            if (tid == 0) {
              NpKit::CollectGpuEvent(NPKIT_EVENT_PRIM_SIMPLE_REDUCE_OR_COPY_MULTI_EXIT, sliceSize*sizeof(T), 0, __builtin_amdgcn_s_memrealtime(),
                  ncclShmem->comm.npKitEventCollectContexts + npKitCtxIdx);
            }
#endif

          }
        } else if (DirectSend && !DirectRecv && SrcBuf != Input && ncclShmem->groups[group].dsts[Dst] == nullptr) {
          // For broadcast in CollNet to do empty send

#if defined(ENABLE_NPKIT) && defined(ENABLE_NPKIT_EVENT_PRIM_SIMPLE_REDUCE_OR_COPY_MULTI_ENTRY)
          if (tid == 0) {
            NpKit::CollectGpuEvent(NPKIT_EVENT_PRIM_SIMPLE_REDUCE_OR_COPY_MULTI_ENTRY, sliceSize*sizeof(T), 0, __builtin_amdgcn_s_memrealtime(),
                ncclShmem->comm.npKitEventCollectContexts + npKitCtxIdx);
          }
#endif

#if defined(ENABLE_NPKIT) && defined(ENABLE_NPKIT_PRIM_COLLECT_DATA_PROCESS_TIME)
          if (tid == 0) {
            npKitDataProcessEntryTime = __builtin_amdgcn_s_memrealtime();
          }
#endif

          ReduceOrCopyMulti<Unroll, RedOp, T, 1, 1, 1, 1, 0>
            (tid, nworkers, ncclShmem->redOpArgs, postOp,
             Recv, (T const**)ncclShmem->groups[group].srcs,
             Dst, (T**)ncclShmem->groups[group].dsts,
             sliceSize);

#if defined(ENABLE_NPKIT) && defined(ENABLE_NPKIT_PRIM_COLLECT_DATA_PROCESS_TIME)
          if (tid == 0) {
            npKitDataProcessExitTime = __builtin_amdgcn_s_memrealtime();
            npKitDataProcessTotalTime += npKitDataProcessExitTime - npKitDataProcessEntryTime;
          }
#endif

#if defined(ENABLE_NPKIT) && defined(ENABLE_NPKIT_EVENT_PRIM_SIMPLE_REDUCE_OR_COPY_MULTI_EXIT)
          if (tid == 0) {
            NpKit::CollectGpuEvent(NPKIT_EVENT_PRIM_SIMPLE_REDUCE_OR_COPY_MULTI_EXIT, sliceSize*sizeof(T), 0, __builtin_amdgcn_s_memrealtime(),
                ncclShmem->comm.npKitEventCollectContexts + npKitCtxIdx);
          }
#endif

        } else {

#if defined(ENABLE_NPKIT) && defined(ENABLE_NPKIT_EVENT_PRIM_SIMPLE_REDUCE_OR_COPY_MULTI_ENTRY)
          if (tid == 0) {
            NpKit::CollectGpuEvent(NPKIT_EVENT_PRIM_SIMPLE_REDUCE_OR_COPY_MULTI_ENTRY, sliceSize*sizeof(T), 0, __builtin_amdgcn_s_memrealtime(),
                ncclShmem->comm.npKitEventCollectContexts + npKitCtxIdx);
          }
#endif

#if defined(ENABLE_NPKIT) && defined(ENABLE_NPKIT_PRIM_COLLECT_DATA_PROCESS_TIME)
          if (tid == 0) {
            npKitDataProcessEntryTime = __builtin_amdgcn_s_memrealtime();
          }
#endif

          constexpr int PreOpN = SrcBuf != Input ? 0 :
                                 DirectRecv*MaxRecv == NCCL_MAX_DIRECT_ARITY ? (1+NCCL_MAX_DIRECT_ARITY) : 1;
          ReduceOrCopyMulti<Unroll, RedOp, T, Recv+Src, Recv*MaxRecv+Src, Send+Dst, Send*MaxSend+Dst, PreOpN>
            (tid, nworkers, ncclShmem->redOpArgs, postOp,
             Recv*fan.nrecv()+Src, (T const**)ncclShmem->groups[group].srcs,
             Send*fan.nsend()+Dst, (T**)ncclShmem->groups[group].dsts,
             sliceSize);

#if defined(ENABLE_NPKIT) && defined(ENABLE_NPKIT_PRIM_COLLECT_DATA_PROCESS_TIME)
          if (tid == 0) {
            npKitDataProcessExitTime = __builtin_amdgcn_s_memrealtime();
            npKitDataProcessTotalTime += npKitDataProcessExitTime - npKitDataProcessEntryTime;
          }
#endif

#if defined(ENABLE_NPKIT) && defined(ENABLE_NPKIT_EVENT_PRIM_SIMPLE_REDUCE_OR_COPY_MULTI_EXIT)
          if (tid == 0) {
            NpKit::CollectGpuEvent(NPKIT_EVENT_PRIM_SIMPLE_REDUCE_OR_COPY_MULTI_EXIT, sliceSize*sizeof(T), 0, __builtin_amdgcn_s_memrealtime(),
                ncclShmem->comm.npKitEventCollectContexts + npKitCtxIdx);
          }
#endif

        }
        barrier(); // This barrier has a counterpart in following loop
#if defined(__gfx1030__)
	if (Send && (flags & RolePostSend) && index == 0) __threadfence_system();
#endif
	__syncwarp();
        postPeer<Recv, Send>();
        offset += sliceSize;
        slice += 1;
      } while (slice < SlicePerChunk && offset < nelem);
    }

    // Non-workers come straight here. Workers too but only once the remaining
    // slices are all empty. Since empty slices are the uncommon case, and
    // worker perf is the limiter, perf-wise this loop is effectively unentered,
    // hence just a single branch insn.
    #pragma unroll 1
    while (slice < SlicePerChunk) {
      sliceSize = sliceSize < nelem-offset ? sliceSize : nelem-offset;
      { // Only workers could have Wait roles so we know the slice must be empty
        // since we've exited the loop above.
        waitPeer<DirectRecv, DirectSend, Recv, Send, Src, Dst>(0, 0, 0, 0);
      }
      barrier(); // Has couterpart in preceding worker-only loop.
#if defined(__gfx1030__)
      if (Send && (flags & RolePostSend) && sliceSize > 0 && index == 0) __threadfence_system();
#endif
      __syncwarp();
      postPeer<Recv, Send>();
      offset += sliceSize;
      slice += 1;
    }
  }

  // Scatter/Gather generic op
  // skip: my own rank order in the buffer chunks
  // shift: peer offset to avoid all ranks sending to or receiving from same peer
  template <int DirectRecv1, int DirectSend1, int Recv, int Send>
  __device__ __forceinline__ void
  ScatterGatherOp(intptr_t inpIx, intptr_t outIx, int totalElem, int peerElem, int skip, int shift, bool postOp) {
    constexpr int DirectRecv = 1 && Direct && DirectRecv1;
    constexpr int DirectSend = 1 && Direct && DirectSend1;
    int offset = 0; // slice offset
    int sliceSize = stepSize*StepPerSlice;
    int dataSize = max(DIVUP(peerElem, 16*SlicePerChunk)*16, sliceSize/32);  // per-peer slice size

    #pragma unroll 1
    for (int slice=0; slice<SlicePerChunk; ++slice) {
      int realSize = max(0, min(dataSize, peerElem-offset));
      if (tid < nworkers) {
        if (Send) {
          // Scatter pre-scales data of input buffer only in non-Direct case
          constexpr int PreOpN = DirectSend ? 0 : 1;
          if (flags & RoleInput) ncclShmem->groups[group].srcs[0] = userBuff + inpIx + offset;
          if (tid == 0) ncclShmem->groups[group].totalSendSize[slice] = 0; // Skip the threadfence
          // realSize is not accurate here; but intra-node does not rely on sizes FIFO
          waitPeer<0, DirectSend, 0, 1, 1, 0>(0, inpIx, offset, realSize);
          subBarrier();
          #pragma unroll 1
          for (int j=0; j<fan.nsend(); j++) {
            int i = (j+shift)%fan.nsend();
            int peerOffset = i*peerElem;
            // Skip the data I am responsible of reducing myself
            if (skip >= 0 && i >= skip) peerOffset += peerElem;
            const T* src0 = (T*)ncclShmem->groups[group].srcs[0] + peerOffset;
            int realPeerSize = min(realSize, totalElem-peerOffset);
            if (realPeerSize > 0 && ncclShmem->groups[group].dsts[i] != nullptr) {
              ReduceOrCopyMulti<Unroll, RedOp, T, 1, 1, 1, 1, PreOpN>(tid, nworkers, ncclShmem->redOpArgs, false, 1, &src0, 1, (T**)ncclShmem->groups[group].dsts+i, realPeerSize);
              // Mark for threadfence at the end
              if (tid == 0) ncclShmem->groups[group].totalSendSize[slice] += realPeerSize;
            }
          }
        } else if (Recv) {
          if (flags & RoleOutput) ncclShmem->groups[group].dsts[0] = userBuff + outIx + offset;
          int peerOffset = index*peerElem;
          if (skip >= 0 && index >= skip) peerOffset += peerElem;
          // Adjust remote index with peer offset in case we are directly pulling from peer's output buffer
          waitPeer<DirectRecv, 0, 1, 0, 0, 1>(outIx, outIx+peerOffset, offset, realSize);
          subBarrier();
          if (DirectRecv && ncclShmem->groups[group].srcs[0] == ncclShmem->groups[group].dsts[0]) {
            // Since waitPeer sets srcs[0] to output buffer + offset, we are doing a direct-write based recv
            // Do nothing
          } else {
            #pragma unroll 1
            for (int j=0; j<fan.nrecv(); j++) {
              int i = (j+shift)%fan.nrecv();
              peerOffset = i*peerElem;
              if (skip >= 0 && i >= skip) peerOffset += peerElem;
              T* dst0 = (T*)ncclShmem->groups[group].dsts[0] + peerOffset;
              int realPeerSize = min(realSize, totalElem-peerOffset);
              if (realPeerSize > 0) ReduceOrCopyMulti<Unroll, RedOp, T, 1, 1, 1, 1, 0>(tid, nworkers, ncclShmem->redOpArgs, postOp, 1, (const T**)ncclShmem->groups[group].srcs+i, 1, &dst0, realPeerSize);
            }
          }
        }
      }
      barrier();
      // If we indeed send something, threadfence
      if (Send && (flags & RolePostSend) && ncclShmem->groups[group].totalSendSize[slice] > 0 && index == 0)
        __threadfence_system();
      __syncwarp();
      postPeer<Recv, Send>();
      offset += realSize;
    }
  }

  __device__ __forceinline__ void loadRecvConn(ncclDevChannelPeer *peer, int connIndex, struct ncclWorkElem* e) {
    if (flags & (RoleWaitRecv|RolePostRecv)) {
      auto *conn = &peer->recv[connIndex];
      step = conn->step;
      step = roundUp(step, SlicePerChunk*StepPerSlice);
      if (flags & RolePostRecv) {
        connStepPtr = conn->head;
        atomicExch_system((unsigned long long *)connStepPtr, step); // Return credits in case we rounded up.
      }
      if (flags & RoleWaitRecv) {
        ncclShmem->groups[group].recvConns[index] = conn; // WaitRecv role saves since that's who needs it in setDataPtrs()
        connStepPtr = conn->tail;
        connStepCache = atomicAdd_system((unsigned long long *)connStepPtr, 0);
        flags |= (conn->offsFifo != nullptr) ? OffsFifoEnabled : 0;
        if (Direct) {
          // User buffers have been registered
          if ((conn->direct & (NCCL_IPC_READ|NCCL_IPC_WRITE)) && e != nullptr && e->regUsed) {
            if (connIndex == 1 && P2p == 0) {
              flags |= DirectRead;  // scatter-reduce use direct pull
            } else {
              flags |= (e->direct & NCCL_DIRECT_WRITE) ? DirectWrite :
                       (e->direct & NCCL_DIRECT_READ)  ? DirectRead  : 0;
            }
          } else if (conn->direct & (NCCL_DIRECT_WRITE|NCCL_DIRECT_READ)) {
            if (connIndex == 1 && P2p == 0) {
              flags |= DirectRead;  // scatter-reduce use direct pull
            } else {
              // direct read not allowed in non-register case
              // otherwise, in one-to-multi send, we could mix empty send and intermediate send
              flags |= (conn->direct & NCCL_DIRECT_WRITE) ? DirectWrite : 0;
            }
          }
        }
        if (flags & OffsFifoEnabled)
          connOffsFifoPtr = conn->offsFifo;
        connEltsFifo = (T*)conn->buffs[NCCL_PROTO_SIMPLE];
      }
    }
  }

  __device__ __forceinline__ void loadSendConn(ncclDevChannelPeer *peer, int connIndex, struct ncclWorkElem* e) {
    if (flags & (RoleWaitSend|RolePostSend)) {
      auto *conn = &peer->send[connIndex];
      step = conn->step;
      step = roundUp(step, SlicePerChunk*StepPerSlice);
      if (flags & RolePostSend) {
        connStepPtr = conn->tail;
	next_hdp_reg = conn->next_hdp_reg;
      }
      if (flags & RoleWaitSend) {
        ncclShmem->groups[group].sendConns[index] = conn; // WaitSend role saves since that's who needs it in setDataPtrs()
        connStepPtr = conn->head;
        connStepCache = atomicAdd_system((unsigned long long *)connStepPtr, 0);
        flags |= (conn->offsFifo != nullptr) ? OffsFifoEnabled : 0;
        if (flags & OffsFifoEnabled)
          connOffsFifoPtr = conn->offsFifo;
        connEltsFifo = (T*)conn->buffs[NCCL_PROTO_SIMPLE];

        if (conn->sizesFifo != nullptr) {
          flags |= SizesFifoEnabled;
          connSizesFifoPtr = conn->sizesFifo;
        } else if (Direct) {
          // User buffers have been registered
          if ((conn->direct & (NCCL_IPC_READ|NCCL_IPC_WRITE)) && e != nullptr && e->regUsed) {
            if (connIndex == 1 && P2p == 0) {
              flags |= DirectRead;  // scatter-reduce use direct pull
            } else {
              flags |= (e->direct & NCCL_DIRECT_WRITE) ? DirectWrite :
                       (e->direct & NCCL_DIRECT_READ)  ? DirectRead  : 0;
            }
          } else if (conn->direct & (NCCL_DIRECT_WRITE|NCCL_DIRECT_READ)) {
            if (connIndex == 1 && P2p == 0) {
              flags |= DirectRead;  // scatter-reduce use direct pull
            } else {
              // direct read not allowed in non-register case
              // otherwise, in one-to-multi send, we could mix empty send and intermediate send
              flags |= (conn->direct & NCCL_DIRECT_WRITE) ? DirectWrite : 0;
            }
          }
        }
      }
    }
  }

 public:
  __device__ Primitives(
      int tid, int nthreads, int const *recvPeers, int const *sendPeers,
      void const *inputBuf, void *outputBuf, uint64_t redOpArg, uint32_t group=0, struct ncclWorkElem* e = nullptr
    ):
    tid(tid),
    stepSize(ncclShmem->comm.buffSizes[NCCL_PROTO_SIMPLE]/NCCL_STEPS/sizeof(T)),
    opCount(ncclShmem->work.elems[0].opCount) {

    // For send operations, we need an extra warp to overlap the threadfence and the copy
    this->nthreads = nthreads;
    this->nworkers = nthreads;
    this->group = group & (uint16_t)0xFFFF;
    int connIndex = group >> 16;
    barriers = &ncclShmem->groups[this->group].barrier;
    barrier_next = ncclShmem->groups[this->group].barrier_next;

    int nrecv=0, nsend=0;
    while (nrecv < MaxRecv && recvPeers[nrecv] != -1) nrecv++;
    while (nsend < MaxSend && sendPeers[nsend] != -1) nsend++;
    this->fan = Fan(nrecv, nsend);

    constexpr int ThreadPerSync = 8;
    static_assert(MaxSend < ThreadPerSync && MaxRecv < ThreadPerSync, "Not enough threads to cover all peers");

    int g = tid / ThreadPerSync;
    int ng = nthreads / ThreadPerSync;
    index = tid % ThreadPerSync;
    flags = 0;
    if (g == 0) {
      if (index < nrecv) flags |= RoleWaitRecv;
      if (index == nrecv) flags |= RoleInput;
    } else if (g == 1) {
      if (index < nsend) flags |= RoleWaitSend;
      if (index == nsend) flags |= RoleOutput;
    } else if (g == ng - 2) {
      if (index < nrecv) flags |= RolePostRecv;
    } else if (g == ng - 1) {
      if (index < nsend) flags |= RolePostSend;
    }

    int peer = 0;
    if (flags & (RoleWaitRecv|RolePostRecv)) peer = recvPeers[index];
    if (flags & (RoleWaitSend|RolePostSend)) peer = sendPeers[index];

<<<<<<< HEAD
    loadRecvConn(&ncclShmem->channel.devPeers[peer], connIndex, e);
    loadSendConn(&ncclShmem->channel.devPeers[peer], connIndex, e);
=======
    loadRecvConn(&ncclShmem.channel.peers[peer], connIndex, e);
    loadSendConn(&ncclShmem.channel.peers[peer], connIndex, e);
>>>>>>> e1d9b273

    setDataPtrs(inputBuf, outputBuf, redOpArg, (struct ncclWorkElemReg*)e);
  }

  __device__ ~Primitives() {
    // Ensure ncclShmem->groups[].send/recvConns are available
    if (!(flags & ThreadsSynced))
      barrier();
    // Save steps for the next operation
    if (flags & (RolePostSend|RolePostRecv)) {
      auto *conns = (flags & RolePostSend) ? ncclShmem->groups[group].sendConns : ncclShmem->groups[group].recvConns;
      conns[index]->step = step;
    }
    // Make sure all threads are done writing back conn->step and done using
    // ncclShmem->groups[group]
    barrier();
  }

  __device__ void setDataPtrs(void const *inputBuf, void *outputBuf, uint64_t redOpArg, struct ncclWorkElemReg* e) {
    if (flags & RoleInput) {
      userBuff = (T*)inputBuf;
      ncclShmem->redOpArgs[0] = redOpArg;  // scaler for local input
    }
    if (flags & RoleOutput) userBuff = (T*)outputBuf;
    bool recvProvider = flags == (flags|RoleWaitRecv|DirectWrite);
    bool sendAcceptor = flags == (flags|RoleWaitSend|DirectWrite);
    bool sendProvider = flags == (flags|RoleWaitSend|DirectRead); // sender provides direct buffer (to be fetched)
    bool recvAcceptor = flags == (flags|RoleWaitRecv|DirectRead); // receiver accepts direct buffer
    int regUsed = e != nullptr ? e->elem.regUsed : 0;

    if (Direct && recvProvider) {
      int spins = 0;
      void *volatile *slot = ncclShmem->groups[group].recvConns[index]->ptrExchange;
      // Wait for consumer to consume previous value before trampling it.
      while ((void *)atomicAdd_system((unsigned long long *) slot,0) != nullptr && !checkAbort(spins));
      directBuff = (T*)outputBuf;
      // Encode pointer by XOR'ing against some address they definitely wouldn't send
      // since we want to allow them sending us nullptr while not colliding with
      // the empty slot value.
      *slot = reinterpret_cast<T*>(reinterpret_cast<uintptr_t>(directBuff) ^ reinterpret_cast<uintptr_t>(slot));
    }
    if (Direct && sendAcceptor) {
      int spins = 0;
      void *volatile *slot = ncclShmem->groups[group].sendConns[index]->ptrExchange;
      void *ptr;
      while (true) {
        ptr = (void *)atomicAdd_system((unsigned long long *) slot,0);
        if (ptr != nullptr || checkAbort(spins)) break;
      }
      directBuff = regUsed ? (T*)(e->dnOutputs[index]) :
                   reinterpret_cast<T*>(reinterpret_cast<uintptr_t>(ptr) ^ reinterpret_cast<uintptr_t>(slot));
      *slot = nullptr;
    }
    if (Direct && sendProvider) {
      int spins = 0;
      void *volatile *slot = ncclShmem->groups[group].sendConns[index]->ptrExchange;
      volatile uint64_t* argSlot0 = ncclShmem->groups[group].sendConns[index]->redOpArgExchange;
      volatile uint64_t* argSlot1 = ncclShmem->groups[group].sendConns[index]->redOpArgExchange+1;
      // Wait for consumer to consume previous value before trampling it.
      while (((void *)atomicAdd_system((unsigned long long *) slot,0) != nullptr || *argSlot0 != 0 || *argSlot1 !=0) && !checkAbort(spins));
      // If there is no recv, then we are directly pulling from input buffer (e.g. directScatter)
      // Otherwise, we are pulling from output buffer (e.g. recvCopyDirectSend)
      directBuff = MaxRecv == 0 ? (T*)inputBuf : (T*)outputBuf;
      // Exchange pre-scalers for use in direct pull
      *argSlot0 = (uint64_t(1)<<32) | (uint32_t)redOpArg;
      *argSlot1 = (uint64_t(1)<<32) | (uint32_t)(redOpArg>>32);
      // Encode pointer by XOR'ing against some address they definitely wouldn't send
      // since we want to allow them sending us nullptr while not colliding with
      // the empty slot value.
      *slot = reinterpret_cast<T*>(reinterpret_cast<uintptr_t>(directBuff) ^ reinterpret_cast<uintptr_t>(slot));
    }
    if (Direct && recvAcceptor) {
      int spins = 0;
      void *volatile *slot = ncclShmem->groups[group].recvConns[index]->ptrExchange;
      volatile uint64_t* argSlot0 = ncclShmem->groups[group].recvConns[index]->redOpArgExchange;
      volatile uint64_t* argSlot1 = ncclShmem->groups[group].recvConns[index]->redOpArgExchange+1;
      void *ptr;
      while (true) {
        ptr = (void *)atomicAdd_system((unsigned long long *) slot,0);
        if (ptr != nullptr || checkAbort(spins)) break;
      }
      directBuff = regUsed ? (T*)(MaxSend == 0 ? e->upOutputs[index] : e->dnInputs[index]) :
                   reinterpret_cast<T*>(reinterpret_cast<uintptr_t>(ptr) ^ reinterpret_cast<uintptr_t>(slot));
      if (MaxSend != 0) { // reduce group rather than gather group
        // Store scalers for remote inputs
        uint64_t arg0, arg1;
        while (true) {
          arg0 = *argSlot0;
          arg1 = *argSlot1;
          if ((arg0 != 0 && arg1 != 0) || checkAbort(spins)) break;
        }
        ncclShmem->redOpArgs[1+index] = ((arg1 & 0xffffffff)<<32) | (arg0 & 0xffffffff);
      }
      *argSlot0 = 0; *argSlot1 = 0;
      *slot = nullptr;
    }
  }

  __device__ void moveDataPtrs(intptr_t delta) {
    if (flags & (RoleInput|RoleOutput))
      userBuff += delta;
  }

  __device__ __forceinline__ void send(intptr_t inpIx, int eltN) {
    genericOp<0, 0, 0, 1, Input, -1>(inpIx, -1, -1, eltN, false);
  }
  __device__ __forceinline__ void sendFromOutput(intptr_t outIx, int eltN) {
    genericOp<0, 0, 0, 1, Output, -1>(outIx, -1, -1, eltN, false);
  }
  __device__ __forceinline__ void directSend(intptr_t inpIx, intptr_t remoteOutIx, int eltN) {
    genericOp<0, 1, 0, 1, Input, -1>(inpIx, -1, remoteOutIx, eltN, false);
  }
  __device__ __forceinline__ void directSendFromOutput(intptr_t outIx, intptr_t remoteOutIx, int eltN) {
    genericOp<0, 1, 0, 1, Output, -1>(outIx, -1, remoteOutIx, eltN, false);
  }

  __device__ __forceinline__ void recv(intptr_t outIx, int eltN, bool postOp=false) {
    genericOp<0, 0, 1, 0, -1, Output>(-1, outIx, -1, eltN, postOp);
  }
  __device__ __forceinline__ void directRecv(intptr_t outIx, int eltN) {
    genericOp<1, 0, 1, 0, -1, Output>(-1, outIx, -1, eltN, /*postOp=*/false);
  }

  __device__ __forceinline__ void copySend(intptr_t inpIx, intptr_t outIx, int eltN, bool postOp=false) {
    genericOp<0, 0, 0, 1, Input, Output>(inpIx, outIx, -1, eltN, postOp);
  }
  __device__ __forceinline__ void directCopySend(intptr_t inpIx, intptr_t outIx, intptr_t remoteOutIx, int eltN, bool postOp=false) {
    genericOp<0, 1, 0, 1, Input, Output>(inpIx, outIx, remoteOutIx, eltN, postOp);
  }

  __device__ __forceinline__ void recvCopySend(intptr_t outIx, int eltN, bool postOp=false) {
    genericOp<0, 0, 1, 1, -1, Output>(-1, outIx, -1, eltN, postOp);
  }
  __device__ __forceinline__ void directRecvCopySend(intptr_t outIx, intptr_t remoteOutIx, int eltN) {
    genericOp<1, 1, 1, 1, -1, Output>(-1, outIx, remoteOutIx, eltN, false);
  }
  __device__ __forceinline__ void recvCopyDirectSend(intptr_t outIx, intptr_t remoteOutIx, int eltN, bool postOp=false) {
    genericOp<0, 1, 1, 1, -1, Output>(-1, outIx, remoteOutIx, eltN, postOp);
  }

  __device__ __forceinline__ void recvReduceCopy(intptr_t inpIx, intptr_t outIx, int eltN, bool postOp=false) {
    genericOp<0, 0, 1, 0, Input, Output>(inpIx, outIx, -1, eltN, postOp);
  }

  __device__ __forceinline__ void recvReduceSend(intptr_t inpIx, int eltN, bool postOp=false) {
    genericOp<0, 0, 1, 1, Input, -1>(inpIx, -1, -1, eltN, postOp);
  }
  __device__ __forceinline__ void directRecvReduceSend(intptr_t inpIx, intptr_t remoteInpIx, int eltN, bool postOp=false) {
    genericOp<1, 0, 1, 1, Input, -1>(inpIx, -1, remoteInpIx, eltN, postOp);
  }

  __device__ __forceinline__ void recvReduceCopySend(intptr_t inpIx, intptr_t outIx, int eltN, bool postOp=false) {
    genericOp<0, 0, 1, 1, Input, Output>(inpIx, outIx, -1, eltN, postOp);
  }
  __device__ __forceinline__ void directRecvReduceCopySend(intptr_t inpIx, intptr_t outIx, intptr_t remoteOutIx, int eltN, bool postOp=false) {
    // Direct is only for the send part
    genericOp<0, 1, 1, 1, Input, Output>(inpIx, outIx, remoteOutIx, eltN, postOp);
  }

  __device__ __forceinline__ void
  scatter(intptr_t inpIx, int totalElem, int peerElem, int skip, int shift) {
    ScatterGatherOp<0, 0, 0, 1>(inpIx, -1, totalElem, peerElem, skip, shift, /*postOp=*/false);
  }
  __device__ __forceinline__ void
  directScatter(intptr_t inpIx, int totalElem, int peerElem, int skip, int shift) {
    ScatterGatherOp<0, 1, 0, 1>(inpIx, -1, totalElem, peerElem, skip, shift, /*postOp=*/false);
  }

  __device__ __forceinline__ void
  gather(intptr_t outIx, int totalElem, int peerElem, int skip, int shift, bool postOp=false) {
    ScatterGatherOp<0, 0, 1, 0>(-1, outIx, totalElem, peerElem, skip, shift, postOp);
  }
  __device__ __forceinline__ void
  directGather(intptr_t outIx, int totalElem, int peerElem, int skip, int shift) {
    ScatterGatherOp<1, 0, 1, 0>(-1, outIx, totalElem, peerElem, skip, shift, /*postOp=*/false);
  }

  __device__ __forceinline__ void recvSend(int eltN) {
    genericOp<0, 0, 1, 1, -1, -1>(-1, -1, -1, eltN, /*postOp=*/false);
  }
};<|MERGE_RESOLUTION|>--- conflicted
+++ resolved
@@ -50,7 +50,6 @@
   uint64_t connStepCache; // Cache last seen value of (*connStepPtr)
   uint64_t* barriers;
   uint64_t* barrier_next;
-  const uint64_t opCount;
   uint32_t* next_hdp_reg;
 
 #if defined(ENABLE_NPKIT)
@@ -377,6 +376,7 @@
           waitPeer<0, DirectSend, 0, 1, 1, 0>(0, inpIx, offset, realSize);
           subBarrier();
           #pragma unroll 1
+          // Loop over peers
           for (int j=0; j<fan.nsend(); j++) {
             int i = (j+shift)%fan.nsend();
             int peerOffset = i*peerElem;
@@ -470,7 +470,7 @@
       step = roundUp(step, SlicePerChunk*StepPerSlice);
       if (flags & RolePostSend) {
         connStepPtr = conn->tail;
-	next_hdp_reg = conn->next_hdp_reg;
+	    next_hdp_reg = conn->next_hdp_reg;
       }
       if (flags & RoleWaitSend) {
         ncclShmem->groups[group].sendConns[index] = conn; // WaitSend role saves since that's who needs it in setDataPtrs()
@@ -513,8 +513,7 @@
       void const *inputBuf, void *outputBuf, uint64_t redOpArg, uint32_t group=0, struct ncclWorkElem* e = nullptr
     ):
     tid(tid),
-    stepSize(ncclShmem->comm.buffSizes[NCCL_PROTO_SIMPLE]/NCCL_STEPS/sizeof(T)),
-    opCount(ncclShmem->work.elems[0].opCount) {
+    stepSize(ncclShmem->comm.buffSizes[NCCL_PROTO_SIMPLE]/NCCL_STEPS/sizeof(T)) {
 
     // For send operations, we need an extra warp to overlap the threadfence and the copy
     this->nthreads = nthreads;
@@ -552,13 +551,8 @@
     if (flags & (RoleWaitRecv|RolePostRecv)) peer = recvPeers[index];
     if (flags & (RoleWaitSend|RolePostSend)) peer = sendPeers[index];
 
-<<<<<<< HEAD
-    loadRecvConn(&ncclShmem->channel.devPeers[peer], connIndex, e);
-    loadSendConn(&ncclShmem->channel.devPeers[peer], connIndex, e);
-=======
-    loadRecvConn(&ncclShmem.channel.peers[peer], connIndex, e);
-    loadSendConn(&ncclShmem.channel.peers[peer], connIndex, e);
->>>>>>> e1d9b273
+    loadRecvConn(&ncclShmem->channel.peers[peer], connIndex, e);
+    loadSendConn(&ncclShmem->channel.peers[peer], connIndex, e);
 
     setDataPtrs(inputBuf, outputBuf, redOpArg, (struct ncclWorkElemReg*)e);
   }
