--- conflicted
+++ resolved
@@ -584,15 +584,9 @@
 };
 
 template<typename T, typename RedOp>
-<<<<<<< HEAD
-struct RunWorkElement<ncclFuncAllReduce, T, RedOp, NCCL_ALGO_COLLNET, NCCL_PROTO_SIMPLE> {
-  __device__ __attribute__((noinline)) void run(ncclWorkElem *args) {
-    static constexpr int COLLNET_COPY_THREADS = 64;
-=======
 struct RunWorkElement<ncclFuncAllReduce, T, RedOp, NCCL_ALGO_COLLNET_DIRECT, NCCL_PROTO_SIMPLE> {
   __device__ __forceinline__ void run(ncclWorkElem *args) {
-    static constexpr int COLLNET_COPY_THREADS = 96;
->>>>>>> 99c28f2e
+    static constexpr int COLLNET_COPY_THREADS = 64;
     const int tid = threadIdx.x;
     const int bid = args->bid;
     const int nChannels = args->nChannels;
@@ -601,19 +595,11 @@
     const ssize_t size = args->count;
     const ssize_t loopSize = nChannels*direct->nHeads*chunkSize;
 
-<<<<<<< HEAD
-    const int hasUp = (tree->up[0] >= 0) ? 1 : 0;
-    const int hasDn = (tree->down[0] >= 0) ? 1 : 0;
-    const int nThreadsScatter = ((hasUp && hasDn) ? COLLNET_COPY_THREADS : hasUp ? 2*COLLNET_COPY_THREADS : 0);
-    const int nThreadsGather  =             ((hasUp && hasDn) ? COLLNET_COPY_THREADS : hasUp ? 1*COLLNET_COPY_THREADS : 0);
-    const int nThreadsBcast   = ((hasUp && hasDn) ? COLLNET_COPY_THREADS : hasUp ? 0 : 1*COLLNET_COPY_THREADS);
-=======
     const int hasUp = (direct->up[0] >= 0) ? 1 : 0;
     const int hasDn = (direct->down[0] >= 0) ? 1 : 0;
-    const int nThreadsScatter = WARP_SIZE + ((hasUp && hasDn) ? COLLNET_COPY_THREADS : hasUp ? 3*COLLNET_COPY_THREADS : 0);
-    const int nThreadsGather  =             ((hasUp && hasDn) ? COLLNET_COPY_THREADS : hasUp ? 2*COLLNET_COPY_THREADS : 0);
-    const int nThreadsBcast   = WARP_SIZE + ((hasUp && hasDn) ? COLLNET_COPY_THREADS : hasUp ? 0 : 2*COLLNET_COPY_THREADS);
->>>>>>> 99c28f2e
+    const int nThreadsScatter = WARP_SIZE + ((hasUp && hasDn) ? COLLNET_COPY_THREADS : hasUp ? 2*COLLNET_COPY_THREADS : 0);
+    const int nThreadsGather  =             ((hasUp && hasDn) ? COLLNET_COPY_THREADS : hasUp ? 1*COLLNET_COPY_THREADS : 0);
+    const int nThreadsBcast   = WARP_SIZE + ((hasUp && hasDn) ? COLLNET_COPY_THREADS : hasUp ? 0 : 1*COLLNET_COPY_THREADS);
     const int nThreadsReduce = args->nWarps*WARP_SIZE - nThreadsScatter - nThreadsGather - nThreadsBcast;
     const int tidStartBcast = nThreadsGather;
     const int tidStartScatter = tidStartBcast + nThreadsBcast;
@@ -624,13 +610,8 @@
     if (tid >= tidStartScatter && tid < tidStartReduce && hasUp) {
       // Scatter
       int group = (2*Proto::MaxGroupWidth) | (1<<16);
-<<<<<<< HEAD
       Primitives<T, RedOp, FanAsymmetric<0, NCCL_MAX_DIRECT_ARITY>, /*Direct=*/0, Proto, 0>
-        prims(tid-tidStartScatter, nThreadsScatter, NULL, tree->up, args->sendbuff, args->recvbuff, args->redOpArg, group, args);
-=======
-      Primitives<T, RedOp, FanAsymmetric<0, NCCL_MAX_DIRECT_ARITY>, /*Direct=*/1, Proto, 0>
         prims(tid-tidStartScatter, nThreadsScatter, NULL, direct->up, args->sendbuff, args->recvbuff, args->redOpArg, group, args);
->>>>>>> 99c28f2e
       for (ssize_t gridOffset = 0; gridOffset < size; gridOffset += loopSize) {
         ssize_t offset = gridOffset + bid*direct->nHeads*chunkSize;
         int nelem = min(direct->nHeads*chunkSize, size-offset);
@@ -644,13 +625,8 @@
       int group = (3*Proto::MaxGroupWidth) | (1<<16);
       if (hasDn) {
         // Reduce, send to network
-<<<<<<< HEAD
         Primitives<T, RedOp, FanAsymmetric<NCCL_MAX_DIRECT_ARITY, 1>, /*Direct=*/0, Proto, 0>
-          prims(tid-tidStartReduce, nThreadsReduce, tree->down, &tree->out, args->sendbuff, args->recvbuff, args->redOpArg, group, args);
-=======
-        Primitives<T, RedOp, FanAsymmetric<NCCL_MAX_DIRECT_ARITY, 1>, /*Direct=*/1, Proto, 0>
           prims(tid-tidStartReduce, nThreadsReduce, direct->down, &direct->out, args->sendbuff, args->recvbuff, args->redOpArg, group, args);
->>>>>>> 99c28f2e
         for (ssize_t gridOffset = 0; gridOffset < size; gridOffset += loopSize) {
           ssize_t offset = gridOffset + (bid*direct->nHeads+direct->headRank)*chunkSize;
           int nelem = min(chunkSize, size-offset);
@@ -673,13 +649,8 @@
     } else if (tid < tidStartBcast && hasUp) {
       // Gather
       int group = (0*Proto::MaxGroupWidth) | (0<<16);
-<<<<<<< HEAD
       Primitives<T, RedOp, FanAsymmetric<NCCL_MAX_DIRECT_ARITY, 0>, /*Direct=*/0, Proto, 0>
-        prims(tid, nThreadsGather, tree->up, NULL, args->sendbuff, args->recvbuff, args->redOpArg, group, args);
-=======
-      Primitives<T, RedOp, FanAsymmetric<NCCL_MAX_DIRECT_ARITY, 0>, /*Direct=*/1, Proto, 0>
         prims(tid, nThreadsGather, direct->up, NULL, args->sendbuff, args->recvbuff, args->redOpArg, group, args);
->>>>>>> 99c28f2e
       for (ssize_t gridOffset = 0; gridOffset < size; gridOffset += loopSize) {
         ssize_t offset = gridOffset + bid*direct->nHeads*chunkSize;
         int nelem = min(direct->nHeads*chunkSize, size-offset);
@@ -689,13 +660,8 @@
       int group = (1*Proto::MaxGroupWidth) | (0<<16);
       if (hasDn) {
         // Recv from network, broadcast
-<<<<<<< HEAD
         Primitives<T, RedOp, FanAsymmetric<1, NCCL_MAX_DIRECT_ARITY>, /*Direct=*/0, Proto, 0>
-          prims(tid-tidStartBcast, nThreadsBcast, &tree->out, tree->down, args->sendbuff, args->recvbuff, args->redOpArg, group, args);
-=======
-        Primitives<T, RedOp, FanAsymmetric<1, NCCL_MAX_DIRECT_ARITY>, /*Direct=*/1, Proto, 0>
           prims(tid-tidStartBcast, nThreadsBcast, &direct->out, direct->down, args->sendbuff, args->recvbuff, args->redOpArg, group, args);
->>>>>>> 99c28f2e
         for (ssize_t gridOffset = 0; gridOffset < size; gridOffset += loopSize) {
           ssize_t offset = gridOffset + (bid*direct->nHeads+direct->headRank)*chunkSize;
           int nelem = min(chunkSize, size-offset);
