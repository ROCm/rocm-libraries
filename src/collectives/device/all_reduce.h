/*************************************************************************
<<<<<<< HEAD
 * Copyright (c) 2015-2019, NVIDIA CORPORATION. All rights reserved.
 * Modifications Copyright (c) 2019-2020 Advanced Micro Devices, Inc. All rights reserved.
=======
 * Copyright (c) 2015-2020, NVIDIA CORPORATION. All rights reserved.
>>>>>>> 5949d96f
 *
 * See LICENSE.txt for license information
 ************************************************************************/

#include "devcomm.h"
#include "primitives.h"
#include "collectives.h"

template<int UNROLL, class FUNC, typename T>
__attribute__((noinline))
__device__ void ncclAllReduceRingKernel(struct CollectiveArgs* args) {
  const int tid = threadIdx.x;
<<<<<<< HEAD
  const int nthreads = args->nThreads;
  const int bid = args->bid;
=======
  const int nthreads = args->coll.nThreads-WARP_SIZE;
  const int bid = args->coll.bid;
  const int nChannels = args->coll.nChannels;
>>>>>>> 5949d96f
  struct ncclDevComm* comm = args->comm;
  struct ncclChannel* channel = comm->channels+blockIdx.x;
  struct ncclRing* ring = &channel->ring;
  const int stepSize = comm->buffSizes[NCCL_PROTO_SIMPLE] / (sizeof(T)*NCCL_STEPS);
  const int chunkSize = stepSize * ALLREDUCE_CHUNKSTEPS;
<<<<<<< HEAD
  const ssize_t loopSize = args->nChannels*(ssize_t)chunkSize;
#ifdef ENABLE_PROFILING
  auto devProf = comm->devProf;
  uint64_t clk, t0 = 0ULL, ws, wr;
  if (tid == 0) clk = __rtc64();
#endif
=======
  const int nranks = comm->nRanks;
  const ssize_t loopSize = nChannels*(ssize_t)chunkSize;
  const ssize_t size = args->coll.count;
>>>>>>> 5949d96f

  // Compute pointers
  const T * __restrict__ thisInput = (const T*)args->sendbuff;
  T * __restrict__ thisOutput = (T*)args->recvbuff;

  ncclPrimitives<UNROLL, ALLREDUCE_CHUNKSTEPS/ALLREDUCE_SLICESTEPS, ALLREDUCE_SLICESTEPS, T, 1, 1, 1, FUNC>
    prims(tid, nthreads, &ring->prev, &ring->next, thisOutput, stepSize, channel, comm, args->opCount);

  for (ssize_t gridOffset = 0; gridOffset < size; gridOffset += nranks*loopSize) {
    ssize_t realChunkSize = min(chunkSize, DIVUP(size-gridOffset,nranks*nChannels));
    ALIGN_SIZE(realChunkSize, nthreads*sizeof(uint64_t)/sizeof(T));
    ssize_t chunkOffset = gridOffset + bid*nranks*realChunkSize;

    /////////////// begin AllReduce steps ///////////////
    ssize_t offset;
    int nelem;
    int chunk;

    // step 0: push data to next GPU
    chunk = ring->devUserRanks[nranks-1];
    offset = chunkOffset + chunk * realChunkSize;
    nelem = min(realChunkSize, size-offset);

    INIT_COUNTER;
    prims.send(thisInput+offset, nelem);
    ACCUMULATE_COUNTER(send);

    // k-2 steps: reduce and copy to next GPU
    for (int j=2; j<nranks; ++j) {
      chunk = ring->devUserRanks[nranks-j];
      offset = chunkOffset + chunk * realChunkSize;
      nelem = min(realChunkSize, size-offset);

      INIT_COUNTER;
      prims.recvReduceSend(thisInput+offset, nelem);
      ACCUMULATE_COUNTER(recvReduceSend);
    }

    // step k-1: reduce this buffer and data, which will produce the final
    // result that we store in this data and push to the next GPU
    chunk = ring->devUserRanks[0];
    offset = chunkOffset + chunk * realChunkSize;
    nelem = min(realChunkSize, size-offset);

    INIT_COUNTER;
    prims.directRecvReduceCopySend(thisInput+offset, thisOutput+offset, offset, nelem);
    ACCUMULATE_COUNTER(directRecvReduceCopySend);

    // k-2 steps: copy to next GPU
    for (int j=1; j<nranks-1; ++j) {
      chunk = ring->devUserRanks[nranks-j];
      offset = chunkOffset + chunk * realChunkSize;
      nelem = min(realChunkSize, size-offset);

      INIT_COUNTER;
      prims.directRecvCopySend(thisOutput+offset, offset, nelem);
      ACCUMULATE_COUNTER(directRecvCopySend);
    }

    // Make final copy from buffer to dest.
    chunk = ring->devUserRanks[1];
    offset = chunkOffset + chunk * realChunkSize;
    nelem = min(realChunkSize, size-offset);

    // Final wait/copy.
    INIT_COUNTER;
    prims.directRecv(thisOutput+offset, offset, nelem);
    ACCUMULATE_COUNTER(directRecv);
  }
#ifdef ENABLE_PROFILING
  if (tid == 0) __atomic_fetch_add(&(devProf->total_cycle), __rtc64() - clk, __ATOMIC_SEQ_CST);
#endif
}

template<int UNROLL, class FUNC, typename T>
__attribute__((noinline))
__device__ void ncclAllReduceTreeKernel(struct CollectiveArgs* args) {
  const int tid = threadIdx.x;
<<<<<<< HEAD
  const int nthreads = args->nThreads;
  const int bid = args->bid;
=======
  const int nthreads = args->coll.nThreads-WARP_SIZE;
  const int bid = args->coll.bid;
  const int nChannels = args->coll.nChannels;
>>>>>>> 5949d96f
  struct ncclDevComm* comm = args->comm;
  struct ncclChannel* channel = comm->channels+blockIdx.x;
  const int stepSize = comm->buffSizes[NCCL_PROTO_SIMPLE] / (sizeof(T)*NCCL_STEPS);
  int chunkSize = args->coll.lastChunkSize;
  const ssize_t minChunkSize = nthreads*8*sizeof(uint64_t) / sizeof(T);
  const ssize_t loopSize = nChannels*chunkSize;
  const ssize_t size = args->coll.count;

  if (loopSize > size) {
    chunkSize = DIVUP(size, nChannels*minChunkSize)*minChunkSize;
  }

  // Compute pointers
  const T * __restrict__ thisInput = (const T*)args->sendbuff;
  T * __restrict__ thisOutput = (T*)args->recvbuff;

  do {
    struct ncclTree* tree = &channel->treeUp;
    // Reduce : max number of recv is 3, max number of send is 1 (binary tree + local)
<<<<<<< HEAD
    ncclPrimitivesRecvData<T, NCCL_MAX_TREE_ARITY> recvData;
    ncclPrimitives<UNROLL, 1, 1, T, NCCL_MAX_TREE_ARITY, 1, FUNC> prims(tid, args->nThreads, tree->down, &tree->up, NULL, stepSize, channel, comm, args->opCount, recvData);
=======
    ncclPrimitives<UNROLL/2, 1, 1, T, NCCL_MAX_TREE_ARITY, 1, 0, FUNC> prims(tid, nthreads, tree->down, &tree->up, NULL, stepSize, channel, comm, args->opCount);
>>>>>>> 5949d96f
    for (ssize_t gridOffset = 0; gridOffset < size; gridOffset += loopSize) {
      // Up
      ssize_t offset = gridOffset + bid*chunkSize;
      int nelem = min(chunkSize, size-offset);
      if (tree->up == -1) {
        prims.recvReduceCopy(thisInput+offset, thisOutput+offset, nelem);
      } else if (tree->down[0] == -1) {
        prims.send(thisInput+offset, nelem);
      } else {
        prims.recvReduceSend(thisInput+offset, nelem);
      }
    }
  } while(0);

  do {
    struct ncclTree* tree = &channel->treeDn;
    // Broadcast : max number of recv is 1, max number of send is 3 (binary tree + local)
<<<<<<< HEAD
    ncclPrimitivesSendData<T, NCCL_MAX_TREE_ARITY> sendData;
    ncclPrimitives<UNROLL, 1, 1, T, 1, NCCL_MAX_TREE_ARITY, FUNC> prims(tid, args->nThreads, &tree->up, tree->down, NULL, stepSize, channel, comm, args->opCount, sendData);
=======
    ncclPrimitives<UNROLL/2, 1, 1, T, 1, NCCL_MAX_TREE_ARITY, 1, FUNC> prims(tid, nthreads, &tree->up, tree->down, thisOutput, stepSize, channel, comm, args->opCount);
>>>>>>> 5949d96f
    for (ssize_t gridOffset = 0; gridOffset < size; gridOffset += loopSize) {
      // Down
      ssize_t offset = gridOffset + bid*chunkSize;
      int nelem = min(chunkSize, size-offset);
      if (tree->up == -1) {
        prims.directSend(thisOutput+offset, offset, nelem);
      } else if (tree->down[0] == -1) {
        prims.directRecv(thisOutput+offset, offset, nelem);
      } else {
        prims.directRecvCopySend(thisOutput+offset, offset, nelem);
      }
    }
  } while(0);
}

template<int UNROLL, class FUNC, typename T>
__attribute__((noinline))
__device__ void ncclAllReduceCollNetKernel(struct CollectiveArgs* args) {
  const int tid = threadIdx.x;
<<<<<<< HEAD
  const int nthreads = args->nThreads;
  const int bid = args->bid;
=======
  const int nthreads = args->coll.nThreads-WARP_SIZE;
  const int bid = args->coll.bid;
  const int nChannels = args->coll.nChannels;
>>>>>>> 5949d96f
  struct ncclDevComm* comm = args->comm;
  struct ncclChannel* channel = comm->channels+blockIdx.x;
  const int stepSize = comm->buffSizes[NCCL_PROTO_SIMPLE] / (sizeof(T)*NCCL_STEPS);
  int chunkSize = args->coll.lastChunkSize;
  const ssize_t minChunkSize = nthreads*8*sizeof(uint64_t) / sizeof(T);
  const ssize_t loopSize = nChannels*chunkSize;
  const ssize_t size = args->coll.count;

  if (loopSize > size) {
    chunkSize = DIVUP(size, nChannels*minChunkSize)*minChunkSize;
  }

  // Compute pointers
  const T * __restrict__ thisInput = (const T*)args->sendbuff;
  T * __restrict__ thisOutput = (T*)args->recvbuff;

  if (blockIdx.x < nChannels) { // first half of the channels do reduce
    struct ncclTree* tree = &channel->collTreeUp;
    ncclPrimitives<UNROLL, 1, 1, T, 1, 1, 0, FUNC> prims(tid, nthreads, tree->down, &tree->up, NULL, stepSize, channel, comm, args->opCount);
    for (ssize_t gridOffset = 0; gridOffset < size; gridOffset += loopSize) {
      // Up
      ssize_t offset = gridOffset + bid*chunkSize;
      int nelem = min(chunkSize, size-offset);
      if (tree->up == -1) {
        prims.recvReduceCopy(thisInput+offset, thisOutput+offset, nelem);
      } else if (tree->down[0] == -1) {
        prims.send(thisInput+offset, nelem);
      } else {
        prims.recvReduceSend(thisInput+offset, nelem);
      }
    }
  }

  if (blockIdx.x >= nChannels) { // second half of the channels do broadcast
    struct ncclTree* tree = &channel->collTreeDn;
    ncclPrimitives<UNROLL, 1, 1, T, 1, 1, 0, FUNC> prims(tid, nthreads, &tree->up, tree->down, NULL, stepSize, channel, comm, args->opCount);
    for (ssize_t gridOffset = 0; gridOffset < size; gridOffset += loopSize) {
      // Down
      ssize_t offset = gridOffset + bid*chunkSize;
      int nelem = min(chunkSize, size-offset);
      if (tree->up == -1) {
        prims.send(thisOutput+offset, nelem);
      } else if (tree->down[0] == -1) {
        prims.recv(thisOutput+offset, nelem);
      } else {
        prims.recvCopySend(thisOutput+offset, nelem);
      }
    }
  }
}

template<int UNUSED, class FUNC, typename T>
__attribute__((noinline))
__device__ void ncclAllReduceRingLLKernel(struct CollectiveArgs* args) {
  const int tid = threadIdx.x;
  const int nthreads = args->coll.nThreads;
  const int bid = args->coll.bid;
  const int nChannels = args->coll.nChannels;
  struct ncclDevComm* comm = args->comm;
  struct ncclChannel* channel = comm->channels+blockIdx.x;
  struct ncclRing* ring = &channel->ring;
  const int stepLines = comm->buffSizes[NCCL_PROTO_LL] / (sizeof(union ncclLLFifoLine)*NCCL_STEPS);
  ssize_t chunkSize = stepLines * sizeof(uint64_t) / sizeof(T);
  const ssize_t minChunkSize = nthreads * (sizeof(uint64_t)) / sizeof(T);
  const int nranks = comm->nRanks;
  const ssize_t loopSize = nChannels*nranks*chunkSize;
  const ssize_t size = args->coll.count;

  ncclLLPrimitives<T, FUNC, 1, 1> LLprims(tid, nthreads, &ring->prev, &ring->next, stepLines, channel, comm, args->opCount);

  // Compute pointers
  const T * __restrict__ thisInput = (const T*)args->sendbuff;
  T * __restrict__ thisOutput = (T*)args->recvbuff;

  for (ssize_t gridOffset = 0; gridOffset < size; gridOffset += loopSize) {
    chunkSize = min(DIVUP(size-gridOffset, nChannels*nranks*minChunkSize)*minChunkSize, chunkSize);

    /////////////// begin AllReduce steps ///////////////
    ssize_t offset;
    int nelem;
    int chunk;

    // step 0: push data to next GPU
    chunk = ring->devUserRanks[nranks-1];
    offset = gridOffset + (chunk*nChannels+bid) * chunkSize;
    nelem = min(chunkSize, size-offset);

    LLprims.send(thisInput+offset, nelem);

    // k-2 steps: reduce and copy to next GPU
    for (int j=2; j<nranks; ++j) {
      chunk = ring->devUserRanks[nranks-j];
      offset = gridOffset + (chunk*nChannels+bid) * chunkSize;
      nelem = min(chunkSize, size-offset);

      LLprims.recvReduceSend(thisInput+offset, nelem);
    }

    // step k-1: reduce this buffer and data, which will produce the final
    // result that we store in this data and push to the next GPU
    chunk = ring->devUserRanks[0];
    offset = gridOffset + (chunk*nChannels+bid) * chunkSize;
    nelem = min(chunkSize, size-offset);

    LLprims.recvReduceCopySend(thisInput+offset, thisOutput+offset, nelem);

    // k-2 steps: copy to next GPU
    for (int j=1; j<nranks-1; ++j) {
      chunk = ring->devUserRanks[nranks-j];
      offset = gridOffset + (chunk*nChannels+bid) * chunkSize;
      nelem = min(chunkSize, size-offset);

      LLprims.recvCopySend(thisOutput+offset, nelem);
    }

    // Make final copy from buffer to dest.
    chunk = ring->devUserRanks[1];
    offset = gridOffset + (chunk*nChannels+bid) * chunkSize;
    nelem = min(chunkSize, size-offset);

    // Here we need to copy from buffer to this output.
    LLprims.recv(thisOutput+offset, nelem);
  }
}

template<int UNUSED, class FUNC, typename T>
__attribute__((noinline))
__device__ void ncclAllReduceTreeLLKernel(struct CollectiveArgs* args) {
  const int tid = threadIdx.x;
  const int nthreads = args->coll.nThreads;
  const int bid = args->coll.bid;
  const int nChannels = args->coll.nChannels;
  struct ncclDevComm* comm = args->comm;
  struct ncclChannel* channel = comm->channels+blockIdx.x;
  const int stepLines = comm->buffSizes[NCCL_PROTO_LL] / (sizeof(union ncclLLFifoLine)*NCCL_STEPS);
  ssize_t chunkSize = stepLines * sizeof(uint64_t) / sizeof(T);
  const ssize_t minChunkSize = nthreads*sizeof(uint64_t) / sizeof(T);
  const ssize_t loopSize = nChannels*chunkSize;
  const ssize_t size = args->coll.count;

  if (loopSize > size) {
    chunkSize = DIVUP(size, nChannels*minChunkSize)*minChunkSize;
  }

  // Compute pointers
  const T * __restrict__ thisInput = (const T*)args->sendbuff;
  T * __restrict__ thisOutput = (T*)args->recvbuff;

  do {
    struct ncclTree* tree = &channel->treeUp;
    // Reduce : max number of recv is 3, max number of send is 1 (binary tree + local)
<<<<<<< HEAD
    ncclLLPrimitivesRecvData<T, NCCL_MAX_TREE_ARITY> recvData;
    ncclLLPrimitives<T, FUNC, NCCL_MAX_TREE_ARITY, 1> LLprims(tid, nthreads, tree->down, &tree->up, channel, comm, args->opCount, recvData);
=======
    ncclLLPrimitives<T, FUNC, NCCL_MAX_TREE_ARITY, 1> LLprims(tid, nthreads, tree->down, &tree->up, stepLines, channel, comm, args->opCount);
>>>>>>> 5949d96f
    for (ssize_t gridOffset = 0; gridOffset < size; gridOffset += loopSize) {
      // Up
      ssize_t offset = gridOffset + bid*chunkSize;
      int nelem = min(chunkSize, size-offset);
      if (tree->up == -1) {
        LLprims.recvReduceCopy(thisInput+offset, thisOutput+offset, nelem);
      } else if (tree->down[0] == -1) {
        LLprims.send(thisInput+offset, nelem);
      } else {
        LLprims.recvReduceSend(thisInput+offset, nelem);
      }
    }
  } while(0);

  do {
    struct ncclTree* tree = &channel->treeDn;
    // Broadcast : max number of recv is 1, max number of send is 3 (binary tree + local)
<<<<<<< HEAD
    ncclLLPrimitivesSendData<T, NCCL_MAX_TREE_ARITY> sendData;
    ncclLLPrimitives<T, FUNC, 1, NCCL_MAX_TREE_ARITY> LLprims(tid, nthreads, &tree->up, tree->down, channel, comm, args->opCount, sendData);
=======
    ncclLLPrimitives<T, FUNC, 1, NCCL_MAX_TREE_ARITY> LLprims(tid, nthreads, &tree->up, tree->down, stepLines, channel, comm, args->opCount);
>>>>>>> 5949d96f
    for (ssize_t gridOffset = 0; gridOffset < size; gridOffset += loopSize) {
      // Down
      ssize_t offset = gridOffset + bid*chunkSize;
      int nelem = min(chunkSize, size-offset);
      if (tree->up == -1) {
        LLprims.send(thisOutput+offset, nelem);
      } else if (tree->down[0] == -1) {
        LLprims.recv(thisOutput+offset, nelem);
      } else {
        LLprims.recvCopySend(thisOutput+offset, nelem);
      }
    }
  } while(0);
}

template<int UNUSED, class FUNC, typename T>
__attribute__((noinline))
__device__ void ncclAllReduceCollNetLLKernel(struct CollectiveArgs* args) {
  const int tid = threadIdx.x;
  const int nthreads = args->coll.nThreads;
  const int bid = args->coll.bid;
  const int nChannels = args->coll.nChannels;
  struct ncclDevComm* comm = args->comm;
  struct ncclChannel* channel = comm->channels+blockIdx.x;
  const int stepLines = comm->buffSizes[NCCL_PROTO_LL] / (sizeof(union ncclLLFifoLine)*NCCL_STEPS);
  ssize_t chunkSize = stepLines * sizeof(uint64_t) / sizeof(T);
  const ssize_t minChunkSize = nthreads*sizeof(uint64_t) / sizeof(T);
  const ssize_t loopSize = nChannels*chunkSize;
  const ssize_t size = args->coll.count;

  if (loopSize > size) {
    chunkSize = DIVUP(size, nChannels*minChunkSize)*minChunkSize;
  }

  // Compute pointers
  const T * __restrict__ thisInput = (const T*)args->sendbuff;
  T * __restrict__ thisOutput = (T*)args->recvbuff;

  if (blockIdx.x < nChannels) { // first half of the channels do reduce
    struct ncclTree* tree = &channel->collTreeUp;
    ncclLLPrimitives<T, FUNC, 1, 1> LLprims(tid, nthreads, tree->down, &tree->up, stepLines, channel, comm, args->opCount);
    for (ssize_t gridOffset = 0; gridOffset < size; gridOffset += loopSize) {
      // Up
      ssize_t offset = gridOffset + bid*chunkSize;
      int nelem = min(chunkSize, size-offset);
      if (tree->up == -1) {
        LLprims.recvReduceCopy(thisInput+offset, thisOutput+offset, nelem);
      } else if (tree->down[0] == -1) {
        LLprims.send(thisInput+offset, nelem);
      } else {
        LLprims.recvReduceSend(thisInput+offset, nelem);
      }
    }
  }

  if (blockIdx.x >= nChannels) { // second half of the channels do broadcast
    struct ncclTree* tree = &channel->collTreeDn;
    ncclLLPrimitives<T, FUNC, 1, 1> LLprims(tid, nthreads, &tree->up, tree->down, stepLines, channel, comm, args->opCount);
    for (ssize_t gridOffset = 0; gridOffset < size; gridOffset += loopSize) {
      // Down
      ssize_t offset = gridOffset + bid*chunkSize;
      int nelem = min(chunkSize, size-offset);
      if (tree->up == -1) {
        LLprims.send(thisOutput+offset, nelem);
      } else if (tree->down[0] == -1) {
        LLprims.recv(thisOutput+offset, nelem);
      } else {
        LLprims.recvCopySend(thisOutput+offset, nelem);
      }
    }
  }
}

#include "prims_ll128.h"
template<int UNUSED, class FUNC, typename T>
__attribute__((noinline))
__device__ void ncclAllReduceRingLL128Kernel(struct CollectiveArgs* args) {
  const int tid = threadIdx.x;
  const int nthreads = args->coll.nThreads;
  const int bid = args->coll.bid;
  const int nChannels = args->coll.nChannels;
  struct ncclDevComm* comm = args->comm;
  struct ncclChannel* channel = comm->channels+blockIdx.x;
  struct ncclRing* ring = &channel->ring;
  const int stepSize = comm->buffSizes[NCCL_PROTO_LL128] / (sizeof(uint64_t)*NCCL_STEPS);
  ssize_t chunkSize = stepSize*NCCL_LL128_DATAELEMS*sizeof(uint64_t) / (NCCL_LL128_LINEELEMS*sizeof(T));
  // We should not need the final /2 but it makes performance much, much smoother. Might be a bug somewhere.
  const ssize_t minChunkSize = (NCCL_LL128_SHMEM_ELEMS_PER_THREAD*nthreads*NCCL_LL128_DATAELEMS*sizeof(uint64_t))/(NCCL_LL128_LINEELEMS*sizeof(T))/2;
  const int nranks = comm->nRanks;
  const ssize_t loopSize = nChannels*nranks*chunkSize;
  const ssize_t size = args->coll.count;

  ncclLL128Primitives<T, FUNC, 1, 1> LLprims(tid, nthreads, &ring->prev, &ring->next, stepSize, channel, comm, args->opCount);

  // Compute pointers
  const T * __restrict__ thisInput = (const T*)args->sendbuff;
  T * __restrict__ thisOutput = (T*)args->recvbuff;

  for (ssize_t gridOffset = 0; gridOffset < size; gridOffset += loopSize) {
    chunkSize = min(DIVUP(size-gridOffset, nChannels*nranks*minChunkSize)*minChunkSize, chunkSize);

    /////////////// begin AllReduce steps ///////////////
    ssize_t offset;
    int nelem;
    int chunk;

    // step 0: push data to next GPU
    chunk = ring->devUserRanks[nranks-1];
    offset = gridOffset + (chunk*nChannels+bid) * chunkSize;
    nelem = min(chunkSize, size-offset);

    LLprims.send(thisInput+offset, nelem);

    // k-2 steps: reduce and copy to next GPU
    for (int j=2; j<nranks; ++j) {
      chunk = ring->devUserRanks[nranks-j];
      offset = gridOffset + (chunk*nChannels+bid) * chunkSize;
      nelem = min(chunkSize, size-offset);

      LLprims.recvReduceSend(thisInput+offset, nelem);
    }

    // step k-1: reduce this buffer and data, which will produce the final
    // result that we store in this data and push to the next GPU
    chunk = ring->devUserRanks[0];
    offset = gridOffset + (chunk*nChannels+bid) * chunkSize;
    nelem = min(chunkSize, size-offset);

    LLprims.recvReduceCopySend(thisInput+offset, thisOutput+offset, nelem);

    // k-2 steps: copy to next GPU
    for (int j=1; j<nranks-1; ++j) {
      chunk = ring->devUserRanks[nranks-j];
      offset = gridOffset + (chunk*nChannels+bid) * chunkSize;
      nelem = min(chunkSize, size-offset);

      LLprims.recvCopySend(thisOutput+offset, nelem);
    }

    // Make final copy from buffer to dest.
    chunk = ring->devUserRanks[1];
    offset = gridOffset + (chunk*nChannels+bid) * chunkSize;
    nelem = min(chunkSize, size-offset);

    // Here we need to copy from buffer to this output.
    LLprims.recv(thisOutput+offset, nelem);
  }
}

template<int UNUSED, class FUNC, typename T>
__attribute__((noinline))
__device__ void ncclAllReduceTreeLL128Kernel(struct CollectiveArgs* args) {
  const int tid = threadIdx.x;
  const int nthreads = args->coll.nThreads;
  const int bid = args->coll.bid;
  const int nChannels = args->coll.nChannels;
  struct ncclDevComm* comm = args->comm;
  struct ncclChannel* channel = comm->channels+blockIdx.x;
  struct ncclTree* treeUp = &channel->treeUp;
  struct ncclTree* treeDn = &channel->treeDn;
  const int stepSize = comm->buffSizes[NCCL_PROTO_LL128] / (sizeof(uint64_t)*NCCL_STEPS);
  ssize_t chunkSize = args->coll.lastChunkSize;
  const ssize_t minChunkSize = (NCCL_LL128_SHMEM_ELEMS_PER_THREAD*nthreads*NCCL_LL128_DATAELEMS*sizeof(uint64_t))/(NCCL_LL128_LINEELEMS*sizeof(T))/8;
  const ssize_t loopSize = nChannels*chunkSize;
  int nthreadsSplit = NCCL_LL128_SPLIT(nthreads);
  const ssize_t size = args->coll.count;

  if (loopSize > size) {
    chunkSize = DIVUP(size, nChannels*minChunkSize)*minChunkSize;
  }

  // Compute pointers
  const T * __restrict__ thisInput = (const T*)args->sendbuff;
  T * __restrict__ thisOutput = (T*)args->recvbuff;

  if (treeUp->up == -1) {
    // ReduceAndBroadcast : max number of recv is 3, max number of send is 3
    ncclLL128Primitives<T, FUNC, NCCL_MAX_TREE_ARITY, NCCL_MAX_TREE_ARITY> LLprims(tid, nthreads, treeUp->down, treeDn->down, stepSize, channel, comm, args->opCount);
    for (ssize_t gridOffset = 0; gridOffset < size; gridOffset += loopSize) {
      ssize_t offset = gridOffset + bid*chunkSize;
      int nelem = min(chunkSize, size-offset);
      LLprims.recvReduceCopySend(thisInput+offset, thisOutput+offset, nelem);
    }
  } else {
    if (tid < nthreadsSplit) {
      // Reduce : max number of recv is 3, max number of send is 1 (binary tree + local)
      ncclLL128Primitives<T, FUNC, NCCL_MAX_TREE_ARITY, 1> LLprims(tid, nthreadsSplit, treeUp->down, &treeUp->up, stepSize, channel, comm, args->opCount);
      for (ssize_t gridOffset = 0; gridOffset < size; gridOffset += loopSize) {
        // Up
        ssize_t offset = gridOffset + bid*chunkSize;
        int nelem = min(chunkSize, size-offset);
        if (treeUp->down[0] == -1) {
          LLprims.send(thisInput+offset, nelem);
        } else {
          LLprims.recvReduceSend(thisInput+offset, nelem);
        }
      }
    } else {
      // Broadcast : max number of recv is 1, max number of send is 3 (binary tree + local)
      ncclLL128Primitives<T, FUNC, 1, NCCL_MAX_TREE_ARITY> LLprims(tid-nthreadsSplit, nthreads-nthreadsSplit, &treeDn->up, treeDn->down, stepSize, channel, comm, args->opCount);
      for (ssize_t gridOffset = 0; gridOffset < size; gridOffset += loopSize) {
        // Down
        ssize_t offset = gridOffset + bid*chunkSize;
        int nelem = min(chunkSize, size-offset);
        if (treeDn->down[0] == -1) {
          LLprims.recv(thisOutput+offset, nelem);
        } else {
          LLprims.recvCopySend(thisOutput+offset, nelem);
        }
      }
    }
  }
}

template<int UNUSED, class FUNC, typename T>
__attribute__((noinline))
__device__ void ncclAllReduceCollNetLL128Kernel(struct CollectiveArgs* args) { }<|MERGE_RESOLUTION|>--- conflicted
+++ resolved
@@ -1,10 +1,6 @@
 /*************************************************************************
-<<<<<<< HEAD
- * Copyright (c) 2015-2019, NVIDIA CORPORATION. All rights reserved.
+ * Copyright (c) 2015-2020, NVIDIA CORPORATION. All rights reserved.
  * Modifications Copyright (c) 2019-2020 Advanced Micro Devices, Inc. All rights reserved.
-=======
- * Copyright (c) 2015-2020, NVIDIA CORPORATION. All rights reserved.
->>>>>>> 5949d96f
  *
  * See LICENSE.txt for license information
  ************************************************************************/
@@ -17,31 +13,22 @@
 __attribute__((noinline))
 __device__ void ncclAllReduceRingKernel(struct CollectiveArgs* args) {
   const int tid = threadIdx.x;
-<<<<<<< HEAD
-  const int nthreads = args->nThreads;
-  const int bid = args->bid;
-=======
-  const int nthreads = args->coll.nThreads-WARP_SIZE;
-  const int bid = args->coll.bid;
-  const int nChannels = args->coll.nChannels;
->>>>>>> 5949d96f
+  const int nthreads = args->coll.nThreads;
+  const int bid = args->coll.bid;
+  const int nChannels = args->coll.nChannels;
   struct ncclDevComm* comm = args->comm;
   struct ncclChannel* channel = comm->channels+blockIdx.x;
   struct ncclRing* ring = &channel->ring;
   const int stepSize = comm->buffSizes[NCCL_PROTO_SIMPLE] / (sizeof(T)*NCCL_STEPS);
   const int chunkSize = stepSize * ALLREDUCE_CHUNKSTEPS;
-<<<<<<< HEAD
-  const ssize_t loopSize = args->nChannels*(ssize_t)chunkSize;
+  const int nranks = comm->nRanks;
+  const ssize_t loopSize = nChannels*(ssize_t)chunkSize;
+  const ssize_t size = args->coll.count;
 #ifdef ENABLE_PROFILING
   auto devProf = comm->devProf;
   uint64_t clk, t0 = 0ULL, ws, wr;
   if (tid == 0) clk = __rtc64();
 #endif
-=======
-  const int nranks = comm->nRanks;
-  const ssize_t loopSize = nChannels*(ssize_t)chunkSize;
-  const ssize_t size = args->coll.count;
->>>>>>> 5949d96f
 
   // Compute pointers
   const T * __restrict__ thisInput = (const T*)args->sendbuff;
@@ -120,14 +107,9 @@
 __attribute__((noinline))
 __device__ void ncclAllReduceTreeKernel(struct CollectiveArgs* args) {
   const int tid = threadIdx.x;
-<<<<<<< HEAD
-  const int nthreads = args->nThreads;
-  const int bid = args->bid;
-=======
-  const int nthreads = args->coll.nThreads-WARP_SIZE;
-  const int bid = args->coll.bid;
-  const int nChannels = args->coll.nChannels;
->>>>>>> 5949d96f
+  const int nthreads = args->coll.nThreads;
+  const int bid = args->coll.bid;
+  const int nChannels = args->coll.nChannels;
   struct ncclDevComm* comm = args->comm;
   struct ncclChannel* channel = comm->channels+blockIdx.x;
   const int stepSize = comm->buffSizes[NCCL_PROTO_SIMPLE] / (sizeof(T)*NCCL_STEPS);
@@ -147,12 +129,8 @@
   do {
     struct ncclTree* tree = &channel->treeUp;
     // Reduce : max number of recv is 3, max number of send is 1 (binary tree + local)
-<<<<<<< HEAD
     ncclPrimitivesRecvData<T, NCCL_MAX_TREE_ARITY> recvData;
-    ncclPrimitives<UNROLL, 1, 1, T, NCCL_MAX_TREE_ARITY, 1, FUNC> prims(tid, args->nThreads, tree->down, &tree->up, NULL, stepSize, channel, comm, args->opCount, recvData);
-=======
-    ncclPrimitives<UNROLL/2, 1, 1, T, NCCL_MAX_TREE_ARITY, 1, 0, FUNC> prims(tid, nthreads, tree->down, &tree->up, NULL, stepSize, channel, comm, args->opCount);
->>>>>>> 5949d96f
+    ncclPrimitives<UNROLL, 1, 1, T, NCCL_MAX_TREE_ARITY, 1, 0, FUNC> prims(tid, nthreads, tree->down, &tree->up, NULL, stepSize, channel, comm, args->opCount, recvData);
     for (ssize_t gridOffset = 0; gridOffset < size; gridOffset += loopSize) {
       // Up
       ssize_t offset = gridOffset + bid*chunkSize;
@@ -170,12 +148,8 @@
   do {
     struct ncclTree* tree = &channel->treeDn;
     // Broadcast : max number of recv is 1, max number of send is 3 (binary tree + local)
-<<<<<<< HEAD
     ncclPrimitivesSendData<T, NCCL_MAX_TREE_ARITY> sendData;
-    ncclPrimitives<UNROLL, 1, 1, T, 1, NCCL_MAX_TREE_ARITY, FUNC> prims(tid, args->nThreads, &tree->up, tree->down, NULL, stepSize, channel, comm, args->opCount, sendData);
-=======
-    ncclPrimitives<UNROLL/2, 1, 1, T, 1, NCCL_MAX_TREE_ARITY, 1, FUNC> prims(tid, nthreads, &tree->up, tree->down, thisOutput, stepSize, channel, comm, args->opCount);
->>>>>>> 5949d96f
+    ncclPrimitives<UNROLL, 1, 1, T, 1, NCCL_MAX_TREE_ARITY, 1, FUNC> prims(tid, nthreads, &tree->up, tree->down, thisOutput, stepSize, channel, comm, args->opCount, sendData);
     for (ssize_t gridOffset = 0; gridOffset < size; gridOffset += loopSize) {
       // Down
       ssize_t offset = gridOffset + bid*chunkSize;
@@ -195,14 +169,9 @@
 __attribute__((noinline))
 __device__ void ncclAllReduceCollNetKernel(struct CollectiveArgs* args) {
   const int tid = threadIdx.x;
-<<<<<<< HEAD
-  const int nthreads = args->nThreads;
-  const int bid = args->bid;
-=======
-  const int nthreads = args->coll.nThreads-WARP_SIZE;
-  const int bid = args->coll.bid;
-  const int nChannels = args->coll.nChannels;
->>>>>>> 5949d96f
+  const int nthreads = args->coll.nThreads;
+  const int bid = args->coll.bid;
+  const int nChannels = args->coll.nChannels;
   struct ncclDevComm* comm = args->comm;
   struct ncclChannel* channel = comm->channels+blockIdx.x;
   const int stepSize = comm->buffSizes[NCCL_PROTO_SIMPLE] / (sizeof(T)*NCCL_STEPS);
@@ -354,12 +323,8 @@
   do {
     struct ncclTree* tree = &channel->treeUp;
     // Reduce : max number of recv is 3, max number of send is 1 (binary tree + local)
-<<<<<<< HEAD
     ncclLLPrimitivesRecvData<T, NCCL_MAX_TREE_ARITY> recvData;
-    ncclLLPrimitives<T, FUNC, NCCL_MAX_TREE_ARITY, 1> LLprims(tid, nthreads, tree->down, &tree->up, channel, comm, args->opCount, recvData);
-=======
-    ncclLLPrimitives<T, FUNC, NCCL_MAX_TREE_ARITY, 1> LLprims(tid, nthreads, tree->down, &tree->up, stepLines, channel, comm, args->opCount);
->>>>>>> 5949d96f
+    ncclLLPrimitives<T, FUNC, NCCL_MAX_TREE_ARITY, 1> LLprims(tid, nthreads, tree->down, &tree->up, stepLines, channel, comm, args->opCount, recvData);
     for (ssize_t gridOffset = 0; gridOffset < size; gridOffset += loopSize) {
       // Up
       ssize_t offset = gridOffset + bid*chunkSize;
@@ -377,12 +342,8 @@
   do {
     struct ncclTree* tree = &channel->treeDn;
     // Broadcast : max number of recv is 1, max number of send is 3 (binary tree + local)
-<<<<<<< HEAD
     ncclLLPrimitivesSendData<T, NCCL_MAX_TREE_ARITY> sendData;
-    ncclLLPrimitives<T, FUNC, 1, NCCL_MAX_TREE_ARITY> LLprims(tid, nthreads, &tree->up, tree->down, channel, comm, args->opCount, sendData);
-=======
-    ncclLLPrimitives<T, FUNC, 1, NCCL_MAX_TREE_ARITY> LLprims(tid, nthreads, &tree->up, tree->down, stepLines, channel, comm, args->opCount);
->>>>>>> 5949d96f
+    ncclLLPrimitives<T, FUNC, 1, NCCL_MAX_TREE_ARITY> LLprims(tid, nthreads, &tree->up, tree->down, stepLines, channel, comm, args->opCount, sendData);
     for (ssize_t gridOffset = 0; gridOffset < size; gridOffset += loopSize) {
       // Down
       ssize_t offset = gridOffset + bid*chunkSize;
