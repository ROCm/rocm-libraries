/*************************************************************************
 * Copyright (c) 2015-2019, NVIDIA CORPORATION. All rights reserved.
 * Modifications Copyright (c) 2019-2020 Advanced Micro Devices, Inc. All rights reserved.
 *
 * See LICENSE.txt for license information
 ************************************************************************/

#include "devcomm.h"
#include "primitives.h"
#include "collectives.h"

template<int UNROLL, class FUNC, typename T>
__attribute__((noinline))
__device__ void ncclAllReduceRingKernel(struct CollectiveArgs* args) {
  const int tid = threadIdx.x;
  const int nthreads = args->nThreads;
  const int bid = args->bid;
  struct ncclDevComm* comm = args->comm;
  struct ncclChannel* channel = comm->channels+blockIdx.x;
  struct ncclRing* ring = &channel->ring;
  const ssize_t size = args->N;
  const int nranks = comm->nRanks;
  const int stepSize = channel->buffSize / (sizeof(T)*NCCL_STEPS);
  const int chunkSize = stepSize * ALLREDUCE_CHUNKSTEPS;
  const ssize_t loopSize = args->nChannels*(ssize_t)chunkSize;
#ifdef ENABLE_PROFILING
  auto devProf = comm->devProf;
  uint64_t clk, t0 = 0ULL, ws, wr;
  if (tid == 0) clk = __rtc64();
#endif

  // Compute pointers
  const T * __restrict__ thisInput = (const T*)args->ThisInput;
  T * __restrict__ thisOutput = (T*)args->ThisOutput;

  ncclPrimitives<UNROLL, ALLREDUCE_CHUNKSTEPS/ALLREDUCE_SLICESTEPS, ALLREDUCE_SLICESTEPS, T, 1, 1, FUNC>
    prims(tid, args->nThreads, &ring->prev, &ring->next, thisOutput, stepSize, channel, comm, args->opCount);

  for (ssize_t gridOffset = 0; gridOffset < size; gridOffset += nranks*loopSize) {
    int realChunkSize = min(chunkSize, DIVUP(size-gridOffset,nranks*args->nChannels));
    ALIGN_SIZE(realChunkSize, nthreads*sizeof(uint64_t)/sizeof(T));
    ssize_t chunkOffset = gridOffset + bid*nranks*realChunkSize;

    /////////////// begin AllReduce steps ///////////////
    ssize_t offset;
    int nelem;
    int slice;

    // step 0: push data to next GPU
    slice = ring->devUserRanks[nranks-1];
    offset = chunkOffset + slice * realChunkSize;
    nelem = min(realChunkSize, size-offset);

    INIT_COUNTER;
    prims.send(thisInput+offset, nelem);
    ACCUMULATE_COUNTER(send);

    // k-2 steps: reduce and copy to next GPU
    for (int j=2; j<nranks; ++j) {
      slice = ring->devUserRanks[nranks-j];
      offset = chunkOffset + slice * realChunkSize;
      nelem = min(realChunkSize, size-offset);

      INIT_COUNTER;
      prims.recvReduceSend(thisInput+offset, nelem);
      ACCUMULATE_COUNTER(recvReduceSend);
    }

    // step k-1: reduce this buffer and data, which will produce the final
    // result that we store in this data and push to the next GPU
    slice = ring->devUserRanks[0];
    offset = chunkOffset + slice * realChunkSize;
    nelem = min(realChunkSize, size-offset);

    INIT_COUNTER;
    prims.directRecvReduceCopySend(thisInput+offset, thisOutput+offset, offset, nelem);
    ACCUMULATE_COUNTER(directRecvReduceCopySend);

    // k-2 steps: copy to next GPU
    for (int j=1; j<nranks-1; ++j) {
      slice = ring->devUserRanks[nranks-j];
      offset = chunkOffset + slice * realChunkSize;
      nelem = min(realChunkSize, size-offset);

      INIT_COUNTER;
      prims.directRecvCopySend(thisOutput+offset, offset, nelem);
      ACCUMULATE_COUNTER(directRecvCopySend);
    }

    // Make final copy from buffer to dest.
    slice = ring->devUserRanks[1];
    offset = chunkOffset + slice * realChunkSize;
    nelem = min(realChunkSize, size-offset);

    // Final wait/copy.
    INIT_COUNTER;
    prims.directRecv(thisOutput+offset, offset, nelem);
    ACCUMULATE_COUNTER(directRecv);
  }
#ifdef ENABLE_PROFILING
  if (tid == 0) __atomic_fetch_add(&(devProf->total_cycle), __rtc64() - clk, __ATOMIC_SEQ_CST);
#endif
}

template<int UNUSED, class FUNC, typename T>
__attribute__((noinline))
__device__ void ncclAllReduceTreeKernel(struct CollectiveArgs* args) {
  const int tid = threadIdx.x;
  const int nthreads = args->nThreads;
  const int bid = args->bid;
  struct ncclDevComm* comm = args->comm;
  struct ncclChannel* channel = comm->channels+blockIdx.x;
  const ssize_t size = args->N;
  const int stepSize = channel->buffSize / (sizeof(T)*NCCL_STEPS);
  int chunkSize = args->lastChunkSize;
  const ssize_t minChunkSize = nthreads*8*sizeof(uint64_t) / sizeof(T);
  const ssize_t loopSize = args->nChannels*chunkSize;

  if (loopSize > size) {
    chunkSize = DIVUP(size, args->nChannels*minChunkSize)*minChunkSize;
  }

  // Compute pointers
  const T * __restrict__ thisInput = (const T*)args->ThisInput;
  T * __restrict__ thisOutput = (T*)args->ThisOutput;

  do {
    struct ncclTree* tree = &channel->treeUp;
    // Reduce : max number of recv is 3, max number of send is 1 (binary tree + local)
<<<<<<< HEAD
    ncclPrimitivesRecvData<T, NCCL_MAX_TREE_ARITY> recvData;
    ncclPrimitives<1, 1, 1, T, NCCL_MAX_TREE_ARITY, 1, FUNC> prims(tid, args->nThreads, tree->down, &tree->up, NULL, stepSize, channel, comm, args->opCount, recvData);
=======
    ncclPrimitives<UNROLL/2, 1, 1, T, NCCL_MAX_TREE_ARITY, 1, FUNC> prims(tid, args->nThreads, tree->down, &tree->up, NULL, stepSize, channel, comm, args->opCount);
>>>>>>> 533e3702
    for (ssize_t gridOffset = 0; gridOffset < size; gridOffset += loopSize) {
      // Up
      ssize_t offset = gridOffset + bid*chunkSize;
      int nelem = min(chunkSize, size-offset);
      if (tree->up == -1) {
        prims.recvReduceCopy(thisInput+offset, thisOutput+offset, nelem);
      } else if (tree->down[0] == -1) {
        prims.send(thisInput+offset, nelem);
      } else {
        prims.recvReduceSend(thisInput+offset, nelem);
      }
    }
  } while(0);

  do {
    struct ncclTree* tree = &channel->treeDn;
    // Broadcast : max number of recv is 1, max number of send is 3 (binary tree + local)
<<<<<<< HEAD
    ncclPrimitivesSendData<T, NCCL_MAX_TREE_ARITY> sendData;
    ncclPrimitives<1, 1, 1, T, 1, NCCL_MAX_TREE_ARITY, FUNC> prims(tid, args->nThreads, &tree->up, tree->down, NULL, stepSize, channel, comm, args->opCount, sendData);
=======
    ncclPrimitives<UNROLL/2, 1, 1, T, 1, NCCL_MAX_TREE_ARITY, FUNC> prims(tid, args->nThreads, &tree->up, tree->down, NULL, stepSize, channel, comm, args->opCount);
>>>>>>> 533e3702
    for (ssize_t gridOffset = 0; gridOffset < size; gridOffset += loopSize) {
      // Down
      ssize_t offset = gridOffset + bid*chunkSize;
      int nelem = min(chunkSize, size-offset);
      if (tree->up == -1) {
        prims.send(thisOutput+offset, nelem);
      } else if (tree->down[0] == -1) {
        prims.recv(thisOutput+offset, nelem);
      } else {
        prims.recvCopySend(thisOutput+offset, nelem);
      }
    }
  } while(0);
}

template<int UNROLL, class FUNC, typename T>
__device__ void ncclAllReduceCollNetKernel(struct CollectiveArgs* args) {
  const int tid = threadIdx.x;
  const int nthreads = args->nThreads-WARP_SIZE;
  const int bid = args->bid;
  struct ncclDevComm* comm = args->comm;
  struct ncclChannel* channel = comm->channels+blockIdx.x;
  const ssize_t size = args->N;
  const int stepSize = channel->buffSize / (sizeof(T)*NCCL_STEPS);
  int chunkSize = args->lastChunkSize;
  const ssize_t minChunkSize = nthreads*8*sizeof(uint64_t) / sizeof(T);
  const ssize_t loopSize = args->nChannels*chunkSize;

  if (loopSize > size) {
    chunkSize = DIVUP(size, args->nChannels*minChunkSize)*minChunkSize;
  }

  // Compute pointers
  const T * __restrict__ thisInput = (const T*)args->ThisInput;
  T * __restrict__ thisOutput = (T*)args->ThisOutput;

  if (blockIdx.x < args->nChannels) { // first half of the channels do reduce
    struct ncclTree* tree = &channel->collTreeUp;
    ncclPrimitives<UNROLL, 1, 1, T, 1, 1, FUNC> prims(tid, args->nThreads, tree->down, &tree->up, NULL, stepSize, channel, comm, args->opCount);
    for (ssize_t gridOffset = 0; gridOffset < size; gridOffset += loopSize) {
      // Up
      ssize_t offset = gridOffset + bid*chunkSize;
      int nelem = min(chunkSize, size-offset);
      if (tree->up == -1) {
        prims.recvReduceCopy(thisInput+offset, thisOutput+offset, nelem);
      } else if (tree->down[0] == -1) {
        prims.send(thisInput+offset, nelem);
      } else {
        prims.recvReduceSend(thisInput+offset, nelem);
      }
    }
  }

  if (blockIdx.x >= args->nChannels) { // second half of the channels do broadcast
    struct ncclTree* tree = &channel->collTreeDn;
    ncclPrimitives<UNROLL, 1, 1, T, 1, 1, FUNC> prims(tid, args->nThreads, &tree->up, tree->down, NULL, stepSize, channel, comm, args->opCount);
    for (ssize_t gridOffset = 0; gridOffset < size; gridOffset += loopSize) {
      // Down
      ssize_t offset = gridOffset + bid*chunkSize;
      int nelem = min(chunkSize, size-offset);
      if (tree->up == -1) {
        prims.send(thisOutput+offset, nelem);
      } else if (tree->down[0] == -1) {
        prims.recv(thisOutput+offset, nelem);
      } else {
        prims.recvCopySend(thisOutput+offset, nelem);
      }
    }
  }
}

template<int UNUSED, class FUNC, typename T>
__attribute__((noinline))
__device__ void ncclAllReduceRingLLKernel(struct CollectiveArgs* args) {
  const int tid = threadIdx.x;
  const int bid = args->bid;
  const int nthreads = args->nThreads;
  struct ncclDevComm* comm = args->comm;
  struct ncclChannel* channel = comm->channels+blockIdx.x;
  struct ncclRing* ring = &channel->ring;

  ncclLLPrimitives<T, FUNC, 1, 1> LLprims(tid, nthreads, &ring->prev, &ring->next, channel, comm, args->opCount);

  const ssize_t size = args->N;
  //const int rank = comm->rank;
  const int nranks = comm->nRanks;
  ssize_t chunkSize = NCCL_LL_SLICE_LINES * sizeof(uint64_t) / sizeof(T);
  const ssize_t minChunkSize = nthreads * (sizeof(uint64_t)) / sizeof(T);

  const ssize_t loopSize = args->nChannels*nranks*chunkSize;

  // Compute pointers
  const T * __restrict__ thisInput = (const T*)args->ThisInput;
  T * __restrict__ thisOutput = (T*)args->ThisOutput;

  for (ssize_t gridOffset = 0; gridOffset < size; gridOffset += loopSize) {
    chunkSize = min(DIVUP(size-gridOffset, args->nChannels*nranks*minChunkSize)*minChunkSize, chunkSize);

    /////////////// begin AllReduce steps ///////////////
    ssize_t offset;
    int nelem;
    int slice;

    // step 0: push data to next GPU
    slice = ring->devUserRanks[nranks-1];
    offset = gridOffset + (slice*args->nChannels+bid) * chunkSize;
    nelem = min(chunkSize, size-offset);

    LLprims.send(thisInput+offset, nelem);

    // k-2 steps: reduce and copy to next GPU
    for (int j=2; j<nranks; ++j) {
      slice = ring->devUserRanks[nranks-j];
      offset = gridOffset + (slice*args->nChannels+bid) * chunkSize;
      nelem = min(chunkSize, size-offset);

      LLprims.recvReduceSend(thisInput+offset, nelem);
    }

    // step k-1: reduce this buffer and data, which will produce the final
    // result that we store in this data and push to the next GPU
    slice = ring->devUserRanks[0];
    offset = gridOffset + (slice*args->nChannels+bid) * chunkSize;
    nelem = min(chunkSize, size-offset);

    LLprims.recvReduceCopySend(thisInput+offset, thisOutput+offset, nelem);

    // k-2 steps: copy to next GPU
    for (int j=1; j<nranks-1; ++j) {
      slice = ring->devUserRanks[nranks-j];
      offset = gridOffset + (slice*args->nChannels+bid) * chunkSize;
      nelem = min(chunkSize, size-offset);

      LLprims.recvCopySend(thisOutput+offset, nelem);
    }

    // Make final copy from buffer to dest.
    slice = ring->devUserRanks[1];
    offset = gridOffset + (slice*args->nChannels+bid) * chunkSize;
    nelem = min(chunkSize, size-offset);

    // Here we need to copy from buffer to this output.
    LLprims.recv(thisOutput+offset, nelem);
  }
}

template<int UNUSED, class FUNC, typename T>
__attribute__((noinline))
__device__ void ncclAllReduceTreeLLKernel(struct CollectiveArgs* args) {
  const int tid = threadIdx.x;
  const int nthreads = args->nThreads;
  const int bid = args->bid;
  struct ncclDevComm* comm = args->comm;
  struct ncclChannel* channel = comm->channels+blockIdx.x;
  const ssize_t size = args->N;
  ssize_t chunkSize = NCCL_LL_SLICE_LINES * sizeof(uint64_t) / sizeof(T);
  const ssize_t minChunkSize = nthreads*sizeof(uint64_t) / sizeof(T);
  const ssize_t loopSize = args->nChannels*chunkSize;

  if (loopSize > size) {
    chunkSize = DIVUP(size, args->nChannels*minChunkSize)*minChunkSize;
  }

  // Compute pointers
  const T * __restrict__ thisInput = (const T*)args->ThisInput;
  T * __restrict__ thisOutput = (T*)args->ThisOutput;

  do {
    struct ncclTree* tree = &channel->treeUp;
    // Reduce : max number of recv is 3, max number of send is 1 (binary tree + local)
    ncclLLPrimitivesRecvData<T, NCCL_MAX_TREE_ARITY> recvData;
    ncclLLPrimitives<T, FUNC, NCCL_MAX_TREE_ARITY, 1> LLprims(tid, nthreads, tree->down, &tree->up, channel, comm, args->opCount, recvData);
    for (ssize_t gridOffset = 0; gridOffset < size; gridOffset += loopSize) {
      // Up
      ssize_t offset = gridOffset + bid*chunkSize;
      int nelem = min(chunkSize, size-offset);
      if (tree->up == -1) {
        LLprims.recvReduceCopy(thisInput+offset, thisOutput+offset, nelem);
      } else if (tree->down[0] == -1) {
        LLprims.send(thisInput+offset, nelem);
      } else {
        LLprims.recvReduceSend(thisInput+offset, nelem);
      }
    }
  } while(0);

  do {
    struct ncclTree* tree = &channel->treeDn;
    // Broadcast : max number of recv is 1, max number of send is 3 (binary tree + local)
    ncclLLPrimitivesSendData<T, NCCL_MAX_TREE_ARITY> sendData;
    ncclLLPrimitives<T, FUNC, 1, NCCL_MAX_TREE_ARITY> LLprims(tid, nthreads, &tree->up, tree->down, channel, comm, args->opCount, sendData);
    for (ssize_t gridOffset = 0; gridOffset < size; gridOffset += loopSize) {
      // Down
      ssize_t offset = gridOffset + bid*chunkSize;
      int nelem = min(chunkSize, size-offset);
      if (tree->up == -1) {
        LLprims.send(thisOutput+offset, nelem);
      } else if (tree->down[0] == -1) {
        LLprims.recv(thisOutput+offset, nelem);
      } else {
        LLprims.recvCopySend(thisOutput+offset, nelem);
      }
    }
  } while(0);
}

template<int UNUSED, class FUNC, typename T>
__device__ void ncclAllReduceCollNetLLKernel(struct CollectiveArgs* args) {
  const int tid = threadIdx.x;
  const int nthreads = args->nThreads;
  const int bid = args->bid;
  struct ncclDevComm* comm = args->comm;
  struct ncclChannel* channel = comm->channels+blockIdx.x;
  const ssize_t size = args->N;
  ssize_t chunkSize = NCCL_LL_SLICE_LINES * sizeof(uint64_t) / sizeof(T);
  const ssize_t minChunkSize = nthreads*sizeof(uint64_t) / sizeof(T);
  const ssize_t loopSize = args->nChannels*chunkSize;

  if (loopSize > size) {
    chunkSize = DIVUP(size, args->nChannels*minChunkSize)*minChunkSize;
  }

  // Compute pointers
  const T * __restrict__ thisInput = (const T*)args->ThisInput;
  T * __restrict__ thisOutput = (T*)args->ThisOutput;

  if (blockIdx.x < args->nChannels) { // first half of the channels do reduce
    struct ncclTree* tree = &channel->collTreeUp;
    ncclLLPrimitives<T, FUNC, 1, 1> LLprims(tid, nthreads, tree->down, &tree->up, channel, comm, args->opCount);
    for (ssize_t gridOffset = 0; gridOffset < size; gridOffset += loopSize) {
      // Up
      ssize_t offset = gridOffset + bid*chunkSize;
      int nelem = min(chunkSize, size-offset);
      if (tree->up == -1) {
        LLprims.recvReduceCopy(thisInput+offset, thisOutput+offset, nelem);
      } else if (tree->down[0] == -1) {
        LLprims.send(thisInput+offset, nelem);
      } else {
        LLprims.recvReduceSend(thisInput+offset, nelem);
      }
    }
  }

  if (blockIdx.x >= args->nChannels) { // second half of the channels do broadcast
    struct ncclTree* tree = &channel->collTreeDn;
    ncclLLPrimitives<T, FUNC, 1, 1> LLprims(tid, nthreads, &tree->up, tree->down, channel, comm, args->opCount);
    for (ssize_t gridOffset = 0; gridOffset < size; gridOffset += loopSize) {
      // Down
      ssize_t offset = gridOffset + bid*chunkSize;
      int nelem = min(chunkSize, size-offset);
      if (tree->up == -1) {
        LLprims.send(thisOutput+offset, nelem);
      } else if (tree->down[0] == -1) {
        LLprims.recv(thisOutput+offset, nelem);
      } else {
        LLprims.recvCopySend(thisOutput+offset, nelem);
      }
    }
  }
}

#include "prims_ll128.h"
template<int UNUSED, class FUNC, typename T>
__attribute__((noinline))
__device__ void ncclAllReduceRingLL128Kernel(struct CollectiveArgs* args) {
  const int tid = threadIdx.x;
  const int bid = args->bid;
  const int nthreads = args->nThreads;
  struct ncclDevComm* comm = args->comm;
  struct ncclChannel* channel = comm->channels+blockIdx.x;
  struct ncclRing* ring = &channel->ring;

  ncclLL128Primitives<T, FUNC, 1, 1> LLprims(tid, nthreads, &ring->prev, &ring->next, channel, comm, args->opCount);

  const ssize_t size = args->N;
  //const int rank = comm->rank;
  const int nranks = comm->nRanks;
  ssize_t chunkSize = (NCCL_LL128_ELEMS_PER_THREAD*nthreads*NCCL_LL128_DATAELEMS*sizeof(uint64_t))/(NCCL_LL128_LINEELEMS*sizeof(T));
  // We should not need the final /2 but it makes performance much, much smoother. Might be a bug somewhere.
  const ssize_t minChunkSize = (NCCL_LL128_SHMEM_ELEMS_PER_THREAD*nthreads*NCCL_LL128_DATAELEMS*sizeof(uint64_t))/(NCCL_LL128_LINEELEMS*sizeof(T))/2;

  const ssize_t loopSize = args->nChannels*nranks*chunkSize;

  // Compute pointers
  const T * __restrict__ thisInput = (const T*)args->ThisInput;
  T * __restrict__ thisOutput = (T*)args->ThisOutput;

  for (ssize_t gridOffset = 0; gridOffset < size; gridOffset += loopSize) {
    chunkSize = min(DIVUP(size-gridOffset, args->nChannels*nranks*minChunkSize)*minChunkSize, chunkSize);

    /////////////// begin AllReduce steps ///////////////
    ssize_t offset;
    int nelem;
    int slice;

    // step 0: push data to next GPU
    slice = ring->devUserRanks[nranks-1];
    offset = gridOffset + (slice*args->nChannels+bid) * chunkSize;
    nelem = min(chunkSize, size-offset);

    LLprims.send(thisInput+offset, nelem);

    // k-2 steps: reduce and copy to next GPU
    for (int j=2; j<nranks; ++j) {
      slice = ring->devUserRanks[nranks-j];
      offset = gridOffset + (slice*args->nChannels+bid) * chunkSize;
      nelem = min(chunkSize, size-offset);

      LLprims.recvReduceSend(thisInput+offset, nelem);
    }

    // step k-1: reduce this buffer and data, which will produce the final
    // result that we store in this data and push to the next GPU
    slice = ring->devUserRanks[0];
    offset = gridOffset + (slice*args->nChannels+bid) * chunkSize;
    nelem = min(chunkSize, size-offset);

    LLprims.recvReduceCopySend(thisInput+offset, thisOutput+offset, nelem);

    // k-2 steps: copy to next GPU
    for (int j=1; j<nranks-1; ++j) {
      slice = ring->devUserRanks[nranks-j];
      offset = gridOffset + (slice*args->nChannels+bid) * chunkSize;
      nelem = min(chunkSize, size-offset);

      LLprims.recvCopySend(thisOutput+offset, nelem);
    }

    // Make final copy from buffer to dest.
    slice = ring->devUserRanks[1];
    offset = gridOffset + (slice*args->nChannels+bid) * chunkSize;
    nelem = min(chunkSize, size-offset);

    // Here we need to copy from buffer to this output.
    LLprims.recv(thisOutput+offset, nelem);
  }
}

template<int UNUSED, class FUNC, typename T>
__attribute__((noinline))
__device__ void ncclAllReduceTreeLL128Kernel(struct CollectiveArgs* args) {
  const int tid = threadIdx.x;
  const int nthreads = args->nThreads;
  const int bid = args->bid;
  struct ncclDevComm* comm = args->comm;
  struct ncclChannel* channel = comm->channels+blockIdx.x;
  struct ncclTree* treeUp = &channel->treeUp;
  struct ncclTree* treeDn = &channel->treeDn;
  const ssize_t size = args->N;
  ssize_t chunkSize = args->lastChunkSize;
  const ssize_t minChunkSize = (NCCL_LL128_SHMEM_ELEMS_PER_THREAD*nthreads*NCCL_LL128_DATAELEMS*sizeof(uint64_t))/(NCCL_LL128_LINEELEMS*sizeof(T))/8;
  const ssize_t loopSize = args->nChannels*chunkSize;
  int nthreadsSplit = NCCL_LL128_SPLIT(nthreads);

  if (loopSize > size) {
    chunkSize = DIVUP(size, args->nChannels*minChunkSize)*minChunkSize;
  }

  // Compute pointers
  const T * __restrict__ thisInput = (const T*)args->ThisInput;
  T * __restrict__ thisOutput = (T*)args->ThisOutput;

  if (treeUp->up == -1) {
    // ReduceAndBroadcast : max number of recv is 3, max number of send is 3
    ncclLL128Primitives<T, FUNC, NCCL_MAX_TREE_ARITY, NCCL_MAX_TREE_ARITY> LLprims(tid, nthreads, treeUp->down, treeDn->down, channel, comm, args->opCount);
    for (ssize_t gridOffset = 0; gridOffset < size; gridOffset += loopSize) {
      ssize_t offset = gridOffset + bid*chunkSize;
      int nelem = min(chunkSize, size-offset);
      LLprims.recvReduceCopySend(thisInput+offset, thisOutput+offset, nelem);
    }
  } else {
    if (tid < nthreadsSplit) {
      // Reduce : max number of recv is 3, max number of send is 1 (binary tree + local)
      ncclLL128Primitives<T, FUNC, NCCL_MAX_TREE_ARITY, 1> LLprims(tid, nthreadsSplit, treeUp->down, &treeUp->up, channel, comm, args->opCount);
      for (ssize_t gridOffset = 0; gridOffset < size; gridOffset += loopSize) {
        // Up
        ssize_t offset = gridOffset + bid*chunkSize;
        int nelem = min(chunkSize, size-offset);
        if (treeUp->down[0] == -1) {
          LLprims.send(thisInput+offset, nelem);
        } else {
          LLprims.recvReduceSend(thisInput+offset, nelem);
        }
      }
    } else {
      // Broadcast : max number of recv is 1, max number of send is 3 (binary tree + local)
      ncclLL128Primitives<T, FUNC, 1, NCCL_MAX_TREE_ARITY> LLprims(tid-nthreadsSplit, nthreads-nthreadsSplit, &treeDn->up, treeDn->down, channel, comm, args->opCount);
      for (ssize_t gridOffset = 0; gridOffset < size; gridOffset += loopSize) {
        // Down
        ssize_t offset = gridOffset + bid*chunkSize;
        int nelem = min(chunkSize, size-offset);
        if (treeDn->down[0] == -1) {
          LLprims.recv(thisOutput+offset, nelem);
        } else {
          LLprims.recvCopySend(thisOutput+offset, nelem);
        }
      }
    }
  }
}

template<int UNUSED, class FUNC, typename T>
__device__ void ncclAllReduceCollNetLL128Kernel(struct CollectiveArgs* args) { }<|MERGE_RESOLUTION|>--- conflicted
+++ resolved
@@ -127,12 +127,8 @@
   do {
     struct ncclTree* tree = &channel->treeUp;
     // Reduce : max number of recv is 3, max number of send is 1 (binary tree + local)
-<<<<<<< HEAD
     ncclPrimitivesRecvData<T, NCCL_MAX_TREE_ARITY> recvData;
     ncclPrimitives<1, 1, 1, T, NCCL_MAX_TREE_ARITY, 1, FUNC> prims(tid, args->nThreads, tree->down, &tree->up, NULL, stepSize, channel, comm, args->opCount, recvData);
-=======
-    ncclPrimitives<UNROLL/2, 1, 1, T, NCCL_MAX_TREE_ARITY, 1, FUNC> prims(tid, args->nThreads, tree->down, &tree->up, NULL, stepSize, channel, comm, args->opCount);
->>>>>>> 533e3702
     for (ssize_t gridOffset = 0; gridOffset < size; gridOffset += loopSize) {
       // Up
       ssize_t offset = gridOffset + bid*chunkSize;
@@ -150,12 +146,8 @@
   do {
     struct ncclTree* tree = &channel->treeDn;
     // Broadcast : max number of recv is 1, max number of send is 3 (binary tree + local)
-<<<<<<< HEAD
     ncclPrimitivesSendData<T, NCCL_MAX_TREE_ARITY> sendData;
     ncclPrimitives<1, 1, 1, T, 1, NCCL_MAX_TREE_ARITY, FUNC> prims(tid, args->nThreads, &tree->up, tree->down, NULL, stepSize, channel, comm, args->opCount, sendData);
-=======
-    ncclPrimitives<UNROLL/2, 1, 1, T, 1, NCCL_MAX_TREE_ARITY, FUNC> prims(tid, args->nThreads, &tree->up, tree->down, NULL, stepSize, channel, comm, args->opCount);
->>>>>>> 533e3702
     for (ssize_t gridOffset = 0; gridOffset < size; gridOffset += loopSize) {
       // Down
       ssize_t offset = gridOffset + bid*chunkSize;
@@ -172,9 +164,10 @@
 }
 
 template<int UNROLL, class FUNC, typename T>
+__attribute__((noinline))
 __device__ void ncclAllReduceCollNetKernel(struct CollectiveArgs* args) {
   const int tid = threadIdx.x;
-  const int nthreads = args->nThreads-WARP_SIZE;
+  const int nthreads = args->nThreads;
   const int bid = args->bid;
   struct ncclDevComm* comm = args->comm;
   struct ncclChannel* channel = comm->channels+blockIdx.x;
@@ -363,6 +356,7 @@
 }
 
 template<int UNUSED, class FUNC, typename T>
+__attribute__((noinline))
 __device__ void ncclAllReduceCollNetLLKernel(struct CollectiveArgs* args) {
   const int tid = threadIdx.x;
   const int nthreads = args->nThreads;
@@ -558,4 +552,5 @@
 }
 
 template<int UNUSED, class FUNC, typename T>
+__attribute__((noinline))
 __device__ void ncclAllReduceCollNetLL128Kernel(struct CollectiveArgs* args) { }