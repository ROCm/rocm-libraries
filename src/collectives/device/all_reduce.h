/*************************************************************************
 * Copyright (c) 2015-2019, NVIDIA CORPORATION. All rights reserved.
 * Modifications Copyright (c) 2019 Advanced Micro Devices, Inc. All rights reserved.
 *
 * See LICENSE.txt for license information
 ************************************************************************/

#include "devcomm.h"
#include "primitives.h"
#include "collectives.h"

template<int UNROLL, class FUNC, typename T>
__attribute__((noinline))
__device__ void ncclAllReduceRingKernel(struct CollectiveArgs* args) {
  const int tid = threadIdx.x;
<<<<<<< HEAD
  const int nthreads = blockDim.x;
=======
  const int nthreads = args->nThreads-WARP_SIZE;
>>>>>>> 299c554d
  const int bid = args->bid;
  struct ncclDevComm* comm = args->comm;
  struct ncclChannel* channel = comm->channels+blockIdx.x;
  struct ncclRing* ring = &channel->ring;
  const ssize_t size = args->N;
  const int nranks = comm->nRanks;
  const int stepSize = channel->buffSize / (sizeof(T)*NCCL_STEPS);
  const int chunkSize = stepSize * ALLREDUCE_CHUNKSTEPS;
  const ssize_t loopSize = args->nChannels*(ssize_t)chunkSize;
#ifdef ENABLE_PROFILING
  auto devProf = comm->devProf;
  uint64_t clk, t0 = 0ULL, ws, wr;
  if (tid == 0) clk = clock64();
#endif

  // Compute pointers
  const T * __restrict__ thisInput = (const T*)args->ThisInput;
  T * __restrict__ thisOutput = (T*)args->ThisOutput;

  ncclPrimitives<UNROLL, ALLREDUCE_CHUNKSTEPS/ALLREDUCE_SLICESTEPS, ALLREDUCE_SLICESTEPS, T, 1, 1, FUNC>
    prims(tid, args->nThreads, &ring->prev, &ring->next, thisOutput, stepSize, channel, comm, args->opCount);

  for (ssize_t gridOffset = 0; gridOffset < size; gridOffset += nranks*loopSize) {
    int realChunkSize = min(chunkSize, DIVUP(size-gridOffset,nranks*args->nChannels));
    ALIGN_SIZE(realChunkSize, nthreads*sizeof(uint64_t)/sizeof(T));
    ssize_t chunkOffset = gridOffset + bid*nranks*realChunkSize;

    /////////////// begin AllReduce steps ///////////////
    ssize_t offset;
    int nelem;
    int slice;

    // step 0: push data to next GPU
    slice = ring->devUserRanks[nranks-1];
    offset = chunkOffset + slice * realChunkSize;
    nelem = min(realChunkSize, size-offset);

    INIT_COUNTER;
    prims.send(thisInput+offset, nelem);
    ACCUMULATE_COUNTER(send);

    // k-2 steps: reduce and copy to next GPU
    for (int j=2; j<nranks; ++j) {
      slice = ring->devUserRanks[nranks-j];
      offset = chunkOffset + slice * realChunkSize;
      nelem = min(realChunkSize, size-offset);

      INIT_COUNTER;
      prims.recvReduceSend(thisInput+offset, nelem);
      ACCUMULATE_COUNTER(recvReduceSend);
    }

    // step k-1: reduce this buffer and data, which will produce the final
    // result that we store in this data and push to the next GPU
    slice = ring->devUserRanks[0];
    offset = chunkOffset + slice * realChunkSize;
    nelem = min(realChunkSize, size-offset);

    INIT_COUNTER;
    prims.directRecvReduceCopySend(thisInput+offset, thisOutput+offset, offset, nelem);
    ACCUMULATE_COUNTER(directRecvReduceCopySend);

    // k-2 steps: copy to next GPU
    for (int j=1; j<nranks-1; ++j) {
      slice = ring->devUserRanks[nranks-j];
      offset = chunkOffset + slice * realChunkSize;
      nelem = min(realChunkSize, size-offset);

      INIT_COUNTER;
      prims.directRecvCopySend(thisOutput+offset, offset, nelem);
      ACCUMULATE_COUNTER(directRecvCopySend);
    }

    // Make final copy from buffer to dest.
    slice = ring->devUserRanks[1];
    offset = chunkOffset + slice * realChunkSize;
    nelem = min(realChunkSize, size-offset);

    // Final wait/copy.
    INIT_COUNTER;
    prims.directRecv(thisOutput+offset, offset, nelem);
    ACCUMULATE_COUNTER(directRecv);
  }
#ifdef ENABLE_PROFILING
  if (tid == 0) __atomic_fetch_add(&(devProf->total_cycle), clock64() - clk, __ATOMIC_SEQ_CST);
#endif
}

template<int UNUSED, class FUNC, typename T>
__device__ void ncclAllReduceTreeKernel(struct CollectiveArgs* args) {
  const int tid = threadIdx.x;
<<<<<<< HEAD
  const int nthreads = blockDim.x;
=======
  const int nthreads = args->nThreads-WARP_SIZE;
>>>>>>> 299c554d
  const int bid = args->bid;
  struct ncclDevComm* comm = args->comm;
  struct ncclChannel* channel = comm->channels+blockIdx.x;
  const ssize_t size = args->N;
  const int stepSize = channel->buffSize / (sizeof(T)*NCCL_STEPS);
  int chunkSize = args->lastChunkSize;
  const ssize_t minChunkSize = nthreads*8*sizeof(uint64_t) / sizeof(T);
  const ssize_t loopSize = args->nChannels*chunkSize;

  if (loopSize > size) {
    chunkSize = DIVUP(size, args->nChannels*minChunkSize)*minChunkSize;
  }

  // Compute pointers
  const T * __restrict__ thisInput = (const T*)args->ThisInput;
  T * __restrict__ thisOutput = (T*)args->ThisOutput;

  do {
    struct ncclTree* tree = &channel->treeUp;
    // Reduce : max number of recv is 3, max number of send is 1 (binary tree + local)
<<<<<<< HEAD
    ncclPrimitives<1, 1, 1, T, NCCL_MAX_TREE_ARITY, 1, FUNC> prims(tid, nthreads, tree->down, &tree->up, NULL, stepSize, channel, comm, args->opCount);
=======
    ncclPrimitives<UNROLL, 1, 1, T, NCCL_MAX_TREE_ARITY, 1, FUNC> prims(tid, args->nThreads, tree->down, &tree->up, NULL, stepSize, channel, comm, args->opCount);
>>>>>>> 299c554d
    for (ssize_t gridOffset = 0; gridOffset < size; gridOffset += loopSize) {
      // Up
      ssize_t offset = gridOffset + bid*chunkSize;
      int nelem = min(chunkSize, size-offset);
      if (tree->up == -1) {
        prims.recvReduceCopy(thisInput+offset, thisOutput+offset, nelem);
      } else if (tree->down[0] == -1) {
        prims.send(thisInput+offset, nelem);
      } else {
        prims.recvReduceSend(thisInput+offset, nelem);
      }
    }
  } while(0);

  do {
    struct ncclTree* tree = &channel->treeDn;
    // Broadcast : max number of recv is 1, max number of send is 3 (binary tree + local)
<<<<<<< HEAD
    ncclPrimitives<1, 1, 1, T, 1, NCCL_MAX_TREE_ARITY, FUNC> prims(tid, nthreads, &tree->up, tree->down, NULL, stepSize, channel, comm, args->opCount);
=======
    ncclPrimitives<UNROLL, 1, 1, T, 1, NCCL_MAX_TREE_ARITY, FUNC> prims(tid, args->nThreads, &tree->up, tree->down, NULL, stepSize, channel, comm, args->opCount);
>>>>>>> 299c554d
    for (ssize_t gridOffset = 0; gridOffset < size; gridOffset += loopSize) {
      // Down
      ssize_t offset = gridOffset + bid*chunkSize;
      int nelem = min(chunkSize, size-offset);
      if (tree->up == -1) {
        prims.send(thisOutput+offset, nelem);
      } else if (tree->down[0] == -1) {
        prims.recv(thisOutput+offset, nelem);
      } else {
        prims.recvCopySend(thisOutput+offset, nelem);
      }
    }
  } while(0);
}

template<int UNUSED, class FUNC, typename T>
__attribute__((noinline))
__device__ void ncclAllReduceRingLLKernel(struct CollectiveArgs* args) {
  const int tid = threadIdx.x;
  const int bid = args->bid;
  const int nthreads = args->nThreads;
  struct ncclDevComm* comm = args->comm;
  struct ncclChannel* channel = comm->channels+blockIdx.x;
  struct ncclRing* ring = &channel->ring;

  ncclLLPrimitives<T, FUNC, 1, 1> LLprims(tid, nthreads, &ring->prev, &ring->next, channel, comm, args->opCount);

  const ssize_t size = args->N;
  //const int rank = comm->rank;
  const int nranks = comm->nRanks;
  ssize_t chunkSize = NCCL_LL_SLICE_LINES * sizeof(uint64_t) / sizeof(T);
  const ssize_t minChunkSize = nthreads * (sizeof(uint64_t)) / sizeof(T);

  const ssize_t loopSize = args->nChannels*nranks*chunkSize;

  // Compute pointers
  const T * __restrict__ thisInput = (const T*)args->ThisInput;
  T * __restrict__ thisOutput = (T*)args->ThisOutput;

  for (ssize_t gridOffset = 0; gridOffset < size; gridOffset += loopSize) {
    chunkSize = min(DIVUP(size-gridOffset, args->nChannels*nranks*minChunkSize)*minChunkSize, chunkSize);

    /////////////// begin AllReduce steps ///////////////
    ssize_t offset;
    int nelem;
    int slice;

    // step 0: push data to next GPU
    slice = ring->devUserRanks[nranks-1];
    offset = gridOffset + (slice*args->nChannels+bid) * chunkSize;
    nelem = min(chunkSize, size-offset);

    LLprims.send(thisInput+offset, nelem);

    // k-2 steps: reduce and copy to next GPU
    for (int j=2; j<nranks; ++j) {
      slice = ring->devUserRanks[nranks-j];
      offset = gridOffset + (slice*args->nChannels+bid) * chunkSize;
      nelem = min(chunkSize, size-offset);

      LLprims.recvReduceSend(thisInput+offset, nelem);
    }

    // step k-1: reduce this buffer and data, which will produce the final
    // result that we store in this data and push to the next GPU
    slice = ring->devUserRanks[0];
    offset = gridOffset + (slice*args->nChannels+bid) * chunkSize;
    nelem = min(chunkSize, size-offset);

    LLprims.recvReduceCopySend(thisInput+offset, thisOutput+offset, nelem);

    // k-2 steps: copy to next GPU
    for (int j=1; j<nranks-1; ++j) {
      slice = ring->devUserRanks[nranks-j];
      offset = gridOffset + (slice*args->nChannels+bid) * chunkSize;
      nelem = min(chunkSize, size-offset);

      LLprims.recvCopySend(thisOutput+offset, nelem);
    }

    // Make final copy from buffer to dest.
    slice = ring->devUserRanks[1];
    offset = gridOffset + (slice*args->nChannels+bid) * chunkSize;
    nelem = min(chunkSize, size-offset);

    // Here we need to copy from buffer to this output.
    LLprims.recv(thisOutput+offset, nelem);
  }
}

template<int UNUSED, class FUNC, typename T>
__attribute__((noinline))
__device__ void ncclAllReduceTreeLLKernel(struct CollectiveArgs* args) {
  const int tid = threadIdx.x;
  const int nthreads = args->nThreads;
  const int bid = args->bid;
  struct ncclDevComm* comm = args->comm;
  struct ncclChannel* channel = comm->channels+blockIdx.x;
  const ssize_t size = args->N;
  ssize_t chunkSize = NCCL_LL_SLICE_LINES * sizeof(uint64_t) / sizeof(T);
  const ssize_t minChunkSize = nthreads*sizeof(uint64_t) / sizeof(T);
  const ssize_t loopSize = args->nChannels*chunkSize;

  if (loopSize > size) {
    chunkSize = DIVUP(size, args->nChannels*minChunkSize)*minChunkSize;
  }

  // Compute pointers
  const T * __restrict__ thisInput = (const T*)args->ThisInput;
  T * __restrict__ thisOutput = (T*)args->ThisOutput;

  do {
    struct ncclTree* tree = &channel->treeUp;
    // Reduce : max number of recv is 3, max number of send is 1 (binary tree + local)
    ncclLLPrimitives<T, FUNC, NCCL_MAX_TREE_ARITY, 1> LLprims(tid, nthreads, tree->down, &tree->up, channel, comm, args->opCount);
    for (ssize_t gridOffset = 0; gridOffset < size; gridOffset += loopSize) {
      // Up
      ssize_t offset = gridOffset + bid*chunkSize;
      int nelem = min(chunkSize, size-offset);
      if (tree->up == -1) {
        LLprims.recvReduceCopy(thisInput+offset, thisOutput+offset, nelem);
      } else if (tree->down[0] == -1) {
        LLprims.send(thisInput+offset, nelem);
      } else {
        LLprims.recvReduceSend(thisInput+offset, nelem);
      }
    }
  } while(0);

  do {
    struct ncclTree* tree = &channel->treeDn;
    // Broadcast : max number of recv is 1, max number of send is 3 (binary tree + local)
    ncclLLPrimitives<T, FUNC, 1, NCCL_MAX_TREE_ARITY> LLprims(tid, nthreads, &tree->up, tree->down, channel, comm, args->opCount);
    for (ssize_t gridOffset = 0; gridOffset < size; gridOffset += loopSize) {
      // Down
      ssize_t offset = gridOffset + bid*chunkSize;
      int nelem = min(chunkSize, size-offset);
      if (tree->up == -1) {
        LLprims.send(thisOutput+offset, nelem);
      } else if (tree->down[0] == -1) {
        LLprims.recv(thisOutput+offset, nelem);
      } else {
        LLprims.recvCopySend(thisOutput+offset, nelem);
      }
    }
  } while(0);
}

#include "prims_ll128.h"
template<int UNUSED, class FUNC, typename T>
__device__ void ncclAllReduceRingLL128Kernel(struct CollectiveArgs* args) {
  const int tid = threadIdx.x;
  const int bid = args->bid;
  const int nthreads = args->nThreads;
  struct ncclDevComm* comm = args->comm;
  struct ncclChannel* channel = comm->channels+blockIdx.x;
  struct ncclRing* ring = &channel->ring;

  ncclLL128Primitives<T, FUNC, 1, 1> LLprims(tid, nthreads, &ring->prev, &ring->next, channel, comm, args->opCount);

  const ssize_t size = args->N;
  //const int rank = comm->rank;
  const int nranks = comm->nRanks;
  ssize_t chunkSize = (NCCL_LL128_ELEMS_PER_THREAD*nthreads*NCCL_LL128_DATAELEMS*sizeof(uint64_t))/(NCCL_LL128_LINEELEMS*sizeof(T));
  // We should not need the final /2 but it makes performance much, much smoother. Might be a bug somewhere.
  const ssize_t minChunkSize = (NCCL_LL128_SHMEM_ELEMS_PER_THREAD*nthreads*NCCL_LL128_DATAELEMS*sizeof(uint64_t))/(NCCL_LL128_LINEELEMS*sizeof(T))/2;

  const ssize_t loopSize = args->nChannels*nranks*chunkSize;

  // Compute pointers
  const T * __restrict__ thisInput = (const T*)args->ThisInput;
  T * __restrict__ thisOutput = (T*)args->ThisOutput;

  for (ssize_t gridOffset = 0; gridOffset < size; gridOffset += loopSize) {
    chunkSize = min(DIVUP(size-gridOffset, args->nChannels*nranks*minChunkSize)*minChunkSize, chunkSize);

    /////////////// begin AllReduce steps ///////////////
    ssize_t offset;
    int nelem;
    int slice;

    // step 0: push data to next GPU
    slice = ring->devUserRanks[nranks-1];
    offset = gridOffset + (slice*args->nChannels+bid) * chunkSize;
    nelem = min(chunkSize, size-offset);

    LLprims.send(thisInput+offset, nelem);

    // k-2 steps: reduce and copy to next GPU
    for (int j=2; j<nranks; ++j) {
      slice = ring->devUserRanks[nranks-j];
      offset = gridOffset + (slice*args->nChannels+bid) * chunkSize;
      nelem = min(chunkSize, size-offset);

      LLprims.recvReduceSend(thisInput+offset, nelem);
    }

    // step k-1: reduce this buffer and data, which will produce the final
    // result that we store in this data and push to the next GPU
    slice = ring->devUserRanks[0];
    offset = gridOffset + (slice*args->nChannels+bid) * chunkSize;
    nelem = min(chunkSize, size-offset);

    LLprims.recvReduceCopySend(thisInput+offset, thisOutput+offset, nelem);

    // k-2 steps: copy to next GPU
    for (int j=1; j<nranks-1; ++j) {
      slice = ring->devUserRanks[nranks-j];
      offset = gridOffset + (slice*args->nChannels+bid) * chunkSize;
      nelem = min(chunkSize, size-offset);

      LLprims.recvCopySend(thisOutput+offset, nelem);
    }

    // Make final copy from buffer to dest.
    slice = ring->devUserRanks[1];
    offset = gridOffset + (slice*args->nChannels+bid) * chunkSize;
    nelem = min(chunkSize, size-offset);

    // Here we need to copy from buffer to this output.
    LLprims.recv(thisOutput+offset, nelem);
  }
}

template<int UNUSED, class FUNC, typename T>
__device__ void ncclAllReduceTreeLL128Kernel(struct CollectiveArgs* args) {
  const int tid = threadIdx.x;
  const int nthreads = args->nThreads;
  const int bid = args->bid;
  struct ncclDevComm* comm = args->comm;
  struct ncclChannel* channel = comm->channels+blockIdx.x;
  struct ncclTree* treeUp = &channel->treeUp;
  struct ncclTree* treeDn = &channel->treeDn;
  const ssize_t size = args->N;
  ssize_t chunkSize = args->lastChunkSize;
  const ssize_t minChunkSize = (NCCL_LL128_SHMEM_ELEMS_PER_THREAD*nthreads*NCCL_LL128_DATAELEMS*sizeof(uint64_t))/(NCCL_LL128_LINEELEMS*sizeof(T))/8;
  const ssize_t loopSize = args->nChannels*chunkSize;
  int nthreadsSplit = NCCL_LL128_SPLIT(nthreads);

  if (loopSize > size) {
    chunkSize = DIVUP(size, args->nChannels*minChunkSize)*minChunkSize;
  }

  // Compute pointers
  const T * __restrict__ thisInput = (const T*)args->ThisInput;
  T * __restrict__ thisOutput = (T*)args->ThisOutput;

  if (treeUp->up == -1) {
    // ReduceAndBroadcast : max number of recv is 3, max number of send is 3
    ncclLL128Primitives<T, FUNC, NCCL_MAX_TREE_ARITY, NCCL_MAX_TREE_ARITY> LLprims(tid, nthreads, treeUp->down, treeDn->down, channel, comm, args->opCount);
    for (ssize_t gridOffset = 0; gridOffset < size; gridOffset += loopSize) {
      ssize_t offset = gridOffset + bid*chunkSize;
      int nelem = min(chunkSize, size-offset);
      LLprims.recvReduceCopySend(thisInput+offset, thisOutput+offset, nelem);
    }
  } else {
    if (tid < nthreadsSplit) {
      // Reduce : max number of recv is 3, max number of send is 1 (binary tree + local)
      ncclLL128Primitives<T, FUNC, NCCL_MAX_TREE_ARITY, 1> LLprims(tid, nthreadsSplit, treeUp->down, &treeUp->up, channel, comm, args->opCount);
      for (ssize_t gridOffset = 0; gridOffset < size; gridOffset += loopSize) {
        // Up
        ssize_t offset = gridOffset + bid*chunkSize;
        int nelem = min(chunkSize, size-offset);
        if (treeUp->down[0] == -1) {
          LLprims.send(thisInput+offset, nelem);
        } else {
          LLprims.recvReduceSend(thisInput+offset, nelem);
        }
      }
    } else {
      // Broadcast : max number of recv is 1, max number of send is 3 (binary tree + local)
      ncclLL128Primitives<T, FUNC, 1, NCCL_MAX_TREE_ARITY> LLprims(tid-nthreadsSplit, nthreads-nthreadsSplit, &treeDn->up, treeDn->down, channel, comm, args->opCount);
      for (ssize_t gridOffset = 0; gridOffset < size; gridOffset += loopSize) {
        // Down
        ssize_t offset = gridOffset + bid*chunkSize;
        int nelem = min(chunkSize, size-offset);
        if (treeDn->down[0] == -1) {
          LLprims.recv(thisOutput+offset, nelem);
        } else {
          LLprims.recvCopySend(thisOutput+offset, nelem);
        }
      }
    }
  }
}<|MERGE_RESOLUTION|>--- conflicted
+++ resolved
@@ -13,11 +13,7 @@
 __attribute__((noinline))
 __device__ void ncclAllReduceRingKernel(struct CollectiveArgs* args) {
   const int tid = threadIdx.x;
-<<<<<<< HEAD
-  const int nthreads = blockDim.x;
-=======
-  const int nthreads = args->nThreads-WARP_SIZE;
->>>>>>> 299c554d
+  const int nthreads = args->nThreads;
   const int bid = args->bid;
   struct ncclDevComm* comm = args->comm;
   struct ncclChannel* channel = comm->channels+blockIdx.x;
@@ -107,13 +103,10 @@
 }
 
 template<int UNUSED, class FUNC, typename T>
+__attribute__((noinline))
 __device__ void ncclAllReduceTreeKernel(struct CollectiveArgs* args) {
   const int tid = threadIdx.x;
-<<<<<<< HEAD
-  const int nthreads = blockDim.x;
-=======
-  const int nthreads = args->nThreads-WARP_SIZE;
->>>>>>> 299c554d
+  const int nthreads = args->nThreads;
   const int bid = args->bid;
   struct ncclDevComm* comm = args->comm;
   struct ncclChannel* channel = comm->channels+blockIdx.x;
@@ -134,11 +127,7 @@
   do {
     struct ncclTree* tree = &channel->treeUp;
     // Reduce : max number of recv is 3, max number of send is 1 (binary tree + local)
-<<<<<<< HEAD
-    ncclPrimitives<1, 1, 1, T, NCCL_MAX_TREE_ARITY, 1, FUNC> prims(tid, nthreads, tree->down, &tree->up, NULL, stepSize, channel, comm, args->opCount);
-=======
-    ncclPrimitives<UNROLL, 1, 1, T, NCCL_MAX_TREE_ARITY, 1, FUNC> prims(tid, args->nThreads, tree->down, &tree->up, NULL, stepSize, channel, comm, args->opCount);
->>>>>>> 299c554d
+    ncclPrimitives<1, 1, 1, T, NCCL_MAX_TREE_ARITY, 1, FUNC> prims(tid, args->nThreads, tree->down, &tree->up, NULL, stepSize, channel, comm, args->opCount);
     for (ssize_t gridOffset = 0; gridOffset < size; gridOffset += loopSize) {
       // Up
       ssize_t offset = gridOffset + bid*chunkSize;
@@ -156,11 +145,7 @@
   do {
     struct ncclTree* tree = &channel->treeDn;
     // Broadcast : max number of recv is 1, max number of send is 3 (binary tree + local)
-<<<<<<< HEAD
-    ncclPrimitives<1, 1, 1, T, 1, NCCL_MAX_TREE_ARITY, FUNC> prims(tid, nthreads, &tree->up, tree->down, NULL, stepSize, channel, comm, args->opCount);
-=======
-    ncclPrimitives<UNROLL, 1, 1, T, 1, NCCL_MAX_TREE_ARITY, FUNC> prims(tid, args->nThreads, &tree->up, tree->down, NULL, stepSize, channel, comm, args->opCount);
->>>>>>> 299c554d
+    ncclPrimitives<1, 1, 1, T, 1, NCCL_MAX_TREE_ARITY, FUNC> prims(tid, args->nThreads, &tree->up, tree->down, NULL, stepSize, channel, comm, args->opCount);
     for (ssize_t gridOffset = 0; gridOffset < size; gridOffset += loopSize) {
       // Down
       ssize_t offset = gridOffset + bid*chunkSize;
@@ -311,6 +296,7 @@
 
 #include "prims_ll128.h"
 template<int UNUSED, class FUNC, typename T>
+__attribute__((noinline))
 __device__ void ncclAllReduceRingLL128Kernel(struct CollectiveArgs* args) {
   const int tid = threadIdx.x;
   const int bid = args->bid;
@@ -386,6 +372,7 @@
 }
 
 template<int UNUSED, class FUNC, typename T>
+__attribute__((noinline))
 __device__ void ncclAllReduceTreeLL128Kernel(struct CollectiveArgs* args) {
   const int tid = threadIdx.x;
   const int nthreads = args->nThreads;
