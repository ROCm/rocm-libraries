/*************************************************************************
 * Copyright (c) 2015-2022, NVIDIA CORPORATION. All rights reserved.
 * Modifications Copyright (c) 2019-2022 Advanced Micro Devices, Inc. All rights reserved.
 *
 * See LICENSE.txt for license information
 ************************************************************************/

#include "devcomm.h"
#include "collectives.h"
#include "primitives.h"

#if defined(ENABLE_NPKIT)
#include "npkit/npkit.h"
#endif

namespace {
  template<typename T, typename RedOp, typename Proto>
#ifdef USE_INDIRECT_FUNCTION_CALL
  __device__ void runRing(ncclWorkElem *args) {
#else
  __device__ __attribute__((noinline)) void runRing(ncclWorkElem *args) {
#endif
    const int tid = threadIdx.x;
    const int nthreads = args->nWarps*WARP_SIZE;
    const int bid = args->bid;
    const int nChannels = args->nChannels;
    ncclRing *ring = &ncclShmem.channel.ring;
    int ringIx = ring->index;
    const ssize_t chunkSize = int(Proto::calcBytePerStep()/sizeof(T) * (Proto::Id == NCCL_PROTO_SIMPLE ? ALLREDUCE_CHUNKSTEPS : 1));
    const int nranks = ncclShmem.comm.nRanks;
    const ssize_t loopSize = nChannels*nranks*chunkSize;
    const ssize_t size = args->count;

#if defined(ENABLE_NPKIT)
    int npKitCtxIdx = bid;
#endif

#if defined(ENABLE_NPKIT) && defined(ENABLE_NPKIT_EVENT_TIME_SYNC_CPU)
    if (tid == 0) {
      uint64_t* cpuTimestamp = ncclShmem.comm.cpuTimestamp;
      NpKit::CollectGpuEvent(NPKIT_EVENT_TIME_SYNC_CPU, 0, 0, *cpuTimestamp,
          ncclShmem.comm.npKitEventCollectContexts + npKitCtxIdx);
    }
#endif

#if defined(ENABLE_NPKIT) && defined(ENABLE_NPKIT_EVENT_TIME_SYNC_GPU)
    if (tid == 0) {
      NpKit::CollectGpuEvent(NPKIT_EVENT_TIME_SYNC_GPU, 0, 0, NPKIT_GET_GPU_TIMESTAMP(),
          ncclShmem.comm.npKitEventCollectContexts + npKitCtxIdx);
    }
#endif

#if defined(ENABLE_NPKIT) && defined(ENABLE_NPKIT_EVENT_ALL_REDUCE_RING_ENTRY)
    if (tid == 0) {
      NpKit::CollectGpuEvent(NPKIT_EVENT_ALL_REDUCE_RING_ENTRY, size*sizeof(T), 0, NPKIT_GET_GPU_TIMESTAMP(),
          ncclShmem.comm.npKitEventCollectContexts + npKitCtxIdx);
    }
#endif

    int minChunkSize;
    if (Proto::Id == NCCL_PROTO_LL)
      minChunkSize = nthreads*(Proto::calcBytePerGrain()/sizeof(T));
    if (Proto::Id == NCCL_PROTO_LL128) {
      // We should not need the final /2 but it makes performance much, much smoother. Might be a bug somewhere.
      minChunkSize = nthreads*(Proto::calcBytePerGrain()/sizeof(T))/2;
    }

    Primitives<T, RedOp, FanSymmetric<1>, 0, Proto, 0> prims
      (tid, nthreads, &ring->prev, &ring->next, args->sendbuff, args->recvbuff, args->redOpArg, args->connIndex << 16);

#if defined(ENABLE_NPKIT)
    if (tid == 0) {
      prims.npKitCtxIdx = npKitCtxIdx;
    }
#endif

    for (ssize_t gridOffset = 0; gridOffset < size; gridOffset += loopSize) {
      ssize_t realChunkSize;
      if (Proto::Id == NCCL_PROTO_SIMPLE) {
        realChunkSize = min(chunkSize, divUp(size-gridOffset, nChannels*nranks));
        realChunkSize = roundUp(realChunkSize, nthreads*sizeof(uint64_t)/sizeof(T));
      }
      else
        realChunkSize = min(chunkSize, divUp(size-gridOffset, nChannels*nranks*minChunkSize)*minChunkSize);
      realChunkSize = int(realChunkSize);

      auto calcOffset = [&]__device__(int chunk)->ssize_t {
        if (Proto::Id == NCCL_PROTO_SIMPLE)
          return gridOffset + bid*nranks*realChunkSize + chunk*realChunkSize;
        else
          return gridOffset + (chunk*nChannels + bid)*realChunkSize;
      };
      auto modRanks = [&]__device__(int r)->int {
        return r - (r >= nranks ? nranks : 0);
      };

      ssize_t offset;
      int nelem;
      int chunk;

      // step 0: push data to next GPU
      chunk = modRanks(ringIx + nranks-1);
      offset = calcOffset(chunk);
      nelem = min(realChunkSize, size-offset);

#if defined(ENABLE_NPKIT) && defined(ENABLE_NPKIT_EVENT_ALL_REDUCE_RING_SEND_ENTRY)
      if (tid == 0) {
        NpKit::CollectGpuEvent(NPKIT_EVENT_ALL_REDUCE_RING_SEND_ENTRY, nelem*sizeof(T), 0, NPKIT_GET_GPU_TIMESTAMP(),
            ncclShmem.comm.npKitEventCollectContexts + npKitCtxIdx);
        prims.npKitDataProcessTotalTime = 0;
      }
#endif

      prims.send(offset, nelem);

#if defined(ENABLE_NPKIT) && defined(ENABLE_NPKIT_EVENT_ALL_REDUCE_RING_SEND_EXIT)
      if (tid == 0) {
        NpKit::CollectGpuEvent(NPKIT_EVENT_ALL_REDUCE_RING_SEND_EXIT, nelem*sizeof(T), prims.npKitDataProcessTotalTime, NPKIT_GET_GPU_TIMESTAMP(),
            ncclShmem.comm.npKitEventCollectContexts + npKitCtxIdx);
      }
#endif

      // k-2 steps: reduce and copy to next GPU

#if defined(ENABLE_NPKIT) && defined(ENABLE_NPKIT_EVENT_ALL_REDUCE_RING_RECV_REDUCE_SEND_ENTRY)
      if (tid == 0 && nranks > 2) {
        NpKit::CollectGpuEvent(NPKIT_EVENT_ALL_REDUCE_RING_RECV_REDUCE_SEND_ENTRY, nelem*(nranks-2)*sizeof(T), 0, NPKIT_GET_GPU_TIMESTAMP(),
            ncclShmem.comm.npKitEventCollectContexts + npKitCtxIdx);
        prims.npKitDataProcessTotalTime = 0;
      }
#endif

      for (int j=2; j<nranks; ++j) {
        chunk = modRanks(ringIx + nranks-j);
        offset = calcOffset(chunk);
        nelem = min(realChunkSize, size-offset);
        prims.recvReduceSend(offset, nelem);
      }

#if defined(ENABLE_NPKIT) && defined(ENABLE_NPKIT_EVENT_ALL_REDUCE_RING_RECV_REDUCE_SEND_EXIT)
      if (tid == 0 && nranks > 2) {
        NpKit::CollectGpuEvent(NPKIT_EVENT_ALL_REDUCE_RING_RECV_REDUCE_SEND_EXIT, nelem*(nranks-2)*sizeof(T), prims.npKitDataProcessTotalTime, NPKIT_GET_GPU_TIMESTAMP(),
            ncclShmem.comm.npKitEventCollectContexts + npKitCtxIdx);
      }
#endif

      // step k-1: reduce this buffer and data, which will produce the final
      // result that we store in this data and push to the next GPU
      chunk = ringIx + 0;
      offset = calcOffset(chunk);
      nelem = min(realChunkSize, size-offset);
<<<<<<< HEAD

#if defined(ENABLE_NPKIT) && defined(ENABLE_NPKIT_EVENT_ALL_REDUCE_RING_DIRECT_RECV_REDUCE_COPY_SEND_ENTRY)
      if (tid == 0) {
        NpKit::CollectGpuEvent(NPKIT_EVENT_ALL_REDUCE_RING_DIRECT_RECV_REDUCE_COPY_SEND_ENTRY, nelem*sizeof(T), 0, NPKIT_GET_GPU_TIMESTAMP(),
            ncclShmem.comm.npKitEventCollectContexts + npKitCtxIdx);
        prims.npKitDataProcessTotalTime = 0;
      }
#endif

      prims.directRecvReduceCopySend(offset, offset, offset, nelem, /*postOp=*/true);
=======
      prims.directRecvReduceCopySend(offset, offset, nelem, /*postOp=*/true);
>>>>>>> ea383122

#if defined(ENABLE_NPKIT) && defined(ENABLE_NPKIT_EVENT_ALL_REDUCE_RING_DIRECT_RECV_REDUCE_COPY_SEND_EXIT)
      if (tid == 0) {
        NpKit::CollectGpuEvent(NPKIT_EVENT_ALL_REDUCE_RING_DIRECT_RECV_REDUCE_COPY_SEND_EXIT, nelem*sizeof(T), prims.npKitDataProcessTotalTime, NPKIT_GET_GPU_TIMESTAMP(),
            ncclShmem.comm.npKitEventCollectContexts + npKitCtxIdx);
      }
#endif

#if defined(ENABLE_NPKIT) && defined(ENABLE_NPKIT_EVENT_ALL_REDUCE_RING_DIRECT_RECV_COPY_SEND_ENTRY)
      if (tid == 0 && nranks > 2) {
        NpKit::CollectGpuEvent(NPKIT_EVENT_ALL_REDUCE_RING_DIRECT_RECV_COPY_SEND_ENTRY, nelem*(nranks-2)*sizeof(T), 0, NPKIT_GET_GPU_TIMESTAMP(),
            ncclShmem.comm.npKitEventCollectContexts + npKitCtxIdx);
        prims.npKitDataProcessTotalTime = 0;
      }
#endif

      // k-2 steps: copy to next GPU
      for (int j=1; j<nranks-1; ++j) {
        chunk = modRanks(ringIx + nranks-j);
        offset = calcOffset(chunk);
        nelem = min(realChunkSize, size-offset);
        prims.directRecvCopySend(offset, nelem);
      }

#if defined(ENABLE_NPKIT) && defined(ENABLE_NPKIT_EVENT_ALL_REDUCE_RING_DIRECT_RECV_COPY_SEND_EXIT)
      if (tid == 0 && nranks > 2) {
        NpKit::CollectGpuEvent(NPKIT_EVENT_ALL_REDUCE_RING_DIRECT_RECV_COPY_SEND_EXIT, nelem*(nranks-2)*sizeof(T), prims.npKitDataProcessTotalTime, NPKIT_GET_GPU_TIMESTAMP(),
            ncclShmem.comm.npKitEventCollectContexts + npKitCtxIdx);
      }
#endif

#if defined(ENABLE_NPKIT) && defined(ENABLE_NPKIT_EVENT_ALL_REDUCE_RING_DIRECT_RECV_ENTRY)
      if (tid == 0) {
        NpKit::CollectGpuEvent(NPKIT_EVENT_ALL_REDUCE_RING_DIRECT_RECV_ENTRY, nelem*sizeof(T), 0, NPKIT_GET_GPU_TIMESTAMP(),
            ncclShmem.comm.npKitEventCollectContexts + npKitCtxIdx);
        prims.npKitDataProcessTotalTime = 0;
      }
#endif

      // Make final copy from buffer to dest.
      chunk = modRanks(ringIx + 1);
      offset = calcOffset(chunk);
      nelem = min(realChunkSize, size-offset);
      prims.directRecv(offset, nelem);

#if defined(ENABLE_NPKIT) && defined(ENABLE_NPKIT_EVENT_ALL_REDUCE_RING_DIRECT_RECV_EXIT)
      if (tid == 0) {
        NpKit::CollectGpuEvent(NPKIT_EVENT_ALL_REDUCE_RING_DIRECT_RECV_EXIT, nelem*sizeof(T), prims.npKitDataProcessTotalTime, NPKIT_GET_GPU_TIMESTAMP(),
            ncclShmem.comm.npKitEventCollectContexts + npKitCtxIdx);
      }
#endif

    }

#if defined(ENABLE_NPKIT) && defined(ENABLE_NPKIT_EVENT_ALL_REDUCE_RING_EXIT)
    if (tid == 0) {
      NpKit::CollectGpuEvent(NPKIT_EVENT_ALL_REDUCE_RING_EXIT, size*sizeof(T), 0, NPKIT_GET_GPU_TIMESTAMP(),
          ncclShmem.comm.npKitEventCollectContexts + npKitCtxIdx);
    }
#endif

  }

  template<typename T, typename RedOp, typename Proto>
#ifdef USE_INDIRECT_FUNCTION_CALL
  __device__ void runTreeUpDown(ncclWorkElem *args) {
#else
  __device__ __attribute__((noinline)) void runTreeUpDown(ncclWorkElem *args) {
#endif
    const int tid = threadIdx.x;
    const int nthreads = args->nWarps*WARP_SIZE;
    const int bid = args->bid;
    const int nChannels = args->nChannels;
    ncclTree *tree = &ncclShmem.channel.tree;
    ssize_t chunkSize = int(
      Proto::Id == NCCL_PROTO_SIMPLE ? args->lastChunkSize
                   /* LL & LL128 */  : Proto::calcBytePerStep()/sizeof(T));
    const ssize_t minChunkSize = int(
      Proto::Id == NCCL_PROTO_SIMPLE ? nthreads*8*(sizeof(uint64_t)/sizeof(T))
                   /* LL & LL128 */  : nthreads*(Proto::calcBytePerGrain()/sizeof(T)));
    const ssize_t loopSize = int(nChannels*chunkSize);
    const ssize_t size = args->count;

#if defined(ENABLE_NPKIT)
    int npKitCtxIdx = bid;
#endif

#if defined(ENABLE_NPKIT) && defined(ENABLE_NPKIT_EVENT_TIME_SYNC_CPU)
    if (tid == 0) {
      uint64_t* cpuTimestamp = ncclShmem.comm.cpuTimestamp;
      NpKit::CollectGpuEvent(NPKIT_EVENT_TIME_SYNC_CPU, 0, 0, *cpuTimestamp,
          ncclShmem.comm.npKitEventCollectContexts + npKitCtxIdx);
    }
#endif

#if defined(ENABLE_NPKIT) && defined(ENABLE_NPKIT_EVENT_TIME_SYNC_GPU)
    if (tid == 0) {
      NpKit::CollectGpuEvent(NPKIT_EVENT_TIME_SYNC_GPU, 0, 0, NPKIT_GET_GPU_TIMESTAMP(),
          ncclShmem.comm.npKitEventCollectContexts + npKitCtxIdx);
    }
#endif

#if defined(ENABLE_NPKIT) && defined(ENABLE_NPKIT_EVENT_ALL_REDUCE_TREE_UPDOWN_ENTRY)
    if (tid == 0) {
      NpKit::CollectGpuEvent(NPKIT_EVENT_ALL_REDUCE_TREE_UPDOWN_ENTRY, size*sizeof(T), 0, NPKIT_GET_GPU_TIMESTAMP(),
          ncclShmem.comm.npKitEventCollectContexts + npKitCtxIdx);
    }
#endif

    if (loopSize > size)
      chunkSize = divUp((int)size, int(nChannels*minChunkSize))*int(minChunkSize);

    { // Reduce : max number of recv is 3, max number of send is 1 (binary tree + local)
      Primitives<T, RedOp, FanAsymmetric<NCCL_MAX_TREE_ARITY, 1>, /*Direct=*/0, Proto, 0> prims
        (tid, nthreads, tree->down, &tree->up, args->sendbuff, args->recvbuff, args->redOpArg);

#if defined(ENABLE_NPKIT)
      if (tid == 0) {
        prims.npKitCtxIdx = npKitCtxIdx;
      }
#endif

#if defined(ENABLE_NPKIT) && defined(ENABLE_NPKIT_EVENT_ALL_REDUCE_TREE_UPDOWN_REDUCE_ENTRY)
      if (tid == 0) {
        NpKit::CollectGpuEvent(NPKIT_EVENT_ALL_REDUCE_TREE_UPDOWN_REDUCE_ENTRY, size*sizeof(T), 0, NPKIT_GET_GPU_TIMESTAMP(),
            ncclShmem.comm.npKitEventCollectContexts + npKitCtxIdx);
        prims.npKitDataProcessTotalTime = 0;
      }
#endif

      if (tree->up == -1) {
        for (ssize_t gridOffset = 0; gridOffset < size; gridOffset += loopSize) {
          ssize_t offset = gridOffset + bid*int(chunkSize);
          int nelem = min(chunkSize, size-offset);
          prims.recvReduceCopy(offset, offset, nelem, /*postOp=*/true);
        }
      }
      else if (tree->down[0] == -1) {
        for (ssize_t gridOffset = 0; gridOffset < size; gridOffset += loopSize) {
          ssize_t offset = gridOffset + bid*int(chunkSize);
          int nelem = min(chunkSize, size-offset);
          prims.send(offset, nelem);
        }
      }
      else {
        for (ssize_t gridOffset = 0; gridOffset < size; gridOffset += loopSize) {
          ssize_t offset = gridOffset + bid*int(chunkSize);
          int nelem = min(chunkSize, size-offset);
          prims.recvReduceSend(offset, nelem);
        }
      }

#if defined(ENABLE_NPKIT) && defined(ENABLE_NPKIT_EVENT_ALL_REDUCE_TREE_UPDOWN_REDUCE_EXIT)
      if (tid == 0) {
        NpKit::CollectGpuEvent(NPKIT_EVENT_ALL_REDUCE_TREE_UPDOWN_REDUCE_EXIT, size*sizeof(T), prims.npKitDataProcessTotalTime, NPKIT_GET_GPU_TIMESTAMP(),
            ncclShmem.comm.npKitEventCollectContexts + npKitCtxIdx);
      }
#endif

    }

    { // Broadcast : max number of recv is 1, max number of send is 3 (binary tree + local)
<<<<<<< HEAD
      Primitives<T, RedOp, FanAsymmetric<1, NCCL_MAX_DEV_ARITY>, /*Direct=*/0, Proto, 0> prims
=======
      Primitives<T, RedOp, FanAsymmetric<1, NCCL_MAX_TREE_ARITY>, /*Direct=*/1, Proto, 0> prims
>>>>>>> ea383122
        (tid, nthreads, &tree->up, tree->down, args->sendbuff, args->recvbuff, args->redOpArg);

#if defined(ENABLE_NPKIT)
      if (tid == 0) {
        prims.npKitCtxIdx = npKitCtxIdx;
      }
#endif

#if defined(ENABLE_NPKIT) && defined(ENABLE_NPKIT_EVENT_ALL_REDUCE_TREE_UPDOWN_BROADCAST_ENTRY)
      if (tid == 0) {
        NpKit::CollectGpuEvent(NPKIT_EVENT_ALL_REDUCE_TREE_UPDOWN_BROADCAST_ENTRY, size*sizeof(T), 0, NPKIT_GET_GPU_TIMESTAMP(),
            ncclShmem.comm.npKitEventCollectContexts + npKitCtxIdx);
        prims.npKitDataProcessTotalTime = 0;
      }
#endif

      if (tree->up == -1) {
        for (ssize_t gridOffset = 0; gridOffset < size; gridOffset += loopSize) {
          ssize_t offset = gridOffset + bid*int(chunkSize);
          int nelem = min(chunkSize, size-offset);
          prims.directSendFromOutput(offset, nelem);
        }
      }
      else if (tree->down[0] == -1) {
        for (ssize_t gridOffset = 0; gridOffset < size; gridOffset += loopSize) {
          ssize_t offset = gridOffset + bid*int(chunkSize);
          int nelem = min(chunkSize, size-offset);
          prims.directRecv(offset, nelem);
        }
      }
      else {
        for (ssize_t gridOffset = 0; gridOffset < size; gridOffset += loopSize) {
          ssize_t offset = gridOffset + bid*int(chunkSize);
          int nelem = min(chunkSize, size-offset);
          prims.directRecvCopySend(offset, nelem);
        }
      }

#if defined(ENABLE_NPKIT) && defined(ENABLE_NPKIT_EVENT_ALL_REDUCE_TREE_UPDOWN_BROADCAST_EXIT)
      if (tid == 0) {
        NpKit::CollectGpuEvent(NPKIT_EVENT_ALL_REDUCE_TREE_UPDOWN_BROADCAST_EXIT, size*sizeof(T), prims.npKitDataProcessTotalTime, NPKIT_GET_GPU_TIMESTAMP(),
            ncclShmem.comm.npKitEventCollectContexts + npKitCtxIdx);
      }
#endif

    }

#if defined(ENABLE_NPKIT) && defined(ENABLE_NPKIT_EVENT_ALL_REDUCE_TREE_UPDOWN_EXIT)
    if (tid == 0) {
      NpKit::CollectGpuEvent(NPKIT_EVENT_ALL_REDUCE_TREE_UPDOWN_EXIT, size*sizeof(T), 0, NPKIT_GET_GPU_TIMESTAMP(),
          ncclShmem.comm.npKitEventCollectContexts + npKitCtxIdx);
    }
#endif

  }

  template<typename T, typename RedOp, typename Proto>
#ifdef USE_INDIRECT_FUNCTION_CALL
  __device__ void runTreeSplit(ncclWorkElem *args) {
#else
  __device__ __attribute__((noinline)) void runTreeSplit(ncclWorkElem *args) {
#endif
    const int tid = threadIdx.x;
    const int nthreads = args->nWarps*WARP_SIZE;
    const int bid = args->bid;
    const int nChannels = args->nChannels;
    ncclTree *tree = &ncclShmem.channel.tree;
    ssize_t chunkSize = int(
      Proto::Id != NCCL_PROTO_LL ? args->lastChunkSize
                                 : Proto::calcBytePerStep()/sizeof(T));
    const ssize_t minChunkSize = int(
      Proto::Id == NCCL_PROTO_SIMPLE ? nthreads*8*(sizeof(uint64_t)/sizeof(T)) :
      Proto::Id == NCCL_PROTO_LL     ? nthreads*(Proto::calcBytePerGrain()/sizeof(T))
                   /* LL128 */       : nthreads*(Proto::calcBytePerGrain()/sizeof(T))/8);
    const ssize_t loopSize = int(nChannels*chunkSize);
    const ssize_t size = args->count;
    int nthreadsSplit;
    if (Proto::Id == NCCL_PROTO_SIMPLE) {
      nthreadsSplit = nthreads/2;
      if (nthreadsSplit >= 256) nthreadsSplit += 64;
    } else { // LL & LL128
      // Receiving from up to 3 sources is more compute intensive than sending
      // to 3 dests. Use 70% for reduce and 30% for bcast.
      nthreadsSplit = (nthreads*7/(10*WARP_SIZE))*WARP_SIZE;
    }

#if defined(ENABLE_NPKIT)
    bool isNpKitThread = false;
    int npKitCtxIdx = 0;
    if (threadIdx.x == 0) {
      isNpKitThread = true;
      npKitCtxIdx = bid * 2;
    } else if (tree->up != -1 && threadIdx.x == nthreadsSplit) {
      isNpKitThread = true;
      npKitCtxIdx = bid * 2 + 1;
    }
#endif

#if defined(ENABLE_NPKIT) && defined(ENABLE_NPKIT_EVENT_TIME_SYNC_CPU)
    if (isNpKitThread) {
      uint64_t* cpuTimestamp = ncclShmem.comm.cpuTimestamp;
      NpKit::CollectGpuEvent(NPKIT_EVENT_TIME_SYNC_CPU, 0, 0, *cpuTimestamp,
          ncclShmem.comm.npKitEventCollectContexts + npKitCtxIdx);
    }
#endif

#if defined(ENABLE_NPKIT) && defined(ENABLE_NPKIT_EVENT_TIME_SYNC_GPU)
    if (isNpKitThread) {
      NpKit::CollectGpuEvent(NPKIT_EVENT_TIME_SYNC_GPU, 0, 0, NPKIT_GET_GPU_TIMESTAMP(),
          ncclShmem.comm.npKitEventCollectContexts + npKitCtxIdx);
    }
#endif

#if defined(ENABLE_NPKIT) && defined(ENABLE_NPKIT_EVENT_ALL_REDUCE_TREE_SPLIT_ENTRY)
    if (isNpKitThread) {
      NpKit::CollectGpuEvent(NPKIT_EVENT_ALL_REDUCE_TREE_SPLIT_ENTRY, size*sizeof(T), 0, NPKIT_GET_GPU_TIMESTAMP(),
          ncclShmem.comm.npKitEventCollectContexts + npKitCtxIdx);
    }
#endif

    if (loopSize > size)
      chunkSize = divUp((int)size, nChannels*int(minChunkSize))*int(minChunkSize);

    if (tree->up == -1) {
<<<<<<< HEAD
      // Reduce and broadcast. Max number of recv is 3, max number of send is 3
      Primitives<T, RedOp, FanSymmetric<NCCL_MAX_DEV_ARITY>, /*Direct=*/0, Proto, 0>
=======
      // Reduce and broadcast. Max number of recv is 2, max number of send is 2
      Primitives<T, RedOp, FanSymmetric<NCCL_MAX_TREE_ARITY_TOP>, /*Direct=*/1, Proto, 0>
>>>>>>> ea383122
        prims(tid, nthreads, tree->down, tree->down, args->sendbuff, args->recvbuff, args->redOpArg);

#if defined(ENABLE_NPKIT)
      if (isNpKitThread) {
        prims.npKitCtxIdx = npKitCtxIdx;
      }
#endif

#if defined(ENABLE_NPKIT) && defined(ENABLE_NPKIT_EVENT_ALL_REDUCE_TREE_SPLIT_REDUCE_BROADCAST_ENTRY)
      if (isNpKitThread) {
        NpKit::CollectGpuEvent(NPKIT_EVENT_ALL_REDUCE_TREE_SPLIT_REDUCE_BROADCAST_ENTRY, size*sizeof(T), 0, NPKIT_GET_GPU_TIMESTAMP(),
            ncclShmem.comm.npKitEventCollectContexts + npKitCtxIdx);
        prims.npKitDataProcessTotalTime = 0;
      }
#endif

      for (ssize_t gridOffset = 0; gridOffset < size; gridOffset += loopSize) {
        ssize_t offset = gridOffset + bid*int(chunkSize);
        int nelem = min(chunkSize, size-offset);
        prims.directRecvReduceCopySend(offset, offset, nelem, /*doPost=*/true);
      }

#if defined(ENABLE_NPKIT) && defined(ENABLE_NPKIT_EVENT_ALL_REDUCE_TREE_SPLIT_REDUCE_BROADCAST_EXIT)
      if (isNpKitThread) {
        NpKit::CollectGpuEvent(NPKIT_EVENT_ALL_REDUCE_TREE_SPLIT_REDUCE_BROADCAST_EXIT, size*sizeof(T), prims.npKitDataProcessTotalTime, NPKIT_GET_GPU_TIMESTAMP(),
            ncclShmem.comm.npKitEventCollectContexts + npKitCtxIdx);
      }
#endif

    }
    else if (tid < nthreadsSplit) {
      /* Reduce up. Max number of recv is 3, max number of send is 1 (binary tree + local).
       * Why Direct=1????
       * Answer: Because despite not performing any direct operations, the ctor
       * must assume Direct so that it can exchange direct pointers with remote ctors
       * that are Direct, otherwise it hangs. A cleaner solution would be to seperate
       * into DirectRecv and DirectSend capabilities, this ctor would have both=0,
       * but the ctor above for tree roots would be DirectRecv=0 DirectSend=1.
       */
<<<<<<< HEAD
      Primitives<T, RedOp, FanAsymmetric<NCCL_MAX_DEV_ARITY, 1>, /*Direct=*/0, Proto, 0>
=======
      Primitives<T, RedOp, FanAsymmetric<NCCL_MAX_TREE_ARITY, 1>, /*Direct=*/1, Proto, 0>
>>>>>>> ea383122
        prims(tid, nthreadsSplit, tree->down, &tree->up, args->sendbuff, args->recvbuff, args->redOpArg, 0*Proto::MaxGroupWidth);

#if defined(ENABLE_NPKIT)
      if (isNpKitThread) {
        prims.npKitCtxIdx = npKitCtxIdx;
      }
#endif

#if defined(ENABLE_NPKIT) && defined(ENABLE_NPKIT_EVENT_ALL_REDUCE_TREE_SPLIT_REDUCE_ENTRY)
      if (isNpKitThread) {
        NpKit::CollectGpuEvent(NPKIT_EVENT_ALL_REDUCE_TREE_SPLIT_REDUCE_ENTRY, size*sizeof(T), 0, NPKIT_GET_GPU_TIMESTAMP(),
            ncclShmem.comm.npKitEventCollectContexts + npKitCtxIdx);
        prims.npKitDataProcessTotalTime = 0;
      }
#endif

      if (tree->down[0] == -1) {
        for (ssize_t gridOffset = 0; gridOffset < size; gridOffset += loopSize) {
          ssize_t offset = gridOffset + bid*int(chunkSize);
          int nelem = min(chunkSize, size-offset);
          prims.send(offset, nelem);
        }
      }
      else {
        for (ssize_t gridOffset = 0; gridOffset < size; gridOffset += loopSize) {
          ssize_t offset = gridOffset + bid*int(chunkSize);
          int nelem = min(chunkSize, size-offset);
          prims.recvReduceSend(offset, nelem);
        }
      }

#if defined(ENABLE_NPKIT) && defined(ENABLE_NPKIT_EVENT_ALL_REDUCE_TREE_SPLIT_REDUCE_EXIT)
      if (isNpKitThread) {
        NpKit::CollectGpuEvent(NPKIT_EVENT_ALL_REDUCE_TREE_SPLIT_REDUCE_EXIT, size*sizeof(T), prims.npKitDataProcessTotalTime, NPKIT_GET_GPU_TIMESTAMP(),
            ncclShmem.comm.npKitEventCollectContexts + npKitCtxIdx);
      }
#endif

    }
    else {
      // Broadcast down. Max number of recv is 1, max number of send is 3 (binary tree + local)
<<<<<<< HEAD
      Primitives<T, RedOp, FanAsymmetric<1, NCCL_MAX_DEV_ARITY>, /*Direct=*/0, Proto, 0>
        prims(tid-nthreadsSplit, nthreads-nthreadsSplit, &tree->up, tree->down, args->sendbuff, args->recvbuff, args->redOpArg, 1*Proto::MaxGroupWidth);

#if defined(ENABLE_NPKIT)
      if (isNpKitThread) {
        prims.npKitCtxIdx = npKitCtxIdx;
      }
#endif

#if defined(ENABLE_NPKIT) && defined(ENABLE_NPKIT_EVENT_ALL_REDUCE_TREE_SPLIT_BROADCAST_ENTRY)
      if (isNpKitThread) {
        NpKit::CollectGpuEvent(NPKIT_EVENT_ALL_REDUCE_TREE_SPLIT_BROADCAST_ENTRY, size*sizeof(T), 0, NPKIT_GET_GPU_TIMESTAMP(),
            ncclShmem.comm.npKitEventCollectContexts + npKitCtxIdx);
        prims.npKitDataProcessTotalTime = 0;
      }
#endif

=======
      Primitives<T, RedOp, FanAsymmetric<1, NCCL_MAX_TREE_ARITY>, /*Direct=*/1, Proto, 0>
        prims(tid-nthreadsSplit, nthreads-nthreadsSplit, &tree->up, tree->down, args->sendbuff, args->recvbuff,
            args->redOpArg, 1*Proto::MaxGroupWidth);
>>>>>>> ea383122
      if (tree->down[0] == -1) {
        for (ssize_t gridOffset = 0; gridOffset < size; gridOffset += loopSize) {
          ssize_t offset = gridOffset + bid*int(chunkSize);
          int nelem = min(chunkSize, size-offset);
          prims.directRecv(offset, nelem);
        }
      }
      else {
        for (ssize_t gridOffset = 0; gridOffset < size; gridOffset += loopSize) {
          ssize_t offset = gridOffset + bid*int(chunkSize);
          int nelem = min(chunkSize, size-offset);
          prims.directRecvCopySend(offset, nelem);
        }
      }

#if defined(ENABLE_NPKIT) && defined(ENABLE_NPKIT_EVENT_ALL_REDUCE_TREE_SPLIT_BROADCAST_EXIT)
      if (isNpKitThread) {
        NpKit::CollectGpuEvent(NPKIT_EVENT_ALL_REDUCE_TREE_SPLIT_BROADCAST_EXIT, size*sizeof(T), prims.npKitDataProcessTotalTime, NPKIT_GET_GPU_TIMESTAMP(),
            ncclShmem.comm.npKitEventCollectContexts + npKitCtxIdx);
      }
#endif

    }

#if defined(ENABLE_NPKIT) && defined(ENABLE_NPKIT_EVENT_ALL_REDUCE_TREE_SPLIT_EXIT)
    if (isNpKitThread) {
      NpKit::CollectGpuEvent(NPKIT_EVENT_ALL_REDUCE_TREE_SPLIT_EXIT, size*sizeof(T), 0, NPKIT_GET_GPU_TIMESTAMP(),
          ncclShmem.comm.npKitEventCollectContexts + npKitCtxIdx);
    }
#endif

  }
}

template<typename T, typename RedOp>
struct RunWorkElement<ncclFuncAllReduce, T, RedOp, NCCL_ALGO_RING, NCCL_PROTO_SIMPLE> {
  __device__ __forceinline__ void run(ncclWorkElem *args) {
    using Proto = ProtoSimple<ALLREDUCE_CHUNKSTEPS/ALLREDUCE_SLICESTEPS, ALLREDUCE_SLICESTEPS>;
    runRing<T, RedOp, Proto>(args);
  }
};

template<typename T, typename RedOp>
struct RunWorkElement<ncclFuncAllReduce, T, RedOp, NCCL_ALGO_TREE, NCCL_PROTO_SIMPLE> {
  __device__ __forceinline__ void run(ncclWorkElem *args) {
    runTreeUpDown<T, RedOp, ProtoSimple<1, 1>>(args);
  }
};

template<typename T, typename RedOp>
struct RunWorkElement<ncclFuncAllReduce, T, RedOp, NCCL_ALGO_COLLNET_DIRECT, NCCL_PROTO_SIMPLE> {
  __device__ __forceinline__ void run(ncclWorkElem *args) {
    static constexpr int COLLNET_COPY_THREADS = 64;
    const int tid = threadIdx.x;
    const int bid = args->bid;
    const int nChannels = args->nChannels;
    struct ncclDirect* direct = &ncclShmem.channel.collnetDirect;
    const ssize_t chunkSize = int(args->lastChunkSize);
    const ssize_t size = args->count;
    const ssize_t loopSize = nChannels*direct->nHeads*chunkSize;

    const int hasUp = (direct->up[0] >= 0) ? 1 : 0;
    const int hasDn = (direct->down[0] >= 0) ? 1 : 0;
    const int nThreadsScatter = WARP_SIZE + ((hasUp && hasDn) ? COLLNET_COPY_THREADS : hasUp ? 2*COLLNET_COPY_THREADS : 0);
    const int nThreadsGather  =             ((hasUp && hasDn) ? COLLNET_COPY_THREADS : hasUp ? 1*COLLNET_COPY_THREADS : 0);
    const int nThreadsBcast   = WARP_SIZE + ((hasUp && hasDn) ? COLLNET_COPY_THREADS : hasUp ? 0 : 1*COLLNET_COPY_THREADS);
    const int nThreadsReduce = args->nWarps*WARP_SIZE - nThreadsScatter - nThreadsGather - nThreadsBcast;
    const int tidStartBcast = nThreadsGather;
    const int tidStartScatter = tidStartBcast + nThreadsBcast;
    const int tidStartReduce = tidStartScatter + nThreadsScatter;

    using Proto = ProtoSimple<1, 1>;

    if (tid >= tidStartScatter && tid < tidStartReduce && hasUp) {
      // Scatter
<<<<<<< HEAD
      int group = (2*Proto::MaxGroupWidth) | (1<<16);
      Primitives<T, RedOp, FanAsymmetric<0, NCCL_MAX_DIRECT_ARITY>, /*Direct=*/0, Proto, 0>
        prims(tid-tidStartScatter, nThreadsScatter, NULL, direct->up, args->sendbuff, args->recvbuff, args->redOpArg, group, args);
=======
      Primitives<T, RedOp, FanAsymmetric<0, NCCL_MAX_DIRECT_ARITY>, /*Direct=*/1, Proto, 0>
        prims(tid-tidStartScatter, nThreadsScatter, NULL, direct->up, args->sendbuff, args->recvbuff,
           args->redOpArg, 2*Proto::MaxGroupWidth, 1, 1, args);
>>>>>>> ea383122
      for (ssize_t gridOffset = 0; gridOffset < size; gridOffset += loopSize) {
        ssize_t offset = gridOffset + bid*direct->nHeads*chunkSize;
        int nelem = min(direct->nHeads*chunkSize, size-offset);
        if (args->regUsed) {
          prims.directScatter(offset, nelem, chunkSize, chunkSize, direct->headRank, direct->shift);
        } else {
          prims.scatter(offset, nelem, chunkSize, chunkSize, direct->headRank, direct->shift);
        }
      }
    } else if (tid >= tidStartReduce && direct->out != -1) {
      if (hasDn) {
        // Reduce, send to network
<<<<<<< HEAD
        Primitives<T, RedOp, FanAsymmetric<NCCL_MAX_DIRECT_ARITY, 1>, /*Direct=*/0, Proto, 0>
          prims(tid-tidStartReduce, nThreadsReduce, direct->down, &direct->out, args->sendbuff, args->recvbuff, args->redOpArg, group, args);
=======
        Primitives<T, RedOp, FanAsymmetric<NCCL_MAX_DIRECT_ARITY, 1>, /*Direct=*/1, Proto, 0>
          prims(tid-tidStartReduce, nThreadsReduce, direct->down, &direct->out, args->sendbuff, args->recvbuff,
             args->redOpArg, 3*Proto::MaxGroupWidth, 1, 1, args);
>>>>>>> ea383122
        for (ssize_t gridOffset = 0; gridOffset < size; gridOffset += loopSize) {
          ssize_t offset = gridOffset + (bid*direct->nHeads+direct->headRank)*chunkSize;
          int nelem = min(chunkSize, size-offset);
          if (args->regUsed) {
            prims.directRecvReduceSend(offset, nelem);
          } else {
            prims.recvReduceSend(offset, nelem);
          }
        }
      } else {
        // Directly send to network
        Primitives<T, RedOp, FanAsymmetric<0, 1>, /*Direct=*/0, Proto, 0>
          prims(tid-tidStartReduce, nThreadsReduce, nullptr, &direct->out, args->sendbuff, args->recvbuff,
             args->redOpArg, 3*Proto::MaxGroupWidth, 1, 1);
        for (ssize_t gridOffset = 0; gridOffset < size; gridOffset += loopSize) {
          ssize_t offset = gridOffset + (bid*direct->nHeads+direct->headRank)*chunkSize;
          int nelem = min(chunkSize, size-offset);
          prims.send(offset, nelem);
        }
      }
    } else if (tid < tidStartBcast && hasUp) {
      // Gather
<<<<<<< HEAD
      int group = (0*Proto::MaxGroupWidth) | (0<<16);
      Primitives<T, RedOp, FanAsymmetric<NCCL_MAX_DIRECT_ARITY, 0>, /*Direct=*/0, Proto, 0>
        prims(tid, nThreadsGather, direct->up, NULL, args->sendbuff, args->recvbuff, args->redOpArg, group, args);
=======
      Primitives<T, RedOp, FanAsymmetric<NCCL_MAX_DIRECT_ARITY, 0>, /*Direct=*/1, Proto, 0>
        prims(tid, nThreadsGather, direct->up, NULL, args->sendbuff, args->recvbuff,
           args->redOpArg, 0*Proto::MaxGroupWidth, 0, 0, args);
>>>>>>> ea383122
      for (ssize_t gridOffset = 0; gridOffset < size; gridOffset += loopSize) {
        ssize_t offset = gridOffset + bid*direct->nHeads*chunkSize;
        int nelem = min(direct->nHeads*chunkSize, size-offset);
        prims.directGather(offset, nelem, chunkSize, chunkSize, direct->headRank, direct->shift);
      }
    } else if (tid >= tidStartBcast && tid < tidStartScatter && direct->out != -1) {
      if (hasDn) {
        // Recv from network, broadcast
<<<<<<< HEAD
        Primitives<T, RedOp, FanAsymmetric<1, NCCL_MAX_DIRECT_ARITY>, /*Direct=*/0, Proto, 0>
          prims(tid-tidStartBcast, nThreadsBcast, &direct->out, direct->down, args->sendbuff, args->recvbuff, args->redOpArg, group, args);
=======
        Primitives<T, RedOp, FanAsymmetric<1, NCCL_MAX_DIRECT_ARITY>, /*Direct=*/1, Proto, 0>
          prims(tid-tidStartBcast, nThreadsBcast, &direct->out, direct->down, args->sendbuff, args->recvbuff,
             args->redOpArg, 1*Proto::MaxGroupWidth, 0, 0, args);
>>>>>>> ea383122
        for (ssize_t gridOffset = 0; gridOffset < size; gridOffset += loopSize) {
          ssize_t offset = gridOffset + (bid*direct->nHeads+direct->headRank)*chunkSize;
          int nelem = min(chunkSize, size-offset);
          prims.recvCopyDirectSend(offset, nelem, /*postOp=*/true);
        }
      } else {
        // Recv from network (no post thread needed)
        Primitives<T, RedOp, FanAsymmetric<1, 0>, /*Direct=*/0, Proto, 0>
          prims(tid-tidStartBcast, nThreadsBcast, &direct->out, nullptr, args->sendbuff, args->recvbuff,
             args->redOpArg, 1*Proto::MaxGroupWidth, 0, 0);
        for (ssize_t gridOffset = 0; gridOffset < size; gridOffset += loopSize) {
          ssize_t offset = gridOffset + (bid*direct->nHeads+direct->headRank)*chunkSize;
          int nelem = min(chunkSize, size-offset);
          prims.recv(offset, nelem, /*postOp=*/true);
        }
      }
    }
  }
};

template<typename T, typename RedOp>
struct RunWorkElement<ncclFuncAllReduce, T, RedOp, NCCL_ALGO_NVLS, NCCL_PROTO_SIMPLE> {
  __device__ __forceinline__ void run(ncclWorkElem *args) {
  #if NCCL_NVLS_ENABLED
    const int tid = threadIdx.x;
    const int bid = args->bid;
    const int nChannels = args->nChannels;
    struct ncclNvls* nvls = &ncclShmem.channel.nvls;
    const ssize_t chunkSize = int(args->lastChunkSize);
    const ssize_t size = args->count;
    const ssize_t loopSize = nChannels*nvls->nHeads*chunkSize;
    const int nranks = ncclShmem.comm.nRanks;
    const bool hasOut = nvls->out != -1;
    const int reduceWarps = hasOut ? 3 : nranks <= 6 ? 7 : 5;
    const int bcastWarps = hasOut ? 2 : 0;
    const int scatterWarps = ((NCCL_MAX_NTHREADS/WARP_SIZE) - reduceWarps - bcastWarps + 1)/2;
    const int gatherWarps = ((NCCL_MAX_NTHREADS/WARP_SIZE) - reduceWarps - bcastWarps)/2;

    const int nThreadsScatter = scatterWarps*WARP_SIZE;
    const int nThreadsGather  = gatherWarps*WARP_SIZE;
    const int nThreadsReduce = reduceWarps*WARP_SIZE;
    const int nThreadsBcast  = (bcastWarps)*WARP_SIZE;
    const int tidEndScatter = nThreadsScatter;
    const int tidEndGather = tidEndScatter + nThreadsGather;
    const int tidEndReduce = tidEndGather + nThreadsReduce;
    const int tidEndBcast = tidEndReduce + nThreadsBcast;

    if (tid < tidEndScatter) {
      // Scatter
      using Proto = ProtoSimple<1, 1, COLL_UNROLL>;
      Primitives<T, RedOp, FanAsymmetric<0, NCCL_MAX_NVLS_ARITY>, /*Direct=*/0, Proto, 0>
        prims(tid, nThreadsScatter, NULL, nvls->up, args->sendbuff, NULL,
           args->redOpArg, 0*Proto::MaxGroupWidth, 1, 1);
      for (ssize_t gridOffset = 0; gridOffset < size; gridOffset += loopSize) {
        ssize_t offset = gridOffset + bid*nvls->nHeads*chunkSize;
        int nelem = min(nvls->nHeads*chunkSize, size-offset);
        prims.scatter(offset, nelem, chunkSize, chunkSize, -1, 0);
      }
    } else if (tid < tidEndGather) {
      // Gather
      using Proto = ProtoSimple<1, 1, COLL_UNROLL>;
      Primitives<T, RedOp, FanAsymmetric<NCCL_MAX_NVLS_ARITY, 0>, /*Direct=*/0, Proto, 0>
        prims(tid-tidEndScatter, nThreadsGather, nvls->up, NULL, NULL, args->recvbuff,
           args->redOpArg, 1*Proto::MaxGroupWidth, 1, 1);
      for (ssize_t gridOffset = 0; gridOffset < size; gridOffset += loopSize) {
        ssize_t offset = gridOffset + bid*nvls->nHeads*chunkSize;
        int nelem = min(nvls->nHeads*chunkSize, size-offset);
        prims.gather(offset, nelem, chunkSize, chunkSize, -1, 0);
      }
    } else if (tid < tidEndReduce && nvls->headRank != -1) {
      if (!hasOut) {
        // Reduce, broadcast through NVLS
        using Proto = ProtoSimple<1, 1, COLL_UNROLL, 1, 1>;
        Primitives<T, RedOp, FanSymmetric<1>, /*Direct=*/0, Proto, 0>
          prims(tid-tidEndGather, nThreadsReduce, &nvls->down, &nvls->down, NULL, NULL,
             args->redOpArg, 2*Proto::MaxGroupWidth, 0, 0);
        for (ssize_t gridOffset = 0; gridOffset < size; gridOffset += loopSize) {
          ssize_t offset = gridOffset + (bid*nvls->nHeads+nvls->headRank)*chunkSize;
          int nelem = min(chunkSize, size-offset);
          prims.recvSend(nelem);
        }
      } else {
        // Reduce, send to network
        using Proto = ProtoSimple<1, 1, COLL_UNROLL, 1, 0>;
        Primitives<T, RedOp, FanSymmetric<1>, /*Direct=*/0, Proto, 0>
          prims(tid-tidEndGather, nThreadsReduce, &nvls->down, &nvls->out, NULL, NULL,
             args->redOpArg, 2*Proto::MaxGroupWidth, 0, 1);
        for (ssize_t gridOffset = 0; gridOffset < size; gridOffset += loopSize) {
          ssize_t offset = gridOffset + (bid*nvls->nHeads+nvls->headRank)*chunkSize;
          int nelem = min(chunkSize, size-offset);
          prims.recvSend(nelem);
        }
      }
    } else if (tid < tidEndBcast && nvls->headRank != -1) {
      // Recv from network, broadcast
      using Proto = ProtoSimple<1, 1, COLL_UNROLL, 0, 1>;
      Primitives<T, RedOp, FanSymmetric<1>, /*Direct=*/0, Proto, 0>
        prims(tid-tidEndReduce, nThreadsBcast, &nvls->out, &nvls->down, NULL, NULL,
           args->redOpArg, 3*Proto::MaxGroupWidth, 0, 0);
      for (ssize_t gridOffset = 0; gridOffset < size; gridOffset += loopSize) {
        ssize_t offset = gridOffset + (bid*nvls->nHeads+nvls->headRank)*chunkSize;
        int nelem = min(chunkSize, size-offset);
        prims.recvSend(nelem);
      }
    }
  #endif // NCCL_NVLS_ENABLED
  }
};

template<typename T, typename RedOp>
struct RunWorkElement<ncclFuncAllReduce, T, RedOp, NCCL_ALGO_NVLS_TREE, NCCL_PROTO_SIMPLE> {
  __device__ __forceinline__ void run(ncclWorkElem *args) {
  #if NCCL_NVLS_ENABLED
    const int tid = threadIdx.x;
    const int bid = args->bid;
    const int nChannels = args->nChannels;
    struct ncclNvls* nvls = &ncclShmem.channel.nvls;
    const int treeUp = nvls->treeUp;
    const int* treeDown = nvls->treeDown;
    const ssize_t chunkSize = int(args->lastChunkSize);
    const ssize_t size = args->count;
    const ssize_t loopSize = nChannels*nvls->nHeads*chunkSize;
    const int nranks = ncclShmem.comm.nRanks;
    const bool hasUp = treeUp != -1;
    const int reduceWarps = hasUp ? 5 : nranks <= 6 ? 7 : 5;
    const int bcastWarps = hasUp ? 4 : 0;
    const int scatterWarps = ((NCCL_MAX_NTHREADS/WARP_SIZE) - reduceWarps - bcastWarps + 1)/2;
    const int gatherWarps = ((NCCL_MAX_NTHREADS/WARP_SIZE) - reduceWarps - bcastWarps)/2;

    const int nThreadsScatter = scatterWarps*WARP_SIZE;
    const int nThreadsGather  = gatherWarps*WARP_SIZE;
    const int nThreadsReduce = reduceWarps*WARP_SIZE;
    const int nThreadsBcast  = (bcastWarps)*WARP_SIZE;
    const int tidEndScatter = nThreadsScatter;
    const int tidEndGather = tidEndScatter + nThreadsGather;
    const int tidEndReduce = tidEndGather + nThreadsReduce;
    const int tidEndBcast = tidEndReduce + nThreadsBcast;

    if (tid < tidEndScatter) {
      // Scatter
      using Proto = ProtoSimple<1, 1, COLL_UNROLL>;
      Primitives<T, RedOp, FanAsymmetric<0, NCCL_MAX_NVLS_ARITY>, /*Direct=*/0, Proto, 0>
        prims(tid, nThreadsScatter, NULL, nvls->up, args->sendbuff, NULL,
           args->redOpArg, 0*Proto::MaxGroupWidth, 1, 1);
      for (ssize_t gridOffset = 0; gridOffset < size; gridOffset += loopSize) {
        ssize_t offset = gridOffset + bid*nvls->nHeads*chunkSize;
        int nelem = min(nvls->nHeads*chunkSize, size-offset);
        prims.scatter(offset, nelem, chunkSize, chunkSize, -1, 0);
      }
    } else if (tid < tidEndGather) {
      // Gather
      using Proto = ProtoSimple<1, 1, COLL_UNROLL>;
      Primitives<T, RedOp, FanAsymmetric<NCCL_MAX_NVLS_ARITY, 0>, /*Direct=*/0, Proto, 0>
        prims(tid-tidEndScatter, nThreadsGather, nvls->up, NULL, NULL, args->recvbuff,
           args->redOpArg, 1*Proto::MaxGroupWidth, 1, 1);
      for (ssize_t gridOffset = 0; gridOffset < size; gridOffset += loopSize) {
        ssize_t offset = gridOffset + bid*nvls->nHeads*chunkSize;
        int nelem = min(nvls->nHeads*chunkSize, size-offset);
        prims.gather(offset, nelem, chunkSize, chunkSize, -1, 0);
      }
    } else if (tid < tidEndReduce && nvls->headRank != -1) {
      if (!hasUp) {
        // Reduce and Broadcast
        using Proto = ProtoSimple<1, 1, COLL_UNROLL, 1, 1>;
        Primitives<T, RedOp, FanSymmetric<3>, /*Direct=*/0, Proto, 0>
          prims(tid-tidEndGather, nThreadsReduce, treeDown, treeDown, NULL, NULL,
             args->redOpArg, 2*Proto::MaxGroupWidth, 0, 0);
        for (ssize_t gridOffset = 0; gridOffset < size; gridOffset += loopSize) {
          ssize_t offset = gridOffset + (bid*nvls->nHeads+nvls->headRank)*chunkSize;
          int nelem = min(chunkSize, size-offset);
          prims.recvSend(nelem);
        }
      } else {
        // Reduce, send to network
        using Proto = ProtoSimple<1, 1, COLL_UNROLL, 1, 0>;
        Primitives<T, RedOp, FanAsymmetric<3, 1>, /*Direct=*/0, Proto, 0>
          prims(tid-tidEndGather, nThreadsReduce, treeDown, &treeUp, NULL, NULL,
              args->redOpArg, 2*Proto::MaxGroupWidth, 0, 0);
        for (ssize_t gridOffset = 0; gridOffset < size; gridOffset += loopSize) {
          ssize_t offset = gridOffset + (bid*nvls->nHeads+nvls->headRank)*chunkSize;
          int nelem = min(chunkSize, size-offset);
          prims.recvSend(nelem);
        }
      }
    } else if (tid < tidEndBcast && nvls->headRank != -1) {
      // Recv from network, broadcast
      using Proto = ProtoSimple<1, 1, COLL_UNROLL, 0, 1>;
      Primitives<T, RedOp, FanAsymmetric<1, 3>, /*Direct=*/0, Proto, 0>
        prims(tid-tidEndReduce, nThreadsBcast, &treeUp, treeDown, NULL, NULL,
           args->redOpArg, 3*Proto::MaxGroupWidth, 0, 0);
      for (ssize_t gridOffset = 0; gridOffset < size; gridOffset += loopSize) {
        ssize_t offset = gridOffset + (bid*nvls->nHeads+nvls->headRank)*chunkSize;
        int nelem = min(chunkSize, size-offset);
        prims.recvSend(nelem);
      }
    }
  #endif // NCCL_NVLS_ENABLED
  }
};

template<typename T, typename RedOp>
struct RunWorkElement<ncclFuncAllReduce, T, RedOp, NCCL_ALGO_COLLNET_CHAIN, NCCL_PROTO_SIMPLE> {
  __device__ __forceinline__ void run(ncclWorkElem *args) {
    const int tid = threadIdx.x;
    const int nthreads = args->nWarps*WARP_SIZE;
    const int bid = args->bid;
    const int nChannels = args->nChannels;
    ncclTree *tree = &ncclShmem.channel.collnetChain;
    ssize_t chunkSize = int(args->lastChunkSize);
    const ssize_t loopSize = int(nChannels*chunkSize);
    const int nranks = ncclShmem.comm.nRanks;
    const ssize_t size = args->count;

    int nthreadsSplit = nthreads/2;
    if (nthreadsSplit >= 256) nthreadsSplit += 64;

    int group, connIndex, send, recv, groupTid, groupNthreads;
    using Proto = ProtoSimple<1, 1>;
    if (tid < nthreadsSplit) {
      // Reduce up the chain
      group = 0;
      connIndex = 1;
      recv = tree->down[0];
      send = tree->up;
      groupTid = tid;
      groupNthreads = nthreadsSplit;
    } else {
      // Broadcast down the chain
      group = 1;
      connIndex = 0;
      recv = tree->up;
      send = tree->down[0];
      groupTid = tid - nthreadsSplit;
      groupNthreads = nthreads-nthreadsSplit;
    }

    Primitives<T, RedOp, FanSymmetric<1>, /*Direct=*/1, Proto, 0>
      prims(groupTid, groupNthreads, &recv, &send, args->sendbuff, args->recvbuff,
          args->redOpArg, group*Proto::MaxGroupWidth, connIndex, connIndex);

    if (tid < nthreadsSplit) {
      if (recv == -1) {
        for (ssize_t gridOffset = 0; gridOffset < size; gridOffset += loopSize) {
          ssize_t offset = gridOffset + bid*int(chunkSize);
          int nelem = min(chunkSize, size-offset);
          prims.send(offset, nelem);
        }
      } else {
        for (ssize_t gridOffset = 0; gridOffset < size; gridOffset += loopSize) {
          ssize_t offset = gridOffset + bid*int(chunkSize);
          int nelem = min(chunkSize, size-offset);
          prims.recvReduceSend(offset, nelem);
        }
      }
    }
    else {
      if (recv == nranks) {
        // I'm the first in the broadcast chain, I need to perform the division (postOp)
        if (send == -1) {
          for (ssize_t gridOffset = 0; gridOffset < size; gridOffset += loopSize) {
            ssize_t offset = gridOffset + bid*int(chunkSize);
            int nelem = min(chunkSize, size-offset);
            prims.recv(offset, nelem, /*postOp*/true);
          }
        } else {
          for (ssize_t gridOffset = 0; gridOffset < size; gridOffset += loopSize) {
            ssize_t offset = gridOffset + bid*int(chunkSize);
            int nelem = min(chunkSize, size-offset);
            prims.recvCopyDirectSend(offset, nelem, /*postOp*/true);
          }
        }
      } else {
        if (send == -1) {
          for (ssize_t gridOffset = 0; gridOffset < size; gridOffset += loopSize) {
            ssize_t offset = gridOffset + bid*int(chunkSize);
            int nelem = min(chunkSize, size-offset);
            prims.directRecv(offset, nelem);
          }
        } else {
          for (ssize_t gridOffset = 0; gridOffset < size; gridOffset += loopSize) {
            ssize_t offset = gridOffset + bid*int(chunkSize);
            int nelem = min(chunkSize, size-offset);
            prims.directRecvCopySend(offset, nelem);
          }
        }
      }
    }
  }
};

template<typename T, typename RedOp>
struct RunWorkElement<ncclFuncAllReduce, T, RedOp, NCCL_ALGO_RING, NCCL_PROTO_LL> {
  __device__ __forceinline__ void run(ncclWorkElem *args) {
    runRing<T, RedOp, ProtoLL>(args);
  }
};

template<typename T, typename RedOp>
struct RunWorkElement<ncclFuncAllReduce, T, RedOp, NCCL_ALGO_TREE, NCCL_PROTO_LL> {
  __device__ __forceinline__ void run(ncclWorkElem *args) {
    runTreeSplit<T, RedOp, ProtoLL>(args);
  }
};

template<typename T, typename RedOp>
struct RunWorkElement<ncclFuncAllReduce, T, RedOp, NCCL_ALGO_RING, NCCL_PROTO_LL128> {
  __device__ __forceinline__ void run(ncclWorkElem *args) {
    runRing<T, RedOp, ProtoLL128>(args);
    //LAUNCH_CLIQUE_KERNEL(AllReduceCliqueSplitKernel, RedOp, T, args);
  }
};

template<typename T, typename RedOp>
struct RunWorkElement<ncclFuncAllReduce, T, RedOp, NCCL_ALGO_TREE, NCCL_PROTO_LL128> {
  __device__ __forceinline__ void run(ncclWorkElem *args) {
    runTreeSplit<T, RedOp, ProtoLL128>(args);
    //LAUNCH_CLIQUE_KERNEL(AllReduceCliqueSplitKernel, RedOp, T, args);
  }
};<|MERGE_RESOLUTION|>--- conflicted
+++ resolved
@@ -66,7 +66,7 @@
     }
 
     Primitives<T, RedOp, FanSymmetric<1>, 0, Proto, 0> prims
-      (tid, nthreads, &ring->prev, &ring->next, args->sendbuff, args->recvbuff, args->redOpArg, args->connIndex << 16);
+      (tid, nthreads, &ring->prev, &ring->next, args->sendbuff, args->recvbuff, args->redOpArg, 0, args->connIndex, args->connIndex);
 
 #if defined(ENABLE_NPKIT)
     if (tid == 0) {
@@ -149,7 +149,6 @@
       chunk = ringIx + 0;
       offset = calcOffset(chunk);
       nelem = min(realChunkSize, size-offset);
-<<<<<<< HEAD
 
 #if defined(ENABLE_NPKIT) && defined(ENABLE_NPKIT_EVENT_ALL_REDUCE_RING_DIRECT_RECV_REDUCE_COPY_SEND_ENTRY)
       if (tid == 0) {
@@ -159,10 +158,7 @@
       }
 #endif
 
-      prims.directRecvReduceCopySend(offset, offset, offset, nelem, /*postOp=*/true);
-=======
       prims.directRecvReduceCopySend(offset, offset, nelem, /*postOp=*/true);
->>>>>>> ea383122
 
 #if defined(ENABLE_NPKIT) && defined(ENABLE_NPKIT_EVENT_ALL_REDUCE_RING_DIRECT_RECV_REDUCE_COPY_SEND_EXIT)
       if (tid == 0) {
@@ -276,7 +272,7 @@
       chunkSize = divUp((int)size, int(nChannels*minChunkSize))*int(minChunkSize);
 
     { // Reduce : max number of recv is 3, max number of send is 1 (binary tree + local)
-      Primitives<T, RedOp, FanAsymmetric<NCCL_MAX_TREE_ARITY, 1>, /*Direct=*/0, Proto, 0> prims
+      Primitives<T, RedOp, FanAsymmetric<NCCL_MAX_DEV_ARITY, 1>, /*Direct=*/0, Proto, 0> prims
         (tid, nthreads, tree->down, &tree->up, args->sendbuff, args->recvbuff, args->redOpArg);
 
 #if defined(ENABLE_NPKIT)
@@ -325,11 +321,7 @@
     }
 
     { // Broadcast : max number of recv is 1, max number of send is 3 (binary tree + local)
-<<<<<<< HEAD
       Primitives<T, RedOp, FanAsymmetric<1, NCCL_MAX_DEV_ARITY>, /*Direct=*/0, Proto, 0> prims
-=======
-      Primitives<T, RedOp, FanAsymmetric<1, NCCL_MAX_TREE_ARITY>, /*Direct=*/1, Proto, 0> prims
->>>>>>> ea383122
         (tid, nthreads, &tree->up, tree->down, args->sendbuff, args->recvbuff, args->redOpArg);
 
 #if defined(ENABLE_NPKIT)
@@ -454,13 +446,8 @@
       chunkSize = divUp((int)size, nChannels*int(minChunkSize))*int(minChunkSize);
 
     if (tree->up == -1) {
-<<<<<<< HEAD
-      // Reduce and broadcast. Max number of recv is 3, max number of send is 3
+      // Reduce and broadcast. Max number of recv is 2, max number of send is 2
       Primitives<T, RedOp, FanSymmetric<NCCL_MAX_DEV_ARITY>, /*Direct=*/0, Proto, 0>
-=======
-      // Reduce and broadcast. Max number of recv is 2, max number of send is 2
-      Primitives<T, RedOp, FanSymmetric<NCCL_MAX_TREE_ARITY_TOP>, /*Direct=*/1, Proto, 0>
->>>>>>> ea383122
         prims(tid, nthreads, tree->down, tree->down, args->sendbuff, args->recvbuff, args->redOpArg);
 
 #if defined(ENABLE_NPKIT)
@@ -500,11 +487,7 @@
        * into DirectRecv and DirectSend capabilities, this ctor would have both=0,
        * but the ctor above for tree roots would be DirectRecv=0 DirectSend=1.
        */
-<<<<<<< HEAD
       Primitives<T, RedOp, FanAsymmetric<NCCL_MAX_DEV_ARITY, 1>, /*Direct=*/0, Proto, 0>
-=======
-      Primitives<T, RedOp, FanAsymmetric<NCCL_MAX_TREE_ARITY, 1>, /*Direct=*/1, Proto, 0>
->>>>>>> ea383122
         prims(tid, nthreadsSplit, tree->down, &tree->up, args->sendbuff, args->recvbuff, args->redOpArg, 0*Proto::MaxGroupWidth);
 
 #if defined(ENABLE_NPKIT)
@@ -546,9 +529,9 @@
     }
     else {
       // Broadcast down. Max number of recv is 1, max number of send is 3 (binary tree + local)
-<<<<<<< HEAD
       Primitives<T, RedOp, FanAsymmetric<1, NCCL_MAX_DEV_ARITY>, /*Direct=*/0, Proto, 0>
-        prims(tid-nthreadsSplit, nthreads-nthreadsSplit, &tree->up, tree->down, args->sendbuff, args->recvbuff, args->redOpArg, 1*Proto::MaxGroupWidth);
+        prims(tid-nthreadsSplit, nthreads-nthreadsSplit, &tree->up, tree->down, args->sendbuff, args->recvbuff,
+            args->redOpArg, 1*Proto::MaxGroupWidth);
 
 #if defined(ENABLE_NPKIT)
       if (isNpKitThread) {
@@ -564,11 +547,6 @@
       }
 #endif
 
-=======
-      Primitives<T, RedOp, FanAsymmetric<1, NCCL_MAX_TREE_ARITY>, /*Direct=*/1, Proto, 0>
-        prims(tid-nthreadsSplit, nthreads-nthreadsSplit, &tree->up, tree->down, args->sendbuff, args->recvbuff,
-            args->redOpArg, 1*Proto::MaxGroupWidth);
->>>>>>> ea383122
       if (tree->down[0] == -1) {
         for (ssize_t gridOffset = 0; gridOffset < size; gridOffset += loopSize) {
           ssize_t offset = gridOffset + bid*int(chunkSize);
@@ -644,15 +622,9 @@
 
     if (tid >= tidStartScatter && tid < tidStartReduce && hasUp) {
       // Scatter
-<<<<<<< HEAD
-      int group = (2*Proto::MaxGroupWidth) | (1<<16);
       Primitives<T, RedOp, FanAsymmetric<0, NCCL_MAX_DIRECT_ARITY>, /*Direct=*/0, Proto, 0>
-        prims(tid-tidStartScatter, nThreadsScatter, NULL, direct->up, args->sendbuff, args->recvbuff, args->redOpArg, group, args);
-=======
-      Primitives<T, RedOp, FanAsymmetric<0, NCCL_MAX_DIRECT_ARITY>, /*Direct=*/1, Proto, 0>
         prims(tid-tidStartScatter, nThreadsScatter, NULL, direct->up, args->sendbuff, args->recvbuff,
            args->redOpArg, 2*Proto::MaxGroupWidth, 1, 1, args);
->>>>>>> ea383122
       for (ssize_t gridOffset = 0; gridOffset < size; gridOffset += loopSize) {
         ssize_t offset = gridOffset + bid*direct->nHeads*chunkSize;
         int nelem = min(direct->nHeads*chunkSize, size-offset);
@@ -665,14 +637,9 @@
     } else if (tid >= tidStartReduce && direct->out != -1) {
       if (hasDn) {
         // Reduce, send to network
-<<<<<<< HEAD
         Primitives<T, RedOp, FanAsymmetric<NCCL_MAX_DIRECT_ARITY, 1>, /*Direct=*/0, Proto, 0>
-          prims(tid-tidStartReduce, nThreadsReduce, direct->down, &direct->out, args->sendbuff, args->recvbuff, args->redOpArg, group, args);
-=======
-        Primitives<T, RedOp, FanAsymmetric<NCCL_MAX_DIRECT_ARITY, 1>, /*Direct=*/1, Proto, 0>
           prims(tid-tidStartReduce, nThreadsReduce, direct->down, &direct->out, args->sendbuff, args->recvbuff,
              args->redOpArg, 3*Proto::MaxGroupWidth, 1, 1, args);
->>>>>>> ea383122
         for (ssize_t gridOffset = 0; gridOffset < size; gridOffset += loopSize) {
           ssize_t offset = gridOffset + (bid*direct->nHeads+direct->headRank)*chunkSize;
           int nelem = min(chunkSize, size-offset);
@@ -695,15 +662,9 @@
       }
     } else if (tid < tidStartBcast && hasUp) {
       // Gather
-<<<<<<< HEAD
-      int group = (0*Proto::MaxGroupWidth) | (0<<16);
       Primitives<T, RedOp, FanAsymmetric<NCCL_MAX_DIRECT_ARITY, 0>, /*Direct=*/0, Proto, 0>
-        prims(tid, nThreadsGather, direct->up, NULL, args->sendbuff, args->recvbuff, args->redOpArg, group, args);
-=======
-      Primitives<T, RedOp, FanAsymmetric<NCCL_MAX_DIRECT_ARITY, 0>, /*Direct=*/1, Proto, 0>
         prims(tid, nThreadsGather, direct->up, NULL, args->sendbuff, args->recvbuff,
            args->redOpArg, 0*Proto::MaxGroupWidth, 0, 0, args);
->>>>>>> ea383122
       for (ssize_t gridOffset = 0; gridOffset < size; gridOffset += loopSize) {
         ssize_t offset = gridOffset + bid*direct->nHeads*chunkSize;
         int nelem = min(direct->nHeads*chunkSize, size-offset);
@@ -712,14 +673,9 @@
     } else if (tid >= tidStartBcast && tid < tidStartScatter && direct->out != -1) {
       if (hasDn) {
         // Recv from network, broadcast
-<<<<<<< HEAD
         Primitives<T, RedOp, FanAsymmetric<1, NCCL_MAX_DIRECT_ARITY>, /*Direct=*/0, Proto, 0>
-          prims(tid-tidStartBcast, nThreadsBcast, &direct->out, direct->down, args->sendbuff, args->recvbuff, args->redOpArg, group, args);
-=======
-        Primitives<T, RedOp, FanAsymmetric<1, NCCL_MAX_DIRECT_ARITY>, /*Direct=*/1, Proto, 0>
           prims(tid-tidStartBcast, nThreadsBcast, &direct->out, direct->down, args->sendbuff, args->recvbuff,
              args->redOpArg, 1*Proto::MaxGroupWidth, 0, 0, args);
->>>>>>> ea383122
         for (ssize_t gridOffset = 0; gridOffset < size; gridOffset += loopSize) {
           ssize_t offset = gridOffset + (bid*direct->nHeads+direct->headRank)*chunkSize;
           int nelem = min(chunkSize, size-offset);
