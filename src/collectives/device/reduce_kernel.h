--- conflicted
+++ resolved
@@ -1,10 +1,6 @@
 /*************************************************************************
-<<<<<<< HEAD
- * Copyright (c) 2015-2019, NVIDIA CORPORATION. All rights reserved.
+ * Copyright (c) 2015-2021, NVIDIA CORPORATION. All rights reserved.
  * Modifications Copyright (c) 2019-2021 Advanced Micro Devices, Inc. All rights reserved.
-=======
- * Copyright (c) 2015-2021, NVIDIA CORPORATION. All rights reserved.
->>>>>>> 7e515921
  *
  * See LICENSE.txt for license information
  ************************************************************************/
@@ -23,203 +19,6 @@
     return 0;
   }
 };
-
-#if defined(__HIP_PLATFORM_HCC__) || defined(__HCC__) || defined(__HIPCC__)
-
-//we really don't need any specializations and we don't need
-//to break things into uint32_t
-template<typename T>
-__device__ inline T ncclMinFunc(T x, T y) { return y < x ? y : x; }
-
-template<typename T>
-__device__ inline T ncclMaxFunc(T x, T y) { return y < x ? x : y; }
-
-template<typename T>
-class FuncBase {
-protected:
-  static constexpr auto n = sizeof(PackType) / sizeof(T);
-
-  union Cvt {
-    using Vec = T __attribute__((ext_vector_type(n)));
-
-    PackType data;
-    Vec vec;
-
-    static_assert(sizeof(Vec) == sizeof(data), "Vec must be the same size of data.");
-  };
-};
-
-template<>
-class FuncBase<half> {
-protected:
-  static constexpr auto n = sizeof(PackType) / sizeof(_Float16);
-  union Cvt {
-    using Vec = _Float16 __attribute__((ext_vector_type(n)));
-
-    PackType data;
-    Vec vec;
-
-    static_assert(sizeof(Vec) == sizeof(data), "Vec must be the same size of data.");
-  };
-};
-
-template<typename T>
-struct FuncSum : private FuncBase<T> {
-  __device__ PackType operator()(PackType x, PackType y) const
-  {
-    using Cvt = typename FuncBase<T>::Cvt;
-
-    Cvt tmp_x{x};
-    tmp_x.vec += Cvt{y}.vec;
-
-    return tmp_x.data;
-  }
-  template<typename U = T, typename std::enable_if<!std::is_same<T, U>{}>* = nullptr>
-  __device__ T operator()(const T x, const T y) const {
-    return x + y;
-  }
-};
-
-template<typename T>
-struct FuncProd : private FuncBase<T> {
-  __device__ PackType operator()(PackType x, PackType y) const
-  {
-    using Cvt = typename FuncBase<T>::Cvt;
-
-    Cvt tmp_x{x};
-    tmp_x.vec *= Cvt{y}.vec;
-
-    return tmp_x.data;
-  }
-  template<typename U = T, typename std::enable_if<!std::is_same<T, U>{}>* = nullptr>
-  __device__ T operator()(const T x, const T y) const {
-    return x * y;
-  }
-};
-
-template<typename T>
-struct FuncMax : private FuncBase<T> {
-  __device__ PackType operator()(PackType x, PackType y) const
-  {
-    using Cvt = typename FuncBase<T>::Cvt;
-
-    Cvt tmp_x{x};
-    Cvt tmp_y{y};
-
-    for (auto i = 0u; i != FuncBase<T>::n; ++i) {
-        tmp_x.vec[i] = ncclMaxFunc(tmp_x.vec[i], tmp_y.vec[i]);
-    }
-
-    return tmp_x.data;
-  }
-  template<typename U = T, typename std::enable_if<!std::is_same<T, U>{}>* = nullptr>
-  __device__ T operator()(const T x, const T y) const {
-    return (x < y) ? y : x;
-  }
-};
-
-template<typename T>
-struct FuncMin : private FuncBase<T> {
-  __device__ PackType operator()(PackType x, PackType y) const
-  {
-    using Cvt = typename FuncBase<T>::Cvt;
-
-    Cvt tmp_x{x};
-    Cvt tmp_y{y};
-
-    for (auto i = 0u; i != FuncBase<T>::n; ++i) {
-        tmp_x.vec[i] = ncclMinFunc(tmp_x.vec[i], tmp_y.vec[i]);
-    }
-
-    return tmp_x.data;
-  }
-  template<typename U = T, typename std::enable_if<!std::is_same<T, U>{}>* = nullptr>
-  __device__ T operator()(const T x, const T y) const {
-    return (x < y) ? x : y;
-  }
-};
-
-template<>
-struct FuncSum<rccl_bfloat16> {
-  static constexpr auto n = sizeof(PackType) / sizeof(rccl_bfloat16);
-  __device__ PackType operator()(PackType x, PackType y) const
-  {
-    union converter { PackType storage; rccl_bfloat16 vec[n]; };
-    static_assert(sizeof(PackType) == sizeof(converter), "PackType must be the same size of converter.");
-    converter cx, cy, cr;
-    cx.storage = x;
-    cy.storage = y;
-    for (auto i = 0u; i != n; ++i) {
-      cr.vec[i] = cx.vec[i] + cy.vec[i];
-    }
-    return cr.storage;
-  }
-  __device__ rccl_bfloat16 operator()(const rccl_bfloat16 x, const rccl_bfloat16 y) const {
-    return x + y;
-  }
-};
-
-template<>
-struct FuncProd<rccl_bfloat16> {
-  static constexpr auto n = sizeof(PackType) / sizeof(rccl_bfloat16);
-  __device__ PackType operator()(PackType x, PackType y) const
-  {
-    union converter { PackType storage; rccl_bfloat16 vec[n]; };
-    static_assert(sizeof(PackType) == sizeof(converter), "PackType must be the same size of converter.");
-    converter cx, cy, cr;
-    cx.storage = x;
-    cy.storage = y;
-    for (auto i = 0u; i != n; ++i) {
-      cr.vec[i] = cx.vec[i] * cy.vec[i];
-    }
-    return cr.storage;
-  }
-  __device__ rccl_bfloat16 operator()(const rccl_bfloat16 x, const rccl_bfloat16 y) const {
-    return x * y;
-  }
-};
-
-template<>
-struct FuncMax<rccl_bfloat16> {
-  static constexpr auto n = sizeof(PackType) / sizeof(rccl_bfloat16);
-  __device__ PackType operator()(PackType x, PackType y) const
-  {
-    union converter { PackType storage; rccl_bfloat16 vec[n]; };
-    static_assert(sizeof(PackType) == sizeof(converter), "PackType must be the same size of converter.");
-    converter cx, cy, cr;
-    cx.storage = x;
-    cy.storage = y;
-    for (auto i = 0u; i != n; ++i) {
-      cr.vec[i] = cx.vec[i] < cy.vec[i] ? cy.vec[i] : cx.vec[i];
-    }
-    return cr.storage;
-  }
-  __device__ rccl_bfloat16 operator()(const rccl_bfloat16 x, const rccl_bfloat16 y) const {
-    return x < y ? y : x;
-  }
-};
-
-template<>
-struct FuncMin<rccl_bfloat16> {
-  static constexpr auto n = sizeof(PackType) / sizeof(rccl_bfloat16);
-  __device__ PackType operator()(PackType x, PackType y) const
-  {
-    union converter { PackType storage; rccl_bfloat16 vec[n]; };
-    static_assert(sizeof(PackType) == sizeof(converter), "PackType must be the same size of converter.");
-    converter cx, cy, cr;
-    cx.storage = x;
-    cy.storage = y;
-    for (auto i = 0u; i != n; ++i) {
-      cr.vec[i] = cx.vec[i] < cy.vec[i] ? cx.vec[i] : cy.vec[i];
-    }
-    return cr.storage;
-  }
-  __device__ rccl_bfloat16 operator()(const rccl_bfloat16 x, const rccl_bfloat16 y) const {
-    return x < y ? x : y;
-  }
-};
-
-#else
 
 template<typename T>
 struct FuncSum {
@@ -261,17 +60,17 @@
   __device__ static T postOp(Fn, T x) { return x; }
 };
 
-#define MASK0 0x00ff00ff
-#define MASK1 0xff00ff00
+#define NCCL_MASK0 0x00ff00ff
+#define NCCL_MASK1 0xff00ff00
 static __device__ uint32_t addChar4(const uint32_t x, const uint32_t y) {
   /* This can be used both for signed and unsigned 8-bit addition */
-  const uint32_t x0 = x & MASK0;
-  const uint32_t x1 = x & MASK1;
-  const uint32_t y0 = y & MASK0;
-  const uint32_t y1 = y & MASK1;
+  const uint32_t x0 = x & NCCL_MASK0;
+  const uint32_t x1 = x & NCCL_MASK1;
+  const uint32_t y0 = y & NCCL_MASK0;
+  const uint32_t y1 = y & NCCL_MASK1;
   const uint32_t r0 = (x0+y0);
   const uint32_t r1 = (x1+y1);
-  return (r0 & MASK0) | (r1 & MASK1);
+  return (r0 & NCCL_MASK0) | (r1 & NCCL_MASK1);
 }
 
 template<>
@@ -454,26 +253,14 @@
   }
 };
 
-#if defined(__CUDA_BF16_TYPES_EXIST__)
-template<>
-struct FuncSum<__nv_bfloat16> {
-  __device__ __nv_bfloat162 operator()(const __nv_bfloat162 x, const __nv_bfloat162 y) const {
-#if __CUDA_ARCH__ >= 800
-    return __hadd2(x, y);
-#else
-    float fxl, fxh, fyl, fyh;
-    fxl = __low2float(x);
-    fxh = __high2float(x);
-    fyl = __low2float(y);
-    fyh = __high2float(y);
-    return __floats2bfloat162_rn(fxl + fyl, fxh + fyh);
-#endif
-   }
-  __device__ __nv_bfloat16 operator()(const __nv_bfloat16 x, const __nv_bfloat16 y) const {
+#if defined(RCCL_BFLOAT16)
+template<>
+struct FuncSum<rccl_bfloat16> {
+  __device__ rccl_bfloat16 operator()(const rccl_bfloat16 x, const rccl_bfloat16 y) const {
 #if __CUDA_ARCH__ >= 800
     return __hadd(x, y);
 #else
-    return __float2bfloat16( __bfloat162float(x) + __bfloat162float(y) );
+    return x + y;
 #endif
   }
 };
@@ -502,26 +289,14 @@
   }
 };
 
-#if defined(__CUDA_BF16_TYPES_EXIST__)
-template<>
-struct FuncProd<__nv_bfloat16> {
-  __device__ __nv_bfloat162 operator()(const __nv_bfloat162 x, const __nv_bfloat162 y) const {
-#if __CUDA_ARCH__ >= 800
-    return __hmul2(x, y);
-#else
-    float fxl, fxh, fyl, fyh;
-    fxl = __low2float(x);
-    fxh = __high2float(x);
-    fyl = __low2float(y);
-    fyh = __high2float(y);
-    return __floats2bfloat162_rn(fxl * fyl, fxh * fyh);
-#endif
-  }
-  __device__ __nv_bfloat16 operator()(const __nv_bfloat16 x, const __nv_bfloat16 y) const {
+#if defined(RCCL_BFLOAT16)
+template<>
+struct FuncProd<rccl_bfloat16> {
+  __device__ rccl_bfloat16 operator()(const rccl_bfloat16 x, const rccl_bfloat16 y) const {
 #if __CUDA_ARCH__ >= 800
     return __hmul(x, y);
 #else
-    return __float2bfloat16( __bfloat162float(x) * __bfloat162float(y) );
+    return x * y;
 #endif
   }
 };
@@ -546,29 +321,14 @@
   }
 };
 
-#if defined(__CUDA_BF16_TYPES_EXIST__)
-template<>
-struct FuncMax<__nv_bfloat16> {
-  __device__ __nv_bfloat162 operator()(const __nv_bfloat162 x, const __nv_bfloat162 y) const {
-#if __CUDA_ARCH__ >= 800
-    return __hmax2(x, y);
-#else
-    float fxl, fxh, fyl, fyh;
-    fxl = __low2float(x);
-    fxh = __high2float(x);
-    fyl = __low2float(y);
-    fyh = __high2float(y);
-    return __floats2bfloat162_rn(fmaxf(fxl, fyl), fmaxf(fxh, fyh));
-#endif
-  }
-  __device__ __nv_bfloat16 operator()(const __nv_bfloat16 x, const __nv_bfloat16 y) const {
+#if defined(RCCL_BFLOAT16)
+template<>
+struct FuncMax<rccl_bfloat16> {
+  __device__ rccl_bfloat16 operator()(const rccl_bfloat16 x, const rccl_bfloat16 y) const {
 #if __CUDA_ARCH__ >= 800
     return __hmax(x, y);
 #else
-    float fx, fy;
-    fx = __bfloat162float(x);
-    fy = __bfloat162float(y);
-    return __float2bfloat16(fmaxf(fx, fy));
+    return x < y ? y : x;
 #endif
   }
 };
@@ -593,32 +353,14 @@
   }
 };
 
-<<<<<<< HEAD
-#endif // defined(__HIP_PLATFORM_HCC__) || defined(__HCC__) || defined(__HIPCC__)
-=======
-#if defined(__CUDA_BF16_TYPES_EXIST__)
-template<>
-struct FuncMin<__nv_bfloat16> {
-   __device__ __nv_bfloat162 operator()(const __nv_bfloat162 x, const __nv_bfloat162 y) const {
-#if __CUDA_ARCH__ >= 800
-    return __hmin2(x, y);
-#else
-    float fxl, fxh, fyl, fyh;
-    fxl = __low2float(x);
-    fxh = __high2float(x);
-    fyl = __low2float(y);
-    fyh = __high2float(y);
-    return __floats2bfloat162_rn(fminf(fxl, fyl), fminf(fxh, fyh));
-#endif
-  }
-  __device__ __nv_bfloat16 operator()(const __nv_bfloat16 x, const __nv_bfloat16 y) const {
+#if defined(RCCL_BFLOAT16)
+template<>
+struct FuncMin<rccl_bfloat16> {
+  __device__ rccl_bfloat16 operator()(const rccl_bfloat16 x, const rccl_bfloat16 y) const {
 #if __CUDA_ARCH__ >= 800
     return __hmin(x, y);
 #else
-    float fx, fy;
-    fx = __bfloat162float(x);
-    fy = __bfloat162float(y);
-    return __float2bfloat16(fminf(fx, fy));
+    return x < y ? x : y;
 #endif
   }
 };
@@ -771,9 +513,9 @@
 #endif
 };
 
-#if defined(__CUDA_BF16_TYPES_EXIST__)
-template<>
-struct FuncAvg<__nv_bfloat16>: FuncSum<__nv_bfloat16> {
+#if defined(RCCL_BFLOAT16)
+template<>
+struct FuncAvg<rccl_bfloat16>: FuncSum<rccl_bfloat16> {
   // Change these to switch between all prescale, all postscale, or both by sqrt(N).
   // Obviously, the only invalid combination is both true. An improvement would be
   // make this parameterized as a build time setting and passed here through
@@ -782,7 +524,6 @@
   static constexpr bool IsPostOpIdentity = true;
 
 #if __CUDA_ARCH__ >= 800
-  __nv_bfloat162 scale;
   __device__ FuncAvg(int n) {
     if (!IsPreOpIdentity && !IsPostOpIdentity)
       scale.x = __float2bfloat16(__frsqrt_rn(float(n)));
@@ -791,17 +532,11 @@
     scale.y = scale.x;
   }
   // inherits FuncSum::operator()
-  __device__ __nv_bfloat16 preOp(__nv_bfloat16 x) const {
+  __device__ rccl_bfloat16 preOp(rccl_bfloat16 x) const {
     return IsPreOpIdentity ? x : __hmul(x, scale.x);
   }
-  __device__ __nv_bfloat162 preOp(__nv_bfloat162 x) const {
-    return IsPreOpIdentity ? x : __hmul2(x, scale);
-  }
-  __device__ __nv_bfloat16 postOp(__nv_bfloat16 x) const {
+  __device__ rccl_bfloat16 postOp(rccl_bfloat16 x) const {
     return IsPostOpIdentity ? x : __hmul(x, scale.x);
-  }
-  __device__ __nv_bfloat162 postOp(__nv_bfloat162 x) const {
-    return IsPostOpIdentity ? x : __hmul2(x, scale);
   }
 #else
   float scale;
@@ -812,31 +547,11 @@
       scale = __frcp_rn(float(n));
   }
   // inherits FuncSum::operator()
-  __device__ __nv_bfloat16 preOp(__nv_bfloat16 x) const {
-    return IsPreOpIdentity ? x : __float2bfloat16(__bfloat162float(x)*scale);
-  }
-  __device__ __nv_bfloat162 preOp(__nv_bfloat162 x) const {
-    if (IsPreOpIdentity)
-      return x;
-    else {
-      float fxl, fxh;
-      fxl = __low2float(x);
-      fxh = __high2float(x);
-      return __floats2bfloat162_rn(fxl * scale, fxh * scale);
-    }
-  }
-  __device__ __nv_bfloat16 postOp(__nv_bfloat16 x) const {
-    return IsPostOpIdentity ? x : __float2bfloat16(__bfloat162float(x)*scale);
-  }
-  __device__ __nv_bfloat162 postOp(__nv_bfloat162 x) const {
-    if (IsPostOpIdentity)
-      return x;
-    else {
-      float fxl, fxh;
-      fxl = __low2float(x);
-      fxh = __high2float(x);
-      return __floats2bfloat162_rn(fxl * scale, fxh * scale);
-    }
+  __device__ rccl_bfloat16 preOp(rccl_bfloat16 x) const {
+    return IsPreOpIdentity ? x : (rccl_bfloat16)(x*scale);
+  }
+  __device__ rccl_bfloat16 postOp(rccl_bfloat16 x) const {
+    return IsPostOpIdentity ? x : (rccl_bfloat16)(x*scale);
   }
 #endif
 };
@@ -859,6 +574,5 @@
     return fn.postOp(x);
   }
 };
->>>>>>> 7e515921
 
 #endif // REDUCE_KERNEL_H_