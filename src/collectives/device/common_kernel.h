--- conflicted
+++ resolved
@@ -1,10 +1,6 @@
 /*************************************************************************
-<<<<<<< HEAD
- * Copyright (c) 2015-2019, NVIDIA CORPORATION. All rights reserved.
+ * Copyright (c) 2015-2020, NVIDIA CORPORATION. All rights reserved.
  * Modifications Copyright (c) 2019-2020 Advanced Micro Devices, Inc. All rights reserved.
-=======
- * Copyright (c) 2015-2020, NVIDIA CORPORATION. All rights reserved.
->>>>>>> 920dbe5b
  *
  * See LICENSE.txt for license information
  ************************************************************************/
@@ -20,12 +16,6 @@
 
 // Define min for ssize_t
 static __device__ int min(int a, ssize_t b) { return (a < b) ? a : b; }
-
-template <typename T>
-inline __device__ void loadPtr(void** ptr, T* &v) {
-  asm volatile("ld.volatile.global.u64 %0, [%1];"
-      : "=l"(v) : "l"(ptr));
-}
 
 typedef uint64_t PackType;
 
@@ -292,14 +282,6 @@
 #endif
 }
 
-<<<<<<< HEAD
-template<class FUNC, typename T, int MINSRCS, int MAXSRCS, int MINDSTS, int MAXDSTS>
-__device__ void ReduceCopyMulti(const int tid, const int nthreads,
-    int nsrcs, const T* srcs[MAXSRCS], int ndsts, T* dsts[MAXDSTS],
-    const int offset, const int N) {
-  for (int idx = offset+tid; idx < offset+N; idx += nthreads) {
-    T val = vFetch(srcs[0]+idx);
-=======
 template<class FUNC, typename T, int UNROLL, int MINSRCS, int MAXSRCS, int MINDSTS, int MAXDSTS>
 __device__ __forceinline__ void ReduceCopyMulti(const int w, const int nw, const int t,
     int nsrcs, const T** s, int ndsts, T** d, const int elemOffset, const int Nelem) {
@@ -322,7 +304,6 @@
       for (int u = 0; u < UNROLL; ++u) vals2[u] = vFetch(srcs[i]+u*WARP_SIZE);
       for (int u = 0; u < UNROLL; ++u) vals[u] = FUNC()(vals[u], vals2[u]);
     }
->>>>>>> 920dbe5b
     #pragma unroll
     for (int i=MINSRCS; i<MAXSRCS; i++) {
       if (i<nsrcs) {
@@ -350,14 +331,8 @@
 }
 
 template<class FUNC, typename T, int UNROLL, int MINSRCS, int MAXSRCS, int MINDSTS, int MAXDSTS>
-<<<<<<< HEAD
-__device__ void ReduceCopy128bMulti( const int w, const int nw, const int t,
-    int nsrcs, const T* s[MAXSRCS], int ndsts, T* d[MAXDSTS],
-    const int elemOffset, const int Npack) {
-=======
-__device__ __forceinline__ void ReduceCopy128bMulti(const int w, const int nw, const int t,
+__device__ void ReduceCopy128bMulti(const int w, const int nw, const int t,
     int nsrcs, const T** s, int ndsts, T** d, const int elemOffset, const int Npack) {
->>>>>>> 920dbe5b
   const int inc = nw * UNROLL * WARP_SIZE;
   int offset = w * UNROLL * WARP_SIZE + t;
 
@@ -371,27 +346,23 @@
     // Load and reduce
     for (int u = 0; u < UNROLL; ++u) Fetch128(vals[u], srcs[0]+u*WARP_SIZE);
 
-    #pragma unroll
     for (int i=1; i<MINSRCS; i++) {
       Pack128 vals2[UNROLL];
       for (int u = 0; u < UNROLL; ++u) Fetch128(vals2[u], srcs[i]+u*WARP_SIZE);
       for (int u = 0; u < UNROLL; ++u) MULTI128<FUNC, T>()(vals[u], vals2[u]);
     }
-    #pragma unroll
-    for (int i=MINSRCS; i<MAXSRCS; i++) {
-      if (i<nsrcs) {
-        Pack128 vals2[UNROLL];
-        for (int u = 0; u < UNROLL; ++u) Fetch128(vals2[u], srcs[i]+u*WARP_SIZE);
-        for (int u = 0; u < UNROLL; ++u) MULTI128<FUNC, T>()(vals[u], vals2[u]);
-      }
+    #pragma unroll 1
+    for (int i=MINSRCS; i<MAXSRCS && i<nsrcs; i++) {
+      Pack128 vals2[UNROLL];
+      for (int u = 0; u < UNROLL; ++u) Fetch128(vals2[u], srcs[i]+u*WARP_SIZE);
+      for (int u = 0; u < UNROLL; ++u) MULTI128<FUNC, T>()(vals[u], vals2[u]);
     }
 
     // Store
-    #pragma unroll
     for (int i = 0; i < MINDSTS; i++) {
       for (int u = 0; u < UNROLL; ++u) Store128(dsts[i]+u*WARP_SIZE, vals[u]);
     }
-    #pragma unroll
+    #pragma unroll 1
     for (int i=MINDSTS; i<MAXDSTS; i++) {
       if (i<ndsts) {
         for (int u = 0; u < UNROLL; ++u) Store128(dsts[i]+u*WARP_SIZE, vals[u]);
@@ -403,60 +374,23 @@
   }
 }
 
-#if defined(__HIP_PLATFORM_HCC__) || defined(__HCC__) || defined(__HIPCC__)
 template <typename T>
 __device__ int ptrAlign128(T* ptr) { return (uint64_t)ptr % alignof(int32_t); }
-#else
-__device__ int ptrAlign128(T* ptr) { return (uint64_t)ptr % alignof(Pack128); }
+
+#define PACKELEMS (sizeof(Pack128) / sizeof(T))
+
+#if defined(__HIP_PLATFORM_HCC__) || defined(__HCC__) || defined(__HIPCC__)
+// Multiply UNROLL by 2 if single source/single destination
+#define AUTOUNROLL (UNROLL*((MINSRCS==1 && MINDSTS==1) ? 2 : 1))
 #endif
 
-#define PACKELEMS (sizeof(Pack128) / sizeof(T))
-
 template<int UNROLL, class FUNC, typename T, int MINSRCS, int MAXSRCS, int MINDSTS, int MAXDSTS>
-<<<<<<< HEAD
-__device__ void ReduceOrCopyMulti(const int tid, const int nthreads,
-    int nsrcs, const T* srcs[MAXSRCS], int ndsts, T* dsts[MAXDSTS],
-=======
 __device__ __forceinline__ void ReduceOrCopyMulti(const int tid, const int nthreads,
     int nsrcs, const T** srcs, int ndsts, T** dsts,
->>>>>>> 920dbe5b
     int N) {
   int Nrem = N;
   if (Nrem <= 0) return;
 
-<<<<<<< HEAD
-  int alignDiff = 0;
-  int align = ptrAlign128(srcs[0]);
-  #pragma unroll
-  for (int i=1; i<MINSRCS; i++) alignDiff |= (align ^ ptrAlign128(srcs[i]));
-  for (int i=MINSRCS; i<MAXSRCS && i<nsrcs; i++) alignDiff |= (align ^ ptrAlign128(srcs[i]));
-  #pragma unroll
-  for (int i=0; i<MINDSTS; i++) alignDiff |= (align ^ ptrAlign128(dsts[i]));
-  for (int i=MINDSTS; i<MAXDSTS && i<ndsts; i++) alignDiff |= (align ^ ptrAlign128(dsts[i]));
-
-#if defined(__HIP_PLATFORM_HCC__) || defined(__HCC__) || defined(__HIPCC__)
-  int Npreamble = alignDiff ? Nrem :
-    N < alignof(int32_t) ? N :
-    (alignof(int32_t) - align) % alignof(int32_t);
-#else
-  int Npreamble = alignDiff ? Nrem :
-    N < alignof(Pack128) ? N :
-    (alignof(Pack128) - align) % alignof(Pack128);
-#endif
-
-  // stage 1: preamble: handle any elements up to the point of everything coming
-  // into alignment
-  if (Npreamble) {
-    ReduceCopyMulti<FUNC, T, MINSRCS, MAXSRCS, MINDSTS, MAXDSTS>(tid, nthreads, nsrcs, srcs, ndsts, dsts, 0, Npreamble);
-    Nrem -= Npreamble;
-    if (Nrem == 0) return;
-  }
-  int offset = Npreamble;
-
-  // stage 2: fast path: use 128b loads/stores to do the bulk of the work,
-  // assuming the pointers we have are all 128-bit alignable.
-=======
->>>>>>> 920dbe5b
   int w = tid / WARP_SIZE;       // Warp number
   int nw = nthreads / WARP_SIZE; // Number of warps
   int t = tid % WARP_SIZE;       // Thread (inside the warp)
@@ -476,10 +410,10 @@
     // assuming the pointers we have are all 128-bit aligned.
 
     // main loop
-    int Npack = (Nrem / (PACKELEMS*UNROLL*WARP_SIZE)) * (UNROLL*WARP_SIZE); // round down
+    int Npack = (Nrem / (PACKELEMS*AUTOUNROLL*WARP_SIZE)) * (AUTOUNROLL*WARP_SIZE); // round down
     int Nelem = Npack * PACKELEMS;
 
-    ReduceCopy128bMulti<FUNC, T, UNROLL, MINSRCS, MAXSRCS, MINDSTS, MAXDSTS>(w, nw, t, nsrcs, srcs, ndsts, dsts, offset, Npack);
+    ReduceCopy128bMulti<FUNC, T, AUTOUNROLL, MINSRCS, MAXSRCS, MINDSTS, MAXDSTS>(w, nw, t, nsrcs, srcs, ndsts, dsts, offset, Npack);
 
     Nrem -= Nelem;
     if (Nrem == 0) return;
