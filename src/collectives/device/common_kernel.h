--- conflicted
+++ resolved
@@ -1,10 +1,6 @@
 /*************************************************************************
-<<<<<<< HEAD
- * Copyright (c) 2015-2021, NVIDIA CORPORATION. All rights reserved.
- * Modifications Copyright (c) 2019-2021 Advanced Micro Devices, Inc. All rights reserved.
-=======
  * Copyright (c) 2015-2022, NVIDIA CORPORATION. All rights reserved.
->>>>>>> 9bfc1c6e
+ * Modifications Copyright (c) 2019-2022 Advanced Micro Devices, Inc. All rights reserved.
  *
  * See LICENSE.txt for license information
  ************************************************************************/
@@ -21,17 +17,15 @@
 // Define min for ssize_t
 static __device__ int min(int a, ssize_t b) { return (a < b) ? a : b; }
 
-<<<<<<< HEAD
-template <typename T>
-inline __device__ void loadPtr(void** ptr, T* &v) {
-  v = LOAD(ptr);
-=======
 inline __device__ int loadInt(int* ptr) {
   int v;
+#if defined(__HIP_PLATFORM_HCC__) || defined(__HCC__) || defined(__HIPCC__)
+  v = LOAD(ptr);
+#else
   asm volatile("ld.volatile.global.u32 %0, [%1];"
       : "=r"(v) : "l"(ptr));
+#endif
   return v;
->>>>>>> 9bfc1c6e
 }
 
 typedef uint64_t PackType;
@@ -497,16 +491,16 @@
 
 inline __device__ void Fetch128(Pack128& v, const Pack128* p) {
 #if defined(__HIP_PLATFORM_HCC__) || defined(__HCC__) || defined(__HIPCC__)
-  v.x = p->x;
-  v.y = p->y;
+  v.x = __builtin_nontemporal_load(&p->x);
+  v.y = __builtin_nontemporal_load(&p->y);
 #else
   asm volatile("ld.volatile.global.v2.u64 {%0,%1}, [%2];" : "=l"(v.x), "=l"(v.y) : "l"(p) : "memory");
 #endif
 }
 inline __device__ void Store128(Pack128* p, Pack128& v) {
 #if defined(__HIP_PLATFORM_HCC__) || defined(__HCC__) || defined(__HIPCC__)
-  p->x = v.x;
-  p->y = v.y;
+  __builtin_nontemporal_store(v.x, &p->x);
+  __builtin_nontemporal_store(v.y, &p->y);
 #else
   asm volatile("st.volatile.global.v2.u64 [%0], {%1,%2};" :: "l"(p), "l"(v.x), "l"(v.y) : "memory");
 #endif
