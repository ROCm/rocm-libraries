--- conflicted
+++ resolved
@@ -16,13 +16,8 @@
     const int nthreads = args->nWarps*WARP_SIZE;
     const int bid = args->bid;
     const int nChannels = args->nChannels;
-<<<<<<< HEAD
     ncclRing *ring = &ncclShmem->channel.ring;
-    int const *ringRanks = ring->devUserRanks;
-=======
-    ncclRing *ring = &ncclShmem.channel.ring;
     int const *ringRanks = ring->userRanks;
->>>>>>> e1d9b273
     const ssize_t chunkSize = int(Proto::calcBytePerStep()/sizeof(T) * (Proto::Id == NCCL_PROTO_SIMPLE ? REDUCESCATTER_CHUNKSTEPS : 1));
     // We should not need the final /2 but it makes performance much, much smoother. Might be a bug somewhere.
     const ssize_t minChunkSizeLL128 = int(nthreads*(Proto::calcBytePerGrain()/sizeof(T))/2);
