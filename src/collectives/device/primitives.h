--- conflicted
+++ resolved
@@ -1,10 +1,6 @@
 /*************************************************************************
-<<<<<<< HEAD
- * Copyright (c) 2016-2020, NVIDIA CORPORATION. All rights reserved.
- * Modifications Copyright (c) 2019-2020 Advanced Micro Devices, Inc. All rights reserved.
-=======
  * Copyright (c) 2016-2021, NVIDIA CORPORATION. All rights reserved.
->>>>>>> a46ea105
+ * Modifications Copyright (c) 2019-2021 Advanced Micro Devices, Inc. All rights reserved.
  *
  * See LICENSE.txt for license information
  ************************************************************************/
@@ -75,11 +71,11 @@
   int peer = -1;
   int role = 0;
   int group;
-  const int p2p;
   uint64_t step;
   T* direct = NULL;
   T* buff;
   struct ncclDevComm* comm;
+  const int p2pNet;
 
   const T** srcs;
   T** dsts;
@@ -134,7 +130,7 @@
       STORE(connSizesFifoPtr+step%NCCL_STEPS, nbytes);
     }
 
-    if (connPtrsFifoPtr) dsts[DST+index] = ((T **)connPtrsFifoPtr)[step%NCCL_STEPS];
+    if (connPtrsFifoPtr) dsts[DST+index] = (T *)LOAD(connPtrsFifoPtr+step%NCCL_STEPS);
     else dsts[DST+index] = directPtr<DIRECTSEND>(directOffset);
     step += SLICESTEPS;
   }
@@ -152,7 +148,7 @@
 #ifdef ENABLE_PROFILING
     if (tid == 0) __atomic_fetch_add(&comm->devProf->wait_recv_cycle[blockIdx.x], __builtin_amdgcn_s_memrealtime() - t0, __ATOMIC_SEQ_CST);
 #endif
-    if (connPtrsFifoPtr) srcs[SRC+index] = ((T **)connPtrsFifoPtr)[step%NCCL_STEPS];
+    if (connPtrsFifoPtr) srcs[SRC+index] = (const T *)LOAD(connPtrsFifoPtr+step%NCCL_STEPS);
     else srcs[SRC+index] = directPtr<DIRECTRECV>(directOffset);
     step += SLICESTEPS;
   }
@@ -218,7 +214,7 @@
         if (SEND && (role & ROLE_WAIT_SEND)) waitSend<0, 0>(0, realSize*sizeof(T));
         subBarrier();
         if (SEND) {
-          #pragma unroll
+          #pragma unroll 1
           for (int j=0; j<nsend; j++) {
             int i = (j+shift)%nsend;
             int peerOffset = i*peerElem + offset;
@@ -228,7 +224,7 @@
             if (realPeerSize > 0) ReduceOrCopyMulti<UNROLL, FUNC, T, 1, 1, 1, 1>(tid, nworkers, 1, &src0, 1, dsts+i, realPeerSize);
           }
         } else if (RECV) {
-          #pragma unroll
+          #pragma unroll 1
           for (int j=0; j<nrecv; j++) {
             int i = (j+shift)%nrecv;
             int peerOffset = i*peerElem + offset;
@@ -250,13 +246,9 @@
 
   __device__ __forceinline__ void loadRecvConn(struct ncclChannel* channel, T* directBuff) {
     if (role & (ROLE_WAIT_RECV|ROLE_POST_RECV)) {
-<<<<<<< HEAD
-      conn = (LOAD(comm->p2pNet) && p2p) ? &channel->devPeers[peer].p2pRecv.conn : &channel->devPeers[peer].recv.conn;
-=======
-      // For oneshot: groups 0,2 use conn 0, groups 4,6 use conn 1
-      const int connIndex = (NSEND == NCCL_MAX_DIRECT_ARITY || NRECV == NCCL_MAX_DIRECT_ARITY) ? group/4 : 0;
+      // For oneshot: groups 0,1 use conn 0, groups 2,3 use conn 1
+      const int connIndex = (NSEND == NCCL_MAX_DIRECT_ARITY || NRECV == NCCL_MAX_DIRECT_ARITY) ? group/2 : (((p2pNet && (NSEND+NRECV) == 1)) ? NCCL_CONN_IDX_P2P_NET : 0);
       conn = &channel->devPeers[peer].recv[connIndex].conn;
->>>>>>> a46ea105
       step = conn->step;
       step = ROUNDUP(step, SLICESPERCHUNK*SLICESTEPS);
       if (role & ROLE_POST_RECV) {
@@ -279,13 +271,9 @@
 
   __device__ __forceinline__ void loadSendConn(struct ncclChannel* channel) {
     if (role & (ROLE_WAIT_SEND|ROLE_POST_SEND)) {
-<<<<<<< HEAD
-      conn = (LOAD(comm->p2pNet) && p2p) ? &channel->devPeers[peer].p2pSend.conn : &channel->devPeers[peer].send.conn;
-=======
-      // For oneshot: groups 0,2 use conn 0, groups 4,6 use conn 1
-      const int connIndex = (NSEND == NCCL_MAX_DIRECT_ARITY || NRECV == NCCL_MAX_DIRECT_ARITY) ? group/4 : 0;
+      // For oneshot: groups 0,1 use conn 0, groups 2,3 use conn 1
+      const int connIndex = (NSEND == NCCL_MAX_DIRECT_ARITY || NRECV == NCCL_MAX_DIRECT_ARITY) ? group/2 : (((p2pNet && (NSEND+NRECV) == 1)) ? NCCL_CONN_IDX_P2P_NET : 0);
       conn = &channel->devPeers[peer].send[connIndex].conn;
->>>>>>> a46ea105
       step = conn->step;
       step = ROUNDUP(step, SLICESPERCHUNK*SLICESTEPS);
       if (role & ROLE_POST_SEND) {
@@ -293,19 +281,13 @@
       }
       if (role & ROLE_WAIT_SEND) {
         buff = (T*)conn->buffs[NCCL_PROTO_SIMPLE];
-<<<<<<< HEAD
-        //if (DIRECT && (conn->direct & NCCL_DIRECT_GPU)) {
-        //  void* volatile* ptr = conn->ptrExchange;
-        //  while ((direct = (T*)(*ptr)) == NULL);
-        //  *ptr = NULL;
-        //}
-=======
+#if 0
         if (DIRECT && (conn->direct & NCCL_DIRECT_GPU)) {
           void* volatile* ptr = conn->ptrExchange;
           while ((direct = (T*)(*ptr)) == NULL) { if (checkAbort()) break; }
           *ptr = NULL;
         }
->>>>>>> a46ea105
+#endif
         connHeadPtr = conn->head;
         connHeadCache = LOAD(connHeadPtr);
         connSizesFifoPtr = conn->sizesFifo;
@@ -323,8 +305,8 @@
 
  public:
   __device__ __forceinline__
-  ncclPrimitives(const int tid, const int nworkers, int* recvPeers, int* sendPeers, T* directBuff, int stepSize, struct ncclChannel* channel, struct ncclDevComm* comm, struct ncclShmemPtrs* ptrs, int group, int p2p = 0)
-    : comm(comm), tid(tid), nworkers(nworkers), stepSize(stepSize), srcs((const T**)ptrs[group].srcs), dsts((T**)ptrs[group].dsts), group(group), barriers(&ptrs[group].barrier), barrier_next(ptrs[group].barrier_next), p2p(p2p) {
+  ncclPrimitives(const int tid, const int nworkers, int* recvPeers, int* sendPeers, T* directBuff, int stepSize, struct ncclChannel* channel, struct ncclDevComm* comm, struct ncclShmemPtrs* ptrs, int group)
+    : comm(comm), tid(tid), nworkers(nworkers), stepSize(stepSize), srcs((const T**)ptrs[group].srcs), dsts((T**)ptrs[group].dsts), group(group), barriers(&ptrs[group].barrier), barrier_next(ptrs[group].barrier_next), p2pNet(*comm->p2pNet) {
     nthreads = nworkers;
     // For send operations, we need an extra warp to overlap the threadfence and the copy
     // int postThreads = NSEND && nworkers >= 64 ? WARP_SIZE : 0;
