--- conflicted
+++ resolved
@@ -1,5 +1,5 @@
 /*************************************************************************
- * Copyright (c) 2016-2019, NVIDIA CORPORATION. All rights reserved.
+ * Copyright (c) 2016-2020, NVIDIA CORPORATION. All rights reserved.
  * Modifications Copyright (c) 2019-2020 Advanced Micro Devices, Inc. All rights reserved.
  *
  * See LICENSE.txt for license information
@@ -32,11 +32,41 @@
   } \
 } while (0)
 
-<<<<<<< HEAD
 template <typename T, int NRECV>
 class ncclPrimitivesRecvData {
 public:
-=======
+  struct ncclConnInfo* recvConn = NULL;
+  volatile uint64_t* recvConnHeadPtr = NULL;
+  uint64_t recvConnHead;
+  volatile uint64_t* recvConnTailPtr = NULL;
+  uint64_t recvConnTail;
+  uint64_t recvConnTailCache; // Cache last seen value
+
+  uint64_t recvStep[NRECV];
+#if defined(RCCL_USE_DIRECT_BUFFER)
+  const T* recvDirectBuff[NRECV];
+#endif
+  const T* recvBuff[NRECV];
+};
+
+template <typename T, int NSEND>
+class ncclPrimitivesSendData {
+public:
+  struct ncclConnInfo* sendConn = NULL;
+  volatile int* sendConnFifoPtr = NULL;
+  volatile uint64_t* sendConnTailPtr = NULL;
+  uint64_t sendConnTail;
+  volatile uint64_t* sendConnHeadPtr = NULL;
+  uint64_t sendConnHead;
+  uint64_t sendConnHeadCache; // Cache last seen value
+
+  uint64_t sendStep[NSEND];
+#if defined(RCCL_USE_DIRECT_BUFFER)
+  const T* sendDirectBuff[NSEND];
+#endif
+  T* sendBuff[NSEND];
+};
+
 // Implementation of primitive types
 template <int UNROLL, int SLICESPERCHUNK, int SLICESTEPS, typename T, int NRECV, int NSEND, int DIRECT, class FUNC>
 class ncclPrimitives {
@@ -47,49 +77,6 @@
   const int stepSize;
   int nrecv = 0;
   int nsend = 0;
->>>>>>> 5949d96f
-  struct ncclConnInfo* recvConn = NULL;
-  volatile uint64_t* recvConnHeadPtr = NULL;
-  uint64_t recvConnHead;
-  volatile uint64_t* recvConnTailPtr = NULL;
-  uint64_t recvConnTail;
-  uint64_t recvConnTailCache; // Cache last seen value
-
-  uint64_t recvStep[NRECV];
-#if defined(RCCL_USE_DIRECT_BUFFER)
-  const T* recvDirectBuff[NRECV];
-#endif
-  const T* recvBuff[NRECV];
-};
-
-template <typename T, int NSEND>
-class ncclPrimitivesSendData {
-public:
-  struct ncclConnInfo* sendConn = NULL;
-  volatile int* sendConnFifoPtr = NULL;
-  volatile uint64_t* sendConnTailPtr = NULL;
-  uint64_t sendConnTail;
-  volatile uint64_t* sendConnHeadPtr = NULL;
-  uint64_t sendConnHead;
-  uint64_t sendConnHeadCache; // Cache last seen value
-
-  uint64_t sendStep[NSEND];
-#if defined(RCCL_USE_DIRECT_BUFFER)
-  const T* sendDirectBuff[NRECV];
-#endif
-  T* sendBuff[NSEND];
-};
-
-// Implementation of primitive types
-template <int UNROLL, int SLICESPERCHUNK, int SLICESTEPS, typename T, int NRECV, int NSEND, class FUNC>
-class ncclPrimitives {
- private:
-  const int tid;
-  const int nthreads;
-  const int wid;
-  const int stepSize;
-  int nrecv = 0;
-  int nsend = 0;
 
   typename std::conditional<NRECV == NCCL_MAX_TREE_ARITY,
     ncclPrimitivesRecvData<T, NRECV>&, ncclPrimitivesRecvData<T, NRECV>>::type r;
@@ -104,26 +91,19 @@
   inline __device__ T* sendPtr(int i) { return ((T*)s.sendBuff[i])+sendOffset(i); }
 
   inline __device__ void barrier() {
-<<<<<<< HEAD
 #if defined(__HIP_PLATFORM_HCC__) || defined(__HCC__) || defined(__HIPCC__)
     __syncthreads();
 #else
-    asm volatile ("bar.sync 1, %0;" :: "r"(nthreads));
-#endif
-=======
-    if (NSEND>NRECV) {
-      asm volatile ("bar.sync 1, %0;" :: "r"(nthreads+WARP_SIZE));
-    } else {
-      asm volatile ("bar.sync 2, %0;" :: "r"(nthreads+WARP_SIZE));
-    }
-  }
+    asm volatile ("bar.sync 1, %0;" :: "r"(nthreads+WARP_SIZE));
+#endif
+  }
+
   inline __device__ void subBarrier() {
-    if (NSEND>NRECV) {
-      asm volatile ("bar.sync 3, %0;" :: "r"(nthreads));
-    } else {
-      asm volatile ("bar.sync 4, %0;" :: "r"(nthreads));
-    }
->>>>>>> 5949d96f
+#if defined(__HIP_PLATFORM_HCC__) || defined(__HCC__) || defined(__HIPCC__)
+    __syncthreads();
+#else
+    asm volatile ("bar.sync 2, %0;" :: "r"(nthreads));
+#endif
   }
 
   uint32_t mismatch = 0;
@@ -266,7 +246,6 @@
       for (int i=1; i<NSEND && i<nsend; i++) dsts[DST+i] = directSendPtr<DIRECTSEND>(i, directOffset);
     }
 
-<<<<<<< HEAD
     #pragma unroll
     for (int slice=0; slice<SLICESPERCHUNK; ++slice) {
       int realSize = max(0, min(dataSize, nelem-offset));
@@ -279,25 +258,6 @@
           // We can only have one direct receive. Since srcs[0] == dstPtr+offset, skip one copy
           if (SEND) {
             ReduceOrCopyMulti<UNROLL, FUNC, T, 1, 1, 1, NSEND>(tid, nthreads, 1, srcs, nsend, dsts+1, realSize);
-=======
-    bool syncThread = tid >= nthreads;
-
-    #pragma unroll
-    for (int slice=0; slice<SLICESPERCHUNK; ++slice) {
-      int realSize = max(0, min(dataSize, nelem-offset));
-      if (!syncThread) {
-        if (SEND) waitSend(realSize*sizeof(T));
-        if (RECV) waitRecv();
-        if (realSize > 0) {
-          subBarrier();
-          if (DIRECTRECV && recvDirectBuff[0]) {
-            // We can only have one direct receive. Since srcs[0] == dstPtr+offset, skip one copy
-            if (SEND) {
-              ReduceOrCopyMulti<UNROLL, FUNC, T, 1, 1, 1, NSEND>(tid, nthreads, 1, srcs, nsend, dsts+1, realSize);
-            }
-          } else {
-            ReduceOrCopyMulti<UNROLL, FUNC, T, RECV+SRC, RECV*NRECV+SRC, SEND+DST, SEND*NSEND+DST>(tid, nthreads, RECV*nrecv+SRC, srcs, SEND*nsend+DST, dsts, realSize);
->>>>>>> 5949d96f
           }
         } else {
           ReduceOrCopyMulti<UNROLL, FUNC, T, RECV+SRC, RECV*NRECV+SRC, SEND+DST, SEND*NSEND+DST>(tid, nthreads, RECV*nrecv+SRC, srcs, SEND*nsend+DST, dsts, realSize);
@@ -326,24 +286,14 @@
   }
 
   __device__ __forceinline__ void loadRecvConn(struct ncclConnInfo* conn, int i, T* directBuff) {
-<<<<<<< HEAD
-    r.recvBuff[i] = (const T*)LOAD(&conn->buff);
+    r.recvBuff[i] = (const T*)LOAD(conn->buffs+NCCL_PROTO_SIMPLE);
     r.recvStep[i] = LOAD(&conn->step);
     r.recvStep[i] = ROUNDUP(r.recvStep[i], SLICESPERCHUNK*SLICESTEPS);
 #if defined(RCCL_USE_DIRECT_BUFFER)
     r.recvDirectBuff[i] = NULL;
-    if (directBuff && LOAD((&conn->direct) & NCCL_DIRECT_GPU)) {
+    if (DIRECT && LOAD((&conn->direct) & NCCL_DIRECT_GPU)) {
       r.recvDirectBuff[i] = directBuff;
       if (tid == 0) STORE(conn->ptrExchange, directBuff);
-=======
-    recvBuff[i] = (const T*)conn->buffs[NCCL_PROTO_SIMPLE];
-    recvStep[i] = conn->step;
-    recvStep[i] = ROUNDUP(recvStep[i], SLICESPERCHUNK*SLICESTEPS);
-    recvDirectBuff[i] = NULL;
-    if (DIRECT && (conn->direct & NCCL_DIRECT_GPU)) {
-      recvDirectBuff[i] = directBuff;
-      if (tid == 0) *conn->ptrExchange = directBuff;
->>>>>>> 5949d96f
     }
 #endif
     if (wid == i) r.recvConn = conn;
@@ -356,13 +306,8 @@
       r.recvConnTailPtr = LOAD(&r.recvConn->tail);
       r.recvConnTailCache = LOAD(r.recvConnTailPtr);
     }
-<<<<<<< HEAD
     if (tid >= nthreads-WARP_SIZE && wid < nrecv) {
       r.recvConnHeadPtr = LOAD(&r.recvConn->head);
-=======
-    if (tid >= nthreads && wid < nrecv) {
-      recvConnHeadPtr = recvConn->head;
->>>>>>> 5949d96f
       // Return credits in case we rounded up.
       STORE(r.recvConnHeadPtr, r.recvConnHead);
       // Update opCount in case we skipped some operations
@@ -370,26 +315,15 @@
     }
   }
 
-<<<<<<< HEAD
-  __device__ __forceinline__ void loadSendConn(struct ncclConnInfo* conn, int i, T* directBuff) {
-    s.sendBuff[i] = (T*)LOAD(&conn->buff);
+  __device__ __forceinline__ void loadSendConn(struct ncclConnInfo* conn, int i) {
+    s.sendBuff[i] = (T*)LOAD(conn->buffs+NCCL_PROTO_SIMPLE);
     s.sendStep[i] = LOAD(&conn->step);
     s.sendStep[i] = ROUNDUP(s.sendStep[i], SLICESPERCHUNK*SLICESTEPS);
 #if defined(RCCL_USE_DIRECT_BUFFER)
     s.sendDirectBuff[i] = NULL;
-    if (directBuff && LOAD((&conn->direct) & NCCL_DIRECT_GPU)) {
+    if (DIRECT && LOAD((&conn->direct) & NCCL_DIRECT_GPU)) {
       void* volatile* ptr = LOAD(&conn->ptrExchange);
       while ((s.sendDirectBuff[i] = (T*)(LOAD(ptr))) == NULL);
-=======
-  __device__ __forceinline__ void loadSendConn(struct ncclConnInfo* conn, int i) {
-    sendBuff[i] = (T*)conn->buffs[NCCL_PROTO_SIMPLE];
-    sendStep[i] = conn->step;
-    sendStep[i] = ROUNDUP(sendStep[i], SLICESPERCHUNK*SLICESTEPS);
-    sendDirectBuff[i] = NULL;
-    if (DIRECT && (conn->direct & NCCL_DIRECT_GPU)) {
-      void* volatile* ptr = conn->ptrExchange;
-      while ((sendDirectBuff[i] = (T*)(*ptr)) == NULL);
->>>>>>> 5949d96f
       barrier();
       if (tid == 0) STORE(ptr, NULL);
     }
@@ -405,26 +339,15 @@
       s.sendConnFifoPtr = LOAD(&s.sendConn->fifo);
       STORE(s.sendConn->opCountLoc, opCount);
     }
-<<<<<<< HEAD
     if (tid >= nthreads-WARP_SIZE && wid < nsend) {
       s.sendConnTailPtr = LOAD(&s.sendConn->tail);
-=======
-    if (tid >= nthreads && wid<nsend) {
-      sendConnTailPtr = sendConn->tail;
->>>>>>> 5949d96f
     }
   }
 
   __device__ __forceinline__ void saveRecvSync() {
-<<<<<<< HEAD
     if (tid >= nthreads-WARP_SIZE && wid < nrecv) {
       STORE(&r.recvConn->step, r.recvConnHead);
       STORE(r.recvConn->opCountLoc, opCount+1);
-=======
-    if (tid >= nthreads && wid < nrecv) {
-      recvConn->step = recvConnHead;
-      *(recvConn->opCountLoc) = opCount+1;
->>>>>>> 5949d96f
       __threadfence_system();
     }
   }
@@ -441,13 +364,8 @@
     // Make sure step is updated before we read it.
     barrier();
 
-<<<<<<< HEAD
     for (int i=0; i<NRECV && recvPeers[i] >= 0; i++) loadRecvConn(&channel->devPeers[recvPeers[i]].recv.conn, i, 0);
-    for (int i=0; i<NSEND && sendPeers[i] >= 0; i++) loadSendConn(&channel->devPeers[sendPeers[i]].send.conn, i, 0);
-=======
-    for (int i=0; i<NRECV && recvPeers[i] >= 0; i++) loadRecvConn(&channel->devPeers[recvPeers[i]].recv.conn, i, directBuff);
     for (int i=0; i<NSEND && sendPeers[i] >= 0; i++) loadSendConn(&channel->devPeers[sendPeers[i]].send.conn, i);
->>>>>>> 5949d96f
     loadRecvSync();
     loadSendSync();
   }
