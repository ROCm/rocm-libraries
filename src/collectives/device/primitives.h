--- conflicted
+++ resolved
@@ -1,10 +1,6 @@
 /*************************************************************************
-<<<<<<< HEAD
  * Copyright (c) 2016-2019, NVIDIA CORPORATION. All rights reserved.
  * Modifications Copyright (c) 2019-2020 Advanced Micro Devices, Inc. All rights reserved.
-=======
- * Copyright (c) 2016-2020, NVIDIA CORPORATION. All rights reserved.
->>>>>>> c38f174b
  *
  * See LICENSE.txt for license information
  ************************************************************************/
@@ -186,8 +182,7 @@
   }
 
   template <int DIRECTRECV>
-<<<<<<< HEAD
-  inline __device__ const T* directRecvPtr(int i, int directOffset) {
+  inline __device__ const T* directRecvPtr(int i, ssize_t directOffset) {
 #if defined(RCCL_USE_DIRECT_BUFFER)
     return DIRECTRECV && r.recvDirectBuff[i] ? r.recvDirectBuff[i]+directOffset : recvPtr(i);
 #else
@@ -196,7 +191,7 @@
   }
 
   template <int DIRECTSEND>
-  inline __device__ T* directSendPtr(int i, int directOffset) {
+  inline __device__ T* directSendPtr(int i, ssize_t directOffset) {
 #if defined(RCCL_USE_DIRECT_BUFFER)
     return DIRECTSEND && s.sendDirectBuff[i] ? s.sendDirectBuff[i]+directOffset : sendPtr(i);
 #else
@@ -221,26 +216,6 @@
   return sliceInc;
 #endif
 }
-=======
-  inline __device__ const T* directRecvPtr(int i, ssize_t directOffset) {
-    return DIRECTRECV && recvDirectBuff[i] ? recvDirectBuff[i]+directOffset : recvPtr(i);
-  }
-
-  template <int DIRECTSEND>
-  inline __device__ T* directSendPtr(int i, ssize_t directOffset) {
-    return DIRECTSEND && sendDirectBuff[i] ? sendDirectBuff[i]+directOffset : sendPtr(i);
-  }
-
-  template <int DIRECTRECV>
-  inline __device__ int directRecvInc(int i, int directInc, int sliceInc) {
-    return DIRECTRECV && recvDirectBuff[i] ? directInc : sliceInc;
-  }
-
-  template <int DIRECTSEND>
-  inline __device__ int directSendInc(int i, int directInc, int sliceInc) {
-    return DIRECTSEND && sendDirectBuff[i] ? directInc : sliceInc;
-  }
->>>>>>> c38f174b
 
   template <int DIRECTRECV, int DIRECTSEND, int RECV, int SEND, int SRC, int DST>
   inline __device__ void
