--- conflicted
+++ resolved
@@ -28,7 +28,6 @@
   } \
 } while (0)
 
-<<<<<<< HEAD
 /* Protocol classes: ProtoSimple, ProtoLL, ProtoLL128
  * We use these as template args to the Primtiives class instead of integral
  * enums (e.g. NCCL_PROTO_LL) because for SIMPLE we need to carry a few extra
@@ -55,125 +54,6 @@
   static constexpr int MaxGroupWidth = 1;
   __device__ static int calcGroupWidth(bool send, int nthreads) {
     return 1;
-=======
-#define ROLE_SRC       0x01
-#define ROLE_DST       0x02
-#define ROLE_WAIT_RECV 0x04
-#define ROLE_WAIT_SEND 0x08
-#define ROLE_POST_SEND 0x10
-#define ROLE_POST_RECV 0x20
-
-// Connection index is used to select P2P and NET and needs to be passed into ncclPrimitives constructor.
-// To avoid adding another parameter which requires changes to every places ncclPrimitives are constructed,
-// we pack group (max 7) and connection index (max 2) to original group which is 32-bit.
-#define PACK_GROUP(gr, idx) (gr | (idx<<16))
-#define TO_GR(group) (group&0xffff)
-#define TO_IDX(group) (group>>16)
-
-// Implementation of primitive types
-template <int UNROLL, int SLICESPERCHUNK, int SLICESTEPS, typename T, int NRECV, int NSEND, int DIRECT, class FUNC>
-class ncclPrimitives {
- private:
-  const int tid;
-  int nthreads;
-  int nworkers;
-  const int stepSize;
-  int nrecv = 0;
-  int nsend = 0;
-  struct ncclConnInfo* conn = NULL;
-  volatile int* connSizesFifoPtr = NULL;
-  void** connPtrsFifoPtr = NULL;
-  volatile uint64_t* connHeadPtr = NULL;
-  volatile uint64_t* connTailPtr = NULL;
-  uint64_t connTailCache; // Cache last seen value
-  uint64_t connHeadCache; // Cache last seen value
-
-  int index; // Peer index I'm responsible for
-  int peer = -1;
-  int role = 0;
-  int group;
-  uint64_t step;
-  T* direct = NULL;
-  T* buff;
-  struct ncclDevComm* comm;
-  const int connIndex;
-
-  const T** srcs;
-  T** dsts;
-
-  uint64_t* barriers;
-  uint64_t* barrier_next;
-  // Don't use barrier 0 as it's used by the final sync
-  inline __device__ void barrier() {
-#if defined(__HIP_PLATFORM_HCC__) || defined(__HCC__) || defined(__HIPCC__)
-    if (nthreads == WARP_SIZE) __syncwarp();
-    else barrier_by_group();
-#else
-    if (nthreads == WARP_SIZE) __syncwarp();
-    else asm volatile ("bar.sync %0, %1;" :: "r"(group+1), "r"(nthreads));
-#endif
-  }
-
-  inline __device__ void subBarrier() {
-#if defined(__HIP_PLATFORM_HCC__) || defined(__HCC__) || defined(__HIPCC__)
-    barrier();
-#else
-    if (nworkers == nthreads) barrier();
-    else asm volatile ("bar.sync %0, %1;" :: "r"(group+2), "r"(nworkers));
-#endif
-  }
-
-  uint32_t spins = 0;
-  uint32_t abort = 0;
-
-  inline __device__ int checkAbort() {
-    spins++;
-    if (abort == 0 && spins == SPINS_BEFORE_CHECK_ABORT) {
-      abort = LOAD(comm->abortFlag);
-      spins = 0;
-    }
-    return abort;
-  }
-
-  template <int DIRECTPTR>
-  inline __device__ T* directPtr(ssize_t directOffset) {
-    return DIRECTPTR && direct ? direct+directOffset : buff+(step%NCCL_STEPS)*stepSize;
-  }
-
-  template <int DST, int DIRECTSEND>
-  inline __device__ void waitSend(ssize_t directOffset, int nbytes) {
-    spins = 0;
-    while (connHeadCache + NCCL_STEPS < step + SLICESTEPS) {
-      connHeadCache = LOAD(connHeadPtr);
-      if (checkAbort()) break;
-    }
-    if (connSizesFifoPtr) {
-      STORE(connSizesFifoPtr+step%NCCL_STEPS, nbytes);
-    }
-
-    if (connPtrsFifoPtr) dsts[DST+index] = (T *)LOAD(connPtrsFifoPtr+step%NCCL_STEPS);
-    else dsts[DST+index] = directPtr<DIRECTSEND>(directOffset);
-    step += SLICESTEPS;
-  }
-
-  template <int SRC, int DIRECTRECV>
-  inline __device__ void waitRecv(ssize_t directOffset) {
-    spins = 0;
-#ifdef ENABLE_PROFILING
-    uint64_t t0;
-    if (tid == 0) t0 = __builtin_amdgcn_s_memrealtime();
-#endif
-    while (connTailCache < step + SLICESTEPS) {
-      connTailCache = LOAD(connTailPtr);
-      if (checkAbort()) break;
-    }
-#ifdef ENABLE_PROFILING
-    if (tid == 0) comm->devProf->elems[blockIdx.x].wait_recv_cycle += (__builtin_amdgcn_s_memrealtime() - t0);
-#endif
-    if (connPtrsFifoPtr) srcs[SRC+index] = (const T *)LOAD(connPtrsFifoPtr+step%NCCL_STEPS);
-    else srcs[SRC+index] = directPtr<DIRECTRECV>(directOffset);
-    step += SLICESTEPS;
->>>>>>> ef432e48
   }
 };
 
@@ -184,47 +64,9 @@
   __device__ static int calcBytePerStep() {
     return ncclShmem->comm.buffSizes[NCCL_PROTO_LL]/NCCL_STEPS/2; // Half is data
   }
-<<<<<<< HEAD
   // Granularity of data bytes transferred per thread.
   __device__ static int calcBytePerGrain() {
     return sizeof(uint64_t); // One 16-byte line has 8-bytes of data
-=======
-
-  template <int DIRECTRECV, int DIRECTSEND, int RECV, int SEND, int SRC, int DST>
-  inline __device__ void
-  GenericOp(const T* srcPtr, T* dstPtr, int nelem, ssize_t directOffset) {
-    int offset = 0;
-    int sliceSize = stepSize*SLICESTEPS;
-    int dataSize = max(DIVUP(nelem, 16*SLICESPERCHUNK)*16, sliceSize/32);
-
-    #pragma unroll
-    for (int slice=0; slice<SLICESPERCHUNK; ++slice) {
-      int realSize = max(0, min(dataSize, nelem-offset));
-#ifdef ENABLE_PROFILING
-      uint64_t t0;
-      if (tid == 0) t0 = __builtin_amdgcn_s_memrealtime();
-#endif
-      if (tid < nworkers) {
-        if (SRC && (role & ROLE_SRC)) srcs[0] = srcPtr+offset;
-        if (RECV && (role & ROLE_WAIT_RECV)) waitRecv<SRC, DIRECTRECV>(directOffset+offset);
-        if (DST && (role & ROLE_DST)) dsts[0] = dstPtr+offset;
-        if (SEND && (role & ROLE_WAIT_SEND)) waitSend<DST, DIRECTSEND>(directOffset+offset, realSize*sizeof(T));
-        if (realSize > 0) {
-#ifdef ENABLE_PROFILING
-        if (tid == 0) comm->devProf->elems[blockIdx.x].wait_cycle += (__builtin_amdgcn_s_memrealtime() - t0);
-#endif
-          subBarrier();
-          ReduceOrCopyMulti<UNROLL, FUNC, T, RECV+SRC, RECV*NRECV+SRC, SEND+DST, SEND*NSEND+DST>(tid, nworkers, RECV*nrecv+SRC, srcs, SEND*nsend+DST, dsts, realSize);
-        }
-      }
-      barrier();
-      if (SEND && (role & ROLE_POST_SEND) && realSize > 0 && index == 0) __threadfence_system();
-      __syncwarp();
-      if (SEND && (role & ROLE_POST_SEND)) postSend();
-      if (RECV && (role & ROLE_POST_RECV)) postRecv();
-      offset += realSize;
-    }
->>>>>>> ef432e48
   }
   // Group width is how many consecutive group values a subchannel occupies.
   static constexpr int MaxGroupWidth = 1;
