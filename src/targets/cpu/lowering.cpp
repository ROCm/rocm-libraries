--- conflicted
+++ resolved
@@ -792,8 +792,7 @@
 struct cpu_binary
 {
     Op op;
-<<<<<<< HEAD
-    std::string name() const { return op.name(); }
+    std::string name() const { return "cpu::" + op.name(); }
     shape compute_shape(const std::vector<shape>& inputs) const
     {
         if(inputs.at(0) == inputs.at(1) and inputs.at(0).packed())
@@ -806,10 +805,6 @@
         }
     }
 
-=======
-    std::string name() const { return "cpu::" + op.name(); }
-    shape compute_shape(const std::vector<shape>& inputs) const { return inputs.front(); }
->>>>>>> 24d68767
     argument compute(context&, const shape& output_shape, std::vector<argument> args) const
     {
         argument result{output_shape};
