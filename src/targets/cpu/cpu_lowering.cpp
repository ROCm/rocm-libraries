
#include <migraph/cpu/cpu_lowering.hpp>
#include <migraph/instruction.hpp>
#include <migraph/dfor.hpp>
#include <migraph/operators.hpp>
#include <migraph/shape_for_each.hpp>
#include <migraph/iterator_for.hpp>
#include <migraph/cpu/gemm.hpp>
#include <unordered_map>
#include <utility>

namespace migraph {
namespace cpu {

template <typename T>
T zero(const T&)
{
    return T(0);
}

//
// cpu implemenataion of batch norm for inference
//
// inputs are:
// args[0] -> input data buffer
// args[1] -> mini batch mean
// args[2] -> mini batch variance
// args[3] -> gamma
// args[4] -> bias
//
// The equation to compute batch norm for inference is:
//
// output[i] = bias + gamma * (input[i] + mean) / sqrt(variance + epsilon)
//
// the input data format should be nchw
//
struct cpu_batch_norm_inference
{
    op::batch_norm_inference op;

    std::string name() const { return "cpu::batch_norm_inference"; }

    shape compute_shape(const std::vector<shape>& inputs) const { return op.compute_shape(inputs); }

    argument compute(context&, const shape& output_shape, std::vector<argument> args) const
    {
        argument output{output_shape};

        double epsilon           = op.epsilon;
        auto input               = args[0];
        auto arg_gamma           = args[1];
        auto arg_bias            = args[2];
        auto mini_batch_mean     = args[3];
        auto mini_batch_variance = args[4];

        auto num_batch    = output_shape.lens()[0];
        auto num_channels = output_shape.lens()[1];
        auto image_height = output_shape.lens()[2];
        auto image_width  = output_shape.lens()[3];

        if(op.bn_mode == op::batch_norm_inference::spatial)
        {
            visit_all(output, input, mini_batch_mean, mini_batch_variance, arg_gamma, arg_bias)(
                [&](auto result, auto buffer, auto mean, auto variance, auto gamma, auto bias) {

                    dfor(num_batch, num_channels, image_height, image_width)(
                        [&](std::size_t n, std::size_t c, std::size_t h, std::size_t w) {
                            assert((variance(c) + epsilon) > 0);
                            result(n, c, h, w) = gamma(c) * (buffer(n, c, h, w) - mean(c)) /
                                                     std::sqrt(variance(c) + epsilon) +
                                                 bias(c);
                        });
                });
        }

        if(op.bn_mode == op::batch_norm_inference::per_activation)
        {
            visit_all(output, input, mini_batch_mean, mini_batch_mean, arg_gamma, arg_bias)(
                [&](auto result, auto buffer, auto mean, auto variance, auto gamma, auto bias) {

                    dfor(num_batch, num_channels, image_height, image_width)(
                        [&](std::size_t n, std::size_t c, std::size_t h, std::size_t w) {
                            assert((variance(c, h, w) + epsilon) > 0);
                            result(n, c, h, w) = gamma(c, h, w) *
                                                     (buffer(n, c, h, w) - mean(c, h, w)) /
                                                     std::sqrt(variance(c, h, w) + epsilon) +
                                                 bias(c, h, w);
                        });
                });
        }

        return output;
    }
};

struct cpu_convolution
{
    op::convolution op;

    std::string name() const { return "cpu::convolution"; }
    shape compute_shape(const std::vector<shape>& inputs) const { return op.compute_shape(inputs); }
    argument compute(context&, shape output_shape, std::vector<argument> args) const
    {
        argument result{output_shape};
        visit_all(result, args[0], args[1])([&](auto output, auto input, auto weights) {
            auto in_h = input.get_shape().lens()[2];
            auto in_w = input.get_shape().lens()[3];

            auto wei_c = weights.get_shape().lens()[1];
            auto wei_h = weights.get_shape().lens()[2];
            auto wei_w = weights.get_shape().lens()[3];

            dfor(output_shape.lens()[0],
                 output_shape.lens()[1],
                 output_shape.lens()[2],
                 output_shape.lens()[3])(
                [&](std::size_t o, std::size_t w, std::size_t i, std::size_t j) {
                    const int start_x = i * op.stride[0] - op.padding[0];
                    const int start_y = j * op.stride[1] - op.padding[1];

                    double acc = 0;
                    dfor(wei_c, wei_h, wei_w)([&](std::size_t k, std::size_t x, std::size_t y) {
                        const int in_x = start_x + x;
                        const int in_y = start_y + y;
                        if(in_x >= 0 && in_x < in_h && in_y >= 0 && in_y < in_w)
                        {
                            acc += input(o, k, in_x, in_y) * weights(w, k, x, y);
                        }
                    });
                    output(o, w, i, j) = acc;
                });
        });
        return result;
    }
};

struct cpu_im2col
{
    op::im2col op;

    static std::string name() { return "cpu::im2col"; }
    shape compute_shape(const std::vector<shape>& inputs) const { return op.compute_shape(inputs); }

    argument compute(context&, const shape& output_shape, std::vector<argument> args) const
    {
        argument result{output_shape};
        auto input_shape   = args[0].get_shape();
        auto weights_shape = args[1].get_shape();
        visit_all(result, args[0])([&](auto col, auto input) {
            const std::size_t& height   = input_shape.lens()[2];
            const std::size_t& width    = input_shape.lens()[3];
            const std::size_t& channels = weights_shape.lens()[1];
            const std::size_t& kernel_h = weights_shape.lens()[2];
            const std::size_t& kernel_w = weights_shape.lens()[3];
            const std::size_t& pad_h    = op.padding[0];
            const std::size_t& pad_w    = op.padding[1];
            const std::size_t& stride_h = op.stride[0];
            const std::size_t& stride_w = op.stride[1];

            int kdiv2_h, kdiv2_w;
            kdiv2_h = kernel_h / 2;
            kdiv2_w = kernel_w / 2;
            // calculate output sizes
            const std::size_t col_height = (height - kernel_h + 2 * pad_h) / stride_h + 1;
            const std::size_t col_width  = (width - kernel_w + 2 * pad_w) / stride_w + 1;
            // account for padding for the starting position of the input pixels
            std::size_t iinput = kdiv2_h - pad_h;
            // loop over output pixels (ioutput, joutput)
            for(std::size_t ioutput = 0; ioutput < col_height; ioutput++, iinput += stride_h)
            {
                std::size_t jinput = kdiv2_w - pad_w;
                for(std::size_t joutput = 0; joutput < col_width; joutput++, jinput += stride_w)
                {
                    // compute linear index for output
                    std::size_t ldx = ioutput * col_width + joutput;
                    std::size_t p   = 0;
                    dfor(channels,
                         kernel_h,
                         kernel_w)([&](std::size_t c, std::size_t koffset, std::size_t loffset) {
                        int idx     = iinput + koffset - kdiv2_h;
                        int jdx     = jinput + loffset - kdiv2_w;
                        col(ldx, p) = ((idx >= 0) && (idx < height) && (jdx >= 0) && (jdx < width))
                                          ? input(0, c, idx, jdx)
                                          : 0;
                        p++;
                    });
                }
            }
        });
        return result;
    }
};

struct max_pool
{
    static std::string name() { return "max"; }
    static double start() { return std::numeric_limits<double>::lowest(); }

    static double apply(double x, double y)
    {
        double m = std::max(x, y);
        return (m);
    }

    static double final(double x, double) { return (x); }
};

struct avg_pool
{
    static std::string name() { return "average"; }
    static double start() { return 0.0; }

    static double apply(double x, double y) { return x + y; }

    static double final(double x, double y) { return x / y; }
};

template <class Op>
struct cpu_pooling
{
    op::pooling op;

    std::string name() const { return "cpu::pooling_" + Op::name(); }
    shape compute_shape(const std::vector<shape>& inputs) const { return op.compute_shape(inputs); }
    argument compute(context&, const shape& output_shape, std::vector<argument> args) const
    {
        argument result{output_shape};
        visit_all(result, args[0])([&](auto output, auto input) {
            using type = typename decltype(output)::value_type;
            auto in_h  = input.get_shape().lens()[2];
            auto in_w  = input.get_shape().lens()[3];

            dfor(output_shape.lens()[0],
                 output_shape.lens()[1],
                 output_shape.lens()[2],
                 output_shape.lens()[3])(
                [&](std::size_t o, std::size_t w, std::size_t i, std::size_t j) {
                    const int start_x0 = i * op.stride[0] - op.padding[0];
                    const int start_y0 = j * op.stride[1] - op.padding[1];

                    const int hend = std::min(start_x0 + op.lengths[0], in_h);
                    const int wend = std::min(start_y0 + op.lengths[1], in_w);

                    const int start_x = std::max(start_x0, 0);
                    const int start_y = std::max(start_y0, 0);

                    const int w_h       = (hend - start_x);
                    const int w_w       = (wend - start_y);
                    const int pool_size = std::max(w_h * w_w, 1);

                    double acc = Op::start();
                    dfor(w_h, w_w)([&](int x, int y) {
                        const int in_x = start_x + x;
                        const int in_y = start_y + y;
                        if(in_x >= 0 && in_x < in_h && in_y >= 0 && in_y < in_w)
                        {
                            acc = Op::apply(acc, input(o, w, in_x, in_y));
                        }
                    });
                    output(o, w, i, j) = type(Op::final(acc, pool_size));
                });
        });
        return result;
    }
};

struct cpu_contiguous
{
    op::contiguous op;
    std::string name() const { return "cpu::contiguous"; }
    shape compute_shape(const std::vector<shape>& inputs) const { return op.compute_shape(inputs); }
    argument compute(context&, const shape& output_shape, std::vector<argument> args) const
    {
        assert(output_shape.standard());
        argument result{output_shape};
        visit_all(result, args[0])([&](auto output, auto input) {
            shape_for_each(output.get_shape(), [&](const auto& idx) {
                output(idx.begin(), idx.end()) = input(idx.begin(), idx.end());
            });
        });
        return result;
    }
};

struct cpu_concat
{
    op::concat op;
    std::string name() const { return "cpu::concat"; }
    shape compute_shape(const std::vector<shape>& inputs) const { return op.compute_shape(inputs); }
    argument compute(context&, const shape& output_shape, std::vector<argument> args) const
    {
        argument result{output_shape};
        std::vector<std::size_t> coffsets = op.compute_offsets(output_shape, args);
        for(std::size_t l = 0; l < args.size(); l++)
        {
            auto argl             = args[l];
            std::size_t nelements = argl.get_shape().elements();
            visit_all(result, argl)([&](auto output, auto input) {
                auto slice_shape =
                    shape{output_shape.type(), input.get_shape().lens(), output_shape.strides()};
                auto slice = make_view(slice_shape, output.data() + coffsets[l]);
                // cppcheck-suppress useStlAlgorithm
                for(std::size_t i = 0; i < nelements; i++)
                {
                    slice[i] = input[i];
                }
            });
        }
        return result;
    }
};

struct cpu_gemm
{
    op::dot op;
    std::string name() const { return "cpu::dot"; }
    shape compute_shape(const std::vector<shape>& inputs) const { return op.compute_shape(inputs); }

    argument compute(context&, const shape& output_shape, std::vector<argument> args) const
    {
        argument result{output_shape};
        migemm(result, args[0], args[1], op.alpha, op.beta);
        return result;
    }
};

struct identity_op
{
    std::string name() const { return "cpu::identity"; }
    auto fcn() const
    {
        return [](auto x) { return x; };
    }
};

struct abs_op
{
    std::string name() const { return "cpu::abs"; }
    auto fcn() const
    {
        return [](auto x) { return std::abs(x); };
    }
};

struct exp_op
{
    std::string name() const { return "cpu::exp"; }
    auto fcn() const
    {
        return [](auto x) { return std::exp(x); };
    }
};

struct sin_op
{
    std::string name() const { return "cpu::sin"; }
    auto fcn() const
    {
        return [](auto x) { return std::sin(x); };
    }
};

struct cos_op
{
    std::string name() const { return "cpu::cos"; }
    auto fcn() const
    {
        return [](auto x) { return std::cos(x); };
    }
};

struct tan_op
{
    std::string name() const { return "cpu::tan"; }
    auto fcn() const
    {
        return [](auto x) { return std::tan(x); };
    }
};

struct asin_op
{
    std::string name() const { return "cpu::asin"; }
    auto fcn() const
    {
        return [](auto x) { return std::asin(x); };
    }
};

struct acos_op
{
    std::string name() const { return "cpu::acos"; }
    auto fcn() const
    {
        return [](auto x) { return std::acos(x); };
    }
};

struct atan_op
{
    std::string name() const { return "cpu::atan"; }
    auto fcn() const
    {
        return [](auto x) { return std::atan(x); };
    }
};

struct tanh_op
{
    std::string name() const { return "cpu::tanh"; }
    auto fcn() const
    {
        return [](auto x) { return std::tanh(x); };
    }
};

struct sigmoid_op
{
    std::string name() const { return "cpu::sigmoid"; }
    auto fcn() const
    {
        return [](auto x) { return 1.f / (1.f + std::exp(-x)); };
    }
};

struct neg_op
{
    std::string name() const { return "cpu::neg"; }
    auto fcn() const
    {
        return [](auto x) { return -x; };
    }
};

struct relu_op
{
    std::string name() const { return "cpu::relu"; }
    auto fcn() const
    {
        return [](auto x) { return x > 0 ? x : 0; };
    }
};

struct leaky_relu_op
{
    op::leaky_relu op;
    std::string name() const { return "cpu::leaky_relu"; }
    auto fcn() const
    {
        auto& a = op.alpha;
        return [a](auto x) { return x > 0 ? x : x * a; };
    }
};

template <typename Op>
struct cpu_unary
{
    Op op;
    std::string name() const { return op.name(); }
    shape compute_shape(const std::vector<shape>& inputs) const { return inputs.front(); }
    argument compute(context&, const shape& output_shape, std::vector<argument> args) const
    {
        argument result{output_shape};
        result.visit([&](auto output) {
            args[0].visit([&](auto input) {
                std::transform(input.begin(), input.end(), output.begin(), op.fcn());
            });
        });
        return result;
    }
};

struct softmax2d
{
    std::string name() const { return "cpu::softmax2d"; }
    shape compute_shape(const std::vector<shape>& inputs) const { return inputs.front(); }
    argument compute(context&, const shape& output_shape, std::vector<argument> args) const
    {
        argument result{output_shape};
        visit_all(result, args[0])([&](auto output, auto input) {
            using value_type = typename decltype(input)::value_type;
            auto nb          = input.get_shape().lens()[0];
            auto nc          = input.get_shape().lens()[1];
            auto nh          = input.get_shape().lens()[2];
            auto nw          = input.get_shape().lens()[3];
            dfor(nb, nh, nw)([&](std::size_t b, std::size_t i, std::size_t j) {
                value_type cmax = std::numeric_limits<value_type>::lowest();
                for(int c = 0; c < nc; c++)
                {
                    cmax = std::max(cmax, input(b, c, i, j));
                }
                for(int c = 0; c < nc; c++)
                {
                    output(b, c, i, j) = std::exp(input(b, c, i, j) - cmax);
                }
                value_type sum = value_type(0);
                for(int c = 0; c < nc; c++)
                {
                    sum += output(b, c, i, j);
                }
                for(int c = 0; c < nc; c++)
                {
                    output(b, c, i, j) = output(b, c, i, j) / sum;
                }
            });
        });
        return result;
    }
};

struct add_op
{
    std::string name() const { return "add"; }
    auto fcn() const
    {
        return [](auto x, auto y) { return x + y; };
    }
};

struct sub_op
{
    std::string name() const { return "sub"; }
    auto fcn() const
    {
        return [](auto x, auto y) { return x - y; };
    }
};

struct mul_op
{
    std::string name() const { return "mul"; }
    auto fcn() const
    {
        return [](auto x, auto y) { return x * y; };
    }
};

struct div_op
{
    std::string name() const { return "div"; }
    auto fcn() const
    {
        return [](auto x, auto y) { return x / y; };
    }
};

template <typename Op>
struct cpu_binary
{
    Op op;
    std::string name() const { return op.name(); }
    shape compute_shape(const std::vector<shape>& inputs) const { return inputs.front(); }
    argument compute(context&, const shape& output_shape, std::vector<argument> args) const
    {
        argument result{output_shape};
        visit_all(result, args[0], args[1])([&](auto output, auto input1, auto input2) {
            if(input1.get_shape().packed() and input2.get_shape().packed())
            {
                std::transform(
                    input1.begin(), input1.end(), input2.begin(), output.begin(), op.fcn());
            }
            else
            {
                shape_for_each(output.get_shape(), [&](const auto& idx) {
                    output(idx.begin(), idx.end()) =
                        op.fcn()(input1(idx.begin(), idx.end()), input2(idx.begin(), idx.end()));
                });
            }
        });
        return result;
    }
};

struct cpu_apply
{
    program* prog;
    std::unordered_map<std::string, std::function<void(instruction_ref)>> apply_map{};

    template <class T>
    auto simple_op()
    {
        return [this](instruction_ref ins) { apply_simple_op<T>(ins); };
    }

    template <class T, class Op>
    auto extend_op()
    {
        return [this](instruction_ref ins) { apply_extend_op<T, Op>(ins); };
    }

    void init()
    {
        apply_map["im2col"]      = extend_op<cpu_im2col, op::im2col>();
        apply_map["convolution"] = extend_op<cpu_convolution, op::convolution>();
        apply_map["dot"]         = extend_op<cpu_gemm, op::dot>();
        apply_map["batch_norm_inference"] =
            extend_op<cpu_batch_norm_inference, op::batch_norm_inference>();
        apply_map["contiguous"] = extend_op<cpu_contiguous, op::contiguous>();
        apply_map["concat"]     = extend_op<cpu_concat, op::concat>();
        apply_map["leaky_relu"] = extend_op<cpu_unary<leaky_relu_op>, op::leaky_relu>();
<<<<<<< HEAD

        apply_map["identity"] = simple_op<cpu_unary<identity_op>>();
        apply_map["tanh"]     = simple_op<cpu_unary<tanh_op>>();
        apply_map["sigmoid"]  = simple_op<cpu_unary<sigmoid_op>>();
        apply_map["exp"]      = simple_op<cpu_unary<exp_op>>();
        apply_map["neg"]      = simple_op<cpu_unary<neg_op>>();
        apply_map["sin"]      = simple_op<cpu_unary<sin_op>>();
        apply_map["cos"]      = simple_op<cpu_unary<cos_op>>();
        apply_map["tan"]      = simple_op<cpu_unary<tan_op>>();
        apply_map["add"]      = simple_op<cpu_binary<add_op>>();
        apply_map["sub"]      = simple_op<cpu_binary<sub_op>>();
        apply_map["mul"]      = simple_op<cpu_binary<mul_op>>();
        // apply_map["scalar"]   = simple_op<cpu_binary<mul_op>>();
        apply_map["div"]      = simple_op<cpu_binary<div_op>>();
=======
        apply_map["identity"]   = simple_op<cpu_unary<identity_op>>();
        apply_map["tanh"]       = simple_op<cpu_unary<tanh_op>>();
        apply_map["sigmoid"]    = simple_op<cpu_unary<sigmoid_op>>();
        apply_map["exp"]        = simple_op<cpu_unary<exp_op>>();
        apply_map["neg"]        = simple_op<cpu_unary<neg_op>>();
        apply_map["sin"]        = simple_op<cpu_unary<sin_op>>();
        apply_map["cos"]        = simple_op<cpu_unary<cos_op>>();
        apply_map["tan"]        = simple_op<cpu_unary<tan_op>>();
        apply_map["add"]        = simple_op<cpu_binary<add_op>>();
        apply_map["sub"]        = simple_op<cpu_binary<sub_op>>();
        apply_map["mul"]        = simple_op<cpu_binary<mul_op>>();
        apply_map["div"]        = simple_op<cpu_binary<div_op>>();
>>>>>>> d8bf45cf

        apply_map["softmax"] = simple_op<softmax2d>();
    }

    void apply()
    {
        init();
        for(auto it : iterator_for(*prog))
        {
            if(it->name() == "activation")
            {
                apply_activation(it);
            }
            else if(it->name() == "pooling")
            {
                apply_pooling(it);
            }
            else if(apply_map.count(it->name()) > 0)
            {
                apply_map.at(it->name())(it);
            }
        }
    }

    template <class T>
    void apply_simple_op(instruction_ref ins)
    {
        prog->replace_instruction(ins, T{}, ins->inputs());
    }

    template <class T, class Op>
    void apply_extend_op(instruction_ref ins)
    {
        auto&& op = any_cast<Op>(ins->get_operator());
        prog->replace_instruction(ins, T{op}, ins->inputs());
    }

    void apply_activation(instruction_ref ins)
    {
        auto&& op = any_cast<op::activation>(ins->get_operator());
        if(op.mode == "relu")
            prog->replace_instruction(ins, cpu_unary<relu_op>{}, ins->inputs());
    }

    void apply_pooling(instruction_ref ins)
    {
        auto&& op = any_cast<op::pooling>(ins->get_operator());
        if(op.mode == "max")
            prog->replace_instruction(ins, cpu_pooling<max_pool>{op}, ins->inputs());
        else if(op.mode == "average")
            prog->replace_instruction(ins, cpu_pooling<avg_pool>{op}, ins->inputs());
    }
};

void cpu_lowering::apply(program& p) const { cpu_apply{&p}.apply(); }

} // namespace cpu

} // namespace migraph<|MERGE_RESOLUTION|>--- conflicted
+++ resolved
@@ -598,22 +598,6 @@
         apply_map["contiguous"] = extend_op<cpu_contiguous, op::contiguous>();
         apply_map["concat"]     = extend_op<cpu_concat, op::concat>();
         apply_map["leaky_relu"] = extend_op<cpu_unary<leaky_relu_op>, op::leaky_relu>();
-<<<<<<< HEAD
-
-        apply_map["identity"] = simple_op<cpu_unary<identity_op>>();
-        apply_map["tanh"]     = simple_op<cpu_unary<tanh_op>>();
-        apply_map["sigmoid"]  = simple_op<cpu_unary<sigmoid_op>>();
-        apply_map["exp"]      = simple_op<cpu_unary<exp_op>>();
-        apply_map["neg"]      = simple_op<cpu_unary<neg_op>>();
-        apply_map["sin"]      = simple_op<cpu_unary<sin_op>>();
-        apply_map["cos"]      = simple_op<cpu_unary<cos_op>>();
-        apply_map["tan"]      = simple_op<cpu_unary<tan_op>>();
-        apply_map["add"]      = simple_op<cpu_binary<add_op>>();
-        apply_map["sub"]      = simple_op<cpu_binary<sub_op>>();
-        apply_map["mul"]      = simple_op<cpu_binary<mul_op>>();
-        // apply_map["scalar"]   = simple_op<cpu_binary<mul_op>>();
-        apply_map["div"]      = simple_op<cpu_binary<div_op>>();
-=======
         apply_map["identity"]   = simple_op<cpu_unary<identity_op>>();
         apply_map["tanh"]       = simple_op<cpu_unary<tanh_op>>();
         apply_map["sigmoid"]    = simple_op<cpu_unary<sigmoid_op>>();
@@ -626,7 +610,6 @@
         apply_map["sub"]        = simple_op<cpu_binary<sub_op>>();
         apply_map["mul"]        = simple_op<cpu_binary<mul_op>>();
         apply_map["div"]        = simple_op<cpu_binary<div_op>>();
->>>>>>> d8bf45cf
 
         apply_map["softmax"] = simple_op<softmax2d>();
     }
