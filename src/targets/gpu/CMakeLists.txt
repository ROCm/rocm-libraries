
list(APPEND CMAKE_PREFIX_PATH /opt/rocm /opt/rocm/hip /opt/rocm/hcc)
find_package(miopen)

# rocblas
find_package(rocblas REQUIRED PATHS /opt/rocm)
message(STATUS "Build with rocblas")

if(NOT TARGET MIOpen)
    message(SEND_ERROR "Cant find miopen")
endif()

add_library(migraphx_device
    device/add.cpp
    device/argmax.cpp
    device/argmin.cpp
    device/max.cpp
    device/min.cpp
    device/exp.cpp
    device/erf.cpp
    device/log.cpp
    device/sin.cpp
    device/cos.cpp
    device/tan.cpp
    device/sinh.cpp
    device/cosh.cpp
    device/asin.cpp
    device/acos.cpp
    device/atan.cpp
    device/add_relu.cpp
    device/contiguous.cpp
    device/logsoftmax.cpp
    device/softmax.cpp
    device/convert.cpp
    device/mul.cpp
    device/concat.cpp
    device/pad.cpp
    device/gather.cpp
    device/sub.cpp
    device/clip.cpp
    device/reduce_sum.cpp
<<<<<<< HEAD
    device/pow.cpp
    device/reduce_mean.cpp
=======
    device/sqrt.cpp
>>>>>>> 6ae9fcbd
)
set_target_properties(migraphx_device PROPERTIES EXPORT_NAME device)
rocm_clang_tidy_check(migraphx_device)
target_link_libraries(migraphx_device migraphx hip::device -Wno-invalid-command-line-argument -amdgpu-target=gfx803 -amdgpu-target=gfx900 -amdgpu-target=gfx906)
target_include_directories(migraphx_device PUBLIC $<BUILD_INTERFACE:${CMAKE_CURRENT_SOURCE_DIR}/include>)
target_include_directories(migraphx_device PRIVATE $<BUILD_INTERFACE:${CMAKE_CURRENT_SOURCE_DIR}/device/include>)

add_library(migraphx_gpu
    argmax.cpp
    argmin.cpp
    eliminate_workspace.cpp
    fuse_ops.cpp
    hip.cpp
    target.cpp
    lowering.cpp
    gemm.cpp
    pooling.cpp
    convolution.cpp
    softmax.cpp
    logsoftmax.cpp
    contiguous.cpp
    concat.cpp
    relu.cpp
    leaky_relu.cpp
    tanh.cpp
    batchnorm.cpp
    write_literals.cpp
    rocblas.cpp
    sigmoid.cpp
    abs.cpp
    elu.cpp
    pad.cpp
    gather.cpp
    lrn.cpp
    schedule_model.cpp
    adjust_allocation.cpp
    clip.cpp
    reduce_sum.cpp
    reduce_mean.cpp
)
set_target_properties(migraphx_gpu PROPERTIES EXPORT_NAME gpu)
rocm_clang_tidy_check(migraphx_gpu)
target_link_libraries(migraphx_gpu PUBLIC migraphx MIOpen roc::rocblas)
target_link_libraries(migraphx_gpu PRIVATE migraphx_device)

rocm_install_targets(
  TARGETS migraphx_gpu migraphx_device
  INCLUDE
    ${CMAKE_CURRENT_SOURCE_DIR}/include
)
<|MERGE_RESOLUTION|>--- conflicted
+++ resolved
@@ -39,12 +39,9 @@
     device/sub.cpp
     device/clip.cpp
     device/reduce_sum.cpp
-<<<<<<< HEAD
     device/pow.cpp
     device/reduce_mean.cpp
-=======
     device/sqrt.cpp
->>>>>>> 6ae9fcbd
 )
 set_target_properties(migraphx_device PROPERTIES EXPORT_NAME device)
 rocm_clang_tidy_check(migraphx_device)
