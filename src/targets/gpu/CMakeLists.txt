--- conflicted
+++ resolved
@@ -40,11 +40,8 @@
     device/div.cpp
     device/clip.cpp
     device/reduce_sum.cpp
-<<<<<<< HEAD
     device/rsqrt.cpp
-=======
     device/sqrt.cpp
->>>>>>> 49e65e08
     device/reduce_mean.cpp
     device/pow.cpp
     device/sqdiff.cpp
