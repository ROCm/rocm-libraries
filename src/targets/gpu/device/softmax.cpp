--- conflicted
+++ resolved
@@ -13,8 +13,7 @@
 namespace gpu {
 namespace device {
 
-<<<<<<< HEAD
-void softmax(hipStream_t stream, const argument& result, const argument& arg, int axis)
+void softmax(hipStream_t stream, argument result, argument arg, int axis)
 {
     auto lens             = result.get_shape().lens();
     auto batch_lens       = lens;
@@ -22,132 +21,78 @@
     batch_lens[axis]      = 1;
     migraphx::shape batch_shape{result.get_shape().type(), batch_lens};
 
-    visit_all(result, arg)([&](auto output, auto input) {
-        const auto* input_ptr = device_cast(input.data());
-        auto* output_ptr      = device_cast(output.data());
-        visit_tensor_size(batch_shape.lens().size(), [&](auto n_dim) {
-            hip_tensor_descriptor<n_dim> desc_batch(batch_shape);
-            hip_tensor_descriptor<n_dim> desc_data(result.get_shape());
+    hip_visit_all(result, arg, batch_shape)([&](auto output, auto input, auto batch) {
+        // use one block for items in one batch.
+        const size_t max_block_size = 1024;
+        size_t block_size           = 1;
+        while(block_size < max_block_size and block_size < batch_item_num)
+        {
+            block_size *= 2;
+        }
 
-            // use one block for items in one batch.
-            const size_t max_block_size = 1024;
-            size_t block_size           = 1;
-            while(block_size < max_block_size and block_size < batch_item_num)
+        launch(
+            stream, batch_shape.elements() * block_size, block_size)([=](auto idx) __device__ {
+            size_t thr_idx = idx.local;
+            size_t blk_idx = idx.group;
+            using type = device_type<std::remove_cv_t<typename decltype(output)::value_type>>;
+
+            MIGRAPHX_DEVICE_SHARED type lds_data[max_block_size + 1];
+            auto batch_idx = batch.multi(blk_idx);
+            auto data_idx  = batch_idx;
+            // load data to lds and compute the batch max
+            size_t remaining_item_num = batch_item_num;
+            size_t round_item_num = (batch_item_num + block_size - 1) / block_size * block_size;
+            lds_data[block_size]  = input[0];
+            for(size_t i = thr_idx; i < round_item_num; i += block_size)
             {
-                block_size *= 2;
+                if(i < batch_item_num)
+                {
+                    data_idx[axis]    = i;
+                    lds_data[thr_idx] = input[desc_data.linear(data_idx)];
+                }
+
+                __syncthreads();
+
+                auto item_num =
+                    (remaining_item_num > block_size) ? block_size : remaining_item_num;
+                reduce_max(lds_data, block_size, thr_idx, item_num);
+
+                remaining_item_num -= block_size;
             }
 
-            launch(
-                stream, batch_shape.elements() * block_size, block_size)([=](auto idx) __device__ {
-                size_t thr_idx = idx.local;
-                size_t blk_idx = idx.group;
-                using type = device_type<std::remove_cv_t<typename decltype(output)::value_type>>;
+            auto batch_max = lds_data[block_size];
+            __syncthreads();
 
-                MIGRAPHX_DEVICE_SHARED type lds_data[max_block_size + 1];
-                auto batch_idx = desc_batch.multi(blk_idx);
-                auto data_idx  = batch_idx;
-                // load data to lds and compute the batch max
-                size_t remaining_item_num = batch_item_num;
-                size_t round_item_num = (batch_item_num + block_size - 1) / block_size * block_size;
-                lds_data[block_size]  = input_ptr[0];
-                for(size_t i = thr_idx; i < round_item_num; i += block_size)
+            lds_data[block_size] = 0;
+            remaining_item_num   = batch_item_num;
+            for(size_t i = thr_idx; i < round_item_num; i += block_size)
+            {
+                if(i < batch_item_num)
                 {
-                    if(i < batch_item_num)
-                    {
-                        data_idx[axis]    = i;
-                        lds_data[thr_idx] = input_ptr[desc_data.linear(data_idx)];
-                    }
-
-                    __syncthreads();
-
-                    auto item_num =
-                        (remaining_item_num > block_size) ? block_size : remaining_item_num;
-                    reduce_max(lds_data, block_size, thr_idx, item_num);
-
-                    remaining_item_num -= block_size;
+                    data_idx[axis]    = i;
+                    lds_data[thr_idx] = input[desc_data.linear(data_idx)] - batch_max;
+                    lds_data[thr_idx] = ::exp(to_hip_type(lds_data[thr_idx]));
                 }
 
-                auto batch_max = lds_data[block_size];
                 __syncthreads();
 
-                lds_data[block_size] = 0;
-                remaining_item_num   = batch_item_num;
-                for(size_t i = thr_idx; i < round_item_num; i += block_size)
-                {
-                    if(i < batch_item_num)
-                    {
-                        data_idx[axis]    = i;
-                        lds_data[thr_idx] = input_ptr[desc_data.linear(data_idx)] - batch_max;
-                        lds_data[thr_idx] = ::exp(to_hip_type(lds_data[thr_idx]));
-                    }
+                auto item_num =
+                    (remaining_item_num > block_size) ? block_size : remaining_item_num;
+                reduce_sum(lds_data, block_size, thr_idx, item_num);
 
-                    __syncthreads();
+                remaining_item_num -= block_size;
+            }
+            auto batch_sum = lds_data[block_size];
 
-                    auto item_num =
-                        (remaining_item_num > block_size) ? block_size : remaining_item_num;
-                    reduce_sum(lds_data, block_size, thr_idx, item_num);
-
-                    remaining_item_num -= block_size;
-                }
-                auto batch_sum = lds_data[block_size];
-
-                for(size_t i = thr_idx; i < batch_item_num; i += block_size)
-                {
-                    data_idx[axis]    = i;
-                    size_t index      = desc_data.linear(data_idx);
-                    auto val          = input_ptr[index] - batch_max;
-                    output_ptr[index] = ::exp(to_hip_type(val)) / batch_sum;
-                }
-            });
-        });
-    });
-=======
-argument softmax(hipStream_t stream, argument result, argument arg, int axis)
-{
-    auto lens        = result.get_shape().lens();
-    auto batch_lens  = lens;
-    size_t n_dims    = lens[axis];
-    batch_lens[axis] = 1;
-    shape batch_shape{result.get_shape().type(), batch_lens};
-
-    hip_visit_all(result, arg, batch_shape)([&](auto output, auto input, auto batch) {
-
-        // each thread is for one item in the batch
-        gs_launch(stream, batch_shape.elements())([=](auto i) {
-            auto batch_idx = batch.multi(i);
-            auto data_idx  = batch_idx;
-
-            // get max
-            auto batch_max = input[batch_idx];
-            for(std::size_t j = 1; j < n_dims; ++j)
+            for(size_t i = thr_idx; i < batch_item_num; i += block_size)
             {
-                data_idx[axis] = j;
-                batch_max      = std::max(to_hip_type(batch_max), to_hip_type(input[data_idx]));
-            }
-
-            for(std::size_t j = 0; j < n_dims; ++j)
-            {
-                data_idx[axis]   = j;
-                output[data_idx] = exp(to_hip_type(input[data_idx] - batch_max));
-            }
-
-            auto batch_sum = output[batch_idx];
-            for(std::size_t j = 1; j < n_dims; ++j)
-            {
-                data_idx[axis] = j;
-                batch_sum += output[data_idx];
-            }
-
-            for(std::size_t j = 0; j < n_dims; ++j)
-            {
-                data_idx[axis]   = j;
-                output[data_idx] = output[data_idx] / batch_sum;
+                data_idx[axis]    = i;
+                size_t index      = desc_data.linear(data_idx);
+                auto val          = input[index] - batch_max;
+                output[index] = ::exp(to_hip_type(val)) / batch_sum;
             }
         });
     });
-
-    return result;
->>>>>>> 8be483c5
 }
 
 } // namespace device
