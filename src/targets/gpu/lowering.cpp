#include <rocblas.h>
#include <migraphx/gpu/lowering.hpp>
#include <migraphx/manage_ptr.hpp>
#include <migraphx/instruction.hpp>
#include <migraphx/operators.hpp>
#include <migraphx/generate.hpp>
#include <migraphx/shape_for_each.hpp>
#include <migraphx/gpu/miopen.hpp>
#include <migraphx/gpu/hip.hpp>
#include <migraphx/dfor.hpp>
#include <migraphx/gpu/device/contiguous.hpp>
#include <migraphx/gpu/device/add.hpp>
#include <migraphx/iterator_for.hpp>
#include <migraphx/gpu/argmax.hpp>
#include <migraphx/gpu/argmin.hpp>
#include <migraphx/gpu/rocblas.hpp>
#include <migraphx/gpu/context.hpp>
#include <migraphx/gpu/convolution.hpp>
#include <migraphx/gpu/contiguous.hpp>
#include <migraphx/gpu/relu.hpp>
#include <migraphx/gpu/sigmoid.hpp>
#include <migraphx/gpu/abs.hpp>
#include <migraphx/gpu/leaky_relu.hpp>
#include <migraphx/gpu/elu.hpp>
#include <migraphx/gpu/softmax.hpp>
#include <migraphx/gpu/logsoftmax.hpp>
#include <migraphx/gpu/add.hpp>
#include <migraphx/gpu/sub.hpp>
#include <migraphx/gpu/div.hpp>
#include <migraphx/gpu/exp.hpp>
#include <migraphx/gpu/erf.hpp>
#include <migraphx/gpu/log.hpp>
#include <migraphx/gpu/sin.hpp>
#include <migraphx/gpu/cos.hpp>
#include <migraphx/gpu/tan.hpp>
#include <migraphx/gpu/sinh.hpp>
#include <migraphx/gpu/cosh.hpp>
#include <migraphx/gpu/tanh.hpp>
#include <migraphx/gpu/asin.hpp>
#include <migraphx/gpu/acos.hpp>
#include <migraphx/gpu/atan.hpp>
#include <migraphx/gpu/mul.hpp>
#include <migraphx/gpu/max.hpp>
#include <migraphx/gpu/min.hpp>
#include <migraphx/gpu/batchnorm.hpp>
#include <migraphx/gpu/pooling.hpp>
#include <migraphx/gpu/gemm.hpp>
#include <migraphx/gpu/concat.hpp>
#include <migraphx/gpu/pad.hpp>
#include <migraphx/gpu/gather.hpp>
#include <migraphx/gpu/lrn.hpp>
#include <migraphx/gpu/convert.hpp>
#include <migraphx/gpu/clip.hpp>
#include <migraphx/gpu/reduce_sum.hpp>
#include <migraphx/gpu/sqrt.hpp>
#include <migraphx/gpu/reduce_mean.hpp>
<<<<<<< HEAD
#include <migraphx/gpu/pow.hpp>
=======
#include <migraphx/gpu/sqdiff.hpp>
>>>>>>> 524c86ff
#include <utility>
#include <functional>
#include <algorithm>

namespace migraphx {
inline namespace MIGRAPHX_INLINE_NS {
namespace gpu {

struct miopen_apply
{
    program* prog = nullptr;
    context ctx{};
    std::unordered_map<std::string, std::function<instruction_ref(instruction_ref)>> apply_map{};
    instruction_ref last{};

    void check_shape(shape x, instruction_ref i)
    {
        assert(x == i->get_shape());
        (void)x;
        (void)i;
    }

    void init()
    {
        this->last = instruction::get_output_alias(std::prev(prog->end()));
        add_miopen_simple_op<miopen_relu>("relu", make_relu);
        add_miopen_simple_op<miopen_sigmoid>("sigmoid", make_sigmoid);
        add_miopen_simple_op<miopen_abs>("abs", make_abs);
        add_miopen_simple_op<miopen_tanh>("tanh", make_tanh);

        add_miopen_extend_op<miopen_leaky_relu, op::leaky_relu>("leaky_relu", make_leaky_relu);
        add_miopen_extend_op<miopen_elu, op::elu>("elu", make_elu);

        add_generic_op<hip_add>("add");
        add_generic_op<hip_sub>("sub");
        add_generic_op<hip_exp>("exp");
        add_generic_op<hip_erf>("erf");
        add_generic_op<hip_log>("log");
        add_generic_op<hip_sin>("sin");
        add_generic_op<hip_cos>("cos");
        add_generic_op<hip_tan>("tan");
        add_generic_op<hip_sinh>("sinh");
        add_generic_op<hip_cosh>("cosh");
        add_generic_op<hip_asin>("asin");
        add_generic_op<hip_acos>("acos");
        add_generic_op<hip_atan>("atan");
        add_generic_op<hip_sqrt>("sqrt");
        add_generic_op<hip_mul>("mul");
        add_generic_op<hip_div>("div");
        add_generic_op<hip_max>("max");
        add_generic_op<hip_min>("min");
<<<<<<< HEAD
        add_generic_op<hip_pow>("pow");
=======
        add_generic_op<hip_sqdiff>("sqdiff");
>>>>>>> 524c86ff

        add_extend_op<miopen_gemm, op::dot>("dot");
        add_extend_op<miopen_contiguous, op::contiguous>("contiguous");
        add_extend_op<hip_concat, op::concat>("concat");
        add_extend_op<hip_softmax, op::softmax>("softmax");
        add_extend_op<hip_logsoftmax, op::logsoftmax>("logsoftmax");
        add_extend_op<hip_argmax, op::argmax>("argmax");
        add_extend_op<hip_argmin, op::argmin>("argmin");
        add_extend_op<hip_gather, op::gather>("gather");
        add_extend_op<hip_pad, op::pad>("pad");
        add_extend_op<hip_convert, op::convert>("convert");
        add_extend_op<hip_clip, op::clip>("clip");
        add_extend_op<hip_reduce_sum, op::reduce_sum>("reduce_sum");
        add_extend_op<hip_reduce_mean, op::reduce_mean>("reduce_mean");

        add_lrn_op();
        add_convolution_op();
        add_pooling_op();
        add_batch_norm_inference_op();
    }

    void apply()
    {
        init();
        for(auto it = prog->begin(); it != prog->end(); it++)
        {
            auto s = it->get_shape();
            if(apply_map.count(it->name()) > 0)
            {
                check_shape(s, apply_map.at(it->name())(it));
            }
        }
    }

    instruction_ref insert_allocation(instruction_ref ins, const shape& s, std::string tag = "")
    {
        if(ins == last and tag.empty())
        {
            return prog->add_parameter("output", s);
        }
        else
        {
            auto result = prog->insert_instruction(ins, hip_allocate{s, std::move(tag)});
            return result;
        }
    }

    void add_convolution_op()
    {
        apply_map.emplace("convolution", [=](instruction_ref ins) {
            auto&& op = any_cast<op::convolution>(ins->get_operator());

            auto conv = miopen_convolution{op, make_conv(op)};
            auto ws   = conv.compile(ctx, ins->get_shape(), to_shapes(ins->inputs()));

            auto workspace = insert_allocation(ins, ws, "workspace");
            auto output    = insert_allocation(ins, ins->get_shape());

            return prog->replace_instruction(
                ins, conv, ins->inputs().at(0), ins->inputs().at(1), workspace, output);
        });
    }

    void add_pooling_op()
    {
        apply_map.emplace("pooling", [=](instruction_ref ins) {
            auto&& op   = any_cast<op::pooling>(ins->get_operator());
            auto pd     = make_pooling(op);
            auto output = insert_allocation(ins, ins->get_shape());

            return prog->replace_instruction(
                ins, miopen_pooling{op, std::move(pd)}, ins->inputs().at(0), output);
        });
    }

    void add_lrn_op()
    {
        apply_map.emplace("lrn", [=](instruction_ref ins) {
            auto&& op   = any_cast<op::lrn>(ins->get_operator());
            auto ldesc  = make_lrn(op);
            auto output = insert_allocation(ins, ins->get_shape());
            return prog->replace_instruction(
                ins, miopen_lrn{std::move(ldesc)}, ins->inputs().at(0), output);
        });
    }

    template <class T>
    void add_generic_op(std::string name)
    {
        apply_map.emplace(name, [=](instruction_ref ins) {
            auto output                       = insert_allocation(ins, ins->get_shape());
            std::vector<instruction_ref> refs = ins->inputs();
            refs.push_back(output);

            return prog->replace_instruction(ins, T{}, refs);
        });
    }

    template <class T, class Op>
    void add_extend_op(std::string name)
    {
        apply_map.emplace(name, [=](instruction_ref ins) {
            auto&& op                         = any_cast<Op>(ins->get_operator());
            auto output                       = insert_allocation(ins, ins->get_shape());
            std::vector<instruction_ref> refs = ins->inputs();
            refs.push_back(output);

            return prog->replace_instruction(ins, T{op}, refs);
        });
    }

    template <class T, class Op, class F>
    void add_miopen_extend_op(std::string name, F f)
    {
        apply_map.emplace(name, [=](instruction_ref ins) {
            auto&& op = any_cast<Op>(ins->get_operator());
            auto ad   = f(op.alpha);

            auto output = insert_allocation(ins, ins->get_shape());
            return prog->replace_instruction(ins, T{std::move(ad)}, ins->inputs().at(0), output);
        });
    }

    template <class T, class F>
    void add_miopen_simple_op(std::string name, F f)
    {
        apply_map.emplace(name, [=](instruction_ref ins) {
            auto ad     = f();
            auto output = insert_allocation(ins, ins->get_shape());
            return prog->replace_instruction(ins, T{std::move(ad)}, ins->inputs().at(0), output);
        });
    }

    void add_batch_norm_inference_op()
    {
        apply_map.emplace("batch_norm_inference", [=](instruction_ref ins) {
            auto&& op       = any_cast<op::batch_norm_inference>(ins->get_operator());
            auto output     = insert_allocation(ins, ins->get_shape());
            shape old_shape = ins->inputs().at(1)->get_shape();
            std::vector<int64_t> new_shape{1, static_cast<int64_t>(old_shape.elements()), 1, 1};
            auto reshape_op = op::reshape{new_shape};
            std::vector<instruction_ref> reshapes;
            std::transform(ins->inputs().begin() + 1,
                           ins->inputs().end(),
                           std::back_inserter(reshapes),
                           [&](auto i) { return prog->insert_instruction(ins, reshape_op, i); });
            return prog->replace_instruction(ins,
                                             miopen_batch_norm_inference{op},
                                             ins->inputs().at(0),
                                             reshapes[0],
                                             reshapes[1],
                                             reshapes[2],
                                             reshapes[3],
                                             output);
        });
    }
};

void lowering::apply(program& p) const { miopen_apply{&p, ctx}.apply(); }
} // namespace gpu
} // namespace MIGRAPHX_INLINE_NS
} // namespace migraphx<|MERGE_RESOLUTION|>--- conflicted
+++ resolved
@@ -54,11 +54,8 @@
 #include <migraphx/gpu/reduce_sum.hpp>
 #include <migraphx/gpu/sqrt.hpp>
 #include <migraphx/gpu/reduce_mean.hpp>
-<<<<<<< HEAD
 #include <migraphx/gpu/pow.hpp>
-=======
 #include <migraphx/gpu/sqdiff.hpp>
->>>>>>> 524c86ff
 #include <utility>
 #include <functional>
 #include <algorithm>
@@ -110,12 +107,8 @@
         add_generic_op<hip_div>("div");
         add_generic_op<hip_max>("max");
         add_generic_op<hip_min>("min");
-<<<<<<< HEAD
         add_generic_op<hip_pow>("pow");
-=======
         add_generic_op<hip_sqdiff>("sqdiff");
->>>>>>> 524c86ff
-
         add_extend_op<miopen_gemm, op::dot>("dot");
         add_extend_op<miopen_contiguous, op::contiguous>("contiguous");
         add_extend_op<hip_concat, op::concat>("concat");
