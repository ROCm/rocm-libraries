--- conflicted
+++ resolved
@@ -17,23 +17,20 @@
 #include <migraphx/gpu/contiguous.hpp>
 #include <migraphx/gpu/relu.hpp>
 #include <migraphx/gpu/sigmoid.hpp>
-#include <migraphx/gpu/tanh.hpp>
 #include <migraphx/gpu/abs.hpp>
 #include <migraphx/gpu/leaky_relu.hpp>
 #include <migraphx/gpu/elu.hpp>
 #include <migraphx/gpu/softmax.hpp>
 #include <migraphx/gpu/add.hpp>
 #include <migraphx/gpu/sin.hpp>
-<<<<<<< HEAD
 #include <migraphx/gpu/cos.hpp>
 #include <migraphx/gpu/tan.hpp>
-=======
 #include <migraphx/gpu/sinh.hpp>
 #include <migraphx/gpu/cosh.hpp>
+#include <migraphx/gpu/tanh.hpp>
 #include <migraphx/gpu/asin.hpp>
 #include <migraphx/gpu/acos.hpp>
 #include <migraphx/gpu/atan.hpp>
->>>>>>> 8c3a42e7
 #include <migraphx/gpu/mul.hpp>
 #include <migraphx/gpu/batchnorm.hpp>
 #include <migraphx/gpu/pooling.hpp>
@@ -65,7 +62,6 @@
         apply_map["convolution"]          = &miopen_apply::apply_convolution;
         apply_map["relu"]                 = &miopen_apply::apply_relu;
         apply_map["sigmoid"]              = &miopen_apply::apply_sigmoid;
-        apply_map["tanh"]                 = &miopen_apply::apply_tanh;
         apply_map["abs"]                  = &miopen_apply::apply_abs;
         apply_map["leaky_relu"]           = &miopen_apply::apply_leaky_relu;
         apply_map["elu"]                  = &miopen_apply::apply_elu;
@@ -74,6 +70,12 @@
         apply_map["sin"]                  = &miopen_apply::apply_generic_op<hip_sin>;
         apply_map["cos"]                  = &miopen_apply::apply_generic_op<hip_cos>;
         apply_map["tan"]                  = &miopen_apply::apply_generic_op<hip_tan>;
+        apply_map["sinh"]                 = &miopen_apply::apply_generic_op<hip_sinh>;
+        apply_map["cosh"]                 = &miopen_apply::apply_generic_op<hip_cosh>;
+        apply_map["tanh"]                 = &miopen_apply::apply_tanh;
+        apply_map["asin"]                 = &miopen_apply::apply_generic_op<hip_asin>;
+        apply_map["acos"]                 = &miopen_apply::apply_generic_op<hip_acos>;
+        apply_map["atan"]                 = &miopen_apply::apply_generic_op<hip_atan>;
         apply_map["mul"]                  = &miopen_apply::apply_generic_op<hip_mul>;
         apply_map["dot"]                  = &miopen_apply::apply_generic_op<miopen_gemm>;
         apply_map["contiguous"]           = &miopen_apply::apply_contiguous;
@@ -88,55 +90,7 @@
         for(auto it = prog->begin(); it != prog->end(); it++)
         {
             auto s = it->get_shape();
-<<<<<<< HEAD
             if(apply_map.count(it->name()) > 0)
-=======
-            if(it->name() == "convolution")
-            {
-                check_shape(s, apply_convolution(it));
-            }
-            else if(it->name() == "relu")
-            {
-                check_shape(s, apply_relu(it));
-            }
-            else if(it->name() == "leaky_relu")
-            {
-                check_shape(s, apply_leaky_relu(it));
-            }
-            else if(it->name() == "pooling")
-            {
-                check_shape(s, apply_pooling(it));
-            }
-            else if(it->name() == "add")
-            {
-                check_shape(s, apply_add(it));
-            }
-            else if(it->name() == "sin")
-            {
-                check_shape(s, apply_sin(it));
-            }
-            else if(it->name() == "sinh")
-            {
-                check_shape(s, apply_sinh(it));
-            }
-            else if(it->name() == "cosh")
-            {
-                check_shape(s, apply_cosh(it));
-            }
-            else if(it->name() == "asin")
-            {
-                check_shape(s, apply_asin(it));
-            }
-            else if(it->name() == "acos")
-            {
-                check_shape(s, apply_acos(it));
-            }
-            else if(it->name() == "atan")
-            {
-                check_shape(s, apply_atan(it));
-            }
-            else if(it->name() == "mul")
->>>>>>> 8c3a42e7
             {
                 check_shape(s, apply_map.at(it->name())(*this, it));
             }
@@ -244,59 +198,8 @@
         return prog->replace_instruction(ins, miopen_softmax{op}, ins->inputs().at(0), output);
     }
 
-    /*
-    instruction_ref apply_add(instruction_ref ins)
-    {
-        auto output = insert_allocation(ins, ins->get_shape());
-        return prog->replace_instruction(
-            ins, hip_add{}, ins->inputs().at(0), ins->inputs().at(1), output);
-    }
-    */
-
-    /*
-    instruction_ref apply_sin(instruction_ref ins)
-    {
-        auto output = insert_allocation(ins, ins->get_shape());
-        return prog->replace_instruction(ins, hip_sin{}, ins->inputs().at(0), output);
-    }
-    */
-
-<<<<<<< HEAD
     template <class T>
     instruction_ref apply_generic_op(instruction_ref ins)
-=======
-    instruction_ref apply_sinh(instruction_ref ins)
-    {
-        auto output = insert_allocation(ins, ins->get_shape());
-        return prog->replace_instruction(ins, hip_sinh{}, ins->inputs().at(0), output);
-    }
-
-    instruction_ref apply_cosh(instruction_ref ins)
-    {
-        auto output = insert_allocation(ins, ins->get_shape());
-        return prog->replace_instruction(ins, hip_cosh{}, ins->inputs().at(0), output);
-    }
-
-    instruction_ref apply_asin(instruction_ref ins)
-    {
-        auto output = insert_allocation(ins, ins->get_shape());
-        return prog->replace_instruction(ins, hip_asin{}, ins->inputs().at(0), output);
-    }
-
-    instruction_ref apply_acos(instruction_ref ins)
-    {
-        auto output = insert_allocation(ins, ins->get_shape());
-        return prog->replace_instruction(ins, hip_acos{}, ins->inputs().at(0), output);
-    }
-
-    instruction_ref apply_atan(instruction_ref ins)
-    {
-        auto output = insert_allocation(ins, ins->get_shape());
-        return prog->replace_instruction(ins, hip_atan{}, ins->inputs().at(0), output);
-    }
-
-    instruction_ref apply_mul(instruction_ref ins)
->>>>>>> 8c3a42e7
     {
         auto output                       = insert_allocation(ins, ins->get_shape());
         std::vector<instruction_ref> refs = ins->inputs();
