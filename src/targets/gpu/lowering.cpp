--- conflicted
+++ resolved
@@ -86,10 +86,8 @@
     void init()
     {
         this->last = instruction::get_output_alias(std::prev(prog->end()));
-<<<<<<< HEAD
+      
         add_miopen_simple_op<miopen_sigmoid>("sigmoid", make_sigmoid);
-=======
->>>>>>> 3ab91a79
         add_miopen_simple_op<miopen_abs>("abs", make_abs);
 
         add_miopen_extend_op<miopen_leaky_relu, op::leaky_relu>("leaky_relu", make_leaky_relu);
