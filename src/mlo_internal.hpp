--- conflicted
+++ resolved
@@ -97,10 +97,10 @@
 */
 
 //#ifndef WITH_CLBLAS
-#define WITH_CLBLAS
+//#define WITH_CLBLAS
 //#endif
-
 #ifdef WITH_CLBLAS
+
 #include <clBLAS.h>
 #endif
 
@@ -460,11 +460,9 @@
 	int mloConstructDirect2DFwdGen(void);
 
 	int mloSetConf(const std::string & conf_val);
-<<<<<<< HEAD
-	int mloBuildConf_Key(std::string & conf_key) const;
-=======
+
 //	int mloBuildConf_Key(std::string & conf_key) const;
->>>>>>> 5c3ecaae
+
 	int mloSelectDefaultConfig(std::string & conf_val);
 	int mloAddConfigReq(cl_device_id dev,
 		const std::string & conf_key
