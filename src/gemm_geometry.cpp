#include <miopen/gemm_geometry.hpp>

namespace miopen {

std::unordered_map< GemmKey, GemmGeometry, SimpleHash>& gemm_geo_map()
{
    static std::unordered_map< GemmKey, GemmGeometry, SimpleHash> data;
    return data;
}



void GemmGeometry::EnableBetaKernel(bool enable)
{
    beta_kern_req = enable;
}

void GemmGeometry::FindSolution(float time,
        Handle          &handle,
        ConstData_t     a,
        ConstData_t     b,
        Data_t          c,
        bool            enforce_determinism)
{

#if MIOPEN_BACKEND_OPENCL
    /* jn : using a simple version of find, without using any workspace for gemm  */
<<<<<<< HEAD
    TinyGemmSolution soln = tinygemm::find(time, handle.GetStream(), a, b, c, enforce_determinism, tgg);
=======
    MIOpenGEMM::Solution soln = MIOpenGEMM::find(time, handle.GetStream(), a, b, c, enforce_determinism, tgg);
>>>>>>> f68af8ce
#else
    (void)time;
    (void)a;
    (void)b;
    (void)c;
    (void)tgg;
    (void)alpha;
    (void)beta;
    /* jn : fall back to a safe, generic solution. Independent of device */
<<<<<<< HEAD
    TinyGemmSolution soln = tinygemm::get_default(tgg);
=======
    MIOpenGEMM::Solution soln = MIOpenGEMM::get_default(tgg);
>>>>>>> f68af8ce
#endif
    
    /* jn : the main kernel is at the back of the solution vector */
    std::string program_name = soln.v_tgks.back().kernstr;
    std::string kernel_name = soln.v_tgks.back().fname;
    std::string network_config = tgg.get_networkconfig_string();
    size_t local_work_size = soln.v_tgks.back().local_work_size;
    size_t global_work_size = soln.v_tgks.back().global_work_size;

    std::vector<size_t> vld {local_work_size, 1, 1};
    std::vector<size_t> vgd {global_work_size, 1, 1};

    handle.GetKernel(algorithm_name,
            network_config,
            program_name,
            kernel_name,
            vld,
            vgd,
            ""); /* jn : removed -w, tinygemm kernels should not generate warnings */
    
    if(soln.v_tgks.size() == 2){
        beta_kern_returned = true;
    }
    
    /* jn : the beta kernel is part of the solution */
    if(soln.v_tgks.size() == 2 && beta != 1)
    {      
        std::string beta_program_name = soln.v_tgks[0].kernstr;
        std::string beta_kernel_name = soln.v_tgks[0].fname;
        local_work_size = soln.v_tgks[0].local_work_size;
        global_work_size = soln.v_tgks[0].global_work_size;
        
        EnableBetaKernel(true);

        vld[0] = local_work_size;
        vgd[0] = global_work_size;

        handle.GetKernel(algorithm_name+"_beta",
                network_config, /* jn : different network_configs require different beta kernels */
                beta_program_name,
                beta_kernel_name,
                vld,
                vgd,
                "");
   }

    gemm_geo_map()[std::make_pair(algorithm_name, network_config)] = *this;
}

void GemmGeometry::RunGemm(Handle &handle,
            ConstData_t     a,
            ConstData_t     b,
            Data_t          c,
            int             a_offset,
            int             b_offset,
            int             c_offset)
{
    std::string network_config = tgg.get_networkconfig_string();

    if(beta_kern_req) {
        handle.GetKernel(algorithm_name+"_beta", network_config) (c, c_offset, beta);
        handle.GetKernel(algorithm_name, network_config) (a, a_offset, b, b_offset, c, c_offset, alpha);
    }
    else {
        
        /* jn : the case where a beta kernel 
         * was returned, but beta = 1 so it is not 
         * needed. Notice: no beta in function sig  */
        if (beta_kern_returned == true){
            handle.GetKernel(algorithm_name, network_config) (a, a_offset, b, b_offset, c, c_offset, alpha);
        }
        else{
            handle.GetKernel(algorithm_name, network_config) (a, a_offset, b, b_offset, c, c_offset, alpha, beta);
        }
    }
}

} // namespace miopen<|MERGE_RESOLUTION|>--- conflicted
+++ resolved
@@ -25,11 +25,7 @@
 
 #if MIOPEN_BACKEND_OPENCL
     /* jn : using a simple version of find, without using any workspace for gemm  */
-<<<<<<< HEAD
-    TinyGemmSolution soln = tinygemm::find(time, handle.GetStream(), a, b, c, enforce_determinism, tgg);
-=======
     MIOpenGEMM::Solution soln = MIOpenGEMM::find(time, handle.GetStream(), a, b, c, enforce_determinism, tgg);
->>>>>>> f68af8ce
 #else
     (void)time;
     (void)a;
@@ -39,11 +35,7 @@
     (void)alpha;
     (void)beta;
     /* jn : fall back to a safe, generic solution. Independent of device */
-<<<<<<< HEAD
-    TinyGemmSolution soln = tinygemm::get_default(tgg);
-=======
     MIOpenGEMM::Solution soln = MIOpenGEMM::get_default(tgg);
->>>>>>> f68af8ce
 #endif
     
     /* jn : the main kernel is at the back of the solution vector */
