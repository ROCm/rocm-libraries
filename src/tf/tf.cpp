#include <google/protobuf/text_format.h>
#include <google/protobuf/io/zero_copy_stream_impl.h>
#include <graph.pb.h>
#include <iostream>
#include <fstream>
#include <unordered_map>
#include <unordered_set>
#include <functional>
#include <array>
#include <utility>
#include <vector>

#include <migraphx/fallthrough.hpp>
#include <migraphx/program.hpp>
#include <migraphx/operators.hpp>
#include <migraphx/ranges.hpp>
#include <migraphx/instruction.hpp>
#include <migraphx/config.hpp>
#include <migraphx/tf.hpp>
#include <migraphx/pad_calc.hpp>

namespace migraphx {
inline namespace MIGRAPHX_INLINE_NS {

struct tf_parser
{
    using attribute_map = std::unordered_map<std::string, tensorflow::AttrValue>;
    using node_map      = std::map<std::string, tensorflow::NodeDef>;
    // using input_node_map = std::unordered_map<std::string, std::unordered_set<std::string>>;
    using op_func = std::function<instruction_ref(attribute_map, std::vector<instruction_ref>)>;

    node_map nodes;
    std::vector<tensorflow::NodeDef> input_nodes;
    std::unordered_map<std::string, instruction_ref> instructions;
    program prog = program();
    bool is_nhwc = true;

    std::unordered_map<std::string, op_func> ops;

    bool should_transpose(instruction_ref ins) const
    {
        return is_nhwc and ins->get_shape().lens().size() == 4;
    }

    instruction_ref to_nhwc(instruction_ref ins)
    {
        if(should_transpose(ins))
            return prog.add_instruction(op::transpose{{0, 2, 3, 1}}, ins);
        return ins;
    }

    instruction_ref to_nchw(instruction_ref ins)
    {
        if(should_transpose(ins))
            return prog.add_instruction(op::transpose{{0, 3, 1, 2}}, ins);
        return ins;
    }

    instruction_ref to_kcxy(instruction_ref ins)
    {
        if(should_transpose(ins))
            return prog.add_instruction(op::transpose{{3, 2, 0, 1}}, ins);
        return ins;
    }

    instruction_ref make_contiguous(instruction_ref ins)
    {
        if(ins->get_shape().standard())
            return ins;
        else
            return prog.add_instruction(op::contiguous{}, ins);
    }

    std::vector<instruction_ref> to_nchw(const std::vector<instruction_ref>& args)
    {
        std::vector<instruction_ref> result(args.size());
        std::transform(
            args.begin(), args.end(), result.begin(), [&](auto ins) { return this->to_nchw(ins); });
        return result;
    }

    std::vector<size_t>
    parse_axes(const attribute_map& attributes, const std::string& s, const size_t num_dims) const
    {
        auto attrs = attributes.at(s).list().i();
        std::vector<size_t> axes;
        copy(attrs.begin(), attrs.end(), std::back_inserter(axes));
        if(is_nhwc)
        {
            std::transform(axes.begin(), axes.end(), axes.begin(), [&](size_t axis) {
                return parse_axis(axis, num_dims);
            });
        }
        return axes;
    }

    template <class T>
    std::vector<T> parse_axes(std::vector<T> axes, const size_t num_dims) const
    {
        if(is_nhwc)
        {
            std::vector<T> new_axes;
            std::transform(axes.begin(),
                           axes.end(),
                           std::back_inserter(new_axes),
                           [&](size_t axis) { return parse_axis(axis, num_dims); });
            return new_axes;
        }
        return axes;
    }

    // tf stores certain attributes such as strides, dilations, as a 4D input.
    // The first and last dims are equal to 1, and the relevant data is in dims 2 and 3.
    // This helper function reorders the data to store for the respective operator member variables.
    template <class T>
    void reorder_data(std::vector<T>& prev_data) const
    {
        std::vector<T> new_data(prev_data.size());
        for(size_t i = 0; i < new_data.size(); i++)
        {
            auto new_idx         = parse_axis(i, new_data.size());
            new_data.at(new_idx) = prev_data.at(i);
        }
        prev_data = new_data;
    }

    template <class T>
    T parse_axis(const T& dim, const size_t num_dims) const
    {
        T new_dim = dim;
        if(is_nhwc and num_dims >= 4)
        {
            switch(dim)
            {
            case 0: new_dim = 0; break;
            case 1: new_dim = 2; break;
            case 2: new_dim = 3; break;
            case 3: new_dim = 1; break;
            default: break;
            }
        }
        return new_dim;
    }

    std::vector<int64_t> get_axes(size_t num_axes) const
    {
        std::vector<int64_t> axes(num_axes);
        std::iota(axes.begin(), axes.end(), 0);
        return axes;
    }

    tf_parser()
    {
        add_generic_op("All", op::identity{});
        add_generic_op("Identity", op::identity{});
        add_generic_op("LessEqual", op::identity{});
        add_generic_op("Relu", op::relu{});
        add_generic_op("Relu6", op::clip{6.0, 0.0});
        add_generic_op("Rsqrt", op::rsqrt{});
        add_generic_op("Tanh", op::tanh{});
        add_generic_op("StopGradient", op::identity{});

        add_binary_op("Add", op::add{});
        add_binary_op("Mul", op::mul{});
        add_binary_op("Pow", op::pow{});
        add_binary_op("SquaredDifference", op::sqdiff{});
        add_binary_op("Sub", op::sub{});

        add_mem_op("AvgPool", &tf_parser::parse_pooling);
        add_mem_op("BatchMatMul", &tf_parser::parse_matmul, false);
        add_mem_op("BiasAdd", &tf_parser::parse_biasadd);
        add_mem_op("Cast", &tf_parser::parse_cast, false);
        add_mem_op("ConcatV2", &tf_parser::parse_concat, false);
        add_mem_op("Const", &tf_parser::parse_constant);
        add_mem_op("Conv2D", &tf_parser::parse_conv);
        add_mem_op("DepthwiseConv2dNative", &tf_parser::parse_depthwiseconv);
        add_mem_op("ExpandDims", &tf_parser::parse_expanddims, false);
        add_mem_op("FusedBatchNorm", &tf_parser::parse_batchnorm);
        add_mem_op("GatherV2", &tf_parser::parse_gather, false);
        add_mem_op("MatMul", &tf_parser::parse_matmul, false);
        add_mem_op("MaxPool", &tf_parser::parse_pooling);
        add_mem_op("Mean", &tf_parser::parse_mean, false);
        add_mem_op("OneHot", &tf_parser::parse_onehot, false);
        add_mem_op("Pack", &tf_parser::parse_pack, false);
        add_mem_op("Pad", &tf_parser::parse_pad);
        add_mem_op("Reshape", &tf_parser::parse_reshape, false);
        add_mem_op("Slice", &tf_parser::parse_slice, false);
<<<<<<< HEAD
        add_mem_op("Softmax", &tf_parser::parse_softmax<op::softmax>, false);
=======
        add_mem_op("Softmax", &tf_parser::parse_softmax<op::softmax>);
>>>>>>> fef8086c
        add_mem_op("Squeeze", &tf_parser::parse_squeeze, false);
        add_mem_op("StridedSlice", &tf_parser::parse_stridedslice, false);
        add_mem_op("Transpose", &tf_parser::parse_transpose, false);
    }

    template <class F>
    void add_op(std::string name, F f, bool transpose = true)
    {
        if(transpose)
        {
            ops.emplace(name,
                        op_func{[=](const attribute_map& attributes,
                                    const std::vector<instruction_ref>& args) -> instruction_ref {
                            return to_nhwc(f(attributes, to_nchw(args)));
                        }});
        }
        else
        {
            ops.emplace(name, f);
        }
    }

    template <class F>
    void add_mem_op(std::string name, F f, bool transpose = true)
    {
        add_op(name,
               [=](auto&&... xs) {
                   return std::mem_fn(f)(*this, name, std::forward<decltype(xs)>(xs)...);
               },
               transpose);
    }

    template <class T>
    void add_binary_op(std::string name, T x)
    {
        add_op(name,
               [this, x](const attribute_map&, std::vector<instruction_ref> args) {
                   if(args.size() != 2)
                       MIGRAPHX_THROW("binary operators should have 2 operands");
                   // TODO
                   // if(contains(attributes, "data_format"))
                   // {
                   //     if(is_nhwc)
                   //     {
                   //         l0 = prog.add_instruction(op::transpose{{0, 3, 1, 2}}, args[1]);
                   //     }
                   // }
                   return add_broadcastable_binary_op(args[0], args[1], x);
               },
               false);
    }

    template <class T>
    instruction_ref add_broadcastable_binary_op(instruction_ref arg0, instruction_ref arg1, T x)
    {
        if(arg0->get_shape().lens() != arg1->get_shape().lens())
        {
            // Example:
            // s0 = (3,2,4,5) and s1 = (2,1,1)
            //
            // In this case we need to broadcast (:,1,1) portion of
            // s1 plus broadcast the 1st dimension of s1
            // giving output_lens = (3,2,4,5)
            //
            // Another example:
            // s0 = (3,2,1,5) and s1 = (2,7,5)
            // In this case we need to broadcast the (:,:,1:,:) axis
            // of s0 plus the 1st dimension of s1 giving
            // output_lens = (3,2,7,5)
            //
            // Get lengths for both arguments
            const std::vector<size_t>* s0 = &arg0->get_shape().lens();
            const std::vector<size_t>* s1 = &arg1->get_shape().lens();

            // Make sure s0 is the smaller size
            if(s0->size() > s1->size())
                std::swap(s0, s1);

            std::vector<size_t> output_lens(*s1);
            auto offset = s1->size() - s0->size();
            std::transform(s0->begin(),
                           s0->end(),
                           s1->begin() + offset,
                           output_lens.begin() + offset,
                           [](auto a, auto b) { return std::max(a, b); });

            auto l0 = prog.add_instruction(op::multibroadcast{output_lens}, arg0);
            auto l1 = prog.add_instruction(op::multibroadcast{output_lens}, arg1);
            return to_nhwc(prog.add_instruction(x, to_nchw(l0), to_nchw(l1)));
        }
        else
        {
            return to_nhwc(prog.add_instruction(x, {to_nchw(arg0), to_nchw(arg1)}));
        }
    }

    template <class T>
    void add_generic_op(std::string name, T x, bool transpose = true)
    {
        add_op(name,
               [this, x](const attribute_map&, std::vector<instruction_ref> args) {
                   return prog.add_instruction(x, args);
               },
               transpose);
    }

    instruction_ref
    parse_batchnorm(const std::string&, attribute_map attributes, std::vector<instruction_ref> args)
    {
        float epsilon                                     = 1e-5f;
        float momentum                                    = 0.9f;
        op::batch_norm_inference::bn_infer_mode_t bn_mode = op::batch_norm_inference::spatial;
        if(contains(attributes, "epsilon"))
        {
            epsilon = attributes.at("epsilon").f();
        }
        op::batch_norm_inference op{epsilon, momentum, bn_mode};
        return prog.add_instruction(op, std::move(args));
    }

    instruction_ref
    parse_biasadd(const std::string&, const attribute_map&, std::vector<instruction_ref> args)
    {
        uint64_t axis = 1; // assume output of previous layer is in NCHW (broadcast on channel)
        auto l0 = prog.add_instruction(op::broadcast{axis, args[0]->get_shape().lens()}, args[1]);
        return prog.add_instruction(op::add{}, args[0], l0);
    }

    instruction_ref
    parse_cast(const std::string&, attribute_map attributes, std::vector<instruction_ref> args)
    {
        shape::type_t type = parse_type(attributes.at("DstT").type());
        return prog.add_instruction(op::convert{type}, std::move(args));
    }

    instruction_ref
    parse_concat(const std::string&, attribute_map attributes, std::vector<instruction_ref> args)
    {
        // get index for axis within args
        size_t axis_idx = attributes.at("N").i();
        size_t axis     = args[axis_idx]->eval().at<int64_t>();
        op::concat op{axis};
        // return only first N arguments (assuming last index is the axis value)
        return prog.add_instruction(
            op, std::vector<instruction_ref>(args.begin(), args.begin() + args.size() - 1));
    }

    instruction_ref parse_constant(const std::string&,
                                   attribute_map attributes,
                                   const std::vector<instruction_ref>&)
    {
        literal v = parse_tensor(attributes.at("value").tensor());
        return prog.add_literal(v);
    }

    instruction_ref
    parse_conv(const std::string&, attribute_map attributes, std::vector<instruction_ref> args)
    {
        op::convolution op;
        if(contains(attributes, "strides"))
        {
            std::vector<size_t> stride;
            copy(attributes.at("strides").list().i(), std::back_inserter(stride));
            reorder_data(stride);
            if(stride.size() != 4)
            {
                MIGRAPHX_THROW("strides should have 4 values");
            }
            op.stride[0] = stride[2];
            op.stride[1] = stride[3];
        }
        if(contains(attributes, "dilations"))
        {
            std::vector<size_t> dilation;
            copy(attributes.at("dilations").list().i(), std::back_inserter(dilation));
            reorder_data(dilation);
            if(dilation.size() != 4)
            {
                MIGRAPHX_THROW("dilation should have 4 values");
            }
            op.dilation[0] = dilation[2];
            op.dilation[1] = dilation[3];
        }

        auto weights = to_kcxy(args[1]);
        auto l0      = args[0];
        if(contains(attributes, "padding"))
        {
            const std::string& pad_mode = attributes.at("padding").s();
            if(pad_mode.find("SAME") != std::string::npos)
            {
                op.padding_mode                 = op::padding_mode_t::same;
                std::vector<size_t> weight_dims = weights->get_shape().lens();
                size_t weight_h                 = weight_dims[2];
                size_t weight_w                 = weight_dims[3];

                auto input_dims = l0->get_shape().lens();
                size_t input_h  = input_dims[2];
                size_t input_w  = input_dims[3];
                std::vector<int64_t> pads(input_dims.size());
                calculate_padding(0, pads, input_h, op.stride[0], op.dilation[0], weight_h);
                calculate_padding(1, pads, input_w, op.stride[1], op.dilation[1], weight_w);

                if(pads[0] != pads[2] || pads[1] != pads[3])
                {
                    std::vector<int64_t> padding = {0, 0, pads[0], pads[1], 0, 0, pads[2], pads[3]};
                    l0 = prog.add_instruction(migraphx::op::pad{padding}, l0);
                }
                else
                {
                    op.padding[0] = pads[0];
                    op.padding[1] = pads[1];
                }
            }
            else if(pad_mode.find("VALID") != std::string::npos)
            {
                op.padding_mode = op::padding_mode_t::valid;
            }
            else if(pad_mode.find("EXPLICIT") != std::string::npos)
            {
                std::vector<size_t> padding;
                copy(attributes.at("explicit_paddings").list().i(), std::back_inserter(padding));
                if(padding.size() != 4)
                {
                    MIGRAPHX_THROW("padding should have 4 values");
                }
                if(padding[0] != padding[2] || padding[1] != padding[3])
                {
                    MIGRAPHX_THROW("migraphx does not support asymetric padding");
                }
                op.padding[0] = padding[0];
                op.padding[1] = padding[1];
            }
        }
        return prog.add_instruction(op, {l0, to_kcxy(args[1])});
    }

    instruction_ref parse_depthwiseconv(const std::string&,
                                        attribute_map attributes,
                                        std::vector<instruction_ref> args)
    {
        op::convolution op;
        size_t num_channels = args[0]->get_shape().lens()[1];
        op.group            = num_channels;

        if(contains(attributes, "strides"))
        {
            std::vector<size_t> stride;
            copy(attributes.at("strides").list().i(), std::back_inserter(stride));
            reorder_data(stride);
            if(stride.size() != 4)
            {
                MIGRAPHX_THROW("strides should have 4 values");
            }
            op.stride[0] = stride[2];
            op.stride[1] = stride[3];
        }

        auto weights = to_kcxy(args[1]);
        if(contains(attributes, "dilations"))
        {
            std::vector<size_t> dilation;
            copy(attributes.at("dilations").list().i(), std::back_inserter(dilation));
            reorder_data(dilation);
            if(dilation.size() != 4)
            {
                MIGRAPHX_THROW("dilation should have 4 values");
            }
            op.dilation[0] = dilation[2];
            op.dilation[1] = dilation[3];
        }

        auto l0 = args[0];
        if(contains(attributes, "padding"))
        {
            const std::string& pad_mode = attributes.at("padding").s();

            if(pad_mode.find("SAME") != std::string::npos)
            {
                op.padding_mode                 = op::padding_mode_t::same;
                std::vector<size_t> weight_dims = weights->get_shape().lens();
                size_t weight_h                 = weight_dims[2];
                size_t weight_w                 = weight_dims[3];

                auto input_dims = l0->get_shape().lens();
                size_t input_h  = input_dims[2];
                size_t input_w  = input_dims[3];
                std::vector<int64_t> pads(input_dims.size());
                calculate_padding(0, pads, input_h, op.stride[0], op.dilation[0], weight_h);
                calculate_padding(1, pads, input_w, op.stride[1], op.dilation[1], weight_w);

                if(pads[0] != pads[2] || pads[1] != pads[3])
                {
                    std::vector<int64_t> padding = {0, 0, pads[0], pads[1], 0, 0, pads[2], pads[3]};
                    l0 = prog.add_instruction(migraphx::op::pad{padding}, l0);
                }
                else
                {
                    op.padding[0] = pads[0];
                    op.padding[1] = pads[1];
                }
            }
            else if(pad_mode.find("VALID") != std::string::npos)
            {
                op.padding_mode = op::padding_mode_t::valid;
            }
        }

        std::vector<int64_t> new_weights_shape;
        copy(weights->get_shape().lens(), std::back_inserter(new_weights_shape));

        // weight format is (out_channels, in_channels, h, w), but in depthwise_conv,
        // out_channels is equal to the multiplier. Adjust by inserting a reshape and
        // setting in_channels to 1
        int64_t multiplier   = new_weights_shape[0];
        int64_t out_channels = num_channels * multiplier;
        new_weights_shape[0] = out_channels;
        new_weights_shape[1] = 1;
        // Make sure weights are contiguous before doing reshape
        auto new_weights =
            prog.add_instruction(op::reshape{new_weights_shape}, make_contiguous(weights));

        return prog.add_instruction(op, {l0, new_weights});
    }

    instruction_ref
    parse_expanddims(const std::string&, const attribute_map&, std::vector<instruction_ref> args)
    {
        std::vector<size_t> input_dims = args[0]->get_shape().lens();
        std::vector<int64_t> new_dims(input_dims.begin(), input_dims.end());
        size_t num_dims = input_dims.size();
        int32_t dim     = args[1]->eval().at<int32_t>();

        if(dim < 0)
        {
            new_dims.insert(new_dims.begin() + (num_dims + dim + 1), 1);
        }
        else
        {
            new_dims.insert(new_dims.begin() + dim, 1);
        }
        return prog.add_instruction(op::reshape{new_dims}, args[0]);
    }

    instruction_ref
    parse_gather(const std::string&, const attribute_map&, std::vector<instruction_ref> args)
    {
        int axis = args[2]->eval().at<int32_t>();
        op::gather op{axis};
        return prog.add_instruction(op, {args[0], args[1]});
    }

    instruction_ref
    parse_matmul(const std::string&, attribute_map attributes, std::vector<instruction_ref> args)
    {
        bool transa = false;
        bool transb = false;

        if(contains(attributes, "transpose_a"))
        {
            transa = attributes.at("transpose_a").b();
        }
        if(contains(attributes, "transpose_b"))
        {
            transb = attributes.at("transpose_b").b();
        }

        if(contains(attributes, "adj_x"))
        {
            transa = attributes.at("adj_x").b();
        }
        if(contains(attributes, "adj_y"))
        {
            transb = attributes.at("adj_y").b();
        }

        std::vector<int64_t> perm(args[0]->get_shape().lens().size());
        std::iota(perm.begin(), perm.end(), int64_t{0});
        // swap the last two elements
        std::iter_swap(perm.end() - 1, perm.end() - 2);

        auto l1 = (transa) ? prog.add_instruction(op::transpose{perm}, args[0]) : args[0];
        auto l2 = (transb) ? prog.add_instruction(op::transpose{perm}, args[1]) : args[1];

        return prog.add_instruction(op::dot{}, l1, l2);
    }

    instruction_ref
    parse_mean(const std::string&, attribute_map attributes, std::vector<instruction_ref> args)
    {
        bool keep_dims = attributes.at("keep_dims").b();
        // std::vector<int32_t> hw_axes{2, 3};
        // check if conditions for GlobalAvgPool are met
        auto lens                       = args[0]->get_shape().lens();
        auto axes                       = args[1]->eval().get<int32_t>().to_vector();
        std::vector<int64_t> axes_int64 = std::vector<int64_t>(axes.begin(), axes.end());

        // if(axes == hw_axes and lens.size() == 4)
        // {
        // op::pooling op{"average"};
        // op.lengths[0] = lens[2];
        // op.lengths[1] = lens[3];
        auto l0 = prog.add_instruction(op::reduce_mean{axes_int64}, args.front());
        if(keep_dims)
            return l0;
        return prog.add_instruction(op::squeeze{axes_int64}, l0);
        // }
        // MIGRAPHX_THROW("MIGraphX does not support mean outside of GlobalAvgPool transformation");
    }

    instruction_ref
    parse_onehot(const std::string&, attribute_map attributes, std::vector<instruction_ref> args)
    {
        // auto indices       = args[0]->eval().get<int32_t>().to_vector();
        size_t depth = static_cast<size_t>(args[1]->eval().at<int32_t>());

        int64_t axis = -1;
        // size_t num_indices = indices.size();
        float on_value  = args[2]->eval().at<float>();
        float off_value = args[3]->eval().at<float>();

        std::vector<float> depth_input(depth * depth, off_value);
        for(int i = 0; i < depth; i++)
        {
            depth_input[depth * i + i] = on_value;
        }

        if(contains(attributes, "axis"))
            axis = attributes.at("axis").i();
        if(axis == -1)
        {
            shape s{shape::float_type, {depth, depth}};
            auto l0 = prog.add_literal({s, depth_input});
            return prog.add_instruction(op::gather{0}, {l0, args[0]});
        }
        MIGRAPHX_THROW("MIGraphX does not support axis != -1");
    }

    instruction_ref parse_pack(const std::string&,
                               const attribute_map& attributes,
                               std::vector<instruction_ref> args)
    {
        // reinterpret as unsqueeze with concat
        std::vector<instruction_ref> unsqueezed_args;
        int64_t axis = 0;
        if(contains(attributes, "axis"))
            axis = attributes.at("axis").i();
        size_t input_size = args.front()->get_shape().lens().size();
        if(axis > input_size)
        {
            MIGRAPHX_THROW("TF_PARSER: axis value of " + to_string(axis) +
                           " must be smaller than input size " + to_string(input_size));
        }

        std::transform(
            args.begin(),
            args.end(),
            std::back_inserter(unsqueezed_args),
            [&](instruction_ref arg) { return prog.add_instruction(op::unsqueeze{{axis}}, arg); });
        return to_nhwc(
            prog.add_instruction(op::concat{static_cast<size_t>(axis)}, unsqueezed_args));
    }

    instruction_ref
    parse_pad(const std::string&, const attribute_map&, std::vector<instruction_ref> args)
    {
        size_t ndims = args.front()->get_shape().lens().size();

        // in tf, the paddings are arranged as a 2d shape (ndims, 2),
        // the last dim contains the left padding and right padding respectively
        std::vector<std::pair<int32_t, int32_t>> pad_per_dim(ndims);
        auto tf_padding = args[1]->eval().get<int32_t>().to_vector();
        for(size_t i = 0; i < 2 * ndims; i += 2)
        {
            pad_per_dim[i / 2].first  = tf_padding[i];
            pad_per_dim[i / 2].second = tf_padding[i + 1];
        }
        reorder_data(pad_per_dim);

        op::pad op;
        std::vector<int64_t> pads(ndims * 2);
        for(size_t i = 0; i < ndims; i++)
        {
            pads[i]         = pad_per_dim[i].first;
            pads[i + ndims] = pad_per_dim[i].second;
        }
        op.pads = pads;
        return prog.add_instruction(op, args.front());
    }

    instruction_ref parse_pooling(const std::string& name,
                                  attribute_map attributes,
                                  std::vector<instruction_ref> args)
    {
        op::pooling op{starts_with(name, "Max") ? "max" : "average"};

        if(contains(attributes, "strides"))
        {
            std::vector<size_t> stride;
            copy(attributes.at("strides").list().i(), std::back_inserter(stride));
            reorder_data(stride);
            if(stride.size() != 4)
            {
                MIGRAPHX_THROW("strides should have 4 values");
            }
            op.stride[0] = stride[2];
            op.stride[1] = stride[3];
        }
        if(contains(attributes, "ksize"))
        {
            std::vector<size_t> ksize;
            copy(attributes.at("ksize").list().i(), std::back_inserter(ksize));
            reorder_data(ksize);
            if(ksize.size() != 4)
            {
                MIGRAPHX_THROW("ksize should have 4 values");
            }
            op.lengths[0] = ksize[2];
            op.lengths[1] = ksize[3];
        }

        auto l0 = args[0];
        if(contains(attributes, "padding"))
        {
            const std::string& pad_mode = attributes.at("padding").s();
            if(pad_mode.find("SAME") != std::string::npos)
            {
                op.padding_mode = op::padding_mode_t::same;
                auto input_dims = l0->get_shape().lens();
                size_t input_h  = input_dims[2];
                size_t input_w  = input_dims[3];
                std::vector<int64_t> pads(input_dims.size());
                calculate_padding(0, pads, input_h, op.stride[0], 1, op.lengths[0]);
                calculate_padding(1, pads, input_w, op.stride[1], 1, op.lengths[1]);

                if(pads[0] != pads[2] || pads[1] != pads[3])
                {
                    std::vector<int64_t> padding = {0, 0, pads[0], pads[1], 0, 0, pads[2], pads[3]};
                    l0                           = prog.add_instruction(
                        migraphx::op::pad{padding, std::numeric_limits<float>::lowest()}, l0);
                }
                else
                {
                    op.padding[0] = pads[0];
                    op.padding[1] = pads[1];
                }
            }
            else if(pad_mode.find("VALID") != std::string::npos)
            {
                op.padding_mode = op::padding_mode_t::valid;
            }
        }
        return prog.add_instruction(op, l0);
    }

    instruction_ref
    parse_reshape(const std::string&, const attribute_map&, std::vector<instruction_ref> args)
    {
        op::reshape op;
        if(args.size() != 2)
            MIGRAPHX_THROW("reshape needs 2 arguments (input, new_shape)");
        auto s = args[1]->eval();
        s.visit([&](auto v) { copy(v, std::back_inserter(op.dims)); });
        return prog.add_instruction(op, make_contiguous(args[0]));
    }

    void parse_from(std::istream& is)
    {
        tensorflow::GraphDef graph;
        if(graph.ParseFromIstream(&is))
        {
            this->parse_graph(graph);
        }
        else
        {
            throw std::runtime_error("Failed reading tf file");
        }
    }

    instruction_ref
    parse_slice(const std::string&, const attribute_map&, std::vector<instruction_ref> args)
    {
        op::slice op;
        auto starts     = args[1]->eval().get<int32_t>().to_vector();
        auto size       = args[2]->eval().get<int32_t>().to_vector();
        auto axes       = args[0]->get_shape().lens();
        size_t num_axes = axes.size();

        op.starts = std::vector<int64_t>(starts.begin(), starts.end());
        op.ends   = std::vector<int64_t>(num_axes);
        op.axes   = std::vector<int64_t>(num_axes);
        std::iota(op.axes.begin(), op.axes.end(), 0);
        for(size_t i = 0; i < num_axes; i++)
        {
            if(size[i] == -1)
                op.ends[i] = axes[i];
            else
                op.ends[i] = starts[i] + size[i];
        }
        return prog.add_instruction(op, make_contiguous(args[0]));
    }

    // template to facilitate the logsoftmax later
    template <class Op>
    instruction_ref parse_softmax(const std::string&,
                                  const attribute_map& attributes,
                                  std::vector<instruction_ref> args)
    {
        int axis      = -1;
        auto num_dims = args[0]->get_shape().lens().size();
        if(contains(attributes, "axis"))
        {
            axis = static_cast<int>(attributes.at("axis").i());
        }
        if(axis < 0)
        {
            axis += num_dims;
        }

        return prog.add_instruction(Op{axis}, make_contiguous(args[0]));
    }

    instruction_ref parse_squeeze(const std::string&,
                                  const attribute_map& attributes,
                                  std::vector<instruction_ref> args)
    {
        op::squeeze op;
        auto input_dims = args[0]->get_shape().lens();
        auto axes       = attributes.at("squeeze_dims").list().i();
        copy(axes, std::back_inserter(op.axes));

        if(op.axes.empty()) // no squeeze_dims provided, remove any dim that equals 1
        {
            for(size_t i = 0; i < input_dims.size(); i++)
            {
                if(input_dims.at(i) == 1)
                {
                    op.axes.push_back(i);
                }
            }
        }
        return prog.add_instruction(op, make_contiguous(args[0]));
    }

    instruction_ref
    parse_slice(const std::string&, const attribute_map&, std::vector<instruction_ref> args)
    {
        op::slice op;
        auto starts     = args[1]->eval().get<int32_t>().to_vector();
        auto size       = args[2]->eval().get<int32_t>().to_vector();
        auto axes       = args[0]->get_shape().lens();
        size_t num_axes = axes.size();

        op.starts = std::vector<int64_t>(starts.begin(), starts.end());
        op.ends   = std::vector<int64_t>(num_axes);
        op.axes   = std::vector<int64_t>(num_axes);
        std::iota(op.axes.begin(), op.axes.end(), 0);
        for(size_t i = 0; i < num_axes; i++)
        {
            if(size[i] == -1)
                op.ends[i] = axes[i];
            else
                op.ends[i] = starts[i] + size[i];
        }
        return prog.add_instruction(op, make_contiguous(args[0]));
    }

    instruction_ref parse_stridedslice(const std::string&,
                                       const attribute_map& attributes,
                                       std::vector<instruction_ref> args)
    {
        op::slice op;
        auto starts              = args[1]->eval().get<int32_t>().to_vector();
        auto ends                = args[2]->eval().get<int32_t>().to_vector();
        auto l0                  = args[0];
        size_t num_axes          = l0->get_shape().lens().size();
        std::vector<size_t> axes = l0->get_shape().lens();

        op.starts = std::vector<int64_t>(starts.begin(), starts.end());
        op.ends   = std::vector<int64_t>(ends.begin(), ends.end());
        op.axes   = std::vector<int64_t>(num_axes);
        std::iota(op.axes.begin(), op.axes.end(), 0);
        uint32_t begin_mask       = 0;
        uint32_t end_mask         = 0;
        uint32_t shrink_axis_mask = 0;
        uint32_t bitwise_compare  = 1;
        std::vector<int64_t> begin_axes;
        std::vector<int64_t> end_axes;
        std::vector<int64_t> squeeze_axes;

        if(contains(attributes, "begin_mask"))
            begin_mask = static_cast<uint32_t>(attributes.at("begin_mask").i());

        if(contains(attributes, "end_mask"))
            end_mask = static_cast<uint32_t>(attributes.at("end_mask").i());

        if(contains(attributes, "shrink_axis_mask"))
            shrink_axis_mask = static_cast<uint32_t>(attributes.at("shrink_axis_mask").i());

        for(size_t i = 0; i < num_axes; i++)
        {
            // the LSB corresponds to axis 0 when determining which axes to begin
            if(((begin_mask >> i) & bitwise_compare) == 1)
                begin_axes.push_back(1);
            else
                begin_axes.push_back(0);
        }

        for(size_t i = 0; i < num_axes; i++)
        {
            // the LSB corresponds to axis 0 when determining which axes to end
            if(((end_mask >> i) & bitwise_compare) == 1)
                end_axes.push_back(1);
            else
                end_axes.push_back(0);
        }

        for(size_t i = 0; i < num_axes; i++)
        {
            if(begin_axes.at(i) == 1)
            {
                op.starts.at(i) = 0;
            }
            if(end_axes.at(i) == 1)
            {
                op.ends.at(i) = axes.at(i);
            }
        }

        auto l1 = prog.add_instruction(op, l0);
        if(shrink_axis_mask == 0)
            return l1;

        for(size_t i = 0; i < num_axes; i++)
        {
            // the LSB corresponds to axis 0 when determining which axes to squeeze
            if(((shrink_axis_mask >> i) & bitwise_compare) == 1)
                squeeze_axes.push_back(i);
        }

        return prog.add_instruction(op::squeeze{squeeze_axes}, l1);
    }

    instruction_ref
    parse_transpose(const std::string&, const attribute_map&, std::vector<instruction_ref> args)
    {
        auto perm = args[1]->eval().get<int32_t>().to_vector();
        op::transpose op;
        op.dims = std::vector<int64_t>(perm.begin(), perm.end());

        return prog.add_instruction(op, args.front());
    }

    void parse_graph(const tensorflow::GraphDef& graph)
    {
        nodes = get_nodes(graph, input_nodes);
        for(auto&& input : input_nodes)
        {
            const std::string& name   = input.name();
            attribute_map input_attrs = get_attributes(input);
            shape::type_t shape_type  = parse_type(input_attrs.at("dtype").type());
            std::vector<size_t> dims  = parse_dims(input_attrs.at("shape").shape());
            if(is_nhwc and dims.size() >= 4)
            {
                reorder_data(dims);
            }
            shape s            = shape{shape_type, dims};
            instructions[name] = to_nhwc(prog.add_parameter(name, s));
        }
        for(auto&& p : nodes)
        {
            this->parse_node(p.first);
        }
    }

    void parse_node(const std::string& name)
    {
        if(instructions.count(name) == 0)
        {
            auto&& node = nodes.at(name);
            // assert ops ignored
            if(node.op() == "Assert" or contains(name, "Assert"))
                return;
            std::vector<instruction_ref> args;

            for(auto&& input : node.input())
            {
                // control dependencies (signified by ^ before the name) are ignored
                if(contains(input, "^"))
                    continue;
                if(nodes.count(input) > 0)
                {
                    auto&& iname = get_name(nodes.at(input));
                    assert(name != iname);
                    this->parse_node(iname);
                    args.push_back(instructions.at(iname));
                }
                else
                {
                    args.push_back(instructions.at(input));
                }
            }
            if(ops.count(node.op()) == 0)
            {
                instructions[name] = prog.add_instruction(op::unknown{node.op()}, args);
            }
            else
            {
                instructions[name] = ops[node.op()](get_attributes(node), args);
            }
        }
    }

    static attribute_map get_attributes(const tensorflow::NodeDef& node)
    {
        attribute_map result;
        for(auto&& attr : node.attr())
        {
            result[attr.first] = attr.second;
        }
        return result;
    }

    static std::string get_name(const tensorflow::NodeDef& node) { return node.name(); }

    static node_map get_nodes(const tensorflow::GraphDef& graph,
                              std::vector<tensorflow::NodeDef>& input_nodes)
    {
        node_map result;
        for(auto&& node : graph.node())
        {
            auto node_name = get_name(node);
            // assume each node in graph has an associated name
            if(node_name.empty())
                MIGRAPHX_THROW("tf node with no name found");
            result[node_name] = node;
            if(node.op() == "Placeholder")
            {
                input_nodes.push_back(node);
            }
        }
        return result;
    }

    static shape::type_t parse_type(const tensorflow::DataType t)
    {
        shape::type_t shape_type{};
        switch(t)
        {
        case tensorflow::DataType::DT_FLOAT: shape_type = shape::float_type; break;
        case tensorflow::DataType::DT_DOUBLE: shape_type = shape::double_type; break;
        case tensorflow::DataType::DT_INT32: shape_type = shape::int32_type; break;
        case tensorflow::DataType::DT_INT16: shape_type = shape::int16_type; break;
        case tensorflow::DataType::DT_INT8: shape_type = shape::int8_type; break;
        case tensorflow::DataType::DT_INT64: shape_type = shape::int64_type; break;
        case tensorflow::DataType::DT_UINT16: shape_type = shape::uint16_type; break;
        case tensorflow::DataType::DT_HALF: shape_type = shape::half_type; break;
        case tensorflow::DataType::DT_UINT32: shape_type = shape::uint32_type; break;
        case tensorflow::DataType::DT_UINT64: shape_type = shape::uint64_type; break;

        case tensorflow::DataType::DT_INVALID:
        case tensorflow::DataType::DT_UINT8:
        case tensorflow::DataType::DT_STRING:
        case tensorflow::DataType::DT_COMPLEX64:
        case tensorflow::DataType::DT_BOOL:
        case tensorflow::DataType::DT_QINT8:
        case tensorflow::DataType::DT_QUINT8:
        case tensorflow::DataType::DT_QINT32:
        case tensorflow::DataType::DT_BFLOAT16:
        case tensorflow::DataType::DT_QINT16:
        case tensorflow::DataType::DT_QUINT16:
        case tensorflow::DataType::DT_COMPLEX128:
        case tensorflow::DataType::DT_RESOURCE:
        case tensorflow::DataType::DT_VARIANT:
        // tf pb should not use these types
        case tensorflow::DataType::DT_FLOAT_REF:
        case tensorflow::DataType::DT_DOUBLE_REF:
        case tensorflow::DataType::DT_INT32_REF:
        case tensorflow::DataType::DT_UINT8_REF:
        case tensorflow::DataType::DT_INT16_REF:
        case tensorflow::DataType::DT_INT8_REF:
        case tensorflow::DataType::DT_STRING_REF:
        case tensorflow::DataType::DT_COMPLEX64_REF:
        case tensorflow::DataType::DT_INT64_REF:
        case tensorflow::DataType::DT_BOOL_REF:
        case tensorflow::DataType::DT_QINT8_REF:
        case tensorflow::DataType::DT_QUINT8_REF:
        case tensorflow::DataType::DT_QINT32_REF:
        case tensorflow::DataType::DT_BFLOAT16_REF:
        case tensorflow::DataType::DT_QINT16_REF:
        case tensorflow::DataType::DT_QUINT16_REF:
        case tensorflow::DataType::DT_UINT16_REF:
        case tensorflow::DataType::DT_COMPLEX128_REF:
        case tensorflow::DataType::DT_HALF_REF:
        case tensorflow::DataType::DT_RESOURCE_REF:
        case tensorflow::DataType::DT_VARIANT_REF:
        case tensorflow::DataType::DT_UINT32_REF:
        case tensorflow::DataType::DT_UINT64_REF:
        case tensorflow::DataType::DataType_INT_MAX_SENTINEL_DO_NOT_USE_:
        case tensorflow::DataType::DataType_INT_MIN_SENTINEL_DO_NOT_USE_: break;
        }
        return shape_type;
    }

    static literal parse_tensor(const tensorflow::TensorProto& t)
    {
        std::vector<size_t> dims = parse_dims(t.tensor_shape());
        size_t shape_size = std::accumulate(dims.begin(), dims.end(), 1, std::multiplies<size_t>());
        if(!t.tensor_content().empty()) // has raw data
        {
            const std::string& s = t.tensor_content();
            switch(t.dtype())
            {
            case tensorflow::DataType::DT_FLOAT:
                return literal{{shape::float_type, dims}, s.data()};
            case tensorflow::DataType::DT_BOOL:
            case tensorflow::DataType::DT_INT8: return literal{{shape::int8_type, dims}, s.data()};
            case tensorflow::DataType::DT_UINT16:
            case tensorflow::DataType::DT_INT16:
                return literal{{shape::int16_type, dims}, s.data()};
            case tensorflow::DataType::DT_INT32:
                return literal{{shape::int32_type, dims}, s.data()};
            case tensorflow::DataType::DT_INT64:
                return literal{{shape::int64_type, dims}, s.data()};
            case tensorflow::DataType::DT_HALF: return literal{{shape::half_type, dims}, s.data()};
            case tensorflow::DataType::DT_DOUBLE:
                return literal{{shape::double_type, dims}, s.data()};
            case tensorflow::DataType::DT_INVALID:
            case tensorflow::DataType::DT_UINT8:
            case tensorflow::DataType::DT_STRING:
            case tensorflow::DataType::DT_UINT32:
            case tensorflow::DataType::DT_UINT64:
            case tensorflow::DataType::DT_COMPLEX64:
            case tensorflow::DataType::DT_COMPLEX128:
            case tensorflow::DataType::DT_QINT8:
            case tensorflow::DataType::DT_QUINT8:
            case tensorflow::DataType::DT_QINT32:
            case tensorflow::DataType::DT_BFLOAT16:
            case tensorflow::DataType::DT_QINT16:
            case tensorflow::DataType::DT_QUINT16:
            case tensorflow::DataType::DT_RESOURCE:
            case tensorflow::DataType::DT_VARIANT:
            case tensorflow::DataType::DT_FLOAT_REF:
            case tensorflow::DataType::DT_DOUBLE_REF:
            case tensorflow::DataType::DT_INT32_REF:
            case tensorflow::DataType::DT_UINT8_REF:
            case tensorflow::DataType::DT_INT16_REF:
            case tensorflow::DataType::DT_INT8_REF:
            case tensorflow::DataType::DT_STRING_REF:
            case tensorflow::DataType::DT_COMPLEX64_REF:
            case tensorflow::DataType::DT_INT64_REF:
            case tensorflow::DataType::DT_BOOL_REF:
            case tensorflow::DataType::DT_QINT8_REF:
            case tensorflow::DataType::DT_QUINT8_REF:
            case tensorflow::DataType::DT_QINT32_REF:
            case tensorflow::DataType::DT_BFLOAT16_REF:
            case tensorflow::DataType::DT_QINT16_REF:
            case tensorflow::DataType::DT_QUINT16_REF:
            case tensorflow::DataType::DT_UINT16_REF:
            case tensorflow::DataType::DT_COMPLEX128_REF:
            case tensorflow::DataType::DT_HALF_REF:
            case tensorflow::DataType::DT_RESOURCE_REF:
            case tensorflow::DataType::DT_VARIANT_REF:
            case tensorflow::DataType::DT_UINT32_REF:
            case tensorflow::DataType::DT_UINT64_REF:
            case tensorflow::DataType::DataType_INT_MAX_SENTINEL_DO_NOT_USE_:
            case tensorflow::DataType::DataType_INT_MIN_SENTINEL_DO_NOT_USE_:
                throw std::runtime_error("");
            }
            MIGRAPHX_THROW("Invalid tensor type");
        }
        switch(t.dtype())
        {
        case tensorflow::DataType::DT_FLOAT:
            return create_literal(
                shape::float_type, dims, get_data_vals(t.float_val(), shape_size));
        case tensorflow::DataType::DT_INT8:
            return create_literal(shape::int8_type, dims, get_data_vals(t.int_val(), shape_size));
        case tensorflow::DataType::DT_UINT16:
            return create_literal(shape::uint16_type, dims, get_data_vals(t.int_val(), shape_size));
        case tensorflow::DataType::DT_INT16:
            return create_literal(shape::int16_type, dims, get_data_vals(t.int_val(), shape_size));
        case tensorflow::DataType::DT_INT32:
            return create_literal(shape::int32_type, dims, get_data_vals(t.int_val(), shape_size));
        case tensorflow::DataType::DT_INT64:
            return create_literal(
                shape::int64_type, dims, get_data_vals(t.int64_val(), shape_size));
        case tensorflow::DataType::DT_BOOL:
            return create_literal(shape::int32_type, dims, get_data_vals(t.bool_val(), shape_size));
        case tensorflow::DataType::DT_HALF:
        {
            std::vector<int> data_int32 = get_data_vals(t.half_val(), shape_size);
            std::vector<uint16_t> data_uint16(data_int32.begin(), data_int32.end());
            std::vector<half> data_half;
            std::transform(data_uint16.begin(),
                           data_uint16.end(),
                           std::back_inserter(data_half),
                           [](uint16_t raw_val) { return *reinterpret_cast<half*>(&raw_val); });
            return create_literal(shape::half_type, dims, data_half);
        }
        case tensorflow::DataType::DT_DOUBLE:
            return literal{{shape::double_type, dims}, get_data_vals(t.double_val(), shape_size)};
        case tensorflow::DataType::DT_INVALID:
        case tensorflow::DataType::DT_UINT8:
        case tensorflow::DataType::DT_STRING:
        case tensorflow::DataType::DT_UINT32:
        case tensorflow::DataType::DT_UINT64:
        case tensorflow::DataType::DT_COMPLEX64:
        case tensorflow::DataType::DT_COMPLEX128:
        case tensorflow::DataType::DT_QINT8:
        case tensorflow::DataType::DT_QUINT8:
        case tensorflow::DataType::DT_QINT32:
        case tensorflow::DataType::DT_BFLOAT16:
        case tensorflow::DataType::DT_QINT16:
        case tensorflow::DataType::DT_QUINT16:
        case tensorflow::DataType::DT_RESOURCE:
        case tensorflow::DataType::DT_VARIANT:
        case tensorflow::DataType::DT_FLOAT_REF:
        case tensorflow::DataType::DT_DOUBLE_REF:
        case tensorflow::DataType::DT_INT32_REF:
        case tensorflow::DataType::DT_UINT8_REF:
        case tensorflow::DataType::DT_INT16_REF:
        case tensorflow::DataType::DT_INT8_REF:
        case tensorflow::DataType::DT_STRING_REF:
        case tensorflow::DataType::DT_COMPLEX64_REF:
        case tensorflow::DataType::DT_INT64_REF:
        case tensorflow::DataType::DT_BOOL_REF:
        case tensorflow::DataType::DT_QINT8_REF:
        case tensorflow::DataType::DT_QUINT8_REF:
        case tensorflow::DataType::DT_QINT32_REF:
        case tensorflow::DataType::DT_BFLOAT16_REF:
        case tensorflow::DataType::DT_QINT16_REF:
        case tensorflow::DataType::DT_QUINT16_REF:
        case tensorflow::DataType::DT_UINT16_REF:
        case tensorflow::DataType::DT_COMPLEX128_REF:
        case tensorflow::DataType::DT_HALF_REF:
        case tensorflow::DataType::DT_RESOURCE_REF:
        case tensorflow::DataType::DT_VARIANT_REF:
        case tensorflow::DataType::DT_UINT32_REF:
        case tensorflow::DataType::DT_UINT64_REF:
        case tensorflow::DataType::DataType_INT_MAX_SENTINEL_DO_NOT_USE_:
        case tensorflow::DataType::DataType_INT_MIN_SENTINEL_DO_NOT_USE_:
            throw std::runtime_error("");
        }
        MIGRAPHX_THROW("Invalid tensor type");
    }

    template <class T>
    static std::vector<T> get_data_vals(const google::protobuf::RepeatedField<T>& data,
                                        const size_t& shape_size)
    {
        std::vector<T> data_vals(shape_size);
        // check if shape has enough data values given existing fields
        if(data.size() == 1)
        {
            std::fill(data_vals.begin(), data_vals.end(), data[0]);
        }
        else
            copy(data.begin(), data.end(), std::back_inserter(data_vals));
        return data_vals;
    }

    static std::vector<size_t> parse_dims(const tensorflow::TensorShapeProto& s)
    {
        std::vector<size_t> dims;
        auto input_dims = s.dim();
        std::transform(input_dims.begin(),
                       input_dims.end(),
                       std::back_inserter(dims),
                       [](const tensorflow::TensorShapeProto_Dim& dim) { return dim.size(); });
        return dims;
    }

    template <class T>
    static literal
    create_literal(shape::type_t shape_type, const std::vector<size_t>& dims, std::vector<T> data)
    {
        // assume if explicit value is mentioned in protobuf and dim size <= 1, treat as scalar
        if(dims.empty() or (dims.size() == 1 and dims.front() == 1))
            return literal{{shape_type}, data};
        return literal{{shape_type, dims}, data};
    }
};

program parse_tf(const std::string& name, bool is_nhwc)
{
    std::fstream input(name.c_str(), std::ios::in | std::ios::binary);
    tf_parser parser;
    parser.is_nhwc = is_nhwc;

#ifndef NDEBUG
    // Log the program when it can't be parsed
    try
    {
        parser.parse_from(input);
    }
    catch(...)
    {
        std::cerr << parser.prog << std::endl;
        throw;
    }
#else
    parser.parse_from(input);
#endif
    parser.to_nchw(std::prev(parser.prog.end()));
    return std::move(parser.prog);
}

} // namespace MIGRAPHX_INLINE_NS
} // namespace migraphx<|MERGE_RESOLUTION|>--- conflicted
+++ resolved
@@ -185,11 +185,7 @@
         add_mem_op("Pad", &tf_parser::parse_pad);
         add_mem_op("Reshape", &tf_parser::parse_reshape, false);
         add_mem_op("Slice", &tf_parser::parse_slice, false);
-<<<<<<< HEAD
-        add_mem_op("Softmax", &tf_parser::parse_softmax<op::softmax>, false);
-=======
         add_mem_op("Softmax", &tf_parser::parse_softmax<op::softmax>);
->>>>>>> fef8086c
         add_mem_op("Squeeze", &tf_parser::parse_squeeze, false);
         add_mem_op("StridedSlice", &tf_parser::parse_stridedslice, false);
         add_mem_op("Transpose", &tf_parser::parse_transpose, false);
@@ -830,29 +826,6 @@
                     op.axes.push_back(i);
                 }
             }
-        }
-        return prog.add_instruction(op, make_contiguous(args[0]));
-    }
-
-    instruction_ref
-    parse_slice(const std::string&, const attribute_map&, std::vector<instruction_ref> args)
-    {
-        op::slice op;
-        auto starts     = args[1]->eval().get<int32_t>().to_vector();
-        auto size       = args[2]->eval().get<int32_t>().to_vector();
-        auto axes       = args[0]->get_shape().lens();
-        size_t num_axes = axes.size();
-
-        op.starts = std::vector<int64_t>(starts.begin(), starts.end());
-        op.ends   = std::vector<int64_t>(num_axes);
-        op.axes   = std::vector<int64_t>(num_axes);
-        std::iota(op.axes.begin(), op.axes.end(), 0);
-        for(size_t i = 0; i < num_axes; i++)
-        {
-            if(size[i] == -1)
-                op.ends[i] = axes[i];
-            else
-                op.ends[i] = starts[i] + size[i];
         }
         return prog.add_instruction(op, make_contiguous(args[0]));
     }
