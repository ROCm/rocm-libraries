/**********************************************************************
  Copyright (c)2016 Advanced Micro Devices, Inc. All rights reserved.

  Redistribution and use in source and binary forms, with or without modification, are permitted provided that the following conditions are met:

  ?	Redistributions of source code must retain the above copyright notice, this list of conditions and the following disclaimer.
  ?	Redistributions in binary form must reproduce the above copyright notice, this list of conditions and the following disclaimer in the documentation and/or
  other materials provided with the distribution.

  THIS SOFTWARE IS PROVIDED BY THE COPYRIGHT HOLDERS AND CONTRIBUTORS "AS IS" AND ANY EXPRESS OR IMPLIED WARRANTIES, INCLUDING, BUT NOT LIMITED TO, THE IMPLIED
  WARRANTIES OF MERCHANTABILITY AND FITNESS FOR A PARTICULAR PURPOSE ARE DISCLAIMED. IN NO EVENT SHALL THE COPYRIGHT HOLDER OR CONTRIBUTORS BE LIABLE FOR ANY
  DIRECT, INDIRECT, INCIDENTAL, SPECIAL, EXEMPLARY, OR CONSEQUENTIAL DAMAGES (INCLUDING, BUT NOT LIMITED TO, PROCUREMENT OF SUBSTITUTE GOODS OR SERVICES; LOSS
  OF USE, DATA, OR PROFITS; OR BUSINESS INTERRUPTION) HOWEVER CAUSED AND ON ANY THEORY OF LIABILITY, WHETHER IN CONTRACT, STRICT LIABILITY, OR TORT (INCLUDING
  NEGLIGENCE OR OTHERWISE) ARISING IN ANY WAY OUT OF THE USE OF THIS SOFTWARE, EVEN IF ADVISED OF THE POSSIBILITY OF SUCH DAMAGE.
 ********************************************************************/
// to share code with between CPU and GPU

#define MLOPEN
#include <mlopen/mlo_internal.hpp>
#include <mlopen/mlo_utils.hpp>

#include <mlopen/db.hpp>

static int mloLg2(int v)
{
	int ret = static_cast<int>(std::ceil(std::log(v) / std::log(2)));
	return(ret);
}


/*
   the search db is a text file with the name defined by the device characteristics.
   each line is a key/value pair, separated by a space:
   32x16x16x3x3x64x16x16x100xNCHWxFP32x1 16.16.16.16.1.4.8.4.1
   or
   64x8x8x5x5x32x8x8x100xNCHWxFP32x0 16.16.8.8.2.4.1.1.4

   key format (all values are separted by x):
   n input maps
   input height
   input width
   filter height
   filter width
   n output maps
   output height
   output width
   batch size
   tensors' layout
   tensprs' data type
   direction (1 - forward, 0 - backward)

Note:
for backward direction - input and output are reversed.

value format (all values are separated by .):
vertical group size
horizontal group size
input block vertical size
input block horizontal size
output tile vertical size
output tile horizaontal size
n of output tiles
n of input blocks
n batchs (stacks) processed by the group
*/



	static
int mloBuildConf_Val(
		std::string & conf_val,
		int grp_tile1,
		int grp_tile0,
		int in_tile1,
		int in_tile0,
		int out_pix_tile1,
		int out_pix_tile0,
		int n_out_pix_tiles,
		int n_in_data_tiles,
		int n_stacks
		)
{
	conf_val = std::to_string(static_cast<long long>(grp_tile1)) + std::string(".")
		+ std::to_string(static_cast<long long>(grp_tile0)) + std::string(".")
		+ std::to_string(static_cast<long long>(in_tile1)) + std::string(".")
		+ std::to_string(static_cast<long long>(in_tile0)) + std::string(".")
		+ std::to_string(static_cast<long long>(out_pix_tile1)) + std::string(".")
		+ std::to_string(static_cast<long long>(out_pix_tile0)) + std::string(".")
		+ std::to_string(static_cast<long long>(n_out_pix_tiles)) + std::string(".")
		+ std::to_string(static_cast<long long>(n_in_data_tiles)) + std::string(".")
		+ std::to_string(static_cast<long long>(n_stacks))
		;
	return(0);

}

	static
int mloParseConf(const std::string & conf_val,
		int & grp_tile1,
		int & grp_tile0,
		int & in_tile1,
		int & in_tile0,
		int & out_pix_tile1,
		int & out_pix_tile0,
		int & n_out_pix_tiles,
		int & n_in_data_tiles,
		int & n_stacks
		)
{
	std::vector<std::string> conf_val_vec;
	tokenize(conf_val,
			conf_val_vec,
			std::string("."));
	grp_tile1 = std::stoi(conf_val_vec[0]);
	grp_tile0 = std::stoi(conf_val_vec[1]);
	in_tile1 = std::stoi(conf_val_vec[2]);
	in_tile0 = std::stoi(conf_val_vec[3]);
	out_pix_tile1 = std::stoi(conf_val_vec[4]);
	out_pix_tile0 = std::stoi(conf_val_vec[5]);
	n_out_pix_tiles = std::stoi(conf_val_vec[6]);
	n_in_data_tiles = std::stoi(conf_val_vec[7]);
	n_stacks = std::stoi(conf_val_vec[8]);
	return(0);

}

	static
int mloReadDb(
		const std::string confreq_db_name,
		std::vector<std::string> &db
		)
{
	int ret = 0;


	mloFile f;

	ret = f.readBinaryFromFile(confreq_db_name.c_str());

	tokenize(f.source(),
			db,
			std::string("\n\r"));

	return(ret);
}

	static
int mloUpdateDb(const std::string  &file_nm, const std::vector<std::string> & db)
{
	mloFile f;
	// serialize
	std::string serial;
	std::vector<std::string>::const_iterator it;
	for (it = db.begin(); it != db.end(); ++it)
	{
		serial += (*it) + "\n";
	}

	int ret = f.writeBinaryToFile(file_nm.c_str(), serial.c_str(), serial.length());


	return(ret);
}



	static
bool mloFindConfigReq(
		const std::string confreq_db_name,
		const std::string & conf_key,
		std::vector<std::string> &req_conf_db,
		std::vector<std::string>::iterator &it
		)
{
	bool ret = true;

	mloReadDb(confreq_db_name,
			req_conf_db
			);

	// find req string
	ret = false;
	for (it = req_conf_db.begin(); it != req_conf_db.end(); ++it)
	{
		if (!(*it).compare(conf_key))
		{
			ret = true;
			break;
		}
	}
	return(ret);
}

	static
bool mloSearchConfigDB(
		std::map<std::string, std::string> & conf_db,
		std::string & conf_key,
		std::string & conf_val,
		std::map<std::string, std::string>::iterator & it
		)
{

	bool found = false;

	it = conf_db.find(conf_key);
	if (it != conf_db.end())
	{
		found = true;
		conf_val = (*it).second;

		//			std::cout << "Found : " << conf_val << std::endl;
	}
	return(found);
}


/************************************************************************************************************************
 **
 **			CONSTRUCT CONVOLUTIONAL LAYER
 **
 ************************************************************************************************************************/

/*
   construction has been split into 2
   generic convlution forward 
   non-generic stride = 1, forward and backward
   */
int mlo_construct_direct2D::mloConstruct()
{
	int ret = 0;
	_gen = (_kernel_size0 > 11 || _kernel_size1 > 11 || _kernel_stride0 > 1 || _kernel_stride1 > 1);
	if (_gen && getDirection())
	{
		ret = mloConstructDirect2DFwdGen();
	}
#if 1
	else if ((_kernel_size0 == 3 && _kernel_size1 == 3 && _pad1 == 1 && _pad0 == 1 && getDirection()) && (_out_width == 512 || _out_width == 64 || _out_width == 128 || _out_width == 256))
	{
		return(mloConstructDirect2D3x3());
	}
#endif
	else
	{
		// search known configurations
		bool known_config = mloGetConfig();
		// if not known and the saerch is alloed - search

		if (!known_config)
		{
			if (doSearch())
			{
				mloSearchDirect2D();
			}

		}

		std::cout << "Selected run : "
			<< _grp_tile1 << ", "
			<< _grp_tile0 << ", "
			<< _in_tile1 << ", "
			<< _in_tile0 << ", "
			<< _out_pix_tile1 << ", "
			<< _out_pix_tile0 << ", "
			<< _n_out_pix_tiles << ", "
			<< _n_in_data_tiles << ", "
			<< _n_stacks
			<< std::endl;

		// construct found configuration

		ret = mloConstructDirect2DFwd();

	}

	return(ret);
}


/*
 * constructs found configuration
 */
int mlo_construct_direct2D::mloConstructDirect2DFwd()
{
	int ret = 0;

	bool unaligned = (_out_height < 8 || _out_width < 8 || (_out_height > 8 && _out_height < 16) || (_out_width > 8 && _out_width < 16)
		|| (_out_height > 16 && _out_height < 32) || (_out_width > 16 && _out_width < 32));

	// no 1x1 backward yet
	if (_kernel_size0 == 1 && _kernel_size1 == 1 )
	{

		return(mloConstructDirect2D1x1());
	}

	else if (unaligned)
	{
		return(mloConstructDirect2DFwdC());
	}

	std::size_t localMemSize = _stream->GetLocalMemorySize();

	_hw_wave_sz = 64;
	_dev_local_mem_sz = localMemSize; // in bytes

	if (_direction == 0)
	{
		// backward
		_pad0 = _kernel_size0 - 1 - _pad0;
		_pad1 = _kernel_size1 - 1 - _pad1;
	}

	_n_in_data_tiles = std::min(_n_inputs, _n_in_data_tiles);
	_n_out_pix_tiles = std::min(_n_outputs, _n_out_pix_tiles);


	int alu_tile0 = (_in_tile0 + _out_pix_tile0 - 1) / _out_pix_tile0;
	int alu_tile1 = (_in_tile1 + _out_pix_tile1 - 1)/ _out_pix_tile1;
	int alu_tiles_sz = (alu_tile0*alu_tile1);
	if (alu_tiles_sz > 256)
	{
		//			std::cout << "ERROR: need out pix size ajustments\n";
		return(-1);
	}

	int n_alus_total = (_grp_tile0 * _grp_tile1);

	_n_stacks = std::min(_n_stacks, (n_alus_total + alu_tiles_sz - 1) / alu_tiles_sz);
	_n_stacks = std::min(_batch_sz, _n_stacks);


	int n_alus_perstack = (n_alus_total + _n_stacks - 1) / _n_stacks;

	int n_read_procs;
	if ((_grp_tile1 * _grp_tile0) <= static_cast<float>(_in_tile1 * _in_tile0))
	{
		n_read_procs = _grp_tile1 * _grp_tile0;
	}
	else
	{
		float proc_data_ratio = static_cast<float>(_in_tile1 * _in_tile0) / static_cast<float>(_grp_tile1 * _grp_tile0);
		n_read_procs = (proc_data_ratio <= 0.25) ? (_grp_tile1 * _grp_tile0) / 4 : (proc_data_ratio <= 0.5) ? (_grp_tile1 * _grp_tile0) / 2 : (_grp_tile1 * _grp_tile0);
	}

	int n_out_tile_blocks0 = (_out_width + _in_tile0 - 1) / (_in_tile0);
	int n_out_tile_blocks1 = (_out_height + _in_tile1 - 1) / (_in_tile1);

	int n_alu_tiles_perstack = (n_alus_perstack + alu_tiles_sz - 1)/ alu_tiles_sz;
	int n_out_tiles_perstack = n_alu_tiles_perstack * _n_out_pix_tiles;

	n_out_tiles_perstack = std::min(n_out_tiles_perstack, _n_outputs);


	_comp_options =
<<<<<<< HEAD
		std::string(" -DMLO_HW_WAVE_SZ=") + std::to_string(static_cast<long long>(_hw_wave_sz))
		+ std::string(" -DMLO_DIR_FORWARD=") + std::to_string(static_cast<long long>(_direction))
		+ std::string(" -DMLO_FILTER_SIZE0=") + std::to_string(static_cast<long long>(_kernel_size0))
		+ std::string(" -DMLO_FILTER_SIZE1=") + std::to_string(static_cast<long long>(_kernel_size1))
		+ std::string(" -DMLO_FILTER_PAD0=") + std::to_string(static_cast<long long>(_pad0))
		+ std::string(" -DMLO_FILTER_PAD1=") + std::to_string(static_cast<long long>(_pad1))
		+ std::string(" -DMLO_N_OUTPUTS=") + std::to_string(static_cast<long long>(_n_outputs))
		+ std::string(" -DMLO_N_INPUTS=") + std::to_string(static_cast<long long>(_n_inputs))
		+ std::string(" -DMLO_BATCH_SZ=") + std::to_string(static_cast<long long>(_batch_sz))
		+ std::string(" -DMLO_OUT_WIDTH=") + std::to_string(static_cast<long long>(_out_width))
		+ std::string(" -DMLO_OUT_HEIGHT=") + std::to_string(static_cast<long long>(_out_height))
		+ std::string(" -DMLO_OUT_BATCH_STRIDE=") + std::to_string(static_cast<long long>(_out_batch_stride))
		+ std::string(" -DMLO_OUT_CHANNEL_STRIDE=") + std::to_string(static_cast<long long>(_out_channel_stride))
		+ std::string(" -DMLO_OUT_STRIDE=") + std::to_string(static_cast<long long>(_out_stride))
		+ std::string(" -DMLO_IN_WIDTH=") + std::to_string(static_cast<long long>(_in_width))
		+ std::string(" -DMLO_IN_HEIGHT=") + std::to_string(static_cast<long long>(_in_height))
		+ std::string(" -DMLO_IN_BATCH_STRIDE=") + std::to_string(static_cast<long long>(_in_batch_stride))
		+ std::string(" -DMLO_IN_CHANNEL_STRIDE=") + std::to_string(static_cast<long long>(_in_channel_stride))
		+ std::string(" -DMLO_IN_STRIDE=") + std::to_string(static_cast<long long>(_in_stride))
=======
		std::string(" -D MLO_HW_WAVE_SZ=") + std::to_string(static_cast<long long>(_hw_wave_sz))
		+ std::string(" -D MLO_DIR_FORWARD=") + std::to_string(static_cast<long long>(_direction))
		+ std::string(" -D MLO_FILTER_SIZE0=") + std::to_string(static_cast<long long>(_kernel_size0))
		+ std::string(" -D MLO_FILTER_SIZE1=") + std::to_string(static_cast<long long>(_kernel_size1))
		+ std::string(" -D MLO_FILTER_PAD0=") + std::to_string(static_cast<long long>(_pad0))
		+ std::string(" -D MLO_FILTER_PAD1=") + std::to_string(static_cast<long long>(_pad1))
		+ std::string(" -D MLO_FILTER_STRIDE0=") + std::to_string(static_cast<long long>(_kernel_stride0))
		+ std::string(" -D MLO_FILTER_STRIDE1=") + std::to_string(static_cast<long long>(_kernel_stride1))
		+ std::string(" -D MLO_N_OUTPUTS=") + std::to_string(static_cast<long long>(_n_outputs))
		+ std::string(" -D MLO_N_INPUTS=") + std::to_string(static_cast<long long>(_n_inputs))
		+ std::string(" -D MLO_BATCH_SZ=") + std::to_string(static_cast<long long>(_batch_sz))
		+ std::string(" -D MLO_OUT_WIDTH=") + std::to_string(static_cast<long long>(_out_width))
		+ std::string(" -D MLO_OUT_HEIGHT=") + std::to_string(static_cast<long long>(_out_height))
		+ std::string(" -D MLO_OUT_BATCH_STRIDE=") + std::to_string(static_cast<long long>(_out_batch_stride))
		+ std::string(" -D MLO_OUT_CHANNEL_STRIDE=") + std::to_string(static_cast<long long>(_out_channel_stride))
		+ std::string(" -D MLO_OUT_STRIDE=") + std::to_string(static_cast<long long>(_out_stride))
		+ std::string(" -D MLO_IN_WIDTH=") + std::to_string(static_cast<long long>(_in_width))
		+ std::string(" -D MLO_IN_HEIGHT=") + std::to_string(static_cast<long long>(_in_height))
		+ std::string(" -D MLO_IN_BATCH_STRIDE=") + std::to_string(static_cast<long long>(_in_batch_stride))
		+ std::string(" -D MLO_IN_CHANNEL_STRIDE=") + std::to_string(static_cast<long long>(_in_channel_stride))
		+ std::string(" -D MLO_IN_STRIDE=") + std::to_string(static_cast<long long>(_in_stride))
>>>>>>> 1ca69769
		// algorithm parameters
		+std::string(" -DMLO_IN_TILE0=") + std::to_string(static_cast<long long>(_in_tile0))  // size of input data per ALU plane
		+ std::string(" -DMLO_IN_TILE1=") + std::to_string(static_cast<long long>(_in_tile1))  // size of input data per ALU plane
		+ std::string(" -DMLO_GRP_TILE0=") + std::to_string(static_cast<long long>(_grp_tile0)) // # of ALUs (group size)
		+ std::string(" -DMLO_GRP_TILE1=") + std::to_string(static_cast<long long>(_grp_tile1)) //
		+ std::string(" -DMLO_OUT_TILE0=") + std::to_string(static_cast<long long>(_out_pix_tile0))  // size of ouptput tile per wk-item (ALU))
		+ std::string(" -DMLO_OUT_TILE1=") + std::to_string(static_cast<long long>(_out_pix_tile1))  //
		+ std::string(" -DMLO_N_STACKS=") + std::to_string(static_cast<long long>(_n_stacks)) // # of diff stacks (part of batch).
		+ std::string(" -DMLO_N_OUT_TILES=") + std::to_string(static_cast<long long>(_n_out_pix_tiles))  // # output pixel tiles per wk-item (ALU)
		+ std::string(" -DMLO_N_OUT_TILES_PERSTACK=") + std::to_string(static_cast<long long>(n_out_tiles_perstack))
		+ std::string(" -DMLO_N_IN_TILES_PERSTACK=") + std::to_string(static_cast<long long>(_n_in_data_tiles)) // total # of blocks of different inputs in LDS
		+ std::string(" -DMLO_N_READ_PROCS=") + std::to_string(static_cast<long long>(n_read_procs))
		+ std::string(" -DMLO_CONV_BIAS=") + std::to_string(static_cast<long long>(_bias))
		+ std::string(" -DMLO_ALU_VTILE0=") + std::to_string(static_cast<long long>(alu_tile0))
		+ std::string(" -DMLO_ALU_VTILE1=") + std::to_string(static_cast<long long>(alu_tile1))
		+ getGeneralCompOptions()
		;

	_l_wk.clear();
	_l_wk.push_back(_grp_tile1 * _grp_tile0);
	_l_wk.push_back(1);
	_l_wk.push_back(1);

	size_t gbl_wk0 = n_out_tile_blocks0 * n_out_tile_blocks1;

	size_t gbl_wk1 = (_n_outputs + n_out_tiles_perstack - 1) / n_out_tiles_perstack;
	size_t gbl_wk2 = (_batch_sz + _n_stacks - 1) / _n_stacks;

	_g_wk.clear();
	_g_wk.push_back(gbl_wk0 * _l_wk[0]);
	_g_wk.push_back(gbl_wk1);
	_g_wk.push_back(gbl_wk2);

	_kernel_file = "MLOpenConvDirUni.cl";
	_kernel_name = "MLOpenConvUni";



	return(ret);
}

int mlo_construct_direct2D::mloConstructDirect2DFwdC()
{
	int ret = 0;

	size_t localMemSize = _stream->GetLocalMemorySize();

	_hw_wave_sz = 64;
	_dev_local_mem_sz = localMemSize; // in bytes

	if (_direction == 0)
	{
		// backward
		_pad0 = _kernel_size0 - 1 - _pad0;
		_pad1 = _kernel_size1 - 1 - _pad1;
	}



	int in_tile0 = std::min(_out_width, _in_tile0);
	int in_tile1 = std::min(_out_height, _in_tile1);


	int alu_tile0 = (in_tile0 + _out_pix_tile0 - 1) / _out_pix_tile0;
	int alu_tile1 = (in_tile1 + _out_pix_tile1 - 1) / _out_pix_tile1;

	int alu_tiles_sz = (alu_tile0*alu_tile1);
	if (alu_tiles_sz > _grp_tile0 *_grp_tile1)
	{
		//			std::cout << "ERROR: need out pix size ajustments\n";
		return(-1);
	}

	int n_real_alus = std::max(1, (_grp_tile0 * _grp_tile1) / alu_tiles_sz) * alu_tiles_sz;

	_n_in_data_tiles = std::min(_n_inputs, _n_in_data_tiles);
	_n_out_pix_tiles = std::min(_n_outputs, _n_out_pix_tiles);


	int n_read_procs;
	if ((_grp_tile1 * _grp_tile0) <= static_cast<float>(in_tile1 * in_tile0))
	{
		n_read_procs = _grp_tile1 * _grp_tile0;
	}
	else
	{
		float proc_data_ratio = static_cast<float>(in_tile1 * in_tile0) / static_cast<float>(_grp_tile1 * _grp_tile0);
		n_read_procs = (proc_data_ratio <= 0.25) ? (_grp_tile1 * _grp_tile0) / 4 : (proc_data_ratio <= 0.5) ? (_grp_tile1 * _grp_tile0) / 2 : (_grp_tile1 * _grp_tile0);
	}

	int n_out_tile_blocks0 = (_out_width + in_tile0 - 1) / (in_tile0);
	int n_out_tile_blocks1 = (_out_height + in_tile1 - 1) / (in_tile1);


	int n_alu_tiles = (n_real_alus / alu_tiles_sz);


	_n_stacks = std::min(_batch_sz, _n_stacks);
	int n_alu_tiles_perstack = std::max(1, n_alu_tiles / _n_stacks);
	_n_stacks = std::min(std::max(1, n_alu_tiles / n_alu_tiles_perstack), _n_stacks);
	n_real_alus = n_alu_tiles_perstack * _n_stacks * alu_tiles_sz;
	int n_out_tiles_perstack = n_alu_tiles_perstack * _n_out_pix_tiles;

	n_out_tiles_perstack = std::min(n_out_tiles_perstack, _n_outputs);

	_in_tile0 = in_tile0;
	_in_tile1 = in_tile1;

	_comp_options =
		std::string(" -DMLO_HW_WAVE_SZ=") + std::to_string(static_cast<long long>(_hw_wave_sz))
		+ std::string(" -DMLO_DIR_FORWARD=") + std::to_string(static_cast<long long>(_direction))
		+ std::string(" -DMLO_FILTER_SIZE0=") + std::to_string(static_cast<long long>(_kernel_size0))
		+ std::string(" -DMLO_FILTER_SIZE1=") + std::to_string(static_cast<long long>(_kernel_size1))
		+ std::string(" -DMLO_FILTER_PAD0=") + std::to_string(static_cast<long long>(_pad0))
		+ std::string(" -DMLO_FILTER_PAD1=") + std::to_string(static_cast<long long>(_pad1))
		+ std::string(" -DMLO_N_OUTPUTS=") + std::to_string(static_cast<long long>(_n_outputs))
		+ std::string(" -DMLO_N_INPUTS=") + std::to_string(static_cast<long long>(_n_inputs))
		+ std::string(" -DMLO_BATCH_SZ=") + std::to_string(static_cast<long long>(_batch_sz))
		+ std::string(" -DMLO_OUT_WIDTH=") + std::to_string(static_cast<long long>(_out_width))
		+ std::string(" -DMLO_OUT_HEIGHT=") + std::to_string(static_cast<long long>(_out_height))
		+ std::string(" -DMLO_OUT_BATCH_STRIDE=") + std::to_string(static_cast<long long>(_out_batch_stride))
		+ std::string(" -DMLO_OUT_CHANNEL_STRIDE=") + std::to_string(static_cast<long long>(_out_channel_stride))
		+ std::string(" -DMLO_OUT_STRIDE=") + std::to_string(static_cast<long long>(_out_stride))
		+ std::string(" -DMLO_IN_WIDTH=") + std::to_string(static_cast<long long>(_in_width))
		+ std::string(" -DMLO_IN_HEIGHT=") + std::to_string(static_cast<long long>(_in_height))
		+ std::string(" -DMLO_IN_BATCH_STRIDE=") + std::to_string(static_cast<long long>(_in_batch_stride))
		+ std::string(" -DMLO_IN_CHANNEL_STRIDE=") + std::to_string(static_cast<long long>(_in_channel_stride))
		+ std::string(" -DMLO_IN_STRIDE=") + std::to_string(static_cast<long long>(_in_stride))
		// algorithm parameters
		+ std::string(" -DMLO_IN_TILE0=") + std::to_string(static_cast<long long>(_in_tile0))  // size of input data per ALU plane
		+ std::string(" -DMLO_IN_TILE1=") + std::to_string(static_cast<long long>(_in_tile1))  // size of input data per ALU plane
		+ std::string(" -DMLO_OUT_TILE0=") + std::to_string(static_cast<long long>(_in_tile0))  // size of input data per ALU plane
		+ std::string(" -DMLO_OUT_TILE1=") + std::to_string(static_cast<long long>(_in_tile1))  // size of input data per ALU plane
		+ std::string(" -DMLO_GRP_TILE0=") + std::to_string(static_cast<long long>(_grp_tile0)) // # of ALUs (group size)
		+ std::string(" -DMLO_GRP_TILE1=") + std::to_string(static_cast<long long>(_grp_tile1)) //
		+ std::string(" -DMLO_ACTIVE_ALUS=") + std::to_string(static_cast<long long>(n_real_alus)) // total number of active alus
		+ std::string(" -DMLO_N_ALUTILES_PERSTACK=") + std::to_string(static_cast<long long>(n_alu_tiles_perstack)) // alu tiles per stack
		+ std::string(" -DMLO_OUT_PIX_TILE0=") + std::to_string(static_cast<long long>(_out_pix_tile0))  // size of ouptput tile per wk-item (ALU))
		+ std::string(" -DMLO_OUT_PIX_TILE1=") + std::to_string(static_cast<long long>(_out_pix_tile1))  //
		+ std::string(" -DMLO_N_STACKS=") + std::to_string(static_cast<long long>(_n_stacks)) // # of diff stacks (part of batch).
		+ std::string(" -DMLO_N_OUT_TILES=") + std::to_string(static_cast<long long>(_n_out_pix_tiles))  // # output pixel tiles per wk-item (ALU)
		+ std::string(" -DMLO_N_OUT_TILES_PERSTACK=") + std::to_string(static_cast<long long>(n_out_tiles_perstack))
		+ std::string(" -DMLO_N_IN_TILES_PERSTACK=") + std::to_string(static_cast<long long>(_n_in_data_tiles)) // total # of blocks of different inputs in LDS
		+ std::string(" -DMLO_N_READ_PROCS=") + std::to_string(static_cast<long long>(n_read_procs))
		+ std::string(" -DMLO_CONV_BIAS=") + std::to_string(static_cast<long long>(_bias))
		+ std::string(" -DMLO_ALU_VTILE0=") + std::to_string(static_cast<long long>(alu_tile0))
		+ std::string(" -DMLO_ALU_VTILE1=") + std::to_string(static_cast<long long>(alu_tile1))
		+ getGeneralCompOptions()
		;

	_l_wk.clear();
	_l_wk.push_back(_grp_tile1 * _grp_tile0);
	_l_wk.push_back(1);
	_l_wk.push_back(1);

	size_t gbl_wk0 = n_out_tile_blocks0 * n_out_tile_blocks1 * _l_wk[0];

	//	gbl_wk0 = ((gbl_wk0 + n_real_alus - 1) / n_real_alus) * n_real_alus;


	size_t gbl_wk1 = (_n_outputs + n_out_tiles_perstack - 1) / n_out_tiles_perstack;
	size_t gbl_wk2 = (_batch_sz + _n_stacks - 1) / _n_stacks;

	_g_wk.clear();
	_g_wk.push_back(gbl_wk0);
	_g_wk.push_back(gbl_wk1);
	_g_wk.push_back(gbl_wk2);

	_kernel_file = "MLOpenConvDirUniC.cl";
	_kernel_name = "MLOpenConvUniC";

	return(ret);
}

int mlo_construct_direct2D::mloConstructDirect2D1x1()
{
	int ret = 0;

	// to restore to the previous version just comment this line
	// currently runs previous version
	//	return(mloConstructDirect2DFwd2());

	size_t localMemSize = _stream->GetLocalMemorySize();

	_hw_wave_sz = 64;
	_dev_local_mem_sz = localMemSize; // in bytes

	_in_tile0 = 4;
	_in_tile1 = 1;
	_out_pix_tile0 = 4;
	_out_pix_tile1 = 1;

	int wei_cstride = _kernel_size0*_kernel_size1;
	// backward: inputs are forward outputs
	int wei_bstride = ((getDirection() == 1) ? _n_inputs : _n_outputs)*wei_cstride;
    int read_unit = 4;
    std::string READ_TYPE = (read_unit == 1) ? "_FLOAT" : "_FLOAT" + std::to_string(static_cast<long long>(read_unit));
    

	// currently always 1
	int N4S = 1;

    int MAP_SZ4 = (_in_width * _in_height + N4S * read_unit - 1) / (N4S * read_unit);

    int DIVBY4 = (MAP_SZ4 * read_unit == _in_width * _in_height) ? 1 : 0;

    int C1x1_PIXLEFT = (DIVBY4 == 1) ? 0 : _in_width * _in_height - (MAP_SZ4 - 1) * read_unit;
    
	bool small_map = false;
	int GRP_SZ = _grp_tile0;
	int N_MAPS_PERGROUP = 1;
	// exchange step is a number of partial sums that can be exchanged in the kernel in one pass
	// it's used for small maps at the end of the kerenl to reduce partial sums
	// the number is kept in and passed through _n_in_data_tiles (with abused semantics).
	int exchange_step = 6;
	if (MAP_SZ4 <= GRP_SZ / 2)
	{
		N_MAPS_PERGROUP = GRP_SZ / MAP_SZ4;
		exchange_step = _n_in_data_tiles;
		_n_in_data_tiles = 1;
		small_map = true;
	}

	// number of inputs inside wk-items
	_n_in_data_tiles = std::min(_n_inputs, _n_in_data_tiles);
	// scale input by n of map per wk_item
	int n_input_scaled = (_n_inputs + _n_in_data_tiles - 1) / _n_in_data_tiles;

	// number of outputs inside wk_item
	_n_out_pix_tiles = std::min(_n_outputs, _n_out_pix_tiles);


	if (small_map)
	{
		exchange_step = std::min(std::min(exchange_step, _n_out_pix_tiles), N_MAPS_PERGROUP);
		_n_out_pix_tiles = (_n_out_pix_tiles / exchange_step) * exchange_step;
	}
	// n of input map per group
	N_MAPS_PERGROUP = std::min(N_MAPS_PERGROUP, n_input_scaled);
	// number of input loops
	int n_in_loop = (n_input_scaled + N_MAPS_PERGROUP - 1) / N_MAPS_PERGROUP;

	// number of batches inside wk_item
	_n_stacks = std::min(_batch_sz, _n_stacks);

	int n_out_tiles_pergroup = _n_out_pix_tiles * _n_stacks;

	int batch_aligned = 0;
	int output_aligned = 0;
	if ((_batch_sz / _n_stacks) *_n_stacks == _batch_sz)
	{
		batch_aligned = 1;
	}
	if ((_n_outputs / _n_out_pix_tiles) * _n_out_pix_tiles == _n_outputs)
	{
		output_aligned = 1;
	}

	_comp_options =
		std::string(" -DMLO_DIR_FORWARD=") + std::to_string(static_cast<long long>(_direction))
		+ std::string(" -DMLO_FILTER_PAD1=") + std::to_string(static_cast<long long>(_pad1))
		+ std::string(" -DMLO_N_OUTPUTS=") + std::to_string(static_cast<long long>(_n_outputs))
		+ std::string(" -DMLO_N_INPUTS=") + std::to_string(static_cast<long long>(_n_inputs))
		+ std::string(" -DMLO_BATCH_SZ=") + std::to_string(static_cast<long long>(_batch_sz))
		+ std::string(" -DMLO_OUT_BATCH_STRIDE=") + std::to_string(static_cast<long long>(_out_batch_stride))
		+ std::string(" -DMLO_OUT_CHANNEL_STRIDE=") + std::to_string(static_cast<long long>(_out_channel_stride))
		+ std::string(" -DMLO_OUT_STRIDE=") + std::to_string(static_cast<long long>(_out_stride))
		+ std::string(" -DMLO_IN_BATCH_STRIDE=") + std::to_string(static_cast<long long>(_in_batch_stride))
		+ std::string(" -DMLO_IN_CHANNEL_STRIDE=") + std::to_string(static_cast<long long>(_in_channel_stride))
		+ std::string(" -DMLO_IN_STRIDE=") + std::to_string(static_cast<long long>(_in_stride))
		+ std::string(" -DMLO_WEI_BSTRIDE=") + std::to_string(static_cast<long long>(wei_bstride))
		+ std::string(" -DMLO_WEI_CHANNEL_STRIDE=") + std::to_string(static_cast<long long>(wei_cstride))
		// algorithm parameters
<<<<<<< HEAD
		+ std::string(" -DMLO_GRP_SZ0=") + std::to_string(static_cast<long long>(GRP_SZ))
		+ std::string(" -DMLO_MAP_SZ4=") + std::to_string(static_cast<long long>(MAP_SZ4))
		+ std::string(" -DMLO_C1x1_PIXLEFT=") + std::to_string(static_cast<long long>(C1x1_PIXLEFT))
		+ std::string(" -DMLO_DIVBY4=") + std::to_string(static_cast<long long>(DIVBY4))
		+ std::string(" -DMLO_IN_LOOP=") + std::to_string(static_cast<long long>(n_in_loop))
		+ std::string(" -DMLO_N_LCL_BATCHS=") + std::to_string(static_cast<long long>(_n_stacks)) // # of diff stacks (part of batch).
		+ std::string(" -DMLO_N_LCL_OUT_MAPS=") + std::to_string(static_cast<long long>(_n_out_pix_tiles))  // # output pixel tiles per wk-item (ALU)
		+ std::string(" -DMLO_N_OUT_TILES_PERGROUP=") + std::to_string(static_cast<long long>(n_out_tiles_pergroup))
		+ std::string(" -DMLO_N_LCL_IN_MAPS=") + std::to_string(static_cast<long long>(_n_in_data_tiles)) // total # of blocks of different inputs in LDS
		+ std::string(" -DMLO_N_MAPS_PERGROUP=") + std::to_string(static_cast<long long>(N_MAPS_PERGROUP)) // total # of blocks of different inputs in LDS
		+ std::string(" -DMLO_CONV_BIAS=") + std::to_string(static_cast<long long>(_bias))
		+ std::string(" -DMLO_BATCH_ALIGNED=") + std::to_string(static_cast<long long>(batch_aligned))
		+ std::string(" -DMLO_OUTPUTS_ALIGNED=") + std::to_string(static_cast<long long>(output_aligned))
		+ std::string(" -DMLO_EXCHANGE_STEP=") + std::to_string(static_cast<long long>(exchange_step))
=======
		+ std::string(" -D MLO_GRP_SZ0=") + std::to_string(static_cast<long long>(GRP_SZ))
		+ std::string(" -D MLO_MAP_SZ4=") + std::to_string(static_cast<long long>(MAP_SZ4))
		+ std::string(" -D MLO_C1x1_PIXLEFT=") + std::to_string(static_cast<long long>(C1x1_PIXLEFT))
		+ std::string(" -D MLO_DIVBY4=") + std::to_string(static_cast<long long>(DIVBY4))
		+ std::string(" -D MLO_IN_LOOP=") + std::to_string(static_cast<long long>(n_in_loop))
		+ std::string(" -D MLO_N_LCL_BATCHS=") + std::to_string(static_cast<long long>(_n_stacks)) // # of diff stacks (part of batch).
		+ std::string(" -D MLO_N_LCL_OUT_MAPS=") + std::to_string(static_cast<long long>(_n_out_pix_tiles))  // # output pixel tiles per wk-item (ALU)
		+ std::string(" -D MLO_N_OUT_TILES_PERGROUP=") + std::to_string(static_cast<long long>(n_out_tiles_pergroup))
		+ std::string(" -D MLO_N_LCL_IN_MAPS=") + std::to_string(static_cast<long long>(_n_in_data_tiles)) // total # of blocks of different inputs in LDS
		+ std::string(" -D MLO_N_MAPS_PERGROUP=") + std::to_string(static_cast<long long>(N_MAPS_PERGROUP)) // total # of blocks of different inputs in LDS
		+ std::string(" -D MLO_CONV_BIAS=") + std::to_string(static_cast<long long>(_bias))
		+ std::string(" -D MLO_BATCH_ALIGNED=") + std::to_string(static_cast<long long>(batch_aligned))
		+ std::string(" -D MLO_OUTPUTS_ALIGNED=") + std::to_string(static_cast<long long>(output_aligned))
		+ std::string(" -D MLO_EXCHANGE_STEP=") + std::to_string(static_cast<long long>(exchange_step))
        + std::string(" -D MLO_READ_TYPE=") + READ_TYPE
        + std::string(" -D MLO_READ_UNIT=") + std::to_string(static_cast<long long>(read_unit))
>>>>>>> 1ca69769
		+ getGeneralCompOptions()
		;

	_l_wk.clear();
	_l_wk.push_back(_grp_tile0);
	_l_wk.push_back(_grp_tile1);
	_l_wk.push_back(1);

	size_t gbl_wk0 = (GRP_SZ < MAP_SZ4) ? ((MAP_SZ4 + GRP_SZ - 1) / GRP_SZ) *GRP_SZ : GRP_SZ;


	size_t gbl_wk1 = (_n_outputs + _n_out_pix_tiles - 1) / _n_out_pix_tiles;
	size_t gbl_wk2 = (_batch_sz + _n_stacks - 1) / _n_stacks;

	_g_wk.clear();
	_g_wk.push_back(gbl_wk0);
	_g_wk.push_back(gbl_wk1);
	_g_wk.push_back(gbl_wk2);

	//	_kernel_file = "MLOpenConv1x1.cl";
	//	_kernel_name = "MLOpenConv1x1";
	// too much overhead for small maps and few inputs

	if ((getDirection() == 0) || (small_map && (_in_width <= 8 || _in_height <= 8)) || (small_map && _n_inputs <= 256))
	{
		_kernel_file = "MLOpenConv1x1PS.cl";
		_kernel_name = "MLOpenConv1x1PS";
	}
	else
	{
		_kernel_file = "MLOpenConv1x1PS_LW.cl";
		_kernel_name = "MLOpenConv1x1PS_LW";
	}
	// see above comment
	if (small_map)
	{
		_n_in_data_tiles = exchange_step;
	}

	return(ret);
}


int mlo_construct_direct2D::mloConstructDirect2D3x3()
{
	int ret = 0;

	size_t localMemSize = _stream->GetLocalMemorySize();

	_hw_wave_sz = 64;
	_dev_local_mem_sz = localMemSize; // in bytes
	int n_waves = 4;

	int wei_cstride = _kernel_size0*_kernel_size1;
	int wei_bstride = _n_inputs*wei_cstride;

	_out_pix_tile0 = 4;
	_out_pix_tile1 = 2;
	_n_stacks = 1;
	_n_out_pix_tiles = 4;
	int read_unit = _out_pix_tile0;
//	std::string READ_TYPE = (read_unit == 1) ? "_FLOAT" : "_FLOAT" + std::to_string(static_cast<long long>(read_unit));
	// MD: read_unit is never == 1
	std::string READ_TYPE = "_FLOAT" + std::to_string(static_cast<long long>(read_unit));

	int GRP_SZ = _hw_wave_sz * n_waves;

	int ALU_EXTENT_X = (_out_width + read_unit - 1) / read_unit;
	int LG2ALU_EXTENT_X = static_cast<int>(std::ceil(std::log(ALU_EXTENT_X) / std::log(2)));
	int ALU_EXTENT_Y = (GRP_SZ >> LG2ALU_EXTENT_X);
	int LG2ALU_EXTENT_Y = static_cast<int>(std::ceil(std::log(ALU_EXTENT_Y) / std::log(2)));

	// the wave is logical is a unit of shareing weights in SGPRs
	// it cannot be less than HW_WAVE_SIZE = 64
	// it cannot be larger than the group size.

	int LG2_WAVE_SZ0 = std::ceil(std::log(ALU_EXTENT_X) / std::log(2));
	int logical_wave_sz = std::max(1, ALU_EXTENT_X / _hw_wave_sz) * _hw_wave_sz;
	if (logical_wave_sz > GRP_SZ)
	{
		printf("Conv3x3 conf error\n");
		return(-1);
	}
	int logical_n_waves = std::max(1, GRP_SZ / logical_wave_sz);
	int LG2_WAVE_SZ = std::ceil(std::log(logical_wave_sz) / std::log(2));
	int WAVE_SZ1 = (logical_wave_sz >> LG2_WAVE_SZ0);
	int lg2_n_waves = std::ceil(std::log(logical_n_waves) / std::log(2));
	int N_WAVES_MASK = (1 << lg2_n_waves) - 1;

	int OUT_EXTENT1 = _out_pix_tile1 * WAVE_SZ1;
	int OUT_EXTENT0 = (_out_pix_tile0 << LG2_WAVE_SZ0);

	int total_out_maps = _n_out_pix_tiles * logical_n_waves;

	// number of batches inside wk_item
	_n_stacks = std::min(_batch_sz, _n_stacks);

	int N_HEIGHT_EXTENTS = (_out_height + OUT_EXTENT1 - 1) / OUT_EXTENT1;
	int N_WIDTH_EXTENTS = (_out_width + OUT_EXTENT0 - 1) / OUT_EXTENT0;
	int N_GROUPS_PER_MAP = N_HEIGHT_EXTENTS*N_WIDTH_EXTENTS;


	_grp_tile0 = GRP_SZ;
	_grp_tile1 = 1;
	int grp_tile2 = 1;
	_in_tile0 = OUT_EXTENT0;
	_in_tile1 = OUT_EXTENT1;
	_n_in_data_tiles = 1;

//	_gen_comp_options += std::string(" -limit-vector-registers=64 ");

	_comp_options =
		std::string(" -DMLO_DIR_FORWARD=") + std::to_string(static_cast<long long>(_direction))
		+ std::string(" -DMLO_GRP_SZ=") + std::to_string(static_cast<long long>(GRP_SZ))
		+ std::string(" -DMLO_GRP_SZ0=") + std::to_string(static_cast<long long>(_grp_tile0))
		+ std::string(" -DMLO_GRP_SZ1=") + std::to_string(static_cast<long long>(_grp_tile1))
		+ std::string(" -DMLO_GRP_SZ2=") + std::to_string(static_cast<long long>(grp_tile2))
		+ std::string(" -DMLO_FILTER_SIZE0=") + std::to_string(static_cast<long long>(_kernel_size0))
		+ std::string(" -DMLO_FILTER_SIZE1=") + std::to_string(static_cast<long long>(_kernel_size1))
		+ std::string(" -DMLO_FILTER_PAD0=") + std::to_string(static_cast<long long>(_pad0))
		+ std::string(" -DMLO_FILTER_PAD1=") + std::to_string(static_cast<long long>(_pad1))
		+ std::string(" -DMLO_N_OUTPUTS=") + std::to_string(static_cast<long long>(_n_outputs))
		+ std::string(" -DMLO_N_INPUTS=") + std::to_string(static_cast<long long>(_n_inputs))
		+ std::string(" -DMLO_BATCH_SZ=") + std::to_string(static_cast<long long>(_batch_sz))
		+ std::string(" -DMLO_OUT_BATCH_STRIDE=") + std::to_string(static_cast<long long>(_out_batch_stride))
		+ std::string(" -DMLO_OUT_CHANNEL_STRIDE=") + std::to_string(static_cast<long long>(_out_channel_stride))
		+ std::string(" -DMLO_OUT_STRIDE=") + std::to_string(static_cast<long long>(_out_stride))
		+ std::string(" -DMLO_IN_BATCH_STRIDE=") + std::to_string(static_cast<long long>(_in_batch_stride))
		+ std::string(" -DMLO_IN_CHANNEL_STRIDE=") + std::to_string(static_cast<long long>(_in_channel_stride))
		+ std::string(" -DMLO_IN_STRIDE=") + std::to_string(static_cast<long long>(_in_stride))
		+ std::string(" -DMLO_WEI_BATCH_STRIDE=") + std::to_string(static_cast<long long>(wei_bstride))
		+ std::string(" -DMLO_WEI_CHANNEL_STRIDE=") + std::to_string(static_cast<long long>(wei_cstride))
		+ std::string(" -DMLO_IN_WIDTH=") + std::to_string(static_cast<long long>(_in_width))
		+ std::string(" -DMLO_IN_HEIGHT=") + std::to_string(static_cast<long long>(_in_height))
		+ std::string(" -DMLO_N_LCL_BATCHS=") + std::to_string(static_cast<long long>(_n_stacks)) // # of diff stacks (part of batch).
		+ std::string(" -DMLO_N_LCL_OUT_MAPS=") + std::to_string(static_cast<long long>(_n_out_pix_tiles))  // # output pixel tiles per wk-item (ALU)
		+ std::string(" -DMLO_N_LCL_IN_MAPS=") + std::to_string(static_cast<long long>(_n_in_data_tiles)) // total # of blocks of different inputs in LDS
		+ std::string(" -DMLO_OUT_TILE0=") + std::to_string(static_cast<long long>(_out_pix_tile0))  // size of ouptput tile per wk-item (ALU))
		+ std::string(" -DMLO_OUT_TILE1=") + std::to_string(static_cast<long long>(_out_pix_tile1))  //
		+ std::string(" -DMLO_ALU_EXTENT_X=") + std::to_string(static_cast<long long>(ALU_EXTENT_X))
		+ std::string(" -DMLO_LG2ALU_EXTENT_X=") + std::to_string(static_cast<long long>(LG2ALU_EXTENT_X))
		+ std::string(" -DMLO_ALU_EXTENT_Y=") + std::to_string(static_cast<long long>(ALU_EXTENT_Y))
		+ std::string(" -DMLO_LG2ALU_EXTENT_Y=") + std::to_string(static_cast<long long>(LG2ALU_EXTENT_Y))
		+ std::string(" -DMLO_OUT_EXTENT1=") + std::to_string(static_cast<long long>(OUT_EXTENT1))
		+ std::string(" -DMLO_OUT_EXTENT0=") + std::to_string(static_cast<long long>(OUT_EXTENT0))
		+ std::string(" -DMLO_N_WAVES=") + std::to_string(static_cast<long long>(logical_n_waves))
		+ std::string(" -DMLO_N_WAVES_MASK=") + std::to_string(static_cast<long long>(N_WAVES_MASK))
		+ std::string(" -DMLO_LG2_WAVE_SZ=") + std::to_string(static_cast<long long>(LG2_WAVE_SZ))
		+ std::string(" -DMLO_LG2_WAVE_SZ0=") + std::to_string(static_cast<long long>(LG2_WAVE_SZ0))
		+ std::string(" -DMLO_READ_TYPE=") + READ_TYPE
		+ std::string(" -DMLO_READ_UNIT=") + std::to_string(static_cast<long long>(read_unit))
		+ std::string(" -DMLO_CONV_BIAS=") + std::to_string(static_cast<long long>(_bias))
		+getGeneralCompOptions()
		;

	_l_wk.clear();
	_l_wk.push_back(_grp_tile0);
	_l_wk.push_back(_grp_tile1);
	_l_wk.push_back(grp_tile2);

	size_t gbl_wk0 = N_GROUPS_PER_MAP;

	size_t gbl_wk1 = (_n_outputs + total_out_maps - 1) / total_out_maps;
	size_t gbl_wk2 = (_batch_sz + _n_stacks - 1) / _n_stacks;

	_g_wk.clear();
	_g_wk.push_back(gbl_wk0 * _grp_tile0);
	_g_wk.push_back(gbl_wk1);
	_g_wk.push_back(gbl_wk2);

	_kernel_file = "MLOpenConvD3x3.cl";
	_kernel_name = "MLOpenCvD3x3_WSR0";
	return(ret);
}



/*
* construct generic forward configuration
* it's mostly used for strides > 1
* right now
* it ustilizes several super-tiles from different batches.
* loads them in parallel
* loads weights (16 or 32)
* apply to a different batchs
* might use group size more than 256
* possible improvement - use different set of weights with super-tiles from different batches
*
*/
int mlo_construct_direct2D::mloConstructDirect2DFwdGen()
{
<<<<<<< HEAD
	int ret = 0;
/*
	int maxComputeUnits;
	int maxWorkItemDims;
	std::vector<size_t> maxWorkItemSize;
	size_t maxWorkGroupSize;
	int maxClockFrequency;
	size_t maxMemAllocSize;
	size_t localMemSize;
	size_t timerResolution;
	std::string deviceName;
*/
	size_t localMemSize = _stream->GetLocalMemorySize();
	/*
	mloGetDeviceInfo(dev,
		maxComputeUnits,
		maxWorkItemDims,
		maxWorkItemSize,
		maxWorkGroupSize,
		maxClockFrequency,
		maxMemAllocSize,
		localMemSize,
		timerResolution,
		deviceName);
	*/
	_hw_wave_sz = 64;
	_dev_local_mem_sz = localMemSize; // in bytes



	if (_direction == 0)
	{
		// backward
		_pad0 = _kernel_size0 - 1 - _pad0;
		_pad1 = _kernel_size1 - 1 - _pad1;
	}

	_n_in_data_tiles = std::min(_n_inputs, _n_in_data_tiles);
	_n_out_pix_tiles = std::min(_n_outputs, _n_out_pix_tiles);
	_n_stacks = std::min(_batch_sz, _n_stacks);

	int alu_tile0 = (_in_tile0 + _out_pix_tile0 - 1) / _out_pix_tile0;
	int alu_tile1 = (_in_tile1 + _out_pix_tile1 - 1) / _out_pix_tile1;
	int alu_tiles_sz = (alu_tile0*alu_tile1);
	if (alu_tiles_sz > 256 )
	{
		//			std::cout << "ERROR: need out pix size ajustments\n";
		return(-1);
	}

	int n_alus_total = (_grp_tile0 * _grp_tile1);
	int n_out_stacks = (n_alus_total + alu_tiles_sz - 1) / alu_tiles_sz;
=======
>>>>>>> 1ca69769

	_hw_wave_sz = 64;

	int n_in_stacks = 0;
	if ((_kernel_size0 == 11 && _kernel_size0 == 11) || (_kernel_size1 == 3 && _kernel_size0 == 3))
	{
		n_in_stacks = ((_batch_sz / 4) * 4 == _batch_sz) ? 4 : ((_batch_sz / 2) * 2 == _batch_sz) ? 2 : 1;  // n of input batches
	}
	else
	{
		n_in_stacks = ((_batch_sz / 2) * 2 == _batch_sz) ? 2 : 1;  // n of input batches
	}

<<<<<<< HEAD
	int n_out_tile_blocks0 = (_out_width + _in_tile0 - 1) / (_in_tile0);
	int n_out_tile_blocks1 = (_out_height + _in_tile1 - 1) / (_in_tile1);

	int n_out_tiles = n_out_stacks * _n_out_pix_tiles;

	n_out_tiles = std::min(n_out_tiles, _n_outputs);
	int n_in_tiles_total = _n_stacks * _n_in_data_tiles;

	_comp_options =
		std::string(" -DMLO_HW_WAVE_SZ=") + std::to_string(static_cast<long long>(_hw_wave_sz))
		+ std::string(" -DMLO_DIR_FORWARD=") + std::to_string(static_cast<long long>(_direction))
		+ std::string(" -DMLO_FILTER_SIZE0=") + std::to_string(static_cast<long long>(_kernel_size0))
		+ std::string(" -DMLO_FILTER_SIZE1=") + std::to_string(static_cast<long long>(_kernel_size1))
		+ std::string(" -DMLO_FILTER_PAD0=") + std::to_string(static_cast<long long>(_pad0))
		+ std::string(" -DMLO_FILTER_PAD1=") + std::to_string(static_cast<long long>(_pad1))
		+ std::string(" -DMLO_N_OUTPUTS=") + std::to_string(static_cast<long long>(_n_outputs))
		+ std::string(" -DMLO_N_INPUTS=") + std::to_string(static_cast<long long>(_n_inputs))
		+ std::string(" -DMLO_BATCH_SZ=") + std::to_string(static_cast<long long>(_batch_sz))
		+ std::string(" -DMLO_OUT_WIDTH=") + std::to_string(static_cast<long long>(_out_width))
		+ std::string(" -DMLO_OUT_HEIGHT=") + std::to_string(static_cast<long long>(_out_height))
		+ std::string(" -DMLO_OUT_BATCH_STRIDE=") + std::to_string(static_cast<long long>(_out_batch_stride))
		+ std::string(" -DMLO_OUT_CHANNEL_STRIDE=") + std::to_string(static_cast<long long>(_out_channel_stride))
		+ std::string(" -DMLO_OUT_STRIDE=") + std::to_string(static_cast<long long>(_out_stride))
		+ std::string(" -DMLO_IN_WIDTH=") + std::to_string(static_cast<long long>(_in_width))
		+ std::string(" -DMLO_IN_HEIGHT=") + std::to_string(static_cast<long long>(_in_height))
		+ std::string(" -DMLO_IN_BATCH_STRIDE=") + std::to_string(static_cast<long long>(_in_batch_stride))
		+ std::string(" -DMLO_IN_CHANNEL_STRIDE=") + std::to_string(static_cast<long long>(_in_channel_stride))
		+ std::string(" -DMLO_IN_STRIDE=") + std::to_string(static_cast<long long>(_in_stride))
		// algorithm parameters
		+ std::string(" -DMLO_IN_TILE0=") + std::to_string(static_cast<long long>(_in_tile0))  // size of input data per ALU plane
		+ std::string(" -DMLO_IN_TILE1=") + std::to_string(static_cast<long long>(_in_tile1))  // size of input data per ALU plane
		+ std::string(" -DMLO_GRP_TILE0=") + std::to_string(static_cast<long long>(_grp_tile0)) // # of ALUs (group size)
		+ std::string(" -DMLO_GRP_TILE1=") + std::to_string(static_cast<long long>(_grp_tile1)) //
		+ std::string(" -DMLO_OUT_TILE0=") + std::to_string(static_cast<long long>(_out_pix_tile0))  // size of ouptput tile per wk-item (ALU))
		+ std::string(" -DMLO_OUT_TILE1=") + std::to_string(static_cast<long long>(_out_pix_tile1))  //
		+ std::string(" -DMLO_N_PIX_STACKS=") + std::to_string(static_cast<long long>(_n_stacks)) // # of diff stacks (part of batch).
		+ std::string(" -DMLO_N_OUT_PIX_TILES=") + std::to_string(static_cast<long long>(_n_out_pix_tiles))  // # output pixel tiles per wk-item (ALU)
		+ std::string(" -DMLO_N_OUT_STACKS=") + std::to_string(static_cast<long long>(n_out_stacks)) // stack of outputs
		+ std::string(" -DMLO_N_OUT_TILES=") + std::to_string(static_cast<long long>(n_out_tiles))  // # total output tiles = MLO_N_OUT_STACKS * MLO_N_OUT_PIX_TILES
		+ std::string(" -DMLO_N_IN_TILES=") + std::to_string(static_cast<long long>(_n_in_data_tiles)) // # tiles from the same stack in LDS per stack
		+ std::string(" -DMLO_N_IN_TILES_TOTAL=") + std::to_string(static_cast<long long>(n_in_tiles_total)) // _n_stacks * _n_in_data_tiles
		+ std::string(" -DMLO_N_READ_PROCS=") + std::to_string(static_cast<long long>(n_read_procs))
		+ std::string(" -DMLO_CONV_BIAS=") + std::to_string(static_cast<long long>(_bias))
		+ std::string(" -DMLO_ALU_VTILE0=") + std::to_string(static_cast<long long>(alu_tile0))
		+ std::string(" -DMLO_ALU_VTILE1=") + std::to_string(static_cast<long long>(alu_tile1))
		+ getGeneralCompOptions()
		;

	_l_wk.clear();
	_l_wk.push_back(_grp_tile1 * _grp_tile0);
	_l_wk.push_back(1);
	_l_wk.push_back(1);

	size_t gbl_wk0 = n_out_tile_blocks0 * n_out_tile_blocks1;

	size_t gbl_wk1 = (_n_outputs + n_out_tiles - 1) / n_out_tiles;
	size_t gbl_wk2 = (_batch_sz + _n_stacks - 1) / _n_stacks;

	_g_wk.clear();
	_g_wk.push_back(gbl_wk0 * _l_wk[0]);
	_g_wk.push_back(gbl_wk1);
	_g_wk.push_back(gbl_wk2);

	_kernel_file = "MLOpenConvDirUni2.cl";
	_kernel_name = "MLOpenConvUni2";



	return(ret);
}


/*
 * construct generic forward configuration
 */
int mlo_construct_direct2D::mloConstructDirect2DFwdGen()
{

	int ocl_group_sz0 = 16;
	int ocl_group_sz1 = 16;
=======
	int n_proc_supertiles = n_in_stacks; // n of prosessing groups
	int lg2n_proc_supertiles = static_cast<int>(std::ceil(std::log(n_proc_supertiles) / std::log(2)));
	int n_out_stacks = 1; // n of output sets
	int n_proc_supertile0 = ((n_in_stacks > 1) ? 32 : 16) / _kernel_stride0; // n  processor in process supertile
	int n_proc_supertile1 = ((n_in_stacks > 1 && (_kernel_size1 >= 11 || _kernel_size0 >= 11)) ? 32 : 16) / n_in_stacks;
	int lg2n_proc_supertile1 = static_cast<int>(std::ceil(std::log(n_proc_supertile1) / std::log(2)));
	int ocl_group_sz0 = n_proc_supertile0;
	int ocl_group_sz1 = n_proc_supertile1 * n_proc_supertiles;
>>>>>>> 1ca69769
	int ocl_group_sz2 = 1;
	int gbl0 = 0;
	int gbl1 = 0;
	int gbl2 = 0;

	int n_ins0 = 1; // number of inputs each a from different stack along dim 0
	int n_ins1 = 1; // number of inputs each a from different stack along dim 1

	int n_outs = (_in_width >= 384 || (_kernel_size0 >= 11 && _kernel_stride0 >= 4)) ? 16 : 32;  // n outputs per a single input: major parameter
	int n_out_pix_horiz = (_in_width < 320 || (_kernel_size0 >= 11 && _kernel_stride0 >= 4)) ? 1 : 2; // n of output px horix per wk-item: major parameter
	int n_out_pix_vert = 1; // n of output px horix per wk-item: major parameter

	int n_in_pix_horiz = n_out_pix_horiz; // n of input pix per wk_item
	int n_in_pix_vert = n_out_pix_vert; // n of input pix per wk_item
	int n_v_proc0 = (_out_width + n_out_pix_horiz - 1) / n_out_pix_horiz;
	int n_v_proc1 = (_out_height + n_out_pix_vert - 1) / n_out_pix_vert;
	
	int big = 0;
	if (ocl_group_sz0 * n_in_pix_horiz < _in_width || ocl_group_sz1 * n_in_pix_vert < _in_height)
	{
		big = 1;
	}
	int n_procs0 = n_proc_supertile0 / n_ins0;
	int n_procs1 = n_proc_supertile1 / n_ins1;

	int in_sz0 = (n_procs0 * n_out_pix_horiz - 1) * _kernel_stride0 + 1/* + kernel_size0 - 2 * pad0*/;
	int in_sz1 = (n_procs1 * n_out_pix_vert - 1) * _kernel_stride1 + 1/* + kernel_size1 - 2 * pad1*/;

	int n_ins = n_ins0 * n_ins1; // number of inputs each a from different stack

	n_outs = std::min(n_outs, _n_outputs);
	n_ins = std::min(n_ins, _batch_sz);

	n_out_stacks = (n_outs * n_out_stacks < _n_outputs) ? n_out_stacks : 1;
	n_in_stacks = (n_ins * n_in_stacks < _batch_sz) ? n_in_stacks : 1;
	int total_ins = n_ins * n_in_stacks;
	int total_outs = n_outs * n_out_stacks;


	int n_out_blocks = ((_n_outputs + total_outs - 1) / total_outs);
	int n_stack_blocks = ((_batch_sz + total_ins - 1) / total_ins);


	int batch_aligned = 0;
#if 1
	if ((_batch_sz / n_stack_blocks) * n_stack_blocks == _batch_sz)
	{
		batch_aligned = 1;
	}
#endif
	int out_aligned = 0;
#if 1
	if ((_n_outputs / total_outs) * total_outs == _n_outputs)
	{
		out_aligned = 1;
	}
#endif


	// global work size
	gbl0 = n_ins0 * ((n_v_proc0 + n_procs0 - 1) / (n_procs0)) *n_procs0;
	gbl1 = n_ins1 * ((n_v_proc1 + n_procs1 - 1) / (n_procs1)) *n_procs1 * n_proc_supertiles;
	gbl2 = n_out_blocks * n_stack_blocks;


	int aligned_out = 1;

	if (gbl0 != n_ins0 * n_v_proc0 || gbl1 != n_ins1 * n_v_proc1)
	{
		aligned_out = 0;
	}

	int bias = _bias;

	_comp_options =
<<<<<<< HEAD
		std::string("-DMLO_GRP_SZ=") + std::to_string(static_cast<long long>(ocl_group_sz0 * ocl_group_sz1 * ocl_group_sz2))
		+ std::string(" -DMLO_GRP_SZ0=") + std::to_string(static_cast<long long>(ocl_group_sz0))
		+ std::string(" -DMLO_GRP_SZ1=") + std::to_string(static_cast<long long>(ocl_group_sz1))
		+ std::string(" -DMLO_GRP_SZ2=") + std::to_string(static_cast<long long>(ocl_group_sz2))
		+ std::string(" -DMLO_LCL_N_IN_CHNLS=") + std::to_string(static_cast<long long>(n_ins))
		+ std::string(" -DMLO_LCL_N_OUT_CHNLS=") + std::to_string(static_cast<long long>(n_outs))
		+ std::string(" -DMLO_BATCH_SZ=") + std::to_string(static_cast<long long>(_batch_sz))
		+ std::string(" -DMLO_FLTR_SZ0=") + std::to_string(static_cast<long long>(_kernel_size0))
		+ std::string(" -DMLO_FLTR_PAD_SZ0=") + std::to_string(static_cast<long long>(_pad0))
		+ std::string(" -DMLO_FLTR_STRIDE0=") + std::to_string(static_cast<long long>(_kernel_stride0))
		+ std::string(" -DMLO_FLTR_SZ1=") + std::to_string(static_cast<long long>(_kernel_size1))
		+ std::string(" -DMLO_FLTR_PAD_SZ1=") + std::to_string(static_cast<long long>(_pad1))
		+ std::string(" -DMLO_FLTR_STRIDE1=") + std::to_string(static_cast<long long>(_kernel_stride1))
		+ std::string(" -DMLO_N_OUT_CHNLS=") + std::to_string(static_cast<long long>(_n_outputs))			//total number of output channels
		+ std::string(" -DMLO_OUT_WIDTH=") + std::to_string(static_cast<long long>(_out_width))
		+ std::string(" -DMLO_OUT_HEIGHT=") + std::to_string(static_cast<long long>(_out_height))
		+ std::string(" -DMLO_OUT_STRIDE=") + std::to_string(static_cast<long long>(_out_stride))
		+ std::string(" -DMLO_OUT_CHNL_STRIDE=") + std::to_string(static_cast<long long>(_out_channel_stride))
		+ std::string(" -DMLO_OUT_BATCH_STRIDE=") + std::to_string(static_cast<long long>(_out_batch_stride))
		+ std::string(" -DMLO_N_OUT_PIX_SZ0=") + std::to_string(static_cast<long long>(n_out_pix_horiz))
		+ std::string(" -DMLO_N_OUT_PIX_SZ1=") + std::to_string(static_cast<long long>(n_out_pix_vert))
		+ std::string(" -DMLO_N_IN_CHNLS=") + std::to_string(static_cast<long long>(_n_inputs))
		+ std::string(" -DMLO_IN_WIDTH=") + std::to_string(static_cast<long long>(_in_width))
		+ std::string(" -DMLO_IN_HEIGHT=") + std::to_string(static_cast<long long>(_in_height))
		+ std::string(" -DMLO_IN_STRIDE=") + std::to_string(static_cast<long long>(_in_stride))
		+ std::string(" -DMLO_IN_CHNL_STRIDE=") + std::to_string(static_cast<long long>(_in_channel_stride))
		+ std::string(" -DMLO_IN_BATCH_STRIDE=") + std::to_string(static_cast<long long>(_in_batch_stride))
		+ std::string(" -DMLO_N_IN_PIX_SZ0=") + std::to_string(static_cast<long long>(n_in_pix_horiz))         // size of output processing group in 0 dim
		+ std::string(" -DMLO_N_IN_PIX_SZ1=") + std::to_string(static_cast<long long>(n_in_pix_vert))         // size of output processing group in 1 dim
		+ std::string(" -DMLO_WEI_SZ=") + std::to_string(static_cast<long long>(_n_outputs * _n_inputs * _kernel_size0 * _kernel_size1))
		+ std::string(" -DMLO_WEIGHTS_STRIDE=") + std::to_string(static_cast<long long>(_n_inputs * _kernel_size0 * _kernel_size1))		//	weights stride
		+ std::string(" -DMLO_N_STACKS=") + std::to_string(static_cast<long long>(n_stack_blocks))          // n of separate data stacks
		+ std::string(" -DMLO_N_PROCS0=") + std::to_string(static_cast<long long>(n_procs0))         // n of processors per stack
		+ std::string(" -DMLO_N_PROCS1=") + std::to_string(static_cast<long long>(n_procs1))         // n of processors per stack
		+ std::string(" -DMLO_ALIGNED=") + std::to_string(static_cast<long long>(aligned_out))		//	dimesions aligned
		+ std::string(" -DMLO_BATCH_ALIGNED=") + std::to_string(static_cast<long long>(batch_aligned))      // batch is multiple of n_ins
		+ std::string(" -DMLO_OUT_ALINED=") + std::to_string(static_cast<long long>(out_aligned))        // outputs is multiple of n_outs
		+ std::string(" -DMLO_IN_SZ0=") + std::to_string(static_cast<long long>(in_sz0))			// horizontal read dim 0
		+ std::string(" -DMLO_IN_SZ1=") + std::to_string(static_cast<long long>(in_sz1))			// vertical read dim 1

		+ std::string(" -DMLO_BIG=") + std::to_string(static_cast<long long>(big))		//	resolution > 32 x 32
		+ std::string(" -DMLO_CONV_BIAS=") + std::to_string(static_cast<long long>(bias))
=======
		std::string("-D MLO_GRP_SZ=") + std::to_string(static_cast<long long>(ocl_group_sz0 * ocl_group_sz1 * ocl_group_sz2))
		+ std::string(" -D MLO_GRP_SZ0=") + std::to_string(static_cast<long long>(ocl_group_sz0))
		+ std::string(" -D MLO_GRP_SZ1=") + std::to_string(static_cast<long long>(ocl_group_sz1))
		+ std::string(" -D MLO_GRP_SZ2=") + std::to_string(static_cast<long long>(ocl_group_sz2))
		+ std::string(" -D MLO_LCL_N_IN_CHNLS=") + std::to_string(static_cast<long long>(n_ins))
		+ std::string(" -D MLO_LCL_N_OUT_CHNLS=") + std::to_string(static_cast<long long>(n_outs))
		+ std::string(" -D MLO_OUT_STACKS=") + std::to_string(static_cast<long long>(n_out_stacks))
		+ std::string(" -D MLO_IN_STACKS=") + std::to_string(static_cast<long long>(n_in_stacks))
		+ std::string(" -D MLO_BATCH_SZ=") + std::to_string(static_cast<long long>(_batch_sz))
		+ std::string(" -D MLO_FLTR_SZ0=") + std::to_string(static_cast<long long>(_kernel_size0))
		+ std::string(" -D MLO_FLTR_PAD_SZ0=") + std::to_string(static_cast<long long>(_pad0))
		+ std::string(" -D MLO_FLTR_STRIDE0=") + std::to_string(static_cast<long long>(_kernel_stride0))
		+ std::string(" -D MLO_FLTR_SZ1=") + std::to_string(static_cast<long long>(_kernel_size1))
		+ std::string(" -D MLO_FLTR_PAD_SZ1=") + std::to_string(static_cast<long long>(_pad1))
		+ std::string(" -D MLO_FLTR_STRIDE1=") + std::to_string(static_cast<long long>(_kernel_stride1))
		+ std::string(" -D MLO_N_OUT_CHNLS=") + std::to_string(static_cast<long long>(_n_outputs))			//total number of output channels
		+ std::string(" -D MLO_OUT_WIDTH=") + std::to_string(static_cast<long long>(_out_width))
		+ std::string(" -D MLO_OUT_HEIGHT=") + std::to_string(static_cast<long long>(_out_height))
		+ std::string(" -D MLO_OUT_STRIDE=") + std::to_string(static_cast<long long>(_out_stride))
		+ std::string(" -D MLO_OUT_CHNL_STRIDE=") + std::to_string(static_cast<long long>(_out_channel_stride))
		+ std::string(" -D MLO_OUT_BATCH_STRIDE=") + std::to_string(static_cast<long long>(_out_batch_stride))
		+ std::string(" -D MLO_N_OUT_PIX_SZ0=") + std::to_string(static_cast<long long>(n_out_pix_horiz))
		+ std::string(" -D MLO_N_OUT_PIX_SZ1=") + std::to_string(static_cast<long long>(n_out_pix_vert))
		+ std::string(" -D MLO_N_IN_CHNLS=") + std::to_string(static_cast<long long>(_n_inputs))
		+ std::string(" -D MLO_IN_WIDTH=") + std::to_string(static_cast<long long>(_in_width))
		+ std::string(" -D MLO_IN_HEIGHT=") + std::to_string(static_cast<long long>(_in_height))
		+ std::string(" -D MLO_IN_STRIDE=") + std::to_string(static_cast<long long>(_in_stride))
		+ std::string(" -D MLO_IN_CHNL_STRIDE=") + std::to_string(static_cast<long long>(_in_channel_stride))
		+ std::string(" -D MLO_IN_BATCH_STRIDE=") + std::to_string(static_cast<long long>(_in_batch_stride))
		+ std::string(" -D MLO_N_IN_PIX_SZ0=") + std::to_string(static_cast<long long>(n_in_pix_horiz))         // size of output processing group in 0 dim
		+ std::string(" -D MLO_N_IN_PIX_SZ1=") + std::to_string(static_cast<long long>(n_in_pix_vert))         // size of output processing group in 1 dim
		+ std::string(" -D MLO_WEI_SZ=") + std::to_string(static_cast<long long>(_n_outputs * _n_inputs * _kernel_size0 * _kernel_size1))
		+ std::string(" -D MLO_WEIGHTS_STRIDE=") + std::to_string(static_cast<long long>(_n_inputs * _kernel_size0 * _kernel_size1))		//	weights stride
		+ std::string(" -D MLO_N_STACKS=") + std::to_string(static_cast<long long>(n_stack_blocks))          // n of separate data stacks
		+ std::string(" -D MLO_N_PROCS0=") + std::to_string(static_cast<long long>(n_procs0))         // n of processors per stack
		+ std::string(" -D MLO_N_PROCS1=") + std::to_string(static_cast<long long>(n_procs1))         // n of processors per stack
		+ std::string(" -D MLO_ALIGNED=") + std::to_string(static_cast<long long>(aligned_out))		//	dimesions aligned
		+ std::string(" -D MLO_BATCH_ALIGNED=") + std::to_string(static_cast<long long>(batch_aligned))      // batch is multiple of n_ins
		+ std::string(" -D MLO_OUT_ALINED=") + std::to_string(static_cast<long long>(out_aligned))        // outputs is multiple of n_outs
		+ std::string(" -D MLO_IN_SZ0=") + std::to_string(static_cast<long long>(in_sz0))			// horizontal read dim 0
		+ std::string(" -D MLO_IN_SZ1=") + std::to_string(static_cast<long long>(in_sz1))			// vertical read dim 1
		+ std::string(" -D MLO_LG2N_PROC_TILES=") + std::to_string(static_cast<long long>(lg2n_proc_supertiles))
		+ std::string(" -D MLO_LG2N_PROC_TILE1=") + std::to_string(static_cast<long long>(lg2n_proc_supertile1))
		+ std::string(" -D MLO_BIG=") + std::to_string(static_cast<long long>(big))		//	resolution > 32 x 32
		+ std::string(" -D MLO_CONV_BIAS=") + std::to_string(static_cast<long long>(bias))
>>>>>>> 1ca69769

		//		+ std::string(" -limit-vector-registers=64 ")

		+getGeneralCompOptions()
		;


	_kernel_file = "MlOpenConvDirGenFwd.cl";
	_kernel_name = (n_proc_supertiles == 1) ? "MLOpenCDFGen" : "MLOpenCDFGen4";

	_l_wk.clear();
#if 0
	_l_wk.push_back(ocl_group_sz0);
	_l_wk.push_back(ocl_group_sz1);
	_l_wk.push_back(ocl_group_sz2);
#endif
	_g_wk.push_back(gbl0);
	_g_wk.push_back(gbl1);
	_g_wk.push_back(gbl2);

	return(0);

}


/*
* backward with regard to weights
* inputs == output, outputs == input
*/

int mlo_construct_BwdWrW2D::mloConstruct2()
{
	int ret = 0;
	size_t localMemSize = 64 * 1024;

	_hw_wave_sz = 64;
	_dev_local_mem_sz = localMemSize; // in bytes

									  // number  of batch iterations
	_n_stacks = 1;
	_n_stacks = std::min(_batch_sz, _n_stacks);
	int N_BATCH_LOOPS = 1; // _batch_sz / _n_stacks;
	int n_batch_blks = (_batch_sz + N_BATCH_LOOPS * _n_stacks - 1) / (N_BATCH_LOOPS * _n_stacks);
	// number of filter taps in the processing wk_item
	int WEI_WKITEM = (_kernel_size0 == 7) ? 7 : (_kernel_size0==10) ? 5 : 10; // 5x20=10, 5x10 = 5

	_in_tile0 = 1;
	_in_tile1 = 1;
	_out_pix_tile0 = 1;
	_out_pix_tile1 = (_kernel_size0 == 20) ? 1 : 2; //700 = 1, 350 = 2

						// major parameters
	int n_waves =(_out_width>512) ? 4 : 2; // 700 = 4, 350 == 2

	_n_in_data_tiles = 1;
	// n of out blocks in lcl memory
	_n_out_pix_tiles = (_kernel_size0 == 20) ? 2 : 4; // 700 = 2, 350 = 4

						  // select output mapping
	int total_out_maps = _n_out_pix_tiles * _out_pix_tile1;
	_out_pix_tile1 = (total_out_maps > _n_inputs) ? 1 : _out_pix_tile1;
	total_out_maps = _n_out_pix_tiles * _out_pix_tile1;
	_n_out_pix_tiles = (total_out_maps > _n_inputs) ? _n_inputs : _n_out_pix_tiles;
	int N_OUT_BLK_GRP = _out_pix_tile1;
	total_out_maps = _n_out_pix_tiles * _out_pix_tile1;


	// each wave is a filter row
	int GRP_SZ = _hw_wave_sz * n_waves;


	// inpout are outputs
	int wei_cstride = _kernel_size0*_kernel_size1;
	int wei_bstride = _n_outputs*wei_cstride;

	int read_unit = 4;
	std::string READ_TYPE = (read_unit == 1) ? "_FLOAT" : "_FLOAT" + std::to_string((read_unit));


	// input is output
	int ALIGNED_OUT_SCAN_LN = ((_in_width + read_unit - 1) / read_unit); // image aligned scan
	int N_ALIGNED_OUT_SCAN_BLK = 2;
	int N_OUT_BLK = (_in_height + N_ALIGNED_OUT_SCAN_BLK - 1) / N_ALIGNED_OUT_SCAN_BLK;

	int OUT_SCAN_NOT_DIVBY4 = (_in_width < ALIGNED_OUT_SCAN_LN*read_unit);

	int OUT_N_PIXS_OFF = ALIGNED_OUT_SCAN_LN*read_unit - _in_width;


	_grp_tile0 = GRP_SZ;
	_grp_tile1 = 1;
	int grp_tile2 = 1;


	// utility parameters
	int n_ut_waves = 4;
	int UT_GRP_SZ0 = _hw_wave_sz * n_ut_waves;
	int ut_read_unit = ((wei_cstride / 4) * 4 == wei_cstride) ? 4 : ((wei_cstride / 2) * 2 == wei_cstride) ? 2 : 1;
	std::string UT_READ_TYPE = (ut_read_unit == 1) ? "_FLOAT" : "_FLOAT" + std::to_string((ut_read_unit));


	// it's backward - inputs are outputs and vs versa
	_comp_options =
		std::string(" -D MLO_DIR_FORWARD=") + std::to_string((_direction))
		+ std::string(" -D MLO_GRP_SZ=") + std::to_string((GRP_SZ))
		+ std::string(" -D MLO_GRP_SZ0=") + std::to_string((_grp_tile0))
		+ std::string(" -D MLO_GRP_SZ1=") + std::to_string((_grp_tile1))
		+ std::string(" -D MLO_GRP_SZ2=") + std::to_string((grp_tile2))
		+ std::string(" -D MLO_FILTER_SIZE0=") + std::to_string((_kernel_size0))
		+ std::string(" -D MLO_FILTER_SIZE1=") + std::to_string((_kernel_size1))
		+ std::string(" -D MLO_FILTER_PAD0=") + std::to_string((_pad0))
		+ std::string(" -D MLO_FILTER_PAD1=") + std::to_string((_pad1))
		+ std::string(" -D MLO_FILTER_STRIDE0=") + std::to_string((_kernel_stride0))
		+ std::string(" -D MLO_FILTER_STRIDE1=") + std::to_string((_kernel_stride1))
		+ std::string(" -D STRIDE_W=") + std::to_string((_kernel_stride0))
		+ std::string(" -D STRIDE_H=") + std::to_string((_kernel_stride1))
		+ std::string(" -D MLO_N_OUTPUTS=") + std::to_string((_n_inputs))
		+ std::string(" -D MLO_N_INPUTS=") + std::to_string((_n_outputs))
		+ std::string(" -D MLO_BATCH_SZ=") + std::to_string(_batch_sz)
		+ std::string(" -D MLO_N_BATCH_LOOPS=") + std::to_string(N_BATCH_LOOPS)
		+ std::string(" -D MLO_OUT_BATCH_STRIDE=") + std::to_string((_in_batch_stride))
		+ std::string(" -D MLO_OUT_CHANNEL_STRIDE=") + std::to_string((_in_channel_stride))
		+ std::string(" -D MLO_OUT_STRIDE=") + std::to_string((_in_stride))
		+ std::string(" -D MLO_IN_BATCH_STRIDE=") + std::to_string((_out_batch_stride))
		+ std::string(" -D MLO_IN_CHANNEL_STRIDE=") + std::to_string((_out_channel_stride))
		+ std::string(" -D MLO_IN_STRIDE=") + std::to_string((_out_stride))
		+ std::string(" -D MLO_WEI_BATCH_STRIDE=") + std::to_string((wei_bstride))
		+ std::string(" -D MLO_WEI_CHANNEL_STRIDE=") + std::to_string((wei_cstride))
		+ std::string(" -D MLO_IN_WIDTH=") + std::to_string((_out_width))
		+ std::string(" -D MLO_IN_HEIGHT=") + std::to_string(_out_height)
		+ std::string(" -D MLO_OUT_WIDTH=") + std::to_string(_in_width)
		+ std::string(" -D MLO_OUT_HEIGHT=") + std::to_string(_in_height)
		+ std::string(" -D MLO_IN_TILE1=") + std::to_string(_in_tile1)
		+ std::string(" -D MLO_IN_TILE0=") + std::to_string(_in_tile0)
		+ std::string(" -D MLO_N_LCL_BATCHS=") + std::to_string(_n_stacks) // # of diff stacks (part of batch).
		+ std::string(" -D MLO_N_LCL_OUT_MAPS=") + std::to_string(_n_out_pix_tiles)  // # output pixel tiles per wk-item (ALU)
		+ std::string(" -D MLO_N_LCL_IN_MAPS=") + std::to_string(_n_in_data_tiles) // total # of blocks of different inputs in LDS
		+ std::string(" -D MLO_OUT_TILE0=") + std::to_string((_out_pix_tile0))  // size of ouptput tile per wk-item (ALU))
		+ std::string(" -D MLO_OUT_TILE1=") + std::to_string(_out_pix_tile1)  //
		+ std::string(" -D MLO_N_WAVES=") + std::to_string(n_waves)
		+ std::string(" -D MLO_READ_TYPE=") + READ_TYPE
		+ std::string(" -D MLO_READ_UNIT=") + std::to_string(read_unit)
		+ std::string(" -D MLO_ALIGNED_OUT_SCAN_LN=") + std::to_string(ALIGNED_OUT_SCAN_LN) // image aligned scan
		+ std::string(" -D MLO_N_ALIGNED_OUT_SCAN_BLK=") + std::to_string(N_ALIGNED_OUT_SCAN_BLK)
		+ std::string(" -D MLO_WEI_WKITEM=") + std::to_string(WEI_WKITEM)
		+ std::string(" -D MLO_N_OUT_BLK_GRP=") + std::to_string(N_OUT_BLK_GRP)
		+ std::string(" -D MLO_N_OUT_BLK=") + std::to_string(N_OUT_BLK)
		+ std::string(" -D MLO_HW_WAVE_SZ=") + std::to_string(_hw_wave_sz)
		+ std::string(" -D MLO_LG2_PHYS_WAVE_SZ=") + std::to_string(mloLg2(_hw_wave_sz))
		+ std::string(" -D MLO_OUT_SCAN_NOT_DIVBY4=") + std::to_string(OUT_SCAN_NOT_DIVBY4)
		+ std::string(" -D MLO_OUT_N_PIXS_OFF=") + std::to_string(OUT_N_PIXS_OFF)

		+ std::string(" -D MLO_CONV_BIAS=") + std::to_string(_bias)

		+ std::string(" -D MLO_UT_READ_TYPE=") + UT_READ_TYPE
		+ std::string(" -D MLO_UT_READ_UNIT=") + std::to_string(ut_read_unit)

		+ std::string(" -D MLO_UT_GRP_SZ0=") + std::to_string((UT_GRP_SZ0))

		//		+ std::string(" -limit-vector-registers=64 ")
		+ getGeneralCompOptions()
		;


	_mlo_kernels_info.clear();
	// wrt to W
	{
		_l_wk.clear();
		// input is output

		size_t gbl_wk0 = GRP_SZ;
		size_t gbl_wk1 = _n_outputs;
		size_t gbl_wk2 = ((_n_inputs + total_out_maps - 1) / total_out_maps) * n_batch_blks;


		_g_wk.clear();
		_g_wk.push_back(gbl_wk0);
		_g_wk.push_back(gbl_wk1);
		_g_wk.push_back(gbl_wk2);

		_kernel_file = (_pad0 > 1 || _pad1 > 1) ? "MLOpenConvBwdWrW_LxL_P.cl" : "MLOpenConvBwdWrW_LxL.cl";
		_kernel_name = "MLOpenCvBwdWrW";

		auto kern_info = std::make_tuple(_kernel_name, _kernel_file, _comp_options, _g_wk, _l_wk);
		_mlo_kernels_info.push_back(kern_info);

		_workspce_sz = 0;

	}

	// sum over batch
	if (n_batch_blks > 1)
	{


		std::string kernel_file = (_pad0 > 1 || _pad1 > 1) ? "MLOpenConvBwdWrW_LxL_P.cl" : "MLOpenConvBwdWrW_LxL.cl";
		std::string kernel_name = "MLOpenCvBwdWrW_rdc";

		std::vector<size_t> l_wk;
		l_wk.clear();

		int gbl_ut_wk0 = wei_bstride * _n_inputs / ut_read_unit;

		std::vector<size_t> g_wk;
		g_wk.push_back(gbl_ut_wk0);
		g_wk.push_back(1);
		g_wk.push_back(1);
		auto kern_info = std::make_tuple(kernel_name, kernel_file, _comp_options, g_wk, l_wk);
		_mlo_kernels_info.push_back(kern_info);

		int data_len = (!_out_data_type.compare("FP32") ? 4 : 8);
		_workspce_sz = wei_bstride * _n_inputs * n_batch_blks * data_len;
	}

	return(ret);
}


int mlo_construct_BwdWrW2D::mloConstruct()
{
	int ret = 0;

	if ((_kernel_size0 >= 7 ) && (_kernel_stride0 > 1 || _kernel_stride1 > 1))
	{
		ret = mloConstruct2();
		return(ret);
	}
	// TO REMOVE
	int pad = _pad0;
	int stride = _kernel_stride0;

	// HEURISTICS


	int n_accum_scans = 2;
	int n_bwd_outsperin = 2;

	int ocl_group_sz0 = 64;
	int ocl_group_sz1 = 4;
	int n_bwd_outs = ocl_group_sz1 * n_bwd_outsperin;

	int ocl_group_sz = ocl_group_sz0 * ocl_group_sz1;

	// TODO: huristics
	int scan_step = std::min(8, _in_width);
	int vert_step = std::min(32, _in_height);

	// make it multiple of n of scans. if it's larger than vert it's filled with 0s
	vert_step = ((vert_step + n_accum_scans - 1) / n_accum_scans) * n_accum_scans;
	int top_lcl_width = scan_step;
	int n_scans_pervert = (vert_step + n_accum_scans - 1) / n_accum_scans;
	int top_lcl_height = vert_step;
	int bot_lcl_width = scan_step + 2 * _pad0;
	int bot_lcl_height = n_scans_pervert * n_accum_scans + 2 * _pad1;


	int n_bwd_ins = std::max(ocl_group_sz0 / n_scans_pervert, 1);
	int n_bwd_out_blocks = (_n_inputs + n_bwd_outs - 1) / n_bwd_outs;

	int lcl_mem_sz = std::max((n_bwd_outs*top_lcl_width*top_lcl_height + n_bwd_ins*bot_lcl_width * bot_lcl_height),
		ocl_group_sz * _kernel_size0 * _kernel_size1);

	int n_scan_perin = ocl_group_sz0 / n_bwd_ins;
	int n_scan_loops = (_in_width + scan_step - 1) / scan_step;

	int n_accum_scans_perheight = (_in_height + n_accum_scans - 1) / n_accum_scans;
	int n_grps_perheight = (n_accum_scans_perheight + n_scan_perin - 1) / n_scan_perin;


	int gbl_wk0 = n_grps_perheight * ocl_group_sz0;
	int gbl_wk1 = (n_bwd_out_blocks * n_bwd_outs) / n_bwd_outsperin;
	int gbl_wk2 = ((_n_outputs + n_bwd_ins - 1) / n_bwd_ins) * _batch_sz;

	int ocl_group_lg2sz1 = static_cast<int>(ceil(log(static_cast<double>(ocl_group_sz1)) / log(2.)));
	int ocl_group_lg2sz0 = static_cast<int>(ceil(log(static_cast<double>(ocl_group_sz0)) / log(2.)));

	int bias = _bias;

	_comp_options =
		std::string(" -D MLO_CONVBWD_GROUP_SZ0=") + std::to_string(static_cast<long long>(ocl_group_sz0))
		+ std::string(" -D MLO_CONVBWD_GROUP_SZ1=") + std::to_string(static_cast<long long>(ocl_group_sz1))
		+ std::string(" -D MLO_CONVBWD_GROUP_LG2SZ0=") + std::to_string(static_cast<long long>(ocl_group_lg2sz0))
		+ std::string(" -D MLO_CONVBWD_GROUP_LG2SZ1=") + std::to_string(static_cast<long long>(ocl_group_lg2sz1))
		+ std::string(" -D MLO_CONV_KERNEL_SZ0=") + std::to_string(static_cast<long long>(_kernel_size0))
		+ std::string(" -D MLO_CONV_KERNEL_SZ1=") + std::to_string(static_cast<long long>(_kernel_size1))
		+ std::string(" -D MLO_CONV_KERNEL_PAD0=") + std::to_string(static_cast<long long>(_pad0))
		+ std::string(" -D MLO_CONV_KERNEL_PAD1=") + std::to_string(static_cast<long long>(_pad1))
		+ std::string(" -D MLO_CONV_PAD=") + std::to_string(static_cast<long long>(pad))
		+ std::string(" -D MLO_CONV_STRIDE=") + std::to_string(static_cast<long long>(stride))
		+ std::string(" -D MLO_CONVBWD_N_ACCUM_SCAN=") + std::to_string(static_cast<long long>(n_accum_scans))
		+ std::string(" -D MLO_CONVBWD_N_INS=") + std::to_string(static_cast<long long>(n_bwd_ins))
		+ std::string(" -D MLO_CONVBWD_N_OUTS=") + std::to_string(static_cast<long long>(n_bwd_outs))
		+ std::string(" -D MLO_CONVBWD_N_OUTBLOCKS=") + std::to_string(static_cast<long long>(n_bwd_out_blocks))
		+ std::string(" -D MLO_CONVBWD_N_SCANPERIN=") + std::to_string(static_cast<long long>(n_scan_perin))
		+ std::string(" -D MLO_CONVBWD_N_OUTSPERIN=") + std::to_string(static_cast<long long>(n_bwd_outsperin))
		+ std::string(" -D MLO_CONVBWD_TOP_DATA_WIDTH=") + std::to_string(static_cast<long long>(top_lcl_width))
		+ std::string(" -D MLO_CONVBWD_TOP_DATA_HEIGHT=") + std::to_string(static_cast<long long>(top_lcl_height))
		+ std::string(" -D MLO_CONVBWD_BOT_DATA_WIDTH=") + std::to_string(static_cast<long long>(bot_lcl_width))
		+ std::string(" -D MLO_CONVBWD_BOT_DATA_HEIGHT=") + std::to_string(static_cast<long long>(bot_lcl_height))
		+ std::string(" -D MLO_CONVBWD_SCAN_STEP=") + std::to_string(static_cast<long long>(scan_step))
		+ std::string(" -D MLO_CONVBWD_VERT_STEP=") + std::to_string(static_cast<long long>(vert_step))
		+ std::string(" -D MLO_CONVBWD_GROUP_SZ=") + std::to_string(static_cast<long long>(ocl_group_sz))
		+ std::string(" -D MLO_CONVBWD_N_SCANLOOPS=") + std::to_string(static_cast<long long>(n_scan_loops))
		+ std::string(" -D MLO_CONV_N_OUTPUTS=") + std::to_string(static_cast<long long>(_n_inputs))
		+ std::string(" -D MLO_CONV_N_INPUTS=") + std::to_string(static_cast<long long>(_n_outputs))
		+ std::string(" -D MLO_CONVBWD_LCL_MEMSZ=") + std::to_string(static_cast<long long>(lcl_mem_sz))
		+ std::string(" -D MLO_CONV_BOT_BATCH_STRIDE=") + std::to_string(static_cast<long long>(_out_batch_stride))
		+ std::string(" -D MLO_CONV_BOT_CHANNEL_STRIDE=") + std::to_string(static_cast<long long>(_out_channel_stride))
		+ std::string(" -D MLO_CONV_BOT_STRIDE=") + std::to_string(static_cast<long long>(_out_stride))
		+ std::string(" -D MLO_CONVBWD_TOPDF_BATCH_STRIDE=") + std::to_string(static_cast<long long>(_in_batch_stride))
		+ std::string(" -D MLO_CONVBWD_TOPDF_CHANNEL_STRIDE=") + std::to_string(static_cast<long long>(_in_channel_stride))
		+ std::string(" -D MLO_CONVBWD_TOPDF_STRIDE=") + std::to_string(static_cast<long long>(_in_stride))
		+ std::string(" -D MLO_CONV_BOT_WIDTH=") + std::to_string(static_cast<long long>(_out_width))
		+ std::string(" -D MLO_CONV_BOT_HEIGHT=") + std::to_string(static_cast<long long>(_out_height))
		+ std::string(" -D MLO_CONV_TOP_WIDTH=") + std::to_string(static_cast<long long>(_in_width))
		+ std::string(" -D MLO_CONV_TOP_HEIGHT=") + std::to_string(static_cast<long long>(_in_height))
		+ std::string(" -D MLO_CONV_BATCH_SZ=") + std::to_string(static_cast<long long>(_batch_sz))
		+ std::string(" -D MLO_CONVBWD_ACCUMSCANS_PERHEIGHT=") + std::to_string(static_cast<long long>(n_accum_scans_perheight))
		+ std::string(" -D MLO_CONVBWD_N_GRPS_PERHEIGHT=") + std::to_string(static_cast<long long>(n_grps_perheight))
		+ std::string(" -D MLO_CONV_BIAS=") + std::to_string(static_cast<long long>(bias))
		+ getGeneralCompOptions()

		;
	// sum over batch
	int sum_grp_sz0 = 64;
	_comp_options += std::string(" -D MLO_CONVBSUM_GRP_SZ0=") + std::to_string(static_cast<long long>(sum_grp_sz0));

	_mlo_kernels_info.clear();
	// wrt to W
	{
		_kernel_file = "MLOpenConvBwdWrW.cl";
		_kernel_name = "MLOpenConvBwdWrW";

		_l_wk.clear();
		_l_wk.push_back(ocl_group_sz0);
		_l_wk.push_back(ocl_group_sz1);
		_l_wk.push_back(1);

		_g_wk.clear();
		_g_wk.push_back(gbl_wk0);
		_g_wk.push_back(gbl_wk1);
		_g_wk.push_back(gbl_wk2);

		auto kern_info = std::make_tuple(_kernel_name, _kernel_file, _comp_options, _g_wk, _l_wk);
		_mlo_kernels_info.push_back(kern_info);
	}
	// sum over batch
	{

		std::string kernel_file = "MLOpenConvBwdWrW.cl";
		std::string kernel_name = "MLOpenConvBwdWrW_rdc";


		std::vector<size_t> l_wk;
		l_wk.push_back(sum_grp_sz0);
		l_wk.push_back(1);
		l_wk.push_back(1);

		std::vector<size_t> g_wk;
		g_wk.push_back(sum_grp_sz0);
		g_wk.push_back(_n_inputs);
		g_wk.push_back(_n_outputs);
		auto kern_info = std::make_tuple(kernel_name, kernel_file, _comp_options, g_wk, l_wk);
		_mlo_kernels_info.push_back(kern_info);

	}

	int data_len = (!_out_data_type.compare("FP32") ? 4 : 8);

	_workspce_sz = _n_inputs * _n_outputs * _batch_sz * n_grps_perheight* _kernel_size0 * _kernel_size1 * data_len;
	return(ret);
}



/*
 * makes a unique key that represent the current kernel c0onfiguration
 */

int mlo_construct_direct2D::mloMakeKernelHash(std::string & hash) const
{

	std::string conf_key, conf_val;
	mloBuildConf_Key(conf_key);
	int grp_tile1;
	int grp_tile0;
	int in_tile1;
	int in_tile0;
	int out_pix_tile1;
	int out_pix_tile0;
	int n_out_pix_tiles;
	int n_in_data_tiles;
	int n_stacks;

	getConfigParameters(
			grp_tile1,
			grp_tile0,
			in_tile1,
			in_tile0,
			out_pix_tile1,
			out_pix_tile0,
			n_out_pix_tiles,
			n_in_data_tiles,
			n_stacks
			);
	mloBuildConf_Val(
			conf_val,
			grp_tile1,
			grp_tile0,
			in_tile1,
			in_tile0,
			out_pix_tile1,
			out_pix_tile0,
			n_out_pix_tiles,
			n_in_data_tiles,
			n_stacks
			);
	hash = conf_key + std::string(" ") + conf_val;
	return(0);
}

/***********************************************************************************************************

 * Internal implementation of the direct conv configuration search

 ************************************************************************************************************/



/*
   the search db is a text file with the name defined by the device characteristics.
   each line is a key/value pair, separated by a space:
   32x16x16x3x3x64x16x16x100xNCHWxFP32x1 16.16.16.16.1.4.8.4.1
   or
   64x8x8x5x5x32x8x8x100xNCHWxFP32x0 16.16.8.8.2.4.1.1.4

   key format (all values are separted by x):
   n input maps
   input height
   input width
   filter height
   filter width
   n output maps
   output height
   output width
   batch size
   tensors' layout
   tensprs' data type
   direction (1 - forward, 0 - backward)

Note: 
for backward direction - input and output are reversed.

value format (all values are separated by .):
vertical group size
horizontal group size
input block vertical size
input block horizontal size
output tile vertical size
output tile horizaontal size
n of output tiles
n of input blocks
n batchs (stacks) processed by the group
*/

int mlo_construct_direct2D :: mloSetConf(const std::string & conf_val)
{
	mloParseConf(conf_val,
			_grp_tile1,
			_grp_tile0,
			_in_tile1,
			_in_tile0,
			_out_pix_tile1,
			_out_pix_tile0,
			_n_out_pix_tiles,
			_n_in_data_tiles,
			_n_stacks
			);

	return(0);

}

int mlo_construct_direct2D::mloBuildConf_Key(std::string & conf_key) const
{

	conf_key = std::to_string(static_cast<long long>(_n_inputs))
		+ std::string("x") + std::to_string(static_cast<long long>(_in_height))
		+ std::string("x") + std::to_string(static_cast<long long>(_in_width))
		+ std::string("x") + std::to_string(static_cast<long long>(_kernel_size1))
		+ std::string("x") + std::to_string(static_cast<long long>(_kernel_size0))
		+ std::string("x") + std::to_string(static_cast<long long>(_n_outputs))
		+ std::string("x") + std::to_string(static_cast<long long>(_out_height))
		+ std::string("x") + std::to_string(static_cast<long long>(_out_width))
		+ std::string("x") + std::to_string(static_cast<long long>(_batch_sz))
		+ std::string("x") + _in_layout
		+ std::string("x") + _in_data_type
		+ std::string("x") + std::to_string(static_cast<long long>(_direction))
		;
	return(0);
}


/*
 * select defult configuration if a known configuration has not been found.
 */
int mlo_construct_direct2D::mloSelectDefaultConfig(std::string & conf_val)
{

	//
	_in_tile0 = (_in_width <= 8) ? 8 : (_in_width <= 16) ? 16 : 32; // size of input data per ALU plane
	_in_tile1 = (_in_height <= 8) ? 8 : (_in_height <= 16) ? 16 : 8; // size of input data per ALU plane

	_grp_tile0 = (_in_tile0 == 8) ? 8 : 16;
	_grp_tile1 = (_in_tile1 == 8) ? 8 : 16;

	_out_pix_tile0 = 2;  // size of ouptput tile per wk-item (ALU))
	_out_pix_tile1 = 2; // 


	_n_out_pix_tiles = 8; // # output pixel tiles per wk-item (ALU)
	_n_in_data_tiles = 2; // # of blocks of different inputs in LDS

	_n_stacks = 1; // # of diff stacks (part of batch).

	if (_kernel_size0 == 1 && _kernel_size1 == 1)
	{

		_in_tile0 = 4; // size of input data per ALU plane
		_in_tile1 = 1; // size of input data per ALU plane

		int out_len4 = (_out_height * _out_width + 3) / 4;

		_grp_tile0 = (out_len4 > 192) ? 256 : (out_len4 > 128) ? 192 : (out_len4 > 64) ? 128 : 64;
		_grp_tile1 = 1;

		_out_pix_tile0 = 4;  // size of ouptput tile per wk-item (ALU))
		_out_pix_tile1 = 1; // 4; //


		_n_out_pix_tiles = 16; // 2;  // # output pixel tiles per wk-item (ALU)
		_n_in_data_tiles = 2; // 4; // # of blocks of different inputs in LDS

		_n_stacks = (_batch_sz > 1) ? 2 : 1; // # of diff stacks (part of batch).

	}

	mloBuildConf_Val(
		conf_val,
		_grp_tile1,
		_grp_tile0,
		_in_tile1,
		_in_tile0,
		_out_pix_tile1,
		_out_pix_tile0,
		_n_out_pix_tiles,
		_n_in_data_tiles,
		_n_stacks
	);

	mloSetConf(conf_val);

	return(0);
}

/*
 * mesure the current onfiguration pefformance
 */
int mlo_construct_direct2D :: mloMeasuredLoop(mlopen::Handle* profile_h,
		Data_t bot_ocl_buf,
		Data_t top_ocl_buf,
		Data_t wei_ocl_buf,
		Data_t bias_ocl_buf,
		double &processing_time
		)
{
	int ret = 0;

	ret = mloConstructDirect2DFwd();
	if (ret != 0)
	{
		return(ret);
	}

	std::string compiler_options = _gen_comp_options + _comp_options;

	// Creating OCLKernel obj
	try {

		float padding_value = 0;
		
		double s= 0, e = 0;
		int iter = 1;

		if (profile_h)
		{
			processing_time = std::numeric_limits<float>::max();

			auto k = profile_h->GetKernel("", "", _kernel_file, _kernel_name, _l_wk, _g_wk, compiler_options);

			if(_bias) {
				k(bot_ocl_buf, wei_ocl_buf, bias_ocl_buf, top_ocl_buf, padding_value);
			} else {
				k(bot_ocl_buf, wei_ocl_buf, top_ocl_buf, padding_value);
			}
			processing_time = profile_h->GetKernelTime();
		}
		else
		{
			iter = (_n_timer_iter <= 0) ? 1 : _n_timer_iter;

			auto k = _stream->GetKernel("", "", _kernel_file, _kernel_name, _l_wk, _g_wk, compiler_options);

			if(_bias) {
				k(bot_ocl_buf, wei_ocl_buf, bias_ocl_buf, top_ocl_buf, padding_value);
			} else {
				k(bot_ocl_buf, wei_ocl_buf, top_ocl_buf, padding_value);
			}

			_stream->Finish();

			s = mlopen_mach_absolute_time();

			for (int i = 0; i < iter && ret == 0; i++)
			{
				if(_bias) {
					k(bot_ocl_buf, wei_ocl_buf, bias_ocl_buf, top_ocl_buf, padding_value);
				} else {
					k(bot_ocl_buf, wei_ocl_buf, top_ocl_buf, padding_value);
				}
			}

			_stream->Finish();
			e = mlopen_mach_absolute_time();

			processing_time = subtractTimes(e, s) / iter;
		}
    }
    catch(mlopen::Exception&) {
        return -1;
    }

	return (ret);
}



/*
 * request cofiguraion db management
 * request configuration db is a text file
 * each line is a key (in cofig db format) that has not been found in teh configuratio db
 */


int mlo_construct_direct2D :: mloAddConfigReq(const std::string & conf_key) const
{
	int ret = 0;
	std::vector<std::string> req_conf_db;
	std::string conf_file = (_kernel_path == "") ? mlopen::GetDbPath() : _kernel_path;

	conf_file += std::string("/") + _stream->GetDeviceName() + "." + std::string("cd.rdb.txt");

	printf("file %s\n", conf_file.c_str());
	std::vector<std::string>::iterator it;
	bool found = mloFindConfigReq(conf_file, conf_key, req_conf_db, it);


	if (!found)
	{
		req_conf_db.push_back(conf_key);
		ret = mloUpdateDb(conf_file, req_conf_db);
	}
	return(ret);
}

int mlo_construct_direct2D :: mloRemoveConfigReq(
		const std::string & conf_key
		) const
{
	int ret = 0;
	std::vector<std::string> req_conf_db;

	std::vector<std::string>::iterator it;

	std::string conf_file = (_kernel_path == "") ? mlopen::GetDbPath() : _kernel_path;
	conf_file += std::string("/") + _stream->GetDeviceName() + "." + std::string("cd.rdb.txt");

	bool found = mloFindConfigReq(conf_file, conf_key, req_conf_db, it);


	if (found)
	{
		req_conf_db.erase(it);
		ret = mloUpdateDb(conf_file, req_conf_db);
	}
	return(ret);
}

int mlo_construct_direct2D :: mloReadConfigDB(
		std::map<std::string, std::string> & conf_db
		) const
{

	int ret = 0;
	std::string conf_file = (_kernel_path == "") ? mlopen::GetDbPath() : _kernel_path;

	conf_file += std::string("/") + _stream->GetDeviceName() + "." + std::string("cd.pdb.txt");

	std::vector<std::string> db;
	mloReadDb(conf_file, db);

	// build searchable db

	std::vector<std::string>::iterator it;
	for (it = db.begin(); it != db.end(); ++it)
	{
		std::vector<std::string> v_key_val;
		tokenize((*it),
				v_key_val,
				std::string(" "));

		conf_db[v_key_val[0]] = v_key_val[1];
	}
	return(ret);
}

int mlo_construct_direct2D :: mloWriteConfigDB(
		const std::map<std::string, std::string> & conf_db
		) const
{

	int ret = 0;
	//serialize
	std::string conf_file = (_kernel_path == "") ? mlopen::GetDbPath() : _kernel_path;

	conf_file += std::string("/") + _stream->GetDeviceName() + "." + std::string("cd.pdb.txt");

	std::vector<std::string> db;

	std::map<std::string, std::string>::const_iterator it;

	for (it = conf_db.begin(); it != conf_db.end(); ++it)
	{
		db.push_back((*it).first + std::string(" ") + (*it).second + std::string("\n"));
	}

	ret = mloUpdateDb(conf_file, db);

	return(ret);
}

int mlo_construct_direct2D :: mloAddConfig(
		std::string & conf_key,
		std::string & conf_val
		) const
{
	int ret = 0;

	// build searchable db
	std::map<std::string, std::string> conf_db;

	mloReadConfigDB(
			conf_db
			);
	// add config

	conf_db[conf_key] = conf_val;
	//serialize
	ret = mloWriteConfigDB(
			conf_db
			);

	// remove request
	mloRemoveConfigReq(
			conf_key
			);

	return(ret);
}





bool mlo_construct_direct2D :: mloSearchConfigInDB(
		std::string & conf_key,
		std::string & conf_val
		) const
{
	bool known_config = false;
	// build searchable db
	std::map<std::string, std::string> conf_db;

	mloReadConfigDB(
			conf_db
			);

	mloBuildConf_Key(conf_key);

	std::map<std::string, std::string>::iterator m_it;
	known_config = mloSearchConfigDB(
			conf_db,
			conf_key,
			conf_val,
			m_it
			);

	return(known_config);
}

/*
 * return a known or default configuration
 */
bool mlo_construct_direct2D :: mloGetConfig()
{
	bool known_config = false;
	std::string conf_key;
	std::string conf_val;

	// find a db and configuration in it
	known_config = mloSearchConfigInDB(
			conf_key,
			conf_val
			);

	// if found save it

	if (known_config)
	{
		mloSetConf(conf_val);
	}
	else
		// otherwise
	{
		// select default
		mloSelectDefaultConfig(conf_val);
		// save the unknown configuration
		// if allowed
		if (_save_srch_req)
		{
			mloAddConfigReq(conf_key);
		}
	}

	return(known_config);

}

/*
 * search utility
 * defines a configurati spce 
 * search by maesure performabce per each configuration and saves the a current minimum


*/
int mlo_construct_direct2D :: mloSearchDirect2D()
{
	int ret = 0;

	mlopen::Handle profile_h;
	double processing_time;
	std::string conf_key;
	std::string conf_val;

	int min_grp_tile0 = 16;
	int min_grp_tile1 = 16;
	// tile 0
	int min_in_tile0 = 16;
	// tile 1
	int min_in_tile1 = 16;
	// out pix 0
	int min_out_pix_tile0 = 1;
	// out pix 1
	int min_out_pix_tile1 = 1;
	int min_n_out_pix_tiles = 2;
	int min_n_in_data_tiles = 3;
	int min_n_stacks = 1;

	size_t localMemSize = profile_h.GetLocalMemorySize();

	_hw_wave_sz = 64;
	_dev_local_mem_sz = localMemSize; // in bytes

	// if it is not known
	bool known_config = mloSearchConfigInDB(
			conf_key,
			conf_val
			);

	// proceed
	if (!known_config)
	{

		// allocate tem input/output buffers
		size_t bot_sz = _bot_sz / sizeof(float);
		std::vector<float> bot_sys_buf(bot_sz);

		for (int i = 0; i < bot_sz; i++) {
			bot_sys_buf[i] = static_cast<float>(rand() * (1.0 / RAND_MAX));
		}

		auto bot_ocl_buf = profile_h.Write(bot_sys_buf);

		size_t top_sz = _top_sz / sizeof(float);
		std::vector<float> top_sys_buf(top_sz);

		auto top_ocl_buf = profile_h.Write(top_sys_buf);

		size_t weights_sz = _weights_sz / sizeof(float);
		std::vector<float> wei_sys_buf(weights_sz);
		for (int i = 0; i < weights_sz; i++) {
			wei_sys_buf[i] = static_cast<float>((rand() * (1.0 / RAND_MAX) - 0.5) * 0.001);
		}

		auto wei_ocl_buf = profile_h.Write(wei_sys_buf);

		std::vector<float> bias_sys_buf;
		ManageDataPtr bias_ocl_buf = nullptr;

		if (_bias)
		{
			size_t bias_sz = _bias_sz / sizeof(float);
			bias_sys_buf = std::vector<float>(bias_sz);
			for (int i = 0; i < bias_sz; i++) {
				bias_sys_buf[i] = static_cast<float>(rand() * (1.0 / RAND_MAX));
			}

			bias_ocl_buf = profile_h.Write(bias_sys_buf);
		}


		// search loop here
		int grp_tl_ln[4] = { 8, 16 };
		int tile_sz[3] = { 8, 16, 32 };
		int tile_sz1[3] = { 8, 16, 32 };
		int tile_sz0[3] = { 8, 16, 32 };
		int out_pix_tile_sz[3] = { 1, 2, 4 };
		int n_out_tiles_rg[2] = { 1, 8 };
		int n_in_tiles_rg[2] = { 1, 4 };
		int n_in_stacks_sz[3] = { 1, 2, 4 };
		/*
		std::vector<int> v_tile_sz;
		std::vector<int> v_out_pix_tile_sz;
		std::vector<int> v_n_out_tiles_rg;
		std::vector<int> v_n_in_tiles_rg;
		std::vector<int> v_n_in_stacks_sz;
		*/
		//

		double min_proc_time = std::numeric_limits<float>::max();

#if 1
		std::cout << "Searching the best solution in the 9 dim space. Please, be patient it may take few minutes." << std::endl;

		size_t run_counter = 0;
		int n_grp_tiles1 = 2;
		int n_grp_tiles0 = 2;

		int out_pix_tl_cnt = 3; // out_pix_tile_sz[1];
		int n_out_tls = n_out_tiles_rg[1];
		int stack_cnt = 2;
		int n_tile0_sz = 3;
		int n_tile1_sz = 3;

		n_out_tls = std::min(_n_outputs, n_out_tls);

		if (_in_width <= 8)
		{
			n_tile0_sz = 1;
			n_in_tiles_rg[1] = 16;
		}
		else
			if (_in_width <= 16)
			{
				n_tile0_sz = 1;
				tile_sz0[0] = 16;
				n_in_tiles_rg[1] = 8;

			}
			else
				if (_in_width <= 32)
				{
					n_tile0_sz = 2;
					tile_sz0[0] = 16;
					tile_sz0[1] = 32;

				}


		if (_in_height <= 8)
		{
			n_tile1_sz = 1;
			n_in_tiles_rg[1] = 16;
		}
		else
			if (_in_height <= 16)
			{
				n_tile1_sz = 1;
				tile_sz1[0] = 16;
				n_in_tiles_rg[1] = 8;

			}
			else
				if (_in_width <= 32)
				{
					n_tile1_sz = 2;
					tile_sz1[0] = 16;
					tile_sz1[1] = 32;

				}

		bool unaligned = (_out_height < 8 || _out_width < 8 || (_out_height > 8 && _out_height < 16) || (_out_width > 8 && _out_width < 16)
			|| (_out_height > 16 && _out_height < 32) || (_out_width > 16 && _out_width < 32));

		if (unaligned)
		{
			out_pix_tile_sz[1] = 6;
			out_pix_tl_cnt = out_pix_tile_sz[1];
		}

		int n_grp_tiles = n_grp_tiles1 *  n_grp_tiles0;

		int n_tiles_cnt = n_tile0_sz * n_tile1_sz;
		n_grp_tiles = (_out_height > 16 && _out_width > 16) ? n_grp_tiles - 1 : n_grp_tiles;
		n_tiles_cnt = (_out_height > 16 && _out_width > 16) ? n_tiles_cnt - 1 : n_tiles_cnt;
		size_t report_inteval = 100;
		//			_n_timer_iter = 250;

		if (_kernel_size0 == 1 && _kernel_size1 == 1)
		{
			grp_tl_ln[0] = 64;
			grp_tl_ln[1] = 128;
			grp_tl_ln[2] = 192;
			grp_tl_ln[3] = 256;
			n_grp_tiles1 = 1;
			n_grp_tiles0 = 4;

			tile_sz1[0] = 1;
			tile_sz0[0] = 4;
			n_tile0_sz = n_tile1_sz = 1;
			n_tiles_cnt = n_tile0_sz * n_tile1_sz;
			out_pix_tile_sz[0] = (unaligned) ? 0 : out_pix_tile_sz[0];
			out_pix_tile_sz[1] = 1;
			n_out_tiles_rg[1] = 16;
			n_in_tiles_rg[1] = 8;
			stack_cnt = 3;
			out_pix_tl_cnt = out_pix_tile_sz[1];
			n_out_tls = n_out_tiles_rg[1];
			n_grp_tiles = n_grp_tiles1 *  n_grp_tiles0;

			report_inteval = 20;

		}


		long long runs_left = n_grp_tiles * n_tiles_cnt * out_pix_tl_cnt * out_pix_tl_cnt * n_out_tls * n_in_tiles_rg[1] * stack_cnt;


		for (int g1 = 0; g1 < n_grp_tiles1; g1++)
		{
			_grp_tile1 = (_kernel_size0 == 1 && _kernel_size1 == 1) ? 1 : grp_tl_ln[g1];
			for (int g0 = 0; g0 < n_grp_tiles0; ++g0)
			{
				_grp_tile0 = grp_tl_ln[g0];

				// tile1
				for (int j = 0; j < n_tile1_sz; ++j)
				{
					_in_tile1 = tile_sz1[j];
					if (_out_height * 2 <= _in_tile1 && _in_tile1 > tile_sz[0])
					{
						runs_left--;
						runs_left = (runs_left < 0) ? 0 : runs_left;
						continue;
					}

					// tile 0
					for (int i = 0; i < n_tile0_sz; ++i)
					{
						_in_tile0 = tile_sz0[i];
						if ((_out_width * 2 <= _in_tile0 &&  _in_tile0 > tile_sz[0])
							)
						{
							runs_left--;
							runs_left = (runs_left < 0) ? 0 : runs_left;
							continue;
						}
						if (_out_height > 16 && _out_width > 16 && ((_in_tile1 == 8 && _in_tile0 == 8) || (_grp_tile0 == 8 && _grp_tile1 == 8)))
						{
							runs_left--;
							runs_left = (runs_left < 0) ? 0 : runs_left;
							continue;
						}
						if (_out_width > 32 && _in_tile1 > _in_tile0)
						{
							runs_left--;
							runs_left = (runs_left < 0) ? 0 : runs_left;
							continue;
						}
						// out pix 1

						for (int k = (unaligned) ? out_pix_tile_sz[0] : 0; k < out_pix_tl_cnt; ++k)
						{
							_out_pix_tile1 = (unaligned) ? k : out_pix_tile_sz[k];
							if (_out_pix_tile1 > _in_tile1)
							{
								runs_left--;
								runs_left = (runs_left < 0) ? 0 : runs_left;
								continue;
							}
							// out pix 0

							for (int l = (unaligned) ? out_pix_tile_sz[0] : 0; l < out_pix_tl_cnt; ++l)
							{
								_out_pix_tile0 = (_kernel_size0 == 1 && _kernel_size1 == 1) ? 4 : (unaligned) ? l : out_pix_tile_sz[l];

								if (_out_pix_tile0 > _in_tile0)
								{
									runs_left--;
									runs_left = (runs_left < 0) ? 0 : runs_left;
									continue;
								}

								int o_l = n_out_tiles_rg[1];
								for (int o_t = n_out_tiles_rg[0]; o_t <= o_l; ++o_t)
								{
									_n_out_pix_tiles = o_t;
									if (_n_outputs < _n_out_pix_tiles)
									{
										runs_left--;
										runs_left = (runs_left < 0) ? 0 : runs_left;
										continue;
									}
#if 1
									if (_kernel_size0 == 1 && _kernel_size1 == 1)
									{
										int N4S = 1;

										int MAP_SZ4 = (_in_width * _in_height + N4S * 4 - 1) / (N4S * 4);

										int GRP_SZ = _grp_tile0;
										int N_MAPS_PERGROUP = 1;
										int exchange_step;

										if (MAP_SZ4 <= GRP_SZ / 2)
										{
											N_MAPS_PERGROUP = GRP_SZ / MAP_SZ4;
											int lcl_mem_avial = (_grp_tile0 <= 192) ? (_dev_local_mem_sz / 4) / 2 : (_dev_local_mem_sz / 4);

											exchange_step = lcl_mem_avial / (N_MAPS_PERGROUP* MAP_SZ4 * 4);
											exchange_step = std::min(std::min(exchange_step, _n_out_pix_tiles), N_MAPS_PERGROUP);
											if (exchange_step < _n_out_pix_tiles)
											{
												int tmp_stp = static_cast<int>(ceil(sqrt(static_cast<float>(exchange_step))));
												n_in_tiles_rg[0] = tmp_stp;
												n_in_tiles_rg[1] = exchange_step;
											}
											else
											{
												n_in_tiles_rg[0] = 1;
												n_in_tiles_rg[1] = 1;
											}
										}

									}
#endif
									for (int i_t = n_in_tiles_rg[0]; i_t <= n_in_tiles_rg[1]; ++i_t)
									{
										_n_in_data_tiles = i_t;
										if (_n_inputs < _n_in_data_tiles)
										{
											runs_left--;
											runs_left = (runs_left < 0) ? 0 : runs_left;
											continue;
										}

										for (int s = 0; s < stack_cnt; ++s)
										{

											_n_stacks = n_in_stacks_sz[s];
											if (_kernel_size0 == 1 && _kernel_size1 == 1)
											{

											}
											else
											{
												int alu_tile0 = std::max(1, _in_tile0 / _out_pix_tile0);
												int alu_tile1 = std::max(1, _in_tile1 / _out_pix_tile1);
												int alu_tiles_sz = (alu_tile0*alu_tile1);
												int n_alus_total = (_grp_tile0 * _grp_tile1);

												if (alu_tiles_sz > n_alus_total/* || _n_in_data_tiles*_n_out_pix_tiles*_out_pix_tile1*_out_pix_tile0 > 240*/)
												{
													runs_left--;
													runs_left = (runs_left < 0) ? 0 : runs_left;
													continue;
												}
											}

											if (_n_stacks > _batch_sz)
											{
												runs_left--;
												runs_left = (runs_left < 0) ? 0 : runs_left;
												continue;

											}
											ret = mloMeasuredLoop(&profile_h,
													bot_ocl_buf.get(),
													top_ocl_buf.get(),
													wei_ocl_buf.get(),
													bias_ocl_buf.get(),
													processing_time
													);

											if (ret != 0)
											{
												std::cout << "Failed run." << std::endl;
												runs_left--;
												runs_left = (runs_left < 0) ? 0 : runs_left;
												continue;
											}


											if (run_counter != 0 && run_counter % report_inteval == 0)
											{
												std::cout << "Runs left : " << runs_left << ", "
													<< "min time so far : " << min_proc_time << ", "
													<< "curr time : " << processing_time
#if 1
													<< ", " << _grp_tile1 << ", "
													<< _grp_tile0 << ", "
													<< _in_tile1 << ", "
													<< _in_tile0 << ", "
													<< _out_pix_tile1 << ", "
													<< _out_pix_tile0 << ", "
													<< _n_out_pix_tiles << ", "
													<< _n_in_data_tiles << ", "
													<< _n_stacks
#endif
													<< std::endl;
											}

											run_counter++;
											runs_left--;
											runs_left = (runs_left < 0) ? 0 : runs_left;
											if (min_proc_time > processing_time)
											{
												min_proc_time = processing_time;
												min_grp_tile0 = _grp_tile0;
												min_grp_tile1 = _grp_tile1;
												min_in_tile0 = _in_tile0;
												min_in_tile1 = _in_tile1;
												min_out_pix_tile0 = _out_pix_tile0;
												min_out_pix_tile1 = _out_pix_tile1;
												min_n_out_pix_tiles = _n_out_pix_tiles;
												min_n_in_data_tiles = _n_in_data_tiles;
												min_n_stacks = _n_stacks;
											}

										}  // for (int s = 0; s < 3; ++s)
									} // for (int i_t = n_in_tiles_rg[0]; i_t <= n_in_tiles_rg[1]; ++i_t)
								} // if (_out_pix_tile0 > _in_tile0)
							} // for (int l = 0; l < l_l; ++l)
						} // for (int k = 0; k < k_l; ++k)
						}  // for (int i = 0; i < 3; ++i)
					} // for (int j = 0; j < 3; ++j)
				} // for (int g0 = 0; g0 < 2; ++g0)
			} // for (int g1 = 0; g1 < 2; g1++) 

		std::cout << std::endl << "Score: " << min_proc_time << std::endl;
#endif

		mloBuildConf_Val(conf_val,
				min_grp_tile1,
				min_grp_tile0,
				min_in_tile1,
				min_in_tile0,
				min_out_pix_tile1,
				min_out_pix_tile0,
				min_n_out_pix_tiles,
				min_n_in_data_tiles,
				min_n_stacks
				);


		mloAddConfig(
				conf_key,
				conf_val
				);
		// set the learnt data fo the current run.
		mloSetConf(conf_val);

	}

	return(ret);
}

// Tensor Helper APIs

size_t mlo_construct_direct2D::setWeightDescFromMLDesc(const mlopen::TensorDescriptor &weight_tensor) {

	int nWei;
	int cWei;
	int hWei;
	int wWei;
	int nWeiStride;
	int cWeiStride;
	int hWeiStride;
	int wWeiStride;

	std::tie(nWei, cWei, hWei, wWei) = mlopen::tie4(weight_tensor.GetLengths());
	std::tie(nWeiStride, cWeiStride, hWeiStride, wWeiStride) = mlopen::tie4(weight_tensor.GetStrides());

	setWeightsDescr(
			"NCHW",
			"FP32",
			nWei,
			cWei,
			hWei,
			wWei,
			nWeiStride,
			cWeiStride,
			hWeiStride,
			wWeiStride
			);

	size_t weights_sz = nWei * cWei * hWei * wWei * sizeof(float);
	return weights_sz;

}

size_t mlo_construct_direct2D::setOutputDescFromMLDesc(const mlopen::TensorDescriptor &output_tensor) {

	int nOut;
	int cOut;
	int hOut;
	int wOut;
	int nOutStride;
	int cOutStride;
	int hOutStride;
	int wOutStride;

	std::tie(nOut, cOut, hOut, wOut) = mlopen::tie4(output_tensor.GetLengths());
	std::tie(nOutStride, cOutStride, hOutStride, wOutStride) = mlopen::tie4(output_tensor.GetStrides());

	setOutputDescr(
			"NCHW",
			"FP32",
			nOut,
			cOut,
			hOut,
			wOut,
			nOutStride,
			cOutStride,
			hOutStride,
			wOutStride);

	size_t output_sz = nOut * cOut * hOut * wOut * sizeof(float);
	return output_sz;
}

size_t mlo_construct_direct2D::setInputDescFromMLDesc(const mlopen::TensorDescriptor &input_tensor) {

	int nIn;
	int cIn;
	int hIn;
	int wIn;
	int nInStride;
	int cInStride;
	int hInStride;
	int wInStride;

	std::tie(nIn, cIn, hIn, wIn) = mlopen::tie4(input_tensor.GetLengths());
	std::tie(nInStride, cInStride, hInStride, wInStride) = mlopen::tie4(input_tensor.GetStrides());

	setInputDescr(
			"NCHW",
			"FP32",
			nIn,
			cIn,
			hIn,
			wIn,
			nInStride,
			cInStride,
			hInStride,
			wInStride);

	size_t input_sz = nIn * cIn * hIn * wIn * sizeof(float);

	return input_sz;
}<|MERGE_RESOLUTION|>--- conflicted
+++ resolved
@@ -352,13 +352,14 @@
 
 
 	_comp_options =
-<<<<<<< HEAD
 		std::string(" -DMLO_HW_WAVE_SZ=") + std::to_string(static_cast<long long>(_hw_wave_sz))
 		+ std::string(" -DMLO_DIR_FORWARD=") + std::to_string(static_cast<long long>(_direction))
 		+ std::string(" -DMLO_FILTER_SIZE0=") + std::to_string(static_cast<long long>(_kernel_size0))
 		+ std::string(" -DMLO_FILTER_SIZE1=") + std::to_string(static_cast<long long>(_kernel_size1))
 		+ std::string(" -DMLO_FILTER_PAD0=") + std::to_string(static_cast<long long>(_pad0))
 		+ std::string(" -DMLO_FILTER_PAD1=") + std::to_string(static_cast<long long>(_pad1))
+		+ std::string(" -DMLO_FILTER_STRIDE0=") + std::to_string(static_cast<long long>(_kernel_stride0))
+		+ std::string(" -DMLO_FILTER_STRIDE1=") + std::to_string(static_cast<long long>(_kernel_stride1))
 		+ std::string(" -DMLO_N_OUTPUTS=") + std::to_string(static_cast<long long>(_n_outputs))
 		+ std::string(" -DMLO_N_INPUTS=") + std::to_string(static_cast<long long>(_n_inputs))
 		+ std::string(" -DMLO_BATCH_SZ=") + std::to_string(static_cast<long long>(_batch_sz))
@@ -372,29 +373,6 @@
 		+ std::string(" -DMLO_IN_BATCH_STRIDE=") + std::to_string(static_cast<long long>(_in_batch_stride))
 		+ std::string(" -DMLO_IN_CHANNEL_STRIDE=") + std::to_string(static_cast<long long>(_in_channel_stride))
 		+ std::string(" -DMLO_IN_STRIDE=") + std::to_string(static_cast<long long>(_in_stride))
-=======
-		std::string(" -D MLO_HW_WAVE_SZ=") + std::to_string(static_cast<long long>(_hw_wave_sz))
-		+ std::string(" -D MLO_DIR_FORWARD=") + std::to_string(static_cast<long long>(_direction))
-		+ std::string(" -D MLO_FILTER_SIZE0=") + std::to_string(static_cast<long long>(_kernel_size0))
-		+ std::string(" -D MLO_FILTER_SIZE1=") + std::to_string(static_cast<long long>(_kernel_size1))
-		+ std::string(" -D MLO_FILTER_PAD0=") + std::to_string(static_cast<long long>(_pad0))
-		+ std::string(" -D MLO_FILTER_PAD1=") + std::to_string(static_cast<long long>(_pad1))
-		+ std::string(" -D MLO_FILTER_STRIDE0=") + std::to_string(static_cast<long long>(_kernel_stride0))
-		+ std::string(" -D MLO_FILTER_STRIDE1=") + std::to_string(static_cast<long long>(_kernel_stride1))
-		+ std::string(" -D MLO_N_OUTPUTS=") + std::to_string(static_cast<long long>(_n_outputs))
-		+ std::string(" -D MLO_N_INPUTS=") + std::to_string(static_cast<long long>(_n_inputs))
-		+ std::string(" -D MLO_BATCH_SZ=") + std::to_string(static_cast<long long>(_batch_sz))
-		+ std::string(" -D MLO_OUT_WIDTH=") + std::to_string(static_cast<long long>(_out_width))
-		+ std::string(" -D MLO_OUT_HEIGHT=") + std::to_string(static_cast<long long>(_out_height))
-		+ std::string(" -D MLO_OUT_BATCH_STRIDE=") + std::to_string(static_cast<long long>(_out_batch_stride))
-		+ std::string(" -D MLO_OUT_CHANNEL_STRIDE=") + std::to_string(static_cast<long long>(_out_channel_stride))
-		+ std::string(" -D MLO_OUT_STRIDE=") + std::to_string(static_cast<long long>(_out_stride))
-		+ std::string(" -D MLO_IN_WIDTH=") + std::to_string(static_cast<long long>(_in_width))
-		+ std::string(" -D MLO_IN_HEIGHT=") + std::to_string(static_cast<long long>(_in_height))
-		+ std::string(" -D MLO_IN_BATCH_STRIDE=") + std::to_string(static_cast<long long>(_in_batch_stride))
-		+ std::string(" -D MLO_IN_CHANNEL_STRIDE=") + std::to_string(static_cast<long long>(_in_channel_stride))
-		+ std::string(" -D MLO_IN_STRIDE=") + std::to_string(static_cast<long long>(_in_stride))
->>>>>>> 1ca69769
 		// algorithm parameters
 		+std::string(" -DMLO_IN_TILE0=") + std::to_string(static_cast<long long>(_in_tile0))  // size of input data per ALU plane
 		+ std::string(" -DMLO_IN_TILE1=") + std::to_string(static_cast<long long>(_in_tile1))  // size of input data per ALU plane
@@ -668,7 +646,6 @@
 		+ std::string(" -DMLO_WEI_BSTRIDE=") + std::to_string(static_cast<long long>(wei_bstride))
 		+ std::string(" -DMLO_WEI_CHANNEL_STRIDE=") + std::to_string(static_cast<long long>(wei_cstride))
 		// algorithm parameters
-<<<<<<< HEAD
 		+ std::string(" -DMLO_GRP_SZ0=") + std::to_string(static_cast<long long>(GRP_SZ))
 		+ std::string(" -DMLO_MAP_SZ4=") + std::to_string(static_cast<long long>(MAP_SZ4))
 		+ std::string(" -DMLO_C1x1_PIXLEFT=") + std::to_string(static_cast<long long>(C1x1_PIXLEFT))
@@ -683,24 +660,8 @@
 		+ std::string(" -DMLO_BATCH_ALIGNED=") + std::to_string(static_cast<long long>(batch_aligned))
 		+ std::string(" -DMLO_OUTPUTS_ALIGNED=") + std::to_string(static_cast<long long>(output_aligned))
 		+ std::string(" -DMLO_EXCHANGE_STEP=") + std::to_string(static_cast<long long>(exchange_step))
-=======
-		+ std::string(" -D MLO_GRP_SZ0=") + std::to_string(static_cast<long long>(GRP_SZ))
-		+ std::string(" -D MLO_MAP_SZ4=") + std::to_string(static_cast<long long>(MAP_SZ4))
-		+ std::string(" -D MLO_C1x1_PIXLEFT=") + std::to_string(static_cast<long long>(C1x1_PIXLEFT))
-		+ std::string(" -D MLO_DIVBY4=") + std::to_string(static_cast<long long>(DIVBY4))
-		+ std::string(" -D MLO_IN_LOOP=") + std::to_string(static_cast<long long>(n_in_loop))
-		+ std::string(" -D MLO_N_LCL_BATCHS=") + std::to_string(static_cast<long long>(_n_stacks)) // # of diff stacks (part of batch).
-		+ std::string(" -D MLO_N_LCL_OUT_MAPS=") + std::to_string(static_cast<long long>(_n_out_pix_tiles))  // # output pixel tiles per wk-item (ALU)
-		+ std::string(" -D MLO_N_OUT_TILES_PERGROUP=") + std::to_string(static_cast<long long>(n_out_tiles_pergroup))
-		+ std::string(" -D MLO_N_LCL_IN_MAPS=") + std::to_string(static_cast<long long>(_n_in_data_tiles)) // total # of blocks of different inputs in LDS
-		+ std::string(" -D MLO_N_MAPS_PERGROUP=") + std::to_string(static_cast<long long>(N_MAPS_PERGROUP)) // total # of blocks of different inputs in LDS
-		+ std::string(" -D MLO_CONV_BIAS=") + std::to_string(static_cast<long long>(_bias))
-		+ std::string(" -D MLO_BATCH_ALIGNED=") + std::to_string(static_cast<long long>(batch_aligned))
-		+ std::string(" -D MLO_OUTPUTS_ALIGNED=") + std::to_string(static_cast<long long>(output_aligned))
-		+ std::string(" -D MLO_EXCHANGE_STEP=") + std::to_string(static_cast<long long>(exchange_step))
-        + std::string(" -D MLO_READ_TYPE=") + READ_TYPE
-        + std::string(" -D MLO_READ_UNIT=") + std::to_string(static_cast<long long>(read_unit))
->>>>>>> 1ca69769
+        + std::string(" -DMLO_READ_TYPE=") + READ_TYPE
+        + std::string(" -DMLO_READ_UNIT=") + std::to_string(static_cast<long long>(read_unit))
 		+ getGeneralCompOptions()
 		;
 
@@ -892,62 +853,6 @@
 */
 int mlo_construct_direct2D::mloConstructDirect2DFwdGen()
 {
-<<<<<<< HEAD
-	int ret = 0;
-/*
-	int maxComputeUnits;
-	int maxWorkItemDims;
-	std::vector<size_t> maxWorkItemSize;
-	size_t maxWorkGroupSize;
-	int maxClockFrequency;
-	size_t maxMemAllocSize;
-	size_t localMemSize;
-	size_t timerResolution;
-	std::string deviceName;
-*/
-	size_t localMemSize = _stream->GetLocalMemorySize();
-	/*
-	mloGetDeviceInfo(dev,
-		maxComputeUnits,
-		maxWorkItemDims,
-		maxWorkItemSize,
-		maxWorkGroupSize,
-		maxClockFrequency,
-		maxMemAllocSize,
-		localMemSize,
-		timerResolution,
-		deviceName);
-	*/
-	_hw_wave_sz = 64;
-	_dev_local_mem_sz = localMemSize; // in bytes
-
-
-
-	if (_direction == 0)
-	{
-		// backward
-		_pad0 = _kernel_size0 - 1 - _pad0;
-		_pad1 = _kernel_size1 - 1 - _pad1;
-	}
-
-	_n_in_data_tiles = std::min(_n_inputs, _n_in_data_tiles);
-	_n_out_pix_tiles = std::min(_n_outputs, _n_out_pix_tiles);
-	_n_stacks = std::min(_batch_sz, _n_stacks);
-
-	int alu_tile0 = (_in_tile0 + _out_pix_tile0 - 1) / _out_pix_tile0;
-	int alu_tile1 = (_in_tile1 + _out_pix_tile1 - 1) / _out_pix_tile1;
-	int alu_tiles_sz = (alu_tile0*alu_tile1);
-	if (alu_tiles_sz > 256 )
-	{
-		//			std::cout << "ERROR: need out pix size ajustments\n";
-		return(-1);
-	}
-
-	int n_alus_total = (_grp_tile0 * _grp_tile1);
-	int n_out_stacks = (n_alus_total + alu_tiles_sz - 1) / alu_tiles_sz;
-=======
->>>>>>> 1ca69769
-
 	_hw_wave_sz = 64;
 
 	int n_in_stacks = 0;
@@ -960,88 +865,6 @@
 		n_in_stacks = ((_batch_sz / 2) * 2 == _batch_sz) ? 2 : 1;  // n of input batches
 	}
 
-<<<<<<< HEAD
-	int n_out_tile_blocks0 = (_out_width + _in_tile0 - 1) / (_in_tile0);
-	int n_out_tile_blocks1 = (_out_height + _in_tile1 - 1) / (_in_tile1);
-
-	int n_out_tiles = n_out_stacks * _n_out_pix_tiles;
-
-	n_out_tiles = std::min(n_out_tiles, _n_outputs);
-	int n_in_tiles_total = _n_stacks * _n_in_data_tiles;
-
-	_comp_options =
-		std::string(" -DMLO_HW_WAVE_SZ=") + std::to_string(static_cast<long long>(_hw_wave_sz))
-		+ std::string(" -DMLO_DIR_FORWARD=") + std::to_string(static_cast<long long>(_direction))
-		+ std::string(" -DMLO_FILTER_SIZE0=") + std::to_string(static_cast<long long>(_kernel_size0))
-		+ std::string(" -DMLO_FILTER_SIZE1=") + std::to_string(static_cast<long long>(_kernel_size1))
-		+ std::string(" -DMLO_FILTER_PAD0=") + std::to_string(static_cast<long long>(_pad0))
-		+ std::string(" -DMLO_FILTER_PAD1=") + std::to_string(static_cast<long long>(_pad1))
-		+ std::string(" -DMLO_N_OUTPUTS=") + std::to_string(static_cast<long long>(_n_outputs))
-		+ std::string(" -DMLO_N_INPUTS=") + std::to_string(static_cast<long long>(_n_inputs))
-		+ std::string(" -DMLO_BATCH_SZ=") + std::to_string(static_cast<long long>(_batch_sz))
-		+ std::string(" -DMLO_OUT_WIDTH=") + std::to_string(static_cast<long long>(_out_width))
-		+ std::string(" -DMLO_OUT_HEIGHT=") + std::to_string(static_cast<long long>(_out_height))
-		+ std::string(" -DMLO_OUT_BATCH_STRIDE=") + std::to_string(static_cast<long long>(_out_batch_stride))
-		+ std::string(" -DMLO_OUT_CHANNEL_STRIDE=") + std::to_string(static_cast<long long>(_out_channel_stride))
-		+ std::string(" -DMLO_OUT_STRIDE=") + std::to_string(static_cast<long long>(_out_stride))
-		+ std::string(" -DMLO_IN_WIDTH=") + std::to_string(static_cast<long long>(_in_width))
-		+ std::string(" -DMLO_IN_HEIGHT=") + std::to_string(static_cast<long long>(_in_height))
-		+ std::string(" -DMLO_IN_BATCH_STRIDE=") + std::to_string(static_cast<long long>(_in_batch_stride))
-		+ std::string(" -DMLO_IN_CHANNEL_STRIDE=") + std::to_string(static_cast<long long>(_in_channel_stride))
-		+ std::string(" -DMLO_IN_STRIDE=") + std::to_string(static_cast<long long>(_in_stride))
-		// algorithm parameters
-		+ std::string(" -DMLO_IN_TILE0=") + std::to_string(static_cast<long long>(_in_tile0))  // size of input data per ALU plane
-		+ std::string(" -DMLO_IN_TILE1=") + std::to_string(static_cast<long long>(_in_tile1))  // size of input data per ALU plane
-		+ std::string(" -DMLO_GRP_TILE0=") + std::to_string(static_cast<long long>(_grp_tile0)) // # of ALUs (group size)
-		+ std::string(" -DMLO_GRP_TILE1=") + std::to_string(static_cast<long long>(_grp_tile1)) //
-		+ std::string(" -DMLO_OUT_TILE0=") + std::to_string(static_cast<long long>(_out_pix_tile0))  // size of ouptput tile per wk-item (ALU))
-		+ std::string(" -DMLO_OUT_TILE1=") + std::to_string(static_cast<long long>(_out_pix_tile1))  //
-		+ std::string(" -DMLO_N_PIX_STACKS=") + std::to_string(static_cast<long long>(_n_stacks)) // # of diff stacks (part of batch).
-		+ std::string(" -DMLO_N_OUT_PIX_TILES=") + std::to_string(static_cast<long long>(_n_out_pix_tiles))  // # output pixel tiles per wk-item (ALU)
-		+ std::string(" -DMLO_N_OUT_STACKS=") + std::to_string(static_cast<long long>(n_out_stacks)) // stack of outputs
-		+ std::string(" -DMLO_N_OUT_TILES=") + std::to_string(static_cast<long long>(n_out_tiles))  // # total output tiles = MLO_N_OUT_STACKS * MLO_N_OUT_PIX_TILES
-		+ std::string(" -DMLO_N_IN_TILES=") + std::to_string(static_cast<long long>(_n_in_data_tiles)) // # tiles from the same stack in LDS per stack
-		+ std::string(" -DMLO_N_IN_TILES_TOTAL=") + std::to_string(static_cast<long long>(n_in_tiles_total)) // _n_stacks * _n_in_data_tiles
-		+ std::string(" -DMLO_N_READ_PROCS=") + std::to_string(static_cast<long long>(n_read_procs))
-		+ std::string(" -DMLO_CONV_BIAS=") + std::to_string(static_cast<long long>(_bias))
-		+ std::string(" -DMLO_ALU_VTILE0=") + std::to_string(static_cast<long long>(alu_tile0))
-		+ std::string(" -DMLO_ALU_VTILE1=") + std::to_string(static_cast<long long>(alu_tile1))
-		+ getGeneralCompOptions()
-		;
-
-	_l_wk.clear();
-	_l_wk.push_back(_grp_tile1 * _grp_tile0);
-	_l_wk.push_back(1);
-	_l_wk.push_back(1);
-
-	size_t gbl_wk0 = n_out_tile_blocks0 * n_out_tile_blocks1;
-
-	size_t gbl_wk1 = (_n_outputs + n_out_tiles - 1) / n_out_tiles;
-	size_t gbl_wk2 = (_batch_sz + _n_stacks - 1) / _n_stacks;
-
-	_g_wk.clear();
-	_g_wk.push_back(gbl_wk0 * _l_wk[0]);
-	_g_wk.push_back(gbl_wk1);
-	_g_wk.push_back(gbl_wk2);
-
-	_kernel_file = "MLOpenConvDirUni2.cl";
-	_kernel_name = "MLOpenConvUni2";
-
-
-
-	return(ret);
-}
-
-
-/*
- * construct generic forward configuration
- */
-int mlo_construct_direct2D::mloConstructDirect2DFwdGen()
-{
-
-	int ocl_group_sz0 = 16;
-	int ocl_group_sz1 = 16;
-=======
 	int n_proc_supertiles = n_in_stacks; // n of prosessing groups
 	int lg2n_proc_supertiles = static_cast<int>(std::ceil(std::log(n_proc_supertiles) / std::log(2)));
 	int n_out_stacks = 1; // n of output sets
@@ -1050,7 +873,6 @@
 	int lg2n_proc_supertile1 = static_cast<int>(std::ceil(std::log(n_proc_supertile1) / std::log(2)));
 	int ocl_group_sz0 = n_proc_supertile0;
 	int ocl_group_sz1 = n_proc_supertile1 * n_proc_supertiles;
->>>>>>> 1ca69769
 	int ocl_group_sz2 = 1;
 	int gbl0 = 0;
 	int gbl1 = 0;
@@ -1126,13 +948,14 @@
 	int bias = _bias;
 
 	_comp_options =
-<<<<<<< HEAD
-		std::string("-DMLO_GRP_SZ=") + std::to_string(static_cast<long long>(ocl_group_sz0 * ocl_group_sz1 * ocl_group_sz2))
+		std::string("-D MLO_GRP_SZ=") + std::to_string(static_cast<long long>(ocl_group_sz0 * ocl_group_sz1 * ocl_group_sz2))
 		+ std::string(" -DMLO_GRP_SZ0=") + std::to_string(static_cast<long long>(ocl_group_sz0))
 		+ std::string(" -DMLO_GRP_SZ1=") + std::to_string(static_cast<long long>(ocl_group_sz1))
 		+ std::string(" -DMLO_GRP_SZ2=") + std::to_string(static_cast<long long>(ocl_group_sz2))
 		+ std::string(" -DMLO_LCL_N_IN_CHNLS=") + std::to_string(static_cast<long long>(n_ins))
 		+ std::string(" -DMLO_LCL_N_OUT_CHNLS=") + std::to_string(static_cast<long long>(n_outs))
+		+ std::string(" -DMLO_OUT_STACKS=") + std::to_string(static_cast<long long>(n_out_stacks))
+		+ std::string(" -DMLO_IN_STACKS=") + std::to_string(static_cast<long long>(n_in_stacks))
 		+ std::string(" -DMLO_BATCH_SZ=") + std::to_string(static_cast<long long>(_batch_sz))
 		+ std::string(" -DMLO_FLTR_SZ0=") + std::to_string(static_cast<long long>(_kernel_size0))
 		+ std::string(" -DMLO_FLTR_PAD_SZ0=") + std::to_string(static_cast<long long>(_pad0))
@@ -1166,56 +989,10 @@
 		+ std::string(" -DMLO_OUT_ALINED=") + std::to_string(static_cast<long long>(out_aligned))        // outputs is multiple of n_outs
 		+ std::string(" -DMLO_IN_SZ0=") + std::to_string(static_cast<long long>(in_sz0))			// horizontal read dim 0
 		+ std::string(" -DMLO_IN_SZ1=") + std::to_string(static_cast<long long>(in_sz1))			// vertical read dim 1
-
+		+ std::string(" -DMLO_LG2N_PROC_TILES=") + std::to_string(static_cast<long long>(lg2n_proc_supertiles))
+		+ std::string(" -DMLO_LG2N_PROC_TILE1=") + std::to_string(static_cast<long long>(lg2n_proc_supertile1))
 		+ std::string(" -DMLO_BIG=") + std::to_string(static_cast<long long>(big))		//	resolution > 32 x 32
 		+ std::string(" -DMLO_CONV_BIAS=") + std::to_string(static_cast<long long>(bias))
-=======
-		std::string("-D MLO_GRP_SZ=") + std::to_string(static_cast<long long>(ocl_group_sz0 * ocl_group_sz1 * ocl_group_sz2))
-		+ std::string(" -D MLO_GRP_SZ0=") + std::to_string(static_cast<long long>(ocl_group_sz0))
-		+ std::string(" -D MLO_GRP_SZ1=") + std::to_string(static_cast<long long>(ocl_group_sz1))
-		+ std::string(" -D MLO_GRP_SZ2=") + std::to_string(static_cast<long long>(ocl_group_sz2))
-		+ std::string(" -D MLO_LCL_N_IN_CHNLS=") + std::to_string(static_cast<long long>(n_ins))
-		+ std::string(" -D MLO_LCL_N_OUT_CHNLS=") + std::to_string(static_cast<long long>(n_outs))
-		+ std::string(" -D MLO_OUT_STACKS=") + std::to_string(static_cast<long long>(n_out_stacks))
-		+ std::string(" -D MLO_IN_STACKS=") + std::to_string(static_cast<long long>(n_in_stacks))
-		+ std::string(" -D MLO_BATCH_SZ=") + std::to_string(static_cast<long long>(_batch_sz))
-		+ std::string(" -D MLO_FLTR_SZ0=") + std::to_string(static_cast<long long>(_kernel_size0))
-		+ std::string(" -D MLO_FLTR_PAD_SZ0=") + std::to_string(static_cast<long long>(_pad0))
-		+ std::string(" -D MLO_FLTR_STRIDE0=") + std::to_string(static_cast<long long>(_kernel_stride0))
-		+ std::string(" -D MLO_FLTR_SZ1=") + std::to_string(static_cast<long long>(_kernel_size1))
-		+ std::string(" -D MLO_FLTR_PAD_SZ1=") + std::to_string(static_cast<long long>(_pad1))
-		+ std::string(" -D MLO_FLTR_STRIDE1=") + std::to_string(static_cast<long long>(_kernel_stride1))
-		+ std::string(" -D MLO_N_OUT_CHNLS=") + std::to_string(static_cast<long long>(_n_outputs))			//total number of output channels
-		+ std::string(" -D MLO_OUT_WIDTH=") + std::to_string(static_cast<long long>(_out_width))
-		+ std::string(" -D MLO_OUT_HEIGHT=") + std::to_string(static_cast<long long>(_out_height))
-		+ std::string(" -D MLO_OUT_STRIDE=") + std::to_string(static_cast<long long>(_out_stride))
-		+ std::string(" -D MLO_OUT_CHNL_STRIDE=") + std::to_string(static_cast<long long>(_out_channel_stride))
-		+ std::string(" -D MLO_OUT_BATCH_STRIDE=") + std::to_string(static_cast<long long>(_out_batch_stride))
-		+ std::string(" -D MLO_N_OUT_PIX_SZ0=") + std::to_string(static_cast<long long>(n_out_pix_horiz))
-		+ std::string(" -D MLO_N_OUT_PIX_SZ1=") + std::to_string(static_cast<long long>(n_out_pix_vert))
-		+ std::string(" -D MLO_N_IN_CHNLS=") + std::to_string(static_cast<long long>(_n_inputs))
-		+ std::string(" -D MLO_IN_WIDTH=") + std::to_string(static_cast<long long>(_in_width))
-		+ std::string(" -D MLO_IN_HEIGHT=") + std::to_string(static_cast<long long>(_in_height))
-		+ std::string(" -D MLO_IN_STRIDE=") + std::to_string(static_cast<long long>(_in_stride))
-		+ std::string(" -D MLO_IN_CHNL_STRIDE=") + std::to_string(static_cast<long long>(_in_channel_stride))
-		+ std::string(" -D MLO_IN_BATCH_STRIDE=") + std::to_string(static_cast<long long>(_in_batch_stride))
-		+ std::string(" -D MLO_N_IN_PIX_SZ0=") + std::to_string(static_cast<long long>(n_in_pix_horiz))         // size of output processing group in 0 dim
-		+ std::string(" -D MLO_N_IN_PIX_SZ1=") + std::to_string(static_cast<long long>(n_in_pix_vert))         // size of output processing group in 1 dim
-		+ std::string(" -D MLO_WEI_SZ=") + std::to_string(static_cast<long long>(_n_outputs * _n_inputs * _kernel_size0 * _kernel_size1))
-		+ std::string(" -D MLO_WEIGHTS_STRIDE=") + std::to_string(static_cast<long long>(_n_inputs * _kernel_size0 * _kernel_size1))		//	weights stride
-		+ std::string(" -D MLO_N_STACKS=") + std::to_string(static_cast<long long>(n_stack_blocks))          // n of separate data stacks
-		+ std::string(" -D MLO_N_PROCS0=") + std::to_string(static_cast<long long>(n_procs0))         // n of processors per stack
-		+ std::string(" -D MLO_N_PROCS1=") + std::to_string(static_cast<long long>(n_procs1))         // n of processors per stack
-		+ std::string(" -D MLO_ALIGNED=") + std::to_string(static_cast<long long>(aligned_out))		//	dimesions aligned
-		+ std::string(" -D MLO_BATCH_ALIGNED=") + std::to_string(static_cast<long long>(batch_aligned))      // batch is multiple of n_ins
-		+ std::string(" -D MLO_OUT_ALINED=") + std::to_string(static_cast<long long>(out_aligned))        // outputs is multiple of n_outs
-		+ std::string(" -D MLO_IN_SZ0=") + std::to_string(static_cast<long long>(in_sz0))			// horizontal read dim 0
-		+ std::string(" -D MLO_IN_SZ1=") + std::to_string(static_cast<long long>(in_sz1))			// vertical read dim 1
-		+ std::string(" -D MLO_LG2N_PROC_TILES=") + std::to_string(static_cast<long long>(lg2n_proc_supertiles))
-		+ std::string(" -D MLO_LG2N_PROC_TILE1=") + std::to_string(static_cast<long long>(lg2n_proc_supertile1))
-		+ std::string(" -D MLO_BIG=") + std::to_string(static_cast<long long>(big))		//	resolution > 32 x 32
-		+ std::string(" -D MLO_CONV_BIAS=") + std::to_string(static_cast<long long>(bias))
->>>>>>> 1ca69769
 
 		//		+ std::string(" -limit-vector-registers=64 ")
 
@@ -1319,61 +1096,61 @@
 
 	// it's backward - inputs are outputs and vs versa
 	_comp_options =
-		std::string(" -D MLO_DIR_FORWARD=") + std::to_string((_direction))
-		+ std::string(" -D MLO_GRP_SZ=") + std::to_string((GRP_SZ))
-		+ std::string(" -D MLO_GRP_SZ0=") + std::to_string((_grp_tile0))
-		+ std::string(" -D MLO_GRP_SZ1=") + std::to_string((_grp_tile1))
-		+ std::string(" -D MLO_GRP_SZ2=") + std::to_string((grp_tile2))
-		+ std::string(" -D MLO_FILTER_SIZE0=") + std::to_string((_kernel_size0))
-		+ std::string(" -D MLO_FILTER_SIZE1=") + std::to_string((_kernel_size1))
-		+ std::string(" -D MLO_FILTER_PAD0=") + std::to_string((_pad0))
-		+ std::string(" -D MLO_FILTER_PAD1=") + std::to_string((_pad1))
-		+ std::string(" -D MLO_FILTER_STRIDE0=") + std::to_string((_kernel_stride0))
-		+ std::string(" -D MLO_FILTER_STRIDE1=") + std::to_string((_kernel_stride1))
-		+ std::string(" -D STRIDE_W=") + std::to_string((_kernel_stride0))
-		+ std::string(" -D STRIDE_H=") + std::to_string((_kernel_stride1))
-		+ std::string(" -D MLO_N_OUTPUTS=") + std::to_string((_n_inputs))
-		+ std::string(" -D MLO_N_INPUTS=") + std::to_string((_n_outputs))
-		+ std::string(" -D MLO_BATCH_SZ=") + std::to_string(_batch_sz)
-		+ std::string(" -D MLO_N_BATCH_LOOPS=") + std::to_string(N_BATCH_LOOPS)
-		+ std::string(" -D MLO_OUT_BATCH_STRIDE=") + std::to_string((_in_batch_stride))
-		+ std::string(" -D MLO_OUT_CHANNEL_STRIDE=") + std::to_string((_in_channel_stride))
-		+ std::string(" -D MLO_OUT_STRIDE=") + std::to_string((_in_stride))
-		+ std::string(" -D MLO_IN_BATCH_STRIDE=") + std::to_string((_out_batch_stride))
-		+ std::string(" -D MLO_IN_CHANNEL_STRIDE=") + std::to_string((_out_channel_stride))
-		+ std::string(" -D MLO_IN_STRIDE=") + std::to_string((_out_stride))
-		+ std::string(" -D MLO_WEI_BATCH_STRIDE=") + std::to_string((wei_bstride))
-		+ std::string(" -D MLO_WEI_CHANNEL_STRIDE=") + std::to_string((wei_cstride))
-		+ std::string(" -D MLO_IN_WIDTH=") + std::to_string((_out_width))
-		+ std::string(" -D MLO_IN_HEIGHT=") + std::to_string(_out_height)
-		+ std::string(" -D MLO_OUT_WIDTH=") + std::to_string(_in_width)
-		+ std::string(" -D MLO_OUT_HEIGHT=") + std::to_string(_in_height)
-		+ std::string(" -D MLO_IN_TILE1=") + std::to_string(_in_tile1)
-		+ std::string(" -D MLO_IN_TILE0=") + std::to_string(_in_tile0)
-		+ std::string(" -D MLO_N_LCL_BATCHS=") + std::to_string(_n_stacks) // # of diff stacks (part of batch).
-		+ std::string(" -D MLO_N_LCL_OUT_MAPS=") + std::to_string(_n_out_pix_tiles)  // # output pixel tiles per wk-item (ALU)
-		+ std::string(" -D MLO_N_LCL_IN_MAPS=") + std::to_string(_n_in_data_tiles) // total # of blocks of different inputs in LDS
-		+ std::string(" -D MLO_OUT_TILE0=") + std::to_string((_out_pix_tile0))  // size of ouptput tile per wk-item (ALU))
-		+ std::string(" -D MLO_OUT_TILE1=") + std::to_string(_out_pix_tile1)  //
-		+ std::string(" -D MLO_N_WAVES=") + std::to_string(n_waves)
-		+ std::string(" -D MLO_READ_TYPE=") + READ_TYPE
-		+ std::string(" -D MLO_READ_UNIT=") + std::to_string(read_unit)
-		+ std::string(" -D MLO_ALIGNED_OUT_SCAN_LN=") + std::to_string(ALIGNED_OUT_SCAN_LN) // image aligned scan
-		+ std::string(" -D MLO_N_ALIGNED_OUT_SCAN_BLK=") + std::to_string(N_ALIGNED_OUT_SCAN_BLK)
-		+ std::string(" -D MLO_WEI_WKITEM=") + std::to_string(WEI_WKITEM)
-		+ std::string(" -D MLO_N_OUT_BLK_GRP=") + std::to_string(N_OUT_BLK_GRP)
-		+ std::string(" -D MLO_N_OUT_BLK=") + std::to_string(N_OUT_BLK)
-		+ std::string(" -D MLO_HW_WAVE_SZ=") + std::to_string(_hw_wave_sz)
-		+ std::string(" -D MLO_LG2_PHYS_WAVE_SZ=") + std::to_string(mloLg2(_hw_wave_sz))
-		+ std::string(" -D MLO_OUT_SCAN_NOT_DIVBY4=") + std::to_string(OUT_SCAN_NOT_DIVBY4)
-		+ std::string(" -D MLO_OUT_N_PIXS_OFF=") + std::to_string(OUT_N_PIXS_OFF)
-
-		+ std::string(" -D MLO_CONV_BIAS=") + std::to_string(_bias)
-
-		+ std::string(" -D MLO_UT_READ_TYPE=") + UT_READ_TYPE
-		+ std::string(" -D MLO_UT_READ_UNIT=") + std::to_string(ut_read_unit)
-
-		+ std::string(" -D MLO_UT_GRP_SZ0=") + std::to_string((UT_GRP_SZ0))
+		std::string(" -DMLO_DIR_FORWARD=") + std::to_string((_direction))
+		+ std::string(" -DMLO_GRP_SZ=") + std::to_string((GRP_SZ))
+		+ std::string(" -DMLO_GRP_SZ0=") + std::to_string((_grp_tile0))
+		+ std::string(" -DMLO_GRP_SZ1=") + std::to_string((_grp_tile1))
+		+ std::string(" -DMLO_GRP_SZ2=") + std::to_string((grp_tile2))
+		+ std::string(" -DMLO_FILTER_SIZE0=") + std::to_string((_kernel_size0))
+		+ std::string(" -DMLO_FILTER_SIZE1=") + std::to_string((_kernel_size1))
+		+ std::string(" -DMLO_FILTER_PAD0=") + std::to_string((_pad0))
+		+ std::string(" -DMLO_FILTER_PAD1=") + std::to_string((_pad1))
+		+ std::string(" -DMLO_FILTER_STRIDE0=") + std::to_string((_kernel_stride0))
+		+ std::string(" -DMLO_FILTER_STRIDE1=") + std::to_string((_kernel_stride1))
+		+ std::string(" -DSTRIDE_W=") + std::to_string((_kernel_stride0))
+		+ std::string(" -DSTRIDE_H=") + std::to_string((_kernel_stride1))
+		+ std::string(" -DMLO_N_OUTPUTS=") + std::to_string((_n_inputs))
+		+ std::string(" -DMLO_N_INPUTS=") + std::to_string((_n_outputs))
+		+ std::string(" -DMLO_BATCH_SZ=") + std::to_string(_batch_sz)
+		+ std::string(" -DMLO_N_BATCH_LOOPS=") + std::to_string(N_BATCH_LOOPS)
+		+ std::string(" -DMLO_OUT_BATCH_STRIDE=") + std::to_string((_in_batch_stride))
+		+ std::string(" -DMLO_OUT_CHANNEL_STRIDE=") + std::to_string((_in_channel_stride))
+		+ std::string(" -DMLO_OUT_STRIDE=") + std::to_string((_in_stride))
+		+ std::string(" -DMLO_IN_BATCH_STRIDE=") + std::to_string((_out_batch_stride))
+		+ std::string(" -DMLO_IN_CHANNEL_STRIDE=") + std::to_string((_out_channel_stride))
+		+ std::string(" -DMLO_IN_STRIDE=") + std::to_string((_out_stride))
+		+ std::string(" -DMLO_WEI_BATCH_STRIDE=") + std::to_string((wei_bstride))
+		+ std::string(" -DMLO_WEI_CHANNEL_STRIDE=") + std::to_string((wei_cstride))
+		+ std::string(" -DMLO_IN_WIDTH=") + std::to_string((_out_width))
+		+ std::string(" -DMLO_IN_HEIGHT=") + std::to_string(_out_height)
+		+ std::string(" -DMLO_OUT_WIDTH=") + std::to_string(_in_width)
+		+ std::string(" -DMLO_OUT_HEIGHT=") + std::to_string(_in_height)
+		+ std::string(" -DMLO_IN_TILE1=") + std::to_string(_in_tile1)
+		+ std::string(" -DMLO_IN_TILE0=") + std::to_string(_in_tile0)
+		+ std::string(" -DMLO_N_LCL_BATCHS=") + std::to_string(_n_stacks) // # of diff stacks (part of batch).
+		+ std::string(" -DMLO_N_LCL_OUT_MAPS=") + std::to_string(_n_out_pix_tiles)  // # output pixel tiles per wk-item (ALU)
+		+ std::string(" -DMLO_N_LCL_IN_MAPS=") + std::to_string(_n_in_data_tiles) // total # of blocks of different inputs in LDS
+		+ std::string(" -DMLO_OUT_TILE0=") + std::to_string((_out_pix_tile0))  // size of ouptput tile per wk-item (ALU))
+		+ std::string(" -DMLO_OUT_TILE1=") + std::to_string(_out_pix_tile1)  //
+		+ std::string(" -DMLO_N_WAVES=") + std::to_string(n_waves)
+		+ std::string(" -DMLO_READ_TYPE=") + READ_TYPE
+		+ std::string(" -DMLO_READ_UNIT=") + std::to_string(read_unit)
+		+ std::string(" -DMLO_ALIGNED_OUT_SCAN_LN=") + std::to_string(ALIGNED_OUT_SCAN_LN) // image aligned scan
+		+ std::string(" -DMLO_N_ALIGNED_OUT_SCAN_BLK=") + std::to_string(N_ALIGNED_OUT_SCAN_BLK)
+		+ std::string(" -DMLO_WEI_WKITEM=") + std::to_string(WEI_WKITEM)
+		+ std::string(" -DMLO_N_OUT_BLK_GRP=") + std::to_string(N_OUT_BLK_GRP)
+		+ std::string(" -DMLO_N_OUT_BLK=") + std::to_string(N_OUT_BLK)
+		+ std::string(" -DMLO_HW_WAVE_SZ=") + std::to_string(_hw_wave_sz)
+		+ std::string(" -DMLO_LG2_PHYS_WAVE_SZ=") + std::to_string(mloLg2(_hw_wave_sz))
+		+ std::string(" -DMLO_OUT_SCAN_NOT_DIVBY4=") + std::to_string(OUT_SCAN_NOT_DIVBY4)
+		+ std::string(" -DMLO_OUT_N_PIXS_OFF=") + std::to_string(OUT_N_PIXS_OFF)
+
+		+ std::string(" -DMLO_CONV_BIAS=") + std::to_string(_bias)
+
+		+ std::string(" -DMLO_UT_READ_TYPE=") + UT_READ_TYPE
+		+ std::string(" -DMLO_UT_READ_UNIT=") + std::to_string(ut_read_unit)
+
+		+ std::string(" -DMLO_UT_GRP_SZ0=") + std::to_string((UT_GRP_SZ0))
 
 		//		+ std::string(" -limit-vector-registers=64 ")
 		+ getGeneralCompOptions()
@@ -1495,53 +1272,53 @@
 	int bias = _bias;
 
 	_comp_options =
-		std::string(" -D MLO_CONVBWD_GROUP_SZ0=") + std::to_string(static_cast<long long>(ocl_group_sz0))
-		+ std::string(" -D MLO_CONVBWD_GROUP_SZ1=") + std::to_string(static_cast<long long>(ocl_group_sz1))
-		+ std::string(" -D MLO_CONVBWD_GROUP_LG2SZ0=") + std::to_string(static_cast<long long>(ocl_group_lg2sz0))
-		+ std::string(" -D MLO_CONVBWD_GROUP_LG2SZ1=") + std::to_string(static_cast<long long>(ocl_group_lg2sz1))
-		+ std::string(" -D MLO_CONV_KERNEL_SZ0=") + std::to_string(static_cast<long long>(_kernel_size0))
-		+ std::string(" -D MLO_CONV_KERNEL_SZ1=") + std::to_string(static_cast<long long>(_kernel_size1))
-		+ std::string(" -D MLO_CONV_KERNEL_PAD0=") + std::to_string(static_cast<long long>(_pad0))
-		+ std::string(" -D MLO_CONV_KERNEL_PAD1=") + std::to_string(static_cast<long long>(_pad1))
-		+ std::string(" -D MLO_CONV_PAD=") + std::to_string(static_cast<long long>(pad))
-		+ std::string(" -D MLO_CONV_STRIDE=") + std::to_string(static_cast<long long>(stride))
-		+ std::string(" -D MLO_CONVBWD_N_ACCUM_SCAN=") + std::to_string(static_cast<long long>(n_accum_scans))
-		+ std::string(" -D MLO_CONVBWD_N_INS=") + std::to_string(static_cast<long long>(n_bwd_ins))
-		+ std::string(" -D MLO_CONVBWD_N_OUTS=") + std::to_string(static_cast<long long>(n_bwd_outs))
-		+ std::string(" -D MLO_CONVBWD_N_OUTBLOCKS=") + std::to_string(static_cast<long long>(n_bwd_out_blocks))
-		+ std::string(" -D MLO_CONVBWD_N_SCANPERIN=") + std::to_string(static_cast<long long>(n_scan_perin))
-		+ std::string(" -D MLO_CONVBWD_N_OUTSPERIN=") + std::to_string(static_cast<long long>(n_bwd_outsperin))
-		+ std::string(" -D MLO_CONVBWD_TOP_DATA_WIDTH=") + std::to_string(static_cast<long long>(top_lcl_width))
-		+ std::string(" -D MLO_CONVBWD_TOP_DATA_HEIGHT=") + std::to_string(static_cast<long long>(top_lcl_height))
-		+ std::string(" -D MLO_CONVBWD_BOT_DATA_WIDTH=") + std::to_string(static_cast<long long>(bot_lcl_width))
-		+ std::string(" -D MLO_CONVBWD_BOT_DATA_HEIGHT=") + std::to_string(static_cast<long long>(bot_lcl_height))
-		+ std::string(" -D MLO_CONVBWD_SCAN_STEP=") + std::to_string(static_cast<long long>(scan_step))
-		+ std::string(" -D MLO_CONVBWD_VERT_STEP=") + std::to_string(static_cast<long long>(vert_step))
-		+ std::string(" -D MLO_CONVBWD_GROUP_SZ=") + std::to_string(static_cast<long long>(ocl_group_sz))
-		+ std::string(" -D MLO_CONVBWD_N_SCANLOOPS=") + std::to_string(static_cast<long long>(n_scan_loops))
-		+ std::string(" -D MLO_CONV_N_OUTPUTS=") + std::to_string(static_cast<long long>(_n_inputs))
-		+ std::string(" -D MLO_CONV_N_INPUTS=") + std::to_string(static_cast<long long>(_n_outputs))
-		+ std::string(" -D MLO_CONVBWD_LCL_MEMSZ=") + std::to_string(static_cast<long long>(lcl_mem_sz))
-		+ std::string(" -D MLO_CONV_BOT_BATCH_STRIDE=") + std::to_string(static_cast<long long>(_out_batch_stride))
-		+ std::string(" -D MLO_CONV_BOT_CHANNEL_STRIDE=") + std::to_string(static_cast<long long>(_out_channel_stride))
-		+ std::string(" -D MLO_CONV_BOT_STRIDE=") + std::to_string(static_cast<long long>(_out_stride))
-		+ std::string(" -D MLO_CONVBWD_TOPDF_BATCH_STRIDE=") + std::to_string(static_cast<long long>(_in_batch_stride))
-		+ std::string(" -D MLO_CONVBWD_TOPDF_CHANNEL_STRIDE=") + std::to_string(static_cast<long long>(_in_channel_stride))
-		+ std::string(" -D MLO_CONVBWD_TOPDF_STRIDE=") + std::to_string(static_cast<long long>(_in_stride))
-		+ std::string(" -D MLO_CONV_BOT_WIDTH=") + std::to_string(static_cast<long long>(_out_width))
-		+ std::string(" -D MLO_CONV_BOT_HEIGHT=") + std::to_string(static_cast<long long>(_out_height))
-		+ std::string(" -D MLO_CONV_TOP_WIDTH=") + std::to_string(static_cast<long long>(_in_width))
-		+ std::string(" -D MLO_CONV_TOP_HEIGHT=") + std::to_string(static_cast<long long>(_in_height))
-		+ std::string(" -D MLO_CONV_BATCH_SZ=") + std::to_string(static_cast<long long>(_batch_sz))
-		+ std::string(" -D MLO_CONVBWD_ACCUMSCANS_PERHEIGHT=") + std::to_string(static_cast<long long>(n_accum_scans_perheight))
-		+ std::string(" -D MLO_CONVBWD_N_GRPS_PERHEIGHT=") + std::to_string(static_cast<long long>(n_grps_perheight))
-		+ std::string(" -D MLO_CONV_BIAS=") + std::to_string(static_cast<long long>(bias))
+		std::string(" -DMLO_CONVBWD_GROUP_SZ0=") + std::to_string(static_cast<long long>(ocl_group_sz0))
+		+ std::string(" -DMLO_CONVBWD_GROUP_SZ1=") + std::to_string(static_cast<long long>(ocl_group_sz1))
+		+ std::string(" -DMLO_CONVBWD_GROUP_LG2SZ0=") + std::to_string(static_cast<long long>(ocl_group_lg2sz0))
+		+ std::string(" -DMLO_CONVBWD_GROUP_LG2SZ1=") + std::to_string(static_cast<long long>(ocl_group_lg2sz1))
+		+ std::string(" -DMLO_CONV_KERNEL_SZ0=") + std::to_string(static_cast<long long>(_kernel_size0))
+		+ std::string(" -DMLO_CONV_KERNEL_SZ1=") + std::to_string(static_cast<long long>(_kernel_size1))
+		+ std::string(" -DMLO_CONV_KERNEL_PAD0=") + std::to_string(static_cast<long long>(_pad0))
+		+ std::string(" -DMLO_CONV_KERNEL_PAD1=") + std::to_string(static_cast<long long>(_pad1))
+		+ std::string(" -DMLO_CONV_PAD=") + std::to_string(static_cast<long long>(pad))
+		+ std::string(" -DMLO_CONV_STRIDE=") + std::to_string(static_cast<long long>(stride))
+		+ std::string(" -DMLO_CONVBWD_N_ACCUM_SCAN=") + std::to_string(static_cast<long long>(n_accum_scans))
+		+ std::string(" -DMLO_CONVBWD_N_INS=") + std::to_string(static_cast<long long>(n_bwd_ins))
+		+ std::string(" -DMLO_CONVBWD_N_OUTS=") + std::to_string(static_cast<long long>(n_bwd_outs))
+		+ std::string(" -DMLO_CONVBWD_N_OUTBLOCKS=") + std::to_string(static_cast<long long>(n_bwd_out_blocks))
+		+ std::string(" -DMLO_CONVBWD_N_SCANPERIN=") + std::to_string(static_cast<long long>(n_scan_perin))
+		+ std::string(" -DMLO_CONVBWD_N_OUTSPERIN=") + std::to_string(static_cast<long long>(n_bwd_outsperin))
+		+ std::string(" -DMLO_CONVBWD_TOP_DATA_WIDTH=") + std::to_string(static_cast<long long>(top_lcl_width))
+		+ std::string(" -DMLO_CONVBWD_TOP_DATA_HEIGHT=") + std::to_string(static_cast<long long>(top_lcl_height))
+		+ std::string(" -DMLO_CONVBWD_BOT_DATA_WIDTH=") + std::to_string(static_cast<long long>(bot_lcl_width))
+		+ std::string(" -DMLO_CONVBWD_BOT_DATA_HEIGHT=") + std::to_string(static_cast<long long>(bot_lcl_height))
+		+ std::string(" -DMLO_CONVBWD_SCAN_STEP=") + std::to_string(static_cast<long long>(scan_step))
+		+ std::string(" -DMLO_CONVBWD_VERT_STEP=") + std::to_string(static_cast<long long>(vert_step))
+		+ std::string(" -DMLO_CONVBWD_GROUP_SZ=") + std::to_string(static_cast<long long>(ocl_group_sz))
+		+ std::string(" -DMLO_CONVBWD_N_SCANLOOPS=") + std::to_string(static_cast<long long>(n_scan_loops))
+		+ std::string(" -DMLO_CONV_N_OUTPUTS=") + std::to_string(static_cast<long long>(_n_inputs))
+		+ std::string(" -DMLO_CONV_N_INPUTS=") + std::to_string(static_cast<long long>(_n_outputs))
+		+ std::string(" -DMLO_CONVBWD_LCL_MEMSZ=") + std::to_string(static_cast<long long>(lcl_mem_sz))
+		+ std::string(" -DMLO_CONV_BOT_BATCH_STRIDE=") + std::to_string(static_cast<long long>(_out_batch_stride))
+		+ std::string(" -DMLO_CONV_BOT_CHANNEL_STRIDE=") + std::to_string(static_cast<long long>(_out_channel_stride))
+		+ std::string(" -DMLO_CONV_BOT_STRIDE=") + std::to_string(static_cast<long long>(_out_stride))
+		+ std::string(" -DMLO_CONVBWD_TOPDF_BATCH_STRIDE=") + std::to_string(static_cast<long long>(_in_batch_stride))
+		+ std::string(" -DMLO_CONVBWD_TOPDF_CHANNEL_STRIDE=") + std::to_string(static_cast<long long>(_in_channel_stride))
+		+ std::string(" -DMLO_CONVBWD_TOPDF_STRIDE=") + std::to_string(static_cast<long long>(_in_stride))
+		+ std::string(" -DMLO_CONV_BOT_WIDTH=") + std::to_string(static_cast<long long>(_out_width))
+		+ std::string(" -DMLO_CONV_BOT_HEIGHT=") + std::to_string(static_cast<long long>(_out_height))
+		+ std::string(" -DMLO_CONV_TOP_WIDTH=") + std::to_string(static_cast<long long>(_in_width))
+		+ std::string(" -DMLO_CONV_TOP_HEIGHT=") + std::to_string(static_cast<long long>(_in_height))
+		+ std::string(" -DMLO_CONV_BATCH_SZ=") + std::to_string(static_cast<long long>(_batch_sz))
+		+ std::string(" -DMLO_CONVBWD_ACCUMSCANS_PERHEIGHT=") + std::to_string(static_cast<long long>(n_accum_scans_perheight))
+		+ std::string(" -DMLO_CONVBWD_N_GRPS_PERHEIGHT=") + std::to_string(static_cast<long long>(n_grps_perheight))
+		+ std::string(" -DMLO_CONV_BIAS=") + std::to_string(static_cast<long long>(bias))
 		+ getGeneralCompOptions()
 
 		;
 	// sum over batch
 	int sum_grp_sz0 = 64;
-	_comp_options += std::string(" -D MLO_CONVBSUM_GRP_SZ0=") + std::to_string(static_cast<long long>(sum_grp_sz0));
+	_comp_options += std::string(" -DMLO_CONVBSUM_GRP_SZ0=") + std::to_string(static_cast<long long>(sum_grp_sz0));
 
 	_mlo_kernels_info.clear();
 	// wrt to W
