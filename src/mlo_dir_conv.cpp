/**********************************************************************
  Copyright (c)2017 Advanced Micro Devices, Inc. All rights reserved.

  Redistribution and use in source and binary forms, with or without modification, are permitted provided that the following conditions are met:

  ?	Redistributions of source code must retain the above copyright notice, this list of conditions and the following disclaimer.
  ?	Redistributions in binary form must reproduce the above copyright notice, this list of conditions and the following disclaimer in the documentation and/or
  other materials provided with the distribution.

  THIS SOFTWARE IS PROVIDED BY THE COPYRIGHT HOLDERS AND CONTRIBUTORS "AS IS" AND ANY EXPRESS OR IMPLIED WARRANTIES, INCLUDING, BUT NOT LIMITED TO, THE IMPLIED
  WARRANTIES OF MERCHANTABILITY AND FITNESS FOR A PARTICULAR PURPOSE ARE DISCLAIMED. IN NO EVENT SHALL THE COPYRIGHT HOLDER OR CONTRIBUTORS BE LIABLE FOR ANY
  DIRECT, INDIRECT, INCIDENTAL, SPECIAL, EXEMPLARY, OR CONSEQUENTIAL DAMAGES (INCLUDING, BUT NOT LIMITED TO, PROCUREMENT OF SUBSTITUTE GOODS OR SERVICES; LOSS
  OF USE, DATA, OR PROFITS; OR BUSINESS INTERRUPTION) HOWEVER CAUSED AND ON ANY THEORY OF LIABILITY, WHETHER IN CONTRACT, STRICT LIABILITY, OR TORT (INCLUDING
  NEGLIGENCE OR OTHERWISE) ARISING IN ANY WAY OUT OF THE USE OF THIS SOFTWARE, EVEN IF ADVISED OF THE POSSIBILITY OF SUCH DAMAGE.
 ********************************************************************/
// to share code with between CPU and GPU

#define MLOPEN

#include <cmath>
#include <mlopen/gcn_asm_utils.h>
#include <mlopen/mlo_internal.hpp>
#include <mlopen/mlo_utils.hpp>
#include <mlopen/env.hpp>
#include <mlopen/db.hpp>

#include <unordered_map>
#include <cstring>

static int mloLg2(int v)
{
	auto ret = static_cast<int>(std::ceil(std::log(v) / std::log(2)));
	return(ret);
}


/*
   the search db is a text file with the name defined by the device characteristics.
   each line is a key/value pair, separated by a space:
   32x16x16x3x3x64x16x16x100xNCHWxFP32x1 16.16.16.16.1.4.8.4.1
   or
   64x8x8x5x5x32x8x8x100xNCHWxFP32x0 16.16.8.8.2.4.1.1.4

   key format (all values are separted by x):
   n input maps
   input height
   input width
   filter height
   filter width
   n output maps
   output height
   output width
   batch size
   tensors' layout
   tensprs' data type
   direction (1 - forward, 0 - backward)

Note:
for backward direction - input and output are reversed.

value format (all values are separated by .):
vertical group size
horizontal group size
input block vertical size
input block horizontal size
output tile vertical size
output tile horizaontal size
n of output tiles
n of input blocks
n batchs (stacks) processed by the group
*/



	static
int mloBuildConf_Val(
		std::string & conf_val,
		int grp_tile1,
		int grp_tile0,
		int in_tile1,
		int in_tile0,
		int out_pix_tile1,
		int out_pix_tile0,
		int n_out_pix_tiles,
		int n_in_data_tiles,
		int n_stacks
		)
{
	conf_val = std::to_string(static_cast<long long>(grp_tile1)) + std::string(".")
		+ std::to_string(static_cast<long long>(grp_tile0)) + std::string(".")
		+ std::to_string(static_cast<long long>(in_tile1)) + std::string(".")
		+ std::to_string(static_cast<long long>(in_tile0)) + std::string(".")
		+ std::to_string(static_cast<long long>(out_pix_tile1)) + std::string(".")
		+ std::to_string(static_cast<long long>(out_pix_tile0)) + std::string(".")
		+ std::to_string(static_cast<long long>(n_out_pix_tiles)) + std::string(".")
		+ std::to_string(static_cast<long long>(n_in_data_tiles)) + std::string(".")
		+ std::to_string(static_cast<long long>(n_stacks))
		;
	return(0);

}

	static
int mloParseConf(const std::string & conf_val,
		int & grp_tile1,
		int & grp_tile0,
		int & in_tile1,
		int & in_tile0,
		int & out_pix_tile1,
		int & out_pix_tile0,
		int & n_out_pix_tiles,
		int & n_in_data_tiles,
		int & n_stacks
		)
{
	std::vector<std::string> conf_val_vec;
	tokenize(conf_val,
			conf_val_vec,
			std::string("."));
	grp_tile1 = std::stoi(conf_val_vec[0]);
	grp_tile0 = std::stoi(conf_val_vec[1]);
	in_tile1 = std::stoi(conf_val_vec[2]);
	in_tile0 = std::stoi(conf_val_vec[3]);
	out_pix_tile1 = std::stoi(conf_val_vec[4]);
	out_pix_tile0 = std::stoi(conf_val_vec[5]);
	n_out_pix_tiles = std::stoi(conf_val_vec[6]);
	n_in_data_tiles = std::stoi(conf_val_vec[7]);
	n_stacks = std::stoi(conf_val_vec[8]);
	return(0);

}

	static
int mloReadDb(
		const std::string confreq_db_name,
		std::vector<std::string> &db
		)
{
	int ret = 0;


	mloFile f;

	ret = f.readBinaryFromFile(confreq_db_name.c_str());

	tokenize(f.source(),
			db,
			std::string("\n\r"));

	return(ret);
}

	static
int mloUpdateDb(const std::string  &file_nm, const std::vector<std::string> & db)
{
	mloFile f;
	// serialize
	std::string serial;
	std::vector<std::string>::const_iterator it;
	for (it = db.begin(); it != db.end(); ++it)
	{
		serial += (*it) + "\n";
	}

	int ret = f.writeBinaryToFile(file_nm.c_str(), serial.c_str(), serial.length());


	return(ret);
}



	static
bool mloFindConfigReq(
		const std::string confreq_db_name,
		const std::string & conf_key,
		std::vector<std::string> &req_conf_db,
		std::vector<std::string>::iterator &it
		)
{
	bool ret = true;

	mloReadDb(confreq_db_name,
			req_conf_db
			);

	// find req string
	ret = false;
	for (it = req_conf_db.begin(); it != req_conf_db.end(); ++it)
	{
		if (*it == conf_key)
		{
			ret = true;
			break;
		}
	}
	return(ret);
}

	static
bool mloSearchConfigDB(
		std::map<std::string, std::string> & conf_db,
		std::string & conf_key,
		std::string & conf_val,
		std::map<std::string, std::string>::iterator & it
		)
{

	bool found = false;

	it = conf_db.find(conf_key);
	if (it != conf_db.end())
	{
		found = true;
		conf_val = (*it).second;

		//			std::cout << "Found : " << conf_val << std::endl;
	}
	return(found);
}


/************************************************************************************************************************
 **
 **			CONSTRUCT CONVOLUTIONAL LAYER
 **
 ************************************************************************************************************************/

int mlo_construct_winograd::mloConstruct()
{
<<<<<<< HEAD
#if MLOPEN_BACKEND_OPENCL
	rocm_meta_version rmv = V2;
	/// \todo As soon as metadata v1.0 support not needed, drop it. 
	/// get gid of V1 and v1.0 files.
	if (mloIsAmdOpenclRocm(rmv))
=======
#ifndef HIP_OC_FINALIZER
	bool is_ocl_rocm_metadata_v10 = true; // when false, v2.0 metadata is supported.
	/// \todo As soon as metadata v1.0 support not needed, drop it: 
	/// get gid of this var and v1.0 files.
#if MLOPEN_BACKEND_OPENCL
	if (mloIsAmdOpenclRocm(is_ocl_rocm_metadata_v10))
#endif
>>>>>>> dcff06c7
	{
		const auto use_binaries = !mlopen::IsEnvvarValueDisabled("MLOPEN_DEBUG_AMD_ROCM_PRECOMPILED_BINARIES");
		// Our testing shows that for some corner cases (i.e. specific problem descriptions),
		// assembly-written kernels may have worse performance than kernels written in high-level
		// language, e.g. OpenCL. MiOpen avoids asm kernels in such corner cases, but
		// this setting allows to override that.
		const auto no_perf_filtering = mlopen::IsEnvvarValueDisabled("MLOPEN_DEBUG_AMD_ASM_KERNELS_PERF_FILTERING");
		if (use_binaries) {
			if (mloIsCorrectBinaryWinograd3x3Fwd()
				&& (no_perf_filtering || mloIsFastBinaryWinograd3x3Fwd())) {
				return (mloConstructBinaryWinograd3x3Fwd(rmv));
			}
		}
	}
#endif
    return -1;
}

/*
   construction has been split into 2
   generic convlution forward 
   non-generic stride = 1, forward and backward
   */
int mlo_construct_direct2D::mloConstruct()
{
	int ret = 0;
	_gen = (_kernel_size0 > 11 || _kernel_size1 > 11 || _kernel_stride0 > 1 || _kernel_stride1 > 1);

#if MLOPEN_BACKEND_OPENCL
	rocm_meta_version rmv = V2;
	/// \todo See todo in mlo_construct_winograd::mloConstruct().
	if (mloIsAmdOpenclRocm(rmv))
	{
		const auto use_assembly = !mlopen::IsEnvvarValueDisabled("MLOPEN_DEBUG_GCN_ASM_KERNELS")
								  && ValidateGcnAssembler();
		// See comment in mlo_construct_winograd::mloConstruct().
		const auto no_perf_filtering = mlopen::IsEnvvarValueDisabled("MLOPEN_DEBUG_AMD_ASM_KERNELS_PERF_FILTERING");
		if (use_assembly) {
			if (mloIsCorrectAsmDirect3x3U()
				&& (no_perf_filtering || mloIsFastAsmDirect3x3U())) {
				return (mloConstructAsmDirect3x3U(rmv));
			}
			if (mloIsCorrectAsmDirect5x10u2v2f1()
				&& (no_perf_filtering || mloIsFastAsmDirect5x10u2v2f1())) {
				return (mloConstructAsmDirect5x10u2v2f1(is_ocl_rocm_metadata_v10));
			}
		}
	}
#endif

	if (_gen && isForwardDirection())
	{
		ret = mloConstructDirect2DFwdGen();
	}
#if 1
	else if ((_kernel_size0 == 3 && _kernel_size1 == 3 && _pad1 == 1 && _pad0 == 1 && _kernel_stride0 == 1 && _kernel_stride1 == 1 && isForwardDirection()) && (_out_width == 512 || _out_width == 64 || _out_width == 128 || _out_width == 256))
	{
		return(mloConstructDirect2D3x3());
	}
#endif
	else
	{
		// search known configurations
		bool known_config = mloGetConfig();
		// if not known and the saerch is alloed - search

		if (!known_config)
		{
			if (doSearch())
			{
				mloSearchDirect2D();
			}

		}
#ifdef MLOPEN_LOG_CONVOLUTION
		std::cout << "Selected run : "
			<< _grp_tile1 << ", "
			<< _grp_tile0 << ", "
			<< _in_tile1 << ", "
			<< _in_tile0 << ", "
			<< _out_pix_tile1 << ", "
			<< _out_pix_tile0 << ", "
			<< _n_out_pix_tiles << ", "
			<< _n_in_data_tiles << ", "
			<< _n_stacks
			<< std::endl;
#endif

		// construct found configuration

		ret = mloConstructDirect2DFwd();

	}

	return(ret);
}


/*
 * constructs found configuration
 */
int mlo_construct_direct2D::mloConstructDirect2DFwd()
{
	int ret = 0;

	bool unaligned = (_out_height < 8 || _out_width < 8 || (_out_height > 8 && _out_height < 16) || (_out_width > 8 && _out_width < 16)
		|| (_out_height > 16 && _out_height < 32) || (_out_width > 16 && _out_width < 32));

	// no 1x1 backward yet
	// TODO: This currently doesn't work with the hip runtime
#if MLOPEN_BACKEND_OPENCL
	if (_kernel_size0 == 1 && _kernel_size1 == 1 && _kernel_stride0 == 1 && _kernel_stride1 == 1)
	{
		return(mloConstructDirect2D1x1());
	}
#endif
	if (unaligned && _kernel_stride0 == 1 && _kernel_stride1 == 1)
	{
		return(mloConstructDirect2DFwdC());
	}

	std::size_t localMemSize = _stream->GetLocalMemorySize();

	_hw_wave_sz = 64;
	_dev_local_mem_sz = localMemSize; // in bytes

	if (!isForwardDirection())
	{
		// backward
		_pad0 = _kernel_size0 - 1 - _pad0;
		_pad1 = _kernel_size1 - 1 - _pad1;
	}

	_n_in_data_tiles = std::min(_n_inputs, _n_in_data_tiles);
	_n_out_pix_tiles = std::min(_n_outputs, _n_out_pix_tiles);


	int alu_tile0 = (_in_tile0 + _out_pix_tile0 - 1) / _out_pix_tile0;
	int alu_tile1 = (_in_tile1 + _out_pix_tile1 - 1)/ _out_pix_tile1;
	int alu_tiles_sz = (alu_tile0*alu_tile1);
	if (alu_tiles_sz > 256)
	{
		//			std::cout << "ERROR: need out pix size ajustments\n";
		return(-1);
	}

	int n_alus_total = (_grp_tile0 * _grp_tile1);

	_n_stacks = std::min(_n_stacks, (n_alus_total + alu_tiles_sz - 1) / alu_tiles_sz);
	_n_stacks = std::min(_batch_sz, _n_stacks);


	int n_alus_perstack = (n_alus_total + _n_stacks - 1) / _n_stacks;

	int n_read_procs;
	if ((_grp_tile1 * _grp_tile0) <= static_cast<float>(_in_tile1 * _in_tile0))
	{
		n_read_procs = _grp_tile1 * _grp_tile0;
	}
	else
	{
		float proc_data_ratio = static_cast<float>(_in_tile1 * _in_tile0) / static_cast<float>(_grp_tile1 * _grp_tile0);
		n_read_procs = (proc_data_ratio <= 0.25) ? (_grp_tile1 * _grp_tile0) / 4 : (proc_data_ratio <= 0.5) ? (_grp_tile1 * _grp_tile0) / 2 : (_grp_tile1 * _grp_tile0);
	}

	int n_out_tile_blocks0 = (_out_width + _in_tile0 - 1) / (_in_tile0);
	int n_out_tile_blocks1 = (_out_height + _in_tile1 - 1) / (_in_tile1);

	int n_alu_tiles_perstack = (n_alus_perstack + alu_tiles_sz - 1)/ alu_tiles_sz;
	int n_out_tiles_perstack = n_alu_tiles_perstack * _n_out_pix_tiles;

	n_out_tiles_perstack = std::min(n_out_tiles_perstack, _n_outputs);


	_comp_options =
		std::string(" -DMLO_HW_WAVE_SZ=") + std::to_string(static_cast<long long>(_hw_wave_sz))
		+ std::string(" -DMLO_DIR_FORWARD=") + std::to_string(static_cast<long long>(_direction))
		+ std::string(" -DMLO_FILTER_SIZE0=") + std::to_string(static_cast<long long>(_kernel_size0))
		+ std::string(" -DMLO_FILTER_SIZE1=") + std::to_string(static_cast<long long>(_kernel_size1))
		+ std::string(" -DMLO_FILTER_PAD0=") + std::to_string(static_cast<long long>(_pad0))
		+ std::string(" -DMLO_FILTER_PAD1=") + std::to_string(static_cast<long long>(_pad1))
		+ std::string(" -DMLO_FILTER_STRIDE0=") + std::to_string(static_cast<long long>(_kernel_stride0))
		+ std::string(" -DMLO_FILTER_STRIDE1=") + std::to_string(static_cast<long long>(_kernel_stride1))
		+ std::string(" -DMLO_N_OUTPUTS=") + std::to_string(static_cast<long long>(_n_outputs))
		+ std::string(" -DMLO_N_INPUTS=") + std::to_string(static_cast<long long>(_n_inputs))
		+ std::string(" -DMLO_BATCH_SZ=") + std::to_string(static_cast<long long>(_batch_sz))
		+ std::string(" -DMLO_OUT_WIDTH=") + std::to_string(static_cast<long long>(_out_width))
		+ std::string(" -DMLO_OUT_HEIGHT=") + std::to_string(static_cast<long long>(_out_height))
		+ std::string(" -DMLO_OUT_BATCH_STRIDE=") + std::to_string(static_cast<long long>(_out_batch_stride))
		+ std::string(" -DMLO_OUT_CHANNEL_STRIDE=") + std::to_string(static_cast<long long>(_out_channel_stride))
		+ std::string(" -DMLO_OUT_STRIDE=") + std::to_string(static_cast<long long>(_out_stride))
		+ std::string(" -DMLO_IN_WIDTH=") + std::to_string(static_cast<long long>(_in_width))
		+ std::string(" -DMLO_IN_HEIGHT=") + std::to_string(static_cast<long long>(_in_height))
		+ std::string(" -DMLO_IN_BATCH_STRIDE=") + std::to_string(static_cast<long long>(_in_batch_stride))
		+ std::string(" -DMLO_IN_CHANNEL_STRIDE=") + std::to_string(static_cast<long long>(_in_channel_stride))
		+ std::string(" -DMLO_IN_STRIDE=") + std::to_string(static_cast<long long>(_in_stride))
		// algorithm parameters
		+std::string(" -DMLO_IN_TILE0=") + std::to_string(static_cast<long long>(_in_tile0))  // size of input data per ALU plane
		+ std::string(" -DMLO_IN_TILE1=") + std::to_string(static_cast<long long>(_in_tile1))  // size of input data per ALU plane
		+ std::string(" -DMLO_GRP_TILE0=") + std::to_string(static_cast<long long>(_grp_tile0)) // # of ALUs (group size)
		+ std::string(" -DMLO_GRP_TILE1=") + std::to_string(static_cast<long long>(_grp_tile1)) //
		+ std::string(" -DMLO_OUT_TILE0=") + std::to_string(static_cast<long long>(_out_pix_tile0))  // size of ouptput tile per wk-item (ALU))
		+ std::string(" -DMLO_OUT_TILE1=") + std::to_string(static_cast<long long>(_out_pix_tile1))  //
		+ std::string(" -DMLO_N_STACKS=") + std::to_string(static_cast<long long>(_n_stacks)) // # of diff stacks (part of batch).
		+ std::string(" -DMLO_N_OUT_TILES=") + std::to_string(static_cast<long long>(_n_out_pix_tiles))  // # output pixel tiles per wk-item (ALU)
		+ std::string(" -DMLO_N_OUT_TILES_PERSTACK=") + std::to_string(static_cast<long long>(n_out_tiles_perstack))
		+ std::string(" -DMLO_N_IN_TILES_PERSTACK=") + std::to_string(static_cast<long long>(_n_in_data_tiles)) // total # of blocks of different inputs in LDS
		+ std::string(" -DMLO_N_READ_PROCS=") + std::to_string(static_cast<long long>(n_read_procs))
		+ std::string(" -DMLO_CONV_BIAS=") + std::to_string(static_cast<long long>(_bias))
		+ std::string(" -DMLO_ALU_VTILE0=") + std::to_string(static_cast<long long>(alu_tile0))
		+ std::string(" -DMLO_ALU_VTILE1=") + std::to_string(static_cast<long long>(alu_tile1))
		+ getGeneralCompOptions()
		;

	_l_wk.clear();
	_l_wk.push_back(_grp_tile1 * _grp_tile0);
	_l_wk.push_back(1);
	_l_wk.push_back(1);

	size_t gbl_wk0 = n_out_tile_blocks0 * n_out_tile_blocks1;

	size_t gbl_wk1 = (_n_outputs + n_out_tiles_perstack - 1) / n_out_tiles_perstack;
	size_t gbl_wk2 = (_batch_sz + _n_stacks - 1) / _n_stacks;

	_g_wk.clear();
	_g_wk.push_back(gbl_wk0 * _l_wk[0]);
	_g_wk.push_back(gbl_wk1);
	_g_wk.push_back(gbl_wk2);

	_kernel_file = "MLOpenConvDirUni.cl";
	_kernel_name = "MLOpenConvUni";



	return(ret);
}

#if MLOPEN_BACKEND_OPENCL
bool mlo_construct_direct2D::mloExperimentalValidateAssemblerPath(const char* path) const
{
	return path != nullptr;
}

static bool IsTokenInOpenclDriverVersion(const std::string& driver_version, const std::string& s)
{
	// Assume "(, )" are token separators in Driver Version string.
	return (driver_version.find('(' + s +')') != std::string::npos)
		|| (driver_version.find('(' + s +',') != std::string::npos)
		|| (driver_version.find('(' + s +' ') != std::string::npos)
		|| (driver_version.find(',' + s +')') != std::string::npos)
		|| (driver_version.find(',' + s +',') != std::string::npos)
		|| (driver_version.find(',' + s +' ') != std::string::npos)
		|| (driver_version.find(' ' + s +')') != std::string::npos)
		|| (driver_version.find(' ' + s +',') != std::string::npos)
		|| (driver_version.find(' ' + s +' ') != std::string::npos);
}

bool mlo_construct_direct2D::mloIsAmdOpenclRocm(rocm_meta_version &rmv) const
{
	const auto dev = mlopen::GetDevice(_stream->GetStream());

	// Only suitable Opencl platform is from AMD.
	const auto platform = mlopen::GetDeviceInfo<CL_DEVICE_PLATFORM>(dev);
	const auto platform_vendor = mlopen::GetPlatformInfo<CL_PLATFORM_VENDOR>(platform);
	if (platform_vendor != "Advanced Micro Devices, Inc.") { return false; }

	// Only AMD devices is suitable
	const auto device_vendor_id = mlopen::GetDeviceInfo<CL_DEVICE_VENDOR_ID>(dev);
	if (device_vendor_id != 0x1002) { return false; }

	// Our binaries are in OpenCL-on-ROCm Code Object format.
	// OpenCL-on-ROCm uses Lightning Compiler.
	const auto driver_version = mlopen::GetDeviceInfo<CL_DRIVER_VERSION>(dev);
	if (! IsTokenInOpenclDriverVersion(driver_version, "LC")) { return false; }

	// At once, extract version of OpenCL metadata.
	// \todo Discard this code as soon as metadata is stabilized and v1.0 support is not required.
	rmv = V2; // assumed if something fails
	const std::string platform_version = mlopen::GetPlatformInfo<CL_PLATFORM_VERSION>(platform); // e.g. "OpenCL 2.0 AMD-APP.internal (2334.0)"
	size_t num_begin = platform_version.find('(');
	if (num_begin != std::string::npos) {
		int num = std::stoi(platform_version.substr(num_begin+1));
		if (num <  2338) { rmv = V1; } // v1 switched to v2 somewhere within [2337,2338]
		if (num >= 2389) { rmv = V3; } // v2 switched to v3 somewhere within [2388,2389]
	}
	return true;
}
#endif //MLOPEN_BACKEND_OPENCL
bool mlo_construct_direct2D::mloIsCorrectBinaryWinograd3x3Fwd() const
{
	// Check if device is able to run this kernel.
	const auto name = _stream->GetDeviceName();
	const bool device_is_gfx8_no_xnack = (name == "gfx800"
									   || name == "gfx802"
									   || name == "gfx803"
									   || name == "gfx804");
	if (!device_is_gfx8_no_xnack) {
		return false;
	}
	// Check if kernel is suitable for the problem description
	// and able to correctly run with given parameters.
	const auto grid_workgroup_count_x = _stream->GetMaxComputeUnits();
	assert(_weights_layout.length() == 0); // FIXME _weights_layout is not supported yet.
	return _pad0			== 1
		&& _pad1			== 1
		&& _kernel_size0	== 3
		&& _kernel_size1	== 3
		&& _kernel_stride0	== 1
		&& _kernel_stride1	== 1
		&& _batch_sz	< std::pow(2, 16)
		&& _n_inputs	< std::pow(2, 16)
		&& _n_outputs	< std::pow(2, 16)
		&& _in_height	< std::pow(2, 16)
		&& _in_width	< std::pow(2, 16)
		&& grid_workgroup_count_x				 <  std::pow(2, 16)
		&& (_n_inputs  * _in_height * _in_width) <= std::pow(2, 28)
		&& (_n_outputs * _in_height * _in_width) <= std::pow(2, 28)
		&& (_n_inputs  * _kernel_size0 * _kernel_size1) <= std::pow(2, 28)
		&& (_n_outputs * _kernel_size0 * _kernel_size1) <= std::pow(2, 28)
		&& _n_inputs % 2	== 0
		&& _n_inputs		>= 16
		&& _in_layout		== "NCHW";
		// && (isForwardDirection() ? _weights_layout == "KCHW" : _weights_layout == "CKHW" ) // See fixme above.
		// Actually, K<->C flpping is controlled by separate flag, so we can support either layout in both directions.
}

bool mlo_construct_direct2D::mloIsFastBinaryWinograd3x3Fwd() const
{
	return true;
}

int mlo_construct_direct2D::mloConstructBinaryWinograd3x3Fwd(rocm_meta_version rmv)
{
    const auto n_groups = _stream->GetMaxComputeUnits();

    _g_wk.clear();
    _g_wk.push_back(512 * n_groups);
    _g_wk.push_back(1);
    _g_wk.push_back(1);

    _l_wk.clear();
    _l_wk.push_back(512);
    _l_wk.push_back(1);
    _l_wk.push_back(1);

    _kernel_name = "sp3AsmConv3x3F";
    if (rmv == V1) {
        _kernel_file = "conv_3x3_wheel_alpha_v3_0b_gfx803_m10.so";
    } else if (rmv == V2) {
        _kernel_file = "conv_3x3_wheel_alpha_v3_0b_gfx803_m21.so";
    } else if (rmv == V3) {
        _kernel_file = "conv_3x3_wheel_alpha_v3_0b_gfx803_m30.so";
    } else {
        _kernel_file = "";
        return 1;
    }
    return 0;
}

bool mlo_construct_direct2D::mloIsCorrectAsmDirect3x3U() const
{
	const std::string name = _stream->GetDeviceName();
	if (name.find("gfx8") == std::string::npos) { // Any gfx8 device is ok.
		return false;
	}
	assert(_weights_layout.length() == 0); // FIXME _weights_layout is not supported yet.
	return _pad0			== 1
		&& _pad1			== 1
		&& _kernel_stride0	== 1
		&& _kernel_stride1	== 1
		&& _kernel_size0	== 3
		&& _kernel_size1	== 3
		&& _n_inputs		> 0
		&& _n_inputs % 4	== 0
		&& _in_width		> 3
		&& _in_width		<= 1000
		&& _in_layout		== "NCHW";
		// && (isForwardDirection() ? _weights_layout == "KCHW" : _weights_layout == "CKHW" ) // See fixme above.
}

bool mlo_construct_direct2D::mloIsFastAsmDirect3x3U() const
{
	return _in_width >= 50;
}

template<typename TValue>
void GenerateClangDefsym(std::ostream& stream, const std::string& name, TValue value)
{
	GenerateClangDefsym<const std::string&>(stream, name, std::to_string(value));
}

template<>
void GenerateClangDefsym<const std::string&>(std::ostream& stream, const std::string& name, const std::string& value)
{
	stream << " -Wa,-defsym," << name << "=" << value;
}

/// @param dir 1: fwd, 0: bwd wrt data
static
std::string constructAsmDirect3x3UCaseKey(int w, int h, int c, int n, int k, int dir)
{
	std::ostringstream ss;
	ss << w << ";" << h << ";" << c << ";" << n << ";" << k << ";" << dir;
	return ss.str();
}

int mlo_construct_direct2D::mloConstructAsmDirect3x3U(rocm_meta_version rmv)
{
    std::string perf_vals;
    {
        const auto p_asciz = std::getenv("MLOPEN_DEBUG_GCN_ASM_DIRECT_3X3U_PERF_VALS");
        if (p_asciz && std::strlen(p_asciz) == 3) {
            perf_vals = std::string(p_asciz);
        }
    }
    if (perf_vals.empty())
    {
        perf_vals = "220";
        {
            /// Optimal values found on Gfx8 with 56 CUs (R9 Fury).
            /// \todo Test on devices with 64 CUs (e.g. R9 Nano) and expand
            /// implementation if optimal values are different.
            static
            const std::unordered_map<std::string, std::string> perf_vals_map({
                //                              W    H    c    n    k   dir  fpw olpw lwc
                { constructAsmDirect3x3UCaseKey(54,  54,  64,  8,   64,  0), "820" },
                { constructAsmDirect3x3UCaseKey(54,  54,  64,  8,   64,  1), "820" },
                { constructAsmDirect3x3UCaseKey(56,  56,  128, 8,   256, 0), "840" },
                { constructAsmDirect3x3UCaseKey(56,  56,  128, 8,   256, 1), "840" },
                { constructAsmDirect3x3UCaseKey(56,  56,  128, 16,  256, 0), "840" },
                { constructAsmDirect3x3UCaseKey(56,  56,  128, 16,  256, 1), "840" },
                { constructAsmDirect3x3UCaseKey(60,  6,   64,  16,  128, 0), "420" },
                { constructAsmDirect3x3UCaseKey(60,  6,   64,  16,  128, 1), "260" },
                { constructAsmDirect3x3UCaseKey(112, 112, 64,  8,   128, 0), "820" },
                { constructAsmDirect3x3UCaseKey(112, 112, 64,  8,   128, 1), "820" },
                { constructAsmDirect3x3UCaseKey(112, 112, 64,  16,  128, 0), "820" },
                { constructAsmDirect3x3UCaseKey(112, 112, 64,  16,  128, 1), "820" },
                { constructAsmDirect3x3UCaseKey(120, 12,  32,  16,  64,  0), "413" },
                { constructAsmDirect3x3UCaseKey(120, 12,  32,  16,  64,  1), "420" },
                { constructAsmDirect3x3UCaseKey(240, 24,  16,  16,  32,  0), "420" },
                { constructAsmDirect3x3UCaseKey(240, 24,  16,  16,  32,  1), "810" },
            });
            const auto key = isForwardDirection()
                ? constructAsmDirect3x3UCaseKey(_in_width, _in_height, _n_inputs, _batch_sz, _n_outputs, 1)
                : constructAsmDirect3x3UCaseKey(_in_width, _in_height, _n_outputs, _batch_sz, _n_inputs, 0);
            const auto found = perf_vals_map.find(key);
            if (found != perf_vals_map.end()) {
                perf_vals = found->second;
            }
        }
    }

    const int filters_per_wave = perf_vals[0] - '0';
    const int output_lines_per_wave = perf_vals[1] - '0';
    const int limit_wave_cnt = perf_vals[2] - '0';
    const auto w64_chunks = (_in_width + 63) / 64;
    const auto active_lanes = (_in_width + w64_chunks - 1) / w64_chunks;

    std::ostringstream options;
    GenerateClangDefsym(options, "batch_size", _batch_sz);
    GenerateClangDefsym(options, "img_width", _in_width);
    GenerateClangDefsym(options, "img_height", _in_height);
    GenerateClangDefsym(options, "input_channels" , _n_inputs);
    GenerateClangDefsym(options, "output_channels", _n_outputs);
    GenerateClangDefsym(options, "weights_layout" , isForwardDirection() ? 0 : 1);
    GenerateClangDefsym(options, "reverse_weights", isForwardDirection() ? 0 : 1);
    GenerateClangDefsym(options, "filters_per_wave", filters_per_wave);
    GenerateClangDefsym(options, "output_lines_per_wave", output_lines_per_wave);
    GenerateClangDefsym(options, "limit_wave_cnt", limit_wave_cnt);
    GenerateClangDefsym(options, "no_params_file", 1);
    GenerateClangDefsym(options, "enable_debug_output", 0);
    GenerateClangDefsym(options, "ROCM_METADATA_VERSION", (rmv == V1) ? 1 : ((rmv == V2) ? 2 : 3) );
    _comp_options = options.str();

    _l_wk.clear();
    _l_wk.push_back(active_lanes);
    _l_wk.push_back(1);
    _l_wk.push_back(1);

    _g_wk.clear();
    _g_wk.push_back(active_lanes * ((_n_outputs + filters_per_wave - 1) / filters_per_wave));
    _g_wk.push_back((_in_height + output_lines_per_wave - 1) / output_lines_per_wave);
    _g_wk.push_back(_batch_sz);

    _kernel_file = "conv3x3.s";
    _kernel_name = "gcnAsmConv3x3U";

    return 0;
}

bool mlo_construct_direct2D::mloIsCorrectAsmDirect5x10u2v2f1() const
{
    const std::string name = _stream->GetDeviceName();
    const bool device_is_gfx8_no_xnack = (name == "gfx800"
                                       || name == "gfx802"
                                       || name == "gfx803"
                                       || name == "gfx804");
    if (!device_is_gfx8_no_xnack) {
        return false;
    }
    if (!isForwardDirection()){
        return false;
    }
    assert(_weights_layout.length() == 0); // FIXME _weights_layout is not supported yet.

    // Min image + padding shall be not smaller than filter matrix.
    const int min_in_width  = _kernel_size0 - _pad0*2;
    const int min_in_height	= _kernel_size1 - _pad1*2;
    // These two found experimentally.
    const int max_in_width  = 8192 - 1;
    const int max_in_height	= 131077 - 1;

    return                                      // Opt. Param   Restrictions in source
           _pad0            >= 0                // -q   pad_w   // [0..5] for now FIXME
        && _pad0            <= 5                //
        && _pad1            >= 0                // -p   pad_h   // [0..5] for now FIXME
        && _pad1            <= 5                //
        && _kernel_stride0  == 2                // -u   inp_u   fixed
        && _kernel_stride1  == 2                // -v   inp_v   fixed
        && _kernel_size0    == 10               // -x   wei_w   fixed
        && _kernel_size1    == 5                // -y   wei_h   fixed
        && _n_inputs        >= 1                // -c   wei_c   no upper limit
        && _n_outputs % 16  == 0                // -k   wei_k   no upper limit
        && _n_outputs       >= 1
        && _in_width        >= min_in_width     // -W   inp_w
        && _in_width        <= max_in_width
        && _in_height       >= min_in_height    // -H   inp_h
        && _in_height       <= max_in_height
        && _in_layout       == "NCHW";          //              hardcoded
        // && (isForwardDirection() ? _weights_layout == "KCHW" : _weights_layout == "CKHW" ) // See fixme above.
}

bool mlo_construct_direct2D::mloIsFastAsmDirect5x10u2v2f1() const
{
    // Finding problem configs where this kernel shows bad performance
    // (i.e. worse than its OpenCL counterpart) seems to be a multi-dimensional
    // task which is hardly possible to implement. Basically, this kernel
    // tends to become slower than OpenCL one when H/W is big (several hundreds)
    // and H is small.
    return true;
}


static inline int AlignUp(int val, unsigned step)
{
    assert(step > 0);
    return ((val + step - 1) / step) * step;
}


int mlo_construct_direct2D::mloConstructAsmDirect5x10u2v2f1(bool is_metadata_v10)
{
    const int out_w = (_in_width  + _pad0*2 + _kernel_stride0 - _kernel_size0) / _kernel_stride0; // (inp_w + 2*pad_w + inp_u - wei_w) / inp_u
    const int out_h = (_in_height + _pad1*2 + _kernel_stride1 - _kernel_size1) / _kernel_stride1; // (inp_h + 2*pad_h + inp_v - wei_h) / inp_v

    std::ostringstream options;
    GenerateClangDefsym(options, "inp_h", _in_height);
    GenerateClangDefsym(options, "inp_w", _in_width);
    GenerateClangDefsym(options, "wei_c", _n_inputs);
    GenerateClangDefsym(options, "wei_k", _n_outputs);
    GenerateClangDefsym(options, "wei_layout", 0); //0: KCHW, 1: CKHW
    GenerateClangDefsym(options, "pad_w", _pad0);
    GenerateClangDefsym(options, "pad_h", _pad1);
    if (!is_metadata_v10) {
        GenerateClangDefsym(options, "ROCM_METADATA_V2", 1);
    }
    _comp_options = options.str();

    _l_wk.clear();
    _l_wk.push_back(64);
    _l_wk.push_back(8);
    _l_wk.push_back(1);

    // global-work = [align(out_w,64), (align(out_h,4)/4)*align(wei_k/2,8), batch_n]
    _g_wk.clear();
    _g_wk.push_back(AlignUp(out_w, 64));
    _g_wk.push_back(AlignUp(out_h, 4) / 4 * AlignUp(_n_outputs / 2, 8));
    _g_wk.push_back(_batch_sz);

    _kernel_file = "conv5x10u2v2f1.s";
    _kernel_name = "conv5x10u2v2f1";
    return 0;
}

int mlo_construct_direct2D::mloConstructDirect2DFwdC()
{
	int ret = 0;

	if (_kernel_stride0 > 1 || _kernel_stride1 > 1)
	{
		// std::cout << "ERROR: stride > 1 not supported in mloConstructDirect2DFwdC\n";
		return (-1);
	}

	size_t localMemSize = _stream->GetLocalMemorySize();

	_hw_wave_sz = 64;
	_dev_local_mem_sz = localMemSize; // in bytes

	if (_direction == 0)
	{
		// backward
		_pad0 = _kernel_size0 - 1 - _pad0;
		_pad1 = _kernel_size1 - 1 - _pad1;
	}



	int in_tile0 = std::min(_out_width, _in_tile0);
	int in_tile1 = std::min(_out_height, _in_tile1);


	int alu_tile0 = (in_tile0 + _out_pix_tile0 - 1) / _out_pix_tile0;
	int alu_tile1 = (in_tile1 + _out_pix_tile1 - 1) / _out_pix_tile1;

	int alu_tiles_sz = (alu_tile0*alu_tile1);
	if (alu_tiles_sz > _grp_tile0 *_grp_tile1)
	{
		//			std::cout << "ERROR: need out pix size ajustments\n";
		return(-1);
	}

	int n_real_alus = std::max(1, (_grp_tile0 * _grp_tile1) / alu_tiles_sz) * alu_tiles_sz;

	_n_in_data_tiles = std::min(_n_inputs, _n_in_data_tiles);
	_n_out_pix_tiles = std::min(_n_outputs, _n_out_pix_tiles);


	int n_read_procs;
	if ((_grp_tile1 * _grp_tile0) <= static_cast<float>(in_tile1 * in_tile0))
	{
		n_read_procs = _grp_tile1 * _grp_tile0;
	}
	else
	{
		float proc_data_ratio = static_cast<float>(in_tile1 * in_tile0) / static_cast<float>(_grp_tile1 * _grp_tile0);
		n_read_procs = (proc_data_ratio <= 0.25) ? (_grp_tile1 * _grp_tile0) / 4 : (proc_data_ratio <= 0.5) ? (_grp_tile1 * _grp_tile0) / 2 : (_grp_tile1 * _grp_tile0);
	}

	int n_out_tile_blocks0 = (_out_width + in_tile0 - 1) / (in_tile0);
	int n_out_tile_blocks1 = (_out_height + in_tile1 - 1) / (in_tile1);


	int n_alu_tiles = (n_real_alus / alu_tiles_sz);


	_n_stacks = std::min(_batch_sz, _n_stacks);
	int n_alu_tiles_perstack = std::max(1, n_alu_tiles / _n_stacks);
	_n_stacks = std::min(std::max(1, n_alu_tiles / n_alu_tiles_perstack), _n_stacks);
	n_real_alus = n_alu_tiles_perstack * _n_stacks * alu_tiles_sz;
	int n_out_tiles_perstack = n_alu_tiles_perstack * _n_out_pix_tiles;

	n_out_tiles_perstack = std::min(n_out_tiles_perstack, _n_outputs);

	_in_tile0 = in_tile0;
	_in_tile1 = in_tile1;

	_comp_options =
		std::string(" -DMLO_HW_WAVE_SZ=") + std::to_string(static_cast<long long>(_hw_wave_sz))
		+ std::string(" -DMLO_DIR_FORWARD=") + std::to_string(static_cast<long long>(_direction))
		+ std::string(" -DMLO_FILTER_SIZE0=") + std::to_string(static_cast<long long>(_kernel_size0))
		+ std::string(" -DMLO_FILTER_SIZE1=") + std::to_string(static_cast<long long>(_kernel_size1))
		+ std::string(" -DMLO_FILTER_PAD0=") + std::to_string(static_cast<long long>(_pad0))
		+ std::string(" -DMLO_FILTER_PAD1=") + std::to_string(static_cast<long long>(_pad1))
		+ std::string(" -DMLO_N_OUTPUTS=") + std::to_string(static_cast<long long>(_n_outputs))
		+ std::string(" -DMLO_N_INPUTS=") + std::to_string(static_cast<long long>(_n_inputs))
		+ std::string(" -DMLO_BATCH_SZ=") + std::to_string(static_cast<long long>(_batch_sz))
		+ std::string(" -DMLO_OUT_WIDTH=") + std::to_string(static_cast<long long>(_out_width))
		+ std::string(" -DMLO_OUT_HEIGHT=") + std::to_string(static_cast<long long>(_out_height))
		+ std::string(" -DMLO_OUT_BATCH_STRIDE=") + std::to_string(static_cast<long long>(_out_batch_stride))
		+ std::string(" -DMLO_OUT_CHANNEL_STRIDE=") + std::to_string(static_cast<long long>(_out_channel_stride))
		+ std::string(" -DMLO_OUT_STRIDE=") + std::to_string(static_cast<long long>(_out_stride))
		+ std::string(" -DMLO_IN_WIDTH=") + std::to_string(static_cast<long long>(_in_width))
		+ std::string(" -DMLO_IN_HEIGHT=") + std::to_string(static_cast<long long>(_in_height))
		+ std::string(" -DMLO_IN_BATCH_STRIDE=") + std::to_string(static_cast<long long>(_in_batch_stride))
		+ std::string(" -DMLO_IN_CHANNEL_STRIDE=") + std::to_string(static_cast<long long>(_in_channel_stride))
		+ std::string(" -DMLO_IN_STRIDE=") + std::to_string(static_cast<long long>(_in_stride))
		// algorithm parameters
		+ std::string(" -DMLO_IN_TILE0=") + std::to_string(static_cast<long long>(_in_tile0))  // size of input data per ALU plane
		+ std::string(" -DMLO_IN_TILE1=") + std::to_string(static_cast<long long>(_in_tile1))  // size of input data per ALU plane
		+ std::string(" -DMLO_OUT_TILE0=") + std::to_string(static_cast<long long>(_in_tile0))  // size of input data per ALU plane
		+ std::string(" -DMLO_OUT_TILE1=") + std::to_string(static_cast<long long>(_in_tile1))  // size of input data per ALU plane
		+ std::string(" -DMLO_GRP_TILE0=") + std::to_string(static_cast<long long>(_grp_tile0)) // # of ALUs (group size)
		+ std::string(" -DMLO_GRP_TILE1=") + std::to_string(static_cast<long long>(_grp_tile1)) //
		+ std::string(" -DMLO_ACTIVE_ALUS=") + std::to_string(static_cast<long long>(n_real_alus)) // total number of active alus
		+ std::string(" -DMLO_N_ALUTILES_PERSTACK=") + std::to_string(static_cast<long long>(n_alu_tiles_perstack)) // alu tiles per stack
		+ std::string(" -DMLO_OUT_PIX_TILE0=") + std::to_string(static_cast<long long>(_out_pix_tile0))  // size of ouptput tile per wk-item (ALU))
		+ std::string(" -DMLO_OUT_PIX_TILE1=") + std::to_string(static_cast<long long>(_out_pix_tile1))  //
		+ std::string(" -DMLO_N_STACKS=") + std::to_string(static_cast<long long>(_n_stacks)) // # of diff stacks (part of batch).
		+ std::string(" -DMLO_N_OUT_TILES=") + std::to_string(static_cast<long long>(_n_out_pix_tiles))  // # output pixel tiles per wk-item (ALU)
		+ std::string(" -DMLO_N_OUT_TILES_PERSTACK=") + std::to_string(static_cast<long long>(n_out_tiles_perstack))
		+ std::string(" -DMLO_N_IN_TILES_PERSTACK=") + std::to_string(static_cast<long long>(_n_in_data_tiles)) // total # of blocks of different inputs in LDS
		+ std::string(" -DMLO_N_READ_PROCS=") + std::to_string(static_cast<long long>(n_read_procs))
		+ std::string(" -DMLO_CONV_BIAS=") + std::to_string(static_cast<long long>(_bias))
		+ std::string(" -DMLO_ALU_VTILE0=") + std::to_string(static_cast<long long>(alu_tile0))
		+ std::string(" -DMLO_ALU_VTILE1=") + std::to_string(static_cast<long long>(alu_tile1))
		+ getGeneralCompOptions()
		;

	_l_wk.clear();
	_l_wk.push_back(_grp_tile1 * _grp_tile0);
	_l_wk.push_back(1);
	_l_wk.push_back(1);

	size_t gbl_wk0 = n_out_tile_blocks0 * n_out_tile_blocks1 * _l_wk[0];

	//	gbl_wk0 = ((gbl_wk0 + n_real_alus - 1) / n_real_alus) * n_real_alus;


	size_t gbl_wk1 = (_n_outputs + n_out_tiles_perstack - 1) / n_out_tiles_perstack;
	size_t gbl_wk2 = (_batch_sz + _n_stacks - 1) / _n_stacks;

	_g_wk.clear();
	_g_wk.push_back(gbl_wk0);
	_g_wk.push_back(gbl_wk1);
	_g_wk.push_back(gbl_wk2);

	_kernel_file = "MLOpenConvDirUniC.cl";
	_kernel_name = "MLOpenConvUniC";

	return(ret);
}

int mlo_construct_direct2D::mloConstructDirect2D1x1()
{
	int ret = 0;

	// to restore to the previous version just comment this line
	// currently runs previous version
	//	return(mloConstructDirect2DFwd2());

	size_t localMemSize = _stream->GetLocalMemorySize();

	_hw_wave_sz = 64;
	_dev_local_mem_sz = localMemSize; // in bytes

	_in_tile0 = 4;
	_in_tile1 = 1;
	_out_pix_tile0 = 4;
	_out_pix_tile1 = 1;

	int wei_cstride = _kernel_size0*_kernel_size1;
	// backward: inputs are forward outputs
	int wei_bstride = (isForwardDirection() ? _n_inputs : _n_outputs)*wei_cstride;
    int read_unit = 4;
    std::string READ_TYPE = (read_unit == 1) ? "_FLOAT" : "_FLOAT" + std::to_string(static_cast<long long>(read_unit));
    

	// currently always 1
	int N4S = 1;

    int MAP_SZ4 = (_in_width * _in_height + N4S * read_unit - 1) / (N4S * read_unit);

    int DIVBY4 = (MAP_SZ4 * read_unit == _in_width * _in_height) ? 1 : 0;

    int C1x1_PIXLEFT = (DIVBY4 == 1) ? 0 : _in_width * _in_height - (MAP_SZ4 - 1) * read_unit;
    
	bool small_map = false;
	int GRP_SZ = _grp_tile0;
	int N_MAPS_PERGROUP = 1;
	// exchange step is a number of partial sums that can be exchanged in the kernel in one pass
	// it's used for small maps at the end of the kerenl to reduce partial sums
	// the number is kept in and passed through _n_in_data_tiles (with abused semantics).
	int exchange_step = 6;
	if (MAP_SZ4 <= GRP_SZ / 2)
	{
		N_MAPS_PERGROUP = GRP_SZ / MAP_SZ4;
		exchange_step = _n_in_data_tiles;
		_n_in_data_tiles = 1;
		small_map = true;
	}

	// number of inputs inside wk-items
	_n_in_data_tiles = std::min(_n_inputs, _n_in_data_tiles);
	// scale input by n of map per wk_item
	int n_input_scaled = (_n_inputs + _n_in_data_tiles - 1) / _n_in_data_tiles;

	// number of outputs inside wk_item
	_n_out_pix_tiles = std::min(_n_outputs, _n_out_pix_tiles);


	if (small_map)
	{
		exchange_step = std::min(std::min(exchange_step, _n_out_pix_tiles), N_MAPS_PERGROUP);
		_n_out_pix_tiles = (_n_out_pix_tiles / exchange_step) * exchange_step;
	}
	// n of input map per group
	N_MAPS_PERGROUP = std::min(N_MAPS_PERGROUP, n_input_scaled);
	// number of input loops
	int n_in_loop = (n_input_scaled + N_MAPS_PERGROUP - 1) / N_MAPS_PERGROUP;

	// number of batches inside wk_item
	_n_stacks = std::min(_batch_sz, _n_stacks);

	int n_out_tiles_pergroup = _n_out_pix_tiles * _n_stacks;

	int batch_aligned = 0;
	int output_aligned = 0;
	if ((_batch_sz / _n_stacks) *_n_stacks == _batch_sz)
	{
		batch_aligned = 1;
	}
	if ((_n_outputs / _n_out_pix_tiles) * _n_out_pix_tiles == _n_outputs)
	{
		output_aligned = 1;
	}

	_comp_options =
		std::string(" -DMLO_DIR_FORWARD=") + std::to_string(static_cast<long long>(_direction))
		+ std::string(" -DMLO_FILTER_PAD1=") + std::to_string(static_cast<long long>(_pad1))
		+ std::string(" -DMLO_N_OUTPUTS=") + std::to_string(static_cast<long long>(_n_outputs))
		+ std::string(" -DMLO_N_INPUTS=") + std::to_string(static_cast<long long>(_n_inputs))
		+ std::string(" -DMLO_BATCH_SZ=") + std::to_string(static_cast<long long>(_batch_sz))
		+ std::string(" -DMLO_OUT_BATCH_STRIDE=") + std::to_string(static_cast<long long>(_out_batch_stride))
		+ std::string(" -DMLO_OUT_CHANNEL_STRIDE=") + std::to_string(static_cast<long long>(_out_channel_stride))
		+ std::string(" -DMLO_OUT_STRIDE=") + std::to_string(static_cast<long long>(_out_stride))
		+ std::string(" -DMLO_IN_BATCH_STRIDE=") + std::to_string(static_cast<long long>(_in_batch_stride))
		+ std::string(" -DMLO_IN_CHANNEL_STRIDE=") + std::to_string(static_cast<long long>(_in_channel_stride))
		+ std::string(" -DMLO_IN_STRIDE=") + std::to_string(static_cast<long long>(_in_stride))
		+ std::string(" -DMLO_WEI_BSTRIDE=") + std::to_string(static_cast<long long>(wei_bstride))
		+ std::string(" -DMLO_WEI_CHANNEL_STRIDE=") + std::to_string(static_cast<long long>(wei_cstride))
		// algorithm parameters
		+ std::string(" -DMLO_GRP_SZ0=") + std::to_string(static_cast<long long>(GRP_SZ))
		+ std::string(" -DMLO_MAP_SZ4=") + std::to_string(static_cast<long long>(MAP_SZ4))
		+ std::string(" -DMLO_C1x1_PIXLEFT=") + std::to_string(static_cast<long long>(C1x1_PIXLEFT))
		+ std::string(" -DMLO_DIVBY4=") + std::to_string(static_cast<long long>(DIVBY4))
		+ std::string(" -DMLO_IN_LOOP=") + std::to_string(static_cast<long long>(n_in_loop))
		+ std::string(" -DMLO_N_LCL_BATCHS=") + std::to_string(static_cast<long long>(_n_stacks)) // # of diff stacks (part of batch).
		+ std::string(" -DMLO_N_LCL_OUT_MAPS=") + std::to_string(static_cast<long long>(_n_out_pix_tiles))  // # output pixel tiles per wk-item (ALU)
		+ std::string(" -DMLO_N_OUT_TILES_PERGROUP=") + std::to_string(static_cast<long long>(n_out_tiles_pergroup))
		+ std::string(" -DMLO_N_LCL_IN_MAPS=") + std::to_string(static_cast<long long>(_n_in_data_tiles)) // total # of blocks of different inputs in LDS
		+ std::string(" -DMLO_N_MAPS_PERGROUP=") + std::to_string(static_cast<long long>(N_MAPS_PERGROUP)) // total # of blocks of different inputs in LDS
		+ std::string(" -DMLO_CONV_BIAS=") + std::to_string(static_cast<long long>(_bias))
		+ std::string(" -DMLO_BATCH_ALIGNED=") + std::to_string(static_cast<long long>(batch_aligned))
		+ std::string(" -DMLO_OUTPUTS_ALIGNED=") + std::to_string(static_cast<long long>(output_aligned))
		+ std::string(" -DMLO_EXCHANGE_STEP=") + std::to_string(static_cast<long long>(exchange_step))
        + std::string(" -DMLO_READ_TYPE=") + READ_TYPE
        + std::string(" -DMLO_READ_UNIT=") + std::to_string(static_cast<long long>(read_unit))
		+ getGeneralCompOptions()
		;

	_l_wk.clear();
	_l_wk.push_back(_grp_tile0);
	_l_wk.push_back(_grp_tile1);
	_l_wk.push_back(1);

	size_t gbl_wk0 = (GRP_SZ < MAP_SZ4) ? ((MAP_SZ4 + GRP_SZ - 1) / GRP_SZ) *GRP_SZ : GRP_SZ;


	size_t gbl_wk1 = (_n_outputs + _n_out_pix_tiles - 1) / _n_out_pix_tiles;
	size_t gbl_wk2 = (_batch_sz + _n_stacks - 1) / _n_stacks;

	_g_wk.clear();
	_g_wk.push_back(gbl_wk0);
	_g_wk.push_back(gbl_wk1);
	_g_wk.push_back(gbl_wk2);

	//	_kernel_file = "MLOpenConv1x1.cl";
	//	_kernel_name = "MLOpenConv1x1";
	// too much overhead for small maps and few inputs

	if (!isForwardDirection()/* || (small_map && (_in_width <= 8 || _in_height <= 8)) || (small_map && _n_inputs <= 256)*/)
	{
		_kernel_file = "MLOpenConv1x1PS.cl";
		_kernel_name = "MLOpenConv1x1PS";
	}
	else
	{
		_kernel_file = "MLOpenConv1x1PS_LW.cl";
		_kernel_name = "MLOpenConv1x1PS_LW";
	}
	// see above comment
	if (small_map)
	{
		_n_in_data_tiles = exchange_step;
	}

	return(ret);
}


int mlo_construct_direct2D::mloConstructDirect2D3x3()
{
	int ret = 0;

	size_t localMemSize = _stream->GetLocalMemorySize();

	_hw_wave_sz = 64;
	_dev_local_mem_sz = localMemSize; // in bytes
	int n_waves = 4;

	int wei_cstride = _kernel_size0*_kernel_size1;
	int wei_bstride = _n_inputs*wei_cstride;

	_out_pix_tile0 = 4;
	_out_pix_tile1 = 2;
	_n_stacks = 1;
	_n_out_pix_tiles = 4;
	int read_unit = _out_pix_tile0;
//	std::string READ_TYPE = (read_unit == 1) ? "_FLOAT" : "_FLOAT" + std::to_string(static_cast<long long>(read_unit));
	// MD: read_unit is never == 1
	std::string READ_TYPE = "_FLOAT" + std::to_string(static_cast<long long>(read_unit));

	int GRP_SZ = _hw_wave_sz * n_waves;

	int ALU_EXTENT_X = (_out_width + read_unit - 1) / read_unit;
	auto LG2ALU_EXTENT_X = static_cast<int>(std::ceil(std::log(ALU_EXTENT_X) / std::log(2)));
	int ALU_EXTENT_Y = (GRP_SZ >> LG2ALU_EXTENT_X);
	auto LG2ALU_EXTENT_Y = static_cast<int>(std::ceil(std::log(ALU_EXTENT_Y) / std::log(2)));

	// the wave is logical is a unit of shareing weights in SGPRs
	// it cannot be less than HW_WAVE_SIZE = 64
	// it cannot be larger than the group size.

	int LG2_WAVE_SZ0 = std::ceil(std::log(ALU_EXTENT_X) / std::log(2));
	int logical_wave_sz = std::max(1, ALU_EXTENT_X / _hw_wave_sz) * _hw_wave_sz;
	if (logical_wave_sz > GRP_SZ)
	{
		printf("Conv3x3 conf error\n");
		return(-1);
	}
	int logical_n_waves = std::max(1, GRP_SZ / logical_wave_sz);
	int LG2_WAVE_SZ = std::ceil(std::log(logical_wave_sz) / std::log(2));
	int WAVE_SZ1 = (logical_wave_sz >> LG2_WAVE_SZ0);
	int lg2_n_waves = std::ceil(std::log(logical_n_waves) / std::log(2));
	int N_WAVES_MASK = (1 << lg2_n_waves) - 1;

	int OUT_EXTENT1 = _out_pix_tile1 * WAVE_SZ1;
	int OUT_EXTENT0 = (_out_pix_tile0 << LG2_WAVE_SZ0);

	int total_out_maps = _n_out_pix_tiles * logical_n_waves;

	// number of batches inside wk_item
	_n_stacks = std::min(_batch_sz, _n_stacks);

	int N_HEIGHT_EXTENTS = (_out_height + OUT_EXTENT1 - 1) / OUT_EXTENT1;
	int N_WIDTH_EXTENTS = (_out_width + OUT_EXTENT0 - 1) / OUT_EXTENT0;
	int N_GROUPS_PER_MAP = N_HEIGHT_EXTENTS*N_WIDTH_EXTENTS;


	_grp_tile0 = GRP_SZ;
	_grp_tile1 = 1;
	int grp_tile2 = 1;
	_in_tile0 = OUT_EXTENT0;
	_in_tile1 = OUT_EXTENT1;
	_n_in_data_tiles = 1;

//	_gen_comp_options += std::string(" -limit-vector-registers=64 ");

	_comp_options =
		std::string(" -DMLO_DIR_FORWARD=") + std::to_string(static_cast<long long>(_direction))
		+ std::string(" -DMLO_GRP_SZ=") + std::to_string(static_cast<long long>(GRP_SZ))
		+ std::string(" -DMLO_GRP_SZ0=") + std::to_string(static_cast<long long>(_grp_tile0))
		+ std::string(" -DMLO_GRP_SZ1=") + std::to_string(static_cast<long long>(_grp_tile1))
		+ std::string(" -DMLO_GRP_SZ2=") + std::to_string(static_cast<long long>(grp_tile2))
		+ std::string(" -DMLO_FILTER_SIZE0=") + std::to_string(static_cast<long long>(_kernel_size0))
		+ std::string(" -DMLO_FILTER_SIZE1=") + std::to_string(static_cast<long long>(_kernel_size1))
		+ std::string(" -DMLO_FILTER_PAD0=") + std::to_string(static_cast<long long>(_pad0))
		+ std::string(" -DMLO_FILTER_PAD1=") + std::to_string(static_cast<long long>(_pad1))
		+ std::string(" -DMLO_N_OUTPUTS=") + std::to_string(static_cast<long long>(_n_outputs))
		+ std::string(" -DMLO_N_INPUTS=") + std::to_string(static_cast<long long>(_n_inputs))
		+ std::string(" -DMLO_BATCH_SZ=") + std::to_string(static_cast<long long>(_batch_sz))
		+ std::string(" -DMLO_OUT_BATCH_STRIDE=") + std::to_string(static_cast<long long>(_out_batch_stride))
		+ std::string(" -DMLO_OUT_CHANNEL_STRIDE=") + std::to_string(static_cast<long long>(_out_channel_stride))
		+ std::string(" -DMLO_OUT_STRIDE=") + std::to_string(static_cast<long long>(_out_stride))
		+ std::string(" -DMLO_IN_BATCH_STRIDE=") + std::to_string(static_cast<long long>(_in_batch_stride))
		+ std::string(" -DMLO_IN_CHANNEL_STRIDE=") + std::to_string(static_cast<long long>(_in_channel_stride))
		+ std::string(" -DMLO_IN_STRIDE=") + std::to_string(static_cast<long long>(_in_stride))
		+ std::string(" -DMLO_WEI_BATCH_STRIDE=") + std::to_string(static_cast<long long>(wei_bstride))
		+ std::string(" -DMLO_WEI_CHANNEL_STRIDE=") + std::to_string(static_cast<long long>(wei_cstride))
		+ std::string(" -DMLO_IN_WIDTH=") + std::to_string(static_cast<long long>(_in_width))
		+ std::string(" -DMLO_IN_HEIGHT=") + std::to_string(static_cast<long long>(_in_height))
		+ std::string(" -DMLO_N_LCL_BATCHS=") + std::to_string(static_cast<long long>(_n_stacks)) // # of diff stacks (part of batch).
		+ std::string(" -DMLO_N_LCL_OUT_MAPS=") + std::to_string(static_cast<long long>(_n_out_pix_tiles))  // # output pixel tiles per wk-item (ALU)
		+ std::string(" -DMLO_N_LCL_IN_MAPS=") + std::to_string(static_cast<long long>(_n_in_data_tiles)) // total # of blocks of different inputs in LDS
		+ std::string(" -DMLO_OUT_TILE0=") + std::to_string(static_cast<long long>(_out_pix_tile0))  // size of ouptput tile per wk-item (ALU))
		+ std::string(" -DMLO_OUT_TILE1=") + std::to_string(static_cast<long long>(_out_pix_tile1))  //
		+ std::string(" -DMLO_ALU_EXTENT_X=") + std::to_string(static_cast<long long>(ALU_EXTENT_X))
		+ std::string(" -DMLO_LG2ALU_EXTENT_X=") + std::to_string(static_cast<long long>(LG2ALU_EXTENT_X))
		+ std::string(" -DMLO_ALU_EXTENT_Y=") + std::to_string(static_cast<long long>(ALU_EXTENT_Y))
		+ std::string(" -DMLO_LG2ALU_EXTENT_Y=") + std::to_string(static_cast<long long>(LG2ALU_EXTENT_Y))
		+ std::string(" -DMLO_OUT_EXTENT1=") + std::to_string(static_cast<long long>(OUT_EXTENT1))
		+ std::string(" -DMLO_OUT_EXTENT0=") + std::to_string(static_cast<long long>(OUT_EXTENT0))
		+ std::string(" -DMLO_N_WAVES=") + std::to_string(static_cast<long long>(logical_n_waves))
		+ std::string(" -DMLO_N_WAVES_MASK=") + std::to_string(static_cast<long long>(N_WAVES_MASK))
		+ std::string(" -DMLO_LG2_WAVE_SZ=") + std::to_string(static_cast<long long>(LG2_WAVE_SZ))
		+ std::string(" -DMLO_LG2_WAVE_SZ0=") + std::to_string(static_cast<long long>(LG2_WAVE_SZ0))
		+ std::string(" -DMLO_READ_TYPE=") + READ_TYPE
		+ std::string(" -DMLO_READ_UNIT=") + std::to_string(static_cast<long long>(read_unit))
		+ std::string(" -DMLO_CONV_BIAS=") + std::to_string(static_cast<long long>(_bias))
		+getGeneralCompOptions()
		;

	_l_wk.clear();
	_l_wk.push_back(_grp_tile0);
	_l_wk.push_back(_grp_tile1);
	_l_wk.push_back(grp_tile2);

	size_t gbl_wk0 = N_GROUPS_PER_MAP;

	size_t gbl_wk1 = (_n_outputs + total_out_maps - 1) / total_out_maps;
	size_t gbl_wk2 = (_batch_sz + _n_stacks - 1) / _n_stacks;

	_g_wk.clear();
	_g_wk.push_back(gbl_wk0 * _grp_tile0);
	_g_wk.push_back(gbl_wk1);
	_g_wk.push_back(gbl_wk2);

	_kernel_file = "MLOpenConvD3x3.cl";
	_kernel_name = "MLOpenCvD3x3_WSR0";
	return(ret);
}


int mlo_construct_direct2D::mloConstructDirect2D_11x11()
{
	int ret = 0;
	size_t localMemSize = 64 * 1024;

	_hw_wave_sz = 64;
	_dev_local_mem_sz = localMemSize; // in bytes
									  // major parameters

	int wei_cstride = _kernel_size0*_kernel_size1;
	int wei_bstride = _n_inputs*wei_cstride;


	// number  of batch iterations
	_n_stacks = 1;
	_n_stacks = std::min(_batch_sz, _n_stacks);
	// defines how to proceed : 1 grouop per batch or with a loop over all batches
	// loop over al batches make sense in 2 cases: a lot of small inputs/outputs or few batches
	// param
	int N_BATCH_LOOPS = 1; // (_n_inputs*_n_outputs <= 8 * 1024) ? 1 : _batch_sz / _n_stacks;
	int n_batch_blks = (_batch_sz + N_BATCH_LOOPS * _n_stacks - 1) / (N_BATCH_LOOPS * _n_stacks);

	int N_FILTER_SPLITS0 = ((_kernel_size0 + _kernel_stride0 - 1) / _kernel_stride0);

	_out_pix_tile0 = N_FILTER_SPLITS0;
	_out_pix_tile1 = 1;
	_in_tile1 = 1;
	_in_tile0 = 1;

	// n of wvaefront in a group
	// param
	int n_waves = 4;
	int GRP_SZ = _hw_wave_sz * n_waves;
	// number of input maps per group
	// processing arrangement
	// generate full output width
	// extent1 == MLO_GRP_SZ / MLO_PROCESING_WIDTH
	int PROCESING_WIDTH = ((_out_width + _out_pix_tile0 - 1) / _out_pix_tile0);

	int OUT_EXTENT1 = std::min(_out_height, (GRP_SZ / PROCESING_WIDTH));


	// define a special size for a specific width as a devisor to avoid dealing with out of range
	// param
	int read_unit = 10; // (((_in_width / 8) * 8) == _in_width) ? 8 : (((_in_width / 4) * 4) == _in_width) ? 4 : (((_in_width / 2) * 2) == _in_width) ? 2 : 1;

	// this one is valid only till _FLOAT8
	// but it's not an error, the kernel does not use these types at all 
	std::string READ_TYPE = (read_unit == 1) ? "_FLOAT" : "_FLOAT" + std::to_string((read_unit));

	// param
	int n_out_stacks = 1;

	// n_in_stacks input map wil be written in the local memory.
	int n_in_stacks = 1;

	n_in_stacks = std::min(_n_inputs, n_in_stacks);
	n_out_stacks = std::min(_n_outputs, n_out_stacks);

	// param
	// 6 get us the min
	_n_out_pix_tiles = std::min(6, (_n_outputs + n_out_stacks - 1) / n_out_stacks);

	// number of maps in a stack or number of input read blocks written into 1 wk-item (lane)
	// param
	_n_in_data_tiles = 1;

	// total maps per group
	int total_out_maps = _n_out_pix_tiles * n_out_stacks;

	// n of mini tiles of the same output map in vertical dir per wk_item
	_grp_tile0 = GRP_SZ;
	_grp_tile1 = 1;
	int grp_tile2 = 1;

// second pass if needed
	int n_extents = ((_out_height + OUT_EXTENT1 - 1) / OUT_EXTENT1);
	int n_output_map_blocks = ((_n_outputs + total_out_maps - 1) / total_out_maps);
	int last_out_extent1 =  _out_height - (std::max(1, _out_height / OUT_EXTENT1) * OUT_EXTENT1);
	last_out_extent1 = (last_out_extent1 < 0) ? 0  : last_out_extent1;
	int n_batches_pass2 = 1;
	bool second_pass = false;
	if (0 < last_out_extent1 && last_out_extent1 <= OUT_EXTENT1 / 2)
	{
		n_extents = std::max(1, _out_height / OUT_EXTENT1);
		n_batches_pass2 = std::max(1, GRP_SZ / (PROCESING_WIDTH*last_out_extent1));
		second_pass = true;
	}

	// it's backward - inputs are outputs and vs versa
	_comp_options =
		std::string(" -DMLO_DIR_FORWARD=") + std::to_string(_direction)
		+ std::string(" -DMLO_GRP_SZ=") + std::to_string(GRP_SZ)
		+ std::string(" -DMLO_GRP_SZ0=") + std::to_string(_grp_tile0)
		+ std::string(" -DMLO_GRP_SZ1=") + std::to_string(_grp_tile1)
		+ std::string(" -DMLO_GRP_SZ2=") + std::to_string(grp_tile2)
		+ std::string(" -DMLO_FILTER_SIZE0=") + std::to_string(_kernel_size0)
		+ std::string(" -DMLO_FILTER_SIZE1=") + std::to_string(_kernel_size1)
		+ std::string(" -DMLO_FILTER_PAD0=") + std::to_string(_pad0)
		+ std::string(" -DMLO_FILTER_PAD1=") + std::to_string(_pad1)
		+ std::string(" -DMLO_FILTER_STRIDE0=") + std::to_string(_kernel_stride0)
		+ std::string(" -DMLO_FILTER_STRIDE1=") + std::to_string(_kernel_stride1)
		+ std::string(" -DSTRIDE_W=") + std::to_string(_kernel_stride0)
		+ std::string(" -DSTRIDE_H=") + std::to_string(_kernel_stride1)
		+ std::string(" -DMLO_N_OUTPUTS=") + std::to_string(_n_outputs)
		+ std::string(" -DMLO_N_INPUTS=") + std::to_string(_n_inputs)
		+ std::string(" -DMLO_BATCH_SZ=") + std::to_string(_batch_sz)
		+ std::string(" -DMLO_N_BATCH_LOOPS=") + std::to_string(N_BATCH_LOOPS)
		+ std::string(" -DMLO_OUT_BATCH_STRIDE=") + std::to_string(_out_batch_stride)
		+ std::string(" -DMLO_OUT_CHANNEL_STRIDE=") + std::to_string(_out_channel_stride)
		+ std::string(" -DMLO_OUT_STRIDE=") + std::to_string(_out_stride)
		+ std::string(" -DMLO_IN_BATCH_STRIDE=") + std::to_string(_in_batch_stride)
		+ std::string(" -DMLO_IN_CHANNEL_STRIDE=") + std::to_string(_in_channel_stride)
		+ std::string(" -DMLO_IN_STRIDE=") + std::to_string(_in_stride)
		+ std::string(" -DMLO_WEI_BATCH_STRIDE=") + std::to_string(wei_bstride)
		+ std::string(" -DMLO_WEI_CHANNEL_STRIDE=") + std::to_string(wei_cstride)
		+ std::string(" -DMLO_IN_WIDTH=") + std::to_string(_in_width)
		+ std::string(" -DMLO_IN_HEIGHT=") + std::to_string(_in_height)
		+ std::string(" -DMLO_OUT_WIDTH=") + std::to_string(_out_width)
		+ std::string(" -DMLO_OUT_HEIGHT=") + std::to_string(_out_height)
		+ std::string(" -DMLO_IN_TILE1=") + std::to_string(_in_tile1)
		+ std::string(" -DMLO_IN_TILE0=") + std::to_string(_in_tile0)
		+ std::string(" -DMLO_N_LCL_BATCHS=") + std::to_string(_n_stacks) // # of diff stacks (part of batch).
		+ std::string(" -DMLO_N_LCL_OUT_MAPS=") + std::to_string(_n_out_pix_tiles)  // # output pixel tiles per wk-item (ALU)
		+ std::string(" -DMLO_N_LCL_IN_MAPS=") + std::to_string(_n_in_data_tiles) // total # of blocks of different inputs in LDS
		+ std::string(" -DMLO_OUT_PIX_TILE1=") + std::to_string(_out_pix_tile1)  // size of ouptput tile per wk-item (ALU)
		+ std::string(" -DMLO_OUT_PIX_TILE0=") + std::to_string(_out_pix_tile0)  //
		+ std::string(" -DMLO_OUT_STACKS=") + std::to_string(n_out_stacks)
		+ std::string(" -DMLO_IN_STACKS=") + std::to_string(n_in_stacks)
		+ std::string(" -DMLO_N_WAVES=") + std::to_string(n_waves)
		+ std::string(" -DMLO_N_FILTER_SPLITS0=") + std::to_string(N_FILTER_SPLITS0)
		+ std::string(" -DMLO_PROCESSING_WIDTH=") + std::to_string(PROCESING_WIDTH)
		+ std::string(" -DMLO_OUT_EXTENT1=") + std::to_string(OUT_EXTENT1)
		+ std::string(" -DMLO_LAST_OUT_EXTENT1=") + std::to_string(last_out_extent1)
		+ std::string(" -DMLO_N_LCL_BATCHS_PASS2=") + std::to_string(n_batches_pass2)

		+ std::string(" -DMLO_READ_TYPE=") + READ_TYPE
		+ std::string(" -DMLO_READ_UNIT=") + std::to_string(read_unit)
		+ std::string(" -DMLO_HW_WAVE_SZ=") + std::to_string(_hw_wave_sz)
		+ std::string(" -DMLO_LG2_PHYS_WAVE_SZ=") + std::to_string(mloLg2(_hw_wave_sz))

		+ std::string(" -DMLO_CONV_BIAS=") + std::to_string(_bias)

		//		+ std::string(" -limit-vector-registers=64 ")_batch_sz
		+ getGeneralCompOptions()
		;


	_mlo_kernels_info.clear();
	// 1st pass
	{
		_l_wk.clear();
		_l_wk.push_back(_grp_tile0);
		_l_wk.push_back(_grp_tile1);
		_l_wk.push_back(grp_tile2);
		// input is output

		size_t gbl_wk0 = GRP_SZ * n_extents;
		size_t gbl_wk1 = n_output_map_blocks;
		size_t gbl_wk2 = n_batch_blks;


		_g_wk.clear();
		_g_wk.push_back(gbl_wk0);
		_g_wk.push_back(gbl_wk1);
		_g_wk.push_back(gbl_wk2);

		_kernel_file = "MLOpenConvFwd_LxL_11.cl";
		_kernel_name = "MLOpenCvFwd11x11";

		auto kern_info = std::make_tuple(_kernel_name, _kernel_file, _comp_options, _g_wk, _l_wk);
		_mlo_kernels_info.push_back(kern_info);

		_workspce_sz = 0;

	}
	// 2nd  pass
	if (second_pass)
	{
		std::string kernel_file = "MLOpenConvFwd_LxL_11.cl";
		std::string kernel_name = "MLOpenCvFwd11x11_2";

		std::vector<size_t> l_wk;
		std::vector<size_t> g_wk;

		l_wk.clear();
		l_wk.push_back(_grp_tile0);
		l_wk.push_back(_grp_tile1);
		l_wk.push_back(grp_tile2);
		// input is output

		size_t gbl_wk0 = GRP_SZ;
		size_t gbl_wk1 = n_output_map_blocks;
		n_batch_blks = (_batch_sz + n_batches_pass2 - 1) / n_batches_pass2;
		size_t gbl_wk2 = n_batch_blks;

		g_wk.clear();
		g_wk.push_back(gbl_wk0);
		g_wk.push_back(gbl_wk1);
		g_wk.push_back(gbl_wk2);

		auto kern_info = std::make_tuple(kernel_name, kernel_file, _comp_options, g_wk, l_wk);
		_mlo_kernels_info.push_back(kern_info);

	}

	return(ret);
}



/*
* construct generic forward configuration
* it's mostly used for strides > 1
* right now
* it ustilizes several super-tiles from different batches.
* loads them in parallel
* loads weights (16 or 32)
* apply to a different batchs
* might use group size more than 256
* possible improvement - use different set of weights with super-tiles from different batches
*
*/
int mlo_construct_direct2D::mloConstructDirect2DFwdGen()
{
	_hw_wave_sz = 64;

	int n_in_stacks = 0;
#if 1
	if (_kernel_size1 == 11 && _kernel_size0 == 11)
	{
		return(mloConstructDirect2D_11x11());
	}
	else if (_kernel_size1 == 3 && _kernel_size0 == 3)
#else
	if ((_kernel_size1 == 11 && _kernel_size0 == 11) || (_kernel_size1 == 3 && _kernel_size0 == 3))
#endif
	{
		n_in_stacks = ((_batch_sz / 4) * 4 == _batch_sz) ? 4 : ((_batch_sz / 2) * 2 == _batch_sz) ? 2 : 1;  // n of input batches
	}
	else
	{
		n_in_stacks = ((_batch_sz / 2) * 2 == _batch_sz) ? 2 : 1;  // n of input batches
	}
	int n_proc_supertiles = n_in_stacks; // n of prosessing groups
	auto lg2n_proc_supertiles = static_cast<int>(std::ceil(std::log(n_proc_supertiles) / std::log(2)));
	int n_out_stacks = 1; // n of output sets
	int n_proc_supertile0 = ((n_in_stacks > 1) ? 32 : 16) / _kernel_stride0; // n  processor in process supertile
	int n_proc_supertile1 = ((n_in_stacks > 1 && (_kernel_size1 >= 11 || _kernel_size0 >= 11)) ? 32 : 16) / n_in_stacks;
	auto lg2n_proc_supertile1 = static_cast<int>(std::ceil(std::log(n_proc_supertile1) / std::log(2)));
	int ocl_group_sz0 = n_proc_supertile0;
	int ocl_group_sz1 = n_proc_supertile1 * n_proc_supertiles;
	int ocl_group_sz2 = 1;
	int gbl0 = 0;
	int gbl1 = 0;
	int gbl2 = 0;

	int n_ins0 = 1; // number of inputs each a from different stack along dim 0
	int n_ins1 = 1; // number of inputs each a from different stack along dim 1

	int n_outs = (_in_width >= 384 || (_kernel_size0 >= 11 && _kernel_stride0 >= 4)) ? 16 : 32;  // n outputs per a single input: major parameter
	int n_out_pix_horiz = (_in_width < 320 || (_kernel_size0 >= 11 && _kernel_stride0 >= 4)) ? 1 : 2; // n of output px horix per wk-item: major parameter
	int n_out_pix_vert = 1; // n of output px horix per wk-item: major parameter

	int n_in_pix_horiz = n_out_pix_horiz; // n of input pix per wk_item
	int n_in_pix_vert = n_out_pix_vert; // n of input pix per wk_item
	int n_v_proc0 = (_out_width + n_out_pix_horiz - 1) / n_out_pix_horiz;
	int n_v_proc1 = (_out_height + n_out_pix_vert - 1) / n_out_pix_vert;
	
	int big = 1;

	int n_procs0 = n_proc_supertile0 / n_ins0;
	int n_procs1 = n_proc_supertile1 / n_ins1;

	int in_sz0 = (n_procs0 * n_out_pix_horiz - 1) * _kernel_stride0 + 1/* + kernel_size0 - 2 * pad0*/;
	int in_sz1 = (n_procs1 * n_out_pix_vert - 1) * _kernel_stride1 + 1/* + kernel_size1 - 2 * pad1*/;

	int n_ins = n_ins0 * n_ins1; // number of inputs each a from different stack

	n_outs = std::min(n_outs, _n_outputs);
	n_ins = std::min(n_ins, _batch_sz);

	n_out_stacks = (n_outs * n_out_stacks <= _n_outputs) ? n_out_stacks : 1;
	n_in_stacks = (n_ins * n_in_stacks <= _batch_sz) ? n_in_stacks : 1;
	int total_ins = n_ins * n_in_stacks;
	int total_outs = n_outs * n_out_stacks;


	int n_out_blocks = ((_n_outputs + total_outs - 1) / total_outs);
	int n_stack_blocks = ((_batch_sz + total_ins - 1) / total_ins);


	int batch_aligned = 0;
#if 1
	if ((_batch_sz / n_stack_blocks) * n_stack_blocks == _batch_sz)
	{
		batch_aligned = 1;
	}
#endif
	int out_aligned = 0;
#if 1
	if ((_n_outputs / total_outs) * total_outs == _n_outputs)
	{
		out_aligned = 1;
	}
#endif


	// global work size
	gbl0 = n_ins0 * ((n_v_proc0 + n_procs0 - 1) / (n_procs0)) *n_procs0;
	gbl1 = n_ins1 * ((n_v_proc1 + n_procs1 - 1) / (n_procs1)) *n_procs1 * n_proc_supertiles;
	gbl2 = n_out_blocks * n_stack_blocks;


	int aligned_out = 1;

	if (gbl0 != n_ins0 * n_v_proc0 || gbl1 != n_ins1 * n_v_proc1)
	{
		aligned_out = 0;
	}

	int bias = _bias;

	_comp_options =
		std::string("-DMLO_GRP_SZ=") + std::to_string(static_cast<long long>(ocl_group_sz0 * ocl_group_sz1 * ocl_group_sz2))
		+ std::string(" -DMLO_GRP_SZ0=") + std::to_string(static_cast<long long>(ocl_group_sz0))
		+ std::string(" -DMLO_GRP_SZ1=") + std::to_string(static_cast<long long>(ocl_group_sz1))
		+ std::string(" -DMLO_GRP_SZ2=") + std::to_string(static_cast<long long>(ocl_group_sz2))
		+ std::string(" -DMLO_LCL_N_IN_CHNLS=") + std::to_string(static_cast<long long>(n_ins))
		+ std::string(" -DMLO_LCL_N_OUT_CHNLS=") + std::to_string(static_cast<long long>(n_outs))
		+ std::string(" -DMLO_OUT_STACKS=") + std::to_string(static_cast<long long>(n_out_stacks))
		+ std::string(" -DMLO_IN_STACKS=") + std::to_string(static_cast<long long>(n_in_stacks))
		+ std::string(" -DMLO_BATCH_SZ=") + std::to_string(static_cast<long long>(_batch_sz))
		+ std::string(" -DMLO_FLTR_SZ0=") + std::to_string(static_cast<long long>(_kernel_size0))
		+ std::string(" -DMLO_FLTR_PAD_SZ0=") + std::to_string(static_cast<long long>(_pad0))
		+ std::string(" -DMLO_FLTR_STRIDE0=") + std::to_string(static_cast<long long>(_kernel_stride0))
		+ std::string(" -DMLO_FLTR_SZ1=") + std::to_string(static_cast<long long>(_kernel_size1))
		+ std::string(" -DMLO_FLTR_PAD_SZ1=") + std::to_string(static_cast<long long>(_pad1))
		+ std::string(" -DMLO_FLTR_STRIDE1=") + std::to_string(static_cast<long long>(_kernel_stride1))
		+ std::string(" -DMLO_N_OUT_CHNLS=") + std::to_string(static_cast<long long>(_n_outputs))			//total number of output channels
		+ std::string(" -DMLO_OUT_WIDTH=") + std::to_string(static_cast<long long>(_out_width))
		+ std::string(" -DMLO_OUT_HEIGHT=") + std::to_string(static_cast<long long>(_out_height))
		+ std::string(" -DMLO_OUT_STRIDE=") + std::to_string(static_cast<long long>(_out_stride))
		+ std::string(" -DMLO_OUT_CHNL_STRIDE=") + std::to_string(static_cast<long long>(_out_channel_stride))
		+ std::string(" -DMLO_OUT_BATCH_STRIDE=") + std::to_string(static_cast<long long>(_out_batch_stride))
		+ std::string(" -DMLO_N_OUT_PIX_SZ0=") + std::to_string(static_cast<long long>(n_out_pix_horiz))
		+ std::string(" -DMLO_N_OUT_PIX_SZ1=") + std::to_string(static_cast<long long>(n_out_pix_vert))
		+ std::string(" -DMLO_N_IN_CHNLS=") + std::to_string(static_cast<long long>(_n_inputs))
		+ std::string(" -DMLO_IN_WIDTH=") + std::to_string(static_cast<long long>(_in_width))
		+ std::string(" -DMLO_IN_HEIGHT=") + std::to_string(static_cast<long long>(_in_height))
		+ std::string(" -DMLO_IN_STRIDE=") + std::to_string(static_cast<long long>(_in_stride))
		+ std::string(" -DMLO_IN_CHNL_STRIDE=") + std::to_string(static_cast<long long>(_in_channel_stride))
		+ std::string(" -DMLO_IN_BATCH_STRIDE=") + std::to_string(static_cast<long long>(_in_batch_stride))
		+ std::string(" -DMLO_N_IN_PIX_SZ0=") + std::to_string(static_cast<long long>(n_in_pix_horiz))         // size of output processing group in 0 dim
		+ std::string(" -DMLO_N_IN_PIX_SZ1=") + std::to_string(static_cast<long long>(n_in_pix_vert))         // size of output processing group in 1 dim
		+ std::string(" -DMLO_WEI_SZ=") + std::to_string(static_cast<long long>(_n_outputs * _n_inputs * _kernel_size0 * _kernel_size1))
		+ std::string(" -DMLO_WEIGHTS_STRIDE=") + std::to_string(static_cast<long long>(_n_inputs * _kernel_size0 * _kernel_size1))		//	weights stride
		+ std::string(" -DMLO_N_STACKS=") + std::to_string(static_cast<long long>(n_stack_blocks))          // n of separate data stacks
		+ std::string(" -DMLO_N_PROCS0=") + std::to_string(static_cast<long long>(n_procs0))         // n of processors per stack
		+ std::string(" -DMLO_N_PROCS1=") + std::to_string(static_cast<long long>(n_procs1))         // n of processors per stack
		+ std::string(" -DMLO_ALIGNED=") + std::to_string(static_cast<long long>(aligned_out))		//	dimesions aligned
		+ std::string(" -DMLO_BATCH_ALIGNED=") + std::to_string(static_cast<long long>(batch_aligned))      // batch is multiple of n_ins
		+ std::string(" -DMLO_OUT_ALINED=") + std::to_string(static_cast<long long>(out_aligned))        // outputs is multiple of n_outs
		+ std::string(" -DMLO_IN_SZ0=") + std::to_string(static_cast<long long>(in_sz0))			// horizontal read dim 0
		+ std::string(" -DMLO_IN_SZ1=") + std::to_string(static_cast<long long>(in_sz1))			// vertical read dim 1
		+ std::string(" -DMLO_LG2N_PROC_TILES=") + std::to_string(static_cast<long long>(lg2n_proc_supertiles))
		+ std::string(" -DMLO_LG2N_PROC_TILE1=") + std::to_string(static_cast<long long>(lg2n_proc_supertile1))
		+ std::string(" -DMLO_BIG=") + std::to_string(static_cast<long long>(big))		//	resolution > 32 x 32
		+ std::string(" -DMLO_CONV_BIAS=") + std::to_string(static_cast<long long>(bias))

		//		+ std::string(" -limit-vector-registers=64 ")

		+getGeneralCompOptions()
		;


	_kernel_file = "MLOpenConvDirGenFwd.cl";
	_kernel_name = (n_proc_supertiles == 1) ? "MLOpenCDFGen" : "MLOpenCDFGen4";

	_l_wk.clear();

	_l_wk.push_back(ocl_group_sz0);
	_l_wk.push_back(ocl_group_sz1);
	_l_wk.push_back(ocl_group_sz2);
	
	_g_wk.push_back(gbl0);
	_g_wk.push_back(gbl1);
	_g_wk.push_back(gbl2);

	return(0);

}


/*
* backward with regard to weights
* inputs == output, outputs == input
*/
// TODO: search params

int mlo_construct_BwdWrW2D::mloConstruct1x1()
{

	int ret = 0;
	size_t localMemSize = 64 * 1024;

	_hw_wave_sz = 64;
	_dev_local_mem_sz = localMemSize; // in bytes
									  // major parameters

									  // inpout are outputs
	int wei_cstride = _kernel_size0*_kernel_size1;
	int wei_bstride = _n_outputs*wei_cstride;


	// number  of batch iterations
	_n_stacks = 1;
	_n_stacks = std::min(_batch_sz, _n_stacks);
	// defines how to proceed : 1 grouop per batch or with a loop over all batches
	// loop over al batches make sense in 2 cases: a lot of small inputs/outputs or few batches
	// param
	int N_BATCH_LOOPS = (_n_inputs*_n_outputs <= 8 * 1024) ? 1 : _batch_sz / _n_stacks;
	int n_batch_blks = (_batch_sz + N_BATCH_LOOPS * _n_stacks - 1) / (N_BATCH_LOOPS * _n_stacks);

	_out_pix_tile0 = 1;
	_out_pix_tile1 = 1;
	_in_tile1 = 1;
	_in_tile0 = 1;

	// n of wvaefront in a group
	// param
	int n_waves = (_in_width <=  8) ? 1: 4;
	int GRP_SZ = _hw_wave_sz * n_waves;
	// number of input maps per group

	int map_sz = _in_width*_in_height;
	// define a special size for a specific width as a devisor to avoid dealing with out of range
	// param
	int read_unit = (_in_width == 7 || _in_width == 14) ? 7 : (_in_width == 28) ? 14 : (((map_sz / 8) * 8) == map_sz) ? 8 : (((map_sz / 4) * 4) == map_sz) ? 4 : (((map_sz / 2) * 2) == map_sz) ? 2 : 1;

	int MAP_WK_SZ = ((map_sz + read_unit - 1) / read_unit);

// to avoid exeeding the group size but trying to keep multiple of the same unit
	while (MAP_WK_SZ > GRP_SZ)
	{
		read_unit *= 2;
		MAP_WK_SZ = ((map_sz + read_unit - 1) / read_unit);
	}

// this one is valid only till _FLOAT8
// but it's not an error, the kernel does not use these types at all 
	std::string READ_TYPE = (read_unit == 1) ? "_FLOAT" : "_FLOAT" + std::to_string((read_unit));

    int POW2_MAP_WK_SZ = (1 << mloLg2(MAP_WK_SZ));
	// number of output maps fetched into LDS and to be shred with the input mapped kept in registers
	// param
	int n_out_stacks = (_in_width == 28)? 10 : ((_in_width == 7) || (_in_width == 14)) ? 8 : (GRP_SZ / MAP_WK_SZ);
	int lcl_size_limit = (_in_width <= 8) ? n_out_stacks*MAP_WK_SZ*read_unit : _dev_local_mem_sz / (2 * sizeof(float));

// not to exeed local memory size
	while ((_in_width > 8) && n_out_stacks*MAP_WK_SZ*read_unit > lcl_size_limit)
	{
		n_out_stacks--;
	}

	// number input maps stacks.
	// n_in_stacks input map wil be written in teh local memory sequentially
	int n_in_stacks = (GRP_SZ / MAP_WK_SZ);

	n_out_stacks = std::min(_n_inputs, n_out_stacks);
	n_in_stacks = std::min(_n_outputs, n_in_stacks);

	// param
	// this is 1 currently
	_n_out_pix_tiles = std::min(1, (_n_inputs + n_out_stacks - 1) / n_out_stacks);

	// number of maps in a stack or number of input read blocks written into 1 wk-item (lane)
	// param
	_n_in_data_tiles = std::min(((_in_width == 28) ? 2 : 4), (_n_outputs + n_in_stacks - 1) / n_in_stacks);
// to be able to do an easy final transform and summation
	while ((_in_width > 8) && n_in_stacks*_n_in_data_tiles* n_out_stacks > GRP_SZ)
	{
		n_in_stacks--;
	}

	 // total maps per group
	int total_out_maps = _n_out_pix_tiles * n_out_stacks;
	int total_in_maps = _n_in_data_tiles * n_in_stacks;

	_grp_tile0 = GRP_SZ;
	_grp_tile1 = 1;
	int grp_tile2 = 1;


	// utility parameters
	int n_ut_waves = 4;
	int UT_GRP_SZ0 = _hw_wave_sz * n_ut_waves;
	int ut_read_unit = ((wei_cstride / 4) * 4 == wei_cstride) ? 4 : ((wei_cstride / 2) * 2 == wei_cstride) ? 2 : 1;
	std::string UT_READ_TYPE = (ut_read_unit == 1) ? "_FLOAT" : "_FLOAT" + std::to_string((ut_read_unit));


	// it's backward - inputs are outputs and vs versa
	_comp_options =
		std::string(" -DMLO_DIR_FORWARD=") + std::to_string(_direction)
		+ std::string(" -DMLO_GRP_SZ=") + std::to_string(GRP_SZ)
		+ std::string(" -DMLO_GRP_SZ0=") + std::to_string(_grp_tile0)
		+ std::string(" -DMLO_GRP_SZ1=") + std::to_string(_grp_tile1)
		+ std::string(" -DMLO_GRP_SZ2=") + std::to_string(grp_tile2)
		+ std::string(" -DMLO_FILTER_SIZE0=") + std::to_string(_kernel_size0)
		+ std::string(" -DMLO_FILTER_SIZE1=") + std::to_string(_kernel_size1)
		+ std::string(" -DMLO_FILTER_PAD0=") + std::to_string(_pad0)
		+ std::string(" -DMLO_FILTER_PAD1=") + std::to_string(_pad1)
		+ std::string(" -DMLO_FILTER_STRIDE0=") + std::to_string(_kernel_stride0)
		+ std::string(" -DMLO_FILTER_STRIDE1=") + std::to_string(_kernel_stride1)
		+ std::string(" -DSTRIDE_W=") + std::to_string(_kernel_stride0)
		+ std::string(" -DSTRIDE_H=") + std::to_string(_kernel_stride1)
		+ std::string(" -DMLO_N_OUTPUTS=") + std::to_string(_n_inputs)
		+ std::string(" -DMLO_N_INPUTS=") + std::to_string(_n_outputs)
		+ std::string(" -DMLO_BATCH_SZ=") + std::to_string(_batch_sz)
		+ std::string(" -DMLO_N_BATCH_LOOPS=") + std::to_string(N_BATCH_LOOPS)
		+ std::string(" -DMLO_OUT_BATCH_STRIDE=") + std::to_string(_in_batch_stride)
		+ std::string(" -DMLO_OUT_CHANNEL_STRIDE=") + std::to_string(_in_channel_stride)
		+ std::string(" -DMLO_OUT_STRIDE=") + std::to_string(_in_stride)
		+ std::string(" -DMLO_IN_BATCH_STRIDE=") + std::to_string(_out_batch_stride)
		+ std::string(" -DMLO_IN_CHANNEL_STRIDE=") + std::to_string(_out_channel_stride)
		+ std::string(" -DMLO_IN_STRIDE=") + std::to_string(_out_stride)
		+ std::string(" -DMLO_WEI_BATCH_STRIDE=") + std::to_string(wei_bstride)
		+ std::string(" -DMLO_WEI_CHANNEL_STRIDE=") + std::to_string(wei_cstride)
		+ std::string(" -DMLO_IN_WIDTH=") + std::to_string(_out_width)
		+ std::string(" -DMLO_IN_HEIGHT=") + std::to_string(_out_height)
		+ std::string(" -DMLO_OUT_WIDTH=") + std::to_string(_in_width)
		+ std::string(" -DMLO_OUT_HEIGHT=") + std::to_string(_in_height)
		+ std::string(" -DMLO_IN_TILE1=") + std::to_string(_in_tile1)
		+ std::string(" -DMLO_IN_TILE0=") + std::to_string(_in_tile0)
		+ std::string(" -DMLO_N_LCL_BATCHS=") + std::to_string(_n_stacks) // # of diff stacks (part of batch).
		+ std::string(" -DMLO_N_LCL_OUT_MAPS=") + std::to_string(_n_out_pix_tiles)  // # output pixel tiles per wk-item (ALU)
		+ std::string(" -DMLO_N_LCL_IN_MAPS=") + std::to_string(_n_in_data_tiles) // total # of blocks of different inputs in LDS
		+ std::string(" -DMLO_OUT_TILE0=") + std::to_string(_out_pix_tile0)  // size of ouptput tile per wk-item (ALU)
		+ std::string(" -DMLO_OUT_TILE1=") + std::to_string(_out_pix_tile1)  //
		+ std::string(" -DMLO_OUT_STACKS=") + std::to_string(n_out_stacks)
		+ std::string(" -DMLO_IN_STACKS=") + std::to_string(n_in_stacks)
		+ std::string(" -DMLO_N_WAVES=") + std::to_string(n_waves)
		+ std::string(" -DMLO_MAP_WK_SZ=") + std::to_string(MAP_WK_SZ)
		+ std::string(" -DMLO_POW2_MAP_WK_SZ=") + std::to_string(POW2_MAP_WK_SZ)
		+ std::string(" -DMLO_LCL_MEM_SZ=") + std::to_string(lcl_size_limit)

		+ std::string(" -DMLO_READ_TYPE=") + READ_TYPE
		+ std::string(" -DMLO_READ_UNIT=") + std::to_string(read_unit)
		+ std::string(" -DMLO_HW_WAVE_SZ=") + std::to_string(_hw_wave_sz)
		+ std::string(" -DMLO_LG2_PHYS_WAVE_SZ=") + std::to_string(mloLg2(_hw_wave_sz))

		+ std::string(" -DMLO_CONV_BIAS=") + std::to_string(_bias)

		+ std::string(" -DMLO_UT_READ_TYPE=") + UT_READ_TYPE
		+ std::string(" -DMLO_UT_READ_UNIT=") + std::to_string(ut_read_unit)

		+ std::string(" -DMLO_UT_GRP_SZ0=") + std::to_string(UT_GRP_SZ0)

		//		+ std::string(" -limit-vector-registers=64 ")
		+ getGeneralCompOptions()
		;


	_mlo_kernels_info.clear();
	// wrt to W
	{
		_l_wk.clear();
		_l_wk.push_back(_grp_tile0);
		_l_wk.push_back(_grp_tile1);
		_l_wk.push_back(grp_tile2);
		// input is output

		size_t gbl_wk0 = GRP_SZ * ((_n_inputs + total_out_maps - 1) / total_out_maps);
		size_t gbl_wk1 = ((_n_outputs + total_in_maps - 1) / total_in_maps);
		size_t gbl_wk2 =  n_batch_blks;


		_g_wk.clear();
		_g_wk.push_back(gbl_wk0);
		_g_wk.push_back(gbl_wk1);
		_g_wk.push_back(gbl_wk2);

		_kernel_file = "MLOpenConvBwdWrW_GxL_1x1.cl";
		_kernel_name = "MLOpenCvBwdWrW";

		auto kern_info = std::make_tuple(_kernel_name, _kernel_file, _comp_options, _g_wk, _l_wk);
		_mlo_kernels_info.push_back(kern_info);

		_workspce_sz = 0;

	}

	// sum over batch
	if (n_batch_blks > 1)
	{


		std::string kernel_file = "MLOpenConvBwdWrW_GxL_1x1.cl";
		std::string kernel_name = "MLOpenCvBwdWrW_rdc";

		std::vector<size_t> l_wk;
		l_wk.clear();
		l_wk.push_back(UT_GRP_SZ0);
		l_wk.push_back(1);
		l_wk.push_back(1);

		int gbl_ut_wk0 = wei_bstride * _n_inputs / ut_read_unit;

		std::vector<size_t> g_wk;
		g_wk.push_back(gbl_ut_wk0);
		g_wk.push_back(1);
		g_wk.push_back(1);
		auto kern_info = std::make_tuple(kernel_name, kernel_file, _comp_options, g_wk, l_wk);
		_mlo_kernels_info.push_back(kern_info);

		int data_len = (_out_data_type == "FP32" ? 4 : 8);
		_workspce_sz = wei_bstride * _n_inputs * n_batch_blks * data_len;
	}

	return(ret);
}


int mlo_construct_BwdWrW2D::mloConstruct53()
{

	int ret = 0;
	size_t localMemSize = 64 * 1024;

	_hw_wave_sz = 64;
	_dev_local_mem_sz = localMemSize; // in bytes
									  // major parameters

									  // inpout are outputs
	int wei_cstride = _kernel_size0*_kernel_size1;
	int wei_bstride = _n_outputs*wei_cstride;

	int read_unit = 4;
	std::string READ_TYPE = (read_unit == 1) ? "_FLOAT" : "_FLOAT" + std::to_string((read_unit));

	// number  of batch iterations
	_n_stacks = 1;
	_n_stacks = std::min(_batch_sz, _n_stacks);
	// defines how to proceed : 1 grouop per batch or with a loop over all batches
	// loop over al batches make sense in 2 cases: a lot of small inputs/outputs or few batches
	// param
	int N_BATCH_LOOPS = (_n_inputs*_n_outputs <= 8 * 1024) ? 1 : (_batch_sz <= 16 || _in_width <= 32) ? (_batch_sz / _n_stacks) : 4;
	int n_batch_blks = (_batch_sz + N_BATCH_LOOPS * _n_stacks - 1) / (N_BATCH_LOOPS * _n_stacks);

	_out_pix_tile0 = _kernel_size0;
	_out_pix_tile1 = _kernel_size1;
	_in_tile1 = 1;

	// span size
	// param
	_in_tile0 =  ((_out_pix_tile0 *_out_pix_tile1) <= 16 && (_in_width > 8)) ? 4 : ((_in_width / 3) * 3 == _in_width) ? 3 : 2;
	int n_spans = (_in_width + _in_tile0 - 1) / _in_tile0;

	// n of wavefronts per group
	// param
	int n_waves = ((_out_pix_tile0 *_out_pix_tile1) <= 16 && (_in_width > 8)) ? 4 : (_in_width <= 16) ? 1 : 2;
	int GRP_SZ = _hw_wave_sz * n_waves;


	_n_out_pix_tiles = 1;
	int n_out_stacks = std::min(_n_inputs, std::max(1, GRP_SZ / n_spans));
	// number of input maps per group

	_n_in_data_tiles = (_in_width <= 32 && (_out_pix_tile0 *_out_pix_tile1) <= 16) ? 4 : 1;

	_n_in_data_tiles = std::min(_n_in_data_tiles, _n_outputs);
// calculate number of input scans in the input block
// max LDS size is 8K
	int in_lcl_width = ((_in_width + read_unit - 1) / read_unit) * read_unit + 2 * _pad0;
	// number of input map blocks being process at once
	// param
	int in_n_vert_reads = (_in_height > 32 && _in_width <= 64 && (_out_pix_tile0 *_out_pix_tile1) <= 16) ? (_in_height + 1) / 2 : _in_height;
	while (in_lcl_width * in_n_vert_reads * _n_in_data_tiles > (_dev_local_mem_sz/(2*sizeof(float))))
	{
		in_n_vert_reads = (in_n_vert_reads + 1)/2;
		if (in_n_vert_reads < 2 && _n_in_data_tiles >= 2)
		{
			in_n_vert_reads = _in_height;
			_n_in_data_tiles /= 2;
		}
		else if (in_n_vert_reads < 2)
		{
			printf("CONFIG ERROR: not enough local memory for the configuration\n");
			return(-1);
		}
	}
	int in_n_vert_read_loops = (_in_height + in_n_vert_reads - 1) / in_n_vert_reads;

	int ALIGNED_OUT_SCAN_LN = ((_in_width + read_unit - 1) / read_unit); // image aligned scan

// select output mapping
	int total_out_maps = _n_out_pix_tiles * n_out_stacks;

	total_out_maps = (total_out_maps > _n_inputs) ? _n_inputs : total_out_maps;

	_grp_tile0 = GRP_SZ;
	_grp_tile1 = 1;
	int grp_tile2 = 1;


	// utility parameters
	int n_ut_waves = 4;
	int UT_GRP_SZ0 = _hw_wave_sz * n_ut_waves;
	int ut_read_unit = ((wei_cstride / 4) * 4 == wei_cstride) ? 4 : ((wei_cstride / 2) * 2 == wei_cstride) ? 2 : 1;
	std::string UT_READ_TYPE = (ut_read_unit == 1) ? "_FLOAT" : "_FLOAT" + std::to_string((ut_read_unit));


	// it's backward - inputs are outputs and vs versa
	_comp_options =
		std::string(" -DMLO_DIR_FORWARD=") + std::to_string(_direction)
		+ std::string(" -DMLO_GRP_SZ=") + std::to_string(GRP_SZ)
		+ std::string(" -DMLO_GRP_SZ0=") + std::to_string(_grp_tile0)
		+ std::string(" -DMLO_GRP_SZ1=") + std::to_string(_grp_tile1)
		+ std::string(" -DMLO_GRP_SZ2=") + std::to_string(grp_tile2)
		+ std::string(" -DMLO_FILTER_SIZE0=") + std::to_string(_kernel_size0)
		+ std::string(" -DMLO_FILTER_SIZE1=") + std::to_string(_kernel_size1)
		+ std::string(" -DMLO_FILTER_PAD0=") + std::to_string(_pad0)
		+ std::string(" -DMLO_FILTER_PAD1=") + std::to_string(_pad1)
		+ std::string(" -DMLO_FILTER_STRIDE0=") + std::to_string(_kernel_stride0)
		+ std::string(" -DMLO_FILTER_STRIDE1=") + std::to_string(_kernel_stride1)
		+ std::string(" -DSTRIDE_W=") + std::to_string(_kernel_stride0)
		+ std::string(" -DSTRIDE_H=") + std::to_string(_kernel_stride1)
		+ std::string(" -DMLO_N_OUTPUTS=") + std::to_string(_n_inputs)
		+ std::string(" -DMLO_N_INPUTS=") + std::to_string(_n_outputs)
		+ std::string(" -DMLO_BATCH_SZ=") + std::to_string(_batch_sz)
		+ std::string(" -DMLO_N_BATCH_LOOPS=") + std::to_string(N_BATCH_LOOPS)
		+ std::string(" -DMLO_OUT_BATCH_STRIDE=") + std::to_string(_in_batch_stride)
		+ std::string(" -DMLO_OUT_CHANNEL_STRIDE=") + std::to_string(_in_channel_stride)
		+ std::string(" -DMLO_OUT_STRIDE=") + std::to_string(_in_stride)
		+ std::string(" -DMLO_IN_BATCH_STRIDE=") + std::to_string(_out_batch_stride)
		+ std::string(" -DMLO_IN_CHANNEL_STRIDE=") + std::to_string(_out_channel_stride)
		+ std::string(" -DMLO_IN_STRIDE=") + std::to_string(_out_stride)
		+ std::string(" -DMLO_WEI_BATCH_STRIDE=") + std::to_string(wei_bstride)
		+ std::string(" -DMLO_WEI_CHANNEL_STRIDE=") + std::to_string(wei_cstride)
		+ std::string(" -DMLO_IN_WIDTH=") + std::to_string(_out_width)
		+ std::string(" -DMLO_IN_HEIGHT=") + std::to_string(_out_height)
		+ std::string(" -DMLO_OUT_WIDTH=") + std::to_string(_in_width)
		+ std::string(" -DMLO_OUT_HEIGHT=") + std::to_string(_in_height)
		+ std::string(" -DMLO_IN_TILE1=") + std::to_string(_in_tile1)
		+ std::string(" -DMLO_IN_TILE0=") + std::to_string(_in_tile0)
		+ std::string(" -DMLO_N_LCL_BATCHS=") + std::to_string(_n_stacks) // # of diff stacks (part of batch).
		+ std::string(" -DMLO_N_LCL_OUT_MAPS=") + std::to_string(_n_out_pix_tiles)  // # output pixel tiles per wk-item (ALU)
		+ std::string(" -DMLO_N_LCL_IN_MAPS=") + std::to_string(_n_in_data_tiles) // total # of blocks of different inputs in LDS
		+ std::string(" -DMLO_OUT_TILE0=") + std::to_string(_out_pix_tile0)  // size of ouptput tile per wk-item (ALU)
		+ std::string(" -DMLO_OUT_TILE1=") + std::to_string(_out_pix_tile1)  //
		+ std::string(" -DMLO_OUT_STACKS=") + std::to_string(n_out_stacks)
		+ std::string(" -DMLO_N_WAVES=") + std::to_string(n_waves)
		+ std::string(" -DMLO_READ_TYPE=") + READ_TYPE
		+ std::string(" -DMLO_READ_UNIT=") + std::to_string(read_unit)
		+ std::string(" -DMLO_ALIGNED_OUT_SCAN_LN=") + std::to_string(ALIGNED_OUT_SCAN_LN) // image aligned scan
		+ std::string(" -DMLO_HW_WAVE_SZ=") + std::to_string(_hw_wave_sz)
		+ std::string(" -DMLO_LG2_PHYS_WAVE_SZ=") + std::to_string(mloLg2(_hw_wave_sz))
		+ std::string(" -DMLO_IN_EXTENT1=") + std::to_string(in_n_vert_reads)
		+ std::string(" -DMLO_IN_N_VERT_LOOPS=") + std::to_string(in_n_vert_read_loops)

		+ std::string(" -DMLO_CONV_BIAS=") + std::to_string(_bias)

		+ std::string(" -DMLO_UT_READ_TYPE=") + UT_READ_TYPE
		+ std::string(" -DMLO_UT_READ_UNIT=") + std::to_string(ut_read_unit)

		+ std::string(" -DMLO_UT_GRP_SZ0=") + std::to_string(UT_GRP_SZ0)

		//		+ std::string(" -limit-vector-registers=64 ")
		+ getGeneralCompOptions()
		;


	_mlo_kernels_info.clear();
	// wrt to W
	{
		_l_wk.clear();
		_l_wk.push_back(_grp_tile0);
		_l_wk.push_back(_grp_tile1);
		_l_wk.push_back(grp_tile2);
		// input is output

		size_t gbl_wk0 = GRP_SZ;
		size_t gbl_wk1 = (_n_outputs + _n_in_data_tiles - 1) / _n_in_data_tiles;
		size_t gbl_wk2 = ((_n_inputs + total_out_maps - 1) / total_out_maps) * n_batch_blks;


		_g_wk.clear();
		_g_wk.push_back(gbl_wk0);
		_g_wk.push_back(gbl_wk1);
		_g_wk.push_back(gbl_wk2);

		_kernel_file = (_kernel_size0 == 5 && _kernel_size1 == 5 && in_n_vert_read_loops == 1) ? "MLOpenConvBwdWrW_LxG_5x5.cl" : "MLOpenConvBwdWrW_LxG_P53.cl";
		_kernel_name = "MLOpenCvBwdWrW";

		auto kern_info = std::make_tuple(_kernel_name, _kernel_file, _comp_options, _g_wk, _l_wk);
		_mlo_kernels_info.push_back(kern_info);

		_workspce_sz = 0;

	}

	// sum over batch
	if (n_batch_blks > 1)
	{


		std::string kernel_file = (_kernel_size0 == 5 && _kernel_size1 == 5 && in_n_vert_read_loops == 1) ? "MLOpenConvBwdWrW_LxG_5x5.cl" : "MLOpenConvBwdWrW_LxG_P53.cl";
		std::string kernel_name = "MLOpenCvBwdWrW_rdc";

		std::vector<size_t> l_wk;
		l_wk.clear();
		l_wk.push_back(UT_GRP_SZ0);
		l_wk.push_back(1);
		l_wk.push_back(1);

		int gbl_ut_wk0 = wei_bstride * _n_inputs / ut_read_unit;

		std::vector<size_t> g_wk;
		g_wk.push_back(gbl_ut_wk0);
		g_wk.push_back(1);
		g_wk.push_back(1);
		auto kern_info = std::make_tuple(kernel_name, kernel_file, _comp_options, g_wk, l_wk);
		_mlo_kernels_info.push_back(kern_info);

		int data_len = (_out_data_type == "FP32" ? 4 : 8);
		_workspce_sz = wei_bstride * _n_inputs * n_batch_blks * data_len;
	}

	return(ret);
}


int mlo_construct_BwdWrW2D::mloConstruct2()
{
	int ret = 0;
	size_t localMemSize = 64 * 1024;

	_hw_wave_sz = 64;
	_dev_local_mem_sz = localMemSize; // in bytes

									  // number  of batch iterations
	_n_stacks = 1;
	_n_stacks = std::min(_batch_sz, _n_stacks);
	int N_BATCH_LOOPS = 1; // _batch_sz / _n_stacks;
	int n_batch_blks = (_batch_sz + N_BATCH_LOOPS * _n_stacks - 1) / (N_BATCH_LOOPS * _n_stacks);
	// number of filter taps in the processing wk_item
	int WEI_WKITEM = (_kernel_size0 <= 7 || (((_kernel_size0 / 2)*2) != _kernel_size0) )? _kernel_size0 : _kernel_size0 / 2;

	_in_tile0 = 1;
	_in_tile1 = 1;
	_out_pix_tile0 = 1;
	_out_pix_tile1 = (_kernel_size0 > 11 ) ? 1 : 2; //700 = 1, 350 = 2

						// major parameters
	int n_waves = (_out_width > 512) ? 4 : 2; // 700 = 4, 350 == 2

	_n_in_data_tiles = 1;
	// n of out blocks in lcl memory
	_n_out_pix_tiles = (_kernel_size0 > 11) ? 2 : 4; // 700 = 2, 350 = 4

						  // select output mapping
	int total_out_maps = _n_out_pix_tiles * _out_pix_tile1;
	_out_pix_tile1 = (total_out_maps > _n_inputs) ? 1 : _out_pix_tile1;
	total_out_maps = _n_out_pix_tiles * _out_pix_tile1;
	_n_out_pix_tiles = (total_out_maps > _n_inputs) ? _n_inputs : _n_out_pix_tiles;
	int N_OUT_BLK_GRP = _out_pix_tile1;
	total_out_maps = _n_out_pix_tiles * _out_pix_tile1;


	// each wave is a filter row
	int GRP_SZ = _hw_wave_sz * n_waves;


	// inpout are outputs
	int wei_cstride = _kernel_size0*_kernel_size1;
	int wei_bstride = _n_outputs*wei_cstride;

	int read_unit = 4;
	std::string READ_TYPE = (read_unit == 1) ? "_FLOAT" : "_FLOAT" + std::to_string((read_unit));


	// input is output
	int ALIGNED_OUT_SCAN_LN = ((_in_width + read_unit - 1) / read_unit); // image aligned scan
	int N_ALIGNED_OUT_SCAN_BLK = 2;
	int N_OUT_BLK = (_in_height + N_ALIGNED_OUT_SCAN_BLK - 1) / N_ALIGNED_OUT_SCAN_BLK;


	int OUT_N_PIXS_OFF = _in_width - (_in_width  / read_unit) * read_unit;


	_grp_tile0 = GRP_SZ;
	_grp_tile1 = 1;
	int grp_tile2 = 1;


	// utility parameters
	int n_ut_waves = 4;
	int UT_GRP_SZ0 = _hw_wave_sz * n_ut_waves;
	int ut_read_unit = ((wei_cstride / 4) * 4 == wei_cstride) ? 4 : ((wei_cstride / 2) * 2 == wei_cstride) ? 2 : 1;
	std::string UT_READ_TYPE = (ut_read_unit == 1) ? "_FLOAT" : "_FLOAT" + std::to_string((ut_read_unit));


	// it's backward - inputs are outputs and vs versa
	_comp_options =
		std::string(" -DMLO_DIR_FORWARD=") + std::to_string((_direction))
		+ std::string(" -DMLO_GRP_SZ=") + std::to_string((GRP_SZ))
		+ std::string(" -DMLO_GRP_SZ0=") + std::to_string((_grp_tile0))
		+ std::string(" -DMLO_GRP_SZ1=") + std::to_string((_grp_tile1))
		+ std::string(" -DMLO_GRP_SZ2=") + std::to_string((grp_tile2))
		+ std::string(" -DMLO_FILTER_SIZE0=") + std::to_string((_kernel_size0))
		+ std::string(" -DMLO_FILTER_SIZE1=") + std::to_string((_kernel_size1))
		+ std::string(" -DMLO_FILTER_PAD0=") + std::to_string((_pad0))
		+ std::string(" -DMLO_FILTER_PAD1=") + std::to_string((_pad1))
		+ std::string(" -DMLO_FILTER_STRIDE0=") + std::to_string((_kernel_stride0))
		+ std::string(" -DMLO_FILTER_STRIDE1=") + std::to_string((_kernel_stride1))
		+ std::string(" -DSTRIDE_W=") + std::to_string((_kernel_stride0))
		+ std::string(" -DSTRIDE_H=") + std::to_string((_kernel_stride1))
		+ std::string(" -DMLO_N_OUTPUTS=") + std::to_string((_n_inputs))
		+ std::string(" -DMLO_N_INPUTS=") + std::to_string((_n_outputs))
		+ std::string(" -DMLO_BATCH_SZ=") + std::to_string(_batch_sz)
		+ std::string(" -DMLO_N_BATCH_LOOPS=") + std::to_string(N_BATCH_LOOPS)
		+ std::string(" -DMLO_OUT_BATCH_STRIDE=") + std::to_string((_in_batch_stride))
		+ std::string(" -DMLO_OUT_CHANNEL_STRIDE=") + std::to_string((_in_channel_stride))
		+ std::string(" -DMLO_OUT_STRIDE=") + std::to_string((_in_stride))
		+ std::string(" -DMLO_IN_BATCH_STRIDE=") + std::to_string((_out_batch_stride))
		+ std::string(" -DMLO_IN_CHANNEL_STRIDE=") + std::to_string((_out_channel_stride))
		+ std::string(" -DMLO_IN_STRIDE=") + std::to_string((_out_stride))
		+ std::string(" -DMLO_WEI_BATCH_STRIDE=") + std::to_string((wei_bstride))
		+ std::string(" -DMLO_WEI_CHANNEL_STRIDE=") + std::to_string((wei_cstride))
		+ std::string(" -DMLO_IN_WIDTH=") + std::to_string((_out_width))
		+ std::string(" -DMLO_IN_HEIGHT=") + std::to_string(_out_height)
		+ std::string(" -DMLO_OUT_WIDTH=") + std::to_string(_in_width)
		+ std::string(" -DMLO_OUT_HEIGHT=") + std::to_string(_in_height)
		+ std::string(" -DMLO_IN_TILE1=") + std::to_string(_in_tile1)
		+ std::string(" -DMLO_IN_TILE0=") + std::to_string(_in_tile0)
		+ std::string(" -DMLO_N_LCL_BATCHS=") + std::to_string(_n_stacks) // # of diff stacks (part of batch).
		+ std::string(" -DMLO_N_LCL_OUT_MAPS=") + std::to_string(_n_out_pix_tiles)  // # output pixel tiles per wk-item (ALU)
		+ std::string(" -DMLO_N_LCL_IN_MAPS=") + std::to_string(_n_in_data_tiles) // total # of blocks of different inputs in LDS
		+ std::string(" -DMLO_OUT_TILE0=") + std::to_string((_out_pix_tile0))  // size of ouptput tile per wk-item (ALU))
		+ std::string(" -DMLO_OUT_TILE1=") + std::to_string(_out_pix_tile1)  //
		+ std::string(" -DMLO_N_WAVES=") + std::to_string(n_waves)
		+ std::string(" -DMLO_READ_TYPE=") + READ_TYPE
		+ std::string(" -DMLO_READ_UNIT=") + std::to_string(read_unit)
		+ std::string(" -DMLO_ALIGNED_OUT_SCAN_LN=") + std::to_string(ALIGNED_OUT_SCAN_LN) // image aligned scan
		+ std::string(" -DMLO_N_ALIGNED_OUT_SCAN_BLK=") + std::to_string(N_ALIGNED_OUT_SCAN_BLK)
		+ std::string(" -DMLO_WEI_WKITEM=") + std::to_string(WEI_WKITEM)
		+ std::string(" -DMLO_N_OUT_BLK_GRP=") + std::to_string(N_OUT_BLK_GRP)
		+ std::string(" -DMLO_N_OUT_BLK=") + std::to_string(N_OUT_BLK)
		+ std::string(" -DMLO_HW_WAVE_SZ=") + std::to_string(_hw_wave_sz)
		+ std::string(" -DMLO_LG2_PHYS_WAVE_SZ=") + std::to_string(mloLg2(_hw_wave_sz))
		+ std::string(" -DMLO_OUT_N_PIXS_OFF=") + std::to_string(OUT_N_PIXS_OFF)

		+ std::string(" -DMLO_CONV_BIAS=") + std::to_string(_bias)

		+ std::string(" -DMLO_UT_READ_TYPE=") + UT_READ_TYPE
		+ std::string(" -DMLO_UT_READ_UNIT=") + std::to_string(ut_read_unit)

		+ std::string(" -DMLO_UT_GRP_SZ0=") + std::to_string((UT_GRP_SZ0))

		//		+ std::string(" -limit-vector-registers=64 ")
		+ getGeneralCompOptions()
		;


	_mlo_kernels_info.clear();
	// wrt to W
	{
		_l_wk.clear();
		_l_wk.push_back(_grp_tile0);
		_l_wk.push_back(_grp_tile1);
		_l_wk.push_back(grp_tile2);
		// input is output

		size_t gbl_wk0 = GRP_SZ *  _n_outputs;
		size_t gbl_wk1 = ((_n_inputs + total_out_maps - 1) / total_out_maps);
		size_t gbl_wk2 = n_batch_blks;


		_g_wk.clear();
		_g_wk.push_back(gbl_wk0);
		_g_wk.push_back(gbl_wk1);
		_g_wk.push_back(gbl_wk2);

		_kernel_file = "MLOpenConvBwdWrW_LxL_P.cl";
		_kernel_name = "MLOpenCvBwdWrW";

		auto kern_info = std::make_tuple(_kernel_name, _kernel_file, _comp_options, _g_wk, _l_wk);
		_mlo_kernels_info.push_back(kern_info);

		_workspce_sz = 0;

	}

	// sum over batch
	if (n_batch_blks > 1)
	{


		std::string kernel_file = "MLOpenConvBwdWrW_LxL_P.cl";
		std::string kernel_name = "MLOpenCvBwdWrW_rdc";

		std::vector<size_t> l_wk;
		l_wk.clear();
		l_wk.push_back(UT_GRP_SZ0);
		l_wk.push_back(1);
		l_wk.push_back(1);

		int gbl_ut_wk0 = wei_bstride * _n_inputs / ut_read_unit;

		std::vector<size_t> g_wk;
		g_wk.push_back(gbl_ut_wk0);
		g_wk.push_back(1);
		g_wk.push_back(1);
		auto kern_info = std::make_tuple(kernel_name, kernel_file, _comp_options, g_wk, l_wk);
		_mlo_kernels_info.push_back(kern_info);

		int data_len = (_out_data_type == "FP32" ? 4 : 8);
		_workspce_sz = wei_bstride * _n_inputs * n_batch_blks * data_len;
	}

	return(ret);
}


int mlo_construct_BwdWrW2D::mloConstruct()
{
	int ret = 0;
	_workspce_sz = 0;

    if (((_kernel_size0>=_kernel_size1) && (_kernel_stride0 > 1 || _kernel_stride1 > 1)) || ((_pad0 == 0 || _pad1 == 0) && (_kernel_size0 != 1 || _kernel_size1 != 1)))
	{
		ret = mloConstruct2();
	}
	else if (_kernel_size0 >= _kernel_size1)
	{
#if 0
		if ((_kernel_size0 == 3 && _kernel_size1 == 3) && (_out_width < 8 && _out_height < 8))
		{
			ret = mloConstruct3x3();
		}  
		else
#endif
		if ((_kernel_size0 >= 2) || (_kernel_size1 >= 2))
		{
			ret = mloConstruct53();
		}
		else if ( _in_width * _in_height <= (8*1024))
		{
			ret = mloConstruct1x1();
		}
	}
	return(ret);
}



/*
 * makes a unique key that represent the current kernel c0onfiguration
 */

int mlo_construct_direct2D::mloMakeKernelHash(std::string & hash) const
{

	std::string conf_key, conf_val;
	mloBuildConf_Key(conf_key);
	int grp_tile1;
	int grp_tile0;
	int in_tile1;
	int in_tile0;
	int out_pix_tile1;
	int out_pix_tile0;
	int n_out_pix_tiles;
	int n_in_data_tiles;
	int n_stacks;

	getConfigParameters(
			grp_tile1,
			grp_tile0,
			in_tile1,
			in_tile0,
			out_pix_tile1,
			out_pix_tile0,
			n_out_pix_tiles,
			n_in_data_tiles,
			n_stacks
			);
	mloBuildConf_Val(
			conf_val,
			grp_tile1,
			grp_tile0,
			in_tile1,
			in_tile0,
			out_pix_tile1,
			out_pix_tile0,
			n_out_pix_tiles,
			n_in_data_tiles,
			n_stacks
			);
	hash = conf_key + std::string(" ") + conf_val;
	return(0);
}

/***********************************************************************************************************

 * Internal implementation of the direct conv configuration search

 ************************************************************************************************************/



/*
   the search db is a text file with the name defined by the device characteristics.
   each line is a key/value pair, separated by a space:
   32x16x16x3x3x64x16x16x100xNCHWxFP32x1 16.16.16.16.1.4.8.4.1
   or
   64x8x8x5x5x32x8x8x100xNCHWxFP32x0 16.16.8.8.2.4.1.1.4

   key format (all values are separted by x):
   n input maps
   input height
   input width
   filter height
   filter width
   n output maps
   output height
   output width
   batch size
   tensors' layout
   tensprs' data type
   direction (1 - forward, 0 - backward)

Note: 
for backward direction - input and output are reversed.

value format (all values are separated by .):
vertical group size
horizontal group size
input block vertical size
input block horizontal size
output tile vertical size
output tile horizaontal size
n of output tiles
n of input blocks
n batchs (stacks) processed by the group
*/

int mlo_construct_direct2D :: mloSetConf(const std::string & conf_val)
{
	mloParseConf(conf_val,
			_grp_tile1,
			_grp_tile0,
			_in_tile1,
			_in_tile0,
			_out_pix_tile1,
			_out_pix_tile0,
			_n_out_pix_tiles,
			_n_in_data_tiles,
			_n_stacks
			);

	return(0);

}

int mlo_construct_direct2D::mloBuildConf_Key(std::string & conf_key) const
{

	conf_key = std::to_string(static_cast<long long>(_n_inputs))
		+ std::string("x") + std::to_string(static_cast<long long>(_in_height))
		+ std::string("x") + std::to_string(static_cast<long long>(_in_width))
		+ std::string("x") + std::to_string(static_cast<long long>(_kernel_size1))
		+ std::string("x") + std::to_string(static_cast<long long>(_kernel_size0))
		+ std::string("x") + std::to_string(static_cast<long long>(_n_outputs))
		+ std::string("x") + std::to_string(static_cast<long long>(_out_height))
		+ std::string("x") + std::to_string(static_cast<long long>(_out_width))
		+ std::string("x") + std::to_string(static_cast<long long>(_batch_sz))
		+ std::string("x") + _in_layout
		+ std::string("x") + _in_data_type
		+ std::string("x") + std::to_string(static_cast<long long>(_direction))
		;
	return(0);
}


/*
 * select defult configuration if a known configuration has not been found.
 */
int mlo_construct_direct2D::mloSelectDefaultConfig(std::string & conf_val)
{

	//
	_in_tile0 = (_in_width <= 8) ? 8 : (_in_width <= 16) ? 16 : 32; // size of input data per ALU plane
	_in_tile1 = (_in_height <= 8) ? 8 : (_in_height <= 16) ? 16 : 8; // size of input data per ALU plane

	_grp_tile0 = (_in_tile0 == 8) ? 8 : 16;
	_grp_tile1 = (_in_tile1 == 8) ? 8 : 16;

	_out_pix_tile0 = 2;  // size of ouptput tile per wk-item (ALU))
	_out_pix_tile1 = 2; // 


	_n_out_pix_tiles = 8; // # output pixel tiles per wk-item (ALU)
	_n_in_data_tiles = 2; // # of blocks of different inputs in LDS

	_n_stacks = 1; // # of diff stacks (part of batch).

	if (_kernel_size0 == 1 && _kernel_size1 == 1)
	{

		_in_tile0 = 4; // size of input data per ALU plane
		_in_tile1 = 1; // size of input data per ALU plane

		int out_len4 = (_out_height * _out_width + 3) / 4;

		_grp_tile0 = (out_len4 > 192) ? 256 : (out_len4 > 128) ? 192 : (out_len4 > 64) ? 128 : 64;
		_grp_tile1 = 1;

		_out_pix_tile0 = 4;  // size of ouptput tile per wk-item (ALU))
		_out_pix_tile1 = 1; // 4; //


		_n_out_pix_tiles = 16; // 2;  // # output pixel tiles per wk-item (ALU)
		_n_in_data_tiles = 2; // 4; // # of blocks of different inputs in LDS

		_n_stacks = (_batch_sz > 1) ? 2 : 1; // # of diff stacks (part of batch).

	}

	mloBuildConf_Val(
		conf_val,
		_grp_tile1,
		_grp_tile0,
		_in_tile1,
		_in_tile0,
		_out_pix_tile1,
		_out_pix_tile0,
		_n_out_pix_tiles,
		_n_in_data_tiles,
		_n_stacks
	);

	mloSetConf(conf_val);

	return(0);
}

/*
 * mesure the current onfiguration pefformance
 */
int mlo_construct_direct2D :: mloMeasuredLoop(mlopen::Handle* profile_h,
		Data_t bot_ocl_buf,
		Data_t top_ocl_buf,
		Data_t wei_ocl_buf,
		Data_t bias_ocl_buf,
		double &processing_time
		)
{
	int ret = 0;

	ret = mloConstructDirect2DFwd();
	if (ret != 0)
	{
		return(ret);
	}

	std::string compiler_options = _gen_comp_options + _comp_options;

	// Creating OCLKernel obj
	try {

		float padding_value = 0;
		
		double s= 0, e = 0;
		int iter = 1;

		if (profile_h)
		{
			processing_time = std::numeric_limits<float>::max();

			auto k = profile_h->GetKernel("", "", _kernel_file, _kernel_name, _l_wk, _g_wk, compiler_options);

			if(_bias) {
				k(bot_ocl_buf, wei_ocl_buf, bias_ocl_buf, top_ocl_buf, padding_value);
			} else {
				k(bot_ocl_buf, wei_ocl_buf, top_ocl_buf, padding_value);
			}
			processing_time = profile_h->GetKernelTime();
		}
		else
		{
			iter = (_n_timer_iter <= 0) ? 1 : _n_timer_iter;

			auto k = _stream->GetKernel("", "", _kernel_file, _kernel_name, _l_wk, _g_wk, compiler_options);

			if(_bias) {
				k(bot_ocl_buf, wei_ocl_buf, bias_ocl_buf, top_ocl_buf, padding_value);
			} else {
				k(bot_ocl_buf, wei_ocl_buf, top_ocl_buf, padding_value);
			}

			_stream->Finish();

			s = mlopen_mach_absolute_time();

			for (int i = 0; i < iter && ret == 0; i++)
			{
				if(_bias) {
					k(bot_ocl_buf, wei_ocl_buf, bias_ocl_buf, top_ocl_buf, padding_value);
				} else {
					k(bot_ocl_buf, wei_ocl_buf, top_ocl_buf, padding_value);
				}
			}

			_stream->Finish();
			e = mlopen_mach_absolute_time();

			processing_time = subtractTimes(e, s) / iter;
		}
    }
    catch(mlopen::Exception&) {
        return -1;
    }

	return (ret);
}



/*
 * request cofiguraion db management
 * request configuration db is a text file
 * each line is a key (in cofig db format) that has not been found in teh configuratio db
 */


int mlo_construct_direct2D :: mloAddConfigReq(const std::string & conf_key) const
{
	int ret = 0;
	std::vector<std::string> req_conf_db;
	std::string conf_file = (_kernel_path == "") ? mlopen::GetDbPath() : _kernel_path;

	conf_file += std::string("/") + _stream->GetDeviceName() + "_" + std::to_string(_stream->GetMaxComputeUnits()) + "." + std::string("cd.rdb.txt");
#ifdef MLOPEN_LOG_CONVOLUTION
	printf("file %s\n", conf_file.c_str());
#endif
	std::vector<std::string>::iterator it;
	bool found = mloFindConfigReq(conf_file, conf_key, req_conf_db, it);


	if (!found)
	{
		req_conf_db.push_back(conf_key);
		ret = mloUpdateDb(conf_file, req_conf_db);
	}
	return(ret);
}

int mlo_construct_direct2D :: mloRemoveConfigReq(
		const std::string & conf_key
		) const
{
	int ret = 0;
	std::vector<std::string> req_conf_db;

	std::vector<std::string>::iterator it;

	std::string conf_file = (_kernel_path == "") ? mlopen::GetDbPath() : _kernel_path;
	conf_file += std::string("/") + _stream->GetDeviceName() + "_" + std::to_string(_stream->GetMaxComputeUnits()) + "." + std::string("cd.rdb.txt");

	bool found = mloFindConfigReq(conf_file, conf_key, req_conf_db, it);


	if (found)
	{
		req_conf_db.erase(it);
		ret = mloUpdateDb(conf_file, req_conf_db);
	}
	return(ret);
}

int mlo_construct_direct2D :: mloReadConfigDB(
		std::map<std::string, std::string> & conf_db
		) const
{

	int ret = 0;
	std::string conf_file = (_kernel_path == "") ? mlopen::GetDbPath() : _kernel_path;

	conf_file += std::string("/") + _stream->GetDeviceName() + "_" + std::to_string(_stream->GetMaxComputeUnits()) + "." + std::string("cd.pdb.txt");

	std::vector<std::string> db;
	mloReadDb(conf_file, db);

	// build searchable db

	std::vector<std::string>::iterator it;
	for (it = db.begin(); it != db.end(); ++it)
	{
		std::vector<std::string> v_key_val;
		tokenize((*it),
				v_key_val,
				std::string(" "));

		conf_db[v_key_val[0]] = v_key_val[1];
	}
	return(ret);
}

int mlo_construct_direct2D :: mloWriteConfigDB(
		const std::map<std::string, std::string> & conf_db
		) const
{

	int ret = 0;
	//serialize
	std::string conf_file = (_kernel_path == "") ? mlopen::GetDbPath() : _kernel_path;

	conf_file += std::string("/") + _stream->GetDeviceName() + "_" + std::to_string(_stream->GetMaxComputeUnits()) + "." + std::string("cd.pdb.txt");

	std::vector<std::string> db;

	std::map<std::string, std::string>::const_iterator it;

	for (it = conf_db.begin(); it != conf_db.end(); ++it)
	{
		db.push_back((*it).first + std::string(" ") + (*it).second + std::string("\n"));
	}

	ret = mloUpdateDb(conf_file, db);

	return(ret);
}

int mlo_construct_direct2D :: mloAddConfig(
		std::string & conf_key,
		std::string & conf_val
		) const
{
	int ret = 0;

	// build searchable db
	std::map<std::string, std::string> conf_db;

	mloReadConfigDB(
			conf_db
			);
	// add config

	conf_db[conf_key] = conf_val;
	//serialize
	ret = mloWriteConfigDB(
			conf_db
			);

	// remove request
	mloRemoveConfigReq(
			conf_key
			);

	return(ret);
}





bool mlo_construct_direct2D :: mloSearchConfigInDB(
		std::string & conf_key,
		std::string & conf_val
		) const
{
	bool known_config = false;
	// build searchable db
	std::map<std::string, std::string> conf_db;

	mloReadConfigDB(
			conf_db
			);

	mloBuildConf_Key(conf_key);

	std::map<std::string, std::string>::iterator m_it;
	known_config = mloSearchConfigDB(
			conf_db,
			conf_key,
			conf_val,
			m_it
			);

	return(known_config);
}

/*
 * return a known or default configuration
 */
bool mlo_construct_direct2D :: mloGetConfig()
{
	bool known_config = false;
	std::string conf_key;
	std::string conf_val;

	// find a db and configuration in it
	known_config = mloSearchConfigInDB(
			conf_key,
			conf_val
			);

	// if found save it

	if (known_config)
	{
		mloSetConf(conf_val);
	}
	else
		// otherwise
	{
		// select default
		mloSelectDefaultConfig(conf_val);
		// save the unknown configuration
		// if allowed
		if (_save_srch_req)
		{
			mloAddConfigReq(conf_key);
		}
	}

	return(known_config);

}

/*
 * search utility
 * defines a configurati spce 
 * search by maesure performabce per each configuration and saves the a current minimum


*/
int mlo_construct_direct2D :: mloSearchDirect2D()
{
	int ret = 0;

	mlopen::Handle profile_h;
	double processing_time;
	std::string conf_key;
	std::string conf_val;

	int min_grp_tile0 = 16;
	int min_grp_tile1 = 16;
	// tile 0
	int min_in_tile0 = 16;
	// tile 1
	int min_in_tile1 = 16;
	// out pix 0
	int min_out_pix_tile0 = 1;
	// out pix 1
	int min_out_pix_tile1 = 1;
	int min_n_out_pix_tiles = 2;
	int min_n_in_data_tiles = 3;
	int min_n_stacks = 1;

	size_t localMemSize = profile_h.GetLocalMemorySize();

	_hw_wave_sz = 64;
	_dev_local_mem_sz = localMemSize; // in bytes

	// if it is not known
	bool known_config = mloSearchConfigInDB(
			conf_key,
			conf_val
			);

	// proceed
	if (!known_config)
	{

		// allocate tem input/output buffers
		size_t bot_sz = _bot_sz / sizeof(float);
		std::vector<float> bot_sys_buf(bot_sz);

		for (int i = 0; i < bot_sz; i++) {
			bot_sys_buf[i] = static_cast<float>(rand() * (1.0 / RAND_MAX));
		}

		auto bot_ocl_buf = profile_h.Write(bot_sys_buf);

		size_t top_sz = _top_sz / sizeof(float);
		std::vector<float> top_sys_buf(top_sz);

		auto top_ocl_buf = profile_h.Write(top_sys_buf);

		size_t weights_sz = _weights_sz / sizeof(float);
		std::vector<float> wei_sys_buf(weights_sz);
		for (int i = 0; i < weights_sz; i++) {
			wei_sys_buf[i] = static_cast<float>((rand() * (1.0 / RAND_MAX) - 0.5) * 0.001);
		}

		auto wei_ocl_buf = profile_h.Write(wei_sys_buf);

		std::vector<float> bias_sys_buf;
		ManageDataPtr bias_ocl_buf = nullptr;

		if (_bias)
		{
			size_t bias_sz = _bias_sz / sizeof(float);
			bias_sys_buf = std::vector<float>(bias_sz);
			for (int i = 0; i < bias_sz; i++) {
				bias_sys_buf[i] = static_cast<float>(rand() * (1.0 / RAND_MAX));
			}

			bias_ocl_buf = profile_h.Write(bias_sys_buf);
		}


		// search loop here
		int grp_tl_ln[4] = { 8, 16 };
		int tile_sz[3] = { 8, 16, 32 };
		int tile_sz1[3] = { 8, 16, 32 };
		int tile_sz0[3] = { 8, 16, 32 };
		int out_pix_tile_sz[3] = { 1, 2, 4 };
		int n_out_tiles_rg[2] = { 1, 8 };
		int n_in_tiles_rg[2] = { 1, 4 };
		int n_in_stacks_sz[3] = { 1, 2, 4 };
		/*
		std::vector<int> v_tile_sz;
		std::vector<int> v_out_pix_tile_sz;
		std::vector<int> v_n_out_tiles_rg;
		std::vector<int> v_n_in_tiles_rg;
		std::vector<int> v_n_in_stacks_sz;
		*/
		//

		double min_proc_time = std::numeric_limits<float>::max();

#if 1
		std::cout << "Searching the best solution in the 9 dim space. Please, be patient it may take few minutes." << std::endl;

		size_t run_counter = 0;
		int n_grp_tiles1 = 2;
		int n_grp_tiles0 = 2;

		int out_pix_tl_cnt = 3; // out_pix_tile_sz[1];
		int n_out_tls = n_out_tiles_rg[1];
		int stack_cnt = 2;
		int n_tile0_sz = 3;
		int n_tile1_sz = 3;

		n_out_tls = std::min(_n_outputs, n_out_tls);

		if (_in_width <= 8)
		{
			n_tile0_sz = 1;
			n_in_tiles_rg[1] = 16;
		}
		else
			if (_in_width <= 16)
			{
				n_tile0_sz = 1;
				tile_sz0[0] = 16;
				n_in_tiles_rg[1] = 8;

			}
			else
				if (_in_width <= 32)
				{
					n_tile0_sz = 2;
					tile_sz0[0] = 16;
					tile_sz0[1] = 32;

				}


		if (_in_height <= 8)
		{
			n_tile1_sz = 1;
			n_in_tiles_rg[1] = 16;
		}
		else
			if (_in_height <= 16)
			{
				n_tile1_sz = 1;
				tile_sz1[0] = 16;
				n_in_tiles_rg[1] = 8;

			}
			else
				if (_in_width <= 32)
				{
					n_tile1_sz = 2;
					tile_sz1[0] = 16;
					tile_sz1[1] = 32;

				}

		bool unaligned = (_out_height < 8 || _out_width < 8 || (_out_height > 8 && _out_height < 16) || (_out_width > 8 && _out_width < 16)
			|| (_out_height > 16 && _out_height < 32) || (_out_width > 16 && _out_width < 32));

		if (unaligned)
		{
			out_pix_tile_sz[1] = 6;
			out_pix_tl_cnt = out_pix_tile_sz[1];
		}

		int n_grp_tiles = n_grp_tiles1 *  n_grp_tiles0;

		int n_tiles_cnt = n_tile0_sz * n_tile1_sz;
		n_grp_tiles = (_out_height > 16 && _out_width > 16) ? n_grp_tiles - 1 : n_grp_tiles;
		n_tiles_cnt = (_out_height > 16 && _out_width > 16) ? n_tiles_cnt - 1 : n_tiles_cnt;
		size_t report_inteval = 100;
		//			_n_timer_iter = 250;

		if (_kernel_size0 == 1 && _kernel_size1 == 1)
		{
			grp_tl_ln[0] = 64;
			grp_tl_ln[1] = 128;
			grp_tl_ln[2] = 192;
			grp_tl_ln[3] = 256;
			n_grp_tiles1 = 1;
			n_grp_tiles0 = 4;

			tile_sz1[0] = 1;
			tile_sz0[0] = 4;
			n_tile0_sz = n_tile1_sz = 1;
			n_tiles_cnt = n_tile0_sz * n_tile1_sz;
			out_pix_tile_sz[0] = (unaligned) ? 0 : out_pix_tile_sz[0];
			out_pix_tile_sz[1] = 1;
			n_out_tiles_rg[1] = 16;
			n_in_tiles_rg[1] = 8;
			stack_cnt = 3;
			out_pix_tl_cnt = out_pix_tile_sz[1];
			n_out_tls = n_out_tiles_rg[1];
			n_grp_tiles = n_grp_tiles1 *  n_grp_tiles0;

			report_inteval = 20;

		}


		long long runs_left = n_grp_tiles * n_tiles_cnt * out_pix_tl_cnt * out_pix_tl_cnt * n_out_tls * n_in_tiles_rg[1] * stack_cnt;


		for (int g1 = 0; g1 < n_grp_tiles1; g1++)
		{
			_grp_tile1 = (_kernel_size0 == 1 && _kernel_size1 == 1) ? 1 : grp_tl_ln[g1];
			for (int g0 = 0; g0 < n_grp_tiles0; ++g0)
			{
				_grp_tile0 = grp_tl_ln[g0];

				// tile1
				for (int j = 0; j < n_tile1_sz; ++j)
				{
					_in_tile1 = tile_sz1[j];
					if (_out_height * 2 <= _in_tile1 && _in_tile1 > tile_sz[0])
					{
						runs_left--;
						runs_left = (runs_left < 0) ? 0 : runs_left;
						continue;
					}

					// tile 0
					for (int i = 0; i < n_tile0_sz; ++i)
					{
						_in_tile0 = tile_sz0[i];
						if ((_out_width * 2 <= _in_tile0 &&  _in_tile0 > tile_sz[0])
							)
						{
							runs_left--;
							runs_left = (runs_left < 0) ? 0 : runs_left;
							continue;
						}
						if (_out_height > 16 && _out_width > 16 && ((_in_tile1 == 8 && _in_tile0 == 8) || (_grp_tile0 == 8 && _grp_tile1 == 8)))
						{
							runs_left--;
							runs_left = (runs_left < 0) ? 0 : runs_left;
							continue;
						}
						if (_out_width > 32 && _in_tile1 > _in_tile0)
						{
							runs_left--;
							runs_left = (runs_left < 0) ? 0 : runs_left;
							continue;
						}
						// out pix 1

						for (int k = (unaligned) ? out_pix_tile_sz[0] : 0; k < out_pix_tl_cnt; ++k)
						{
							_out_pix_tile1 = (unaligned) ? k : out_pix_tile_sz[k];
							if (_out_pix_tile1 > _in_tile1)
							{
								runs_left--;
								runs_left = (runs_left < 0) ? 0 : runs_left;
								continue;
							}
							// out pix 0

							for (int l = (unaligned) ? out_pix_tile_sz[0] : 0; l < out_pix_tl_cnt; ++l)
							{
								_out_pix_tile0 = (_kernel_size0 == 1 && _kernel_size1 == 1) ? 4 : (unaligned) ? l : out_pix_tile_sz[l];

								if (_out_pix_tile0 > _in_tile0)
								{
									runs_left--;
									runs_left = (runs_left < 0) ? 0 : runs_left;
									continue;
								}

								int o_l = n_out_tiles_rg[1];
								for (int o_t = n_out_tiles_rg[0]; o_t <= o_l; ++o_t)
								{
									_n_out_pix_tiles = o_t;
									if (_n_outputs < _n_out_pix_tiles)
									{
										runs_left--;
										runs_left = (runs_left < 0) ? 0 : runs_left;
										continue;
									}
#if 1
									if (_kernel_size0 == 1 && _kernel_size1 == 1)
									{
										int N4S = 1;

										int MAP_SZ4 = (_in_width * _in_height + N4S * 4 - 1) / (N4S * 4);

										int GRP_SZ = _grp_tile0;
										int N_MAPS_PERGROUP = 1;
										int exchange_step;

										if (MAP_SZ4 <= GRP_SZ / 2)
										{
											N_MAPS_PERGROUP = GRP_SZ / MAP_SZ4;
											int lcl_mem_avial = (_grp_tile0 <= 192) ? (_dev_local_mem_sz / 4) / 2 : (_dev_local_mem_sz / 4);

											exchange_step = lcl_mem_avial / (N_MAPS_PERGROUP* MAP_SZ4 * 4);
											exchange_step = std::min(std::min(exchange_step, _n_out_pix_tiles), N_MAPS_PERGROUP);
											if (exchange_step < _n_out_pix_tiles)
											{
												auto tmp_stp = static_cast<int>(std::ceil(std::sqrt(static_cast<float>(exchange_step))));
												n_in_tiles_rg[0] = tmp_stp;
												n_in_tiles_rg[1] = exchange_step;
											}
											else
											{
												n_in_tiles_rg[0] = 1;
												n_in_tiles_rg[1] = 1;
											}
										}

									}
#endif
									for (int i_t = n_in_tiles_rg[0]; i_t <= n_in_tiles_rg[1]; ++i_t)
									{
										_n_in_data_tiles = i_t;
										if (_n_inputs < _n_in_data_tiles)
										{
											runs_left--;
											runs_left = (runs_left < 0) ? 0 : runs_left;
											continue;
										}

										for (int s = 0; s < stack_cnt; ++s)
										{

											_n_stacks = n_in_stacks_sz[s];
											if (_kernel_size0 == 1 && _kernel_size1 == 1)
											{

											}
											else
											{
												int alu_tile0 = std::max(1, _in_tile0 / _out_pix_tile0);
												int alu_tile1 = std::max(1, _in_tile1 / _out_pix_tile1);
												int alu_tiles_sz = (alu_tile0*alu_tile1);
												int n_alus_total = (_grp_tile0 * _grp_tile1);

												if (alu_tiles_sz > n_alus_total/* || _n_in_data_tiles*_n_out_pix_tiles*_out_pix_tile1*_out_pix_tile0 > 240*/)
												{
													runs_left--;
													runs_left = (runs_left < 0) ? 0 : runs_left;
													continue;
												}
											}

											if (_n_stacks > _batch_sz)
											{
												runs_left--;
												runs_left = (runs_left < 0) ? 0 : runs_left;
												continue;

											}
											ret = mloMeasuredLoop(&profile_h,
													bot_ocl_buf.get(),
													top_ocl_buf.get(),
													wei_ocl_buf.get(),
													bias_ocl_buf.get(),
													processing_time
													);

											if (ret != 0)
											{
												std::cout << "Failed run." << std::endl;
												runs_left--;
												runs_left = (runs_left < 0) ? 0 : runs_left;
												continue;
											}


											if (run_counter != 0 && run_counter % report_inteval == 0)
											{
												std::cout << "Runs left : " << runs_left << ", "
													<< "min time so far : " << min_proc_time << ", "
													<< "curr time : " << processing_time
#if 1
													<< ", " << _grp_tile1 << ", "
													<< _grp_tile0 << ", "
													<< _in_tile1 << ", "
													<< _in_tile0 << ", "
													<< _out_pix_tile1 << ", "
													<< _out_pix_tile0 << ", "
													<< _n_out_pix_tiles << ", "
													<< _n_in_data_tiles << ", "
													<< _n_stacks
#endif
													<< std::endl;
											}

											run_counter++;
											runs_left--;
											runs_left = (runs_left < 0) ? 0 : runs_left;
											if (min_proc_time > processing_time)
											{
												min_proc_time = processing_time;
												min_grp_tile0 = _grp_tile0;
												min_grp_tile1 = _grp_tile1;
												min_in_tile0 = _in_tile0;
												min_in_tile1 = _in_tile1;
												min_out_pix_tile0 = _out_pix_tile0;
												min_out_pix_tile1 = _out_pix_tile1;
												min_n_out_pix_tiles = _n_out_pix_tiles;
												min_n_in_data_tiles = _n_in_data_tiles;
												min_n_stacks = _n_stacks;
											}

										}  // for (int s = 0; s < 3; ++s)
									} // for (int i_t = n_in_tiles_rg[0]; i_t <= n_in_tiles_rg[1]; ++i_t)
								} // if (_out_pix_tile0 > _in_tile0)
							} // for (int l = 0; l < l_l; ++l)
						} // for (int k = 0; k < k_l; ++k)
						}  // for (int i = 0; i < 3; ++i)
					} // for (int j = 0; j < 3; ++j)
				} // for (int g0 = 0; g0 < 2; ++g0)
			} // for (int g1 = 0; g1 < 2; g1++) 

		std::cout << std::endl << "Score: " << min_proc_time << std::endl;
#endif

		mloBuildConf_Val(conf_val,
				min_grp_tile1,
				min_grp_tile0,
				min_in_tile1,
				min_in_tile0,
				min_out_pix_tile1,
				min_out_pix_tile0,
				min_n_out_pix_tiles,
				min_n_in_data_tiles,
				min_n_stacks
				);


		mloAddConfig(
				conf_key,
				conf_val
				);
		// set the learnt data fo the current run.
		mloSetConf(conf_val);

	}

	return(ret);
}

// Tensor Helper APIs

size_t mlo_construct_direct2D::setWeightDescFromMLDesc(const mlopen::TensorDescriptor &weight_tensor) {

	int nWei;
	int cWei;
	int hWei;
	int wWei;
	int nWeiStride;
	int cWeiStride;
	int hWeiStride;
	int wWeiStride;

	std::tie(nWei, cWei, hWei, wWei) = mlopen::tie4(weight_tensor.GetLengths());
	std::tie(nWeiStride, cWeiStride, hWeiStride, wWeiStride) = mlopen::tie4(weight_tensor.GetStrides());

	setWeightsDescr(
			"NCHW",
			"FP32",
			nWei,
			cWei,
			hWei,
			wWei,
			nWeiStride,
			cWeiStride,
			hWeiStride,
			wWeiStride
			);

	size_t weights_sz = nWei * cWei * hWei * wWei * sizeof(float);
	return weights_sz;

}

size_t mlo_construct_direct2D::setOutputDescFromMLDesc(const mlopen::TensorDescriptor &output_tensor) {

	int nOut;
	int cOut;
	int hOut;
	int wOut;
	int nOutStride;
	int cOutStride;
	int hOutStride;
	int wOutStride;

	std::tie(nOut, cOut, hOut, wOut) = mlopen::tie4(output_tensor.GetLengths());
	std::tie(nOutStride, cOutStride, hOutStride, wOutStride) = mlopen::tie4(output_tensor.GetStrides());

	setOutputDescr(
			"NCHW",
			"FP32",
			nOut,
			cOut,
			hOut,
			wOut,
			nOutStride,
			cOutStride,
			hOutStride,
			wOutStride);

	size_t output_sz = nOut * cOut * hOut * wOut * sizeof(float);
	return output_sz;
}

size_t mlo_construct_direct2D::setInputDescFromMLDesc(const mlopen::TensorDescriptor &input_tensor) {

	int nIn;
	int cIn;
	int hIn;
	int wIn;
	int nInStride;
	int cInStride;
	int hInStride;
	int wInStride;

	std::tie(nIn, cIn, hIn, wIn) = mlopen::tie4(input_tensor.GetLengths());
	std::tie(nInStride, cInStride, hInStride, wInStride) = mlopen::tie4(input_tensor.GetStrides());

	setInputDescr(
			"NCHW",
			"FP32",
			nIn,
			cIn,
			hIn,
			wIn,
			nInStride,
			cInStride,
			hInStride,
			wInStride);

	size_t input_sz = nIn * cIn * hIn * wIn * sizeof(float);

	return input_sz;
}<|MERGE_RESOLUTION|>--- conflicted
+++ resolved
@@ -228,21 +228,13 @@
 
 int mlo_construct_winograd::mloConstruct()
 {
-<<<<<<< HEAD
-#if MLOPEN_BACKEND_OPENCL
+#ifndef HIP_OC_FINALIZER
 	rocm_meta_version rmv = V2;
 	/// \todo As soon as metadata v1.0 support not needed, drop it. 
-	/// get gid of V1 and v1.0 files.
+	/// get rid of V1 and v1.0 files.
+#if MLOPEN_BACKEND_OPENCL
 	if (mloIsAmdOpenclRocm(rmv))
-=======
-#ifndef HIP_OC_FINALIZER
-	bool is_ocl_rocm_metadata_v10 = true; // when false, v2.0 metadata is supported.
-	/// \todo As soon as metadata v1.0 support not needed, drop it: 
-	/// get gid of this var and v1.0 files.
-#if MLOPEN_BACKEND_OPENCL
-	if (mloIsAmdOpenclRocm(is_ocl_rocm_metadata_v10))
 #endif
->>>>>>> dcff06c7
 	{
 		const auto use_binaries = !mlopen::IsEnvvarValueDisabled("MLOPEN_DEBUG_AMD_ROCM_PRECOMPILED_BINARIES");
 		// Our testing shows that for some corner cases (i.e. specific problem descriptions),
