--- conflicted
+++ resolved
@@ -157,8 +157,6 @@
 
 
 /**************** Warp Affine ***************/
-<<<<<<< HEAD
-=======
 
 template <typename T>
 RppStatus warp_affine_output_size_host(RppiSize srcSize, RppiSize *dstSizePtr,
@@ -898,5 +896,4 @@
     }
     
     return RPP_SUCCESS;
-}
->>>>>>> 91edfd61
+}