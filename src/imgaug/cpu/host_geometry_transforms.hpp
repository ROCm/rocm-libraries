#include <cpu/rpp_cpu_common.hpp>

/**************** Flip ***************/

template <typename T>
RppStatus flip_host(T* srcPtr, RppiSize srcSize, T* dstPtr, 
                    RppiAxis flipAxis,
                    RppiChnFormat chnFormat, unsigned channel)
{
    if (chnFormat == RPPI_CHN_PLANAR)
    {
        if (flipAxis == RPPI_HORIZONTAL_AXIS)
        {
            int srcLoc = 0, dstLoc = 0;
            for (int i = (srcSize.height - 1); i >= 0; i--)
            {
                for (int j = 0; j < srcSize.width; j++)
                {
                    srcLoc = (i * srcSize.width) + j;
                    for (int c = 0; c < channel; c++)
                    {
                        dstPtr[dstLoc + (c * srcSize.height * srcSize.width)] = srcPtr[srcLoc + (c * srcSize.height * srcSize.width)];
                    }
                    dstLoc += 1;
                }
            }
        }
        else if (flipAxis == RPPI_VERTICAL_AXIS)
        {
            int srcLoc = 0, dstLoc = 0;
            for (int i = (srcSize.width - 1); i >= 0; i--)
            {
                dstLoc = srcSize.width - 1 - i;
                for (int j = 0; j < srcSize.height; j++)
                {
                    srcLoc = (j * srcSize.width) + i;
                    for (int c = 0; c < channel; c++)
                    {
                        dstPtr[dstLoc + (c * srcSize.height * srcSize.width)] = srcPtr[srcLoc + (c * srcSize.height * srcSize.width)];
                    }
                    dstLoc += srcSize.width;
                }
            }
        }
        else if (flipAxis == RPPI_BOTH_AXIS)
        {
            Rpp8u *pInter = (Rpp8u *)malloc(channel * srcSize.width * srcSize.height * sizeof(Rpp8u));
            int srcLoc = 0, interLoc = 0;
            for (int i = (srcSize.height - 1); i >= 0; i--)
            {
                for (int j = 0; j < srcSize.width; j++)
                {
                    srcLoc = (i * srcSize.width) + j;
                    for (int c = 0; c < channel; c++)
                    {
                        pInter[interLoc + (c * srcSize.height * srcSize.width)] = srcPtr[srcLoc + (c * srcSize.height * srcSize.width)];
                    }
                    interLoc += 1;
                }
            }
            int dstLoc = 0;
            interLoc = 0;
            for (int i = (srcSize.width - 1); i >= 0; i--)
            {
                dstLoc = srcSize.width - 1 - i;
                for (int j = 0; j < srcSize.height; j++)
                {
                    interLoc = (j * srcSize.width) + i;
                    for (int c = 0; c < channel; c++)
                    {
                        dstPtr[dstLoc + (c * srcSize.height * srcSize.width)] = pInter[interLoc + (c * srcSize.height * srcSize.width)];
                    }
                    dstLoc += srcSize.width;
                }
            }
        }
    }
    else if (chnFormat == RPPI_CHN_PACKED)
    {
        if (flipAxis == RPPI_HORIZONTAL_AXIS)
        {
            int srcLoc = 0, dstLoc = 0;
            for (int i = (srcSize.height - 1); i >= 0; i--)
            {
                for (int j = 0; j < srcSize.width; j++)
                {
                    srcLoc = (i * channel * srcSize.width) + (channel * j);
                    for (int c = 0; c < channel; c++)
                    {
                        dstPtr[dstLoc + c] = srcPtr[srcLoc + c];
                    }
                    srcLoc += channel;
                    dstLoc += channel;
                }
            }
        }
        else if (flipAxis == RPPI_VERTICAL_AXIS)
        {
            int srcLoc = 0, dstLoc = 0;
            for (int i = (srcSize.width - 1); i >= 0; i--)
            {
                dstLoc = channel * (srcSize.width - 1 - i);
                for (int j = 0; j < srcSize.height; j++)
                {
                    srcLoc = (j * channel * srcSize.width) + (i * channel);
                    for (int c = 0; c < channel; c++)
                    {
                        dstPtr[dstLoc + c] = srcPtr[srcLoc + c];
                    }
                    dstLoc += (srcSize.width * channel);
                }
            }
        }
        else if (flipAxis == RPPI_BOTH_AXIS)
        {
            Rpp8u *pInter = (Rpp8u *)malloc(channel * srcSize.width * srcSize.height * sizeof(Rpp8u));
            int srcLoc = 0, interLoc = 0;

            for (int i = (srcSize.height - 1); i >= 0; i--)
            {
                for (int j = 0; j < srcSize.width; j++)
                {
                    srcLoc = (i * channel * srcSize.width) + (channel * j);
                    for (int c = 0; c < channel; c++)
                    {
                        pInter[interLoc + c] = srcPtr[srcLoc + c];
                    }
                    srcLoc += channel;
                    interLoc += channel;
                }
            }

            int dstLoc = 0;
            interLoc = 0;


            for (int i = (srcSize.width - 1); i >= 0; i--)
            {
                dstLoc = channel * (srcSize.width - 1 - i);
                for (int j = 0; j < srcSize.height; j++)
                {
                    interLoc = (j * channel * srcSize.width) + (i * channel);
                    for (int c = 0; c < channel; c++)
                    {
                        dstPtr[dstLoc + c] = pInter[interLoc + c];
                    }
                    dstLoc += (srcSize.width * channel);
                }
            }
        }
    }

    return RPP_SUCCESS;
}




/**************** Warp Affine ***************/

template <typename T>
RppStatus warp_affine_output_size_host(RppiSize srcSize, RppiSize *dstSizePtr,
                                       T* affine)
{
    float minX = 0, minY = 0, maxX = 0, maxY = 0;
    for (int i = 0; i < srcSize.height; i++)
    {
        for (int j = 0; j < srcSize.width; j++)
        {
            Rpp32f newi = 0, newj = 0;
            newi = (affine[0] * i) + (affine[1] * j) + (affine[2] * 1);
            newj = (affine[3] * i) + (affine[4] * j) + (affine[5] * 1);
            if (newi < minX)
            {
                minX = newi;
            }
            if (newj < minY)
            {
                minY = newj;
            }
            if (newi > maxX)
            {
                maxX = newi;
            }
            if (newj > maxY)
            {
                maxY = newj;
            }
        }
    }
    dstSizePtr->height = ((Rpp32s)maxX - (Rpp32s)minX) + 1;
    dstSizePtr->width = ((Rpp32s)maxY - (Rpp32s)minY) + 1;

    return RPP_SUCCESS;
}

template <typename T, typename U>
RppStatus warp_affine_host(T* srcPtr, RppiSize srcSize, T* dstPtr, RppiSize dstSize,
                           U* affine,
                           RppiChnFormat chnFormat, unsigned int channel)
{
    Rpp32f minX = 0, minY = 0;
    T *srcPtrTemp, *dstPtrTemp, *srcPtrTopRow, *srcPtrBottomRow;
    srcPtrTemp = srcPtr;
    dstPtrTemp = dstPtr;
    for (int i = 0; i < srcSize.height; i++)
    {
        for (int j = 0; j < srcSize.width; j++)
        {
            Rpp32f newi = 0, newj = 0;
            newi = (affine[0] * i) + (affine[1] * j) + (affine[2] * 1);
            newj = (affine[3] * i) + (affine[4] * j) + (affine[5] * 1);
            if (newi < minX)
            {
                minX = newi;
            }
            if (newj < minY)
            {
                minY = newj;
            }
        }
    }

    Rpp32f divisor = (affine[1] * affine[3]) - (affine[0] * affine[4]);
    Rpp32f srcLocationRow, srcLocationColumn, srcLocationRowTerm1, srcLocationColumnTerm1, pixel;
    Rpp32s srcLocationRowFloor, srcLocationColumnFloor;

    Rpp32f srcLocationRowParameter = (-affine[4] * (-affine[2] + (Rpp32s)minX)) + (affine[1] * (-affine[5] + (Rpp32s)minY));
    Rpp32f srcLocationColumnParameter = (affine[3] * (-affine[2] + (Rpp32s)minX)) + (-affine[0] * (-affine[5] + (Rpp32s)minY));

    if (chnFormat == RPPI_CHN_PLANAR)
    {
        for (int c = 0; c < channel; c++)
        {
            for (int i = 0; i < dstSize.height; i++)
            {
                srcLocationRowTerm1 = -affine[4] * i;
                srcLocationColumnTerm1 = affine[3] * i;
                for (int j = 0; j < dstSize.width; j++)
                {
                    srcLocationRow = (srcLocationRowTerm1 + (affine[1] * j) + srcLocationRowParameter) / divisor;
                    srcLocationColumn = (srcLocationColumnTerm1 + (-affine[0] * j) + srcLocationColumnParameter) / divisor;
                    
                    if (srcLocationRow < 0 || srcLocationColumn < 0 || srcLocationRow > (srcSize.height - 2) || srcLocationColumn > (srcSize.width - 2))
                    {
                        *dstPtrTemp = 0;
                        dstPtrTemp++;
                    }
                    else
                    {
                        srcLocationRowFloor = (Rpp32s) RPPFLOOR(srcLocationRow);
                        srcLocationColumnFloor = (Rpp32s) RPPFLOOR(srcLocationColumn);
                        Rpp32f weightedHeight = srcLocationRow - srcLocationRowFloor;
                        Rpp32f weightedWidth = srcLocationColumn - srcLocationColumnFloor;
                        
                        srcPtrTopRow = srcPtrTemp + srcLocationRowFloor * srcSize.width;
                        srcPtrBottomRow  = srcPtrTopRow + srcSize.width;

                        Rpp32s srcLocColFloorChanneled = channel * srcLocationColumnFloor;

                        pixel = ((*(srcPtrTopRow + srcLocationColumnFloor)) * (1 - weightedHeight) * (1 - weightedWidth)) 
                            + ((*(srcPtrTopRow + srcLocationColumnFloor + 1)) * (1 - weightedHeight) * (weightedWidth)) 
                            + ((*(srcPtrBottomRow + srcLocationColumnFloor)) * (weightedHeight) * (1 - weightedWidth)) 
                            + ((*(srcPtrBottomRow + srcLocationColumnFloor + 1)) * (weightedHeight) * (weightedWidth));
                    
                        *dstPtrTemp = (Rpp8u) round(pixel);
                        dstPtrTemp ++;
                    }
                }
            }
            srcPtrTemp += srcSize.height * srcSize.width;
        }
    }
    else if (chnFormat == RPPI_CHN_PACKED)
    {
        Rpp32s elementsInRow = srcSize.width * channel;
        for (int i = 0; i < dstSize.height; i++)
        {
            srcLocationRowTerm1 = -affine[4] * i;
            srcLocationColumnTerm1 = affine[3] * i;
            for (int j = 0; j < dstSize.width; j++)
            {
                srcLocationRow = (srcLocationRowTerm1 + (affine[1] * j) + srcLocationRowParameter) / divisor;
                srcLocationColumn = (srcLocationColumnTerm1 + (-affine[0] * j) + srcLocationColumnParameter) / divisor;
                
                if (srcLocationRow < 0 || srcLocationColumn < 0 || srcLocationRow > (srcSize.height - 2) || srcLocationColumn > (srcSize.width - 2))
                {
                    for (int c = 0; c < channel; c++)
                    {
                        *dstPtrTemp = 0;
                        dstPtrTemp++;
                    }
                }
                else
                {
                    srcLocationRowFloor = (Rpp32s) RPPFLOOR(srcLocationRow);
                    srcLocationColumnFloor = (Rpp32s) RPPFLOOR(srcLocationColumn);
                    Rpp32f weightedHeight = srcLocationRow - srcLocationRowFloor;
                    Rpp32f weightedWidth = srcLocationColumn - srcLocationColumnFloor;
                    
                    srcPtrTopRow = srcPtrTemp + srcLocationRowFloor * elementsInRow;
                    srcPtrBottomRow  = srcPtrTopRow + elementsInRow;

                    Rpp32s srcLocColFloorChanneled = channel * srcLocationColumnFloor;

                    for (int c = 0; c < channel; c++)
                    {
                        pixel = ((*(srcPtrTopRow + c + srcLocColFloorChanneled)) * (1 - weightedHeight) * (1 - weightedWidth)) 
                            + ((*(srcPtrTopRow + c + srcLocColFloorChanneled + channel)) * (1 - weightedHeight) * (weightedWidth)) 
                            + ((*(srcPtrBottomRow + c + srcLocColFloorChanneled)) * (weightedHeight) * (1 - weightedWidth)) 
                            + ((*(srcPtrBottomRow + c + srcLocColFloorChanneled + channel)) * (weightedHeight) * (weightedWidth));
                    
                        *dstPtrTemp = (Rpp8u) round(pixel);
                        dstPtrTemp ++;
                    }
                }
            }
        }
    }

    return RPP_SUCCESS;
}




/**************** Rotate ***************/

RppStatus rotate_output_size_host(RppiSize srcSize, RppiSize *dstSizePtr,
                                       Rpp32f angleDeg)
{
    Rpp32f angleRad = -RAD(angleDeg);
    Rpp32f rotate[4] = {0};
    rotate[0] = cos(angleRad);
    rotate[1] = sin(angleRad);
    rotate[2] = -sin(angleRad);
    rotate[3] = cos(angleRad);
    
    float minX = 0, minY = 0, maxX = 0, maxY = 0;
    for (int i = 0; i < srcSize.height; i++)
    {
        for (int j = 0; j < srcSize.width; j++)
        {
            Rpp32f newi = 0, newj = 0;
            newi = (rotate[0] * i) + (rotate[1] * j);
            newj = (rotate[2] * i) + (rotate[3] * j);
            if (newi < minX)
            {
                minX = newi;
            }
            if (newj < minY)
            {
                minY = newj;
            }
            if (newi > maxX)
            {
                maxX = newi;
            }
            if (newj > maxY)
            {
                maxY = newj;
            }
        }
    }
    dstSizePtr->height = ((Rpp32s)maxX - (Rpp32s)minX) + 1;
    dstSizePtr->width = ((Rpp32s)maxY - (Rpp32s)minY) + 1;

    return RPP_SUCCESS;
}

template <typename T>
RppStatus rotate_host(T* srcPtr, RppiSize srcSize, T* dstPtr, RppiSize dstSize,
                           Rpp32f angleDeg,
                           RppiChnFormat chnFormat, unsigned int channel)
{
    Rpp32f angleRad = -RAD(angleDeg);
    Rpp32f rotate[4] = {0};
    rotate[0] = cos(angleRad);
    rotate[1] = sin(angleRad);
    rotate[2] = -sin(angleRad);
    rotate[3] = cos(angleRad);
    
    Rpp32f minX = 0, minY = 0;
    T *srcPtrTemp, *dstPtrTemp, *srcPtrTopRow, *srcPtrBottomRow;
    srcPtrTemp = srcPtr;
    dstPtrTemp = dstPtr;
    for (int i = 0; i < srcSize.height; i++)
    {
        for (int j = 0; j < srcSize.width; j++)
        {
            Rpp32f newi = 0, newj = 0;
            newi = (rotate[0] * i) + (rotate[1] * j);
            newj = (rotate[2] * i) + (rotate[3] * j);
            if (newi < minX)
            {
                minX = newi;
            }
            if (newj < minY)
            {
                minY = newj;
            }
        }
    }

    Rpp32f divisor = (rotate[1] * rotate[2]) - (rotate[0] * rotate[3]);
    Rpp32f srcLocationRow, srcLocationColumn, srcLocationRowTerm1, srcLocationColumnTerm1, pixel;
    Rpp32s srcLocationRowFloor, srcLocationColumnFloor;

    Rpp32f srcLocationRowParameter = (-rotate[3] * (Rpp32s)minX) + (rotate[1] * (Rpp32s)minY);
    Rpp32f srcLocationColumnParameter = (rotate[2] * (Rpp32s)minX) + (-rotate[0] * (Rpp32s)minY);

    if (chnFormat == RPPI_CHN_PLANAR)
    {
        for (int c = 0; c < channel; c++)
        {
            for (int i = 0; i < dstSize.height; i++)
            {
                srcLocationRowTerm1 = -rotate[3] * i;
                srcLocationColumnTerm1 = rotate[2] * i;
                for (int j = 0; j < dstSize.width; j++)
                {
                    srcLocationRow = (srcLocationRowTerm1 + (rotate[1] * j) + srcLocationRowParameter) / divisor;
                    srcLocationColumn = (srcLocationColumnTerm1 + (-rotate[0] * j) + srcLocationColumnParameter) / divisor;
                    
                    if (srcLocationRow < 0 || srcLocationColumn < 0 || srcLocationRow > (srcSize.height - 2) || srcLocationColumn > (srcSize.width - 2))
                    {
                        *dstPtrTemp = 0;
                        dstPtrTemp++;
                    }
                    else
                    {
                        srcLocationRowFloor = (Rpp32s) RPPFLOOR(srcLocationRow);
                        srcLocationColumnFloor = (Rpp32s) RPPFLOOR(srcLocationColumn);
                        Rpp32f weightedHeight = srcLocationRow - srcLocationRowFloor;
                        Rpp32f weightedWidth = srcLocationColumn - srcLocationColumnFloor;
                        
                        srcPtrTopRow = srcPtrTemp + srcLocationRowFloor * srcSize.width;
                        srcPtrBottomRow  = srcPtrTopRow + srcSize.width;

                        Rpp32s srcLocColFloorChanneled = channel * srcLocationColumnFloor;

                        pixel = ((*(srcPtrTopRow + srcLocationColumnFloor)) * (1 - weightedHeight) * (1 - weightedWidth)) 
                            + ((*(srcPtrTopRow + srcLocationColumnFloor + 1)) * (1 - weightedHeight) * (weightedWidth)) 
                            + ((*(srcPtrBottomRow + srcLocationColumnFloor)) * (weightedHeight) * (1 - weightedWidth)) 
                            + ((*(srcPtrBottomRow + srcLocationColumnFloor + 1)) * (weightedHeight) * (weightedWidth));
                    
                        *dstPtrTemp = (Rpp8u) round(pixel);
                        dstPtrTemp ++;
                    }
                }
            }
            srcPtrTemp += srcSize.height * srcSize.width;
        }
    }
    else if (chnFormat == RPPI_CHN_PACKED)
    {
        Rpp32s elementsInRow = srcSize.width * channel;
        for (int i = 0; i < dstSize.height; i++)
        {
            srcLocationRowTerm1 = -rotate[3] * i;
            srcLocationColumnTerm1 = rotate[2] * i;
            for (int j = 0; j < dstSize.width; j++)
            {
                srcLocationRow = (srcLocationRowTerm1 + (rotate[1] * j) + srcLocationRowParameter) / divisor;
                srcLocationColumn = (srcLocationColumnTerm1 + (-rotate[0] * j) + srcLocationColumnParameter) / divisor;
                
                if (srcLocationRow < 0 || srcLocationColumn < 0 || srcLocationRow > (srcSize.height - 2) || srcLocationColumn > (srcSize.width - 2))
                {
                    for (int c = 0; c < channel; c++)
                    {
                        *dstPtrTemp = 0;
                        dstPtrTemp++;
                    }
                }
                else
                {
                    srcLocationRowFloor = (Rpp32s) RPPFLOOR(srcLocationRow);
                    srcLocationColumnFloor = (Rpp32s) RPPFLOOR(srcLocationColumn);
                    Rpp32f weightedHeight = srcLocationRow - srcLocationRowFloor;
                    Rpp32f weightedWidth = srcLocationColumn - srcLocationColumnFloor;
                    
                    srcPtrTopRow = srcPtrTemp + srcLocationRowFloor * elementsInRow;
                    srcPtrBottomRow  = srcPtrTopRow + elementsInRow;

                    Rpp32s srcLocColFloorChanneled = channel * srcLocationColumnFloor;

                    for (int c = 0; c < channel; c++)
                    {
                        pixel = ((*(srcPtrTopRow + c + srcLocColFloorChanneled)) * (1 - weightedHeight) * (1 - weightedWidth)) 
                            + ((*(srcPtrTopRow + c + srcLocColFloorChanneled + channel)) * (1 - weightedHeight) * (weightedWidth)) 
                            + ((*(srcPtrBottomRow + c + srcLocColFloorChanneled)) * (weightedHeight) * (1 - weightedWidth)) 
                            + ((*(srcPtrBottomRow + c + srcLocColFloorChanneled + channel)) * (weightedHeight) * (weightedWidth));
                    
                        *dstPtrTemp = (Rpp8u) round(pixel);
                        dstPtrTemp ++;
                    }
                }
            }
        }
    }

    return RPP_SUCCESS;
}




/**************** Scale ***************/

RppStatus scale_output_size_host(RppiSize srcSize, RppiSize *dstSizePtr,
                                  Rpp32f percentage)
{
    if (percentage < 0)
    {
        return RPP_ERROR;
    }
    percentage /= 100;
    dstSizePtr->height = (Rpp32s) (percentage * (Rpp32f) srcSize.height);
    dstSizePtr->width = (Rpp32s) (percentage * (Rpp32f) srcSize.width);

    return RPP_SUCCESS;
}

template <typename T>
RppStatus scale_host(T* srcPtr, RppiSize srcSize, T* dstPtr, RppiSize dstSize,
                           Rpp32f percentage,
                           RppiChnFormat chnFormat, unsigned int channel)
{
    if (percentage < 0)
    {
        return RPP_ERROR;
    }
    
    percentage = round(percentage * 100.0) / 100.0;
    percentage /= 100;

    Rpp32f srcLocationRow, srcLocationColumn, pixel;
    Rpp32s srcLocationRowFloor, srcLocationColumnFloor;
    T *srcPtrTemp, *dstPtrTemp, *srcPtrTopRow, *srcPtrBottomRow;
    srcPtrTemp = srcPtr;
    dstPtrTemp = dstPtr;
    
    if (chnFormat == RPPI_CHN_PLANAR)
    {
        for (int c = 0; c < channel; c++)
        {
            for (int i = 0; i < dstSize.height; i++)
            {   
                srcLocationRow = ((Rpp32f) i) / percentage;
                srcLocationRowFloor = (Rpp32s) RPPFLOOR(srcLocationRow);
                Rpp32f weightedHeight = srcLocationRow - srcLocationRowFloor;
                if (srcLocationRowFloor > (srcSize.height - 2))
                {
                    srcLocationRowFloor = srcSize.height - 2;
                }

                srcPtrTopRow = srcPtrTemp + srcLocationRowFloor * srcSize.width;
                srcPtrBottomRow  = srcPtrTopRow + srcSize.width;
                
                for (int j = 0; j < dstSize.width; j++)
                {
                    srcLocationColumn = ((Rpp32f) j) / percentage;
                    srcLocationColumnFloor = (Rpp32s) RPPFLOOR(srcLocationColumn);
                    Rpp32f weightedWidth = srcLocationColumn - srcLocationColumnFloor;

                    if (srcLocationColumnFloor > (srcSize.width - 2))
                    {
                        srcLocationColumnFloor = srcSize.width - 2;
                    }
                    pixel = ((*(srcPtrTopRow + srcLocationColumnFloor)) * (1 - weightedHeight) * (1 - weightedWidth)) 
                            + ((*(srcPtrTopRow + srcLocationColumnFloor + 1)) * (1 - weightedHeight) * (weightedWidth)) 
                            + ((*(srcPtrBottomRow + srcLocationColumnFloor)) * (weightedHeight) * (1 - weightedWidth)) 
                            + ((*(srcPtrBottomRow + srcLocationColumnFloor + 1)) * (weightedHeight) * (weightedWidth));
                    
                    *dstPtrTemp = (Rpp8u) round(pixel);
                    dstPtrTemp ++;
                }
            }
            srcPtrTemp += srcSize.height * srcSize.width;
        }
    }
    else if (chnFormat == RPPI_CHN_PACKED)
    {
        Rpp32s elementsInRow = srcSize.width * channel;
        for (int i = 0; i < dstSize.height; i++)
        {
            srcLocationRow = ((Rpp32f) i) / percentage;
            srcLocationRowFloor = (Rpp32s) RPPFLOOR(srcLocationRow);
            Rpp32f weightedHeight = srcLocationRow - srcLocationRowFloor;

            if (srcLocationRowFloor > (srcSize.height - 2))
            {
                srcLocationRowFloor = srcSize.height - 2;
            }

            srcPtrTopRow = srcPtrTemp + srcLocationRowFloor * elementsInRow;
            srcPtrBottomRow  = srcPtrTopRow + elementsInRow;

            for (int j = 0; j < dstSize.width; j++)
            {   
                srcLocationColumn = ((Rpp32f) j) / percentage;
                srcLocationColumnFloor = (Rpp32s) RPPFLOOR(srcLocationColumn);
                Rpp32f weightedWidth = srcLocationColumn - srcLocationColumnFloor;

                if (srcLocationColumnFloor > (srcSize.width - 2))
                {
                    srcLocationColumnFloor = srcSize.width - 2;
                }

                Rpp32s srcLocColFloorChanneled = channel * srcLocationColumnFloor;
                
                for (int c = 0; c < channel; c++)
                {
                    pixel = ((*(srcPtrTopRow + c + srcLocColFloorChanneled)) * (1 - weightedHeight) * (1 - weightedWidth)) 
                            + ((*(srcPtrTopRow + c + srcLocColFloorChanneled + channel)) * (1 - weightedHeight) * (weightedWidth)) 
                            + ((*(srcPtrBottomRow + c + srcLocColFloorChanneled)) * (weightedHeight) * (1 - weightedWidth)) 
                            + ((*(srcPtrBottomRow + c + srcLocColFloorChanneled + channel)) * (weightedHeight) * (weightedWidth));
                    
                    *dstPtrTemp = (Rpp8u) round(pixel);
                    dstPtrTemp ++;
                }
            }
        }
    }
    
    return RPP_SUCCESS;
}




/**************** Resize ***************/

template <typename T>
RppStatus resize_host(T* srcPtr, RppiSize srcSize, T* dstPtr, RppiSize dstSize,
                           RppiChnFormat chnFormat, unsigned int channel)
{
    resize_kernel_host(srcPtr, srcSize, dstPtr, dstSize, chnFormat, channel);

    return RPP_SUCCESS;
}




/**************** Resize Crop ***************/

template <typename T>
RppStatus resize_crop_host(T* srcPtr, RppiSize srcSize, T* dstPtr, RppiSize dstSize,
                           Rpp32u x1, Rpp32u y1, Rpp32u x2, Rpp32u y2,
                           RppiChnFormat chnFormat, unsigned int channel)
{
    RppiSize srcSizeSubImage;
    T *srcPtrSubImage;

    compute_subimage_location_host(srcPtr, &srcPtrSubImage, srcSize, &srcSizeSubImage, x1, y1, x2, y2, chnFormat, channel);

    T *srcPtrResize = (T*) calloc(channel * srcSizeSubImage.height * srcSizeSubImage.width, sizeof(T));

    generate_crop_host(srcPtr, srcSize, srcPtrSubImage, srcSizeSubImage, srcPtrResize, chnFormat, channel);

    resize_kernel_host(srcPtrResize, srcSizeSubImage, dstPtr, dstSize, chnFormat, channel);

    return RPP_SUCCESS;
    
}




/**************** Random Crop Letterbox ***************/

template <typename T>
<<<<<<< HEAD
RppStatus random_crop_letterbox_host(T* srcPtr, RppiSize srcSize, T* dstPtr, RppiSize dstSize,
                                     Rpp32u x1, Rpp32u y1, Rpp32u x2, Rpp32u y2, 
                                     RppiChnFormat chnFormat, unsigned int channel)
=======
RppStatus resize_crop_host(T* srcPtr, RppiSize srcSize, T* dstPtr, RppiSize dstSize,
                           Rpp32u x1, Rpp32u y1, Rpp32u x2, Rpp32u y2,
                           RppiChnFormat chnFormat, unsigned int channel)
>>>>>>> 00e6f68e
{
    if ((RPPINRANGE(x1, 0, srcSize.width - 1) == 0) 
        || (RPPINRANGE(x2, 0, srcSize.width - 1) == 0) 
        || (RPPINRANGE(y1, 0, srcSize.height - 1) == 0) 
        || (RPPINRANGE(y2, 0, srcSize.height - 1) == 0))
    {
        return RPP_ERROR;
    }

    RppiSize srcNewSize;
    int xDiff = (int) x2 - (int) x1;
    int yDiff = (int) y2 - (int) y1;
    srcNewSize.width = (Rpp32u) RPPABS(xDiff);
    srcNewSize.height = (Rpp32u) RPPABS(yDiff);
    
    T *srcNewPtr = (T *)calloc(channel * srcNewSize.height * srcNewSize.width, sizeof(T));
    T *srcPtrTemp, *srcNewPtrTemp;
    srcPtrTemp = srcPtr;
    srcNewPtrTemp = srcNewPtr;

    if (chnFormat == RPPI_CHN_PLANAR)
    {
        for (int c = 0; c < channel; c++)
        {
            srcPtrTemp += (c * srcSize.height * srcSize.width);
            srcPtrTemp += ((RPPMIN2(y1, y2) * srcSize.width) + RPPMIN2(x1, x2));
            for (int i = RPPMIN2(y1, y2); i < RPPMAX2(y1, y2); i++)
            {
                for (int j = RPPMIN2(x1, x2); j < RPPMAX2(x1, x2); j++)
                {
                    *srcNewPtrTemp = *srcPtrTemp;
                    srcNewPtrTemp++;
                    srcPtrTemp++;
                }
                srcPtrTemp += (srcSize.width - srcNewSize.width);
            }
            srcPtrTemp = srcPtr;
        }
    }
    else if (chnFormat == RPPI_CHN_PACKED)
    {
        Rpp32s elementsInRow = srcSize.width * channel;
        srcPtrTemp += (RPPMIN2(y1, y2) * elementsInRow) + (RPPMIN2(x1, x2) * channel);
        for (int i = RPPMIN2(y1, y2); i < RPPMAX2(y1, y2); i++)
        {
            for (int j = RPPMIN2(x1, x2); j < RPPMAX2(x1, x2); j++)
            {
                for (int c = 0; c < channel; c++)
                {
                    *srcNewPtrTemp = *srcPtrTemp;
                    srcNewPtrTemp++;
                    srcPtrTemp++;
                }
            }
            srcPtrTemp += ((srcSize.width - srcNewSize.width) * channel);
        }
    }

    generate_evenly_padded_image_host(srcNewPtr, srcNewSize, dstPtr, dstSize, chnFormat, channel);

    return RPP_SUCCESS;
    
}<|MERGE_RESOLUTION|>--- conflicted
+++ resolved
@@ -671,15 +671,9 @@
 /**************** Random Crop Letterbox ***************/
 
 template <typename T>
-<<<<<<< HEAD
 RppStatus random_crop_letterbox_host(T* srcPtr, RppiSize srcSize, T* dstPtr, RppiSize dstSize,
                                      Rpp32u x1, Rpp32u y1, Rpp32u x2, Rpp32u y2, 
                                      RppiChnFormat chnFormat, unsigned int channel)
-=======
-RppStatus resize_crop_host(T* srcPtr, RppiSize srcSize, T* dstPtr, RppiSize dstSize,
-                           Rpp32u x1, Rpp32u y1, Rpp32u x2, Rpp32u y2,
-                           RppiChnFormat chnFormat, unsigned int channel)
->>>>>>> 00e6f68e
 {
     if ((RPPINRANGE(x1, 0, srcSize.width - 1) == 0) 
         || (RPPINRANGE(x2, 0, srcSize.width - 1) == 0) 
