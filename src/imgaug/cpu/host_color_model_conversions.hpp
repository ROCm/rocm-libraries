#include <cpu/rpp_cpu_common.hpp>

/**************** RGB2HSV ***************/

template <typename T, typename U>
RppStatus rgb_to_hsv_host(T* srcPtr, RppiSize srcSize, U* dstPtr,
                    RppiChnFormat chnFormat, unsigned channel)
{
    if (chnFormat == RPPI_CHN_PLANAR)
    {
        for (int i = 0; i < (srcSize.width * srcSize.height); i++)
        {
            float rf, gf, bf, cmax, cmin, delta;
            rf = ((float) srcPtr[i]) / 255;
            gf = ((float) srcPtr[i + (srcSize.width * srcSize.height)]) / 255;
            bf = ((float) srcPtr[i + (2 * srcSize.width * srcSize.height)]) / 255;
            cmax = ((rf > gf) && (rf > bf)) ? rf : ((gf > bf) ? gf : bf);
            cmin = ((rf < gf) && (rf < bf)) ? rf : ((gf < bf) ? gf : bf);
            delta = cmax - cmin;

            if (delta == 0)
            {
                dstPtr[i] = 0;
            }
            else if (cmax == rf)
            {
                dstPtr[i] = round(60 * fmod(((gf - bf) / delta),6));
            }
            else if (cmax == gf)
            {
                dstPtr[i] = round(60 * (((bf - rf) / delta) + 2));
            }
            else if (cmax == bf)
            {
                dstPtr[i] = round(60 * (((rf - gf) / delta) + 4));
            }
            
            while (dstPtr[i] > 360)
            {
                dstPtr[i] = dstPtr[i] - 360;
            }
            while (dstPtr[i] < 0)
            {
                dstPtr[i] = 360 + dstPtr[i];
            }

            if (cmax == 0)
            {
                dstPtr[i + (srcSize.width * srcSize.height)] = 0;
            }
            else
            {
                dstPtr[i + (srcSize.width * srcSize.height)] = delta / cmax;
            }

            dstPtr[i + (2 * srcSize.width * srcSize.height)] = cmax;

        }
    }
    else if (chnFormat == RPPI_CHN_PACKED)
    {
        for (int i = 0; i < (3 * srcSize.width * srcSize.height); i += 3)
        {
            float rf, gf, bf, cmax, cmin, delta;
            rf = ((float) srcPtr[i]) / 255;
            gf = ((float) srcPtr[i + 1]) / 255;
            bf = ((float) srcPtr[i + 2]) / 255;
            cmax = ((rf > gf) && (rf > bf)) ? rf : ((gf > bf) ? gf : bf);
            cmin = ((rf < gf) && (rf < bf)) ? rf : ((gf < bf) ? gf : bf);
            delta = cmax - cmin;

            if (delta == 0)
            {
                dstPtr[i] = 0;
            }
            else if (cmax == rf)
            {
                dstPtr[i] = round(60 * fmod(((gf - bf) / delta),6));
            }
            else if (cmax == gf)
            {
                dstPtr[i] = round(60 * (((bf - rf) / delta) + 2));
            }
            else if (cmax == bf)
            {
                dstPtr[i] = round(60 * (((rf - gf) / delta) + 4));
            }
            
            while (dstPtr[i] > 360)
            {
                dstPtr[i] = dstPtr[i] - 360;
            }
            while (dstPtr[i] < 0)
            {
                dstPtr[i] = 360 + dstPtr[i];
            }

            if (cmax == 0)
            {
                dstPtr[i + 1] = 0;
            }
            else
            {
                dstPtr[i + 1] = delta / cmax;
            }

            dstPtr[i + 2] = cmax;

        }
    }

    return RPP_SUCCESS;
}

/**************** HSV2RGB ***************/

template <typename T, typename U>
RppStatus hsv_to_rgb_host(T* srcPtr, RppiSize srcSize, U* dstPtr,
                    RppiChnFormat chnFormat, unsigned channel)
{
    if (chnFormat == RPPI_CHN_PLANAR)
    {
        for (int i = 0; i < (srcSize.width * srcSize.height); i++)
        {
            float c, x, m, rf, gf, bf;
            c = srcPtr[i + (2 * srcSize.width * srcSize.height)] * srcPtr[i + (srcSize.width * srcSize.height)];
            x = c * (1 - abs((fmod((srcPtr[i] / 60), 2)) - 1));
            m = srcPtr[i + (2 * srcSize.width * srcSize.height)] - c;
            
            if ((0 <= srcPtr[i]) && (srcPtr[i] < 60))
            {
                rf = c;
                gf = x;
                bf = 0;
            }
            else if ((60 <= srcPtr[i]) && (srcPtr[i] < 120))
            {
                rf = x;
                gf = c;
                bf = 0;
            }
            else if ((120 <= srcPtr[i]) && (srcPtr[i] < 180))
            {
                rf = 0;
                gf = c;
                bf = x;
            }
            else if ((180 <= srcPtr[i]) && (srcPtr[i] < 240))
            {
                rf = 0;
                gf = x;
                bf = c;
            }
            else if ((240 <= srcPtr[i]) && (srcPtr[i] < 300))
            {
                rf = x;
                gf = 0;
                bf = c;
            }
            else if ((300 <= srcPtr[i]) && (srcPtr[i] < 360))
            {
                rf = c;
                gf = 0;
                bf = x;
            }

            dstPtr[i] = (Rpp8u) round((rf + m) * 255);
            dstPtr[i + (srcSize.width * srcSize.height)] = (Rpp8u) round((gf + m) * 255);
            dstPtr[i + (2 * srcSize.width * srcSize.height)] = (Rpp8u) round((bf + m) * 255);
        }
    }
    else if (chnFormat == RPPI_CHN_PACKED)
    {
        for (int i = 0; i < (3 * srcSize.width * srcSize.height); i += 3)
        {
            float c, x, m, rf, gf, bf;
            c = srcPtr[i + 2] * srcPtr[i + 1];
            x = c * (1 - RPPABS((fmod((srcPtr[i] / 60), 2)) - 1));
            m = srcPtr[i + 2] - c;
            
            if ((0 <= srcPtr[i]) && (srcPtr[i] < 60))
            {
                rf = c;
                gf = x;
                bf = 0;
            }
            else if ((60 <= srcPtr[i]) && (srcPtr[i] < 120))
            {
                rf = x;
                gf = c;
                bf = 0;
            }
            else if ((120 <= srcPtr[i]) && (srcPtr[i] < 180))
            {
                rf = 0;
                gf = c;
                bf = x;
            }
            else if ((180 <= srcPtr[i]) && (srcPtr[i] < 240))
            {
                rf = 0;
                gf = x;
                bf = c;
            }
            else if ((240 <= srcPtr[i]) && (srcPtr[i] < 300))
            {
                rf = x;
                gf = 0;
                bf = c;
            }
            else if ((300 <= srcPtr[i]) && (srcPtr[i] < 360))
            {
                rf = c;
                gf = 0;
                bf = x;
            }

            dstPtr[i] = (Rpp8u) round((rf + m) * 255);
            dstPtr[i + 1] = (Rpp8u) round((gf + m) * 255);
            dstPtr[i + 2] = (Rpp8u) round((bf + m) * 255);
        }
    }

    return RPP_SUCCESS;
}

/**************** Hue Modification ***************/

template <typename T, typename U>
RppStatus hueRGB_host(T* srcPtr, RppiSize srcSize, U* dstPtr,
                    Rpp32f hueShift,
                    RppiChnFormat chnFormat, unsigned channel)
{
    if (chnFormat == RPPI_CHN_PLANAR)
    {
        Rpp32u channel = 3;
        Rpp32f *pHSV = (Rpp32f *)malloc(channel * srcSize.width * srcSize.height * sizeof(Rpp32f));
        for (int i = 0; i < (srcSize.width * srcSize.height); i++)
        {
            float rf, gf, bf, cmax, cmin, delta;
            rf = ((float) srcPtr[i]) / 255;
            gf = ((float) srcPtr[i + (srcSize.width * srcSize.height)]) / 255;
            bf = ((float) srcPtr[i + (2 * srcSize.width * srcSize.height)]) / 255;
            cmax = ((rf > gf) && (rf > bf)) ? rf : ((gf > bf) ? gf : bf);
            cmin = ((rf < gf) && (rf < bf)) ? rf : ((gf < bf) ? gf : bf);
            delta = cmax - cmin;

            if (delta == 0)
            {
                pHSV[i] = 0;
            }
            else if (cmax == rf)
            {
                pHSV[i] = round(60 * fmod(((gf - bf) / delta),6));
            }
            else if (cmax == gf)
            {
                pHSV[i] = round(60 * (((bf - rf) / delta) + 2));
            }
            else if (cmax == bf)
            {
                pHSV[i] = round(60 * (((rf - gf) / delta) + 4));
            }
            
            while (pHSV[i] > 360)
            {
                pHSV[i] = pHSV[i] - 360;
            }
            while (pHSV[i] < 0)
            {
                pHSV[i] = 360 + pHSV[i];
            }

            if (cmax == 0)
            {
                pHSV[i + (srcSize.width * srcSize.height)] = 0;
            }
            else
            {
                pHSV[i + (srcSize.width * srcSize.height)] = delta / cmax;
            }

            pHSV[i + (2 * srcSize.width * srcSize.height)] = cmax;

        }
        for (int i = 0; i < (srcSize.width * srcSize.height); i++)
        {
            pHSV[i] += hueShift;
            while (pHSV[i] > 360)
            {
                pHSV[i] = pHSV[i] - 360;
            }
            while (pHSV[i] < 0)
            {
                pHSV[i] = 360 + pHSV[i];
            }
        }
        for (int i = 0; i < (srcSize.width * srcSize.height); i++)
        {
            float c, x, m, rf, gf, bf;
            c = pHSV[i + (2 * srcSize.width * srcSize.height)] * pHSV[i + (srcSize.width * srcSize.height)];
            x = c * (1 - abs((fmod((pHSV[i] / 60), 2)) - 1));
            m = pHSV[i + (2 * srcSize.width * srcSize.height)] - c;
            
            if ((0 <= pHSV[i]) && (pHSV[i] < 60))
            {
                rf = c;
                gf = x;
                bf = 0;
            }
            else if ((60 <= pHSV[i]) && (pHSV[i] < 120))
            {
                rf = x;
                gf = c;
                bf = 0;
            }
            else if ((120 <= pHSV[i]) && (pHSV[i] < 180))
            {
                rf = 0;
                gf = c;
                bf = x;
            }
            else if ((180 <= pHSV[i]) && (pHSV[i] < 240))
            {
                rf = 0;
                gf = x;
                bf = c;
            }
            else if ((240 <= pHSV[i]) && (pHSV[i] < 300))
            {
                rf = x;
                gf = 0;
                bf = c;
            }
            else if ((300 <= pHSV[i]) && (pHSV[i] < 360))
            {
                rf = c;
                gf = 0;
                bf = x;
            }

            dstPtr[i] = (Rpp8u) round((rf + m) * 255);
            dstPtr[i + (srcSize.width * srcSize.height)] = (Rpp8u) round((gf + m) * 255);
            dstPtr[i + (2 * srcSize.width * srcSize.height)] = (Rpp8u) round((bf + m) * 255);
        }
    }
    else if (chnFormat == RPPI_CHN_PACKED)
    {
        Rpp32u channel = 3;
        Rpp32f *pHSV = (Rpp32f *)malloc(channel * srcSize.width * srcSize.height * sizeof(Rpp32f));
        for (int i = 0; i < (3 * srcSize.width * srcSize.height); i += 3)
        {
            float rf, gf, bf, cmax, cmin, delta;
            rf = ((float) srcPtr[i]) / 255;
            gf = ((float) srcPtr[i + 1]) / 255;
            bf = ((float) srcPtr[i + 2]) / 255;
            cmax = ((rf > gf) && (rf > bf)) ? rf : ((gf > bf) ? gf : bf);
            cmin = ((rf < gf) && (rf < bf)) ? rf : ((gf < bf) ? gf : bf);
            delta = cmax - cmin;

            if (delta == 0)
            {
                pHSV[i] = 0;
            }
            else if (cmax == rf)
            {
                pHSV[i] = round(60 * fmod(((gf - bf) / delta),6));
            }
            else if (cmax == gf)
            {
                pHSV[i] = round(60 * (((bf - rf) / delta) + 2));
            }
            else if (cmax == bf)
            {
                pHSV[i] = round(60 * (((rf - gf) / delta) + 4));
            }
            
            while (pHSV[i] > 360)
            {
                pHSV[i] = pHSV[i] - 360;
            }
            while (pHSV[i] < 0)
            {
                pHSV[i] = 360 + pHSV[i];
            }

            if (cmax == 0)
            {
                pHSV[i + 1] = 0;
            }
            else
            {
                pHSV[i + 1] = delta / cmax;
            }

            pHSV[i + 2] = cmax;

        }
        for (int i = 0; i < (3 * srcSize.width * srcSize.height); i += 3)
        {
            pHSV[i] += hueShift;
            while (pHSV[i] > 360)
            {
                pHSV[i] = pHSV[i] - 360;
            }
            while (pHSV[i] < 0)
            {
                pHSV[i] = 360 + pHSV[i];
            }
        }
        for (int i = 0; i < (3 * srcSize.width * srcSize.height); i += 3)
        {
            float c, x, m, rf, gf, bf;
            c = pHSV[i + 2] * pHSV[i + 1];
            x = c * (1 - abs((fmod((pHSV[i] / 60), 2)) - 1));
            m = pHSV[i + 2] - c;
            
            if ((0 <= pHSV[i]) && (pHSV[i] < 60))
            {
                rf = c;
                gf = x;
                bf = 0;
            }
            else if ((60 <= pHSV[i]) && (pHSV[i] < 120))
            {
                rf = x;
                gf = c;
                bf = 0;
            }
            else if ((120 <= pHSV[i]) && (pHSV[i] < 180))
            {
                rf = 0;
                gf = c;
                bf = x;
            }
            else if ((180 <= pHSV[i]) && (pHSV[i] < 240))
            {
                rf = 0;
                gf = x;
                bf = c;
            }
            else if ((240 <= pHSV[i]) && (pHSV[i] < 300))
            {
                rf = x;
                gf = 0;
                bf = c;
            }
            else if ((300 <= pHSV[i]) && (pHSV[i] < 360))
            {
                rf = c;
                gf = 0;
                bf = x;
            }

            dstPtr[i] = (Rpp8u) round((rf + m) * 255);
            dstPtr[i + 1] = (Rpp8u) round((gf + m) * 255);
            dstPtr[i + 2] = (Rpp8u) round((bf + m) * 255);
        }
    }
    return RPP_SUCCESS;
}
template <typename T, typename U>
RppStatus hueHSV_host(T* srcPtr, RppiSize srcSize, U* dstPtr,
                    Rpp32f hueShift,
                    RppiChnFormat chnFormat, unsigned channel)
{
    if (chnFormat == RPPI_CHN_PLANAR)
    {
        Rpp32u channel = 3;
        for (int i = 0; i < (channel * srcSize.width * srcSize.height); i++)
        {
            dstPtr[i] = srcPtr[i];
        }
        for (int i = 0; i < (srcSize.width * srcSize.height); i++)
        {
            dstPtr[i] += hueShift;
            while (dstPtr[i] > 360)
            {
                dstPtr[i] = dstPtr[i] - 360;
            }
            while (dstPtr[i] < 0)
            {
                dstPtr[i] = 360 + dstPtr[i];
            }
        }
    }
    else if (chnFormat == RPPI_CHN_PACKED)
    {
        Rpp32u channel = 3;
        for (int i = 0; i < (channel * srcSize.width * srcSize.height); i++)
        {
            dstPtr[i] = srcPtr[i];
        }
        for (int i = 0; i < (3 * srcSize.width * srcSize.height); i += 3)
        {
            dstPtr[i] += hueShift;
            while (dstPtr[i] > 360)
            {
                dstPtr[i] = dstPtr[i] - 360;
            }
            while (dstPtr[i] < 0)
            {
                dstPtr[i] = 360 + dstPtr[i];
            }
        }
    }
    return RPP_SUCCESS;
}

/**************** Saturation Modification ***************/

template <typename T, typename U>
RppStatus saturationRGB_host(T* srcPtr, RppiSize srcSize, U* dstPtr,
                    Rpp32f saturationFactor,
                    RppiChnFormat chnFormat, unsigned channel)
{
    if (chnFormat == RPPI_CHN_PLANAR)
    {
        Rpp32u channel = 3;
        Rpp32f *pHSV = (Rpp32f *)malloc(channel * srcSize.width * srcSize.height * sizeof(Rpp32f));
        for (int i = 0; i < (srcSize.width * srcSize.height); i++)
        {
            float rf, gf, bf, cmax, cmin, delta;
            rf = ((float) srcPtr[i]) / 255;
            gf = ((float) srcPtr[i + (srcSize.width * srcSize.height)]) / 255;
            bf = ((float) srcPtr[i + (2 * srcSize.width * srcSize.height)]) / 255;
            cmax = ((rf > gf) && (rf > bf)) ? rf : ((gf > bf) ? gf : bf);
            cmin = ((rf < gf) && (rf < bf)) ? rf : ((gf < bf) ? gf : bf);
            delta = cmax - cmin;

            if (delta == 0)
            {
                pHSV[i] = 0;
            }
            else if (cmax == rf)
            {
                pHSV[i] = round(60 * fmod(((gf - bf) / delta),6));
            }
            else if (cmax == gf)
            {
                pHSV[i] = round(60 * (((bf - rf) / delta) + 2));
            }
            else if (cmax == bf)
            {
                pHSV[i] = round(60 * (((rf - gf) / delta) + 4));
            }
            
            while (pHSV[i] > 360)
            {
                pHSV[i] = pHSV[i] - 360;
            }
            while (pHSV[i] < 0)
            {
                pHSV[i] = 360 + pHSV[i];
            }

            if (cmax == 0)
            {
                pHSV[i + (srcSize.width * srcSize.height)] = 0;
            }
            else
            {
                pHSV[i + (srcSize.width * srcSize.height)] = delta / cmax;
            }

            pHSV[i + (2 * srcSize.width * srcSize.height)] = cmax;

        }
        for (int i = 0; i < (srcSize.width * srcSize.height); i++)
        {
            pHSV[i + (srcSize.width * srcSize.height)] *= saturationFactor;
            pHSV[i + (srcSize.width * srcSize.height)] = (pHSV[i + (srcSize.width * srcSize.height)] < (float) 1) ? pHSV[i + (srcSize.width * srcSize.height)] : ((float) 1);
            pHSV[i + (srcSize.width * srcSize.height)] = (pHSV[i + (srcSize.width * srcSize.height)] > (float) 0) ? pHSV[i + (srcSize.width * srcSize.height)] : ((float) 0);
        }
        for (int i = 0; i < (srcSize.width * srcSize.height); i++)
        {
            float c, x, m, rf, gf, bf;
            c = pHSV[i + (2 * srcSize.width * srcSize.height)] * pHSV[i + (srcSize.width * srcSize.height)];
            x = c * (1 - abs((fmod((pHSV[i] / 60), 2)) - 1));
            m = pHSV[i + (2 * srcSize.width * srcSize.height)] - c;
            
            if ((0 <= pHSV[i]) && (pHSV[i] < 60))
            {
                rf = c;
                gf = x;
                bf = 0;
            }
            else if ((60 <= pHSV[i]) && (pHSV[i] < 120))
            {
                rf = x;
                gf = c;
                bf = 0;
            }
            else if ((120 <= pHSV[i]) && (pHSV[i] < 180))
            {
                rf = 0;
                gf = c;
                bf = x;
            }
            else if ((180 <= pHSV[i]) && (pHSV[i] < 240))
            {
                rf = 0;
                gf = x;
                bf = c;
            }
            else if ((240 <= pHSV[i]) && (pHSV[i] < 300))
            {
                rf = x;
                gf = 0;
                bf = c;
            }
            else if ((300 <= pHSV[i]) && (pHSV[i] < 360))
            {
                rf = c;
                gf = 0;
                bf = x;
            }

            dstPtr[i] = (Rpp8u) round((rf + m) * 255);
            dstPtr[i + (srcSize.width * srcSize.height)] = (Rpp8u) round((gf + m) * 255);
            dstPtr[i + (2 * srcSize.width * srcSize.height)] = (Rpp8u) round((bf + m) * 255);
        }
    }
    else if (chnFormat == RPPI_CHN_PACKED)
    {
        Rpp32u channel = 3;
        Rpp32f *pHSV = (Rpp32f *)malloc(channel * srcSize.width * srcSize.height * sizeof(Rpp32f));
        for (int i = 0; i < (3 * srcSize.width * srcSize.height); i += 3)
        {
            float rf, gf, bf, cmax, cmin, delta;
            rf = ((float) srcPtr[i]) / 255;
            gf = ((float) srcPtr[i + 1]) / 255;
            bf = ((float) srcPtr[i + 2]) / 255;
            cmax = ((rf > gf) && (rf > bf)) ? rf : ((gf > bf) ? gf : bf);
            cmin = ((rf < gf) && (rf < bf)) ? rf : ((gf < bf) ? gf : bf);
            delta = cmax - cmin;

            if (delta == 0)
            {
                pHSV[i] = 0;
            }
            else if (cmax == rf)
            {
                pHSV[i] = round(60 * fmod(((gf - bf) / delta),6));
            }
            else if (cmax == gf)
            {
                pHSV[i] = round(60 * (((bf - rf) / delta) + 2));
            }
            else if (cmax == bf)
            {
                pHSV[i] = round(60 * (((rf - gf) / delta) + 4));
            }
            
            while (pHSV[i] > 360)
            {
                pHSV[i] = pHSV[i] - 360;
            }
            while (pHSV[i] < 0)
            {
                pHSV[i] = 360 + pHSV[i];
            }

            if (cmax == 0)
            {
                pHSV[i + 1] = 0;
            }
            else
            {
                pHSV[i + 1] = delta / cmax;
            }

            pHSV[i + 2] = cmax;

        }
        for (int i = 0; i < (3 * srcSize.width * srcSize.height); i += 3)
        {
            pHSV[i + 1] *= saturationFactor;
            pHSV[i + 1] = (pHSV[i + 1] < (float) 1) ? pHSV[i + 1] : ((float) 1);
            pHSV[i + 1] = (pHSV[i + 1] > (float) 0) ? pHSV[i + 1] : ((float) 0);
        }
        for (int i = 0; i < (3 * srcSize.width * srcSize.height); i += 3)
        {
            float c, x, m, rf, gf, bf;
            c = pHSV[i + 2] * pHSV[i + 1];
            x = c * (1 - abs((fmod((pHSV[i] / 60), 2)) - 1));
            m = pHSV[i + 2] - c;
            
            if ((0 <= pHSV[i]) && (pHSV[i] < 60))
            {
                rf = c;
                gf = x;
                bf = 0;
            }
            else if ((60 <= pHSV[i]) && (pHSV[i] < 120))
            {
                rf = x;
                gf = c;
                bf = 0;
            }
            else if ((120 <= pHSV[i]) && (pHSV[i] < 180))
            {
                rf = 0;
                gf = c;
                bf = x;
            }
            else if ((180 <= pHSV[i]) && (pHSV[i] < 240))
            {
                rf = 0;
                gf = x;
                bf = c;
            }
            else if ((240 <= pHSV[i]) && (pHSV[i] < 300))
            {
                rf = x;
                gf = 0;
                bf = c;
            }
            else if ((300 <= pHSV[i]) && (pHSV[i] < 360))
            {
                rf = c;
                gf = 0;
                bf = x;
            }

            dstPtr[i] = (Rpp8u) round((rf + m) * 255);
            dstPtr[i + 1] = (Rpp8u) round((gf + m) * 255);
            dstPtr[i + 2] = (Rpp8u) round((bf + m) * 255);
        }
    }
    return RPP_SUCCESS;
}
template <typename T, typename U>
RppStatus saturationHSV_host(T* srcPtr, RppiSize srcSize, U* dstPtr,
                    Rpp32f saturationFactor,
                    RppiChnFormat chnFormat, unsigned channel)
{
    if (chnFormat == RPPI_CHN_PLANAR)
    {
        Rpp32u channel = 3;
        for (int i = 0; i < (channel * srcSize.width * srcSize.height); i++)
        {
            dstPtr[i] = srcPtr[i];
        }
        for (int i = 0; i < (srcSize.width * srcSize.height); i++)
        {
            dstPtr[i + (srcSize.width * srcSize.height)] *= saturationFactor;
            dstPtr[i + (srcSize.width * srcSize.height)] = (dstPtr[i + (srcSize.width * srcSize.height)] < (float) 1) ? dstPtr[i + (srcSize.width * srcSize.height)] : ((float) 1);
            dstPtr[i + (srcSize.width * srcSize.height)] = (dstPtr[i + (srcSize.width * srcSize.height)] > (float) 0) ? dstPtr[i + (srcSize.width * srcSize.height)] : ((float) 0);
        }
    }
    else if (chnFormat == RPPI_CHN_PACKED)
    {
        Rpp32u channel = 3;
        for (int i = 0; i < (channel * srcSize.width * srcSize.height); i++)
        {
            dstPtr[i] = srcPtr[i];
        }
        for (int i = 0; i < (3 * srcSize.width * srcSize.height); i += 3)
        {
            dstPtr[i + 1] *= saturationFactor;
            dstPtr[i + 1] = (dstPtr[i + 1] < (float) 1) ? dstPtr[i + 1] : ((float) 1);
            dstPtr[i + 1] = (dstPtr[i + 1] > (float) 0) ? dstPtr[i + 1] : ((float) 0);
        }
    }
    return RPP_SUCCESS;
<<<<<<< HEAD

}

/**************** Exposure Modification ***************/

template <typename T, typename U>
RppStatus exposure_host(T* srcPtr, RppiSize srcSize, U* dstPtr,
                    Rpp32f exposureFactor,
                    RppiChnFormat chnFormat, unsigned channel, RppiFormat imageFormat)
{
    Rpp32f pixel;
    T *srcPtrTemp, *dstPtrTemp;
    srcPtrTemp = srcPtr;
    dstPtrTemp = dstPtr;

    if (imageFormat == RGB)
    {
        for (int i = 0; i < (channel * srcSize.width * srcSize.height); i++)
        {
            pixel = *srcPtrTemp * (pow(2, exposureFactor));
            pixel = (pixel < (Rpp32f) 255) ? pixel : ((Rpp32f) 255);
            pixel = (pixel > (Rpp32f) 0) ? pixel : ((Rpp32f) 0);
            *dstPtrTemp = (T) round(pixel);
            dstPtrTemp++;
            srcPtrTemp++;
        }
    }
    else if (imageFormat == HSV)
    {
        exposureFactor = RPPABS(exposureFactor);
        if (chnFormat == RPPI_CHN_PLANAR)
        {
            for (int i = 0; i < ((channel - 1) * (srcSize.width * srcSize.height)); i++)
            {
                *dstPtrTemp = *srcPtrTemp;
                srcPtrTemp++;
                dstPtrTemp++;
            }
            for (int i = 0; i < (srcSize.width * srcSize.height); i++)
            {
                pixel = *srcPtrTemp * exposureFactor;
                pixel = (pixel < (Rpp32f) 1) ? pixel : ((Rpp32f) 1);
                pixel = (pixel > (Rpp32f) 0) ? pixel : ((Rpp32f) 0);
                *dstPtrTemp = pixel;
                dstPtrTemp++;
                srcPtrTemp++;
            }
        }
        else if (chnFormat == RPPI_CHN_PACKED)
        {
            int count = 0;
            for (int i = 0; i < (channel * srcSize.width * srcSize.height); i++)
            {
                if (count == 2)
                {
                    pixel = *srcPtrTemp * exposureFactor;
                    pixel = (pixel < (Rpp32f) 1) ? pixel : ((Rpp32f) 1);
                    pixel = (pixel > (Rpp32f) 0) ? pixel : ((Rpp32f) 0);
                    *dstPtrTemp = pixel;
                    dstPtrTemp++;
                    srcPtrTemp++;
                    count = 0;
                }
                else
                {
                    *dstPtrTemp = *srcPtrTemp;
                    dstPtrTemp++;
                    srcPtrTemp++;
                    count++;
                }
            }
        }
    }

    return RPP_SUCCESS;
}

/**************** RGB2HSL ***************/

template <typename T, typename U>
RppStatus rgb2hsl_host(T* srcPtr, RppiSize srcSize, U* dstPtr,
                    RppiChnFormat chnFormat, unsigned channel)
{
    if (chnFormat == RPPI_CHN_PLANAR)
    {
        for (int i = 0; i < (srcSize.width * srcSize.height); i++)
        {
            float rf, gf, bf, cmax, cmin, delta, divisor;
            rf = ((float) srcPtr[i]) / 255;
            gf = ((float) srcPtr[i + (srcSize.width * srcSize.height)]) / 255;
            bf = ((float) srcPtr[i + (2 * srcSize.width * srcSize.height)]) / 255;
            cmax = ((rf > gf) && (rf > bf)) ? rf : ((gf > bf) ? gf : bf);
            cmin = ((rf < gf) && (rf < bf)) ? rf : ((gf < bf) ? gf : bf);
            divisor = cmax + cmin - 1;
            delta = cmax - cmin;

            if (delta == 0)
            {
                dstPtr[i] = 0;
            }
            else if (cmax == rf)
            {
                dstPtr[i] = round(60 * fmod(((gf - bf) / delta),6));
            }
            else if (cmax == gf)
            {
                dstPtr[i] = round(60 * (((bf - rf) / delta) + 2));
            }
            else if (cmax == bf)
            {
                dstPtr[i] = round(60 * (((rf - gf) / delta) + 4));
            }
            
            while (dstPtr[i] > 360)
            {
                dstPtr[i] = dstPtr[i] - 360;
            }
            while (dstPtr[i] < 0)
            {
                dstPtr[i] = 360 + dstPtr[i];
            }

            if (delta == 0)
            {
                dstPtr[i + (srcSize.width * srcSize.height)] = 0;
            }
            else
            {
                dstPtr[i + (srcSize.width * srcSize.height)] = delta / (1 - RPPABS(divisor));
            }

            dstPtr[i + (2 * srcSize.width * srcSize.height)] = (cmax + cmin) / 2;

        }
    }
    else if (chnFormat == RPPI_CHN_PACKED)
    {
        for (int i = 0; i < (3 * srcSize.width * srcSize.height); i += 3)
        {
            float rf, gf, bf, cmax, cmin, delta, divisor;
            rf = ((float) srcPtr[i]) / 255;
            gf = ((float) srcPtr[i + 1]) / 255;
            bf = ((float) srcPtr[i + 2]) / 255;
            cmax = ((rf > gf) && (rf > bf)) ? rf : ((gf > bf) ? gf : bf);
            cmin = ((rf < gf) && (rf < bf)) ? rf : ((gf < bf) ? gf : bf);
            divisor = cmax + cmin - 1;
            delta = cmax - cmin;

            if (delta == 0)
            {
                dstPtr[i] = 0;
            }
            else if (cmax == rf)
            {
                dstPtr[i] = round(60 * fmod(((gf - bf) / delta),6));
            }
            else if (cmax == gf)
            {
                dstPtr[i] = round(60 * (((bf - rf) / delta) + 2));
            }
            else if (cmax == bf)
            {
                dstPtr[i] = round(60 * (((rf - gf) / delta) + 4));
            }
            
            while (dstPtr[i] > 360)
            {
                dstPtr[i] = dstPtr[i] - 360;
            }
            while (dstPtr[i] < 0)
            {
                dstPtr[i] = 360 + dstPtr[i];
            }

            if (delta == 0)
            {
                dstPtr[i + 1] = 0;
            }
            else
            {
                dstPtr[i + 1] = delta / (1 - RPPABS(divisor));
            }

            dstPtr[i + 2] = (cmax + cmin) / 2;

        }
    }

    return RPP_SUCCESS;
}

/**************** HSL2RGB ***************/

template <typename T, typename U>
RppStatus hsl2rgb_host(T* srcPtr, RppiSize srcSize, U* dstPtr,
                    RppiChnFormat chnFormat, unsigned channel)
{
    if (chnFormat == RPPI_CHN_PLANAR)
    {
        for (int i = 0; i < (srcSize.width * srcSize.height); i++)
        {
            float c, x, m, rf, gf, bf;
            c = (2 * srcPtr[i + (2 * srcSize.width * srcSize.height)]) - 1;
            c = (1 - RPPABS(c)) * srcPtr[i + (srcSize.width * srcSize.height)];
            x = c * (1 - abs((fmod((srcPtr[i] / 60), 2)) - 1));
            m = srcPtr[i + (2 * srcSize.width * srcSize.height)] - c / 2;
            
            if ((0 <= srcPtr[i]) && (srcPtr[i] < 60))
            {
                rf = c;
                gf = x;
                bf = 0;
            }
            else if ((60 <= srcPtr[i]) && (srcPtr[i] < 120))
            {
                rf = x;
                gf = c;
                bf = 0;
            }
            else if ((120 <= srcPtr[i]) && (srcPtr[i] < 180))
            {
                rf = 0;
                gf = c;
                bf = x;
            }
            else if ((180 <= srcPtr[i]) && (srcPtr[i] < 240))
            {
                rf = 0;
                gf = x;
                bf = c;
            }
            else if ((240 <= srcPtr[i]) && (srcPtr[i] < 300))
            {
                rf = x;
                gf = 0;
                bf = c;
            }
            else if ((300 <= srcPtr[i]) && (srcPtr[i] < 360))
            {
                rf = c;
                gf = 0;
                bf = x;
            }

            dstPtr[i] = (Rpp8u) round((rf + m) * 255);
            dstPtr[i + (srcSize.width * srcSize.height)] = (Rpp8u) round((gf + m) * 255);
            dstPtr[i + (2 * srcSize.width * srcSize.height)] = (Rpp8u) round((bf + m) * 255);
        }
    }
    else if (chnFormat == RPPI_CHN_PACKED)
    {
        printf("\nInside\n");
        for (int i = 0; i < (3 * srcSize.width * srcSize.height); i += 3)
        {
            float c, x, m, rf, gf, bf;
            c = (2 * srcPtr[i + 2]) - 1;
            c = (1 - RPPABS(c)) * srcPtr[i + 1];
            x = c * (1 - abs((fmod((srcPtr[i] / 60), 2)) - 1));
            m = srcPtr[i + 2] - c / 2;
            
            if ((0 <= srcPtr[i]) && (srcPtr[i] < 60))
            {
                rf = c;
                gf = x;
                bf = 0;
            }
            else if ((60 <= srcPtr[i]) && (srcPtr[i] < 120))
            {
                rf = x;
                gf = c;
                bf = 0;
            }
            else if ((120 <= srcPtr[i]) && (srcPtr[i] < 180))
            {
                rf = 0;
                gf = c;
                bf = x;
            }
            else if ((180 <= srcPtr[i]) && (srcPtr[i] < 240))
            {
                rf = 0;
                gf = x;
                bf = c;
            }
            else if ((240 <= srcPtr[i]) && (srcPtr[i] < 300))
            {
                rf = x;
                gf = 0;
                bf = c;
            }
            else if ((300 <= srcPtr[i]) && (srcPtr[i] < 360))
            {
                rf = c;
                gf = 0;
                bf = x;
            }

            dstPtr[i] = (Rpp8u) round((rf + m) * 255);
            dstPtr[i + 1] = (Rpp8u) round((gf + m) * 255);
            dstPtr[i + 2] = (Rpp8u) round((bf + m) * 255);
        }
    }

    return RPP_SUCCESS;
=======
>>>>>>> 00e6f68e
}<|MERGE_RESOLUTION|>--- conflicted
+++ resolved
@@ -764,7 +764,6 @@
         }
     }
     return RPP_SUCCESS;
-<<<<<<< HEAD
 
 }
 
@@ -1069,6 +1068,4 @@
     }
 
     return RPP_SUCCESS;
-=======
->>>>>>> 00e6f68e
 }