--- conflicted
+++ resolved
@@ -896,7 +896,6 @@
     return RPP_SUCCESS;
 }
 
-<<<<<<< HEAD
 /**************** Blend ***************/
 
 template <typename T>
@@ -981,9 +980,7 @@
     return RPP_SUCCESS;
 }
 /**************** Gamma Correction ***************/
-=======
 /**************** Random Shadow ***************/
->>>>>>> 6450bee0
 
 template <typename T>
 RppStatus random_shadow_host(T* srcPtr, RppiSize srcSize, T* dstPtr, 
@@ -1016,8 +1013,51 @@
         shadowSize.width = rand() % (srcSizeSubImage.width / 2);
         Rpp32u shadowPosI = rand() % (srcSizeSubImage.height - shadowSize.height);
         Rpp32u shadowPosJ = rand() % (srcSizeSubImage.width - shadowSize.width);
-
-<<<<<<< HEAD
+        
+        if (chnFormat == RPPI_CHN_PLANAR)
+        {
+            Rpp32u remainingElementsInRow = srcSize.width - shadowSize.width;
+            for (int c = 0; c < channel; c++)
+            {
+                dstPtrTemp = dstPtrSubImage + (c * srcSize.height * srcSize.width) + (shadowPosI * srcSize.width) + shadowPosJ;
+                srcPtrTemp = srcPtrSubImage + (c * srcSize.height * srcSize.width) + (shadowPosI * srcSize.width) + shadowPosJ;
+
+                for (int i = 0; i < shadowSize.height; i++)
+                {
+                    for (int j = 0; j < shadowSize.width; j++)
+                    {
+                        *dstPtrTemp = *srcPtrTemp / 2;
+                        dstPtrTemp++;
+                        srcPtrTemp++;
+                    }
+                    dstPtrTemp += remainingElementsInRow;
+                    srcPtrTemp += remainingElementsInRow;
+                }
+            }
+        }
+        else if (chnFormat == RPPI_CHN_PACKED)
+        {
+            dstPtrTemp = dstPtrSubImage + (channel * ((shadowPosI * srcSize.width) + shadowPosJ));
+            srcPtrTemp = srcPtrSubImage + (channel * ((shadowPosI * srcSize.width) + shadowPosJ));
+            Rpp32u remainingElementsInRow = channel * (srcSize.width - shadowSize.width);
+            for (int i = 0; i < shadowSize.height; i++)
+            {
+                for (int j = 0; j < shadowSize.width; j++)
+                {
+                    for (int c = 0; c < channel; c++)
+                    {
+                        *dstPtrTemp = *srcPtrTemp / 2;
+                        dstPtrTemp++;
+                        srcPtrTemp++;
+                    }
+                }
+                dstPtrTemp += remainingElementsInRow;
+                srcPtrTemp += remainingElementsInRow;
+            }
+        }
+    }
+ 
+    return RPP_SUCCESS;
 }
 
 /**************** Fog ***************/
@@ -1183,51 +1223,5 @@
             }
         }
     }
-    
-=======
-        if (chnFormat == RPPI_CHN_PLANAR)
-        {
-            Rpp32u remainingElementsInRow = srcSize.width - shadowSize.width;
-            for (int c = 0; c < channel; c++)
-            {
-                dstPtrTemp = dstPtrSubImage + (c * srcSize.height * srcSize.width) + (shadowPosI * srcSize.width) + shadowPosJ;
-                srcPtrTemp = srcPtrSubImage + (c * srcSize.height * srcSize.width) + (shadowPosI * srcSize.width) + shadowPosJ;
-
-                for (int i = 0; i < shadowSize.height; i++)
-                {
-                    for (int j = 0; j < shadowSize.width; j++)
-                    {
-                        *dstPtrTemp = *srcPtrTemp / 2;
-                        dstPtrTemp++;
-                        srcPtrTemp++;
-                    }
-                    dstPtrTemp += remainingElementsInRow;
-                    srcPtrTemp += remainingElementsInRow;
-                }
-            }
-        }
-        else if (chnFormat == RPPI_CHN_PACKED)
-        {
-            dstPtrTemp = dstPtrSubImage + (channel * ((shadowPosI * srcSize.width) + shadowPosJ));
-            srcPtrTemp = srcPtrSubImage + (channel * ((shadowPosI * srcSize.width) + shadowPosJ));
-            Rpp32u remainingElementsInRow = channel * (srcSize.width - shadowSize.width);
-            for (int i = 0; i < shadowSize.height; i++)
-            {
-                for (int j = 0; j < shadowSize.width; j++)
-                {
-                    for (int c = 0; c < channel; c++)
-                    {
-                        *dstPtrTemp = *srcPtrTemp / 2;
-                        dstPtrTemp++;
-                        srcPtrTemp++;
-                    }
-                }
-                dstPtrTemp += remainingElementsInRow;
-                srcPtrTemp += remainingElementsInRow;
-            }
-        }
-    }
- 
->>>>>>> 6450bee0
-    return RPP_SUCCESS;
+
 }