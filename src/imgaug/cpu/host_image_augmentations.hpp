--- conflicted
+++ resolved
@@ -651,15 +651,16 @@
     if (chnFormat == RPPI_CHN_PLANAR)
     {
         Rpp8u *srcPtr1,*srcPtr2;
-        srcPtr1=srcPtr + (srcSize.width * srcSize.height);
-        srcPtr2=srcPtr + (srcSize.width * srcSize.height*2);
+        if(channel>1)
+        {
+            srcPtr1=srcPtr + (srcSize.width * srcSize.height);
+            srcPtr2=srcPtr + (srcSize.width * srcSize.height*2);
+        }
         for (int i = 0; i < (srcSize.width * srcSize.height); i++)
         {
             Rpp32f check= *srcPtr + *srcPtr1 + *srcPtr2;
             if(check >= (240*3) && fogValue!=0)
-            {
-
-            }
+            {            }
             else if(check>=(170*3))
             {
                 Rpp32f pixel = ((Rpp32f) *srcPtr)  * (1.5 + fogValue) - (fogValue*4) + (7*fogValue);
@@ -671,11 +672,7 @@
                     *srcPtr1 = (Rpp8u)RPPPIXELCHECK(pixel);
                     pixel = ((Rpp32f) *srcPtr2) * (1.5 + fogValue) + (fogValue*4) + (7*fogValue);
                     *srcPtr2 = (Rpp8u)RPPPIXELCHECK(pixel);
-<<<<<<< HEAD
-                    srcPtr1++;srcPtr2++;
-=======
 				    srcPtr1++;srcPtr2++;
->>>>>>> b91f5740
                 }
             }
             else if(check<=(85*3))
@@ -705,11 +702,7 @@
                     *srcPtr2 = (Rpp8u)RPPPIXELCHECK(pixel);
                     srcPtr1++;srcPtr2++;
                 }
-<<<<<<< HEAD
-            } 
-=======
-            }
->>>>>>> b91f5740
+            }
         }
     }
     else
