--- conflicted
+++ resolved
@@ -35,8 +35,8 @@
 /************ Brightness ************/
 
 template <typename T>
-RppStatus brightness_contrast_host(T* srcPtr, RppiSize srcSize, T* dstPtr,
-                                   Rpp32f alpha, Rpp32f beta,
+RppStatus brightness_host(T* srcPtr, RppiSize srcSize, T* dstPtr,
+                            Rpp32f alpha, Rpp32f beta,
                                    unsigned int channel)
 {
     for (int i = 0; i < (channel * srcSize.width * srcSize.height); i++)
@@ -734,14 +734,9 @@
 /**************** Occlusion Add ***************/
 
 template <typename T>
-<<<<<<< HEAD
 RppStatus occlusionAdd_host(T* srcPtr1, T* srcPtr2, RppiSize srcSize1, RppiSize srcSize2, T* dstPtr, 
                             Rpp32u src1x1, Rpp32u src1y1, Rpp32u src1x2, Rpp32u src1y2, 
                             Rpp32u src2x1, Rpp32u src2y1, Rpp32u src2x2, Rpp32u src2y2, 
-=======
-RppStatus brightness_host(T* srcPtr, RppiSize srcSize, T* dstPtr,
-                            Rpp32f alpha, Rpp32f beta,
->>>>>>> 00e6f68e
                             RppiChnFormat chnFormat, unsigned int channel)
 {
     RppiSize srcSize1SubImage, srcSize2SubImage, dstSizeSubImage;
