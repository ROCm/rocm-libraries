#include <rppi_color_model_conversions.h>
#include <rppdefs.h>
#include "rppi_validate.hpp"

#ifdef HIP_COMPILE
#include <hip/rpp_hip_common.hpp>

#elif defined(OCL_COMPILE)
#include <cl/rpp_cl_common.hpp>
#include "cl/cl_declarations.hpp"
#endif //backend
#include <stdio.h>
#include <iostream>
#include <fstream>
#include <chrono>
using namespace std::chrono; 

#include "cpu/host_color_model_conversions.hpp" 
 
// ----------------------------------------
// Host rgb_to_hsv functions calls 
// ----------------------------------------


RppStatus
rppi_rgb_to_hsv_u8_pln1_host(RppPtr_t srcPtr,RppiSize srcSize,RppPtr_t dstPtr)
{

 	 validate_image_size(srcSize);
	 rgb_to_hsv_host<Rpp8u>(static_cast<Rpp8u*>(srcPtr), 
			srcSize,
			static_cast<Rpp8u*>(dstPtr), 
			RPPI_CHN_PLANAR, 1);
	return RPP_SUCCESS;
}

RppStatus
rppi_rgb_to_hsv_u8_pln3_host(RppPtr_t srcPtr,RppiSize srcSize,RppPtr_t dstPtr)
{

 	 validate_image_size(srcSize);
	 rgb_to_hsv_host<Rpp8u>(static_cast<Rpp8u*>(srcPtr), 
			srcSize,
			static_cast<Rpp8u*>(dstPtr), 
			RPPI_CHN_PLANAR, 3);
	return RPP_SUCCESS;
}

RppStatus
rppi_rgb_to_hsv_u8_pkd3_host(RppPtr_t srcPtr,RppiSize srcSize,RppPtr_t dstPtr)
{

 	 validate_image_size(srcSize);
	 rgb_to_hsv_host<Rpp8u>(static_cast<Rpp8u*>(srcPtr), 
			srcSize,
			static_cast<Rpp8u*>(dstPtr), 
			RPPI_CHN_PACKED, 3);
	return RPP_SUCCESS;
}
 
// ----------------------------------------
// Host hsv_to_rgb functions calls 
// ----------------------------------------


RppStatus
rppi_hsv_to_rgb_u8_pln1_host(RppPtr_t srcPtr,RppiSize srcSize,RppPtr_t dstPtr)
{

 	 validate_image_size(srcSize);
	 hsv_to_rgb_host<Rpp8u>(static_cast<Rpp8u*>(srcPtr), 
			srcSize,
			static_cast<Rpp8u*>(dstPtr), 
			RPPI_CHN_PLANAR, 1);
	return RPP_SUCCESS;
}

RppStatus
rppi_hsv_to_rgb_u8_pln3_host(RppPtr_t srcPtr,RppiSize srcSize,RppPtr_t dstPtr)
{

 	 validate_image_size(srcSize);
	 hsv_to_rgb_host<Rpp8u>(static_cast<Rpp8u*>(srcPtr), 
			srcSize,
			static_cast<Rpp8u*>(dstPtr), 
			RPPI_CHN_PLANAR, 3);
	return RPP_SUCCESS;
}

RppStatus
rppi_hsv_to_rgb_u8_pkd3_host(RppPtr_t srcPtr,RppiSize srcSize,RppPtr_t dstPtr)
{

 	 validate_image_size(srcSize);
	 hsv_to_rgb_host<Rpp8u>(static_cast<Rpp8u*>(srcPtr), 
			srcSize,
			static_cast<Rpp8u*>(dstPtr), 
			RPPI_CHN_PACKED, 3);
	return RPP_SUCCESS;
}
 
// ----------------------------------------
// Host hueRGB functions calls 
// ----------------------------------------


RppStatus
rppi_hueRGB_u8_pln1_host(RppPtr_t srcPtr,RppiSize srcSize,RppPtr_t dstPtr,Rpp32f hueShift)
{

 	 validate_image_size(srcSize);
	 hueRGB_host<Rpp8u>(static_cast<Rpp8u*>(srcPtr), 
			srcSize,
			static_cast<Rpp8u*>(dstPtr), 
			hueShift,
			RPPI_CHN_PLANAR, 1);
	return RPP_SUCCESS;
}

RppStatus
rppi_hueRGB_u8_pln3_host(RppPtr_t srcPtr,RppiSize srcSize,RppPtr_t dstPtr,Rpp32f hueShift)
{

 	 validate_image_size(srcSize);
	 hueRGB_host<Rpp8u>(static_cast<Rpp8u*>(srcPtr), 
			srcSize,
			static_cast<Rpp8u*>(dstPtr), 
			hueShift,
			RPPI_CHN_PLANAR, 3);
	return RPP_SUCCESS;
}

RppStatus
rppi_hueRGB_u8_pkd3_host(RppPtr_t srcPtr,RppiSize srcSize,RppPtr_t dstPtr,Rpp32f hueShift)
{

 	 validate_image_size(srcSize);
	 hueRGB_host<Rpp8u>(static_cast<Rpp8u*>(srcPtr), 
			srcSize,
			static_cast<Rpp8u*>(dstPtr), 
			hueShift,
			RPPI_CHN_PACKED, 3);
	return RPP_SUCCESS;
}
 
// ----------------------------------------
// Host hueHSV functions calls 
// ----------------------------------------


RppStatus
rppi_hueHSV_u8_pln1_host(RppPtr_t srcPtr,RppiSize srcSize,RppPtr_t dstPtr,Rpp32f hueShift)
{

 	 validate_image_size(srcSize);
	 hueHSV_host<Rpp8u>(static_cast<Rpp8u*>(srcPtr), 
			srcSize,
			static_cast<Rpp8u*>(dstPtr), 
			hueShift,
			RPPI_CHN_PLANAR, 1);
	return RPP_SUCCESS;
}

RppStatus
rppi_hueHSV_u8_pln3_host(RppPtr_t srcPtr,RppiSize srcSize,RppPtr_t dstPtr,Rpp32f hueShift)
{

 	 validate_image_size(srcSize);
	 hueHSV_host<Rpp8u>(static_cast<Rpp8u*>(srcPtr), 
			srcSize,
			static_cast<Rpp8u*>(dstPtr), 
			hueShift,
			RPPI_CHN_PLANAR, 3);
	return RPP_SUCCESS;
}

RppStatus
rppi_hueHSV_u8_pkd3_host(RppPtr_t srcPtr,RppiSize srcSize,RppPtr_t dstPtr,Rpp32f hueShift)
{

 	 validate_image_size(srcSize);
	 hueHSV_host<Rpp8u>(static_cast<Rpp8u*>(srcPtr), 
			srcSize,
			static_cast<Rpp8u*>(dstPtr), 
			hueShift,
			RPPI_CHN_PACKED, 3);
	return RPP_SUCCESS;
}
 
// ----------------------------------------
// Host saturationRGB functions calls 
// ----------------------------------------


RppStatus
rppi_saturationRGB_u8_pln1_host(RppPtr_t srcPtr,RppiSize srcSize,RppPtr_t dstPtr,Rpp32f saturationFactor)
{

 	 validate_image_size(srcSize);
	 saturationRGB_host<Rpp8u>(static_cast<Rpp8u*>(srcPtr), 
			srcSize,
			static_cast<Rpp8u*>(dstPtr), 
			saturationFactor,
			RPPI_CHN_PLANAR, 1);
	return RPP_SUCCESS;
}

RppStatus
rppi_saturationRGB_u8_pln3_host(RppPtr_t srcPtr,RppiSize srcSize,RppPtr_t dstPtr,Rpp32f saturationFactor)
{

 	 validate_image_size(srcSize);
	 saturationRGB_host<Rpp8u>(static_cast<Rpp8u*>(srcPtr), 
			srcSize,
			static_cast<Rpp8u*>(dstPtr), 
			saturationFactor,
			RPPI_CHN_PLANAR, 3);
	return RPP_SUCCESS;
}

RppStatus
rppi_saturationRGB_u8_pkd3_host(RppPtr_t srcPtr,RppiSize srcSize,RppPtr_t dstPtr,Rpp32f saturationFactor)
{

 	 validate_image_size(srcSize);
	 saturationRGB_host<Rpp8u>(static_cast<Rpp8u*>(srcPtr), 
			srcSize,
			static_cast<Rpp8u*>(dstPtr), 
			saturationFactor,
			RPPI_CHN_PACKED, 3);
	return RPP_SUCCESS;
}
 
// ----------------------------------------
// Host saturationHSV functions calls 
// ----------------------------------------


RppStatus
rppi_saturationHSV_u8_pln1_host(RppPtr_t srcPtr,RppiSize srcSize,RppPtr_t dstPtr,Rpp32f saturationFactor)
{

 	 validate_image_size(srcSize);
	 saturationHSV_host<Rpp8u>(static_cast<Rpp8u*>(srcPtr), 
			srcSize,
			static_cast<Rpp8u*>(dstPtr), 
			saturationFactor,
			RPPI_CHN_PLANAR, 1);
	return RPP_SUCCESS;
}

RppStatus
rppi_saturationHSV_u8_pln3_host(RppPtr_t srcPtr,RppiSize srcSize,RppPtr_t dstPtr,Rpp32f saturationFactor)
{

 	 validate_image_size(srcSize);
	 saturationHSV_host<Rpp8u>(static_cast<Rpp8u*>(srcPtr), 
			srcSize,
			static_cast<Rpp8u*>(dstPtr), 
			saturationFactor,
			RPPI_CHN_PLANAR, 3);
	return RPP_SUCCESS;
}

RppStatus
rppi_saturationHSV_u8_pkd3_host(RppPtr_t srcPtr,RppiSize srcSize,RppPtr_t dstPtr,Rpp32f saturationFactor)
{

 	 validate_image_size(srcSize);
	 saturationHSV_host<Rpp8u>(static_cast<Rpp8u*>(srcPtr), 
			srcSize,
			static_cast<Rpp8u*>(dstPtr), 
			saturationFactor,
			RPPI_CHN_PACKED, 3);
	return RPP_SUCCESS;
}
 
// ----------------------------------------
// GPU rgb_to_hsv functions  calls 
// ----------------------------------------


RppStatus
rppi_rgb_to_hsv_u8_pln1_gpu(RppPtr_t srcPtr,RppiSize srcSize,RppPtr_t dstPtr, RppHandle_t rppHandle) 
{

 	 validate_image_size(srcSize);

#ifdef OCL_COMPILE
 	 {
 	 rgb_to_hsv_cl(static_cast<cl_mem>(srcPtr), 
			srcSize,
			static_cast<cl_mem>(dstPtr), 
			RPPI_CHN_PLANAR, 1,
			static_cast<cl_command_queue>(rppHandle));
 	 } 
#elif defined (HIP_COMPILE) 
 	 { 
 	 } 
#endif //BACKEND 
		return RPP_SUCCESS;
}

RppStatus
rppi_rgb_to_hsv_u8_pln3_gpu(RppPtr_t srcPtr,RppiSize srcSize,RppPtr_t dstPtr, RppHandle_t rppHandle) 
{

 	 validate_image_size(srcSize);

#ifdef OCL_COMPILE
 	 {
 	 rgb_to_hsv_cl(static_cast<cl_mem>(srcPtr), 
			srcSize,
			static_cast<cl_mem>(dstPtr), 
			RPPI_CHN_PLANAR, 3,
			static_cast<cl_command_queue>(rppHandle));
 	 } 
#elif defined (HIP_COMPILE) 
 	 { 
 	 } 
#endif //BACKEND 
		return RPP_SUCCESS;
}

RppStatus
rppi_rgb_to_hsv_u8_pkd3_gpu(RppPtr_t srcPtr,RppiSize srcSize,RppPtr_t dstPtr, RppHandle_t rppHandle) 
{

 	 validate_image_size(srcSize);

#ifdef OCL_COMPILE
 	 {
 	 rgb_to_hsv_cl(static_cast<cl_mem>(srcPtr), 
			srcSize,
			static_cast<cl_mem>(dstPtr), 
			RPPI_CHN_PACKED, 3,
			static_cast<cl_command_queue>(rppHandle));
 	 } 
#elif defined (HIP_COMPILE) 
 	 { 
 	 } 
#endif //BACKEND 
		return RPP_SUCCESS;
}
 
// ----------------------------------------
// GPU hsv_to_rgb functions  calls 
// ----------------------------------------


RppStatus
rppi_hsv_to_rgb_u8_pln1_gpu(RppPtr_t srcPtr,RppiSize srcSize,RppPtr_t dstPtr, RppHandle_t rppHandle) 
{

 	 validate_image_size(srcSize);

#ifdef OCL_COMPILE
 	 {
 	 hsv_to_rgb_cl(static_cast<cl_mem>(srcPtr), 
			srcSize,
			static_cast<cl_mem>(dstPtr), 
			RPPI_CHN_PLANAR, 1,
			static_cast<cl_command_queue>(rppHandle));
 	 } 
#elif defined (HIP_COMPILE) 
 	 { 
 	 } 
#endif //BACKEND 
		return RPP_SUCCESS;
}

RppStatus
rppi_hsv_to_rgb_u8_pln3_gpu(RppPtr_t srcPtr,RppiSize srcSize,RppPtr_t dstPtr, RppHandle_t rppHandle) 
{

 	 validate_image_size(srcSize);

#ifdef OCL_COMPILE
 	 {
 	 hsv_to_rgb_cl(static_cast<cl_mem>(srcPtr), 
			srcSize,
			static_cast<cl_mem>(dstPtr), 
			RPPI_CHN_PLANAR, 3,
			static_cast<cl_command_queue>(rppHandle));
 	 } 
#elif defined (HIP_COMPILE) 
 	 { 
 	 } 
#endif //BACKEND 
		return RPP_SUCCESS;
}

RppStatus
rppi_hsv_to_rgb_u8_pkd3_gpu(RppPtr_t srcPtr,RppiSize srcSize,RppPtr_t dstPtr, RppHandle_t rppHandle) 
{

 	 validate_image_size(srcSize);

#ifdef OCL_COMPILE
 	 {
 	 hsv_to_rgb_cl(static_cast<cl_mem>(srcPtr), 
			srcSize,
			static_cast<cl_mem>(dstPtr), 
			RPPI_CHN_PACKED, 3,
			static_cast<cl_command_queue>(rppHandle));
 	 } 
#elif defined (HIP_COMPILE) 
 	 { 
 	 } 
#endif //BACKEND 
		return RPP_SUCCESS;
}
 
// ----------------------------------------
// GPU hueRGB functions  calls 
// ----------------------------------------


RppStatus
rppi_hueRGB_u8_pln1_gpu(RppPtr_t srcPtr,RppiSize srcSize,RppPtr_t dstPtr,Rpp32f hueShift, RppHandle_t rppHandle) 
{

 	 validate_image_size(srcSize);

#ifdef OCL_COMPILE
 	 {
 	 hueRGB_cl(static_cast<cl_mem>(srcPtr), 
			srcSize,
			static_cast<cl_mem>(dstPtr), 
			hueShift, 0.0/*Saturation*/,
			RPPI_CHN_PLANAR, 1,
			static_cast<cl_command_queue>(rppHandle));
 	 } 
#elif defined (HIP_COMPILE) 
 	 { 
 	 } 
#endif //BACKEND 
		return RPP_SUCCESS;
}

RppStatus
rppi_hueRGB_u8_pln3_gpu(RppPtr_t srcPtr,RppiSize srcSize,RppPtr_t dstPtr,Rpp32f hueShift, RppHandle_t rppHandle) 
{

 	 validate_image_size(srcSize);

#ifdef OCL_COMPILE
 	 {
 	 hueRGB_cl(static_cast<cl_mem>(srcPtr), 
			srcSize,
			static_cast<cl_mem>(dstPtr), 
			hueShift, 0.0/*Saturation*/,
			RPPI_CHN_PLANAR, 3,
			static_cast<cl_command_queue>(rppHandle));
 	 } 
#elif defined (HIP_COMPILE) 
 	 { 
 	 } 
#endif //BACKEND 
		return RPP_SUCCESS;
}

RppStatus
rppi_hueRGB_u8_pkd3_gpu(RppPtr_t srcPtr,RppiSize srcSize,RppPtr_t dstPtr,Rpp32f hueShift, RppHandle_t rppHandle) 
{

 	 validate_image_size(srcSize);

#ifdef OCL_COMPILE
 	 {
 	 hueRGB_cl(static_cast<cl_mem>(srcPtr), 
			srcSize,
			static_cast<cl_mem>(dstPtr), 
			hueShift, 0.0/*Saturation*/,
			RPPI_CHN_PACKED, 3,
			static_cast<cl_command_queue>(rppHandle));
 	 } 
#elif defined (HIP_COMPILE) 
 	 { 
 	 } 
#endif //BACKEND 
		return RPP_SUCCESS;
}
 
// ----------------------------------------
// GPU hueHSV functions  calls 
// ----------------------------------------


RppStatus
rppi_hueHSV_u8_pln1_gpu(RppPtr_t srcPtr,RppiSize srcSize,RppPtr_t dstPtr,Rpp32f hueShift, RppHandle_t rppHandle) 
{

 	 validate_image_size(srcSize);

#ifdef OCL_COMPILE
 	 {
 	 hueHSV_cl(static_cast<cl_mem>(srcPtr), 
			srcSize,
			static_cast<cl_mem>(dstPtr), 
			hueShift, 0.0/*Saturation*/,
			RPPI_CHN_PLANAR, 1,
			static_cast<cl_command_queue>(rppHandle));
 	 } 
#elif defined (HIP_COMPILE) 
 	 { 
 	 } 
#endif //BACKEND 
		return RPP_SUCCESS;
}

RppStatus
rppi_hueHSV_u8_pln3_gpu(RppPtr_t srcPtr,RppiSize srcSize,RppPtr_t dstPtr,Rpp32f hueShift, RppHandle_t rppHandle) 
{

 	 validate_image_size(srcSize);

#ifdef OCL_COMPILE
 	 {
 	 hueHSV_cl(static_cast<cl_mem>(srcPtr), 
			srcSize,
			static_cast<cl_mem>(dstPtr), 
			hueShift, 0.0/*Saturation*/,
			RPPI_CHN_PLANAR, 3,
			static_cast<cl_command_queue>(rppHandle));
 	 } 
#elif defined (HIP_COMPILE) 
 	 { 
 	 } 
#endif //BACKEND 
		return RPP_SUCCESS;
}

RppStatus
rppi_hueHSV_u8_pkd3_gpu(RppPtr_t srcPtr,RppiSize srcSize,RppPtr_t dstPtr,Rpp32f hueShift, RppHandle_t rppHandle) 
{

 	 validate_image_size(srcSize);

#ifdef OCL_COMPILE
 	 {
 	 hueHSV_cl(static_cast<cl_mem>(srcPtr), 
			srcSize,
			static_cast<cl_mem>(dstPtr), 
			hueShift, 0.0/*Saturation*/,
			RPPI_CHN_PACKED, 3,
			static_cast<cl_command_queue>(rppHandle));
 	 } 
#elif defined (HIP_COMPILE) 
 	 { 
 	 } 
#endif //BACKEND 
		return RPP_SUCCESS;
}
 
// ----------------------------------------
// GPU saturationRGB functions  calls 
// ----------------------------------------


RppStatus
rppi_saturationRGB_u8_pln1_gpu(RppPtr_t srcPtr,RppiSize srcSize,RppPtr_t dstPtr,Rpp32f saturationFactor, RppHandle_t rppHandle) 
{

 	 validate_image_size(srcSize);

#ifdef OCL_COMPILE
 	 {
 	 hueRGB_cl(static_cast<cl_mem>(srcPtr), 
			srcSize,
			static_cast<cl_mem>(dstPtr), 
			 0.0/*hue*/,saturationFactor,
			RPPI_CHN_PLANAR, 1,
			static_cast<cl_command_queue>(rppHandle));
 	 } 
#elif defined (HIP_COMPILE) 
 	 { 
 	 } 
#endif //BACKEND 
		return RPP_SUCCESS;
}

RppStatus
rppi_saturationRGB_u8_pln3_gpu(RppPtr_t srcPtr,RppiSize srcSize,RppPtr_t dstPtr,Rpp32f saturationFactor, RppHandle_t rppHandle) 
{

 	 validate_image_size(srcSize);

#ifdef OCL_COMPILE
 	 {
 	 hueRGB_cl(static_cast<cl_mem>(srcPtr), 
			srcSize,
			static_cast<cl_mem>(dstPtr), 
			 0.0/*hue*/,saturationFactor,
			RPPI_CHN_PLANAR, 3,
			static_cast<cl_command_queue>(rppHandle));
 	 } 
#elif defined (HIP_COMPILE) 
 	 { 
 	 } 
#endif //BACKEND 
		return RPP_SUCCESS;
}

RppStatus
rppi_saturationRGB_u8_pkd3_gpu(RppPtr_t srcPtr,RppiSize srcSize,RppPtr_t dstPtr,Rpp32f saturationFactor, RppHandle_t rppHandle) 
{

 	 validate_image_size(srcSize);

#ifdef OCL_COMPILE
 	 {
 	 hueRGB_cl(static_cast<cl_mem>(srcPtr), 
			srcSize,
			static_cast<cl_mem>(dstPtr), 
			 0.0/*hue*/,saturationFactor,
			RPPI_CHN_PACKED, 3,
			static_cast<cl_command_queue>(rppHandle));
 	 } 
#elif defined (HIP_COMPILE) 
 	 { 
 	 } 
#endif //BACKEND 
		return RPP_SUCCESS;
}
 
// ----------------------------------------
// GPU saturationHSV functions  calls 
// ----------------------------------------


RppStatus
rppi_saturationHSV_u8_pln1_gpu(RppPtr_t srcPtr,RppiSize srcSize,RppPtr_t dstPtr,Rpp32f saturationFactor, RppHandle_t rppHandle) 
{

 	 validate_image_size(srcSize);

#ifdef OCL_COMPILE
 	 {
 	 hueHSV_cl(static_cast<cl_mem>(srcPtr), 
			srcSize,
			static_cast<cl_mem>(dstPtr), 
			 0.0/*hue*/,saturationFactor,
			RPPI_CHN_PLANAR, 1,
			static_cast<cl_command_queue>(rppHandle));
 	 } 
#elif defined (HIP_COMPILE) 
 	 { 
 	 } 
#endif //BACKEND 
		return RPP_SUCCESS;
}

RppStatus
rppi_saturationHSV_u8_pln3_gpu(RppPtr_t srcPtr,RppiSize srcSize,RppPtr_t dstPtr,Rpp32f saturationFactor, RppHandle_t rppHandle) 
{

 	 validate_image_size(srcSize);

#ifdef OCL_COMPILE
 	 {
 	 hueHSV_cl(static_cast<cl_mem>(srcPtr), 
			srcSize,
			static_cast<cl_mem>(dstPtr), 
			0.0/*hue*/,saturationFactor,
			RPPI_CHN_PLANAR, 3,
			static_cast<cl_command_queue>(rppHandle));
 	 } 
#elif defined (HIP_COMPILE) 
 	 { 
 	 } 
#endif //BACKEND 
		return RPP_SUCCESS;
}

RppStatus
rppi_saturationHSV_u8_pkd3_gpu(RppPtr_t srcPtr,RppiSize srcSize,RppPtr_t dstPtr,Rpp32f saturationFactor, RppHandle_t rppHandle) 
{

<<<<<<< HEAD
}




/******* Exposure Modification ********/

// GPU calls for Exposure Modification function

// Host calls for Exposure Modification function

RppStatus
rppi_exposureRGB_u8_pln3_host(RppPtr_t srcPtr, RppiSize srcSize, RppPtr_t dstPtr,
                         Rpp32f exposureFactor)
{

    exposure_host<Rpp8u>(static_cast<Rpp8u*>(srcPtr), srcSize, static_cast<Rpp8u*>(dstPtr),
                           exposureFactor,
                           RPPI_CHN_PLANAR, 3, RGB);
    return RPP_SUCCESS;
}

RppStatus
rppi_exposureRGB_u8_pkd3_host(RppPtr_t srcPtr, RppiSize srcSize, RppPtr_t dstPtr,
                         Rpp32f exposureFactor)
{

    exposure_host<Rpp8u>(static_cast<Rpp8u*>(srcPtr), srcSize, static_cast<Rpp8u*>(dstPtr),
                           exposureFactor,
                           RPPI_CHN_PACKED, 3, RGB);
    return RPP_SUCCESS;
}

RppStatus
rppi_exposureHSV_u8_pln3_host(RppPtr_t srcPtr, RppiSize srcSize, RppPtr_t dstPtr,
                         Rpp32f exposureFactor)
{

    exposure_host<Rpp32f>(static_cast<Rpp32f*>(srcPtr), srcSize, static_cast<Rpp32f*>(dstPtr),
                           exposureFactor,
                           RPPI_CHN_PLANAR, 3, HSV);
    return RPP_SUCCESS;
}

RppStatus
rppi_exposureHSV_u8_pkd3_host(RppPtr_t srcPtr, RppiSize srcSize, RppPtr_t dstPtr,
                         Rpp32f exposureFactor)
{

    exposure_host<Rpp32f>(static_cast<Rpp32f*>(srcPtr), srcSize, static_cast<Rpp32f*>(dstPtr),
                           exposureFactor,
                           RPPI_CHN_PACKED, 3, HSV);
    return RPP_SUCCESS;
}




/******* RGB 2 HSL ********/

// GPU calls for RGB 2 HSL function

// Host calls for RGB 2 HSL function

RppStatus
rppi_rgb2hsl_u8_pln3_host(RppPtr_t srcPtr, RppiSize srcSize, RppPtr_t dstPtr)
{

    rgb2hsl_host<Rpp8u, Rpp32f>(static_cast<Rpp8u*>(srcPtr), srcSize, static_cast<Rpp32f*>(dstPtr),
                         RPPI_CHN_PLANAR, 3);
    return RPP_SUCCESS;

}

RppStatus
rppi_rgb2hsl_u8_pkd3_host(RppPtr_t srcPtr, RppiSize srcSize, RppPtr_t dstPtr)
{

    rgb2hsl_host<Rpp8u, Rpp32f>(static_cast<Rpp8u*>(srcPtr), srcSize, static_cast<Rpp32f*>(dstPtr),
                         RPPI_CHN_PACKED, 3);
    return RPP_SUCCESS;

}




/******* HSL 2 RGB ********/

// GPU calls for HSL 2 RGB function

// Host calls for HSL 2 RGB function

RppStatus
rppi_hsl2rgb_u8_pln3_host(RppPtr_t srcPtr, RppiSize srcSize, RppPtr_t dstPtr)
{

    hsl2rgb_host<Rpp32f, Rpp8u>(static_cast<Rpp32f*>(srcPtr), srcSize, static_cast<Rpp8u*>(dstPtr),
                         RPPI_CHN_PLANAR, 3);
    return RPP_SUCCESS;

}

RppStatus
rppi_hsl2rgb_u8_pkd3_host(RppPtr_t srcPtr, RppiSize srcSize, RppPtr_t dstPtr)
{

    hsl2rgb_host<Rpp32f, Rpp8u>(static_cast<Rpp32f*>(srcPtr), srcSize, static_cast<Rpp8u*>(dstPtr),
                         RPPI_CHN_PACKED, 3);
    return RPP_SUCCESS;

=======
 	 validate_image_size(srcSize);

#ifdef OCL_COMPILE
 	 {
 	 hueHSV_cl(static_cast<cl_mem>(srcPtr), 
			srcSize,
			static_cast<cl_mem>(dstPtr), 
			 0.0/*hue*/, saturationFactor,
			RPPI_CHN_PACKED, 3,
			static_cast<cl_command_queue>(rppHandle));
 	 } 
#elif defined (HIP_COMPILE) 
 	 { 
 	 } 
#endif //BACKEND 
		return RPP_SUCCESS;
>>>>>>> 00e6f68e
}<|MERGE_RESOLUTION|>--- conflicted
+++ resolved
@@ -676,8 +676,22 @@
 RppStatus
 rppi_saturationHSV_u8_pkd3_gpu(RppPtr_t srcPtr,RppiSize srcSize,RppPtr_t dstPtr,Rpp32f saturationFactor, RppHandle_t rppHandle) 
 {
-
-<<<<<<< HEAD
+ 	 validate_image_size(srcSize);
+
+#ifdef OCL_COMPILE
+ 	 {
+ 	 hueHSV_cl(static_cast<cl_mem>(srcPtr), 
+			srcSize,
+			static_cast<cl_mem>(dstPtr), 
+			 0.0/*hue*/, saturationFactor,
+			RPPI_CHN_PACKED, 3,
+			static_cast<cl_command_queue>(rppHandle));
+ 	 } 
+#elif defined (HIP_COMPILE) 
+ 	 { 
+ 	 } 
+#endif //BACKEND 
+		return RPP_SUCCESS;
 }
 
 
@@ -788,23 +802,4 @@
     hsl2rgb_host<Rpp32f, Rpp8u>(static_cast<Rpp32f*>(srcPtr), srcSize, static_cast<Rpp8u*>(dstPtr),
                          RPPI_CHN_PACKED, 3);
     return RPP_SUCCESS;
-
-=======
- 	 validate_image_size(srcSize);
-
-#ifdef OCL_COMPILE
- 	 {
- 	 hueHSV_cl(static_cast<cl_mem>(srcPtr), 
-			srcSize,
-			static_cast<cl_mem>(dstPtr), 
-			 0.0/*hue*/, saturationFactor,
-			RPPI_CHN_PACKED, 3,
-			static_cast<cl_command_queue>(rppHandle));
- 	 } 
-#elif defined (HIP_COMPILE) 
- 	 { 
- 	 } 
-#endif //BACKEND 
-		return RPP_SUCCESS;
->>>>>>> 00e6f68e
 }