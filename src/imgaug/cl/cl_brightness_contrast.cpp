--- conflicted
+++ resolved
@@ -1,13 +1,3 @@
-<<<<<<< HEAD
-#define OCL
-#ifdef OCL
-#include "cl/rpp_cl_common.h"
-
-//File Name : cl_brightness_contrast.cpp
-//Has the opencl implementation of rpp brightness and contrast function
-int cl_brightness_contrast( unsigned char *sPtr,unsigned int height, unsigned int width,
-                        unsigned char *dPtr)
-=======
 #define __CL_ENABLE_EXCEPTIONS
 #define C L_USE_DEPRECATED_OPENCL_1_2_APIS
 
@@ -40,7 +30,6 @@
 
 RppStatus cl_brightness_contrast( Rpp8u* pSrc, unsigned int height, unsigned int width,
                                   Rpp8u* pDst, Rpp32f alpha, Rpp32f beta)
->>>>>>> 4d500d16
 {
     unsigned int n = height * width;
     // Device input buffers
@@ -113,11 +102,4 @@
     }
 
   return RPP_SUCCESS;
-
-<<<<<<< HEAD
-    return 0;
-}
-#endif
-=======
-}
->>>>>>> 4d500d16
+}