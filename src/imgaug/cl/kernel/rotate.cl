
#define saturate_8u(value) ( (value) > 255 ? 255 : ((value) < 0 ? 0 : (value) ))
#define PI 3.14159265
#define RAD(deg) (deg * PI / 180)

__kernel void rotate_pln (  __global unsigned char* srcPtr,
<<<<<<< HEAD
                           __global unsigned char* dstPtr,
                           const float angleDeg,
                           const unsigned int source_height,
                           const unsigned int source_width,
                           const unsigned int dest_height,
                           const unsigned int dest_width,
                           const  int minX,
                           const  int minY,
                           const unsigned int channel
)
{
   float angleRad = RAD(angleDeg);
   float rotate[4];
   rotate[0] = cos(angleRad);
   rotate[1] = -1 * sin( angleRad);
   rotate[2] = sin( angleRad);
   rotate[3] = cos( angleRad);

   int id_x = get_global_id(0);
   int id_y = get_global_id(1);
   int id_z = get_global_id(2);

   int xc = id_x - dest_width/2;
   int yc = id_y - dest_height/2;

   int k ;
   int l ;

   k = (int)((rotate[0] * xc )+ (rotate[1] * yc));
   l = (int)((rotate[2] * xc) + (rotate[3] * yc));
   k = k + source_width/2;
   l = l + source_height/2;
   if (l < source_height && l >=0 && k < source_width && k >=0 )
   dstPtr[(id_z * dest_height * dest_width) + (id_y * dest_width) + id_x] =
                           srcPtr[(id_z * source_height * source_width) + (l * source_width) + k];
   else
   dstPtr[(id_z * dest_height * dest_width) + (id_y * dest_width) + id_x] = 0;

=======
                            __global unsigned char* dstPtr,
                            const float angleDeg,
                            const unsigned int source_height,
                            const unsigned int source_width,
                            const unsigned int dest_height,
                            const unsigned int dest_width,
                            const unsigned int channel
)
{
    float angleRad = RAD(angleDeg);
    float rotate[4];
    rotate[0] = cos(angleRad);
    rotate[1] = -1 * sin( angleRad);
    rotate[2] = sin( angleRad);
    rotate[3] = cos( angleRad);   

    int id_x = get_global_id(0);
    int id_y = get_global_id(1);
    int id_z = get_global_id(2);

    int xc = id_x - dest_width/2;
    int yc = id_y - dest_height/2;
    
    int k ;
    int l ;
   
    k = (int)((rotate[0] * xc )+ (rotate[1] * yc));
    l = (int)((rotate[2] * xc) + (rotate[3] * yc));
    k = k + source_width/2;
    l = l + source_height/2;
    if (l < source_height && l >=0 && k < source_width && k >=0 )
    dstPtr[(id_z * dest_height * dest_width) + (id_y * dest_width) + id_x] =
                            srcPtr[(id_z * source_height * source_width) + (l * source_width) + k];
    else
    dstPtr[(id_z * dest_height * dest_width) + (id_y * dest_width) + id_x] = 0;
    
>>>>>>> f0b10c63

}

__kernel void rotate_pkd (  __global unsigned char* srcPtr,
                            __global unsigned char* dstPtr,
                            const float angleDeg,
                            const unsigned int source_height,
                            const unsigned int source_width,
                            const unsigned int dest_height,
                            const unsigned int dest_width,
                            const unsigned int channel
)
{
    float angleRad = RAD(angleDeg);
    float rotate[4];
    rotate[0] = cos(angleRad);
    rotate[1] = -1 * sin( angleRad);
    rotate[2] = sin( angleRad);
    rotate[3] = cos( angleRad);

    int id_x = get_global_id(0);
    int id_y = get_global_id(1);
    int id_z = get_global_id(2);

    int xc = id_x - dest_width/2;
    int yc = id_y - dest_height/2;
    
    int k ;
    int l ;
   
    k = (int)((rotate[0] * xc )+ (rotate[1] * yc));
    l = (int)((rotate[2] * xc) + (rotate[3] * yc));
    k = k + source_width/2;
    l = l + source_height/2;
    
    if (l < source_height && l >=0 && k < source_width && k >=0 )
    dstPtr[id_z + (channel * id_y * dest_width) + (channel * id_x)] =
                             srcPtr[id_z + (channel * l * source_width) + (channel * k)];
    else
    dstPtr[id_z + (channel * id_y * dest_width) + (channel * id_x)] = 0;
    
}
<|MERGE_RESOLUTION|>--- conflicted
+++ resolved
@@ -4,46 +4,6 @@
 #define RAD(deg) (deg * PI / 180)
 
 __kernel void rotate_pln (  __global unsigned char* srcPtr,
-<<<<<<< HEAD
-                           __global unsigned char* dstPtr,
-                           const float angleDeg,
-                           const unsigned int source_height,
-                           const unsigned int source_width,
-                           const unsigned int dest_height,
-                           const unsigned int dest_width,
-                           const  int minX,
-                           const  int minY,
-                           const unsigned int channel
-)
-{
-   float angleRad = RAD(angleDeg);
-   float rotate[4];
-   rotate[0] = cos(angleRad);
-   rotate[1] = -1 * sin( angleRad);
-   rotate[2] = sin( angleRad);
-   rotate[3] = cos( angleRad);
-
-   int id_x = get_global_id(0);
-   int id_y = get_global_id(1);
-   int id_z = get_global_id(2);
-
-   int xc = id_x - dest_width/2;
-   int yc = id_y - dest_height/2;
-
-   int k ;
-   int l ;
-
-   k = (int)((rotate[0] * xc )+ (rotate[1] * yc));
-   l = (int)((rotate[2] * xc) + (rotate[3] * yc));
-   k = k + source_width/2;
-   l = l + source_height/2;
-   if (l < source_height && l >=0 && k < source_width && k >=0 )
-   dstPtr[(id_z * dest_height * dest_width) + (id_y * dest_width) + id_x] =
-                           srcPtr[(id_z * source_height * source_width) + (l * source_width) + k];
-   else
-   dstPtr[(id_z * dest_height * dest_width) + (id_y * dest_width) + id_x] = 0;
-
-=======
                             __global unsigned char* dstPtr,
                             const float angleDeg,
                             const unsigned int source_height,
@@ -80,7 +40,6 @@
     else
     dstPtr[(id_z * dest_height * dest_width) + (id_y * dest_width) + id_x] = 0;
     
->>>>>>> f0b10c63
 
 }
 
