--- conflicted
+++ resolved
@@ -57,10 +57,6 @@
     for(i =1; i<256; i++){
         output[i] = output[i-1] + input[i];
     }
-<<<<<<< HEAD
-  // printf("%d",output[223]);
-  }
-=======
+    }
   // printf("%d",output[223]);}
->>>>>>> 47450243
 }