--- conflicted
+++ resolved
@@ -12,26 +12,14 @@
    int id_y = get_global_id(1);
    int id_z = get_global_id(2);
    
-<<<<<<< HEAD
-   int xc = id_x - dest_width/2;
-   int yc = id_y - dest_height/2;
-=======
    int xc = id_x - source_width/2;
    int yc = id_y - source_height/2;
->>>>>>> b64d7815
 
    int k ;
    int l ;
 
    k = (int)((affine[0] * xc )+ (affine[1] * yc)) + affine[2];
    l = (int)((affine[3] * xc) + (affine[4] * yc)) + affine[5];
-<<<<<<< HEAD
-   k = k + source_width/2;
-   l = l + source_height/2;
-   if (l < source_height && l >=0 && k < source_width && k >=0 )
-   dstPtr[(id_z * dest_height * dest_width) + (id_y * dest_width) + id_x] =
-                           srcPtr[(id_z * source_height * source_width) + (l * source_width) + k];
-=======
 
    k = k + source_width/2;
    l = l + source_height/2;
@@ -39,7 +27,6 @@
    if (l < source_height && l >=0 && k < source_width && k >=0 )
    dstPtr[(id_z * dest_height * dest_width) + (id_y * dest_width) + id_x] =
                             srcPtr[(id_z * source_height * source_width) + (l * source_width) + k];
->>>>>>> b64d7815
    else
    dstPtr[(id_z * dest_height * dest_width) + (id_y * dest_width) + id_x] = 0;
 
@@ -73,18 +60,10 @@
    k = k + source_width/2;
    l = l + source_height/2;
 
-<<<<<<< HEAD
-    if (l < source_height && l >=0 && k < source_width && k >=0 )
-    dstPtr[(id_z) + (id_y * dest_width * channel) + id_x*channel] =
-                           srcPtr[id_z + l * source_width * channel + k * channel];
-   else
-   dstPtr[(id_z) + (id_y * dest_width * channel) + id_x*channel] = 0;
-=======
    if (l < source_height && l >=0 && k < source_width && k >=0 )
    dstPtr[id_z + (channel * id_y * dest_width) + (channel * id_x)] =
                              srcPtr[id_z + (channel * l * source_width) + (channel * k)];
    else
    dstPtr[id_z + (channel * id_y * dest_width) + (channel * id_x)] = 0;
->>>>>>> b64d7815
 
 }