#include <cl/rpp_cl_common.hpp>
#include "cl_declarations.hpp"

/****************** Brightness ******************/

RppStatus
brightness_cl (    cl_mem srcPtr, RppiSize srcSize,
                            cl_mem dstPtr,
                            Rpp32f alpha, Rpp32s beta,
                            RppiChnFormat chnFormat, unsigned int channel,
                            cl_command_queue theQueue)
{
    unsigned short counter=0;
    cl_kernel theKernel;
    cl_program theProgram;

    CreateProgramFromBinary(theQueue,"brightness_contrast.cl","brightness_contrast.cl.bin","brightness_contrast",theProgram,theKernel);
    clRetainKernel(theKernel);

    // cl_kernel_initializer(theQueue,
    //                       "brightness_contrast.cl",
    //                       "brightness_contrast",
    //                       theProgram, theKernel);

    //---- Args Setter
    clSetKernelArg(theKernel, counter++, sizeof(cl_mem), &srcPtr);
    clSetKernelArg(theKernel, counter++, sizeof(cl_mem), &dstPtr);
    clSetKernelArg(theKernel, counter++, sizeof(float), &alpha);
    clSetKernelArg(theKernel, counter++, sizeof(int), &beta);
    clSetKernelArg(theKernel, counter++, sizeof(unsigned int), &srcSize.height);
    clSetKernelArg(theKernel, counter++, sizeof(unsigned int), &srcSize.width);
    clSetKernelArg(theKernel, counter++, sizeof(unsigned int), &channel);
    //----

    size_t gDim3[3];
    gDim3[0] = srcSize.width;
    gDim3[1] = srcSize.height;
    gDim3[2] = channel;
    cl_kernel_implementer (theQueue, gDim3, NULL/*Local*/, theProgram, theKernel);

    return RPP_SUCCESS;

}

/***************** Contrast *********************/

RppStatus
contrast_cl (    cl_mem srcPtr, RppiSize srcSize,
                            cl_mem dstPtr,
                            Rpp32u newMin, Rpp32u newMax,
                            RppiChnFormat chnFormat, unsigned int channel,
                            cl_command_queue theQueue)
{
    unsigned short counter=0;
    Rpp32u min = 0; /* Kernel has to be called */
    Rpp32u max = 255; /* Kernel has to be called */
    cl_kernel theKernel;
    cl_program theProgram;

    CreateProgramFromBinary(theQueue,"contrast_stretch.cl","contrast_stretch.cl.bin","contrast_stretch",theProgram,theKernel);
    clRetainKernel(theKernel);

    // cl_kernel_initializer(theQueue,
    //                       "contrast_stretch.cl",
    //                       "contrast_stretch",
    //                       theProgram, theKernel);


    //----- Args Setter
    clSetKernelArg(theKernel, counter++, sizeof(cl_mem), &srcPtr);
    clSetKernelArg(theKernel, counter++, sizeof(cl_mem), &dstPtr);
    clSetKernelArg(theKernel, counter++, sizeof(int), &min);
    clSetKernelArg(theKernel, counter++, sizeof(int), &max);
    clSetKernelArg(theKernel, counter++, sizeof(unsigned int), &newMin);
    clSetKernelArg(theKernel, counter++, sizeof(unsigned int), &newMax);
    clSetKernelArg(theKernel, counter++, sizeof(unsigned int), &(srcSize.height));
    clSetKernelArg(theKernel, counter++, sizeof(unsigned int), &(srcSize.width));
    clSetKernelArg(theKernel, counter++, sizeof(unsigned int), &channel);
    //-----

    size_t gDim3[3];
    gDim3[0] = srcSize.width;
    gDim3[1] = srcSize.height;
    gDim3[2] = channel;

    cl_kernel_implementer(theQueue, gDim3, NULL/*Local*/, theProgram, theKernel);

    return RPP_SUCCESS;

}

/********************** Blur ************************/
float gauss_3x3[] = {
0.0625, 0.125, 0.0625,
0.125 , 0.25 , 0.125,
0.0625, 0.125, 0.0625,
};


cl_int
blur_cl(cl_mem srcPtr, RppiSize srcSize,
                cl_mem dstPtr, unsigned int filterSize,
                RppiChnFormat chnFormat, unsigned int channel,
                cl_command_queue theQueue)
{
    unsigned short counter=0;
    cl_int err;

    float* filterBuffer;
    if (filterSize == 3) filterBuffer= gauss_3x3;
    else  std::cerr << "Unimplemeted kernel Size";

    cl_context theContext;
    clGetCommandQueueInfo(  theQueue,
                            CL_QUEUE_CONTEXT,
                            sizeof(cl_context), &theContext, NULL);
    cl_mem filtPtr = clCreateBuffer(theContext, CL_MEM_READ_ONLY,
                                    sizeof(float)*filterSize*filterSize, NULL, NULL);
    err = clEnqueueWriteBuffer(theQueue, filtPtr, CL_TRUE, 0,
                                   sizeof(float)*filterSize*filterSize,
                                   filterBuffer, 0, NULL, NULL);


    cl_kernel theKernel;
    cl_program theProgram;


    if (chnFormat == RPPI_CHN_PLANAR)
    {
        CreateProgramFromBinary(theQueue,"convolution.cl","convolution.cl.bin","naive_convolution_planar",theProgram,theKernel);
        clRetainKernel(theKernel);

        // cl_kernel_initializer(  theQueue, "convolution.cl",
        //                         "naive_convolution_planar", theProgram, theKernel);

    }
    else if (chnFormat == RPPI_CHN_PACKED)
    {

        CreateProgramFromBinary(theQueue,"convolution.cl","convolution.cl.bin","naive_convolution_packed",theProgram,theKernel);
        clRetainKernel(theKernel);
        // cl_kernel_initializer(  theQueue, "convolution.cl",
        //                         "naive_convolution_packed", theProgram, theKernel);
    }
    else
    {std::cerr << "Internal error: Unknown Channel format";}




    err  = clSetKernelArg(theKernel, counter++, sizeof(cl_mem), &srcPtr);
    err |= clSetKernelArg(theKernel, counter++, sizeof(cl_mem), &dstPtr);
    err |= clSetKernelArg(theKernel, counter++, sizeof(cl_mem), &filtPtr);
    err |= clSetKernelArg(theKernel, counter++, sizeof(unsigned int), &srcSize.height);
    err |= clSetKernelArg(theKernel, counter++, sizeof(unsigned int), &srcSize.width);
    err |= clSetKernelArg(theKernel, counter++, sizeof(unsigned int), &channel);
    err |= clSetKernelArg(theKernel, counter++, sizeof(unsigned int), &filterSize);

//----
    size_t gDim3[3];
    gDim3[0] = srcSize.width;
    gDim3[1] = srcSize.height;
    gDim3[2] = channel;
    cl_kernel_implementer (theQueue, gDim3, NULL/*Local*/, theProgram, theKernel);
    return RPP_SUCCESS;

}

/********************** Blend ************************/

RppStatus
blend_cl( cl_mem srcPtr1,cl_mem srcPtr2,
                 RppiSize srcSize, cl_mem dstPtr, float alpha,
                 RppiChnFormat chnFormat, unsigned int channel,
                 cl_command_queue theQueue)
{
    cl_kernel theKernel;
    cl_program theProgram;
    CreateProgramFromBinary(theQueue,"blend.cl","blend.cl.bin","blend",theProgram,theKernel);
    clRetainKernel(theKernel);
    // cl_kernel_initializer(theQueue,
    //                       "blend.cl",
    //                       "blend",
    //                       theProgram, theKernel);

    //---- Args Setter
    clSetKernelArg(theKernel, 0, sizeof(cl_mem), &srcPtr1);
    clSetKernelArg(theKernel, 1, sizeof(cl_mem), &srcPtr2);
    clSetKernelArg(theKernel, 2, sizeof(cl_mem), &dstPtr);
    clSetKernelArg(theKernel, 3, sizeof(unsigned int), &srcSize.height);
    clSetKernelArg(theKernel, 4, sizeof(unsigned int), &srcSize.width);
    clSetKernelArg(theKernel, 5, sizeof(float), &alpha);
    clSetKernelArg(theKernel, 6, sizeof(unsigned int), &channel);
    //----

    size_t gDim3[3];
    gDim3[0] = srcSize.width;
    gDim3[1] = srcSize.height;
    gDim3[2] = channel;
    cl_kernel_implementer (theQueue, gDim3, NULL/*Local*/, theProgram, theKernel);

    return RPP_SUCCESS;
}

cl_int
pixelate_cl(cl_mem srcPtr, RppiSize srcSize,cl_mem dstPtr,
            unsigned int filterSize, unsigned int x1, unsigned int y1,
            unsigned int x2, unsigned int y2,RppiChnFormat chnFormat,
            unsigned int channel,cl_command_queue theQueue)
{
    cl_int err;
    unsigned short counter=0;

    float* filterBuffer;
    if (filterSize == 3) filterBuffer= gauss_3x3;
    else  std::cerr << "Unimplemeted kernel Size";

    cl_context theContext;
    clGetCommandQueueInfo(  theQueue,
                            CL_QUEUE_CONTEXT,
                            sizeof(cl_context), &theContext, NULL);
    cl_mem filtPtr = clCreateBuffer(theContext, CL_MEM_READ_ONLY,
                                    sizeof(float)*filterSize*filterSize, NULL, NULL);
    err = clEnqueueWriteBuffer(theQueue, filtPtr, CL_TRUE, 0,
                                   sizeof(float)*filterSize*filterSize,
                                   filterBuffer, 0, NULL, NULL);


    cl_kernel theKernel;
    cl_program theProgram;


    if (chnFormat == RPPI_CHN_PLANAR)
    {
        CreateProgramFromBinary(theQueue, "pixelate.cl","pixelate.bin",
                                "pixelate_planar", theProgram, theKernel);
        clRetainKernel(theKernel);

    }
    else if (chnFormat == RPPI_CHN_PACKED)
    {

        CreateProgramFromBinary(theQueue, "pixelate.cl","pixelate.bin",
                                "pixelate_packed", theProgram, theKernel);
        clRetainKernel(theKernel);
    }
    else
    {std::cerr << "Internal error: Unknown Channel format";}

    err  = clSetKernelArg(theKernel, counter++, sizeof(cl_mem), &srcPtr);
    err |= clSetKernelArg(theKernel, counter++, sizeof(cl_mem), &dstPtr);
    err |= clSetKernelArg(theKernel, counter++, sizeof(cl_mem), &filtPtr);
    err |= clSetKernelArg(theKernel, counter++, sizeof(unsigned int), &srcSize.height);
    err |= clSetKernelArg(theKernel, counter++, sizeof(unsigned int), &srcSize.width);
    err |= clSetKernelArg(theKernel, counter++, sizeof(unsigned int), &x1);
    err |= clSetKernelArg(theKernel, counter++, sizeof(unsigned int), &y1);
    err |= clSetKernelArg(theKernel, counter++, sizeof(unsigned int), &x2);
    err |= clSetKernelArg(theKernel, counter++, sizeof(unsigned int), &y2);
    err |= clSetKernelArg(theKernel, counter++, sizeof(unsigned int), &channel);
    err |= clSetKernelArg(theKernel, counter++, sizeof(unsigned int), &filterSize);

    size_t gDim3[3];
    gDim3[0] = srcSize.width;
    gDim3[1] = srcSize.height;
    gDim3[2] = channel;
    cl_kernel_implementer (theQueue, gDim3, NULL/*Local*/, theProgram, theKernel);

    return RPP_SUCCESS;
}
//----
/********************** ADDING NOISE ************************/

RppStatus
gaussianNoise_cl(cl_mem srcPtr,
                RppiSize srcSize,
                cl_mem dstPtr,
                Rpp32f mean,Rpp32f sigma,
                RppiChnFormat chnFormat, unsigned int channel,
                cl_command_queue theQueue)
{
//    std::default_random_engine generator;
//    std::normal_distribution<>  distribution{mean, sigma};
//    const unsigned int size = (srcSize.height * srcSize.width * channel);
//    unsigned char output[size];
//    for(int i = 0; i < (srcSize.height * srcSize.width * channel) ; i++)
//    {
//        Rpp32f pixel = ((Rpp32f)distribution(generator));
//        pixel=(pixel < (Rpp32f) 0) ? ((Rpp32f) 0) : ((pixel < (Rpp32f) 255) ? pixel : ((Rpp32f) 255));
//        output[i] = (Rpp8u)pixel;
//    }
//
//    cl_mem d_b;
//    cl_context context;
//    clGetCommandQueueInfo(  theQueue, CL_QUEUE_CONTEXT, sizeof(cl_context), &context, NULL);
//    d_b = clCreateBuffer(context, CL_MEM_READ_ONLY, srcSize.height * srcSize.width * channel , NULL, NULL);
//    clEnqueueWriteBuffer(theQueue, d_b, CL_TRUE, 0, srcSize.height * srcSize.width * channel, output, 0, NULL, NULL);
//
//    cl_kernel theKernel;
//    cl_program theProgram;
//    CreateProgramFromBinary(theQueue,"noise.cl","noise.cl.bin","gaussian",theProgram,theKernel);
//    clRetainKernel(theKernel);
//    // cl_kernel_initializer(theQueue,
//    //                       "noise.cl",
//    //                       "gaussian",
//    //                       theProgram, theKernel);
//
//    //---- Args Setter
//    clSetKernelArg(theKernel, 0, sizeof(cl_mem), &srcPtr);
//    clSetKernelArg(theKernel, 1, sizeof(cl_mem), &d_b);
//    clSetKernelArg(theKernel, 2, sizeof(cl_mem), &dstPtr);
//    clSetKernelArg(theKernel, 3, sizeof(unsigned int), &srcSize.height);
//    clSetKernelArg(theKernel, 4, sizeof(unsigned int), &srcSize.width);
//    clSetKernelArg(theKernel, 5, sizeof(float), &mean);
//    clSetKernelArg(theKernel, 6, sizeof(float), &sigma);
//    clSetKernelArg(theKernel, 7, sizeof(unsigned int), &channel);
//    //----
//
//    size_t gDim3[3];
//    gDim3[0] = srcSize.width;
//    gDim3[1] = srcSize.height;
//    gDim3[2] = channel;
//    cl_kernel_implementer (theQueue, gDim3, NULL/*Local*/, theProgram, theKernel);
//
//    clReleaseMemObject(d_b);
//    return RPP_SUCCESS;

}

cl_int
jitter_cl( cl_mem srcPtr,RppiSize srcSize, cl_mem dstPtr,
           unsigned int minJitter,unsigned int maxJitter,
           RppiChnFormat chnFormat, unsigned int channel,
           cl_command_queue theQueue)
{
    unsigned short counter=0;
    cl_int err;
    cl_kernel theKernel;
    cl_program theProgram;

    CreateProgramFromBinary(theQueue, "jitter.cl","jitter.bin",
                                "jitter", theProgram, theKernel);
    clRetainKernel(theKernel);

    //---- Args Setter
    err  = clSetKernelArg(theKernel, counter++, sizeof(cl_mem), &srcPtr);
    err |= clSetKernelArg(theKernel, counter++, sizeof(cl_mem), &dstPtr);
    err |= clSetKernelArg(theKernel, counter++, sizeof(unsigned int), &srcSize.height);
    err |= clSetKernelArg(theKernel, counter++, sizeof(unsigned int), &srcSize.width);
    err |= clSetKernelArg(theKernel, counter++, sizeof(unsigned int), &channel);
    err |= clSetKernelArg(theKernel, counter++, sizeof(unsigned int), &minJitter);
    err |= clSetKernelArg(theKernel, counter++, sizeof(unsigned int), &maxJitter);
    size_t gDim3[3];
    gDim3[0] = srcSize.width;
    gDim3[1] = srcSize.height;
    gDim3[2] = channel;
    cl_kernel_implementer (theQueue, gDim3, NULL/*Local*/, theProgram, theKernel);

    return err;
}

RppStatus
snpNoise_cl(cl_mem srcPtr, RppiSize srcSize, cl_mem dstPtr,
                Rpp32f noiseProbability,
                RppiChnFormat chnFormat, unsigned int channel,
                cl_command_queue theQueue)
{
    srand(time(0));
    int ctr = 0;
    clEnqueueCopyBuffer(theQueue, srcPtr, dstPtr, 0, 0, sizeof(unsigned char) * srcSize.width * srcSize.height * channel, 0, NULL, NULL);
    if(noiseProbability != 0)
    {    
        Rpp32u noisePixel = (Rpp32u)(noiseProbability * srcSize.width * srcSize.height );
        const Rpp32u pixelDistance = (srcSize.width * srcSize.height) / noisePixel;
        cl_kernel theKernel;
        cl_program theProgram;
        if(chnFormat == RPPI_CHN_PACKED)
        {
            CreateProgramFromBinary(theQueue, "noise.cl", "noise.cl.bin", "snp_pkd", theProgram, theKernel);
            clRetainKernel(theKernel);
        }
        else if(chnFormat == RPPI_CHN_PLANAR)
        {
            CreateProgramFromBinary(theQueue, "noise.cl", "noise.cl.bin", "snp_pln", theProgram, theKernel);
            clRetainKernel(theKernel);
        }
        clSetKernelArg(theKernel, ctr++, sizeof(cl_mem), &srcPtr);
        clSetKernelArg(theKernel, ctr++, sizeof(cl_mem), &dstPtr);
        clSetKernelArg(theKernel, ctr++, sizeof(unsigned int), &srcSize.height);
        clSetKernelArg(theKernel, ctr++, sizeof(unsigned int), &srcSize.width);
        clSetKernelArg(theKernel, ctr++, sizeof(unsigned int), &channel);
        clSetKernelArg(theKernel, ctr++, sizeof(unsigned int), &pixelDistance);
        
        size_t gDim3[3];
        gDim3[0] = srcSize.width;
        gDim3[1] = srcSize.height;
        gDim3[2] = 1;
        cl_kernel_implementer (theQueue, gDim3, NULL/*Local*/, theProgram, theKernel);
    }
<<<<<<< HEAD
=======
    clSetKernelArg(theKernel, ctr++, sizeof(cl_mem), &srcPtr);
    clSetKernelArg(theKernel, ctr++, sizeof(cl_mem), &dstPtr);
    clSetKernelArg(theKernel, ctr++, sizeof(unsigned int), &srcSize.height);
    clSetKernelArg(theKernel, ctr++, sizeof(unsigned int), &srcSize.width);
    clSetKernelArg(theKernel, ctr++, sizeof(unsigned int), &channel);
    clSetKernelArg(theKernel, ctr++, sizeof(unsigned int), &pixelDistance);

    size_t gDim3[3];
    gDim3[0] = srcSize.width;
    gDim3[1] = srcSize.height;
    gDim3[2] = 1;
    cl_kernel_implementer (theQueue, gDim3, NULL/*Local*/, theProgram, theKernel);
>>>>>>> 243a9a55

    return RPP_SUCCESS;
}

cl_int
snow_cl( cl_mem srcPtr,RppiSize srcSize, cl_mem dstPtr,
           float snowCoefficient,
           RppiChnFormat chnFormat, unsigned int channel,
           cl_command_queue theQueue)
{
    unsigned short counter=0;
    cl_int err;
    cl_kernel theKernel;
    cl_program theProgram;
    if (chnFormat == RPPI_CHN_PLANAR)
    {
        CreateProgramFromBinary(theQueue, "snow.cl","snow.bin",
                                "snow_pkd", theProgram, theKernel);
        clRetainKernel(theKernel);

    }
    else if (chnFormat == RPPI_CHN_PACKED)
    {

        CreateProgramFromBinary(theQueue, "snow.cl","snow.bin",
                                "snow_pkd", theProgram, theKernel);
        clRetainKernel(theKernel);
    }
    else
    {std::cerr << "Internal error: Unknown Channel format";}

    //---- Args Setter
    err  = clSetKernelArg(theKernel, counter++, sizeof(cl_mem), &srcPtr);
    err |= clSetKernelArg(theKernel, counter++, sizeof(cl_mem), &dstPtr);
    err |= clSetKernelArg(theKernel, counter++, sizeof(unsigned int), &srcSize.height);
    err |= clSetKernelArg(theKernel, counter++, sizeof(unsigned int), &srcSize.width);
    err |= clSetKernelArg(theKernel, counter++, sizeof(unsigned int), &channel);
    err |= clSetKernelArg(theKernel, counter++, sizeof(float), &snowCoefficient);
    //----

    size_t gDim3[3];
    gDim3[0] = srcSize.height * srcSize.width;
    gDim3[1] = 1;
    gDim3[2] = 1;
    cl_kernel_implementer (theQueue, gDim3, NULL/*Local*/, theProgram, theKernel);

    return RPP_SUCCESS;
}
/********************** Exposure mocification ************************/

RppStatus
exposure_cl(cl_mem srcPtr, RppiSize srcSize, cl_mem dstPtr, Rpp32f exposureValue, RppiChnFormat chnFormat, unsigned int channel, cl_command_queue theQueue)
{
    int ctr=0;
    cl_kernel theKernel;
    cl_program theProgram;
    CreateProgramFromBinary(theQueue,"exposure.cl","exposure.cl.bin","exposure",theProgram,theKernel);
    clRetainKernel(theKernel);
    // cl_kernel_initializer(theQueue,
    //                       "exposure.cl",
    //                       "exposure",
    //                       theProgram, theKernel);

    //---- Args Setter
    clSetKernelArg(theKernel, ctr++, sizeof(cl_mem), &srcPtr);
    clSetKernelArg(theKernel, ctr++, sizeof(cl_mem), &dstPtr);
    clSetKernelArg(theKernel, ctr++, sizeof(unsigned int), &srcSize.height);
    clSetKernelArg(theKernel, ctr++, sizeof(unsigned int), &srcSize.width);
    clSetKernelArg(theKernel, ctr++, sizeof(unsigned int), &channel);
    clSetKernelArg(theKernel, ctr++, sizeof(float), &exposureValue);

    size_t gDim3[3];
    gDim3[0] = srcSize.width;
    gDim3[1] = srcSize.height;
    gDim3[2] = channel;
    cl_kernel_implementer (theQueue, gDim3, NULL/*Local*/, theProgram, theKernel);

    return RPP_SUCCESS;
}


/********************** Rain ************************/

RppStatus
rain_cl(cl_mem srcPtr, RppiSize srcSize,cl_mem dstPtr, Rpp32f rainPercentage, Rpp32u rainWidth, Rpp32u rainHeight, Rpp32f transparency, RppiChnFormat chnFormat, unsigned int channel, cl_command_queue theQueue)
<<<<<<< HEAD
{   
    if(rainPercentage == 0)
=======
{
    int ctr=0;
    Rpp32u rainDrops= (Rpp32u)((rainPercentage * srcSize.width * srcSize.height )/100);
    Rpp32u pixelDistance= (Rpp32u)((srcSize.width * srcSize.height) / rainDrops);
    cl_kernel theKernel;
    cl_program theProgram;
    if(chnFormat == RPPI_CHN_PACKED)
>>>>>>> 243a9a55
    {
        clEnqueueCopyBuffer(theQueue, srcPtr, dstPtr, 0, 0, sizeof(unsigned char) * srcSize.width * srcSize.height * channel, 0, NULL, NULL);
    }
    else
    {
        int ctr=0; 
        Rpp32u rainDrops= (Rpp32u)((rainPercentage * srcSize.width * srcSize.height )/100);
        Rpp32u pixelDistance= (Rpp32u)((srcSize.width * srcSize.height) / rainDrops);
        cl_kernel theKernel;
        cl_program theProgram;
        if(chnFormat == RPPI_CHN_PACKED)
        {
            CreateProgramFromBinary(theQueue,"rain.cl","rain.cl.bin","rain_pkd",theProgram,theKernel);
            clRetainKernel(theKernel);
        }
        else if(chnFormat == RPPI_CHN_PLANAR)
        {
            CreateProgramFromBinary(theQueue,"rain.cl","rain.cl.bin","rain_pln",theProgram,theKernel);
            clRetainKernel(theKernel);
        }

        //---- Args Setter
        clSetKernelArg(theKernel, ctr++, sizeof(cl_mem), &dstPtr);
        clSetKernelArg(theKernel, ctr++, sizeof(unsigned int), &srcSize.height);
        clSetKernelArg(theKernel, ctr++, sizeof(unsigned int), &srcSize.width);
        clSetKernelArg(theKernel, ctr++, sizeof(unsigned int), &channel);
        clSetKernelArg(theKernel, ctr++, sizeof(unsigned int), &pixelDistance);
        clSetKernelArg(theKernel, ctr++, sizeof(unsigned int), &rainWidth);
        clSetKernelArg(theKernel, ctr++, sizeof(unsigned int), &rainHeight);
        clSetKernelArg(theKernel, ctr++, sizeof(float), &transparency);
        //----

        size_t gDim3[3];
        gDim3[0] = srcSize.width;
        gDim3[1] = srcSize.height;
        gDim3[2] = 1;
        cl_kernel_implementer (theQueue, gDim3, NULL/*Local*/, theProgram, theKernel);

        cl_kernel theKernel1;
        cl_program theProgram1;
        CreateProgramFromBinary(theQueue,"rain.cl","rain.cl.bin","rain",theProgram1,theKernel1);
        clRetainKernel(theKernel);
        ctr=0;
        clSetKernelArg(theKernel1, ctr++, sizeof(cl_mem), &srcPtr);
        clSetKernelArg(theKernel1, ctr++, sizeof(cl_mem), &dstPtr);
        clSetKernelArg(theKernel1, ctr++, sizeof(unsigned int), &srcSize.height);
        clSetKernelArg(theKernel1, ctr++, sizeof(unsigned int), &srcSize.width);
        clSetKernelArg(theKernel1, ctr++, sizeof(unsigned int), &channel);
        gDim3[2] = channel;
        cl_kernel_implementer (theQueue, gDim3, NULL/*Local*/, theProgram1, theKernel1);
    }

    return RPP_SUCCESS;
}


/********************** Fog ************************/

RppStatus
fog_cl( cl_mem srcPtr, RppiSize srcSize, Rpp32f fogValue, RppiChnFormat chnFormat, unsigned int channel, cl_command_queue theQueue, cl_mem temp)
{
<<<<<<< HEAD
    if(fogValue == 0)
=======
    int ctr=0;
    cl_kernel theKernel;
    cl_program theProgram;

    if (chnFormat == RPPI_CHN_PLANAR)
    {

        CreateProgramFromBinary(theQueue,"fog.cl","fog.cl.bin","fog_planar",theProgram,theKernel);
        clRetainKernel(theKernel);
    }
    else if (chnFormat == RPPI_CHN_PACKED)
>>>>>>> 243a9a55
    {
        clEnqueueCopyBuffer(theQueue, temp, srcPtr, 0, 0, sizeof(unsigned char) * srcSize.width * srcSize.height * channel, 0, NULL, NULL);
    }
    else
    {
        int ctr=0;
        cl_kernel theKernel;
        cl_program theProgram;

        if (chnFormat == RPPI_CHN_PLANAR)
        {
            
            CreateProgramFromBinary(theQueue,"fog.cl","fog.cl.bin","fog_planar",theProgram,theKernel);
            clRetainKernel(theKernel);
        }
        else if (chnFormat == RPPI_CHN_PACKED)
        {
            CreateProgramFromBinary(theQueue,"fog.cl","fog.cl.bin","fog_pkd",theProgram,theKernel);
            clRetainKernel(theKernel);
        }
        else
        {std::cerr << "Internal error: Unknown Channel format";}
        //---- Args Setter
        clSetKernelArg(theKernel, ctr++, sizeof(cl_mem), &srcPtr);
        clSetKernelArg(theKernel, ctr++, sizeof(unsigned int), &srcSize.height);
        clSetKernelArg(theKernel, ctr++, sizeof(unsigned int), &srcSize.width);
        clSetKernelArg(theKernel, ctr++, sizeof(unsigned int), &channel);
        clSetKernelArg(theKernel, ctr++, sizeof(float), &fogValue);
        //----

        size_t gDim3[2];
        gDim3[0] = srcSize.width;
        gDim3[1] = srcSize.height;
        gDim3[2] = 1;
        cl_kernel_implementer (theQueue, gDim3, NULL/*Local*/, theProgram, theKernel);
    }

    return RPP_SUCCESS;
}
////////////////////////////////////////////////////

RppStatus
occlusion_cl(   cl_mem srcPtr1,RppiSize srcSize1,
                cl_mem srcPtr2,RppiSize srcSize2, cl_mem dstPtr,
                const unsigned int x11,
                const unsigned int y11,
                const unsigned int x12,
                const unsigned int y12,
                const unsigned int x21,
                const unsigned int y21,
                const unsigned int x22,
                const unsigned int y22,
                RppiChnFormat chnFormat,unsigned int channel,
                cl_command_queue theQueue)
{
    cl_kernel theKernel;
    cl_program theProgram;


    clRetainKernel(theKernel);
     if (chnFormat == RPPI_CHN_PLANAR)
    {

        CreateProgramFromBinary(theQueue,"occlusion.cl","occlusion.cl.bin","occlusion_pln",theProgram,theKernel);
        clRetainKernel(theKernel);
    }
    else if (chnFormat == RPPI_CHN_PACKED)
    {
        CreateProgramFromBinary(theQueue,"occlusion.cl","occlusion.cl.bin","occlusion_pkd",theProgram,theKernel);
        clRetainKernel(theKernel);
    }
    else
    {std::cerr << "Internal error: Unknown Channel format";}

    //---- Args Setter
    int ctr =0;
    clSetKernelArg(theKernel, ctr++, sizeof(cl_mem), &srcPtr1);
    clSetKernelArg(theKernel, ctr++, sizeof(cl_mem), &srcPtr2);
    clSetKernelArg(theKernel, ctr++, sizeof(cl_mem), &dstPtr);
    clSetKernelArg(theKernel, ctr++, sizeof(unsigned int), &srcSize1.height);
    clSetKernelArg(theKernel, ctr++, sizeof(unsigned int), &srcSize1.width);
    clSetKernelArg(theKernel, ctr++, sizeof(unsigned int), &srcSize2.height);
    clSetKernelArg(theKernel, ctr++, sizeof(unsigned int), &srcSize2.width);
    clSetKernelArg(theKernel, ctr++, sizeof(unsigned int), &x11);
    clSetKernelArg(theKernel, ctr++, sizeof(unsigned int), &y11);
    clSetKernelArg(theKernel, ctr++, sizeof(unsigned int), &x12);
    clSetKernelArg(theKernel, ctr++, sizeof(unsigned int), &y12);
    clSetKernelArg(theKernel, ctr++, sizeof(unsigned int), &x21);
    clSetKernelArg(theKernel, ctr++, sizeof(unsigned int), &y21);
    clSetKernelArg(theKernel, ctr++, sizeof(unsigned int), &x22);
    clSetKernelArg(theKernel, ctr++, sizeof(unsigned int), &y22);
    clSetKernelArg(theKernel, ctr++, sizeof(unsigned int), &channel);
    //----

    size_t gDim3[3];
    gDim3[0] = srcSize2.width;
    gDim3[1] = srcSize2.height;
    gDim3[2] = channel;
    cl_kernel_implementer (theQueue, gDim3, NULL/*Local*/, theProgram, theKernel);

    return RPP_SUCCESS;
}
/********************** Random Shadow ************************/

RppStatus
random_shadow_cl(cl_mem srcPtr, RppiSize srcSize, cl_mem dstPtr, Rpp32u x1, Rpp32u y1, Rpp32u x2, Rpp32u y2, Rpp32u numberOfShadows, Rpp32u maxSizeX, Rpp32u maxSizeY, RppiChnFormat chnFormat, unsigned int channel, cl_command_queue theQueue)
{

    Rpp32u row1, row2, column2, column1;
    int i, j, ctr = 0;

    cl_kernel theKernel;
    cl_program theProgram;
    CreateProgramFromBinary(theQueue, "random_shadow.cl", "random_shadow.cl.bin", "random_shadow", theProgram, theKernel);
    clRetainKernel(theKernel);
    // cl_kernel_initializer(theQueue, "random_shadow.cl", "random_shadow", theProgram, theKernel);
    clSetKernelArg(theKernel, ctr++, sizeof(cl_mem), &srcPtr);
    clSetKernelArg(theKernel, ctr++, sizeof(cl_mem), &dstPtr);
    clSetKernelArg(theKernel, ctr++, sizeof(unsigned int), &srcSize.height);
    clSetKernelArg(theKernel, ctr++, sizeof(unsigned int), &srcSize.width);
    clSetKernelArg(theKernel, ctr++, sizeof(unsigned int), &channel);
    size_t gDim3[3];
    gDim3[0] = srcSize.width;
    gDim3[1] = srcSize.height;
    gDim3[2] = channel;
    cl_kernel_implementer (theQueue, gDim3, NULL/*Local*/, theProgram, theKernel);

    for(i = 0 ; i < numberOfShadows ; i++)
    {
        ctr = 0;
        do
        {
            row1 = rand() % srcSize.height;
            column1 = rand() % srcSize.width;
        } while (column1 <= x1 || column1 >= x2 || row1 <= y1 || row1 >= y2);
        do
        {
            row2 = rand() % srcSize.height;
            column2 = rand() % srcSize.width;
        } while ((row2 < row1 || column2 < column1) || (column2 <= x1 || column2 >= x2 || row2 <= y1 || row2 >= y2) || (row2 - row1 >= maxSizeY || column2 - column1 >= maxSizeX));

        if(RPPI_CHN_PACKED == chnFormat)
        {
                CreateProgramFromBinary(theQueue, "random_shadow.cl", "random_shadow.cl.bin", "random_shadow_packed", theProgram, theKernel);
                clRetainKernel(theKernel);
            // cl_kernel_initializer(theQueue,
            //                     "random_shadow.cl",
            //                     "random_shadow_packed",
            //                     theProgram, theKernel);
        }
        else
        {
                CreateProgramFromBinary(theQueue, "random_shadow.cl", "random_shadow.cl.bin", "random_shadow_planar", theProgram, theKernel);
                clRetainKernel(theKernel);
            // cl_kernel_initializer(theQueue,
            //                     "random_shadow.cl",
            //                     "random_shadow_planar",
            //                     theProgram, theKernel);
        }
        //---- Args Setter
        clSetKernelArg(theKernel, ctr++, sizeof(cl_mem), &srcPtr);
        clSetKernelArg(theKernel, ctr++, sizeof(cl_mem), &dstPtr);
        clSetKernelArg(theKernel, ctr++, sizeof(unsigned int), &srcSize.height);
        clSetKernelArg(theKernel, ctr++, sizeof(unsigned int), &srcSize.width);
        clSetKernelArg(theKernel, ctr++, sizeof(unsigned int), &channel);
        clSetKernelArg(theKernel, ctr++, sizeof(unsigned int), &column1);
        clSetKernelArg(theKernel, ctr++, sizeof(unsigned int), &row1);
        clSetKernelArg(theKernel, ctr++, sizeof(unsigned int), &column2);
        clSetKernelArg(theKernel, ctr++, sizeof(unsigned int), &row2);
        size_t gDim3[3];
        gDim3[0] = column2 - column1;
        gDim3[1] = row2 - row1;
        gDim3[2] = channel;
        cl_kernel_implementer (theQueue, gDim3, NULL/*Local*/, theProgram, theKernel);
    }
}

/********************** Histogram balance ************************/

cl_int
histogram_balance_cl(cl_mem srcPtr, RppiSize srcSize,
                cl_mem dstPtr,
                RppiChnFormat chnFormat, unsigned int channel,
                cl_command_queue theQueue)
{
    unsigned short counter=0;
    cl_int err;

    cl_context theContext;
    clGetCommandQueueInfo(  theQueue,
                            CL_QUEUE_CONTEXT,
                            sizeof(cl_context), &theContext, NULL);
    cl_device_id theDevice;
    clGetCommandQueueInfo(  theQueue,
                            CL_QUEUE_DEVICE, sizeof(cl_device_id), &theDevice, NULL);

    
    cl_kernel theKernel;
    cl_program theProgram;
    unsigned int numGroups;


    if (chnFormat == RPPI_CHN_PLANAR)
    {
        CreateProgramFromBinary(theQueue,"histogram.cl","histogram.cl.bin","partial_histogram_pln",
                                    theProgram,theKernel);
        clRetainKernel(theKernel);
    }
    else if (chnFormat == RPPI_CHN_PACKED)
    {
        CreateProgramFromBinary(theQueue,"histogram.cl","histogram.cl.bin","partial_histogram_pkd",
                                    theProgram,theKernel);
        clRetainKernel(theKernel);

    }
    else
    {std::cerr << "Internal error: Unknown Channel format";}

    size_t lDim3[3];
    size_t gDim3[3];
    int num_pixels_per_work_item = 16;

    gDim3[0] = srcSize.width / num_pixels_per_work_item + 1;
    gDim3[1] = srcSize.height / num_pixels_per_work_item + 1;
    lDim3[0] = num_pixels_per_work_item;
    lDim3[1] = num_pixels_per_work_item;
    gDim3[2] = 1;
    lDim3[2] = 1;
    

    numGroups = gDim3[0] * gDim3[1];
    gDim3[0] = srcSize.width;
    gDim3[1] = srcSize.height;
    
    cl_mem partialHistogram = clCreateBuffer(theContext, CL_MEM_READ_WRITE,
                                    sizeof(unsigned int)*256*channel*numGroups, NULL, NULL);
    cl_mem histogram = clCreateBuffer(theContext, CL_MEM_READ_ONLY,
                                    sizeof(unsigned int)*256*channel, NULL, NULL);
    
    

    counter = 0;
    err  = clSetKernelArg(theKernel, counter++, sizeof(cl_mem), &srcPtr);
    err |= clSetKernelArg(theKernel, counter++, sizeof(cl_mem), &partialHistogram);
    err |= clSetKernelArg(theKernel, counter++, sizeof(unsigned int), &srcSize.width);
    err |= clSetKernelArg(theKernel, counter++, sizeof(unsigned int), &srcSize.height);
    err |= clSetKernelArg(theKernel, counter++, sizeof(unsigned int), &channel);


    cl_kernel_implementer (theQueue, gDim3, lDim3, theProgram, theKernel);

    // // For sum histogram kernel
    CreateProgramFromBinary(theQueue,"histogram.cl","histogram.cl.bin","histogram_sum_partial",
                                                                        theProgram,theKernel);
    clRetainKernel(theKernel);

    counter = 0;
    err |= clSetKernelArg(theKernel, counter++, sizeof(cl_mem), &partialHistogram);
    err |= clSetKernelArg(theKernel, counter++, sizeof(cl_mem), &histogram);
    err |= clSetKernelArg(theKernel, counter++, sizeof(unsigned int), &numGroups);
    err |= clSetKernelArg(theKernel, counter++, sizeof(unsigned int), &channel);

    gDim3[0] = 256 * channel;
    lDim3[0] = 256;
    gDim3[1] = 1; 
    gDim3[2] = 1;
    lDim3[1] = 1;
    lDim3[2] = 1;

    cl_kernel_implementer (theQueue, gDim3, lDim3, theProgram, theKernel);
   
    // For scan kernel
    counter = 0;
    cl_mem cum_histogram = clCreateBuffer(theContext, CL_MEM_READ_ONLY,
                                    sizeof(unsigned int)*256*channel, NULL, NULL);

    CreateProgramFromBinary(theQueue,"scan.cl","scan.cl.bin","scan",theProgram,theKernel);
    clRetainKernel(theKernel);

    err |= clSetKernelArg(theKernel, counter++, sizeof(cl_mem), &histogram);
    err |= clSetKernelArg(theKernel, counter++, sizeof(cl_mem), &cum_histogram);
    err |= clSetKernelArg(theKernel, counter++, sizeof(cl_mem), NULL);
    err |= clSetKernelArg(theKernel, counter++, sizeof(cl_mem), NULL);



    gDim3[0] = 256;
    gDim3[1] = 1; 
    gDim3[2] = 1;
    lDim3[0] = 32;
    lDim3[1] = 1; 
    lDim3[2] = 1;

    cl_kernel_implementer (theQueue, gDim3, lDim3, theProgram, theKernel);

    // For histogram equalize

    if (chnFormat == RPPI_CHN_PLANAR)
    {
        CreateProgramFromBinary(theQueue,"histogram.cl","histogram.cl.bin","histogram_equalize_pln",theProgram,theKernel);
        clRetainKernel(theKernel);
    }
    else if (chnFormat == RPPI_CHN_PACKED)
    {

        CreateProgramFromBinary(theQueue,"histogram.cl","histogram.cl.bin","histogram_equalize_pkd",theProgram,theKernel);
        clRetainKernel(theKernel);
    }
    else
    {std::cerr << "Internal error: Unknown Channel format";}
    counter = 0;
    err  = clSetKernelArg(theKernel, counter++, sizeof(cl_mem), &srcPtr);
    err |= clSetKernelArg(theKernel, counter++, sizeof(cl_mem), &dstPtr);
    err |= clSetKernelArg(theKernel, counter++, sizeof(cl_mem), &cum_histogram);
    err |= clSetKernelArg(theKernel, counter++, sizeof(unsigned int), &srcSize.width);
    err |= clSetKernelArg(theKernel, counter++, sizeof(unsigned int), &srcSize.height);
    err |= clSetKernelArg(theKernel, counter++, sizeof(unsigned int), &channel);

    gDim3[0] = srcSize.width;
    gDim3[1] = srcSize.height;
    gDim3[2] = channel;
    //std::cerr<<"Hist equalize call"<<std::endl;
    cl_kernel_implementer (theQueue, gDim3, NULL, theProgram, theKernel);
    //std::cerr<<"Hist equalize return"<<std::endl;
    clReleaseMemObject(cum_histogram);
    clReleaseMemObject(partialHistogram);
    clReleaseMemObject(histogram);
    return RPP_SUCCESS;

}<|MERGE_RESOLUTION|>--- conflicted
+++ resolved
@@ -396,21 +396,6 @@
         gDim3[2] = 1;
         cl_kernel_implementer (theQueue, gDim3, NULL/*Local*/, theProgram, theKernel);
     }
-<<<<<<< HEAD
-=======
-    clSetKernelArg(theKernel, ctr++, sizeof(cl_mem), &srcPtr);
-    clSetKernelArg(theKernel, ctr++, sizeof(cl_mem), &dstPtr);
-    clSetKernelArg(theKernel, ctr++, sizeof(unsigned int), &srcSize.height);
-    clSetKernelArg(theKernel, ctr++, sizeof(unsigned int), &srcSize.width);
-    clSetKernelArg(theKernel, ctr++, sizeof(unsigned int), &channel);
-    clSetKernelArg(theKernel, ctr++, sizeof(unsigned int), &pixelDistance);
-
-    size_t gDim3[3];
-    gDim3[0] = srcSize.width;
-    gDim3[1] = srcSize.height;
-    gDim3[2] = 1;
-    cl_kernel_implementer (theQueue, gDim3, NULL/*Local*/, theProgram, theKernel);
->>>>>>> 243a9a55
 
     return RPP_SUCCESS;
 }
@@ -496,18 +481,8 @@
 
 RppStatus
 rain_cl(cl_mem srcPtr, RppiSize srcSize,cl_mem dstPtr, Rpp32f rainPercentage, Rpp32u rainWidth, Rpp32u rainHeight, Rpp32f transparency, RppiChnFormat chnFormat, unsigned int channel, cl_command_queue theQueue)
-<<<<<<< HEAD
 {   
     if(rainPercentage == 0)
-=======
-{
-    int ctr=0;
-    Rpp32u rainDrops= (Rpp32u)((rainPercentage * srcSize.width * srcSize.height )/100);
-    Rpp32u pixelDistance= (Rpp32u)((srcSize.width * srcSize.height) / rainDrops);
-    cl_kernel theKernel;
-    cl_program theProgram;
-    if(chnFormat == RPPI_CHN_PACKED)
->>>>>>> 243a9a55
     {
         clEnqueueCopyBuffer(theQueue, srcPtr, dstPtr, 0, 0, sizeof(unsigned char) * srcSize.width * srcSize.height * channel, 0, NULL, NULL);
     }
@@ -569,21 +544,7 @@
 RppStatus
 fog_cl( cl_mem srcPtr, RppiSize srcSize, Rpp32f fogValue, RppiChnFormat chnFormat, unsigned int channel, cl_command_queue theQueue, cl_mem temp)
 {
-<<<<<<< HEAD
     if(fogValue == 0)
-=======
-    int ctr=0;
-    cl_kernel theKernel;
-    cl_program theProgram;
-
-    if (chnFormat == RPPI_CHN_PLANAR)
-    {
-
-        CreateProgramFromBinary(theQueue,"fog.cl","fog.cl.bin","fog_planar",theProgram,theKernel);
-        clRetainKernel(theKernel);
-    }
-    else if (chnFormat == RPPI_CHN_PACKED)
->>>>>>> 243a9a55
     {
         clEnqueueCopyBuffer(theQueue, temp, srcPtr, 0, 0, sizeof(unsigned char) * srcSize.width * srcSize.height * channel, 0, NULL, NULL);
     }
