#include <cl/rpp_cl_common.hpp>
#include "cl_declarations.hpp"

/****************** Brightness ******************/

RppStatus
brightness_cl (    cl_mem srcPtr, RppiSize srcSize,
                            cl_mem dstPtr,
                            Rpp32f alpha, Rpp32s beta,
                            RppiChnFormat chnFormat, unsigned int channel,
                            cl_command_queue theQueue)
{
    cl_kernel theKernel;
    cl_program theProgram;
    cl_kernel_initializer(theQueue,
                          "brightness_contrast.cl",
                          "brightness_contrast",
                          theProgram, theKernel);

    //---- Args Setter
    clSetKernelArg(theKernel, 0, sizeof(cl_mem), &srcPtr);
    clSetKernelArg(theKernel, 1, sizeof(cl_mem), &dstPtr);
    clSetKernelArg(theKernel, 2, sizeof(float), &alpha);
    clSetKernelArg(theKernel, 3, sizeof(int), &beta);
    clSetKernelArg(theKernel, 4, sizeof(unsigned int), &srcSize.height);
    clSetKernelArg(theKernel, 5, sizeof(unsigned int), &srcSize.width);
    clSetKernelArg(theKernel, 6, sizeof(unsigned int), &channel);
    //----

    size_t gDim3[3];
    gDim3[0] = srcSize.width;
    gDim3[1] = srcSize.height;
    gDim3[2] = channel;
    cl_kernel_implementer (theQueue, gDim3, NULL/*Local*/, theProgram, theKernel);

    return RPP_SUCCESS;

}

/***************** Contrast *********************/

RppStatus
contrast_cl (    cl_mem srcPtr, RppiSize srcSize,
                            cl_mem dstPtr,
                            Rpp32u newMin, Rpp32u newMax,
                            RppiChnFormat chnFormat, unsigned int channel,
                            cl_command_queue theQueue)
{
    Rpp32u min = 0; /* Kernel has to be called */
    Rpp32u max = 255; /* Kernel has to be called */
    cl_kernel theKernel;
    cl_program theProgram;
    cl_kernel_initializer(theQueue,
                          "contrast_stretch.cl",
                          "contrast_stretch",
                          theProgram, theKernel);


    //----- Args Setter
    clSetKernelArg(theKernel, 0, sizeof(cl_mem), &srcPtr);
    clSetKernelArg(theKernel, 1, sizeof(cl_mem), &dstPtr);
    clSetKernelArg(theKernel, 2, sizeof(int), &min);
    clSetKernelArg(theKernel, 3, sizeof(int), &max);
    clSetKernelArg(theKernel, 4, sizeof(unsigned int), &newMin);
    clSetKernelArg(theKernel, 5, sizeof(unsigned int), &newMax);
    clSetKernelArg(theKernel, 6, sizeof(unsigned int), &(srcSize.height));
    clSetKernelArg(theKernel, 7, sizeof(unsigned int), &(srcSize.width));
    clSetKernelArg(theKernel, 8, sizeof(unsigned int), &channel);
    //-----

    size_t gDim3[3];
    gDim3[0] = srcSize.width;
    gDim3[1] = srcSize.height;
    gDim3[2] = channel;

    cl_kernel_implementer(theQueue, gDim3, NULL/*Local*/, theProgram, theKernel);

    return RPP_SUCCESS;

}

/********************** Blur ************************/
float gauss_3x3[] = {
0.0625, 0.125, 0.0625,
0.125 , 0.25 , 0.125,
0.0625, 0.125, 0.0625,
};


cl_int
blur_cl(cl_mem srcPtr, RppiSize srcSize,
                cl_mem dstPtr, unsigned int filterSize,
                RppiChnFormat chnFormat, unsigned int channel,
                cl_command_queue theQueue)
{
    cl_int err;

    float* filterBuffer;
    if (filterSize == 3) filterBuffer= gauss_3x3;
    else  std::cerr << "Unimplemeted kernel Size";

    cl_context theContext;
    clGetCommandQueueInfo(  theQueue,
                            CL_QUEUE_CONTEXT,
                            sizeof(cl_context), &theContext, NULL);
    cl_mem filtPtr = clCreateBuffer(theContext, CL_MEM_READ_ONLY,
                                    sizeof(float)*filterSize*filterSize, NULL, NULL);
    err = clEnqueueWriteBuffer(theQueue, filtPtr, CL_TRUE, 0,
                                   sizeof(float)*filterSize*filterSize,
                                   filterBuffer, 0, NULL, NULL);


    cl_kernel theKernel;
    cl_program theProgram;


    if (chnFormat == RPPI_CHN_PLANAR)
    {
        cl_kernel_initializer(  theQueue, "convolution.cl",
                                "naive_convolution_planar", theProgram, theKernel);

    }
    else if (chnFormat == RPPI_CHN_PACKED)
    {
        cl_kernel_initializer(  theQueue, "convolution.cl",
                                "naive_convolution_packed", theProgram, theKernel);
    }
    else
    {std::cerr << "Internal error: Unknown Channel format";}




    err  = clSetKernelArg(theKernel, 0, sizeof(cl_mem), &srcPtr);
    err |= clSetKernelArg(theKernel, 1, sizeof(cl_mem), &dstPtr);
    err |= clSetKernelArg(theKernel, 2, sizeof(cl_mem), &filtPtr);
    err |= clSetKernelArg(theKernel, 3, sizeof(unsigned int), &srcSize.height);
    err |= clSetKernelArg(theKernel, 4, sizeof(unsigned int), &srcSize.width);
    err |= clSetKernelArg(theKernel, 5, sizeof(unsigned int), &channel);
    err |= clSetKernelArg(theKernel, 6, sizeof(unsigned int), &filterSize);

//----
    size_t gDim3[3];
    gDim3[0] = srcSize.width;
    gDim3[1] = srcSize.height;
    gDim3[2] = channel;
    cl_kernel_implementer (theQueue, gDim3, NULL/*Local*/, theProgram, theKernel);
    return RPP_SUCCESS;

}

/********************** Blend ************************/

RppStatus
blend_cl( cl_mem srcPtr1,cl_mem srcPtr2,
                 RppiSize srcSize, cl_mem dstPtr, float alpha,
                 RppiChnFormat chnFormat, unsigned int channel,
                 cl_command_queue theQueue)
{
    cl_kernel theKernel;
    cl_program theProgram;
    cl_kernel_initializer(theQueue,
                          "blend.cl",
                          "blend",
                          theProgram, theKernel);

    //---- Args Setter
    clSetKernelArg(theKernel, 0, sizeof(cl_mem), &srcPtr1);
    clSetKernelArg(theKernel, 1, sizeof(cl_mem), &srcPtr2);
    clSetKernelArg(theKernel, 2, sizeof(cl_mem), &dstPtr);
    clSetKernelArg(theKernel, 3, sizeof(unsigned int), &srcSize.height);
    clSetKernelArg(theKernel, 4, sizeof(unsigned int), &srcSize.width);
    clSetKernelArg(theKernel, 5, sizeof(float), &alpha);
    clSetKernelArg(theKernel, 6, sizeof(unsigned int), &channel);
    //----

    size_t gDim3[3];
    gDim3[0] = srcSize.width;
    gDim3[1] = srcSize.height;
    gDim3[2] = channel;
    cl_kernel_implementer (theQueue, gDim3, NULL/*Local*/, theProgram, theKernel);

    return RPP_SUCCESS;
}

/********************** ADDING NOISE ************************/

RppStatus  
noise_add_gaussian_cl(cl_mem srcPtr, RppiSize srcSize, cl_mem dstPtr, 
                RppiNoise noiseType,RppiGaussParameter *noiseParameter,
                RppiChnFormat chnFormat, unsigned int channel,
                cl_command_queue theQueue)
{
    std::default_random_engine generator;
    std::normal_distribution<>  distribution{noiseParameter->mean, noiseParameter->sigma}; 
    const unsigned int size = (srcSize.height * srcSize.width * channel);
    unsigned char output[size];
    for(int i = 0; i < (srcSize.height * srcSize.width * channel) ; i++)
    {
        Rpp32f pixel = ((Rpp32f)distribution(generator));
        pixel=(pixel < (Rpp32f) 0) ? ((Rpp32f) 0) : ((pixel < (Rpp32f) 255) ? pixel : ((Rpp32f) 255));
        output[i] = (Rpp8u)pixel;
    } 
    
    cl_mem d_b;  
    cl_context context;
    clGetCommandQueueInfo(  theQueue, CL_QUEUE_CONTEXT, sizeof(cl_context), &context, NULL); 
    d_b = clCreateBuffer(context, CL_MEM_READ_ONLY, srcSize.height * srcSize.width * channel , NULL, NULL);
    clEnqueueWriteBuffer(theQueue, d_b, CL_TRUE, 0, srcSize.height * srcSize.width * channel, output, 0, NULL, NULL);
    Rpp32f mean, sigma;
    mean = noiseParameter->mean;
    sigma = noiseParameter->sigma;

    cl_kernel theKernel;
    cl_program theProgram;
    cl_kernel_initializer(theQueue,
                          "noise.cl",
                          "gaussian",
                          theProgram, theKernel);
     
    //---- Args Setter
    clSetKernelArg(theKernel, 0, sizeof(cl_mem), &srcPtr);
    clSetKernelArg(theKernel, 1, sizeof(cl_mem), &d_b);
    clSetKernelArg(theKernel, 2, sizeof(cl_mem), &dstPtr);
    clSetKernelArg(theKernel, 3, sizeof(unsigned int), &srcSize.height);
    clSetKernelArg(theKernel, 4, sizeof(unsigned int), &srcSize.width);
    clSetKernelArg(theKernel, 5, sizeof(float), &mean);
    clSetKernelArg(theKernel, 6, sizeof(float), &sigma);
    clSetKernelArg(theKernel, 7, sizeof(unsigned int), &channel);
    //----

    size_t gDim3[3];
    gDim3[0] = srcSize.width;
    gDim3[1] = srcSize.height;
    gDim3[2] = channel;
    cl_kernel_implementer (theQueue, gDim3, NULL/*Local*/, theProgram, theKernel);
    clReleaseMemObject(d_b);
    return RPP_SUCCESS;
}

RppStatus
noise_add_snp_cl(cl_mem srcPtr, RppiSize srcSize, cl_mem dstPtr, 
                RppiNoise noiseType,Rpp32f *noiseParameter,
                RppiChnFormat chnFormat, unsigned int channel,
                cl_command_queue theQueue)
{
    Rpp32u noiseProbability= (Rpp32u)(*noiseParameter * srcSize.width * srcSize.height * channel );
    const unsigned int size = (srcSize.height * srcSize.width * channel);
    unsigned char output[size];
    if (chnFormat == RPPI_CHN_PLANAR)
    {
        for(int i = 0 ; i < noiseProbability ; i++)
        {
            Rpp32u row = rand() % srcSize.height;
            Rpp32u column = rand() % srcSize.width;
            Rpp8u newValue = rand()%2 ? 255 : 1;
            for (int c = 0; c < channel; c++)
            {
                output[(row * srcSize.width) + (column) + (c * srcSize.width * srcSize.height) ] = newValue;
            }
        }        
    }
    else if (chnFormat == RPPI_CHN_PACKED)
    {
        for(int i = 0 ; i < noiseProbability ; i++)
        {
            Rpp32u row = rand() % srcSize.height;
            Rpp32u column = rand() % srcSize.width;
            Rpp8u newValue = rand()%2 ? 1 : 255;
            for (int c = 0; c < channel; c++)
            {
                output[(channel * row * srcSize.width) + (column * channel) + c] = newValue;
            }
        }
    }   
    cl_mem d_b;  
    cl_context context;
    clGetCommandQueueInfo(  theQueue, CL_QUEUE_CONTEXT, sizeof(cl_context), &context, NULL); 
    d_b = clCreateBuffer(context, CL_MEM_READ_ONLY, srcSize.height * srcSize.width * channel , NULL, NULL);
    clEnqueueWriteBuffer(theQueue, d_b, CL_TRUE, 0, srcSize.height * srcSize.width * channel, output, 0, NULL, NULL); 
    
    cl_kernel theKernel;
    cl_program theProgram;
    cl_kernel_initializer(theQueue,
                          "noise.cl",
                          "snp",
                          theProgram, theKernel);
     
    //---- Args Setter
    clSetKernelArg(theKernel, 0, sizeof(cl_mem), &srcPtr);
    clSetKernelArg(theKernel, 1, sizeof(cl_mem), &d_b);
    clSetKernelArg(theKernel, 2, sizeof(cl_mem), &dstPtr);
    clSetKernelArg(theKernel, 3, sizeof(unsigned int), &srcSize.height);
    clSetKernelArg(theKernel, 4, sizeof(unsigned int), &srcSize.width);
    clSetKernelArg(theKernel, 5, sizeof(unsigned int), &channel);
    //----

    size_t gDim3[3];
    gDim3[0] = srcSize.width;
    gDim3[1] = srcSize.height;
    gDim3[2] = channel;
    cl_kernel_implementer (theQueue, gDim3, NULL/*Local*/, theProgram, theKernel);
    clReleaseMemObject(d_b);

    return RPP_SUCCESS;
}

/********************** Exposure mocification ************************/

RppStatus
exposure_cl(cl_mem srcPtr, RppiSize srcSize, cl_mem dstPtr, Rpp32f exposureValue, RppiChnFormat chnFormat, unsigned int channel, cl_command_queue theQueue)
{
    int ctr=0;
    cl_kernel theKernel;
    cl_program theProgram;
    cl_kernel_initializer(theQueue,
                          "exposure.cl",
                          "exposure",
                          theProgram, theKernel);

    //---- Args Setter
    clSetKernelArg(theKernel, ctr++, sizeof(cl_mem), &srcPtr);
    clSetKernelArg(theKernel, ctr++, sizeof(cl_mem), &dstPtr);
    clSetKernelArg(theKernel, ctr++, sizeof(unsigned int), &srcSize.height);
    clSetKernelArg(theKernel, ctr++, sizeof(unsigned int), &srcSize.width);
    clSetKernelArg(theKernel, ctr++, sizeof(unsigned int), &channel);
    clSetKernelArg(theKernel, ctr++, sizeof(float), &exposureValue);
        
    size_t gDim3[3];
    gDim3[0] = srcSize.width;
    gDim3[1] = srcSize.height;
    gDim3[2] = channel;
    cl_kernel_implementer (theQueue, gDim3, NULL/*Local*/, theProgram, theKernel);
    
    return RPP_SUCCESS;    
}


/********************** Rain ************************/

RppStatus
rain_cl(cl_mem srcPtr, RppiSize srcSize, cl_mem dstPtr, Rpp32f rainValue, Rpp32u rainWidth, Rpp32u rainHeight, RppiChnFormat chnFormat, unsigned int channel, cl_command_queue theQueue)
{
    int ctr=0;
    rainValue=rainValue/10;
    const unsigned int size = (srcSize.height * srcSize.width * channel);
    unsigned char output[size];
    Rpp32u rainProbability= (Rpp32u)(rainValue * srcSize.width * srcSize.height * channel );
    if(chnFormat==RPPI_CHN_PLANAR)
        for(int i = 0 ; i < rainProbability ; i++)
        {
            Rpp32u row = rand() % srcSize.height;
            Rpp32u column = rand() % srcSize.width;
            Rpp32f pixel;
            for(int k=0;k<channel;k++)
                output[(row * srcSize.width) + (column) + (k*srcSize.height*srcSize.width)] += 5 ;
            if (row+rainHeight < srcSize.height && column+rainWidth< srcSize.width)
                for(int j=1;j<rainHeight;j++)
                    for(int k=0;k<channel;k++)
                        for(int m=0;m<rainWidth;m++)
                            output[(row * srcSize.width) + (column) + (k*srcSize.height*srcSize.width) + (srcSize.width*j)+m] += 5 ;
        }
    else
        for(int i = 0 ; i < rainProbability ; i++)
        {
            Rpp32u row = rand() % srcSize.height;
            Rpp32u column = rand() % srcSize.width;
            Rpp32f pixel;
            for(int k=0;k<channel;k++)
                output[(channel * row * srcSize.width) + (column * channel) + k] += 5 ;
            if (row+rainHeight < srcSize.height && column+rainWidth< srcSize.width)
                for(int j=1;j<rainHeight;j++)
                    for(int k=0;k<channel;k++)
                        for(int m=0;m<rainWidth;m++)
                            output[(channel * row * srcSize.width) + (column * channel) + k + (channel * srcSize.width * j)+(channel*m)] += 5 ;
        }
    
    cl_mem d_b;  
    cl_context context;
    clGetCommandQueueInfo(  theQueue, CL_QUEUE_CONTEXT, sizeof(cl_context), &context, NULL); 
    d_b = clCreateBuffer(context, CL_MEM_READ_ONLY, srcSize.height * srcSize.width * channel , NULL, NULL);
    clEnqueueWriteBuffer(theQueue, d_b, CL_TRUE, 0, srcSize.height * srcSize.width * channel, output, 0, NULL, NULL); 
    
    cl_kernel theKernel;
    cl_program theProgram;
    cl_kernel_initializer(theQueue,
                          "rain.cl",
                          "rain",
                          theProgram, theKernel);

    //---- Args Setter
    clSetKernelArg(theKernel, ctr++, sizeof(cl_mem), &srcPtr);
    clSetKernelArg(theKernel, ctr++, sizeof(cl_mem), &d_b);
    clSetKernelArg(theKernel, ctr++, sizeof(cl_mem), &dstPtr);
    clSetKernelArg(theKernel, ctr++, sizeof(unsigned int), &srcSize.height);
    clSetKernelArg(theKernel, ctr++, sizeof(unsigned int), &srcSize.width);
    clSetKernelArg(theKernel, ctr++, sizeof(unsigned int), &channel);
    //----

    size_t gDim3[3];
    gDim3[0] = srcSize.width;
    gDim3[1] = srcSize.height;
    gDim3[2] = channel;
    cl_kernel_implementer (theQueue, gDim3, NULL/*Local*/, theProgram, theKernel);
    clReleaseMemObject(d_b);

    return RPP_SUCCESS;   
}

<<<<<<< HEAD

/********************** Fog ************************/

RppStatus
fog_cl( cl_mem srcPtr, RppiSize srcSize, Rpp32f fogValue, RppiChnFormat chnFormat, unsigned int channel, cl_command_queue theQueue)
{
    int ctr=0;
    cl_kernel theKernel;
    cl_program theProgram;
    if(chnFormat==RPPI_CHN_PLANAR)
    cl_kernel_initializer(theQueue,
                          "fog.cl",
                          "fog_planar",
                          theProgram, theKernel);
    else
    cl_kernel_initializer(theQueue,
                          "fog.cl",
                          "fog_packed",
                          theProgram, theKernel);

    //---- Args Setter
    clSetKernelArg(theKernel, ctr++, sizeof(cl_mem), &srcPtr);
    clSetKernelArg(theKernel, ctr++, sizeof(unsigned int), &srcSize.height);
    clSetKernelArg(theKernel, ctr++, sizeof(unsigned int), &srcSize.width);
    clSetKernelArg(theKernel, ctr++, sizeof(unsigned int), &channel);
    clSetKernelArg(theKernel, ctr++, sizeof(float), &fogValue);
    //----

    size_t gDim3[2];
    gDim3[0] = srcSize.width;
    gDim3[1] = srcSize.height;
    gDim3[1] = 1;
    cl_kernel_implementer (theQueue, gDim3, NULL/*Local*/, theProgram, theKernel);

    return RPP_SUCCESS;      
=======
////////////////////////////////////////////////////

RppStatus
occlusion_cl( cl_mem srcPtr1,cl_mem srcPtr2,
                 RppiSize srcSize1, RppiSize srcSize2, cl_mem dstPtr, 
                 RppiChnFormat chnFormat,const unsigned int x11,
                            const unsigned int y11,
                            const unsigned int x12,
                            const unsigned int y12,
                            const unsigned int x21,
                            const unsigned int y21,
                            const unsigned int x22,
                            const unsigned int y22, unsigned int channel,
                 cl_command_queue theQueue)
{
    cl_kernel theKernel;
    cl_program theProgram;
     if (chnFormat == RPPI_CHN_PLANAR)
    {
        cl_kernel_initializer(  theQueue, "occlusion.cl",
                                "occlusion_pln", theProgram, theKernel);

    }
    else if (chnFormat == RPPI_CHN_PACKED)
    {
        cl_kernel_initializer(  theQueue, "occlusion.cl",
                                "occlusion_pkd", theProgram, theKernel);
    }
    else
    {std::cerr << "Internal error: Unknown Channel format";}

    //---- Args Setter
    int ctr =0;
    clSetKernelArg(theKernel, ctr++, sizeof(cl_mem), &srcPtr1);
    clSetKernelArg(theKernel, ctr++, sizeof(cl_mem), &srcPtr2);
    clSetKernelArg(theKernel, ctr++, sizeof(cl_mem), &dstPtr);
    clSetKernelArg(theKernel, ctr++, sizeof(unsigned int), &srcSize1.height);
    clSetKernelArg(theKernel, ctr++, sizeof(unsigned int), &srcSize1.width);
    clSetKernelArg(theKernel, ctr++, sizeof(unsigned int), &srcSize2.height);
    clSetKernelArg(theKernel, ctr++, sizeof(unsigned int), &srcSize2.width);
    clSetKernelArg(theKernel, ctr++, sizeof(unsigned int), &x11);
    clSetKernelArg(theKernel, ctr++, sizeof(unsigned int), &y11);
    clSetKernelArg(theKernel, ctr++, sizeof(unsigned int), &x12);
    clSetKernelArg(theKernel, ctr++, sizeof(unsigned int), &y12);
    clSetKernelArg(theKernel, ctr++, sizeof(unsigned int), &x21);
    clSetKernelArg(theKernel, ctr++, sizeof(unsigned int), &y21);
    clSetKernelArg(theKernel, ctr++, sizeof(unsigned int), &x22);
    clSetKernelArg(theKernel, ctr++, sizeof(unsigned int), &y22);
    clSetKernelArg(theKernel, ctr++, sizeof(unsigned int), &channel);
    //----

    size_t gDim3[3];
    gDim3[0] = srcSize2.width;
    gDim3[1] = srcSize2.height;
    gDim3[2] = channel;
    cl_kernel_implementer (theQueue, gDim3, NULL/*Local*/, theProgram, theKernel);

    return RPP_SUCCESS;
>>>>>>> b9c435f1
}<|MERGE_RESOLUTION|>--- conflicted
+++ resolved
@@ -407,7 +407,6 @@
     return RPP_SUCCESS;   
 }
 
-<<<<<<< HEAD
 
 /********************** Fog ************************/
 
@@ -442,8 +441,8 @@
     gDim3[1] = 1;
     cl_kernel_implementer (theQueue, gDim3, NULL/*Local*/, theProgram, theKernel);
 
-    return RPP_SUCCESS;      
-=======
+    return RPP_SUCCESS;   
+}   
 ////////////////////////////////////////////////////
 
 RppStatus
@@ -502,5 +501,4 @@
     cl_kernel_implementer (theQueue, gDim3, NULL/*Local*/, theProgram, theKernel);
 
     return RPP_SUCCESS;
->>>>>>> b9c435f1
 }