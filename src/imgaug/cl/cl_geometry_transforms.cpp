#include <cl/rpp_cl_common.hpp>
#include "cl_declarations.hpp"


cl_int
flip_cl(cl_mem srcPtr, RppiSize srcSize,
                cl_mem dstPtr, RppiAxis flipAxis,
                RppiChnFormat chnFormat, unsigned int channel,
                cl_command_queue theQueue)

{
    unsigned short counter=0;
    cl_int err;

    cl_kernel theKernel;
    cl_program theProgram;

    if (chnFormat == RPPI_CHN_PLANAR)
    {
        if (flipAxis == RPPI_VERTICAL_AXIS)
        {   
            CreateProgramFromBinary(theQueue,"flip.cl","flip.cl.bin","flip_vertical_planar",theProgram,theKernel);
            clRetainKernel(theKernel);
            // cl_kernel_initializer(  theQueue, "flip.cl", "flip_vertical_planar",
            //                     theProgram, theKernel);
        }
        else if (flipAxis == RPPI_HORIZONTAL_AXIS)
        {   
            CreateProgramFromBinary(theQueue,"flip.cl","flip.cl.bin","flip_horizontal_planar",theProgram,theKernel);
            clRetainKernel(theKernel);   
            // cl_kernel_initializer(  theQueue, "flip.cl", "flip_horizontal_planar",
            //                     theProgram, theKernel);
        }
        else if (flipAxis == RPPI_BOTH_AXIS)
        {   
            CreateProgramFromBinary(theQueue,"flip.cl","flip.cl.bin","flip_bothaxis_planar",theProgram,theKernel);
            clRetainKernel(theKernel);   
            // cl_kernel_initializer(  theQueue, "flip.cl", "flip_bothaxis_planar",
            //                     theProgram, theKernel);
        }
    }
    else if (chnFormat == RPPI_CHN_PACKED)
    {
        if (flipAxis == RPPI_VERTICAL_AXIS)
        {   
            CreateProgramFromBinary(theQueue,"flip.cl","flip.cl.bin","flip_vertical_packed",theProgram,theKernel);
            clRetainKernel(theKernel);   
            // cl_kernel_initializer(  theQueue, "flip.cl", "flip_vertical_packed",
            //                     theProgram, theKernel);
        }
        else if (flipAxis == RPPI_HORIZONTAL_AXIS)
        {   
            CreateProgramFromBinary(theQueue,"flip.cl","flip.cl.bin","flip_horizontal_packed",theProgram,theKernel);
            clRetainKernel(theKernel);   
            // cl_kernel_initializer(  theQueue, "flip.cl", "flip_horizontal_packed",
            //                     theProgram, theKernel);
        }
        else if (flipAxis == RPPI_BOTH_AXIS)
        {   
            CreateProgramFromBinary(theQueue,"flip.cl","flip.cl.bin","flip_bothaxis_packed",theProgram,theKernel);
            clRetainKernel(theKernel);   
            // cl_kernel_initializer(  theQueue, "flip.cl", "flip_bothaxis_packed",
            //                     theProgram, theKernel);
        }
    }
    else
    {std::cerr << "Internal error: Unknown Channel format";}

    err  = clSetKernelArg(theKernel, counter++, sizeof(cl_mem), &srcPtr);
    err |= clSetKernelArg(theKernel, counter++, sizeof(cl_mem), &dstPtr);
    err |= clSetKernelArg(theKernel, counter++, sizeof(unsigned int), &srcSize.height);
    err |= clSetKernelArg(theKernel, counter++, sizeof(unsigned int), &srcSize.width);
    err |= clSetKernelArg(theKernel, counter++, sizeof(unsigned int), &channel);


    size_t gDim3[3];
    gDim3[0] = srcSize.width;
    gDim3[1] = srcSize.height;
    gDim3[2] = channel;
    cl_kernel_implementer (theQueue, gDim3, NULL/*Local*/, theProgram, theKernel);
}

//Resize-------------
cl_int
resize_cl(cl_mem srcPtr, RppiSize srcSize,
                cl_mem dstPtr, RppiSize dstSize, 
                RppiChnFormat chnFormat, unsigned int channel,
                cl_command_queue theQueue)
{
    unsigned short counter=0;
    cl_int err;
    cl_kernel theKernel;
    cl_program theProgram;
    cl_context theContext;
    
    if (chnFormat == RPPI_CHN_PLANAR)
    {   
        CreateProgramFromBinary(theQueue,"resize.cl","resize.cl.bin","resize_pln",theProgram,theKernel);
        clRetainKernel(theKernel);
        // cl_kernel_initializer(  theQueue, "resize.cl", "resize_pln",
        //                         theProgram, theKernel); 
    }
    else if (chnFormat == RPPI_CHN_PACKED)
    {   
        CreateProgramFromBinary(theQueue,"resize.cl","resize.cl.bin","resize_pkd",theProgram,theKernel);
        clRetainKernel(theKernel);
        // cl_kernel_initializer(  theQueue, "resize.cl", "resize_pkd",
        //                         theProgram, theKernel); 
    }
    else
    {std::cerr << "Internal error: Unknown Channel format";}

    err  = clSetKernelArg(theKernel, counter++, sizeof(cl_mem), &srcPtr);
    err |= clSetKernelArg(theKernel, counter++, sizeof(cl_mem), &dstPtr);
    err |= clSetKernelArg(theKernel, counter++, sizeof(unsigned int), &srcSize.height);
    err |= clSetKernelArg(theKernel, counter++, sizeof(unsigned int), &srcSize.width);
    err |= clSetKernelArg(theKernel, counter++, sizeof(unsigned int), &dstSize.height);
    err |= clSetKernelArg(theKernel, counter++, sizeof(unsigned int), &dstSize.width);
    err |= clSetKernelArg(theKernel, counter++, sizeof(unsigned int), &channel);


    size_t gDim3[3];
    gDim3[0] = dstSize.width;
    gDim3[1] = dstSize.height;
    gDim3[2] = channel;
    cl_kernel_implementer (theQueue, gDim3, NULL/*Local*/, theProgram, theKernel);
}

//------------Resize

//Resize Crop----------
cl_int
resize_crop_cl(cl_mem srcPtr, RppiSize srcSize,
                cl_mem dstPtr, RppiSize dstSize,
                Rpp32u x1, Rpp32u y1, Rpp32u x2, Rpp32u y2,  
                RppiChnFormat chnFormat, unsigned int channel,
                cl_command_queue theQueue)
{
    unsigned short counter=0;
    cl_int err;
    cl_kernel theKernel;
    cl_program theProgram;
    cl_context theContext;
    
    if (chnFormat == RPPI_CHN_PLANAR)
    {   
        CreateProgramFromBinary(theQueue,"resize.cl","resize.cl.bin","resize_crop_pln",theProgram,theKernel);
        clRetainKernel(theKernel);
        // cl_kernel_initializer(  theQueue, "resize.cl", "resize_crop_pln",
        //                         theProgram, theKernel); 
    }
    else if (chnFormat == RPPI_CHN_PACKED)
    {   
        CreateProgramFromBinary(theQueue,"resize.cl","resize.cl.bin","resize_crop_pkd",theProgram,theKernel);
        clRetainKernel(theKernel);
        // cl_kernel_initializer(  theQueue, "resize.cl", "resize_crop_pkd",
        //                         theProgram, theKernel); 
    }
    else
    {std::cerr << "Internal error: Unknown Channel format";}

    err  = clSetKernelArg(theKernel, counter++, sizeof(cl_mem), &srcPtr);
    err |= clSetKernelArg(theKernel, counter++, sizeof(cl_mem), &dstPtr);
    err |= clSetKernelArg(theKernel, counter++, sizeof(unsigned int), &srcSize.height);
    err |= clSetKernelArg(theKernel, counter++, sizeof(unsigned int), &srcSize.width);
    err |= clSetKernelArg(theKernel, counter++, sizeof(unsigned int), &dstSize.height);
    err |= clSetKernelArg(theKernel, counter++, sizeof(unsigned int), &dstSize.width);
    err |= clSetKernelArg(theKernel, counter++, sizeof(unsigned int), &x1);
    err |= clSetKernelArg(theKernel, counter++, sizeof(unsigned int), &y1);
    err |= clSetKernelArg(theKernel, counter++, sizeof(unsigned int), &x2);
    err |= clSetKernelArg(theKernel, counter++, sizeof(unsigned int), &y2);
    err |= clSetKernelArg(theKernel, counter++, sizeof(unsigned int), &channel);


    size_t gDim3[3];
    gDim3[0] = dstSize.width;
    gDim3[1] = dstSize.height;
    gDim3[2] = channel;
    cl_kernel_implementer (theQueue, gDim3, NULL/*Local*/, theProgram, theKernel);
}

//Rotate---------------------------
cl_int
rotate_cl(cl_mem srcPtr, RppiSize srcSize,
                cl_mem dstPtr, RppiSize dstSize, float angleDeg, 
                RppiChnFormat chnFormat, unsigned int channel,
                cl_command_queue theQueue)
{
    unsigned short counter=0;
    cl_int err;

    cl_kernel theKernel;
    cl_program theProgram;
    

    if (chnFormat == RPPI_CHN_PLANAR)
    {
        CreateProgramFromBinary(theQueue,"rotate.cl","rotate.cl.bin","rotate_pln",theProgram,theKernel);
        clRetainKernel(theKernel);
        // cl_kernel_initializer(  theQueue, "rotate.cl", "rotate_pln",
        //                         theProgram, theKernel); 
    }
    else if (chnFormat == RPPI_CHN_PACKED)
    {   
        CreateProgramFromBinary(theQueue,"rotate.cl","rotate.cl.bin","rotate_pkd",theProgram,theKernel);
        clRetainKernel(theKernel);
        // cl_kernel_initializer(  theQueue, "rotate.cl", "rotate_pkd",
        //                         theProgram, theKernel); 
    }

    else
    {std::cerr << "Internal error: Unknown Channel format";}

    err  = clSetKernelArg(theKernel, counter++, sizeof(cl_mem), &srcPtr);
    err |= clSetKernelArg(theKernel, counter++, sizeof(cl_mem), &dstPtr);
    err |= clSetKernelArg(theKernel, counter++, sizeof(float), &angleDeg);
    err |= clSetKernelArg(theKernel, counter++, sizeof(unsigned int), &srcSize.height);
    err |= clSetKernelArg(theKernel, counter++, sizeof(unsigned int), &srcSize.width);
    err |= clSetKernelArg(theKernel, counter++, sizeof(unsigned int), &dstSize.height);
    err |= clSetKernelArg(theKernel, counter++, sizeof(unsigned int), &dstSize.width);
    err |= clSetKernelArg(theKernel, counter++, sizeof(unsigned int), &channel);

    size_t gDim3[3];
    gDim3[0] = dstSize.width;
    gDim3[1] = dstSize.height;
    gDim3[2] = channel;
    cl_kernel_implementer (theQueue, gDim3, NULL/*Local*/, theProgram, theKernel);

}
<<<<<<< HEAD
//Fish eye
cl_int
fisheye_cl(cl_mem srcPtr, RppiSize srcSize,
                cl_mem dstPtr, 
                RppiChnFormat chnFormat, unsigned int channel,
                cl_command_queue theQueue)
{
    cl_int err;
    short counter;
    cl_kernel theKernel;
    cl_program theProgram;

    if (chnFormat == RPPI_CHN_PLANAR)
    {
        CreateProgramFromBinary(theQueue,"fish_eye.cl","fish_eye.bin","fisheye_planar",theProgram,theKernel);
        clRetainKernel(theKernel);
        // cl_kernel_initializer(  theQueue, "fish_eye.cl", "fisheye_planar",
        //                         theProgram, theKernel); 
    }
    else if (chnFormat == RPPI_CHN_PACKED)
    {
        CreateProgramFromBinary(theQueue,"fish_eye.cl","fish_eye.bin","fisheye_packed",theProgram,theKernel);
        clRetainKernel(theKernel);
        // cl_kernel_initializer(  theQueue, "fish_eye.cl", "fisheye_packed",
        //                         theProgram, theKernel); 
    }
    else
    {std::cerr << "Internal error: Unknown Channel format";}
    err  = clSetKernelArg(theKernel, counter++, sizeof(cl_mem), &srcPtr);
    err |= clSetKernelArg(theKernel, counter++, sizeof(cl_mem), &dstPtr);
    err |= clSetKernelArg(theKernel, counter++, sizeof(unsigned int), &srcSize.height);
    err |= clSetKernelArg(theKernel, counter++, sizeof(unsigned int), &srcSize.width);
    err |= clSetKernelArg(theKernel, counter++, sizeof(unsigned int), &channel);

    size_t gDim3[3];
    gDim3[0] = srcSize.width;
    gDim3[1] = srcSize.height;
    gDim3[2] = channel;
    cl_kernel_implementer (theQueue, gDim3, NULL/*Local*/, theProgram, theKernel);

}

cl_int
lenscorrection_cl( cl_mem srcPtr,RppiSize srcSize, cl_mem dstPtr,
           float strength,float zoom,
           RppiChnFormat chnFormat, unsigned int channel,
           cl_command_queue theQueue)
{
    unsigned short counter=0;
    cl_int err;
    cl_kernel theKernel;
    cl_program theProgram;
    if (chnFormat == RPPI_CHN_PLANAR)
    {
        CreateProgramFromBinary(theQueue,"lens_correction.cl","lens_correction.bin","lenscorrection_pln",theProgram,theKernel);
        clRetainKernel(theKernel);
        // cl_kernel_initializer(theQueue,
        //                   "lens_correction.cl",
        //                   "lenscorrection_pln",
        //                   theProgram, theKernel);
    }
    else if (chnFormat == RPPI_CHN_PACKED)
    {
        CreateProgramFromBinary(theQueue,"lens_correction.cl","lens_correction.bin","lenscorrection_pkd",theProgram,theKernel);
        clRetainKernel(theKernel);
        // cl_kernel_initializer(theQueue,
        //                   "lens_correction.cl",
        //                   "lenscorrection_pkd",
        //                   theProgram, theKernel);
    }
    else
    {std::cerr << "Internal error: Unknown Channel format";}
    if (strength == 0)
        strength = 0.000001;
    //---- Args Setter
    err  = clSetKernelArg(theKernel, counter++, sizeof(cl_mem), &srcPtr);
    err |= clSetKernelArg(theKernel, counter++, sizeof(cl_mem), &dstPtr);
    err |= clSetKernelArg(theKernel, counter++, sizeof(unsigned int), &srcSize.height);
    err |= clSetKernelArg(theKernel, counter++, sizeof(unsigned int), &srcSize.width);
    err |= clSetKernelArg(theKernel, counter++, sizeof(unsigned int), &channel);
    err |= clSetKernelArg(theKernel, counter++, sizeof(unsigned int), &strength);
    err |= clSetKernelArg(theKernel, counter++, sizeof(unsigned int), &zoom);
    //----

    size_t gDim3[3];
    gDim3[0] = srcSize.width;
    gDim3[1] = srcSize.height;
    gDim3[2] = channel;
    cl_kernel_implementer (theQueue, gDim3, NULL/*Local*/, theProgram, theKernel);

=======
//--------------------------------Rotate

/*********** RandomCropLetterBox ***********/

RppStatus
Random_Crop_Letter_Box_cl(  cl_mem srcPtr, RppiSize srcSize, 
                            cl_mem dstPtr, RppiSize dstSize, 
                            Rpp32u x1, Rpp32u y1, Rpp32u x2, Rpp32u y2,
                            RppiChnFormat chnFormat, unsigned int channel,
                            cl_command_queue theQueue)
{
    int ctr=0;
    cl_kernel theKernel;
    cl_program theProgram;

    if (chnFormat == RPPI_CHN_PLANAR)
    cl_kernel_initializer(theQueue,
                          "randomcropletterbox.cl",
                          "trandomcropletterbox_planar",
                          theProgram, theKernel);
    else
    cl_kernel_initializer(theQueue,
                          "randomcropletterbox.cl",
                          "randomcropletterbox_packed",
                          theProgram, theKernel);
    
    //---- Args Setter
    clSetKernelArg(theKernel, ctr++, sizeof(cl_mem), &srcPtr);
    clSetKernelArg(theKernel, ctr++, sizeof(cl_mem), &dstPtr);
    clSetKernelArg(theKernel, ctr++, sizeof(unsigned int), &srcSize.height);
    clSetKernelArg(theKernel, ctr++, sizeof(unsigned int), &srcSize.width);
    clSetKernelArg(theKernel, ctr++, sizeof(unsigned int), &dstSize.height);
    clSetKernelArg(theKernel, ctr++, sizeof(unsigned int), &dstSize.width);
    clSetKernelArg(theKernel, ctr++, sizeof(unsigned int), &channel);
    clSetKernelArg(theKernel, ctr++, sizeof(unsigned int), &x1);
    clSetKernelArg(theKernel, ctr++, sizeof(unsigned int), &y1);
    clSetKernelArg(theKernel, ctr++, sizeof(unsigned int), &x2);
    clSetKernelArg(theKernel, ctr++, sizeof(unsigned int), &y2);
    
    size_t gDim3[3];
    gDim3[0] = dstSize.width;
    gDim3[1] = dstSize.height;
    gDim3[2] = channel;
    cl_kernel_implementer (theQueue, gDim3, NULL/*Local*/, theProgram, theKernel);
    
>>>>>>> 73307df3
    return RPP_SUCCESS;
}<|MERGE_RESOLUTION|>--- conflicted
+++ resolved
@@ -227,7 +227,6 @@
     cl_kernel_implementer (theQueue, gDim3, NULL/*Local*/, theProgram, theKernel);
 
 }
-<<<<<<< HEAD
 //Fish eye
 cl_int
 fisheye_cl(cl_mem srcPtr, RppiSize srcSize,
@@ -317,8 +316,9 @@
     gDim3[1] = srcSize.height;
     gDim3[2] = channel;
     cl_kernel_implementer (theQueue, gDim3, NULL/*Local*/, theProgram, theKernel);
-
-=======
+    return RPP_SUCCESS;
+}
+
 //--------------------------------Rotate
 
 /*********** RandomCropLetterBox ***********/
@@ -364,6 +364,5 @@
     gDim3[2] = channel;
     cl_kernel_implementer (theQueue, gDim3, NULL/*Local*/, theProgram, theKernel);
     
->>>>>>> 73307df3
     return RPP_SUCCESS;
 }