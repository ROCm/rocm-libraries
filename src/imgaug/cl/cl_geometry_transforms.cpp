#include <cl/rpp_cl_common.hpp>
#include "cl_declarations.hpp"


cl_int
flip_cl(cl_mem srcPtr, RppiSize srcSize,
                cl_mem dstPtr, RppiAxis flipAxis,
                RppiChnFormat chnFormat, unsigned int channel,
                cl_command_queue theQueue)

{
    cl_int err;

    cl_kernel theKernel;
    cl_program theProgram;

    if (chnFormat == RPPI_CHN_PLANAR)
    {
        if (flipAxis == RPPI_VERTICAL_AXIS)
        {   cl_kernel_initializer(  theQueue, "flip.cl", "flip_vertical_planar",
                                theProgram, theKernel);
        }
        else if (flipAxis == RPPI_HORIZONTAL_AXIS)
        {   cl_kernel_initializer(  theQueue, "flip.cl", "flip_horizontal_planar",
                                theProgram, theKernel);
        }
        else if (flipAxis == RPPI_BOTH_AXIS)
        {   cl_kernel_initializer(  theQueue, "flip.cl", "flip_bothaxis_planar",
                                theProgram, theKernel);
        }
    }
    else if (chnFormat == RPPI_CHN_PACKED)
    {
        if (flipAxis == RPPI_VERTICAL_AXIS)
        {   cl_kernel_initializer(  theQueue, "flip.cl", "flip_vertical_packed",
                                theProgram, theKernel);
        }
        else if (flipAxis == RPPI_HORIZONTAL_AXIS)
        {   cl_kernel_initializer(  theQueue, "flip.cl", "flip_horizontal_packed",
                                theProgram, theKernel);
        }
        else if (flipAxis == RPPI_BOTH_AXIS)
        {   cl_kernel_initializer(  theQueue, "flip.cl", "flip_bothaxis_packed",
                                theProgram, theKernel);
        }
    }
    else
    {std::cerr << "Internal error: Unknown Channel format";}

    err  = clSetKernelArg(theKernel, 0, sizeof(cl_mem), &srcPtr);
    err |= clSetKernelArg(theKernel, 1, sizeof(cl_mem), &dstPtr);
    err |= clSetKernelArg(theKernel, 2, sizeof(unsigned int), &srcSize.height);
    err |= clSetKernelArg(theKernel, 3, sizeof(unsigned int), &srcSize.width);
    err |= clSetKernelArg(theKernel, 4, sizeof(unsigned int), &channel);


    size_t gDim3[3];
    gDim3[0] = srcSize.width;
    gDim3[1] = srcSize.height;
    gDim3[2] = channel;
    cl_kernel_implementer (theQueue, gDim3, NULL/*Local*/, theProgram, theKernel);
}

//Resize-------------
cl_int
resize_cl(cl_mem srcPtr, RppiSize srcSize,
                cl_mem dstPtr, RppiSize dstSize, 
                RppiChnFormat chnFormat, unsigned int channel,
                cl_command_queue theQueue)
{
    cl_int err;
<<<<<<< HEAD
    float affine_inv[6];
    float det; //for Deteminent
    det = (affine[0] * affine [4])  - (affine[1] * affine[3]);
    affine_inv[0] = affine[4]/ det;
    affine_inv[1] = (- 1 * affine[1])/ det;
    affine_inv[2] = -1 * affine[2];
    affine_inv[3] = (-1 * affine[3]) /det ;
    affine_inv[4] = affine[0]/det;
    affine_inv[5] = -1 * affine[5];

=======
>>>>>>> f0b10c63
    cl_kernel theKernel;
    cl_program theProgram;
    cl_context theContext;
<<<<<<< HEAD
    clGetCommandQueueInfo(  theQueue,
                            CL_QUEUE_CONTEXT,
                            sizeof(cl_context), &theContext, NULL);
    cl_mem affine_array = clCreateBuffer(theContext, CL_MEM_READ_ONLY,
                                    sizeof(float)*6, NULL, NULL);
    err = clEnqueueWriteBuffer(theQueue, affine_array, CL_TRUE, 0,
                                   sizeof(float)*6,
                                   affine_inv, 0, NULL, NULL);

=======
    
>>>>>>> f0b10c63
    if (chnFormat == RPPI_CHN_PLANAR)
    {
        cl_kernel_initializer(  theQueue, "resize.cl", "resize_pln",
                                theProgram, theKernel); 
    }
    else if (chnFormat == RPPI_CHN_PACKED)
    {
        cl_kernel_initializer(  theQueue, "resize.cl", "resize_pkd",
                                theProgram, theKernel); 
    }
    else
    {std::cerr << "Internal error: Unknown Channel format";}

    err  = clSetKernelArg(theKernel, 0, sizeof(cl_mem), &srcPtr);
    err |= clSetKernelArg(theKernel, 1, sizeof(cl_mem), &dstPtr);
    err |= clSetKernelArg(theKernel, 2, sizeof(unsigned int), &srcSize.height);
    err |= clSetKernelArg(theKernel, 3, sizeof(unsigned int), &srcSize.width);
    err |= clSetKernelArg(theKernel, 4, sizeof(unsigned int), &dstSize.height);
    err |= clSetKernelArg(theKernel, 5, sizeof(unsigned int), &dstSize.width);
    err |= clSetKernelArg(theKernel, 6, sizeof(unsigned int), &channel);


    size_t gDim3[3];
    gDim3[0] = dstSize.width;
    gDim3[1] = dstSize.height;
    gDim3[2] = channel;
    cl_kernel_implementer (theQueue, gDim3, NULL/*Local*/, theProgram, theKernel);
}

//------------Resize

//Resize Crop----------
cl_int
resize_crop_cl(cl_mem srcPtr, RppiSize srcSize,
                cl_mem dstPtr, RppiSize dstSize,
                Rpp32u x1, Rpp32u y1, Rpp32u x2, Rpp32u y2,  
                RppiChnFormat chnFormat, unsigned int channel,
                cl_command_queue theQueue)
{
    cl_int err;
    cl_kernel theKernel;
    cl_program theProgram;
    cl_context theContext;
    
    if (chnFormat == RPPI_CHN_PLANAR)
    {
        cl_kernel_initializer(  theQueue, "resize.cl", "resize_crop_pln",
                                theProgram, theKernel); 
    }
    else if (chnFormat == RPPI_CHN_PACKED)
    {
        cl_kernel_initializer(  theQueue, "resize.cl", "resize_crop_pkd",
                                theProgram, theKernel); 
    }
    else
    {std::cerr << "Internal error: Unknown Channel format";}

    err  = clSetKernelArg(theKernel, 0, sizeof(cl_mem), &srcPtr);
    err |= clSetKernelArg(theKernel, 1, sizeof(cl_mem), &dstPtr);
    err |= clSetKernelArg(theKernel, 2, sizeof(unsigned int), &srcSize.height);
    err |= clSetKernelArg(theKernel, 3, sizeof(unsigned int), &srcSize.width);
    err |= clSetKernelArg(theKernel, 4, sizeof(unsigned int), &dstSize.height);
    err |= clSetKernelArg(theKernel, 5, sizeof(unsigned int), &dstSize.width);
    err |= clSetKernelArg(theKernel, 6, sizeof(unsigned int), &x1);
    err |= clSetKernelArg(theKernel, 7, sizeof(unsigned int), &y1);
    err |= clSetKernelArg(theKernel, 8, sizeof(unsigned int), &x2);
    err |= clSetKernelArg(theKernel, 9, sizeof(unsigned int), &y2);
    err |= clSetKernelArg(theKernel, 10, sizeof(unsigned int), &channel);


    size_t gDim3[3];
    gDim3[0] = dstSize.width;
    gDim3[1] = dstSize.height;
    gDim3[2] = channel;
    cl_kernel_implementer (theQueue, gDim3, NULL/*Local*/, theProgram, theKernel);
}

//-----------Resize Crop

//Rotate---------------------------
cl_int
rotate_cl(cl_mem srcPtr, RppiSize srcSize,
                cl_mem dstPtr, RppiSize dstSize, float angleDeg, 
                RppiChnFormat chnFormat, unsigned int channel,
                cl_command_queue theQueue)
{
    cl_int err;

    cl_kernel theKernel;
    cl_program theProgram;
    

    if (chnFormat == RPPI_CHN_PLANAR)
    {
        cl_kernel_initializer(  theQueue, "rotate.cl", "rotate_pln",
                                theProgram, theKernel); 
    }
    else if (chnFormat == RPPI_CHN_PACKED)
    {
        cl_kernel_initializer(  theQueue, "rotate.cl", "rotate_pkd",
                                theProgram, theKernel); 
    }

    else
    {std::cerr << "Internal error: Unknown Channel format";}

    err  = clSetKernelArg(theKernel, 0, sizeof(cl_mem), &srcPtr);
    err |= clSetKernelArg(theKernel, 1, sizeof(cl_mem), &dstPtr);
    err |= clSetKernelArg(theKernel, 2, sizeof(float), &angleDeg);
    err |= clSetKernelArg(theKernel, 3, sizeof(unsigned int), &srcSize.height);
    err |= clSetKernelArg(theKernel, 4, sizeof(unsigned int), &srcSize.width);
    err |= clSetKernelArg(theKernel, 5, sizeof(unsigned int), &dstSize.height);
    err |= clSetKernelArg(theKernel, 6, sizeof(unsigned int), &dstSize.width);
    err |= clSetKernelArg(theKernel, 7, sizeof(unsigned int), &channel);

    size_t gDim3[3];
    gDim3[0] = dstSize.width;
    gDim3[1] = dstSize.height;
    gDim3[2] = channel;
    cl_kernel_implementer (theQueue, gDim3, NULL/*Local*/, theProgram, theKernel);

}
//--------------------------------Rotate<|MERGE_RESOLUTION|>--- conflicted
+++ resolved
@@ -69,155 +69,7 @@
                 cl_command_queue theQueue)
 {
     cl_int err;
-<<<<<<< HEAD
-    float affine_inv[6];
-    float det; //for Deteminent
-    det = (affine[0] * affine [4])  - (affine[1] * affine[3]);
-    affine_inv[0] = affine[4]/ det;
-    affine_inv[1] = (- 1 * affine[1])/ det;
-    affine_inv[2] = -1 * affine[2];
-    affine_inv[3] = (-1 * affine[3]) /det ;
-    affine_inv[4] = affine[0]/det;
-    affine_inv[5] = -1 * affine[5];
-
-=======
->>>>>>> f0b10c63
     cl_kernel theKernel;
     cl_program theProgram;
     cl_context theContext;
-<<<<<<< HEAD
-    clGetCommandQueueInfo(  theQueue,
-                            CL_QUEUE_CONTEXT,
-                            sizeof(cl_context), &theContext, NULL);
-    cl_mem affine_array = clCreateBuffer(theContext, CL_MEM_READ_ONLY,
-                                    sizeof(float)*6, NULL, NULL);
-    err = clEnqueueWriteBuffer(theQueue, affine_array, CL_TRUE, 0,
-                                   sizeof(float)*6,
-                                   affine_inv, 0, NULL, NULL);
-
-=======
-    
->>>>>>> f0b10c63
-    if (chnFormat == RPPI_CHN_PLANAR)
-    {
-        cl_kernel_initializer(  theQueue, "resize.cl", "resize_pln",
-                                theProgram, theKernel); 
-    }
-    else if (chnFormat == RPPI_CHN_PACKED)
-    {
-        cl_kernel_initializer(  theQueue, "resize.cl", "resize_pkd",
-                                theProgram, theKernel); 
-    }
-    else
-    {std::cerr << "Internal error: Unknown Channel format";}
-
-    err  = clSetKernelArg(theKernel, 0, sizeof(cl_mem), &srcPtr);
-    err |= clSetKernelArg(theKernel, 1, sizeof(cl_mem), &dstPtr);
-    err |= clSetKernelArg(theKernel, 2, sizeof(unsigned int), &srcSize.height);
-    err |= clSetKernelArg(theKernel, 3, sizeof(unsigned int), &srcSize.width);
-    err |= clSetKernelArg(theKernel, 4, sizeof(unsigned int), &dstSize.height);
-    err |= clSetKernelArg(theKernel, 5, sizeof(unsigned int), &dstSize.width);
-    err |= clSetKernelArg(theKernel, 6, sizeof(unsigned int), &channel);
-
-
-    size_t gDim3[3];
-    gDim3[0] = dstSize.width;
-    gDim3[1] = dstSize.height;
-    gDim3[2] = channel;
-    cl_kernel_implementer (theQueue, gDim3, NULL/*Local*/, theProgram, theKernel);
-}
-
-//------------Resize
-
-//Resize Crop----------
-cl_int
-resize_crop_cl(cl_mem srcPtr, RppiSize srcSize,
-                cl_mem dstPtr, RppiSize dstSize,
-                Rpp32u x1, Rpp32u y1, Rpp32u x2, Rpp32u y2,  
-                RppiChnFormat chnFormat, unsigned int channel,
-                cl_command_queue theQueue)
-{
-    cl_int err;
-    cl_kernel theKernel;
-    cl_program theProgram;
-    cl_context theContext;
-    
-    if (chnFormat == RPPI_CHN_PLANAR)
-    {
-        cl_kernel_initializer(  theQueue, "resize.cl", "resize_crop_pln",
-                                theProgram, theKernel); 
-    }
-    else if (chnFormat == RPPI_CHN_PACKED)
-    {
-        cl_kernel_initializer(  theQueue, "resize.cl", "resize_crop_pkd",
-                                theProgram, theKernel); 
-    }
-    else
-    {std::cerr << "Internal error: Unknown Channel format";}
-
-    err  = clSetKernelArg(theKernel, 0, sizeof(cl_mem), &srcPtr);
-    err |= clSetKernelArg(theKernel, 1, sizeof(cl_mem), &dstPtr);
-    err |= clSetKernelArg(theKernel, 2, sizeof(unsigned int), &srcSize.height);
-    err |= clSetKernelArg(theKernel, 3, sizeof(unsigned int), &srcSize.width);
-    err |= clSetKernelArg(theKernel, 4, sizeof(unsigned int), &dstSize.height);
-    err |= clSetKernelArg(theKernel, 5, sizeof(unsigned int), &dstSize.width);
-    err |= clSetKernelArg(theKernel, 6, sizeof(unsigned int), &x1);
-    err |= clSetKernelArg(theKernel, 7, sizeof(unsigned int), &y1);
-    err |= clSetKernelArg(theKernel, 8, sizeof(unsigned int), &x2);
-    err |= clSetKernelArg(theKernel, 9, sizeof(unsigned int), &y2);
-    err |= clSetKernelArg(theKernel, 10, sizeof(unsigned int), &channel);
-
-
-    size_t gDim3[3];
-    gDim3[0] = dstSize.width;
-    gDim3[1] = dstSize.height;
-    gDim3[2] = channel;
-    cl_kernel_implementer (theQueue, gDim3, NULL/*Local*/, theProgram, theKernel);
-}
-
-//-----------Resize Crop
-
-//Rotate---------------------------
-cl_int
-rotate_cl(cl_mem srcPtr, RppiSize srcSize,
-                cl_mem dstPtr, RppiSize dstSize, float angleDeg, 
-                RppiChnFormat chnFormat, unsigned int channel,
-                cl_command_queue theQueue)
-{
-    cl_int err;
-
-    cl_kernel theKernel;
-    cl_program theProgram;
-    
-
-    if (chnFormat == RPPI_CHN_PLANAR)
-    {
-        cl_kernel_initializer(  theQueue, "rotate.cl", "rotate_pln",
-                                theProgram, theKernel); 
-    }
-    else if (chnFormat == RPPI_CHN_PACKED)
-    {
-        cl_kernel_initializer(  theQueue, "rotate.cl", "rotate_pkd",
-                                theProgram, theKernel); 
-    }
-
-    else
-    {std::cerr << "Internal error: Unknown Channel format";}
-
-    err  = clSetKernelArg(theKernel, 0, sizeof(cl_mem), &srcPtr);
-    err |= clSetKernelArg(theKernel, 1, sizeof(cl_mem), &dstPtr);
-    err |= clSetKernelArg(theKernel, 2, sizeof(float), &angleDeg);
-    err |= clSetKernelArg(theKernel, 3, sizeof(unsigned int), &srcSize.height);
-    err |= clSetKernelArg(theKernel, 4, sizeof(unsigned int), &srcSize.width);
-    err |= clSetKernelArg(theKernel, 5, sizeof(unsigned int), &dstSize.height);
-    err |= clSetKernelArg(theKernel, 6, sizeof(unsigned int), &dstSize.width);
-    err |= clSetKernelArg(theKernel, 7, sizeof(unsigned int), &channel);
-
-    size_t gDim3[3];
-    gDim3[0] = dstSize.width;
-    gDim3[1] = dstSize.height;
-    gDim3[2] = channel;
-    cl_kernel_implementer (theQueue, gDim3, NULL/*Local*/, theProgram, theKernel);
-
-}
-//--------------------------------Rotate+    