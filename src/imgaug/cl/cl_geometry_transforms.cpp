#include <cl/rpp_cl_common.hpp>
#include "cl_declarations.hpp"


cl_int
flip_cl(cl_mem srcPtr, RppiSize srcSize,
                cl_mem dstPtr, RppiAxis flipAxis,
                RppiChnFormat chnFormat, unsigned int channel,
                cl_command_queue theQueue)

{
    cl_int err;

    cl_kernel theKernel;
    cl_program theProgram;

    if (chnFormat == RPPI_CHN_PLANAR)
    {
        if (flipAxis == RPPI_VERTICAL_AXIS)
        {   cl_kernel_initializer(  theQueue, "flip.cl", "flip_vertical_planar",
                                theProgram, theKernel);
        }
        else if (flipAxis == RPPI_HORIZONTAL_AXIS)
        {   cl_kernel_initializer(  theQueue, "flip.cl", "flip_horizontal_planar",
                                theProgram, theKernel);
        }
        else if (flipAxis == RPPI_BOTH_AXIS)
        {   cl_kernel_initializer(  theQueue, "flip.cl", "flip_bothaxis_planar",
                                theProgram, theKernel);
        }
    }
    else if (chnFormat == RPPI_CHN_PACKED)
    {
        if (flipAxis == RPPI_VERTICAL_AXIS)
        {   cl_kernel_initializer(  theQueue, "flip.cl", "flip_vertical_packed",
                                theProgram, theKernel);
        }
        else if (flipAxis == RPPI_HORIZONTAL_AXIS)
        {   cl_kernel_initializer(  theQueue, "flip.cl", "flip_horizontal_packed",
                                theProgram, theKernel);
        }
        else if (flipAxis == RPPI_BOTH_AXIS)
        {   cl_kernel_initializer(  theQueue, "flip.cl", "flip_bothaxis_packed",
                                theProgram, theKernel);
        }
    }
    else
    {std::cerr << "Internal error: Unknown Channel format";}

    err  = clSetKernelArg(theKernel, 0, sizeof(cl_mem), &srcPtr);
    err |= clSetKernelArg(theKernel, 1, sizeof(cl_mem), &dstPtr);
    err |= clSetKernelArg(theKernel, 2, sizeof(unsigned int), &srcSize.height);
    err |= clSetKernelArg(theKernel, 3, sizeof(unsigned int), &srcSize.width);
    err |= clSetKernelArg(theKernel, 4, sizeof(unsigned int), &channel);


    size_t gDim3[3];
    gDim3[0] = srcSize.width;
    gDim3[1] = srcSize.height;
    gDim3[2] = channel;
    cl_kernel_implementer (theQueue, gDim3, NULL/*Local*/, theProgram, theKernel);
}

//Resize-------------
cl_int
resize_cl(cl_mem srcPtr, RppiSize srcSize,
                cl_mem dstPtr, RppiSize dstSize, 
                RppiChnFormat chnFormat, unsigned int channel,
                cl_command_queue theQueue)
{
    cl_int err;
    cl_kernel theKernel;
    cl_program theProgram;
    cl_context theContext;
<<<<<<< HEAD
    
=======
    
    if (chnFormat == RPPI_CHN_PLANAR)
    {
        cl_kernel_initializer(  theQueue, "resize.cl", "resize_pln",
                                theProgram, theKernel); 
    }
    else if (chnFormat == RPPI_CHN_PACKED)
    {
        cl_kernel_initializer(  theQueue, "resize.cl", "resize_pkd",
                                theProgram, theKernel); 
    }
    else
    {std::cerr << "Internal error: Unknown Channel format";}

    err  = clSetKernelArg(theKernel, 0, sizeof(cl_mem), &srcPtr);
    err |= clSetKernelArg(theKernel, 1, sizeof(cl_mem), &dstPtr);
    err |= clSetKernelArg(theKernel, 2, sizeof(unsigned int), &srcSize.height);
    err |= clSetKernelArg(theKernel, 3, sizeof(unsigned int), &srcSize.width);
    err |= clSetKernelArg(theKernel, 4, sizeof(unsigned int), &dstSize.height);
    err |= clSetKernelArg(theKernel, 5, sizeof(unsigned int), &dstSize.width);
    err |= clSetKernelArg(theKernel, 6, sizeof(unsigned int), &channel);


    size_t gDim3[3];
    gDim3[0] = dstSize.width;
    gDim3[1] = dstSize.height;
    gDim3[2] = channel;
    cl_kernel_implementer (theQueue, gDim3, NULL/*Local*/, theProgram, theKernel);
}

//------------Resize

//Resize Crop----------
cl_int
resize_crop_cl(cl_mem srcPtr, RppiSize srcSize,
                cl_mem dstPtr, RppiSize dstSize,
                Rpp32u x1, Rpp32u y1, Rpp32u x2, Rpp32u y2,  
                RppiChnFormat chnFormat, unsigned int channel,
                cl_command_queue theQueue)
{
    cl_int err;
    cl_kernel theKernel;
    cl_program theProgram;
    cl_context theContext;
    
    if (chnFormat == RPPI_CHN_PLANAR)
    {
        cl_kernel_initializer(  theQueue, "resize.cl", "resize_crop_pln",
                                theProgram, theKernel); 
    }
    else if (chnFormat == RPPI_CHN_PACKED)
    {
        cl_kernel_initializer(  theQueue, "resize.cl", "resize_crop_pkd",
                                theProgram, theKernel); 
    }
    else
    {std::cerr << "Internal error: Unknown Channel format";}

    err  = clSetKernelArg(theKernel, 0, sizeof(cl_mem), &srcPtr);
    err |= clSetKernelArg(theKernel, 1, sizeof(cl_mem), &dstPtr);
    err |= clSetKernelArg(theKernel, 2, sizeof(unsigned int), &srcSize.height);
    err |= clSetKernelArg(theKernel, 3, sizeof(unsigned int), &srcSize.width);
    err |= clSetKernelArg(theKernel, 4, sizeof(unsigned int), &dstSize.height);
    err |= clSetKernelArg(theKernel, 5, sizeof(unsigned int), &dstSize.width);
    err |= clSetKernelArg(theKernel, 6, sizeof(unsigned int), &x1);
    err |= clSetKernelArg(theKernel, 7, sizeof(unsigned int), &y1);
    err |= clSetKernelArg(theKernel, 8, sizeof(unsigned int), &x2);
    err |= clSetKernelArg(theKernel, 9, sizeof(unsigned int), &y2);
    err |= clSetKernelArg(theKernel, 10, sizeof(unsigned int), &channel);


    size_t gDim3[3];
    gDim3[0] = dstSize.width;
    gDim3[1] = dstSize.height;
    gDim3[2] = channel;
    cl_kernel_implementer (theQueue, gDim3, NULL/*Local*/, theProgram, theKernel);
}

//-----------Resize Crop

//Rotate---------------------------
cl_int
rotate_cl(cl_mem srcPtr, RppiSize srcSize,
                cl_mem dstPtr, RppiSize dstSize, float angleDeg, 
                RppiChnFormat chnFormat, unsigned int channel,
                cl_command_queue theQueue)
{
    cl_int err;

    cl_kernel theKernel;
    cl_program theProgram;
    

    if (chnFormat == RPPI_CHN_PLANAR)
    {
        cl_kernel_initializer(  theQueue, "rotate.cl", "rotate_pln",
                                theProgram, theKernel); 
    }
    else if (chnFormat == RPPI_CHN_PACKED)
    {
        cl_kernel_initializer(  theQueue, "rotate.cl", "rotate_pkd",
                                theProgram, theKernel); 
    }

    else
    {std::cerr << "Internal error: Unknown Channel format";}

    err  = clSetKernelArg(theKernel, 0, sizeof(cl_mem), &srcPtr);
    err |= clSetKernelArg(theKernel, 1, sizeof(cl_mem), &dstPtr);
    err |= clSetKernelArg(theKernel, 2, sizeof(float), &angleDeg);
    err |= clSetKernelArg(theKernel, 3, sizeof(unsigned int), &srcSize.height);
    err |= clSetKernelArg(theKernel, 4, sizeof(unsigned int), &srcSize.width);
    err |= clSetKernelArg(theKernel, 5, sizeof(unsigned int), &dstSize.height);
    err |= clSetKernelArg(theKernel, 6, sizeof(unsigned int), &dstSize.width);
    err |= clSetKernelArg(theKernel, 7, sizeof(unsigned int), &channel);

    size_t gDim3[3];
    gDim3[0] = dstSize.width;
    gDim3[1] = dstSize.height;
    gDim3[2] = channel;
    cl_kernel_implementer (theQueue, gDim3, NULL/*Local*/, theProgram, theKernel);

}
//--------------------------------Rotate

/*********** RandomCropLetterBox ***********/

RppStatus
Random_Crop_Letter_Box_cl(  cl_mem srcPtr, RppiSize srcSize, 
                            cl_mem dstPtr, RppiSize dstSize, 
                            Rpp32u x1, Rpp32u y1, Rpp32u x2, Rpp32u y2,
                            RppiChnFormat chnFormat, unsigned int channel,
                            cl_command_queue theQueue)
{
    int ctr=0;
    cl_kernel theKernel;
    cl_program theProgram;

    if (chnFormat == RPPI_CHN_PLANAR)
    cl_kernel_initializer(theQueue,
                          "randomcropletterbox.cl",
                          "trandomcropletterbox_planar",
                          theProgram, theKernel);
    else
    cl_kernel_initializer(theQueue,
                          "randomcropletterbox.cl",
                          "randomcropletterbox_packed",
                          theProgram, theKernel);
    
    //---- Args Setter
    clSetKernelArg(theKernel, ctr++, sizeof(cl_mem), &srcPtr);
    clSetKernelArg(theKernel, ctr++, sizeof(cl_mem), &dstPtr);
    clSetKernelArg(theKernel, ctr++, sizeof(unsigned int), &srcSize.height);
    clSetKernelArg(theKernel, ctr++, sizeof(unsigned int), &srcSize.width);
    clSetKernelArg(theKernel, ctr++, sizeof(unsigned int), &dstSize.height);
    clSetKernelArg(theKernel, ctr++, sizeof(unsigned int), &dstSize.width);
    clSetKernelArg(theKernel, ctr++, sizeof(unsigned int), &channel);
    clSetKernelArg(theKernel, ctr++, sizeof(unsigned int), &x1);
    clSetKernelArg(theKernel, ctr++, sizeof(unsigned int), &y1);
    clSetKernelArg(theKernel, ctr++, sizeof(unsigned int), &x2);
    clSetKernelArg(theKernel, ctr++, sizeof(unsigned int), &y2);
    
    size_t gDim3[3];
    gDim3[0] = dstSize.width;
    gDim3[1] = dstSize.height;
    gDim3[2] = channel;
    cl_kernel_implementer (theQueue, gDim3, NULL/*Local*/, theProgram, theKernel);
    
    return RPP_SUCCESS;
}
>>>>>>> 1517dfc3
<|MERGE_RESOLUTION|>--- conflicted
+++ resolved
@@ -72,9 +72,6 @@
     cl_kernel theKernel;
     cl_program theProgram;
     cl_context theContext;
-<<<<<<< HEAD
-    
-=======
     
     if (chnFormat == RPPI_CHN_PLANAR)
     {
@@ -244,5 +241,4 @@
     cl_kernel_implementer (theQueue, gDim3, NULL/*Local*/, theProgram, theKernel);
     
     return RPP_SUCCESS;
-}
->>>>>>> 1517dfc3
+}