#include <rppi_image_augmentations.h>
#include <rppdefs.h>
#include "rppi_validate.hpp"

#ifdef HIP_COMPILE
#include <hip/rpp_hip_common.hpp>

#elif defined(OCL_COMPILE)
#include <cl/rpp_cl_common.hpp>
#include "cl/cl_declarations.hpp"
#endif //backend
#include <stdio.h>
#include <iostream>
#include <fstream>
#include <chrono>
using namespace std::chrono;

#include "cpu/host_image_augmentations.hpp"

// ----------------------------------------
// Host blur functions calls
// ----------------------------------------


RppStatus
rppi_blur_u8_pln1_host(RppPtr_t srcPtr,RppiSize srcSize,RppPtr_t dstPtr,Rpp32f stdDev)
{

 	 validate_image_size(srcSize);
 	 validate_float_min(0, &stdDev);
	 unsigned int kernelSize = 3;
	 blur_host<Rpp8u>(static_cast<Rpp8u*>(srcPtr),
			srcSize,
			static_cast<Rpp8u*>(dstPtr),
			stdDev,
			kernelSize,
			RPPI_CHN_PLANAR, 1);
	return RPP_SUCCESS;
}

RppStatus
rppi_blur_u8_pln3_host(RppPtr_t srcPtr,RppiSize srcSize,RppPtr_t dstPtr,Rpp32f stdDev)
{

 	 validate_image_size(srcSize);
 	 validate_float_min(0, &stdDev);
	 unsigned int kernelSize = 3;
	 blur_host<Rpp8u>(static_cast<Rpp8u*>(srcPtr),
			srcSize,
			static_cast<Rpp8u*>(dstPtr),
			stdDev,
			kernelSize,
			RPPI_CHN_PLANAR, 3);
	return RPP_SUCCESS;
}

RppStatus
rppi_blur_u8_pkd3_host(RppPtr_t srcPtr,RppiSize srcSize,RppPtr_t dstPtr,Rpp32f stdDev)
{

 	 validate_image_size(srcSize);
 	 validate_float_min(0, &stdDev);
	 unsigned int kernelSize = 3;
	 blur_host<Rpp8u>(static_cast<Rpp8u*>(srcPtr),
			srcSize,
			static_cast<Rpp8u*>(dstPtr),
			stdDev,
			kernelSize,
			RPPI_CHN_PACKED, 3);
	return RPP_SUCCESS;
}

// ----------------------------------------
// Host contrast functions calls
// ----------------------------------------


RppStatus
rppi_contrast_u8_pln1_host(RppPtr_t srcPtr,RppiSize srcSize,RppPtr_t dstPtr,Rpp32u newMin,Rpp32u newMax)
{

 	 validate_image_size(srcSize);
 	 validate_unsigned_int_max(newMax, &newMin);
	 contrast_host<Rpp8u>(static_cast<Rpp8u*>(srcPtr),
			srcSize,
			static_cast<Rpp8u*>(dstPtr),
			newMin,
			newMax,
			RPPI_CHN_PLANAR, 1);
	return RPP_SUCCESS;
}

RppStatus
rppi_contrast_u8_pln3_host(RppPtr_t srcPtr,RppiSize srcSize,RppPtr_t dstPtr,Rpp32u newMin,Rpp32u newMax)
{

 	 validate_image_size(srcSize);
 	 validate_unsigned_int_max(newMax, &newMin);
	 contrast_host<Rpp8u>(static_cast<Rpp8u*>(srcPtr),
			srcSize,
			static_cast<Rpp8u*>(dstPtr),
			newMin,
			newMax,
			RPPI_CHN_PLANAR, 3);
	return RPP_SUCCESS;
}

RppStatus
rppi_contrast_u8_pkd3_host(RppPtr_t srcPtr,RppiSize srcSize,RppPtr_t dstPtr,Rpp32u newMin,Rpp32u newMax)
{

 	 validate_image_size(srcSize);
 	 validate_unsigned_int_max(newMax, &newMin);
	 contrast_host<Rpp8u>(static_cast<Rpp8u*>(srcPtr),
			srcSize,
			static_cast<Rpp8u*>(dstPtr),
			newMin,
			newMax,
			RPPI_CHN_PACKED, 3);
	return RPP_SUCCESS;
}

// ----------------------------------------
// Host brightness functions calls
// ----------------------------------------


RppStatus
rppi_brightness_u8_pln1_host(RppPtr_t srcPtr,RppiSize srcSize,RppPtr_t dstPtr,Rpp32f alpha,Rpp32f beta)
{

 	 validate_image_size(srcSize);
 	 validate_float_range( 0, 2, &alpha);
 	 validate_float_range( 0, 255, &beta);
	 brightness_host<Rpp8u>(static_cast<Rpp8u*>(srcPtr),
			srcSize,
			static_cast<Rpp8u*>(dstPtr),
			alpha,
			beta,
			RPPI_CHN_PLANAR, 1);
	return RPP_SUCCESS;
}

RppStatus
rppi_brightness_u8_pln3_host(RppPtr_t srcPtr,RppiSize srcSize,RppPtr_t dstPtr,Rpp32f alpha,Rpp32f beta)
{

 	 validate_image_size(srcSize);
 	 validate_float_range( 0, 2, &alpha);
 	 validate_float_range( 0, 255, &beta);
	 brightness_host<Rpp8u>(static_cast<Rpp8u*>(srcPtr),
			srcSize,
			static_cast<Rpp8u*>(dstPtr),
			alpha,
			beta,
			RPPI_CHN_PLANAR, 3);
	return RPP_SUCCESS;
}

RppStatus
rppi_brightness_u8_pkd3_host(RppPtr_t srcPtr,RppiSize srcSize,RppPtr_t dstPtr,Rpp32f alpha,Rpp32f beta)
{

 	 validate_image_size(srcSize);
 	 validate_float_range( 0, 2, &alpha);
 	 validate_float_range( 0, 255, &beta);
	 brightness_host<Rpp8u>(static_cast<Rpp8u*>(srcPtr),
			srcSize,
			static_cast<Rpp8u*>(dstPtr),
			alpha,
			beta,
			RPPI_CHN_PACKED, 3);
	return RPP_SUCCESS;
}

// ----------------------------------------
// Host gamma_correction functions calls
// ----------------------------------------


RppStatus
rppi_gamma_correction_u8_pln1_host(RppPtr_t srcPtr,RppiSize srcSize,RppPtr_t dstPtr,Rpp32f gamma)
{

 	 validate_image_size(srcSize);
 	 validate_float_min(0, &gamma);
	 gamma_correction_host<Rpp8u>(static_cast<Rpp8u*>(srcPtr),
			srcSize,
			static_cast<Rpp8u*>(dstPtr),
			gamma,
			RPPI_CHN_PLANAR, 1);
	return RPP_SUCCESS;
}

RppStatus
rppi_gamma_correction_u8_pln3_host(RppPtr_t srcPtr,RppiSize srcSize,RppPtr_t dstPtr,Rpp32f gamma)
{

 	 validate_image_size(srcSize);
 	 validate_float_min(0, &gamma);
	 gamma_correction_host<Rpp8u>(static_cast<Rpp8u*>(srcPtr),
			srcSize,
			static_cast<Rpp8u*>(dstPtr),
			gamma,
			RPPI_CHN_PLANAR, 3);
	return RPP_SUCCESS;
}

RppStatus
rppi_gamma_correction_u8_pkd3_host(RppPtr_t srcPtr,RppiSize srcSize,RppPtr_t dstPtr,Rpp32f gamma)
{

 	 validate_image_size(srcSize);
 	 validate_float_min(0, &gamma);
	 gamma_correction_host<Rpp8u>(static_cast<Rpp8u*>(srcPtr),
			srcSize,
			static_cast<Rpp8u*>(dstPtr),
			gamma,
			RPPI_CHN_PACKED, 3);
	return RPP_SUCCESS;
}



// // ----------------------------------------
// Host jitter functions calls
// ----------------------------------------


RppStatus
rppi_jitter_u8_pln1_host(RppPtr_t srcPtr, RppiSize srcSize, RppPtr_t dstPtr,
                             unsigned int maxJitterX, unsigned int maxJitterY)
{
	validate_image_size(srcSize);
	validate_unsigned_int_range(0,srcSize.width-1,&maxJitterX);
	validate_unsigned_int_range(0,srcSize.height-1,&maxJitterY);
    jitter_host<Rpp8u>(static_cast<Rpp8u*>(srcPtr), srcSize, static_cast<Rpp8u*>(dstPtr),
                     maxJitterX, maxJitterY,
                     RPPI_CHN_PLANAR, 1);
    return RPP_SUCCESS;
}

RppStatus
rppi_jitter_u8_pln3_host(RppPtr_t srcPtr, RppiSize srcSize, RppPtr_t dstPtr,
                             unsigned int maxJitterX, unsigned int maxJitterY)
{
	validate_image_size(srcSize);
	validate_unsigned_int_range(0,srcSize.width-1,&maxJitterX);
	validate_unsigned_int_range(0,srcSize.height-1,&maxJitterY);
    jitter_host<Rpp8u>(static_cast<Rpp8u*>(srcPtr), srcSize, static_cast<Rpp8u*>(dstPtr),
                     maxJitterX, maxJitterY,
                     RPPI_CHN_PLANAR, 3);
    return RPP_SUCCESS;
}

RppStatus
rppi_jitter_u8_pkd3_host(RppPtr_t srcPtr, RppiSize srcSize, RppPtr_t dstPtr,
                             unsigned int maxJitterX, unsigned int maxJitterY)
{
	validate_image_size(srcSize);
	validate_unsigned_int_range(0,srcSize.width-1,&maxJitterX);
	validate_unsigned_int_range(0,srcSize.height-1,&maxJitterY);
    jitter_host<Rpp8u>(static_cast<Rpp8u*>(srcPtr), srcSize, static_cast<Rpp8u*>(dstPtr),
                     maxJitterX, maxJitterY,
                     RPPI_CHN_PACKED, 3);
    return RPP_SUCCESS;
}


RppStatus
rppi_snpNoise_u8_pln1_host(RppPtr_t srcPtr, RppiSize srcSize, RppPtr_t dstPtr, Rpp32f noiseProbability)
{
	validate_image_size(srcSize);
 	validate_float_range( 0, 1, &noiseProbability);
    noise_snp_host<Rpp8u>(static_cast<Rpp8u*>(srcPtr), srcSize, static_cast<Rpp8u*>(dstPtr),
                        noiseProbability,
                        RPPI_CHN_PLANAR, 1);
}

RppStatus
rppi_snpNoise_u8_pln3_host(RppPtr_t srcPtr, RppiSize srcSize, RppPtr_t dstPtr, Rpp32f noiseProbability)
{
	validate_image_size(srcSize);
 	validate_float_range( 0, 1, &noiseProbability);
    noise_snp_host<Rpp8u>(static_cast<Rpp8u*>(srcPtr), srcSize, static_cast<Rpp8u*>(dstPtr),
                        noiseProbability,
                        RPPI_CHN_PLANAR, 3);
}

RppStatus
rppi_snpNoise_u8_pkd3_host(RppPtr_t srcPtr, RppiSize srcSize, RppPtr_t dstPtr, Rpp32f noiseProbability)
{
	validate_image_size(srcSize);
 	validate_float_range( 0, 1, &noiseProbability);
    noise_snp_host<Rpp8u>(static_cast<Rpp8u*>(srcPtr), srcSize, static_cast<Rpp8u*>(dstPtr),
                        noiseProbability,
                        RPPI_CHN_PACKED, 3);
}

RppStatus
rppi_gaussianNoise_u8_pln1_host(RppPtr_t srcPtr, RppiSize srcSize, RppPtr_t dstPtr, Rpp32f mean, Rpp32f sigma)
{
    noise_gaussian_host<Rpp8u>(static_cast<Rpp8u*>(srcPtr), srcSize, static_cast<Rpp8u*>(dstPtr),
                        mean, sigma,
                        RPPI_CHN_PLANAR, 1);
}

RppStatus
rppi_gaussianNoise_u8_pln3_host(RppPtr_t srcPtr, RppiSize srcSize, RppPtr_t dstPtr, Rpp32f mean, Rpp32f sigma)
{
    noise_gaussian_host<Rpp8u>(static_cast<Rpp8u*>(srcPtr), srcSize, static_cast<Rpp8u*>(dstPtr),
                        mean, sigma,
                        RPPI_CHN_PLANAR, 3);
}

RppStatus
rppi_gaussianNoise_u8_pkd3_host(RppPtr_t srcPtr, RppiSize srcSize, RppPtr_t dstPtr, Rpp32f mean, Rpp32f sigma)
{
    noise_gaussian_host<Rpp8u>(static_cast<Rpp8u*>(srcPtr), srcSize, static_cast<Rpp8u*>(dstPtr),
                        mean, sigma,
                        RPPI_CHN_PACKED, 3);
}

// ----------------------------------------
// Host fog functions call
// ----------------------------------------

RppStatus
rppi_fog_u8_pln1_host(RppPtr_t srcPtr,RppiSize srcSize,RppPtr_t dstPtr, Rpp32f fogValue)
{
 	validate_float_range( 0, 1,&fogValue);
    validate_image_size(srcSize);
    Rpp32f stdDev=fogValue*50;
	unsigned int kernelSize = 5;
    if(fogValue!=0)
	blur_host<Rpp8u>(static_cast<Rpp8u*>(srcPtr),
                srcSize,
                static_cast<Rpp8u*>(dstPtr),
                stdDev,
                kernelSize,
                RPPI_CHN_PLANAR, 1);

    fog_host<Rpp8u>(static_cast<Rpp8u*>(dstPtr),
			srcSize,
			fogValue,
			RPPI_CHN_PLANAR, 1, static_cast<Rpp8u*>(srcPtr) );

    return RPP_SUCCESS;
}

RppStatus
rppi_fog_u8_pln3_host(RppPtr_t srcPtr,RppiSize srcSize,RppPtr_t dstPtr, Rpp32f fogValue)
{

    validate_float_range( 0, 1,&fogValue);
 	validate_image_size(srcSize);
    Rpp32f stdDev=fogValue*50;
	unsigned int kernelSize = 5;
    if(fogValue!=0)
	blur_host<Rpp8u>(static_cast<Rpp8u*>(srcPtr),
			srcSize,
			static_cast<Rpp8u*>(dstPtr),
			stdDev,
			kernelSize,
			RPPI_CHN_PLANAR, 3);

    fog_host<Rpp8u>(static_cast<Rpp8u*>(dstPtr),
			srcSize,
			fogValue,
			RPPI_CHN_PLANAR, 3, static_cast<Rpp8u*>(srcPtr));
	return RPP_SUCCESS;
}

RppStatus
rppi_fog_u8_pkd3_host(RppPtr_t srcPtr,RppiSize srcSize,RppPtr_t dstPtr, Rpp32f fogValue)
{
 	validate_float_range( 0, 1,&fogValue);
    validate_image_size(srcSize);
    Rpp32f stdDev=fogValue*10;
	unsigned int kernelSize = 5;
    if(fogValue!=0)
	blur_host<Rpp8u>(static_cast<Rpp8u*>(srcPtr),
			srcSize,
			static_cast<Rpp8u*>(dstPtr),
			stdDev,
			kernelSize,
			RPPI_CHN_PACKED, 3);

    fog_host<Rpp8u>(static_cast<Rpp8u*>(dstPtr),
			srcSize,
			fogValue,
			RPPI_CHN_PACKED, 3, static_cast<Rpp8u*>(srcPtr));

    return RPP_SUCCESS;
}


// ----------------------------------------
// Host rain functions calls
// ----------------------------------------


RppStatus
rppi_rain_u8_pln1_host(RppPtr_t srcPtr,RppiSize srcSize,RppPtr_t dstPtr,Rpp32f rainPercentage,Rpp32u rainWidth,Rpp32u rainHeight, Rpp32f transparency)
{

 	 validate_image_size(srcSize);
 	 validate_float_range( 0, 1, &rainPercentage);
	 rain_host<Rpp8u>(static_cast<Rpp8u*>(srcPtr),
			srcSize,
			static_cast<Rpp8u*>(dstPtr),
			rainPercentage,
			rainWidth,
			rainHeight, transparency,
			RPPI_CHN_PLANAR, 1);
	return RPP_SUCCESS;
}

RppStatus
rppi_rain_u8_pln3_host(RppPtr_t srcPtr,RppiSize srcSize,RppPtr_t dstPtr,Rpp32f rainPercentage,Rpp32u rainWidth,Rpp32u rainHeight, Rpp32f transparency)
{

 	 validate_image_size(srcSize);
 	 validate_float_range( 0, 1, &rainPercentage);
	 rain_host<Rpp8u>(static_cast<Rpp8u*>(srcPtr),
			srcSize,
			static_cast<Rpp8u*>(dstPtr),
			rainPercentage,
			rainWidth,
			rainHeight, transparency,
			RPPI_CHN_PLANAR, 3);
	return RPP_SUCCESS;
}

RppStatus
rppi_rain_u8_pkd3_host(RppPtr_t srcPtr,RppiSize srcSize,RppPtr_t dstPtr,Rpp32f rainPercentage,Rpp32u rainWidth,Rpp32u rainHeight, Rpp32f transparency)
{

 	 validate_image_size(srcSize);
 	 validate_float_range( 0, 1, &rainPercentage);
	 rain_host<Rpp8u>(static_cast<Rpp8u*>(srcPtr),
			srcSize,
			static_cast<Rpp8u*>(dstPtr),
			rainPercentage,
			rainWidth,
			rainHeight, transparency,
			RPPI_CHN_PACKED, 3);
	return RPP_SUCCESS;
}

// ----------------------------------------
// Host snow functions calls
// ----------------------------------------


RppStatus
rppi_snow_u8_pln1_host(RppPtr_t srcPtr,RppiSize srcSize,RppPtr_t dstPtr,Rpp32f snowValue)
{

 	 validate_image_size(srcSize);
 	 validate_float_range( 0, 1,&snowValue);
	 snow_host<Rpp8u>(static_cast<Rpp8u*>(srcPtr),
			srcSize,
			static_cast<Rpp8u*>(dstPtr),
			snowValue,
			RPPI_CHN_PLANAR, 1);
	return RPP_SUCCESS;
}

RppStatus
rppi_snow_u8_pln3_host(RppPtr_t srcPtr,RppiSize srcSize,RppPtr_t dstPtr,Rpp32f snowValue)
{

 	 validate_image_size(srcSize);
 	 validate_float_range( 0, 1,&snowValue);
	 snow_host<Rpp8u>(static_cast<Rpp8u*>(srcPtr),
			srcSize,
			static_cast<Rpp8u*>(dstPtr),
			snowValue,
			RPPI_CHN_PLANAR, 3);
	return RPP_SUCCESS;
}

RppStatus
rppi_snow_u8_pkd3_host(RppPtr_t srcPtr,RppiSize srcSize,RppPtr_t dstPtr,Rpp32f snowValue)
{

 	 validate_image_size(srcSize);
 	 validate_float_range( 0, 1,&snowValue);
	 snow_host<Rpp8u>(static_cast<Rpp8u*>(srcPtr),
			srcSize,
			static_cast<Rpp8u*>(dstPtr),
			snowValue,
			RPPI_CHN_PACKED, 3);
	return RPP_SUCCESS;
}

// ----------------------------------------
// Host random_shadow functions calls
// ----------------------------------------


RppStatus
rppi_random_shadow_u8_pln1_host(RppPtr_t srcPtr,RppiSize srcSize,RppPtr_t dstPtr,Rpp32u x1 ,Rpp32u y1,Rpp32u x2,Rpp32u y2,Rpp32u numberOfShadows,Rpp32u maxSizeX,Rpp32u maxSizeY)
{

 	 validate_image_size(srcSize);
 	 validate_unsigned_int_range( 0, srcSize.width - 1,& x1);
 	 validate_unsigned_int_range( 0, srcSize.height - 1, &y1);
 	 validate_unsigned_int_range( 0, srcSize.width - 1, &x2);
 	 validate_unsigned_int_range( 0, srcSize.height - 1, &y2);
 	 validate_unsigned_int_min(1, &numberOfShadows);
	 validate_unsigned_int_max(x2,&x1);
	 validate_unsigned_int_max(y2,&y1);
	 random_shadow_host<Rpp8u>(static_cast<Rpp8u*>(srcPtr),
			srcSize,
			static_cast<Rpp8u*>(dstPtr),
			x1,
			y1,
			x2,
			y2,
			numberOfShadows,
			maxSizeX,
			maxSizeY,
			RPPI_CHN_PLANAR, 1);
	return RPP_SUCCESS;
}

RppStatus
rppi_random_shadow_u8_pln3_host(RppPtr_t srcPtr,RppiSize srcSize,RppPtr_t dstPtr,Rpp32u x1 ,Rpp32u y1,Rpp32u x2,Rpp32u y2,Rpp32u numberOfShadows,Rpp32u maxSizeX,Rpp32u maxSizeY)
{

 	 validate_image_size(srcSize);
 	 validate_unsigned_int_range( 0, srcSize.width - 1,& x1);
 	 validate_unsigned_int_range( 0, srcSize.height - 1, &y1);
 	 validate_unsigned_int_range( 0, srcSize.width - 1, &x2);
 	 validate_unsigned_int_range( 0, srcSize.height - 1, &y2);
 	 validate_unsigned_int_min(1, &numberOfShadows);
	 validate_unsigned_int_max(x2,&x1);
	 validate_unsigned_int_max(y2,&y1);
	 random_shadow_host<Rpp8u>(static_cast<Rpp8u*>(srcPtr),
			srcSize,
			static_cast<Rpp8u*>(dstPtr),
			x1,
			y1,
			x2,
			y2,
			numberOfShadows,
			maxSizeX,
			maxSizeY,
			RPPI_CHN_PLANAR, 3);
	return RPP_SUCCESS;
}

RppStatus
rppi_random_shadow_u8_pkd3_host(RppPtr_t srcPtr,RppiSize srcSize,RppPtr_t dstPtr,Rpp32u x1,Rpp32u y1,Rpp32u x2,Rpp32u y2,Rpp32u numberOfShadows,Rpp32u maxSizeX,Rpp32u maxSizeY)
{

 	 validate_image_size(srcSize);
 	 validate_unsigned_int_range( 0, srcSize.width - 1,& x1);
 	 validate_unsigned_int_range( 0, srcSize.height - 1, &y1);
 	 validate_unsigned_int_range( 0, srcSize.width - 1, &x2);
 	 validate_unsigned_int_range( 0, srcSize.height - 1, &y2);
 	 validate_unsigned_int_min(1, &numberOfShadows);
	 validate_unsigned_int_max(x2,&x1);
	 validate_unsigned_int_max(y2,&y1);
	 random_shadow_host<Rpp8u>(static_cast<Rpp8u*>(srcPtr),
			srcSize,
			static_cast<Rpp8u*>(dstPtr),
			x1,
			y1,
			x2,
			y2,
			numberOfShadows,
			maxSizeX,
			maxSizeY,
			RPPI_CHN_PACKED, 3);
	return RPP_SUCCESS;
}

// ----------------------------------------
// Host blend functions calls
// ----------------------------------------


RppStatus
rppi_blend_u8_pln1_host(RppPtr_t srcPtr1,RppPtr_t srcPtr2,RppiSize srcSize,RppPtr_t dstPtr,Rpp32f alpha)
{

 	 validate_image_size(srcSize);
 	 validate_float_range( 0, 1, &alpha);
	 blend_host<Rpp8u>(static_cast<Rpp8u*>(srcPtr1),
			static_cast<Rpp8u*>(srcPtr2),
			srcSize,
			static_cast<Rpp8u*>(dstPtr),
			alpha,
			RPPI_CHN_PLANAR, 1);
	return RPP_SUCCESS;
}

RppStatus
rppi_blend_u8_pln3_host(RppPtr_t srcPtr1,RppPtr_t srcPtr2,RppiSize srcSize,RppPtr_t dstPtr,Rpp32f alpha)
{

 	 validate_image_size(srcSize);
 	 validate_float_range( 0, 1, &alpha);
	 blend_host<Rpp8u>(static_cast<Rpp8u*>(srcPtr1),
			static_cast<Rpp8u*>(srcPtr2),
			srcSize,
			static_cast<Rpp8u*>(dstPtr),
			alpha,
			RPPI_CHN_PLANAR, 3);
	return RPP_SUCCESS;
}

RppStatus
rppi_blend_u8_pkd3_host(RppPtr_t srcPtr1,RppPtr_t srcPtr2,RppiSize srcSize,RppPtr_t dstPtr,Rpp32f alpha)
{

 	 validate_image_size(srcSize);
 	 validate_float_range( 0, 1, &alpha);
	 blend_host<Rpp8u>(static_cast<Rpp8u*>(srcPtr1),
			static_cast<Rpp8u*>(srcPtr2),
			srcSize,
			static_cast<Rpp8u*>(dstPtr),
			alpha,
			RPPI_CHN_PACKED, 3);
	return RPP_SUCCESS;
}

// ----------------------------------------
// Host pixelate functions calls
// ----------------------------------------


RppStatus
rppi_pixelate_u8_pln1_host(RppPtr_t srcPtr,RppiSize srcSize,RppPtr_t dstPtr, Rpp32u x1,Rpp32u y1,Rpp32u x2,Rpp32u y2 )
{

 	 validate_image_size(srcSize);
 	 validate_unsigned_int_range( 0, srcSize.width - 1,& x1);
 	 validate_unsigned_int_range( 0, srcSize.height - 1, &y1);
 	 validate_unsigned_int_range( 0, srcSize.width - 1, &x2);
 	 validate_unsigned_int_range( 0, srcSize.height - 1, &y2);
	 Rpp32u kernelSize = 3;
	 validate_unsigned_int_max(x2,&x1);
	 validate_unsigned_int_max(y2,&y1);
	 pixelate_host<Rpp8u>(static_cast<Rpp8u*>(srcPtr),
			srcSize,
			static_cast<Rpp8u*>(dstPtr),
			kernelSize,
			x1,
			y1,
			x2,
			y2,
			RPPI_CHN_PLANAR, 1);
	return RPP_SUCCESS;
}

RppStatus
rppi_pixelate_u8_pln3_host(RppPtr_t srcPtr,RppiSize srcSize,RppPtr_t dstPtr,Rpp32u x1 ,Rpp32u y1,Rpp32u x2,Rpp32u y2 )
{

 	 validate_image_size(srcSize);
 	 validate_unsigned_int_range( 0, srcSize.width - 1,& x1);
 	 validate_unsigned_int_range( 0, srcSize.height - 1, &y1);
 	 validate_unsigned_int_range( 0, srcSize.width - 1, &x2);
 	 validate_unsigned_int_range( 0, srcSize.height - 1, &y2);
	 Rpp32u kernelSize = 3;
	 validate_unsigned_int_max(x2,&x1);
	 validate_unsigned_int_max(y2,&y1);
	 pixelate_host<Rpp8u>(static_cast<Rpp8u*>(srcPtr),
			srcSize,
			static_cast<Rpp8u*>(dstPtr),
			kernelSize,
			x1,
			y1,
			x2,
			y2,
			RPPI_CHN_PLANAR, 3);
	return RPP_SUCCESS;
}

RppStatus
rppi_pixelate_u8_pkd3_host(RppPtr_t srcPtr,RppiSize srcSize,RppPtr_t dstPtr,Rpp32u x1 ,Rpp32u y1,Rpp32u x2,Rpp32u y2 )
{

 	 validate_image_size(srcSize);
 	 validate_unsigned_int_range( 0, srcSize.width - 1,& x1);
 	 validate_unsigned_int_range( 0, srcSize.height - 1, &y1);
 	 validate_unsigned_int_range( 0, srcSize.width - 1, &x2);
 	 validate_unsigned_int_range( 0, srcSize.height - 1, &y2);
	 Rpp32u kernelSize = 3;
	 validate_unsigned_int_max(x2,&x1);
	 validate_unsigned_int_max(y2,&y1);
	 pixelate_host<Rpp8u>(static_cast<Rpp8u*>(srcPtr),
			srcSize,
			static_cast<Rpp8u*>(dstPtr),
			kernelSize,
			x1,
			y1,
			x2,
			y2,
			RPPI_CHN_PACKED, 3);
	return RPP_SUCCESS;
}

// ----------------------------------------
// Host random_crop_letterbox functions calls
// ----------------------------------------


RppStatus
rppi_random_crop_letterbox_u8_pln1_host(RppPtr_t srcPtr,RppiSize srcSize,RppPtr_t dstPtr,RppiSize dstSize,Rpp32u x1,Rpp32u y1,Rpp32u x2,Rpp32u y2)
{

 	 validate_image_size(srcSize);
 	 validate_image_size(dstSize);
 	 validate_unsigned_int_range( 0, srcSize.width - 1,& x1);
 	 validate_unsigned_int_range( 0, srcSize.height - 1, &y1);
 	 validate_unsigned_int_range( 0, srcSize.width - 1, &x2);
 	 validate_unsigned_int_range( 0, srcSize.height - 1, &y2);
	 validate_unsigned_int_max(x2,&x1);
	 validate_unsigned_int_max(y2,&y1);
	 random_crop_letterbox_host<Rpp8u>(static_cast<Rpp8u*>(srcPtr),
			srcSize,
			static_cast<Rpp8u*>(dstPtr),
			dstSize,
			x1,
			y1,
			x2,
			y2,
			RPPI_CHN_PLANAR, 1);
	return RPP_SUCCESS;
}

RppStatus
rppi_random_crop_letterbox_u8_pln3_host(RppPtr_t srcPtr,RppiSize srcSize,RppPtr_t dstPtr,RppiSize dstSize,Rpp32u x1,Rpp32u y1,Rpp32u x2,Rpp32u y2)
{

 	 validate_image_size(srcSize);
 	 validate_image_size(dstSize);
 	 validate_unsigned_int_range( 0, srcSize.width - 1,& x1);
 	 validate_unsigned_int_range( 0, srcSize.height - 1, &y1);
 	 validate_unsigned_int_range( 0, srcSize.width - 1, &x2);
 	 validate_unsigned_int_range( 0, srcSize.height - 1, &y2);
	 validate_unsigned_int_max(x2,&x1);
	 validate_unsigned_int_max(y2,&y1);
	 random_crop_letterbox_host<Rpp8u>(static_cast<Rpp8u*>(srcPtr),
			srcSize,
			static_cast<Rpp8u*>(dstPtr),
			dstSize,
			x1,
			y1,
			x2,
			y2,
			RPPI_CHN_PLANAR, 3);
	return RPP_SUCCESS;
}

RppStatus
rppi_random_crop_letterbox_u8_pkd3_host(RppPtr_t srcPtr,RppiSize srcSize,RppPtr_t dstPtr,RppiSize dstSize,Rpp32u x1,Rpp32u y1,Rpp32u x2,Rpp32u y2)
{

 	 validate_image_size(srcSize);
 	 validate_image_size(dstSize);
 	 validate_unsigned_int_range( 0, srcSize.width - 1,& x1);
 	 validate_unsigned_int_range( 0, srcSize.height - 1, &y1);
 	 validate_unsigned_int_range( 0, srcSize.width - 1, &x2);
 	 validate_unsigned_int_range( 0, srcSize.height - 1, &y2);
	 validate_unsigned_int_max(x2,&x1);
	 validate_unsigned_int_max(y2,&y1);
	 random_crop_letterbox_host<Rpp8u>(static_cast<Rpp8u*>(srcPtr),
			srcSize,
			static_cast<Rpp8u*>(dstPtr),
			dstSize,
			x1,
			y1,
			x2,
			y2,
			RPPI_CHN_PACKED, 3);
	return RPP_SUCCESS;
}

// ----------------------------------------
// Host occlusion functions calls
// ----------------------------------------


RppStatus
rppi_occlusion_u8_pln1_host(RppPtr_t srcPtr1,RppiSize srcSize1,RppPtr_t srcPtr2,RppiSize srcSize2,RppPtr_t dstPtr,Rpp32u src1x1,Rpp32u src1y1,Rpp32u src1x2,Rpp32u src1y2,Rpp32u src2x1,Rpp32u src2y1,Rpp32u src2x2,Rpp32u src2y2)
{

 	 validate_image_size(srcSize1);
 	 validate_image_size(srcSize2);
 	 validate_unsigned_int_range( 0, srcSize1.width - 1, &src1x1);
 	 validate_unsigned_int_range( 0, srcSize1.height - 1, &src1y1);
 	 validate_unsigned_int_range( 0, srcSize1.width - 1, &src1x2);
 	 validate_unsigned_int_range( 0, srcSize1.height - 1, &src1y2);
 	 validate_unsigned_int_range( 0, srcSize1.width - 1, &src2x1);
 	 validate_unsigned_int_range( 0, srcSize1.height - 1, &src2y1);
 	 validate_unsigned_int_range( 0, srcSize1.width - 1, &src2x2);
 	 validate_unsigned_int_range( 0, srcSize1.height - 1,&src2y2);
	 validate_unsigned_int_max(src1x2,&src1x1);
	 validate_unsigned_int_max(src1y2,&src1y1);
	 validate_unsigned_int_max(src2x2,&src2x1);
	 validate_unsigned_int_max(src2y2,&src2y1);
	 occlusion_host<Rpp8u>(static_cast<Rpp8u*>(srcPtr1),
			srcSize1,
			static_cast<Rpp8u*>(srcPtr2),
			srcSize2,
			static_cast<Rpp8u*>(dstPtr),
			src1x1,
			src1y1,
			src1x2,
			src1y2,
			src2x1,
			src2y1,
			src2x2,
			src2y2,
			RPPI_CHN_PLANAR, 1);
	return RPP_SUCCESS;
}

RppStatus
rppi_occlusion_u8_pln3_host(RppPtr_t srcPtr1,RppiSize srcSize1,RppPtr_t srcPtr2,RppiSize srcSize2,RppPtr_t dstPtr,Rpp32u src1x1,Rpp32u src1y1,Rpp32u src1x2,Rpp32u src1y2,Rpp32u src2x1,Rpp32u src2y1,Rpp32u src2x2,Rpp32u src2y2)
{

 	 validate_image_size(srcSize1);
 	 validate_image_size(srcSize2);
 	 validate_unsigned_int_range( 0, srcSize1.width - 1, &src1x1);
 	 validate_unsigned_int_range( 0, srcSize1.height - 1, &src1y1);
 	 validate_unsigned_int_range( 0, srcSize1.width - 1, &src1x2);
 	 validate_unsigned_int_range( 0, srcSize1.height - 1, &src1y2);
 	 validate_unsigned_int_range( 0, srcSize1.width - 1, &src2x1);
 	 validate_unsigned_int_range( 0, srcSize1.height - 1, &src2y1);
 	 validate_unsigned_int_range( 0, srcSize1.width - 1, &src2x2);
 	 validate_unsigned_int_range( 0, srcSize1.height - 1,&src2y2);
	 validate_unsigned_int_max(src1x2,&src1x1);
	 validate_unsigned_int_max(src1y2,&src1y1);
	 validate_unsigned_int_max(src2x2,&src2x1);
	 validate_unsigned_int_max(src2y2,&src2y1);
	 occlusion_host<Rpp8u>(static_cast<Rpp8u*>(srcPtr1),
			srcSize1,
			static_cast<Rpp8u*>(srcPtr2),
			srcSize2,
			static_cast<Rpp8u*>(dstPtr),
			src1x1,
			src1y1,
			src1x2,
			src1y2,
			src2x1,
			src2y1,
			src2x2,
			src2y2,
			RPPI_CHN_PLANAR, 3);
	return RPP_SUCCESS;
}

RppStatus
rppi_occlusion_u8_pkd3_host(RppPtr_t srcPtr1,RppiSize srcSize1,RppPtr_t srcPtr2,RppiSize srcSize2,RppPtr_t dstPtr,Rpp32u src1x1,Rpp32u src1y1,Rpp32u src1x2,Rpp32u src1y2,Rpp32u src2x1,Rpp32u src2y1,Rpp32u src2x2,Rpp32u src2y2)
{

 	 validate_image_size(srcSize1);
 	 validate_image_size(srcSize2);
 	 validate_unsigned_int_range( 0, srcSize1.width - 1, &src1x1);
 	 validate_unsigned_int_range( 0, srcSize1.height - 1, &src1y1);
 	 validate_unsigned_int_range( 0, srcSize1.width - 1, &src1x2);
 	 validate_unsigned_int_range( 0, srcSize1.height - 1, &src1y2);
 	 validate_unsigned_int_range( 0, srcSize1.width - 1, &src2x1);
 	 validate_unsigned_int_range( 0, srcSize1.height - 1, &src2y1);
 	 validate_unsigned_int_range( 0, srcSize1.width - 1, &src2x2);
 	 validate_unsigned_int_range( 0, srcSize1.height - 1,&src2y2);
	 validate_unsigned_int_max(src1x2,&src1x1);
	 validate_unsigned_int_max(src1y2,&src1y1);
	 validate_unsigned_int_max(src2x2,&src2x1);
	 validate_unsigned_int_max(src2y2,&src2y1);
	 occlusion_host<Rpp8u>(static_cast<Rpp8u*>(srcPtr1),
			srcSize1,
			static_cast<Rpp8u*>(srcPtr2),
			srcSize2,
			static_cast<Rpp8u*>(dstPtr),
			src1x1,
			src1y1,
			src1x2,
			src1y2,
			src2x1,
			src2y1,
			src2x2,
			src2y2,
			RPPI_CHN_PACKED, 3);
	return RPP_SUCCESS;
}

// ----------------------------------------
// Host exposure functions calls
// ----------------------------------------

RppStatus
rppi_exposure_u8_pln1_host(RppPtr_t srcPtr,RppiSize srcSize,RppPtr_t dstPtr,Rpp32f exposureValue)
{

 	 validate_image_size(srcSize);
 	 validate_float_range( -4, 4, &exposureValue);
	 exposure_host<Rpp8u>(static_cast<Rpp8u*>(srcPtr),
			srcSize,
			static_cast<Rpp8u*>(dstPtr),
			exposureValue,
			RPPI_CHN_PLANAR, 1);
	return RPP_SUCCESS;
}

RppStatus
rppi_exposure_u8_pln3_host(RppPtr_t srcPtr,RppiSize srcSize,RppPtr_t dstPtr,Rpp32f exposureValue)
{

 	 validate_image_size(srcSize);
 	 validate_float_range( -4, 4, &exposureValue);
	 exposure_host<Rpp8u>(static_cast<Rpp8u*>(srcPtr),
			srcSize,
			static_cast<Rpp8u*>(dstPtr),
			exposureValue,
			RPPI_CHN_PLANAR, 3);
	return RPP_SUCCESS;
}

RppStatus
rppi_exposure_u8_pkd3_host(RppPtr_t srcPtr,RppiSize srcSize,RppPtr_t dstPtr,Rpp32f exposureValue)
{

 	 validate_image_size(srcSize);
 	 validate_float_range( -4, 4, &exposureValue);
	 exposure_host<Rpp8u>(static_cast<Rpp8u*>(srcPtr),
			srcSize,
			static_cast<Rpp8u*>(dstPtr),
			exposureValue,
			RPPI_CHN_PACKED, 3);
	return RPP_SUCCESS;
}


// ----------------------------------------
// GPU blur functions  calls
// ----------------------------------------


RppStatus
rppi_blur_u8_pln1_gpu(RppPtr_t srcPtr,RppiSize srcSize,RppPtr_t dstPtr,Rpp32f stdDev, RppHandle_t rppHandle)
{

 	 validate_image_size(srcSize);
 	 validate_float_min(0, &stdDev);
	 unsigned int kernelSize = 3;
#ifdef OCL_COMPILE
 	 {
 	 blur_cl(static_cast<cl_mem>(srcPtr),
			srcSize,
			static_cast<cl_mem>(dstPtr),
			kernelSize,
			RPPI_CHN_PLANAR, 1,
			static_cast<cl_command_queue>(rppHandle));
 	 }
#elif defined (HIP_COMPILE)
 	 {
 	 }
#endif //BACKEND
		return RPP_SUCCESS;
}

RppStatus
rppi_blur_u8_pln3_gpu(RppPtr_t srcPtr,RppiSize srcSize,RppPtr_t dstPtr,Rpp32f stdDev, RppHandle_t rppHandle)
{

 	 validate_image_size(srcSize);
 	 validate_float_min(0, &stdDev);
	 unsigned int kernelSize = 3;
#ifdef OCL_COMPILE
 	 {
 	 blur_cl(static_cast<cl_mem>(srcPtr),
			srcSize,
			static_cast<cl_mem>(dstPtr),
			kernelSize,
			RPPI_CHN_PLANAR, 3,
			static_cast<cl_command_queue>(rppHandle));
 	 }
#elif defined (HIP_COMPILE)
 	 {
 	 }
#endif //BACKEND
		return RPP_SUCCESS;
}

RppStatus
rppi_blur_u8_pkd3_gpu(RppPtr_t srcPtr,RppiSize srcSize,RppPtr_t dstPtr,Rpp32f stdDev, RppHandle_t rppHandle)
{

 	 validate_image_size(srcSize);
 	 validate_float_min(0, &stdDev);
	 unsigned int kernelSize = 3;

#ifdef OCL_COMPILE
 	 {
 	 blur_cl(static_cast<cl_mem>(srcPtr),
			srcSize,
			static_cast<cl_mem>(dstPtr),
			kernelSize,
			RPPI_CHN_PACKED, 3,
			static_cast<cl_command_queue>(rppHandle));
 	 }
#elif defined (HIP_COMPILE)
 	 {
 	 }
#endif //BACKEND
		return RPP_SUCCESS;
}

// ----------------------------------------
// GPU contrast functions  calls
// ----------------------------------------


RppStatus
rppi_contrast_u8_pln1_gpu(RppPtr_t srcPtr,RppiSize srcSize,RppPtr_t dstPtr,Rpp32u newMin,Rpp32u newMax, RppHandle_t rppHandle)
{

 	 validate_image_size(srcSize);
 	 validate_unsigned_int_max(newMax, &newMin);

#ifdef OCL_COMPILE
 	 {
 	 contrast_cl(static_cast<cl_mem>(srcPtr),
			srcSize,
			static_cast<cl_mem>(dstPtr),
			newMin,
			newMax,
			RPPI_CHN_PLANAR, 1,
			static_cast<cl_command_queue>(rppHandle));
 	 }
#elif defined (HIP_COMPILE)
 	 {
 	 }
#endif //BACKEND
		return RPP_SUCCESS;
}

RppStatus
rppi_contrast_u8_pln3_gpu(RppPtr_t srcPtr,RppiSize srcSize,RppPtr_t dstPtr,Rpp32u newMin,Rpp32u newMax, RppHandle_t rppHandle)
{

 	 validate_image_size(srcSize);
 	 validate_unsigned_int_max(newMax, &newMin);

#ifdef OCL_COMPILE
 	 {
 	 contrast_cl(static_cast<cl_mem>(srcPtr),
			srcSize,
			static_cast<cl_mem>(dstPtr),
			newMin,
			newMax,
			RPPI_CHN_PLANAR, 3,
			static_cast<cl_command_queue>(rppHandle));
 	 }
#elif defined (HIP_COMPILE)
 	 {
 	 }
#endif //BACKEND
		return RPP_SUCCESS;
}

RppStatus
rppi_contrast_u8_pkd3_gpu(RppPtr_t srcPtr,RppiSize srcSize,RppPtr_t dstPtr,Rpp32u newMin,Rpp32u newMax, RppHandle_t rppHandle)
{

 	 validate_image_size(srcSize);
 	 validate_unsigned_int_max(newMax, &newMin);

#ifdef OCL_COMPILE
 	 {
 	 contrast_cl(static_cast<cl_mem>(srcPtr),
			srcSize,
			static_cast<cl_mem>(dstPtr),
			newMin,
			newMax,
			RPPI_CHN_PACKED, 3,
			static_cast<cl_command_queue>(rppHandle));
 	 }
#elif defined (HIP_COMPILE)
 	 {
 	 }
#endif //BACKEND
		return RPP_SUCCESS;
}

// ----------------------------------------
// GPU brightness functions  calls
// ----------------------------------------


RppStatus
rppi_brightness_u8_pln1_gpu(RppPtr_t srcPtr,RppiSize srcSize,RppPtr_t dstPtr,Rpp32f alpha,Rpp32f beta, RppHandle_t rppHandle)
{

 	 validate_image_size(srcSize);
 	 validate_float_range_b( 0, 2, &alpha);
 	 validate_float_range( 0, 255, &beta);

#ifdef OCL_COMPILE
 	 {
 	 brightness_cl(static_cast<cl_mem>(srcPtr),
			srcSize,
			static_cast<cl_mem>(dstPtr),
			alpha,
			beta,
			RPPI_CHN_PLANAR, 1,
			static_cast<cl_command_queue>(rppHandle));
 	 }
#elif defined (HIP_COMPILE)
 	 {
 	 }
#endif //BACKEND
		return RPP_SUCCESS;
}

RppStatus
rppi_brightness_u8_pln3_gpu(RppPtr_t srcPtr,RppiSize srcSize,RppPtr_t dstPtr,Rpp32f alpha,Rpp32f beta, RppHandle_t rppHandle)
{

 	 validate_image_size(srcSize);
 	 validate_float_range( 0, 2, &alpha);
 	 validate_float_range( 0, 255, &beta);

#ifdef OCL_COMPILE
 	 {
 	 brightness_cl(static_cast<cl_mem>(srcPtr),
			srcSize,
			static_cast<cl_mem>(dstPtr),
			alpha,
			beta,
			RPPI_CHN_PLANAR, 3,
			static_cast<cl_command_queue>(rppHandle));
 	 }
#elif defined (HIP_COMPILE)
 	 {
 	 }
#endif //BACKEND
		return RPP_SUCCESS;
}

RppStatus
rppi_brightness_u8_pkd3_gpu(RppPtr_t srcPtr,RppiSize srcSize,RppPtr_t dstPtr,Rpp32f alpha,Rpp32f beta, RppHandle_t rppHandle)
{

 	 validate_image_size(srcSize);
 	 validate_float_range( 0, 2, &alpha);
 	 validate_float_range( 0, 255, &beta);

#ifdef OCL_COMPILE
 	 {
 	 brightness_cl(static_cast<cl_mem>(srcPtr),
			srcSize,
			static_cast<cl_mem>(dstPtr),
			alpha,
			beta,
			RPPI_CHN_PACKED, 3,
			static_cast<cl_command_queue>(rppHandle));
 	 }
#elif defined (HIP_COMPILE)
 	 {
 	 }
#endif //BACKEND
		return RPP_SUCCESS;
}

// ----------------------------------------
// GPU gamma_correction functions  calls
// ----------------------------------------


RppStatus
rppi_gamma_correction_u8_pln1_gpu(RppPtr_t srcPtr,RppiSize srcSize,RppPtr_t dstPtr,Rpp32f gamma, RppHandle_t rppHandle)
{

 	 validate_image_size(srcSize);
 	 validate_float_min(0, &gamma);

#ifdef OCL_COMPILE
 	 {
 	 gamma_correction_cl(static_cast<cl_mem>(srcPtr),
			srcSize,
			static_cast<cl_mem>(dstPtr),
			gamma,
			RPPI_CHN_PLANAR, 1,
			static_cast<cl_command_queue>(rppHandle));
 	 }
#elif defined (HIP_COMPILE)
 	 {
 	 }
#endif //BACKEND
		return RPP_SUCCESS;
}

RppStatus
rppi_gamma_correction_u8_pln3_gpu(RppPtr_t srcPtr,RppiSize srcSize,RppPtr_t dstPtr,Rpp32f gamma, RppHandle_t rppHandle)
{

 	 validate_image_size(srcSize);
 	 validate_float_min(0, &gamma);

#ifdef OCL_COMPILE
 	 {
 	 gamma_correction_cl(static_cast<cl_mem>(srcPtr),
			srcSize,
			static_cast<cl_mem>(dstPtr),
			gamma,
			RPPI_CHN_PLANAR, 3,
			static_cast<cl_command_queue>(rppHandle));
 	 }
#elif defined (HIP_COMPILE)
 	 {
 	 }
#endif //BACKEND
		return RPP_SUCCESS;
}

RppStatus
rppi_gamma_correction_u8_pkd3_gpu(RppPtr_t srcPtr,RppiSize srcSize,RppPtr_t dstPtr,Rpp32f gamma, RppHandle_t rppHandle)
{
   	 validate_image_size(srcSize);
 	 validate_float_min(0, &gamma);

#ifdef OCL_COMPILE
 	 {
 	 gamma_correction_cl(static_cast<cl_mem>(srcPtr),
			srcSize,
			static_cast<cl_mem>(dstPtr),
			gamma,
			RPPI_CHN_PACKED, 3,
			static_cast<cl_command_queue>(rppHandle));
 	 }
#elif defined (HIP_COMPILE)
 	 {
 	 }
#endif //BACKEND
		return RPP_SUCCESS;
}

// ----------------------------------------
// GPU rain functions  calls
// ----------------------------------------


RppStatus
rppi_rain_u8_pln1_gpu(RppPtr_t srcPtr,RppiSize srcSize,RppPtr_t dstPtr,Rpp32f rainPercentage,Rpp32u rainWidth,Rpp32u rainHeight, Rpp32f transparency, RppHandle_t rppHandle)
{

 	 validate_image_size(srcSize);
 	 validate_float_range( 0, 1, &rainPercentage);

#ifdef OCL_COMPILE
 	 {
 	 rain_cl(static_cast<cl_mem>(srcPtr),
			srcSize,
			static_cast<cl_mem>(dstPtr),
			rainPercentage,
			rainWidth,
			rainHeight,
            transparency,
			RPPI_CHN_PLANAR, 1,
			static_cast<cl_command_queue>(rppHandle));
 	 }
#elif defined (HIP_COMPILE)
 	 {
 	 }
#endif //BACKEND
		return RPP_SUCCESS;
}

RppStatus
rppi_rain_u8_pln3_gpu(RppPtr_t srcPtr,RppiSize srcSize,RppPtr_t dstPtr,Rpp32f rainPercentage,Rpp32u rainWidth,Rpp32u rainHeight, Rpp32f transparency, RppHandle_t rppHandle)
{

 	 validate_image_size(srcSize);
 	 validate_float_range( 0, 1, &rainPercentage);

#ifdef OCL_COMPILE
 	 {
 	 rain_cl(static_cast<cl_mem>(srcPtr),
			srcSize,
			static_cast<cl_mem>(dstPtr),
			rainPercentage,
			rainWidth,
			rainHeight,
            transparency,
			RPPI_CHN_PLANAR, 3,
			static_cast<cl_command_queue>(rppHandle));
 	 }
#elif defined (HIP_COMPILE)
 	 {
 	 }
#endif //BACKEND
		return RPP_SUCCESS;
}

RppStatus
rppi_rain_u8_pkd3_gpu(RppPtr_t srcPtr,RppiSize srcSize,RppPtr_t dstPtr,Rpp32f rainPercentage,Rpp32u rainWidth,Rpp32u rainHeight, Rpp32f transparency, RppHandle_t rppHandle)
{

 	 validate_image_size(srcSize);
 	 validate_float_range( 0, 1, &rainPercentage);

#ifdef OCL_COMPILE
 	 {
 	 rain_cl(static_cast<cl_mem>(srcPtr),
			srcSize,
			static_cast<cl_mem>(dstPtr),
			rainPercentage,
			rainWidth,
			rainHeight,
            transparency,
			RPPI_CHN_PACKED, 3,
			static_cast<cl_command_queue>(rppHandle));
 	 }
#elif defined (HIP_COMPILE)
 	 {
 	 }
#endif //BACKEND
		return RPP_SUCCESS;
}

// ----------------------------------------
// GPU snow functions  calls
// ----------------------------------------


RppStatus
rppi_snow_u8_pln1_gpu(RppPtr_t srcPtr,RppiSize srcSize,RppPtr_t dstPtr,Rpp32f snowValue, RppHandle_t rppHandle)
{

 	 validate_image_size(srcSize);
 	 validate_float_range( 0, 1,&snowValue);
#ifdef OCL_COMPILE
 	 {

		cl_context theContext;
		cl_int err;
		size_t bytes1C = sizeof(unsigned char)*srcSize.width * srcSize.height;
		size_t bytes3C = sizeof(unsigned char)*srcSize.width * srcSize.height * 3;
		clGetCommandQueueInfo(  static_cast<cl_command_queue>(rppHandle),
								CL_QUEUE_CONTEXT,
								sizeof(cl_context), &theContext, NULL);
		cl_mem src3C = clCreateBuffer(theContext, CL_MEM_READ_ONLY,
										sizeof(unsigned char)*srcSize.width * srcSize.height * 3, NULL, NULL);
		cl_mem dst3C = clCreateBuffer(theContext, CL_MEM_READ_WRITE,
										sizeof(unsigned char)*srcSize.width * srcSize.height * 3, NULL, NULL);
		err = clEnqueueCopyBuffer(static_cast<cl_command_queue>(rppHandle), static_cast<cl_mem>(srcPtr), src3C, 0, 0,
									sizeof(unsigned char)*srcSize.width*srcSize.height,
							        0, NULL, NULL);
		err = clEnqueueCopyBuffer(static_cast<cl_command_queue>(rppHandle), static_cast<cl_mem>(srcPtr), src3C,
								 0, sizeof(unsigned char) * srcSize.width*srcSize.height,
								 sizeof(unsigned char)*srcSize.width*srcSize.height,
							     0, NULL, NULL);
		err = clEnqueueCopyBuffer(static_cast<cl_command_queue>(rppHandle), static_cast<cl_mem>(srcPtr), src3C,
								  0, sizeof(unsigned char) * srcSize.width*srcSize.height * 2,
								  sizeof(unsigned char)*srcSize.width*srcSize.height,
							      0, NULL, NULL);
		snow_cl(src3C,
				srcSize,
				dst3C,
				snowValue,
				RPPI_CHN_PLANAR, 1,
				static_cast<cl_command_queue>(rppHandle));

		err = clEnqueueCopyBuffer(static_cast<cl_command_queue>(rppHandle), dst3C, static_cast<cl_mem>(dstPtr),  0, 0,
									sizeof(unsigned char)*srcSize.width*srcSize.height,
							        0, NULL, NULL);
 	 }
#elif defined (HIP_COMPILE)
 	 {
 	 }
#endif //BACKEND
		return RPP_SUCCESS;
}

RppStatus
rppi_snow_u8_pln3_gpu(RppPtr_t srcPtr,RppiSize srcSize,RppPtr_t dstPtr,Rpp32f snowValue, RppHandle_t rppHandle)
{

 	 validate_image_size(srcSize);
 	 validate_float_range( 0, 1,&snowValue);

#ifdef OCL_COMPILE
 	 {
 	 snow_cl(static_cast<cl_mem>(srcPtr),
			srcSize,
			static_cast<cl_mem>(dstPtr),
			snowValue,
			RPPI_CHN_PLANAR, 3,
			static_cast<cl_command_queue>(rppHandle));
 	 }
#elif defined (HIP_COMPILE)
 	 {
 	 }
#endif //BACKEND
		return RPP_SUCCESS;
}

RppStatus
rppi_snow_u8_pkd3_gpu(RppPtr_t srcPtr,RppiSize srcSize,RppPtr_t dstPtr,Rpp32f snowValue, RppHandle_t rppHandle)
{

 	 validate_image_size(srcSize);
 	 validate_float_range( 0, 1,&snowValue);

#ifdef OCL_COMPILE
 	 {
 	 snow_cl(static_cast<cl_mem>(srcPtr),
			srcSize,
			static_cast<cl_mem>(dstPtr),
			snowValue,
			RPPI_CHN_PACKED, 3,
			static_cast<cl_command_queue>(rppHandle));
 	 }
#elif defined (HIP_COMPILE)
 	 {
 	 }
#endif //BACKEND
		return RPP_SUCCESS;
}

// ----------------------------------------
// GPU random_shadow functions  calls
// ----------------------------------------


RppStatus
rppi_random_shadow_u8_pln1_gpu(RppPtr_t srcPtr,RppiSize srcSize,RppPtr_t dstPtr,Rpp32u x1 ,Rpp32u y1,Rpp32u x2,Rpp32u y2,Rpp32u numberOfShadows,Rpp32u maxSizeX,Rpp32u maxSizeY, RppHandle_t rppHandle)
{

 	 validate_image_size(srcSize);
 	 validate_unsigned_int_range( 0, srcSize.width - 1,& x1);
 	 validate_unsigned_int_range( 0, srcSize.height - 1, &y1);
 	 validate_unsigned_int_range( 0, srcSize.width - 1, &x2);
 	 validate_unsigned_int_range( 0, srcSize.height - 1, &y2);
 	 validate_unsigned_int_min(1, &numberOfShadows);
	 validate_unsigned_int_max(x2,&x1);
	 validate_unsigned_int_max(y2,&y1);

#ifdef OCL_COMPILE
 	 {
 	 random_shadow_cl(static_cast<cl_mem>(srcPtr),
			srcSize,
			static_cast<cl_mem>(dstPtr),
			x1,
			y1,
			x2,
			y2,
			numberOfShadows,
			maxSizeX,
			maxSizeY,
			RPPI_CHN_PLANAR, 1,
			static_cast<cl_command_queue>(rppHandle));
 	 }
#elif defined (HIP_COMPILE)
 	 {
 	 }
#endif //BACKEND
		return RPP_SUCCESS;
}

RppStatus
rppi_random_shadow_u8_pln3_gpu(RppPtr_t srcPtr,RppiSize srcSize,RppPtr_t dstPtr,Rpp32u x1 ,Rpp32u y1,Rpp32u x2,Rpp32u y2,Rpp32u numberOfShadows,Rpp32u maxSizeX,Rpp32u maxSizeY, RppHandle_t rppHandle)
{

 	 validate_image_size(srcSize);
 	 validate_unsigned_int_range( 0, srcSize.width - 1,& x1);
 	 validate_unsigned_int_range( 0, srcSize.height - 1, &y1);
 	 validate_unsigned_int_range( 0, srcSize.width - 1, &x2);
 	 validate_unsigned_int_range( 0, srcSize.height - 1, &y2);
 	 validate_unsigned_int_min(1, &numberOfShadows);
	 validate_unsigned_int_max(x2,&x1);
	 validate_unsigned_int_max(y2,&y1);
#ifdef OCL_COMPILE
 	 {
 	 random_shadow_cl(static_cast<cl_mem>(srcPtr),
			srcSize,
			static_cast<cl_mem>(dstPtr),
			x1,
			y1,
			x2,
			y2,
			numberOfShadows,
			maxSizeX,
			maxSizeY,
			RPPI_CHN_PLANAR, 3,
			static_cast<cl_command_queue>(rppHandle));
 	 }
#elif defined (HIP_COMPILE)
 	 {
 	 }
#endif //BACKEND
		return RPP_SUCCESS;
}

RppStatus
rppi_random_shadow_u8_pkd3_gpu(RppPtr_t srcPtr,RppiSize srcSize,RppPtr_t dstPtr,Rpp32u x1 ,Rpp32u y1,Rpp32u x2,Rpp32u y2,Rpp32u numberOfShadows,Rpp32u maxSizeX,Rpp32u maxSizeY, RppHandle_t rppHandle)
{

 	 validate_image_size(srcSize);
 	 validate_unsigned_int_range( 0, srcSize.width - 1,& x1);
 	 validate_unsigned_int_range( 0, srcSize.height - 1, &y1);
 	 validate_unsigned_int_range( 0, srcSize.width - 1, &x2);
 	 validate_unsigned_int_range( 0, srcSize.height - 1, &y2);
 	 validate_unsigned_int_min(1, &numberOfShadows);
	 validate_unsigned_int_max(x2,&x1);
	 validate_unsigned_int_max(y2,&y1);
#ifdef OCL_COMPILE
 	 {
 	 random_shadow_cl(static_cast<cl_mem>(srcPtr),
			srcSize,
			static_cast<cl_mem>(dstPtr),
			x1,
			y1,
			x2,
			y2,
			numberOfShadows,
			maxSizeX,
			maxSizeY,
			RPPI_CHN_PACKED, 3,
			static_cast<cl_command_queue>(rppHandle));
 	 }
#elif defined (HIP_COMPILE)
 	 {
 	 }
#endif //BACKEND
		return RPP_SUCCESS;
}

// ----------------------------------------
// GPU blend functions  calls
// ----------------------------------------


RppStatus
rppi_blend_u8_pln1_gpu(RppPtr_t srcPtr1,RppPtr_t srcPtr2,RppiSize srcSize,RppPtr_t dstPtr,Rpp32f alpha, RppHandle_t rppHandle)
{

 	 validate_image_size(srcSize);
 	 validate_float_range( 0, 1, &alpha);

#ifdef OCL_COMPILE
 	 {
 	 blend_cl(static_cast<cl_mem>(srcPtr1),
			static_cast<cl_mem>(srcPtr2),
			srcSize,
			static_cast<cl_mem>(dstPtr),
			alpha,
			RPPI_CHN_PLANAR, 1,
			static_cast<cl_command_queue>(rppHandle));
 	 }
#elif defined (HIP_COMPILE)
 	 {
 	 }
#endif //BACKEND
		return RPP_SUCCESS;
}

RppStatus
rppi_blend_u8_pln3_gpu(RppPtr_t srcPtr1,RppPtr_t srcPtr2,RppiSize srcSize,RppPtr_t dstPtr,Rpp32f alpha, RppHandle_t rppHandle)
{

 	 validate_image_size(srcSize);
 	 validate_float_range( 0, 1, &alpha);

#ifdef OCL_COMPILE
 	 {
 	 blend_cl(static_cast<cl_mem>(srcPtr1),
			static_cast<cl_mem>(srcPtr2),
			srcSize,
			static_cast<cl_mem>(dstPtr),
			alpha,
			RPPI_CHN_PLANAR, 3,
			static_cast<cl_command_queue>(rppHandle));
 	 }
#elif defined (HIP_COMPILE)
 	 {
 	 }
#endif //BACKEND
		return RPP_SUCCESS;
}

RppStatus
rppi_blend_u8_pkd3_gpu(RppPtr_t srcPtr1,RppPtr_t srcPtr2,RppiSize srcSize,RppPtr_t dstPtr,Rpp32f alpha, RppHandle_t rppHandle)
{

 	 validate_image_size(srcSize);
 	 validate_float_range( 0, 1, &alpha);

#ifdef OCL_COMPILE
 	 {
 	 blend_cl(static_cast<cl_mem>(srcPtr1),
			static_cast<cl_mem>(srcPtr2),
			srcSize,
			static_cast<cl_mem>(dstPtr),
			alpha,
			RPPI_CHN_PACKED, 3,
			static_cast<cl_command_queue>(rppHandle));
 	 }
#elif defined (HIP_COMPILE)
 	 {
 	 }
#endif //BACKEND
		return RPP_SUCCESS;
}

// ----------------------------------------
// GPU pixelate functions  calls
// ----------------------------------------


RppStatus
rppi_pixelate_u8_pln1_gpu(RppPtr_t srcPtr,RppiSize srcSize,RppPtr_t dstPtr,Rpp32u x1 ,Rpp32u y1,Rpp32u x2,Rpp32u y2 , RppHandle_t rppHandle)
{

 	 validate_image_size(srcSize);
 	 validate_unsigned_int_range( 0, srcSize.width - 1,& x1);
 	 validate_unsigned_int_range( 0, srcSize.height - 1, &y1);
 	 validate_unsigned_int_range( 0, srcSize.width - 1, &x2);
 	 validate_unsigned_int_range( 0, srcSize.height - 1, &y2);
	 Rpp32u kernelSize = 3;
	 validate_unsigned_int_max(x2,&x1);
	 validate_unsigned_int_max(y2,&y1);
#ifdef OCL_COMPILE
 	 {
 	 pixelate_cl(static_cast<cl_mem>(srcPtr),
			srcSize,
			static_cast<cl_mem>(dstPtr),
			kernelSize,
			x1,
			y1,
			x2,
			y2,
			RPPI_CHN_PLANAR, 1,
			static_cast<cl_command_queue>(rppHandle));
 	 }
#elif defined (HIP_COMPILE)
 	 {
 	 }
#endif //BACKEND
		return RPP_SUCCESS;
}

RppStatus
rppi_pixelate_u8_pln3_gpu(RppPtr_t srcPtr,RppiSize srcSize,RppPtr_t dstPtr,Rpp32u x1 ,Rpp32u y1,Rpp32u x2,Rpp32u y2, RppHandle_t rppHandle)
{

 	 validate_image_size(srcSize);
 	 validate_unsigned_int_range( 0, srcSize.width - 1,& x1);
 	 validate_unsigned_int_range( 0, srcSize.height - 1, &y1);
 	 validate_unsigned_int_range( 0, srcSize.width - 1, &x2);
 	 validate_unsigned_int_range( 0, srcSize.height - 1, &y2);
	 Rpp32u kernelSize = 3;
	 validate_unsigned_int_max(x2,&x1);
	 validate_unsigned_int_max(y2,&y1);

#ifdef OCL_COMPILE
 	 {
 	 pixelate_cl(static_cast<cl_mem>(srcPtr),
			srcSize,
			static_cast<cl_mem>(dstPtr),
			kernelSize,
			x1,
			y1,
			x2,
			y2,
			RPPI_CHN_PLANAR, 3,
			static_cast<cl_command_queue>(rppHandle));
 	 }
#elif defined (HIP_COMPILE)
 	 {
 	 }
#endif //BACKEND
		return RPP_SUCCESS;
}

RppStatus
rppi_pixelate_u8_pkd3_gpu(RppPtr_t srcPtr,RppiSize srcSize,RppPtr_t dstPtr,Rpp32u x1 ,Rpp32u y1,Rpp32u x2,Rpp32u y2, RppHandle_t rppHandle)
{

 	 validate_image_size(srcSize);
 	 validate_unsigned_int_range( 0, srcSize.width - 1,& x1);
 	 validate_unsigned_int_range( 0, srcSize.height - 1, &y1);
 	 validate_unsigned_int_range( 0, srcSize.width - 1, &x2);
 	 validate_unsigned_int_range( 0, srcSize.height - 1, &y2);
	 Rpp32u kernelSize = 3;
	 validate_unsigned_int_max(x2,&x1);
	 validate_unsigned_int_max(y2,&y1);

#ifdef OCL_COMPILE
 	 {
 	 pixelate_cl(static_cast<cl_mem>(srcPtr),
			srcSize,
			static_cast<cl_mem>(dstPtr),
			kernelSize,
			x1,
			y1,
			x2,
			y2,
			RPPI_CHN_PACKED, 3,
			static_cast<cl_command_queue>(rppHandle));
 	 }
#elif defined (HIP_COMPILE)
 	 {
 	 }
#endif //BACKEND
		return RPP_SUCCESS;
}

// ----------------------------------------
// GPU random_crop_letterbox functions  calls
// ----------------------------------------


RppStatus
rppi_random_crop_letterbox_u8_pln1_gpu(RppPtr_t srcPtr,RppiSize srcSize,RppPtr_t dstPtr,RppiSize dstSize,Rpp32u x1,Rpp32u y1,Rpp32u x2,Rpp32u y2, RppHandle_t rppHandle)
{

 	 validate_image_size(srcSize);
 	 validate_image_size(dstSize);
 	 validate_unsigned_int_range( 0, srcSize.width - 1,& x1);
 	 validate_unsigned_int_range( 0, srcSize.height - 1, &y1);
 	 validate_unsigned_int_range( 0, srcSize.width - 1, &x2);
 	 validate_unsigned_int_range( 0, srcSize.height - 1, &y2);
	 validate_unsigned_int_max(x2,&x1);
	 validate_unsigned_int_max(y2,&y1);
     unsigned int padding=(unsigned int)((dstSize.width/100)*5);
#ifdef OCL_COMPILE
 	 {
 	 resize_crop_cl(static_cast<cl_mem>(srcPtr),
			srcSize,
			static_cast<cl_mem>(dstPtr),
			dstSize,
			x1,
			y1,
			x2,
			y2,
            padding, 1,
			RPPI_CHN_PLANAR, 1,
			static_cast<cl_command_queue>(rppHandle));
 	 }
#elif defined (HIP_COMPILE)
 	 {
 	 }
#endif //BACKEND
		return RPP_SUCCESS;
}

RppStatus
rppi_random_crop_letterbox_u8_pln3_gpu(RppPtr_t srcPtr,RppiSize srcSize,RppPtr_t dstPtr,RppiSize dstSize,Rpp32u x1,Rpp32u y1,Rpp32u x2,Rpp32u y2, RppHandle_t rppHandle)
{

 	 validate_image_size(srcSize);
 	 validate_image_size(dstSize);
 	 validate_unsigned_int_range( 0, srcSize.width - 1,& x1);
 	 validate_unsigned_int_range( 0, srcSize.height - 1, &y1);
 	 validate_unsigned_int_range( 0, srcSize.width - 1, &x2);
 	 validate_unsigned_int_range( 0, srcSize.height - 1, &y2);
	 validate_unsigned_int_max(x2,&x1);
	 validate_unsigned_int_max(y2,&y1);
     unsigned int padding=(unsigned int)((dstSize.width/100)*5);
#ifdef OCL_COMPILE
 	 {
 	 resize_crop_cl(static_cast<cl_mem>(srcPtr),
			srcSize,
			static_cast<cl_mem>(dstPtr),
			dstSize,
			x1,
			y1,
			x2,
			y2,
            padding, 1,
			RPPI_CHN_PLANAR, 3,
			static_cast<cl_command_queue>(rppHandle));
 	 }
#elif defined (HIP_COMPILE)
 	 {
 	 }
#endif //BACKEND
		return RPP_SUCCESS;
}

RppStatus
rppi_random_crop_letterbox_u8_pkd3_gpu(RppPtr_t srcPtr,RppiSize srcSize,RppPtr_t dstPtr,RppiSize dstSize,Rpp32u x1,Rpp32u y1,Rpp32u x2,Rpp32u y2, RppHandle_t rppHandle)
{

 	 validate_image_size(srcSize);
 	 validate_image_size(dstSize);
 	 validate_unsigned_int_range( 0, srcSize.width - 1,& x1);
 	 validate_unsigned_int_range( 0, srcSize.height - 1, &y1);
 	 validate_unsigned_int_range( 0, srcSize.width - 1, &x2);
 	 validate_unsigned_int_range( 0, srcSize.height - 1, &y2);
	 validate_unsigned_int_max(x2,&x1);
	 validate_unsigned_int_max(y2,&y1);
     unsigned int padding=(unsigned int)((dstSize.width/100)*5);
#ifdef OCL_COMPILE
 	 {
 	 resize_crop_cl(static_cast<cl_mem>(srcPtr),
			srcSize,
			static_cast<cl_mem>(dstPtr),
			dstSize,
			x1,
			y1,
			x2,
			y2,
            padding, 1,
			RPPI_CHN_PACKED, 3,
			static_cast<cl_command_queue>(rppHandle));
 	 }
#elif defined (HIP_COMPILE)
 	 {
 	 }
#endif //BACKEND
		return RPP_SUCCESS;
}

// ----------------------------------------
// GPU occlusion functions  calls
// ----------------------------------------


RppStatus
rppi_occlusion_u8_pln1_gpu(RppPtr_t srcPtr1,RppiSize srcSize1,RppPtr_t srcPtr2,RppiSize srcSize2,RppPtr_t dstPtr,Rpp32u src1x1,Rpp32u src1y1,Rpp32u src1x2,Rpp32u src1y2,Rpp32u src2x1,Rpp32u src2y1,Rpp32u src2x2,Rpp32u src2y2, RppHandle_t rppHandle)
{

 	 validate_image_size(srcSize1);
 	 validate_image_size(srcSize2);
 	 validate_unsigned_int_range( 0, srcSize1.width - 1, &src1x1);
 	 validate_unsigned_int_range( 0, srcSize1.height - 1, &src1y1);
 	 validate_unsigned_int_range( 0, srcSize1.width - 1, &src1x2);
 	 validate_unsigned_int_range( 0, srcSize1.height - 1, &src1y2);
 	 validate_unsigned_int_range( 0, srcSize1.width - 1, &src2x1);
 	 validate_unsigned_int_range( 0, srcSize1.height - 1, &src2y1);
 	 validate_unsigned_int_range( 0, srcSize1.width - 1, &src2x2);
 	 validate_unsigned_int_range( 0, srcSize1.height - 1,&src2y2);
	 validate_unsigned_int_max(src1x2,&src1x1);
	 validate_unsigned_int_max(src1y2,&src1y1);
	 validate_unsigned_int_max(src2x2,&src2x1);
	 validate_unsigned_int_max(src2y2,&src2y1);

#ifdef OCL_COMPILE
 	 {
 	 occlusion_cl(static_cast<cl_mem>(srcPtr1),
			srcSize1,
			static_cast<cl_mem>(srcPtr2),
			srcSize2,
			static_cast<cl_mem>(dstPtr),
			src1x1,
			src1y1,
			src1x2,
			src1y2,
			src2x1,
			src2y1,
			src2x2,
			src2y2,
			RPPI_CHN_PLANAR, 1,
			static_cast<cl_command_queue>(rppHandle));
 	 }
#elif defined (HIP_COMPILE)
 	 {
 	 }
#endif //BACKEND
		return RPP_SUCCESS;
}

RppStatus
rppi_occlusion_u8_pln3_gpu(RppPtr_t srcPtr1,RppiSize srcSize1,RppPtr_t srcPtr2,RppiSize srcSize2,RppPtr_t dstPtr,
			Rpp32u src1x1,Rpp32u src1y1,Rpp32u src1x2,Rpp32u src1y2,Rpp32u src2x1,Rpp32u src2y1,
			Rpp32u src2x2,Rpp32u src2y2, RppHandle_t rppHandle)
{

 	 validate_image_size(srcSize1);
 	 validate_image_size(srcSize2);
 	 validate_unsigned_int_range( 0, srcSize1.width - 1, &src1x1);
 	 validate_unsigned_int_range( 0, srcSize1.height - 1, &src1y1);
 	 validate_unsigned_int_range( 0, srcSize1.width - 1, &src1x2);
 	 validate_unsigned_int_range( 0, srcSize1.height - 1, &src1y2);
 	 validate_unsigned_int_range( 0, srcSize1.width - 1, &src2x1);
 	 validate_unsigned_int_range( 0, srcSize1.height - 1, &src2y1);
 	 validate_unsigned_int_range( 0, srcSize1.width - 1, &src2x2);
 	 validate_unsigned_int_range( 0, srcSize1.height - 1,&src2y2);
	 validate_unsigned_int_max(src1x2,&src1x1);
	 validate_unsigned_int_max(src1y2,&src1y1);
	 validate_unsigned_int_max(src2x2,&src2x1);
	 validate_unsigned_int_max(src2y2,&src2y1);
#ifdef OCL_COMPILE
 	 {
 	 occlusion_cl(static_cast<cl_mem>(srcPtr1),
			srcSize1,
			static_cast<cl_mem>(srcPtr2),
			srcSize2,
			static_cast<cl_mem>(dstPtr),
			src1x1,
			src1y1,
			src1x2,
			src1y2,
			src2x1,
			src2y1,
			src2x2,
			src2y2,
			RPPI_CHN_PLANAR, 3,
			static_cast<cl_command_queue>(rppHandle));
 	 }
#elif defined (HIP_COMPILE)
 	 {
 	 }
#endif //BACKEND
		return RPP_SUCCESS;
}

RppStatus
rppi_occlusion_u8_pkd3_gpu(RppPtr_t srcPtr1,RppiSize srcSize1,RppPtr_t srcPtr2,RppiSize srcSize2,RppPtr_t dstPtr,Rpp32u src1x1,Rpp32u src1y1,Rpp32u src1x2,Rpp32u src1y2,Rpp32u src2x1,Rpp32u src2y1,Rpp32u src2x2,Rpp32u src2y2, RppHandle_t rppHandle)
{

 	 validate_image_size(srcSize1);
 	 validate_image_size(srcSize2);
 	 validate_unsigned_int_range( 0, srcSize1.width - 1, &src1x1);
 	 validate_unsigned_int_range( 0, srcSize1.height - 1, &src1y1);
 	 validate_unsigned_int_range( 0, srcSize1.width - 1, &src1x2);
 	 validate_unsigned_int_range( 0, srcSize1.height - 1, &src1y2);
 	 validate_unsigned_int_range( 0, srcSize1.width - 1, &src2x1);
 	 validate_unsigned_int_range( 0, srcSize1.height - 1, &src2y1);
 	 validate_unsigned_int_range( 0, srcSize1.width - 1, &src2x2);
 	 validate_unsigned_int_range( 0, srcSize1.height - 1,&src2y2);
	 validate_unsigned_int_max(src1x2,&src1x1);
	 validate_unsigned_int_max(src1y2,&src1y1);
	 validate_unsigned_int_max(src2x2,&src2x1);
	 validate_unsigned_int_max(src2y2,&src2y1);

#ifdef OCL_COMPILE
 	 {

 	 occlusion_cl(static_cast<cl_mem>(srcPtr1),
			srcSize1,
			static_cast<cl_mem>(srcPtr2),
			srcSize2,
			static_cast<cl_mem>(dstPtr),
			src1x1,
			src1y1,
			src1x2,
			src1y2,
			src2x1,
			src2y1,
			src2x2,
			src2y2,
			RPPI_CHN_PACKED, 3,
			static_cast<cl_command_queue>(rppHandle));
 	 }
#elif defined (HIP_COMPILE)
 	 {
 	 }
#endif //BACKEND
		return RPP_SUCCESS;
}

// ----------------------------------------
// GPU exposure functions  calls
// ----------------------------------------


RppStatus
rppi_exposure_u8_pln1_gpu(RppPtr_t srcPtr,RppiSize srcSize,RppPtr_t dstPtr,Rpp32f exposureValue, RppHandle_t rppHandle)
{

 	 validate_image_size(srcSize);
 	 validate_float_range( -4, 4, &exposureValue);

#ifdef OCL_COMPILE
 	 {
 	 exposure_cl(static_cast<cl_mem>(srcPtr),
			srcSize,
			static_cast<cl_mem>(dstPtr),
			exposureValue,
			RPPI_CHN_PLANAR, 1,
			static_cast<cl_command_queue>(rppHandle));
 	 }
#elif defined (HIP_COMPILE)
 	 {
 	 }
#endif //BACKEND
		return RPP_SUCCESS;
}

RppStatus
rppi_exposure_u8_pln3_gpu(RppPtr_t srcPtr,RppiSize srcSize,RppPtr_t dstPtr,Rpp32f exposureValue, RppHandle_t rppHandle)
{

 	 validate_image_size(srcSize);
 	 validate_float_range( -4, 4, &exposureValue);

#ifdef OCL_COMPILE
 	 {
 	 exposure_cl(static_cast<cl_mem>(srcPtr),
			srcSize,
			static_cast<cl_mem>(dstPtr),
			exposureValue,
			RPPI_CHN_PLANAR, 3,
			static_cast<cl_command_queue>(rppHandle));
 	 }
#elif defined (HIP_COMPILE)
 	 {
 	 }
#endif //BACKEND
		return RPP_SUCCESS;
}

RppStatus
rppi_exposure_u8_pkd3_gpu(RppPtr_t srcPtr,RppiSize srcSize,RppPtr_t dstPtr,Rpp32f exposureValue, RppHandle_t rppHandle)
{

 	 validate_image_size(srcSize);
 	 validate_float_range( -4, 4, &exposureValue);

#ifdef OCL_COMPILE
 	 {
 	 exposure_cl(static_cast<cl_mem>(srcPtr),
			srcSize,
			static_cast<cl_mem>(dstPtr),
			exposureValue,
			RPPI_CHN_PACKED, 3,
			static_cast<cl_command_queue>(rppHandle));
 	 }
#elif defined (HIP_COMPILE)
 	 {
 	 }
#endif //BACKEND
		return RPP_SUCCESS;
}

// ----------------------------------------
// GPU jitter functions  calls
// ----------------------------------------
RppStatus
rppi_jitter_u8_pln1_gpu(RppPtr_t srcPtr, RppiSize srcSize, RppPtr_t dstPtr, Rpp32u minJitter, Rpp32u maxJitter, RppHandle_t rppHandle)
{
   	 validate_image_size(srcSize);
	 validate_unsigned_int_range(0,255,&minJitter);
	 validate_unsigned_int_range(0,255,&maxJitter);
	 validate_unsigned_int_min(minJitter,&maxJitter);

#ifdef OCL_COMPILE
 	 {
 	 jitter_cl(static_cast<cl_mem>(srcPtr),
			srcSize,
			static_cast<cl_mem>(dstPtr),
			minJitter,
			maxJitter,
			RPPI_CHN_PLANAR, 1,
			static_cast<cl_command_queue>(rppHandle));
 	 }
#elif defined (HIP_COMPILE)
 	 {
 	 }
#endif //BACKEND
		return RPP_SUCCESS;
}

RppStatus
rppi_jitter_u8_pln3_gpu(RppPtr_t srcPtr, RppiSize srcSize, RppPtr_t dstPtr, Rpp32u minJitter, Rpp32u maxJitter, RppHandle_t rppHandle)
{
   	 validate_image_size(srcSize);
	 validate_unsigned_int_range(0,255,&minJitter);
	 validate_unsigned_int_range(0,255,&maxJitter);
	 validate_unsigned_int_min(minJitter,& maxJitter);
#ifdef OCL_COMPILE
 	 {
 	 jitter_cl(static_cast<cl_mem>(srcPtr),
			srcSize,
			static_cast<cl_mem>(dstPtr),
			minJitter,
			maxJitter,
			RPPI_CHN_PLANAR, 3,
			static_cast<cl_command_queue>(rppHandle));
 	 }
#elif defined (HIP_COMPILE)
 	 {
 	 }
#endif //BACKEND
		return RPP_SUCCESS;
}

RppStatus
rppi_jitter_u8_pkd3_gpu(RppPtr_t srcPtr, RppiSize srcSize, RppPtr_t dstPtr, Rpp32u minJitter, Rpp32u maxJitter, RppHandle_t rppHandle)
{
   	 validate_image_size(srcSize);
	 validate_unsigned_int_range(0,255,&minJitter);
	 validate_unsigned_int_range(0,255,&maxJitter);
	 validate_unsigned_int_min(minJitter,& maxJitter);
#ifdef OCL_COMPILE
 	 {
 	 jitter_cl(static_cast<cl_mem>(srcPtr),
			srcSize,
			static_cast<cl_mem>(dstPtr),
			minJitter,
			maxJitter,
			RPPI_CHN_PACKED, 3,
			static_cast<cl_command_queue>(rppHandle));
 	 }
#elif defined (HIP_COMPILE)
 	 {
 	 }
#endif //BACKEND
		return RPP_SUCCESS;
}


RppStatus
rppi_snpNoise_u8_pln1_gpu(RppPtr_t srcPtr, RppiSize srcSize, RppPtr_t dstPtr, Rpp32f noiseProbability, RppHandle_t rppHandle)
{
   	validate_image_size(srcSize);
 	validate_float_range( 0, 1, &noiseProbability);
#ifdef OCL_COMPILE
 	{
            snpNoise_cl(static_cast<cl_mem>(srcPtr),
                srcSize,
                static_cast<cl_mem>(dstPtr),
                noiseProbability,
                RPPI_CHN_PLANAR, 1,
                static_cast<cl_command_queue>(rppHandle));
 	}
#elif defined (HIP_COMPILE)
 	{
 	}
#endif //BACKEND
	return RPP_SUCCESS;
}
RppStatus
rppi_snpNoise_u8_pln3_gpu(RppPtr_t srcPtr, RppiSize srcSize, RppPtr_t dstPtr, Rpp32f noiseProbability, RppHandle_t rppHandle)
{
   	validate_image_size(srcSize);
 	validate_float_range( 0, 1, &noiseProbability);

#ifdef OCL_COMPILE
 	{
            snpNoise_cl(static_cast<cl_mem>(srcPtr),
                srcSize,
                static_cast<cl_mem>(dstPtr),
                noiseProbability,
                RPPI_CHN_PLANAR, 3,
                static_cast<cl_command_queue>(rppHandle));
 	}
#elif defined (HIP_COMPILE)
 	{
 	}
#endif //BACKEND
	return RPP_SUCCESS;
}
RppStatus
rppi_snpNoise_u8_pkd3_gpu(RppPtr_t srcPtr, RppiSize srcSize, RppPtr_t dstPtr, Rpp32f noiseProbability, RppHandle_t rppHandle)
{
   	validate_image_size(srcSize);
 	validate_float_range( 0, 1, &noiseProbability);

#ifdef OCL_COMPILE
 	{
            snpNoise_cl(static_cast<cl_mem>(srcPtr),
                srcSize,
                static_cast<cl_mem>(dstPtr),
                noiseProbability,
                RPPI_CHN_PACKED, 3,
                static_cast<cl_command_queue>(rppHandle));
 	}
#elif defined (HIP_COMPILE)
 	{
 	}
#endif //BACKEND
	return RPP_SUCCESS;
}
RppStatus
rppi_gaussianNoise_u8_pln1_gpu(RppPtr_t srcPtr, RppiSize srcSize, RppPtr_t dstPtr, Rpp32f mean, Rpp32f sigma, RppHandle_t rppHandle)
{
   	validate_image_size(srcSize);

#ifdef OCL_COMPILE
 	{
            gaussianNoise_cl(static_cast<cl_mem>(srcPtr),
                srcSize,
                static_cast<cl_mem>(dstPtr),
                mean, sigma,
                RPPI_CHN_PLANAR, 1,
                static_cast<cl_command_queue>(rppHandle));
 	}
#elif defined (HIP_COMPILE)
 	{
 	}
#endif //BACKEND
	return RPP_SUCCESS;
}
RppStatus
rppi_gaussianNoise_u8_pln3_gpu(RppPtr_t srcPtr, RppiSize srcSize, RppPtr_t dstPtr, Rpp32f mean, Rpp32f sigma, RppHandle_t rppHandle)
{
   	validate_image_size(srcSize);

#ifdef OCL_COMPILE
 	{
            gaussianNoise_cl(static_cast<cl_mem>(srcPtr),
                srcSize,
                static_cast<cl_mem>(dstPtr),
                mean, sigma,
                RPPI_CHN_PLANAR, 3,
                static_cast<cl_command_queue>(rppHandle));
 	}
#elif defined (HIP_COMPILE)
 	{
 	}
#endif //BACKEND
	return RPP_SUCCESS;
}
RppStatus
rppi_gaussianNoise_u8_pkd3_gpu(RppPtr_t srcPtr, RppiSize srcSize, RppPtr_t dstPtr, Rpp32f mean, Rpp32f sigma, RppHandle_t rppHandle)
{
   	validate_image_size(srcSize);

#ifdef OCL_COMPILE
 	{
            gaussianNoise_cl(static_cast<cl_mem>(srcPtr),
                srcSize,
                static_cast<cl_mem>(dstPtr),
                mean, sigma,
                RPPI_CHN_PACKED, 3,
                static_cast<cl_command_queue>(rppHandle));
 	}
#elif defined (HIP_COMPILE)
 	{
 	}
#endif //BACKEND
	return RPP_SUCCESS;
}


RppStatus
rppi_fog_u8_pln1_gpu(RppPtr_t srcPtr,RppiSize srcSize,RppPtr_t dstPtr, Rpp32f fogValue,RppHandle_t rppHandle)
{
 	validate_float_range( 0, 1,&fogValue);
    validate_image_size(srcSize);
	unsigned int kernelSize = 3;
#ifdef OCL_COMPILE
 	{

 	blur_cl(static_cast<cl_mem>(srcPtr),
			srcSize,
			static_cast<cl_mem>(dstPtr),
			kernelSize,
			RPPI_CHN_PLANAR, 1,
			static_cast<cl_command_queue>(rppHandle));
    fog_cl(static_cast<cl_mem>(dstPtr),
			srcSize,
			fogValue,
<<<<<<< HEAD
			RPPI_CHN_PLANAR, 1, 
            static_cast<cl_command_queue>(rppHandle), static_cast<cl_mem>(srcPtr) );
 	 } 
#elif defined (HIP_COMPILE) 
 	 { 
 	 } 
#endif //BACKEND 
=======
			RPPI_CHN_PLANAR, 1,
            static_cast<cl_command_queue>(rppHandle) );
 	 }
#elif defined (HIP_COMPILE)
 	 {
 	 }
#endif //BACKEND
>>>>>>> 243a9a55
		return RPP_SUCCESS;
}

RppStatus
rppi_fog_u8_pln3_gpu(RppPtr_t srcPtr,RppiSize srcSize,RppPtr_t dstPtr, Rpp32f fogValue, RppHandle_t rppHandle)
{
 	validate_float_range( 0, 1,&fogValue);
    validate_image_size(srcSize);
	unsigned int kernelSize = 3;
#ifdef OCL_COMPILE
 	{

 	blur_cl(static_cast<cl_mem>(srcPtr),
			srcSize,
			static_cast<cl_mem>(dstPtr),
			kernelSize,
			RPPI_CHN_PLANAR, 3,
			static_cast<cl_command_queue>(rppHandle));
    fog_cl(static_cast<cl_mem>(dstPtr),
			srcSize,
			fogValue,
<<<<<<< HEAD
			RPPI_CHN_PLANAR, 3, 
            static_cast<cl_command_queue>(rppHandle) , static_cast<cl_mem>(srcPtr) );
 	 } 
#elif defined (HIP_COMPILE) 
 	 { 
 	 } 
#endif //BACKEND 
=======
			RPPI_CHN_PLANAR, 3,
            static_cast<cl_command_queue>(rppHandle) );
 	 }
#elif defined (HIP_COMPILE)
 	 {
 	 }
#endif //BACKEND
>>>>>>> 243a9a55
		return RPP_SUCCESS;
}

RppStatus
rppi_fog_u8_pkd3_gpu(RppPtr_t srcPtr,RppiSize srcSize,RppPtr_t dstPtr, Rpp32f fogValue, RppHandle_t rppHandle)
{
 	validate_float_range( 0, 1,&fogValue);
    validate_image_size(srcSize);
	unsigned int kernelSize = 3;
#ifdef OCL_COMPILE
 	{

 	blur_cl(static_cast<cl_mem>(srcPtr),
			srcSize,
			static_cast<cl_mem>(dstPtr),
			kernelSize,
			RPPI_CHN_PACKED, 3,
			static_cast<cl_command_queue>(rppHandle));
    fog_cl(static_cast<cl_mem>(dstPtr),
			srcSize,
			fogValue,
<<<<<<< HEAD
			RPPI_CHN_PACKED, 3, 
            static_cast<cl_command_queue>(rppHandle) , static_cast<cl_mem>(srcPtr) );
 	 } 
#elif defined (HIP_COMPILE) 
 	 { 
 	 } 
#endif //BACKEND 
=======
			RPPI_CHN_PACKED, 3,
            static_cast<cl_command_queue>(rppHandle) );
 	 }
#elif defined (HIP_COMPILE)
 	 {
 	 }
#endif //BACKEND
		return RPP_SUCCESS;
}

//------------------------------------
//Histogram Balance
//--------------------------------------
RppStatus
rppi_histogram_balance_u8_pln1_gpu(RppPtr_t srcPtr, RppPtr_t dstPtr,
                                    RppiSize srcSize, RppHandle_t rppHandle)
{

    validate_image_size(srcSize);
#ifdef OCL_COMPILE
 	{
// histogram partial
// sum histogram
// scan
 	histogram_balance_cl(static_cast<cl_mem>(srcPtr),
			srcSize,
			static_cast<cl_mem>(dstPtr),
			RPPI_CHN_PLANAR, 1,
			static_cast<cl_command_queue>(rppHandle));
 	 }
#elif defined (HIP_COMPILE)
 	 {
 	 }
#endif //BACKEND
		return RPP_SUCCESS;

}

RppStatus
rppi_histogram_balance_u8_pln3_gpu(RppPtr_t srcPtr, RppPtr_t dstPtr,
                                    RppiSize srcSize, RppHandle_t rppHandle)
{

    validate_image_size(srcSize);
#ifdef OCL_COMPILE
 	{
// histogram partial
// sum histogram
// scan
 	histogram_balance_cl(static_cast<cl_mem>(srcPtr),
			srcSize,
			static_cast<cl_mem>(dstPtr),
			RPPI_CHN_PLANAR, 3,
			static_cast<cl_command_queue>(rppHandle));
 	 }
#elif defined (HIP_COMPILE)
 	 {
 	 }
#endif //BACKEND
		return RPP_SUCCESS;
}

RppStatus
rppi_histogram_balance_u8_pkd3_gpu(RppPtr_t srcPtr, RppPtr_t dstPtr,
                                    RppiSize srcSize, RppHandle_t rppHandle)
{

    validate_image_size(srcSize);
#ifdef OCL_COMPILE
 	{
// histogram partial
// sum histogram
// scan
 	histogram_balance_cl(static_cast<cl_mem>(srcPtr),
			srcSize,
			static_cast<cl_mem>(dstPtr),
			RPPI_CHN_PACKED, 3,
			static_cast<cl_command_queue>(rppHandle));
 	 }
#elif defined (HIP_COMPILE)
 	 {
 	 }
#endif //BACKEND
>>>>>>> 243a9a55
		return RPP_SUCCESS;
}<|MERGE_RESOLUTION|>--- conflicted
+++ resolved
@@ -2254,7 +2254,6 @@
     fog_cl(static_cast<cl_mem>(dstPtr),
 			srcSize,
 			fogValue,
-<<<<<<< HEAD
 			RPPI_CHN_PLANAR, 1, 
             static_cast<cl_command_queue>(rppHandle), static_cast<cl_mem>(srcPtr) );
  	 } 
@@ -2262,15 +2261,6 @@
  	 { 
  	 } 
 #endif //BACKEND 
-=======
-			RPPI_CHN_PLANAR, 1,
-            static_cast<cl_command_queue>(rppHandle) );
- 	 }
-#elif defined (HIP_COMPILE)
- 	 {
- 	 }
-#endif //BACKEND
->>>>>>> 243a9a55
 		return RPP_SUCCESS;
 }
 
@@ -2292,7 +2282,6 @@
     fog_cl(static_cast<cl_mem>(dstPtr),
 			srcSize,
 			fogValue,
-<<<<<<< HEAD
 			RPPI_CHN_PLANAR, 3, 
             static_cast<cl_command_queue>(rppHandle) , static_cast<cl_mem>(srcPtr) );
  	 } 
@@ -2300,15 +2289,6 @@
  	 { 
  	 } 
 #endif //BACKEND 
-=======
-			RPPI_CHN_PLANAR, 3,
-            static_cast<cl_command_queue>(rppHandle) );
- 	 }
-#elif defined (HIP_COMPILE)
- 	 {
- 	 }
-#endif //BACKEND
->>>>>>> 243a9a55
 		return RPP_SUCCESS;
 }
 
@@ -2330,7 +2310,6 @@
     fog_cl(static_cast<cl_mem>(dstPtr),
 			srcSize,
 			fogValue,
-<<<<<<< HEAD
 			RPPI_CHN_PACKED, 3, 
             static_cast<cl_command_queue>(rppHandle) , static_cast<cl_mem>(srcPtr) );
  	 } 
@@ -2338,22 +2317,11 @@
  	 { 
  	 } 
 #endif //BACKEND 
-=======
-			RPPI_CHN_PACKED, 3,
-            static_cast<cl_command_queue>(rppHandle) );
- 	 }
-#elif defined (HIP_COMPILE)
- 	 {
- 	 }
-#endif //BACKEND
-		return RPP_SUCCESS;
-}
-
-//------------------------------------
-//Histogram Balance
-//--------------------------------------
-RppStatus
-rppi_histogram_balance_u8_pln1_gpu(RppPtr_t srcPtr, RppPtr_t dstPtr,
+		return RPP_SUCCESS;
+}
+
+RppStatus
+rppi_histogram_balance_u8_pkd3_gpu(RppPtr_t srcPtr, RppPtr_t dstPtr,
                                     RppiSize srcSize, RppHandle_t rppHandle)
 {
 
@@ -2366,55 +2334,6 @@
  	histogram_balance_cl(static_cast<cl_mem>(srcPtr),
 			srcSize,
 			static_cast<cl_mem>(dstPtr),
-			RPPI_CHN_PLANAR, 1,
-			static_cast<cl_command_queue>(rppHandle));
- 	 }
-#elif defined (HIP_COMPILE)
- 	 {
- 	 }
-#endif //BACKEND
-		return RPP_SUCCESS;
-
-}
-
-RppStatus
-rppi_histogram_balance_u8_pln3_gpu(RppPtr_t srcPtr, RppPtr_t dstPtr,
-                                    RppiSize srcSize, RppHandle_t rppHandle)
-{
-
-    validate_image_size(srcSize);
-#ifdef OCL_COMPILE
- 	{
-// histogram partial
-// sum histogram
-// scan
- 	histogram_balance_cl(static_cast<cl_mem>(srcPtr),
-			srcSize,
-			static_cast<cl_mem>(dstPtr),
-			RPPI_CHN_PLANAR, 3,
-			static_cast<cl_command_queue>(rppHandle));
- 	 }
-#elif defined (HIP_COMPILE)
- 	 {
- 	 }
-#endif //BACKEND
-		return RPP_SUCCESS;
-}
-
-RppStatus
-rppi_histogram_balance_u8_pkd3_gpu(RppPtr_t srcPtr, RppPtr_t dstPtr,
-                                    RppiSize srcSize, RppHandle_t rppHandle)
-{
-
-    validate_image_size(srcSize);
-#ifdef OCL_COMPILE
- 	{
-// histogram partial
-// sum histogram
-// scan
- 	histogram_balance_cl(static_cast<cl_mem>(srcPtr),
-			srcSize,
-			static_cast<cl_mem>(dstPtr),
 			RPPI_CHN_PACKED, 3,
 			static_cast<cl_command_queue>(rppHandle));
  	 }
@@ -2422,6 +2341,5 @@
  	 {
  	 }
 #endif //BACKEND
->>>>>>> 243a9a55
 		return RPP_SUCCESS;
 }