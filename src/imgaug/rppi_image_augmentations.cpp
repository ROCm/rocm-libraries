--- conflicted
+++ resolved
@@ -805,7 +805,6 @@
 }
 
 // ----------------------------------------
-<<<<<<< HEAD
 // GPU pixelate functions  calls 
 // ----------------------------------------
 RppStatus
@@ -1031,7 +1030,7 @@
  	 } 
 #endif //BACKEND 
 		return RPP_SUCCESS;
-=======
+}
 // GPU ADD NOISE functions  calls 
 // ----------------------------------------
 
@@ -1187,5 +1186,4 @@
  	} 
 #endif //BACKEND 
 	return RPP_SUCCESS;
->>>>>>> 73307df3
 }