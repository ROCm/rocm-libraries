--- conflicted
+++ resolved
@@ -76,38 +76,6 @@
 
 
 RppStatus
-<<<<<<< HEAD
-rppi_blur_u8_pln1_host(RppPtr_t srcPtr, RppiSize srcSize, RppPtr_t dstPtr,
-                          Rpp32f stdDev, Rpp32u kernelSize)
-{
-    blur_host<Rpp8u>(static_cast<Rpp8u*>(srcPtr), srcSize, static_cast<Rpp8u*>(dstPtr),
-                     stdDev, kernelSize,
-                     RPPI_CHN_PLANAR, 1);
-    return RPP_SUCCESS;
-}
-
-RppStatus
-rppi_blur_u8_pln3_host(RppPtr_t srcPtr, RppiSize srcSize, RppPtr_t dstPtr,
-                          Rpp32f stdDev, Rpp32u kernelSize)
-{
-    blur_host<Rpp8u>(static_cast<Rpp8u*>(srcPtr), srcSize, static_cast<Rpp8u*>(dstPtr),
-                     stdDev, kernelSize,
-                     RPPI_CHN_PLANAR, 3);
-    return RPP_SUCCESS;
-}
-
-RppStatus
-rppi_blur_u8_pkd3_host(RppPtr_t srcPtr, RppiSize srcSize, RppPtr_t dstPtr,
-                          Rpp32f stdDev, Rpp32u kernelSize)
-{
-    blur_host<Rpp8u>(static_cast<Rpp8u*>(srcPtr), srcSize, static_cast<Rpp8u*>(dstPtr),
-                     stdDev, kernelSize,
-                     RPPI_CHN_PACKED, 3);
-    return RPP_SUCCESS;
-}
-
-
-=======
 rppi_contrast_u8_pln1_host(RppPtr_t srcPtr,RppiSize srcSize,RppPtr_t dstPtr,Rpp32u newMin,Rpp32u newMax)
 {
 
@@ -140,7 +108,6 @@
 RppStatus
 rppi_contrast_u8_pkd3_host(RppPtr_t srcPtr,RppiSize srcSize,RppPtr_t dstPtr,Rpp32u newMin,Rpp32u newMax)
 {
->>>>>>> 00e6f68e
 
  	 validate_image_size(srcSize);
  	 validate_int_max(newMax, newMin);
@@ -539,13 +506,24 @@
 RppStatus
 rppi_gamma_correction_u8_pkd3_gpu(RppPtr_t srcPtr,RppiSize srcSize,RppPtr_t dstPtr,Rpp32f gamma, RppHandle_t rppHandle) 
 {
-<<<<<<< HEAD
-    contrast_host<Rpp8u>(static_cast<Rpp8u*>(srcPtr), srcSize, static_cast<Rpp8u*>(dstPtr),
-                         newMin, newMax,
-                         RPPI_CHN_PACKED, 3);
-    return RPP_SUCCESS;
-}
-
+ 	 validate_image_size(srcSize);
+ 	 validate_float_min(0, gamma);
+
+#ifdef OCL_COMPILE
+ 	 {
+ 	 gamma_correction_cl(static_cast<cl_mem>(srcPtr), 
+			srcSize,
+			static_cast<cl_mem>(dstPtr), 
+			gamma,
+			RPPI_CHN_PACKED, 3,
+			static_cast<cl_command_queue>(rppHandle));
+ 	 } 
+#elif defined (HIP_COMPILE) 
+ 	 { 
+ 	 } 
+#endif //BACKEND 
+		return RPP_SUCCESS;
+}
 
 
 
@@ -880,24 +858,4 @@
                               x1, y1, x2, y2, numberOfShadows, maxSizeX, maxSizeY, 
                               RPPI_CHN_PACKED, 3);
     return RPP_SUCCESS;
-=======
-
- 	 validate_image_size(srcSize);
- 	 validate_float_min(0, gamma);
-
-#ifdef OCL_COMPILE
- 	 {
- 	 gamma_correction_cl(static_cast<cl_mem>(srcPtr), 
-			srcSize,
-			static_cast<cl_mem>(dstPtr), 
-			gamma,
-			RPPI_CHN_PACKED, 3,
-			static_cast<cl_command_queue>(rppHandle));
- 	 } 
-#elif defined (HIP_COMPILE) 
- 	 { 
- 	 } 
-#endif //BACKEND 
-		return RPP_SUCCESS;
->>>>>>> 00e6f68e
 }