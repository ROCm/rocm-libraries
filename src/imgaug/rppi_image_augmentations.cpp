--- conflicted
+++ resolved
@@ -2358,7 +2358,70 @@
 }
 
 RppStatus
-<<<<<<< HEAD
+rppi_histogram_balance_u8_pln1_gpu(RppPtr_t srcPtr, RppiSize srcSize,
+                                    RppPtr_t dstPtr, RppHandle_t rppHandle)
+{
+
+    validate_image_size(srcSize);
+#ifdef OCL_COMPILE
+ 	{
+ 	histogram_balance_cl(static_cast<cl_mem>(srcPtr),
+			srcSize,
+			static_cast<cl_mem>(dstPtr),
+			RPPI_CHN_PLANAR, 1,
+			static_cast<cl_command_queue>(rppHandle));
+ 	 }
+#elif defined (HIP_COMPILE)
+ 	 {
+ 	 }
+#endif //BACKEND
+		return RPP_SUCCESS;
+}
+
+
+RppStatus
+rppi_histogram_balance_u8_pln3_gpu(RppPtr_t srcPtr, RppiSize srcSize,
+                                    RppPtr_t dstPtr, RppHandle_t rppHandle)
+{
+
+    validate_image_size(srcSize);
+#ifdef OCL_COMPILE
+ 	{
+ 	histogram_balance_cl(static_cast<cl_mem>(srcPtr),
+			srcSize,
+			static_cast<cl_mem>(dstPtr),
+			RPPI_CHN_PLANAR, 3,
+			static_cast<cl_command_queue>(rppHandle));
+ 	 }
+#elif defined (HIP_COMPILE)
+ 	 {
+ 	 }
+#endif //BACKEND
+		return RPP_SUCCESS;
+}
+
+RppStatus
+rppi_histogram_balance_u8_pkd3_gpu(RppPtr_t srcPtr, RppiSize srcSize,
+                                    RppPtr_t dstPtr, RppHandle_t rppHandle)
+{
+
+    validate_image_size(srcSize);
+#ifdef OCL_COMPILE
+ 	{
+ 	histogram_balance_cl(static_cast<cl_mem>(srcPtr),
+			srcSize,
+			static_cast<cl_mem>(dstPtr),
+			RPPI_CHN_PACKED, 3,
+			static_cast<cl_command_queue>(rppHandle));
+ 	 }
+#elif defined (HIP_COMPILE)
+ 	 {
+ 	 }
+#endif //BACKEND
+		return RPP_SUCCESS;
+}
+
+RppStatus
 rppi_dilate_u8_pln1_gpu(RppPtr_t srcPtr, RppiSize srcSize, RppPtr_t dstPtr, Rpp32u kernelSize, RppHandle_t rppHandle)
 {
 #ifdef OCL_COMPILE
@@ -2544,52 +2607,10 @@
  	 { 
  	 } 
 #endif //BACKEND 
-=======
-rppi_histogram_balance_u8_pln1_gpu(RppPtr_t srcPtr, RppiSize srcSize,
-                                    RppPtr_t dstPtr, RppHandle_t rppHandle)
-{
-
-    validate_image_size(srcSize);
-#ifdef OCL_COMPILE
- 	{
- 	histogram_balance_cl(static_cast<cl_mem>(srcPtr),
-			srcSize,
-			static_cast<cl_mem>(dstPtr),
-			RPPI_CHN_PLANAR, 1,
-			static_cast<cl_command_queue>(rppHandle));
- 	 }
-#elif defined (HIP_COMPILE)
- 	 {
- 	 }
-#endif //BACKEND
-		return RPP_SUCCESS;
-}
-
-
-RppStatus
-rppi_histogram_balance_u8_pln3_gpu(RppPtr_t srcPtr, RppiSize srcSize,
-                                    RppPtr_t dstPtr, RppHandle_t rppHandle)
-{
-
-    validate_image_size(srcSize);
-#ifdef OCL_COMPILE
- 	{
- 	histogram_balance_cl(static_cast<cl_mem>(srcPtr),
-			srcSize,
-			static_cast<cl_mem>(dstPtr),
-			RPPI_CHN_PLANAR, 3,
-			static_cast<cl_command_queue>(rppHandle));
- 	 }
-#elif defined (HIP_COMPILE)
- 	 {
- 	 }
-#endif //BACKEND
->>>>>>> 5825e097
-		return RPP_SUCCESS;
-}
-
-RppStatus
-<<<<<<< HEAD
+		return RPP_SUCCESS;
+}
+
+RppStatus
 rppi_sobel_u8_pln3_gpu(RppPtr_t srcPtr, RppiSize srcSize, RppPtr_t dstPtr, Rpp32u sobelType, RppHandle_t rppHandle)
 {
 #ifdef OCL_COMPILE
@@ -2622,24 +2643,5 @@
  	 { 
  	 } 
 #endif //BACKEND 
-=======
-rppi_histogram_balance_u8_pkd3_gpu(RppPtr_t srcPtr, RppiSize srcSize,
-                                    RppPtr_t dstPtr, RppHandle_t rppHandle)
-{
-
-    validate_image_size(srcSize);
-#ifdef OCL_COMPILE
- 	{
- 	histogram_balance_cl(static_cast<cl_mem>(srcPtr),
-			srcSize,
-			static_cast<cl_mem>(dstPtr),
-			RPPI_CHN_PACKED, 3,
-			static_cast<cl_command_queue>(rppHandle));
- 	 }
-#elif defined (HIP_COMPILE)
- 	 {
- 	 }
-#endif //BACKEND
->>>>>>> 5825e097
 		return RPP_SUCCESS;
 }