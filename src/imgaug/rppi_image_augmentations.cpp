--- conflicted
+++ resolved
@@ -960,108 +960,4 @@
  	} 
 #endif //BACKEND 
 	return RPP_SUCCESS;
-}
-
-// ----------------------------------------
-<<<<<<< HEAD
-// Random Shadow functions  calls 
-// ----------------------------------------
-
-RppStatus
-rppi_random_shadow_u8_pln1_gpu(RppPtr_t srcPtr, RppiSize srcSize, RppPtr_t dstPtr, Rpp32u x1, Rpp32u y1, Rpp32u x2, Rpp32u y2, Rpp32u numberOfShadows, Rpp32u maxSizeX, Rpp32u maxSizeY, RppHandle_t rppHandle)
-=======
-// Rain functions  calls 
-// ----------------------------------------
-
-RppStatus
-rppi_rain_u8_pln1_gpu(RppPtr_t srcPtr,RppiSize srcSize,RppPtr_t dstPtr, Rpp32f rainValue, Rpp32u rainWidth, Rpp32u rainHeight, RppHandle_t rppHandle)
->>>>>>> 9616ee30
-{
-   	validate_image_size(srcSize);
-
-#ifdef OCL_COMPILE
- 	{
-<<<<<<< HEAD
-        random_shadow_cl(static_cast<cl_mem>(srcPtr),
-            srcSize,
-            static_cast<cl_mem>(dstPtr), 
-            x1, y1, x2, y2, numberOfShadows, maxSizeX, maxSizeY,
-=======
-        rain_cl(static_cast<cl_mem>(srcPtr),
-            srcSize,
-            static_cast<cl_mem>(dstPtr), 
-            rainValue,rainWidth,rainHeight,
->>>>>>> 9616ee30
-            RPPI_CHN_PLANAR, 1,
-            static_cast<cl_command_queue>(rppHandle));
- 	} 
-#elif defined (HIP_COMPILE) 
- 	{ 
- 	} 
-#endif //BACKEND 
-	return RPP_SUCCESS;
-}
-
-RppStatus
-<<<<<<< HEAD
-rppi_random_shadow_u8_pln3_gpu(RppPtr_t srcPtr, RppiSize srcSize, RppPtr_t dstPtr, Rpp32u x1, Rpp32u y1, Rpp32u x2, Rpp32u y2, Rpp32u numberOfShadows, Rpp32u maxSizeX, Rpp32u maxSizeY, RppHandle_t rppHandle)
-=======
-rppi_rain_u8_pln3_gpu(RppPtr_t srcPtr,RppiSize srcSize,RppPtr_t dstPtr, Rpp32f rainValue, Rpp32u rainWidth, Rpp32u rainHeight, RppHandle_t rppHandle)
->>>>>>> 9616ee30
-{
-   	validate_image_size(srcSize);
-
-#ifdef OCL_COMPILE
- 	{
-<<<<<<< HEAD
-        random_shadow_cl(static_cast<cl_mem>(srcPtr),
-            srcSize,
-            static_cast<cl_mem>(dstPtr), 
-            x1, y1, x2, y2, numberOfShadows, maxSizeX, maxSizeY,
-=======
-        rain_cl(static_cast<cl_mem>(srcPtr),
-            srcSize,
-            static_cast<cl_mem>(dstPtr), 
-            rainValue,rainWidth,rainHeight,
->>>>>>> 9616ee30
-            RPPI_CHN_PLANAR, 3,
-            static_cast<cl_command_queue>(rppHandle));
- 	} 
-#elif defined (HIP_COMPILE) 
- 	{ 
- 	} 
-#endif //BACKEND 
-	return RPP_SUCCESS;
-}
-
-RppStatus
-<<<<<<< HEAD
-rppi_random_shadow_u8_pkd3_gpu(RppPtr_t srcPtr, RppiSize srcSize, RppPtr_t dstPtr, Rpp32u x1, Rpp32u y1, Rpp32u x2, Rpp32u y2, Rpp32u numberOfShadows, Rpp32u maxSizeX, Rpp32u maxSizeY, RppHandle_t rppHandle)
-=======
-rppi_rain_u8_pkd3_gpu(RppPtr_t srcPtr,RppiSize srcSize,RppPtr_t dstPtr, Rpp32f rainValue, Rpp32u rainWidth, Rpp32u rainHeight, RppHandle_t rppHandle)
->>>>>>> 9616ee30
-{
-   	validate_image_size(srcSize);
-
-#ifdef OCL_COMPILE
- 	{
-<<<<<<< HEAD
-        random_shadow_cl(static_cast<cl_mem>(srcPtr),
-            srcSize,
-            static_cast<cl_mem>(dstPtr), 
-            x1, y1, x2, y2, numberOfShadows, maxSizeX, maxSizeY,
-=======
-        rain_cl(static_cast<cl_mem>(srcPtr),
-            srcSize,
-            static_cast<cl_mem>(dstPtr), 
-            rainValue,rainWidth,rainHeight,
->>>>>>> 9616ee30
-            RPPI_CHN_PACKED, 3,
-            static_cast<cl_command_queue>(rppHandle));
- 	} 
-#elif defined (HIP_COMPILE) 
- 	{ 
- 	} 
-#endif //BACKEND 
-	return RPP_SUCCESS;
 }