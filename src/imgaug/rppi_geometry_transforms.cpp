--- conflicted
+++ resolved
@@ -651,7 +651,6 @@
 }
 
 
-<<<<<<< HEAD
 // GPU RandomCropLetterBox functions  calls 
 // ----------------------------------------
 
@@ -862,7 +861,7 @@
 
 }
 
-=======
+
 
 
 /******* Random Crop Letterbox ********/
@@ -901,5 +900,4 @@
                             RPPI_CHN_PACKED, 3);
 
     return RPP_SUCCESS;
-}
->>>>>>> 6450bee0
+}