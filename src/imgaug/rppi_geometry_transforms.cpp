--- conflicted
+++ resolved
@@ -893,9 +893,6 @@
 		return RPP_SUCCESS;
 }
 
-<<<<<<< HEAD
-}
-
 RppStatus
 rppi_warp_affine_u8_pln1_gpu(RppPtr_t srcPtr, RppiSize srcSize, RppPtr_t dstPtr, RppiSize dstSize,
                          Rpp32f *affine, RppHandle_t rppHandle)
@@ -948,7 +945,6 @@
     #endif
 
 }
-=======
 // // GPU RandomCropLetterBox functions  calls 
 // // ----------------------------------------
 
@@ -1198,5 +1194,4 @@
 //                             RPPI_CHN_PACKED, 3);
 
 //     return RPP_SUCCESS;
-// }
->>>>>>> edbe0dcb
+// }