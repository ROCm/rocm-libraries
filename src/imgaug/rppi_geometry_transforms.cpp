--- conflicted
+++ resolved
@@ -549,8 +549,78 @@
 		return RPP_SUCCESS;
 }
 
-// ----------------------------------------
-<<<<<<< HEAD
+
+// GPU RandomCropLetterBox functions  calls 
+// ----------------------------------------
+
+RppStatus
+rppi_Random_Crop_Letter_Box_u8_pln1_gpu(RppPtr_t srcPtr,RppiSize srcSize,RppPtr_t dstPtr,RppiSize dstSize,Rpp32u x1,Rpp32u y1,Rpp32u x2,Rpp32u y2, RppHandle_t rppHandle) 
+{
+
+ 	 validate_image_size(srcSize);
+
+#ifdef OCL_COMPILE
+ 	 {
+ 	 Random_Crop_Letter_Box_cl(static_cast<cl_mem>(srcPtr), 
+			srcSize,
+			static_cast<cl_mem>(dstPtr), 
+			dstSize,
+			x1,y1,x2,y2,
+			RPPI_CHN_PLANAR, 1,
+			static_cast<cl_command_queue>(rppHandle));
+ 	 } 
+#elif defined (HIP_COMPILE) 
+ 	 { 
+ 	 } 
+#endif //BACKEND 
+		return RPP_SUCCESS;
+}
+RppStatus
+rppi_Random_Crop_Letter_Box_u8_pln3_gpu(RppPtr_t srcPtr,RppiSize srcSize,RppPtr_t dstPtr,RppiSize dstSize,Rpp32u x1,Rpp32u y1,Rpp32u x2,Rpp32u y2, RppHandle_t rppHandle) 
+{
+
+ 	 validate_image_size(srcSize);
+
+#ifdef OCL_COMPILE
+ 	 {
+ 	 Random_Crop_Letter_Box_cl(static_cast<cl_mem>(srcPtr), 
+			srcSize,
+			static_cast<cl_mem>(dstPtr), 
+			dstSize,
+			x1,y1,x2,y2,
+			RPPI_CHN_PLANAR, 3,
+			static_cast<cl_command_queue>(rppHandle));
+ 	 } 
+#elif defined (HIP_COMPILE) 
+ 	 { 
+ 	 } 
+#endif //BACKEND 
+		return RPP_SUCCESS;
+}
+
+RppStatus
+rppi_Random_Crop_Letter_Box_u8_pkd3_gpu(RppPtr_t srcPtr,RppiSize srcSize,RppPtr_t dstPtr,RppiSize dstSize,Rpp32u x1,Rpp32u y1,Rpp32u x2,Rpp32u y2, RppHandle_t rppHandle) 
+{
+ 	 validate_image_size(srcSize);
+
+#ifdef OCL_COMPILE
+ 	 {
+ 	 Random_Crop_Letter_Box_cl(static_cast<cl_mem>(srcPtr), 
+			srcSize,
+			static_cast<cl_mem>(dstPtr), 
+			dstSize,
+			x1,y1,x2,y2,
+			RPPI_CHN_PACKED, 3,
+			static_cast<cl_command_queue>(rppHandle));
+ 	 } 
+#elif defined (HIP_COMPILE) 
+ 	 { 
+ 	 } 
+#endif //BACKEND 
+		return RPP_SUCCESS;
+}
+
+// ----------------------------------------
 // GPU fisheye functions  calls 
 // ----------------------------------------
 
@@ -559,29 +629,13 @@
 rppi_fisheye_u8_pln1_gpu(RppPtr_t srcPtr,RppiSize srcSize,RppPtr_t dstPtr, RppHandle_t rppHandle) 
 {
 
-=======
-// GPU RandomCropLetterBox functions  calls 
-// ----------------------------------------
-
-RppStatus
-rppi_Random_Crop_Letter_Box_u8_pln1_gpu(RppPtr_t srcPtr,RppiSize srcSize,RppPtr_t dstPtr,RppiSize dstSize,Rpp32u x1,Rpp32u y1,Rpp32u x2,Rpp32u y2, RppHandle_t rppHandle) 
-{
->>>>>>> 73307df3
- 	 validate_image_size(srcSize);
-
-#ifdef OCL_COMPILE
- 	 {
-<<<<<<< HEAD
+ 	 validate_image_size(srcSize);
+
+#ifdef OCL_COMPILE
+ 	 {
  	 fisheye_cl(static_cast<cl_mem>(srcPtr), 
 			srcSize,
-			static_cast<cl_mem>(dstPtr), 
-=======
- 	 Random_Crop_Letter_Box_cl(static_cast<cl_mem>(srcPtr), 
-			srcSize,
-			static_cast<cl_mem>(dstPtr), 
-			dstSize,
-			x1,y1,x2,y2,
->>>>>>> 73307df3
+			static_cast<cl_mem>(dstPtr),
 			RPPI_CHN_PLANAR, 1,
 			static_cast<cl_command_queue>(rppHandle));
  	 } 
@@ -590,7 +644,6 @@
  	 } 
 #endif //BACKEND 
 		return RPP_SUCCESS;
-<<<<<<< HEAD
 }
 
 RppStatus
@@ -617,8 +670,7 @@
 RppStatus
 rppi_fisheye_u8_pkd3_gpu(RppPtr_t srcPtr,RppiSize srcSize,RppPtr_t dstPtr,RppHandle_t rppHandle) 
 {
-
- 	 validate_image_size(srcSize);
+	validate_image_size(srcSize);
 
 #ifdef OCL_COMPILE
  	 {
@@ -635,6 +687,7 @@
 		return RPP_SUCCESS;
 }
 
+
 // ----------------------------------------
 // GPU lens correction functions  calls 
 // ----------------------------------------
@@ -666,30 +719,14 @@
 rppi_lenscorrection_u8_pln3_gpu(RppPtr_t srcPtr,RppiSize srcSize,RppPtr_t dstPtr, Rpp32f strength, Rpp32f zoom, RppHandle_t rppHandle) 
 {
 
-=======
-
-}
-
-RppStatus
-rppi_Random_Crop_Letter_Box_u8_pln3_gpu(RppPtr_t srcPtr,RppiSize srcSize,RppPtr_t dstPtr,RppiSize dstSize,Rpp32u x1,Rpp32u y1,Rpp32u x2,Rpp32u y2, RppHandle_t rppHandle) 
-{
->>>>>>> 73307df3
- 	 validate_image_size(srcSize);
-
-#ifdef OCL_COMPILE
- 	 {
-<<<<<<< HEAD
+ 	 validate_image_size(srcSize);
+
+#ifdef OCL_COMPILE
+ 	 {
  	 lenscorrection_cl(static_cast<cl_mem>(srcPtr), 
 			srcSize,
 			static_cast<cl_mem>(dstPtr), 
 			strength,zoom,
-=======
- 	 Random_Crop_Letter_Box_cl(static_cast<cl_mem>(srcPtr), 
-			srcSize,
-			static_cast<cl_mem>(dstPtr), 
-			dstSize,
-			x1,y1,x2,y2,
->>>>>>> 73307df3
 			RPPI_CHN_PLANAR, 3,
 			static_cast<cl_command_queue>(rppHandle));
  	 } 
@@ -698,37 +735,19 @@
  	 } 
 #endif //BACKEND 
 		return RPP_SUCCESS;
-<<<<<<< HEAD
 }
 
 RppStatus
 rppi_lenscorrection_u8_pkd3_gpu(RppPtr_t srcPtr,RppiSize srcSize,RppPtr_t dstPtr, Rpp32f strength, Rpp32f zoom, RppHandle_t rppHandle) 
 {
-
-=======
-
-}
-
-RppStatus
-rppi_Random_Crop_Letter_Box_u8_pkd3_gpu(RppPtr_t srcPtr,RppiSize srcSize,RppPtr_t dstPtr,RppiSize dstSize,Rpp32u x1,Rpp32u y1,Rpp32u x2,Rpp32u y2, RppHandle_t rppHandle) 
-{
->>>>>>> 73307df3
- 	 validate_image_size(srcSize);
-
-#ifdef OCL_COMPILE
- 	 {
-<<<<<<< HEAD
+ 	 validate_image_size(srcSize);
+
+#ifdef OCL_COMPILE
+ 	 {
  	 lenscorrection_cl(static_cast<cl_mem>(srcPtr), 
 			srcSize,
 			static_cast<cl_mem>(dstPtr), 
 			strength,zoom,
-=======
- 	 Random_Crop_Letter_Box_cl(static_cast<cl_mem>(srcPtr), 
-			srcSize,
-			static_cast<cl_mem>(dstPtr), 
-			dstSize,
-			x1,y1,x2,y2,
->>>>>>> 73307df3
 			RPPI_CHN_PACKED, 3,
 			static_cast<cl_command_queue>(rppHandle));
  	 } 
@@ -737,8 +756,7 @@
  	 } 
 #endif //BACKEND 
 		return RPP_SUCCESS;
-<<<<<<< HEAD
-=======
-
->>>>>>> 73307df3
-}+
+
+}
+
