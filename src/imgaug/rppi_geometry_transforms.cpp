--- conflicted
+++ resolved
@@ -1,11 +1,6 @@
 #include <rppdefs.h>
-<<<<<<< HEAD
-#include <rppi_geometric_functions.h>
-=======
-#include <rppi_image_augumentation_functions.h>
 #include <rppi_geometric_functions.h>
 #include<rppi_support_functions.h>
->>>>>>> cb7ddae8
 
 #include "cpu/host_geometry_transforms.hpp"
 
@@ -405,7 +400,6 @@
 }
 
 
-<<<<<<< HEAD
 
 
 /******* Resize ********/
@@ -484,7 +478,7 @@
 
     return RPP_SUCCESS;
 
-=======
+}
 RppStatus
 rppi_resize_u8_pln1_gpu(RppPtr_t srcPtr, RppiSize srcSize, RppPtr_t dstPtr, RppiSize dstSize,
                          RppHandle_t rppHandle)
@@ -573,5 +567,4 @@
 
     return RPP_SUCCESS;
     #endif
->>>>>>> cb7ddae8
 }