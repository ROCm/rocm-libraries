#include <rppdefs.h>
#include <rppi_image_augumentation_functions.h>
#include "cpu/host_brightness_contrast.hpp"

#ifdef HIP_COMPILE
#include <hip/rpp_hip_common.hpp>
#include "hip/hip_brightness_contrast.hpp"
#elif defined(OCL_COMPILE)
#include <cl/rpp_cl_common.hpp>
#include "cl/cl_declarations.hpp"
#endif //backend

RppStatus
rppi_brighten_1C8U_pln( RppPtr_t srcPtr, RppiSize srcSize,
                        RppPtr_t dstPtr,
                        Rpp32f alpha, Rpp32s beta,
                        RppHandle_t rppHandle )
{

#ifdef HIP_COMPILE
<<<<<<< HEAD
    // temporay part
    void* devPtrS; void* devPtrD;
    hipMalloc((void**)&devPtrS, sizeof(Rpp8u)*size.height*size.width );
    hipMalloc((void**)&devPtrD, sizeof(Rpp8u)*size.height*size.width );
    hipMemcpy(devPtrS, pSrc, sizeof(Rpp8u)*size.height*size.width , hipMemcpyHostToDevice);
    hip_brightness_contrast<Rpp8u>((Rpp8u*)devPtrS, size, (Rpp8u*)devPtrD, alpha, beta, RPPI_CHN_PLANAR );
    hipMemcpy(devPtrD, pDst, sizeof(Rpp8u)*size.height*size.width , hipMemcpyHostToDevice);
    hipFree(devPtrS);
    hipFree(devPtrD);

#elif defined (OCL_COMPILE)
    cl_brightness_contrast( pSrc, size.height, size.width, pDst, alpha, beta);
=======
    hip_brightness_contrast<Rpp8u>( static_cast<Rpp8u*>(srcPtr), srcSize,
                                    static_cast<Rpp8u*>(dstPtr),
                                    alpha, beta,
                                    RPPI_CHN_PLANAR,
                                    (hipStream_t)rppHandle);

#elif defined (OCL_COMPILE)

    cl_brightness_contrast (    static_cast<cl_mem>(srcPtr), srcSize,
                                static_cast<cl_mem>(dstPtr),
                                alpha, beta,
                                RPPI_CHN_PLANAR, 1 /*Channel*/,
                                static_cast<cl_command_queue>(rppHandle) );


>>>>>>> 4d4db10b
#endif //backend

    return RPP_SUCCESS;
}

RppStatus
rppi_brighten_1C8U_pln_host(RppPtr_t srcPtr, RppiSize srcSize, RppPtr_t dstPtr,
                            Rpp32f alpha = 1, Rpp32f beta = 0, RppHandle_t rppHandle = 0 )
{
    int channel = 1;
    host_brightness_contrast<Rpp8u>(static_cast<Rpp8u*>(srcPtr), srcSize,
                                    static_cast<Rpp8u*>(dstPtr), alpha, beta, channel, RPPI_CHN_PLANAR );

    return RPP_SUCCESS;

}

RppStatus
rppi_brighten_3C8U_pln_host(RppPtr_t srcPtr, RppiSize srcSize, RppPtr_t dstPtr, Rpp32f alpha = 1, Rpp32s beta = 0)
{
    int channel = 3;
    host_brightness_contrast<Rpp8u>(static_cast<Rpp8u*>(srcPtr), srcSize,
                                    static_cast<Rpp8u*>(dstPtr), alpha, beta, channel, RPPI_CHN_PLANAR );

    return RPP_SUCCESS;

}<|MERGE_RESOLUTION|>--- conflicted
+++ resolved
@@ -18,20 +18,6 @@
 {
 
 #ifdef HIP_COMPILE
-<<<<<<< HEAD
-    // temporay part
-    void* devPtrS; void* devPtrD;
-    hipMalloc((void**)&devPtrS, sizeof(Rpp8u)*size.height*size.width );
-    hipMalloc((void**)&devPtrD, sizeof(Rpp8u)*size.height*size.width );
-    hipMemcpy(devPtrS, pSrc, sizeof(Rpp8u)*size.height*size.width , hipMemcpyHostToDevice);
-    hip_brightness_contrast<Rpp8u>((Rpp8u*)devPtrS, size, (Rpp8u*)devPtrD, alpha, beta, RPPI_CHN_PLANAR );
-    hipMemcpy(devPtrD, pDst, sizeof(Rpp8u)*size.height*size.width , hipMemcpyHostToDevice);
-    hipFree(devPtrS);
-    hipFree(devPtrD);
-
-#elif defined (OCL_COMPILE)
-    cl_brightness_contrast( pSrc, size.height, size.width, pDst, alpha, beta);
-=======
     hip_brightness_contrast<Rpp8u>( static_cast<Rpp8u*>(srcPtr), srcSize,
                                     static_cast<Rpp8u*>(dstPtr),
                                     alpha, beta,
@@ -47,7 +33,6 @@
                                 static_cast<cl_command_queue>(rppHandle) );
 
 
->>>>>>> 4d4db10b
 #endif //backend
 
     return RPP_SUCCESS;
