#include <rppdefs.h>
<<<<<<< HEAD
=======
#include <rppi_brightness_illumination_functions.h>
#include "cpu/host_brightness_contrast.hpp"
>>>>>>> c6605a2c

#ifdef HIP_COMPILE
#include "hip/hip_brightness_contrast.hpp"
#endif //backend

//--------------------------- CL declaration -------------------------------------

RppStatus cl_brightness_contrast( Rpp8u* pSrc, unsigned int height, unsigned int width,
                                  Rpp8u* pDst, Rpp32f alpha, Rpp32f beta);

//------------------------------------------------------------------------------

RppStatus
rppi_brighten_1C8U_pln(Rpp8u *pSrc, RppiSize size, Rpp8u *pDst, Rpp32f alpha = 1, Rpp32f beta = 0)
{

<<<<<<< HEAD
#ifdef BACKEND_HIP
    brightness_contrast_caller<Rpp8u>(  pSrc, size, pDst,
                                        alpha, beta, RPPI_CHN_PLANAR );
#elif defined (BACKEND_OCL)
    cl_brightness_contrast( pSrc, size.height, size.width, pDst);
#endif // BACKEND
=======
#ifdef HIP_COMPILE
    hip_brightness_contrast<Rpp8u>(pSrc, size, pDst, alpha, beta, RPPI_CHN_PLANAR );
#elif defined (OCL_COMPILE)
     cl_brightness_contrast( pSrc, size.height, size.width, pDst, alpha, beta);
#endif //backend

    return RPP_SUCCESS;
}

RppStatus
rppi_brighten_1C8U_pln_host(Rpp8u *pSrc, RppiSize size, Rpp8u *pDst, Rpp32f alpha = 1, Rpp32f beta = 0)
{

    host_brightness_contrast<Rpp8u>(pSrc, size, pDst, alpha, beta, RPPI_CHN_PLANAR );

#ifdef CV_COMPILE
    printf("OpenCV base not implemented");
    return RPP_ERROR;
#endif
>>>>>>> c6605a2c

    return RPP_SUCCESS;

}<|MERGE_RESOLUTION|>--- conflicted
+++ resolved
@@ -1,9 +1,6 @@
 #include <rppdefs.h>
-<<<<<<< HEAD
-=======
 #include <rppi_brightness_illumination_functions.h>
 #include "cpu/host_brightness_contrast.hpp"
->>>>>>> c6605a2c
 
 #ifdef HIP_COMPILE
 #include "hip/hip_brightness_contrast.hpp"
@@ -20,14 +17,6 @@
 rppi_brighten_1C8U_pln(Rpp8u *pSrc, RppiSize size, Rpp8u *pDst, Rpp32f alpha = 1, Rpp32f beta = 0)
 {
 
-<<<<<<< HEAD
-#ifdef BACKEND_HIP
-    brightness_contrast_caller<Rpp8u>(  pSrc, size, pDst,
-                                        alpha, beta, RPPI_CHN_PLANAR );
-#elif defined (BACKEND_OCL)
-    cl_brightness_contrast( pSrc, size.height, size.width, pDst);
-#endif // BACKEND
-=======
 #ifdef HIP_COMPILE
     hip_brightness_contrast<Rpp8u>(pSrc, size, pDst, alpha, beta, RPPI_CHN_PLANAR );
 #elif defined (OCL_COMPILE)
@@ -47,7 +36,6 @@
     printf("OpenCV base not implemented");
     return RPP_ERROR;
 #endif
->>>>>>> c6605a2c
 
     return RPP_SUCCESS;
 
