--- conflicted
+++ resolved
@@ -108,10 +108,6 @@
 
     dstSizePtr->width = ((Rpp32s)maxX - (Rpp32s)minX) + 20;
     dstSizePtr->height = ((Rpp32s)maxY - (Rpp32s)minY) + 20;
-<<<<<<< HEAD
-    
-=======
->>>>>>> c7201870
     return RPP_SUCCESS;
 }
 
