--- conflicted
+++ resolved
@@ -23,13 +23,8 @@
 }
 
 RppStatus
-<<<<<<< HEAD
-rppi_contrast_u8_pln1(RppPtr_t srcPtr, RppiSize srcSize, RppPtr_t dstPtr,
-                            Rpp32u new_min, Rpp32u new_max, RppHandle_t rppHandle)
-=======
 rppi_contrast_1C8U_pln(RppPtr_t srcPtr, RppiSize srcSize, RppPtr_t dstPtr,
                             Rpp32u newMin, Rpp32u newMax, RppHandle_t rppHandle)
->>>>>>> 198ef3a1
 {
 
     #ifdef HIP_COMPILE
@@ -39,7 +34,7 @@
 
     cl_contrast_stretch (   static_cast<cl_mem>(srcPtr), srcSize,
                             static_cast<cl_mem>(dstPtr),
-                            new_min, new_max,
+                            newMin, newMax,
                             RPPI_CHN_PLANAR, 1 /*Channel*/,
                             static_cast<cl_command_queue>(rppHandle));
 
