--- conflicted
+++ resolved
@@ -2,10 +2,6 @@
 #include <rppi_image_augumentation_functions.h>
 #include "cpu/host_contrast.hpp"
 
-<<<<<<< HEAD
-=======
-#include <iostream>
->>>>>>> ce2a8f91
 #ifdef HIP_COMPILE
 #include <hip/rpp_hip_common.hpp>
 #include "hip/hip_brightness_contrast.hpp"
@@ -14,36 +10,6 @@
 #include "cl/cl_declarations.hpp"
 #endif //backend
 
-<<<<<<< HEAD
-RppStatus
-rppi_contrast_1C8U_pln( RppPtr_t srcPtr, RppiSize srcSize,
-                        RppPtr_t dstPtr,
-                        Rpp32u min, Rpp32u max,
-                        RppHandle_t rppHandle )
-{
-
-#ifdef HIP_COMPILE
-    /*hip_brightness_contrast<Rpp8u>( static_cast<Rpp8u*>(srcPtr), srcSize,
-                                    static_cast<Rpp8u*>(dstPtr),
-                                    alpha, beta,
-                                    RPPI_CHN_PLANAR,
-                                    (hipStream_t)rppHandle);*/
-
-#elif defined (OCL_COMPILE)
-
-    cl_contrast_streach (   static_cast<cl_mem>(srcPtr), srcSize,
-                            static_cast<cl_mem>(dstPtr),
-                            min, max,
-                            RPPI_CHN_PLANAR, 1 /*Channel*/,
-                            static_cast<cl_command_queue>(rppHandle) );
-
-
-#endif //backend
-
-    return RPP_SUCCESS;
-}
-=======
->>>>>>> ce2a8f91
 
 RppStatus
 rppi_contrast_1C8U_pln_host(RppPtr_t srcPtr, RppiSize srcSize, RppPtr_t dstPtr,
@@ -77,4 +43,4 @@
 
     return RPP_SUCCESS;
 
-}
+}