/*************************************************************************
 * Copyright (c) 2015-2021, NVIDIA CORPORATION. All rights reserved.
 * Modifications Copyright (c) 2019-2021 Advanced Micro Devices, Inc. All rights reserved.
 *
 * See LICENSE.txt for license information
 ************************************************************************/

#ifndef NCCL_H_
#define NCCL_H_

<<<<<<< HEAD
#include <hip/hip_runtime.h>
#include <hip/hip_fp16.h>
=======
#include <cuda_runtime.h>
#include <cuda_fp16.h>
#if CUDART_VERSION >= 11000
#include <cuda_bf16.h>
#endif
>>>>>>> 7e515921

#define NCCL_MAJOR ${NCCL_MAJOR}
#define NCCL_MINOR ${NCCL_MINOR}
#define NCCL_PATCH ${NCCL_PATCH}
#define NCCL_SUFFIX "${NCCL_SUFFIX}"

#define NCCL_VERSION_CODE ${NCCL_VERSION}
#define NCCL_VERSION(X,Y,Z) (((X) >= 2 && (Y) >= 9) ? (X) * 10000 + (Y) * 100 + (Z) : (X) * 1000 + (Y) * 100 + (Z))

#define RCCL_BFLOAT16 1
#define RCCL_GATHER_SCATTER 1
#define RCCL_ALLTOALLV 1

#ifdef __cplusplus
extern "C" {
#endif

/*! @brief Opaque handle to communicator */
typedef struct ncclComm* ncclComm_t;

#define NCCL_UNIQUE_ID_BYTES 128
typedef struct { char internal[NCCL_UNIQUE_ID_BYTES]; } ncclUniqueId;

/*! @brief Error type */
typedef enum { ncclSuccess                 =  0,
               ncclUnhandledCudaError      =  1,
               ncclSystemError             =  2,
               ncclInternalError           =  3,
               ncclInvalidArgument         =  4,
               ncclInvalidUsage            =  5,
               ncclNumResults              =  6 } ncclResult_t;

/*! @brief Return the NCCL_VERSION_CODE of the NCCL library in the supplied integer.
 *
 * @details This integer is coded with the MAJOR, MINOR and PATCH level of the
 * NCCL library
 */
ncclResult_t  ncclGetVersion(int *version);
/// @cond include_hidden 
ncclResult_t pncclGetVersion(int *version);
/// @endcond

/*! @brief Generates an ID for ncclCommInitRank

    @details
    Generates an ID to be used in ncclCommInitRank. ncclGetUniqueId should be
    called once and the Id should be distributed to all ranks in the
    communicator before calling ncclCommInitRank.

    @param[in]
    uniqueId     ncclUniqueId*
                 pointer to uniqueId

*/
ncclResult_t  ncclGetUniqueId(ncclUniqueId* uniqueId);
/// @cond include_hidden 
ncclResult_t pncclGetUniqueId(ncclUniqueId* uniqueId);
/// @endcond

/*! @brief Creates a new communicator (multi thread/process version).

    @details
    rank must be between 0 and nranks-1 and unique within a communicator clique.
    Each rank is associated to a CUDA device, which has to be set before calling
    ncclCommInitRank.
    ncclCommInitRank implicitly syncronizes with other ranks, so it must be
    called by different threads/processes or use ncclGroupStart/ncclGroupEnd.

    @param[in]
    comm        ncclComm_t*
                communicator struct pointer
    */
ncclResult_t  ncclCommInitRank(ncclComm_t* comm, int nranks, ncclUniqueId commId, int rank);
/// @cond include_hidden 
ncclResult_t pncclCommInitRank(ncclComm_t* comm, int nranks, ncclUniqueId commId, int rank);
/// @endcond

/*! @brief Creates a clique of communicators (single process version).
 *
 * @details This is a convenience function to create a single-process communicator clique.
 * Returns an array of ndev newly initialized communicators in comm.
 * comm should be pre-allocated with size at least ndev*sizeof(ncclComm_t).
 * If devlist is NULL, the first ndev HIP devices are used.
 * Order of devlist defines user-order of processors within the communicator.
 * */
ncclResult_t  ncclCommInitAll(ncclComm_t* comm, int ndev, const int* devlist);
/// @cond include_hidden 
ncclResult_t pncclCommInitAll(ncclComm_t* comm, int ndev, const int* devlist);
/// @endcond

 /*! @brief Frees resources associated with communicator object, but waits for any operations that might still be running on the device */
ncclResult_t  ncclCommDestroy(ncclComm_t comm);
/// @cond include_hidden 
ncclResult_t pncclCommDestroy(ncclComm_t comm);
/// @endcond

/*! @brief Frees resources associated with communicator object and aborts any operations that might still be running on the device. */
ncclResult_t  ncclCommAbort(ncclComm_t comm);
/// @cond include_hidden 
ncclResult_t pncclCommAbort(ncclComm_t comm);
/// @endcond

/*! @brief Returns a human-readable error message. */
const char*  ncclGetErrorString(ncclResult_t result);
const char* pncclGetErrorString(ncclResult_t result);

/*! @brief Checks whether the comm has encountered any asynchronous errors */
ncclResult_t  ncclCommGetAsyncError(ncclComm_t comm, ncclResult_t *asyncError);
/// @cond include_hidden 
ncclResult_t pncclCommGetAsyncError(ncclComm_t comm, ncclResult_t *asyncError);
/// @endcond

/*! @brief Gets the number of ranks in the communicator clique. */
ncclResult_t  ncclCommCount(const ncclComm_t comm, int* count);
/// @cond include_hidden 
ncclResult_t pncclCommCount(const ncclComm_t comm, int* count);
/// @endcond

/*! @brief Returns the rocm device number associated with the communicator. */
ncclResult_t  ncclCommCuDevice(const ncclComm_t comm, int* device);
/// @cond include_hidden 
ncclResult_t pncclCommCuDevice(const ncclComm_t comm, int* device);
/// @endcond

/*! @brief Returns the user-ordered "rank" associated with the communicator. */
ncclResult_t  ncclCommUserRank(const ncclComm_t comm, int* rank);
/// @cond include_hidden 
ncclResult_t pncclCommUserRank(const ncclComm_t comm, int* rank);
/// @endcond

/*! @brief Reduction operation selector */
typedef enum { ncclSum        = 0,
               ncclProd       = 1,
               ncclMax        = 2,
               ncclMin        = 3,
               ncclAvg        = 4,
               ncclNumOps     = 5 } ncclRedOp_t;

/*! @brief Data types */
typedef enum { ncclInt8       = 0, ncclChar       = 0,
               ncclUint8      = 1,
               ncclInt32      = 2, ncclInt        = 2,
               ncclUint32     = 3,
               ncclInt64      = 4,
               ncclUint64     = 5,
               ncclFloat16    = 6, ncclHalf       = 6,
               ncclFloat32    = 7, ncclFloat      = 7,
               ncclFloat64    = 8, ncclDouble     = 8,
<<<<<<< HEAD
               ncclBfloat16   = 9,
               ncclNumTypes   = 10 } ncclDataType_t;
=======
#if defined(__CUDA_BF16_TYPES_EXIST__)
               ncclBfloat16   = 9,
               ncclNumTypes   = 10
#else
               ncclNumTypes   = 9
#endif
} ncclDataType_t;
>>>>>>> 7e515921

/*
 * Collective communication operations
 *
 * Collective communication operations must be called separately for each
 * communicator in a communicator clique.
 *
 * They return when operations have been enqueued on the CUDA stream.
 *
 * Since they may perform inter-CPU synchronization, each call has to be done
 * from a different thread or process, or need to use Group Semantics (see
 * below).
 */

/*!
 * @brief Reduce
 *
 * @details Reduces data arrays of length count in sendbuff into recvbuff using op
 * operation.
 * recvbuff may be NULL on all calls except for root device.
 * root is the rank (not the CUDA device) where data will reside after the
 * operation is complete.
 *
 * In-place operation will happen if sendbuff == recvbuff.
 */
ncclResult_t  ncclReduce(const void* sendbuff, void* recvbuff, size_t count, ncclDataType_t datatype,
    ncclRedOp_t op, int root, ncclComm_t comm, hipStream_t stream);
/// @cond include_hidden 
ncclResult_t pncclReduce(const void* sendbuff, void* recvbuff, size_t count, ncclDataType_t datatype,
    ncclRedOp_t op, int root, ncclComm_t comm, hipStream_t stream);
/// @endcond

/*! @brief (deprecated) Broadcast (in-place)
 *
 * @details Copies count values from root to all other devices.
 * root is the rank (not the CUDA device) where data resides before the
 * operation is started.
 *
 * This operation is implicitely in place.
 */
ncclResult_t  ncclBcast(void* buff, size_t count, ncclDataType_t datatype, int root,
    ncclComm_t comm, hipStream_t stream);
/// @cond include_hidden 
ncclResult_t pncclBcast(void* buff, size_t count, ncclDataType_t datatype, int root,
    ncclComm_t comm, hipStream_t stream);
/// @endcond

/*! @brief Broadcast
 *
 * @details Copies count values from root to all other devices.
 * root is the rank (not the HIP device) where data resides before the
 * operation is started.
 *
 * In-place operation will happen if sendbuff == recvbuff.
 */
ncclResult_t  ncclBroadcast(const void* sendbuff, void* recvbuff, size_t count, ncclDataType_t datatype, int root,
    ncclComm_t comm, hipStream_t stream);
/// @cond include_hidden 
ncclResult_t pncclBroadcast(const void* sendbuff, void* recvbuff, size_t count, ncclDataType_t datatype, int root,
    ncclComm_t comm, hipStream_t stream);
/// @endcond

/*! @brief All-Reduce
 *
 * @details Reduces data arrays of length count in sendbuff using op operation, and
 * leaves identical copies of result on each recvbuff.
 *
 * In-place operation will happen if sendbuff == recvbuff.
 */
ncclResult_t  ncclAllReduce(const void* sendbuff, void* recvbuff, size_t count,
    ncclDataType_t datatype, ncclRedOp_t op, ncclComm_t comm, hipStream_t stream);
/// @cond include_hidden 
ncclResult_t pncclAllReduce(const void* sendbuff, void* recvbuff, size_t count,
    ncclDataType_t datatype, ncclRedOp_t op, ncclComm_t comm, hipStream_t stream);
/// @endcond

/*!
 * @brief Reduce-Scatter
 *
 * @details Reduces data in sendbuff using op operation and leaves reduced result
 * scattered over the devices so that recvbuff on rank i will contain the i-th
 * block of the result.
 * Assumes sendcount is equal to nranks*recvcount, which means that sendbuff
 * should have a size of at least nranks*recvcount elements.
 *
 * In-place operations will happen if recvbuff == sendbuff + rank * recvcount.
 */
ncclResult_t  ncclReduceScatter(const void* sendbuff, void* recvbuff,
    size_t recvcount, ncclDataType_t datatype, ncclRedOp_t op, ncclComm_t comm,
    hipStream_t stream);
/// @cond include_hidden 
ncclResult_t pncclReduceScatter(const void* sendbuff, void* recvbuff,
    size_t recvcount, ncclDataType_t datatype, ncclRedOp_t op, ncclComm_t comm,
    hipStream_t stream);
/// @endcond

/*! @brief All-Gather
 *
 * @details Each device gathers sendcount values from other GPUs into recvbuff,
 * receiving data from rank i at offset i*sendcount.
 * Assumes recvcount is equal to nranks*sendcount, which means that recvbuff
 * should have a size of at least nranks*sendcount elements.
 *
 * In-place operations will happen if sendbuff == recvbuff + rank * sendcount.
 */
ncclResult_t  ncclAllGather(const void* sendbuff, void* recvbuff, size_t sendcount,
    ncclDataType_t datatype, ncclComm_t comm, hipStream_t stream);
/// @cond include_hidden 
ncclResult_t pncclAllGather(const void* sendbuff, void* recvbuff, size_t sendcount,
    ncclDataType_t datatype, ncclComm_t comm, hipStream_t stream);
/// @endcond

/*! @brief Send
 *
 * @details Send data from sendbuff to rank peer.
 * Rank peer needs to call ncclRecv with the same datatype and the same count from this
 * rank.
 *
 * This operation is blocking for the GPU. If multiple ncclSend and ncclRecv operations
 * need to progress concurrently to complete, they must be fused within a ncclGroupStart/
 * ncclGroupEnd section.
 */
ncclResult_t  ncclSend(const void* sendbuff, size_t count, ncclDataType_t datatype, int peer,
    ncclComm_t comm, hipStream_t stream);
/// @cond include_hidden 
ncclResult_t pncclSend(const void* sendbuff, size_t count, ncclDataType_t datatype, int peer,
    ncclComm_t comm, hipStream_t stream);
/// @endcond

/*! @brief Receive
 *
 * @details Receive data from rank peer into recvbuff.
 * Rank peer needs to call ncclSend with the same datatype and the same count to this
 * rank.
 *
 * This operation is blocking for the GPU. If multiple ncclSend and ncclRecv operations
 * need to progress concurrently to complete, they must be fused within a ncclGroupStart/
 * ncclGroupEnd section.
 */
/// @cond include_hidden 
ncclResult_t pncclRecv(void* recvbuff, size_t count, ncclDataType_t datatype, int peer,
    ncclComm_t comm, hipStream_t stream);
ncclResult_t  ncclRecv(void* recvbuff, size_t count, ncclDataType_t datatype, int peer,
    ncclComm_t comm, hipStream_t stream);
/// @endcond

/*! @brief Gather
 *
 * @details Root device gathers sendcount values from other GPUs into recvbuff,
 * receiving data from rank i at offset i*sendcount.
 *
 * Assumes recvcount is equal to nranks*sendcount, which means that recvbuff
 * should have a size of at least nranks*sendcount elements.
 *
 * In-place operations will happen if sendbuff == recvbuff + rank * sendcount.
 */
ncclResult_t  ncclGather(const void* sendbuff, void* recvbuff, size_t sendcount,
    ncclDataType_t datatype, int root, ncclComm_t comm, hipStream_t stream);
/// @cond include_hidden 
ncclResult_t pncclGather(const void* sendbuff, void* recvbuff, size_t sendcount,
    ncclDataType_t datatype, int root, ncclComm_t comm, hipStream_t stream);
/// @endcond

/*! @brief Scatter
 *
 * @details Scattered over the devices so that recvbuff on rank i will contain the i-th
 * block of the data on root.
 *
 * Assumes sendcount is equal to nranks*recvcount, which means that sendbuff
 * should have a size of at least nranks*recvcount elements.
 *
 * In-place operations will happen if recvbuff == sendbuff + rank * recvcount.
 */
ncclResult_t  ncclScatter(const void* sendbuff, void* recvbuff,
    size_t recvcount, ncclDataType_t datatype, int root, ncclComm_t comm,
    hipStream_t stream);
/// @cond include_hidden 
ncclResult_t pncclScatter(const void* sendbuff, void* recvbuff,
    size_t recvcount, ncclDataType_t datatype, int root, ncclComm_t comm,
    hipStream_t stream);
/// @endcond

/*! @brief All-To-All
 *
 * @details Device (i) send (j)th block of data to device (j) and be placed as (i)th
 * block. Each block for sending/receiving has count elements, which means
 * that recvbuff and sendbuff should have a size of nranks*count elements.
 *
 * In-place operation will happen if sendbuff == recvbuff.
 */
ncclResult_t  ncclAllToAll(const void* sendbuff, void* recvbuff, size_t count,
    ncclDataType_t datatype, ncclComm_t comm, hipStream_t stream);
/// @cond include_hidden 
ncclResult_t pncclAllToAll(const void* sendbuff, void* recvbuff, size_t count,
    ncclDataType_t datatype, ncclComm_t comm, hipStream_t stream);
/// @endcond

/*! @brief All-To-Allv
 *
 * @details Device (i) sends sendcounts[j] of data from offset sdispls[j]
 * to device (j). In the same time, device (i) receives recvcounts[j] of data
 * from device (j) to be placed at rdispls[j].

 * sendcounts, sdispls, recvcounts and rdispls are all measured in the units
 * of datatype, not bytes.
 *
 * In-place operation will happen if sendbuff == recvbuff.
 */
ncclResult_t  ncclAllToAllv(const void *sendbuff, const size_t sendcounts[],
    const size_t sdispls[], void *recvbuff, const size_t recvcounts[],
    const size_t rdispls[], ncclDataType_t datatype, ncclComm_t comm, hipStream_t stream);
/// @cond include_hidden 
ncclResult_t pncclAllToAllv(const void *sendbuff, const size_t sendcounts[],
    const size_t sdispls[], void *recvbuff, const size_t recvcounts[],
    const size_t rdispls[], ncclDataType_t datatype, ncclComm_t comm, hipStream_t stream);
/// @endcond

/*
 * Group semantics
 *
 * When managing multiple GPUs from a single thread, and since NCCL collective
 * calls may perform inter-CPU synchronization, we need to "group" calls for
 * different ranks/devices into a single call.
 *
 * Grouping NCCL calls as being part of the same collective operation is done
 * using ncclGroupStart and ncclGroupEnd. ncclGroupStart will enqueue all
 * collective calls until the ncclGroupEnd call, which will wait for all calls
 * to be complete. Note that for collective communication, ncclGroupEnd only
 * guarantees that the operations are enqueued on the streams, not that
 * the operation is effectively done.
 *
 * Both collective communication and ncclCommInitRank can be used in conjunction
 * of ncclGroupStart/ncclGroupEnd, but not together.
 *
 * Group semantics also allow to fuse multiple operations on the same device
 * to improve performance (for aggregated collective calls), or to permit
 * concurrent progress of multiple send/receive operations.
 */

/*! @brief Group Start
 *
 * Start a group call. All calls to NCCL until ncclGroupEnd will be fused into
 * a single NCCL operation. Nothing will be started on the CUDA stream until
 * ncclGroupEnd.
 */
ncclResult_t  ncclGroupStart();
/// @cond include_hidden 
ncclResult_t pncclGroupStart();
/// @endcond

/*! @brief Group End
 *
 * End a group call. Start a fused NCCL operation consisting of all calls since
 * ncclGroupStart. Operations on the CUDA stream depending on the NCCL operations
 * need to be called after ncclGroupEnd.
 */
ncclResult_t  ncclGroupEnd();
/// @cond include_hidden 
ncclResult_t pncclGroupEnd();
/// @endcond

#ifdef __cplusplus
} // end extern "C"
#endif

#endif // end include guard<|MERGE_RESOLUTION|>--- conflicted
+++ resolved
@@ -8,16 +8,8 @@
 #ifndef NCCL_H_
 #define NCCL_H_
 
-<<<<<<< HEAD
 #include <hip/hip_runtime.h>
 #include <hip/hip_fp16.h>
-=======
-#include <cuda_runtime.h>
-#include <cuda_fp16.h>
-#if CUDART_VERSION >= 11000
-#include <cuda_bf16.h>
-#endif
->>>>>>> 7e515921
 
 #define NCCL_MAJOR ${NCCL_MAJOR}
 #define NCCL_MINOR ${NCCL_MINOR}
@@ -166,18 +158,8 @@
                ncclFloat16    = 6, ncclHalf       = 6,
                ncclFloat32    = 7, ncclFloat      = 7,
                ncclFloat64    = 8, ncclDouble     = 8,
-<<<<<<< HEAD
                ncclBfloat16   = 9,
                ncclNumTypes   = 10 } ncclDataType_t;
-=======
-#if defined(__CUDA_BF16_TYPES_EXIST__)
-               ncclBfloat16   = 9,
-               ncclNumTypes   = 10
-#else
-               ncclNumTypes   = 9
-#endif
-} ncclDataType_t;
->>>>>>> 7e515921
 
 /*
  * Collective communication operations
