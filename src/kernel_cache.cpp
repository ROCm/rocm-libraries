/* ************************************************************************
 * Copyright 2015 Vratis, Ltd.
 *
 * Licensed under the Apache License, Version 2.0 (the "License");
 * you may not use this file except in compliance with the License.
 * You may obtain a copy of the License at
 *
 * http://www.apache.org/licenses/LICENSE-2.0
 *
 * Unless required by applicable law or agreed to in writing, software
 * distributed under the License is distributed on an "AS IS" BASIS,
 * WITHOUT WARRANTIES OR CONDITIONS OF ANY KIND, either express or implied.
 * See the License for the specific language governing permissions and
 * limitations under the License.
 * ************************************************************************ */


#include <mlopen/kernel_cache.hpp>
#include <mlopen/errors.hpp>

#include <iostream>
#include <iterator>

namespace mlopen {

#ifndef NDEBUG
static void dump_kernel_params(const std::string& program_name,
                        const std::string& kernel_name,
                        const std::vector<size_t>& vld,
                        const std::vector<size_t>& vgd,
                        const std::string& params)
{
    const char * keys[] = {
        "MLO_FILTER_SIZE0", "MLO_FILTER_SIZE1", "MLO_N_INPUTS", "MLO_N_OUTPUTS",
        "MLO_BATCH_SZ", "MLO_IN_HEIGHT", "MLO_IN_WIDTH", "MLO_OUT_HEIGHT", "MLO_OUT_WIDTH",
        "MLO_FLTR_SZ0", "MLO_FLTR_SZ1", "MLO_N_IN_CHNLS", "MLO_N_OUT_CHNLS"
    };
    int value[sizeof(keys) / sizeof(keys[0])] = { 0 };
    for (const char * p = params.c_str(); p && (p = strstr(p, "-D")) != nullptr; ) {
        p += (p[2] == ' ') ? 3 : 2;
        const char * q = strstr(p, "=");
        if (!q) break;
        q++;
        for (int i = 0; i < sizeof(keys) / sizeof(keys[0]); i++) {
            if (!strncmp(p, keys[i], strlen(keys[i]))) {
                value[i - ((i >= 9) ? 9 : 0)] = atoi(q);
                break;
            }
        }
    }
    //for(int i = 0; i < sizeof(keys)/sizeof(keys[0]); i++) printf("%s = %d\n", keys[i], value[i]);
    int msize = value[0] * value[1] * value[2] * value[3];
    int isize = value[4] * value[2] * value[5] * value[6];
    int osize = value[4] * value[3] * value[7] * value[8];
    std::cout << "runcl " << params << " src/Kernels/" << program_name << " -k " << kernel_name
              << " -dumpilisa -r 10"
              << " if#" << isize * 4 << ": if#" << msize * 4 << ": if#" << osize * 4 << ": iv#0 "
              << vgd[0] << "," << vgd[1] << "," << vgd[2] << "/"
              << vld[0] << "," << vld[1] << "," << vld[2] << std::endl;
}
#endif

Kernel KernelCache::GetKernel(const std::string& algorithm,
										const std::string& network_config) {

	std::pair<std::string, std::string> key = std::make_pair(algorithm, network_config);
#ifndef NDEBUG
	std::cout << "key: " << key.first <<" "<< key.second<< std::endl;
#endif

	auto kernel_iterator = kernel_map.find(key);
	if (kernel_iterator != kernel_map.end())
	{
		return kernel_iterator->second;
	}
	else
	{
        MLOPEN_THROW("looking for default kernel (does not exist): " + algorithm + ", " + network_config);
	}
}

Kernel KernelCache::GetKernel(Handle &h,
										const std::string& algorithm,
										const std::string& network_config,
                                        const std::string& program_name,
                                        const std::string& kernel_name,
										const std::vector<size_t>& vld,
										const std::vector<size_t>& vgd,
                                        std::string params)
{

    if (params.length() > 0)
    {
        // Ensure only one space after the -cl-std.
        // >1 space can cause an Apple compiler bug. See clSPARSE issue #141.
        if (params.at(0) != ' ') { params = " " + params; }
#ifndef NDEBUG
        dump_kernel_params(program_name, kernel_name, vld, vgd, params);
#endif
    }

	std::pair<std::string, std::string> key = std::make_pair(algorithm, network_config);
#ifndef NDEBUG
    std::cout << "key: " << key.first << ',' << key.second << std::endl;
#endif

    Program program;

    auto program_it = program_map.find(std::make_pair(program_name, params));
    if (program_it != program_map.end())
    {
        program = program_it->second;
    }
    else
    {
<<<<<<< HEAD
        program = h.LoadProgram(program_name, params);
		program_map[std::make_pair(program_name, params)] = program;
    }
    Kernel kernel{program, kernel_name, vld, vgd};
    if (!network_config.empty() && !algorithm.empty()) {
		kernel_map[key] = kernel;
	}
=======
		bool is_kernel_str = algorithm.find("GEMM") != std::string::npos;
        program = h.LoadProgram(program_name, params, is_kernel_str);
		program_map[std::make_pair(program_name, params)] = program;
    }
    Kernel kernel{program, kernel_name, vld, vgd};
	// TODO: how to cache kernels which do not have a config?
    if (!network_config.empty() && !algorithm.empty()) { kernel_map[key] = kernel; }
>>>>>>> 9a5301e9
    return kernel;
}

KernelCache::KernelCache()
{}

} // namespace mlopen<|MERGE_RESOLUTION|>--- conflicted
+++ resolved
@@ -113,15 +113,6 @@
     }
     else
     {
-<<<<<<< HEAD
-        program = h.LoadProgram(program_name, params);
-		program_map[std::make_pair(program_name, params)] = program;
-    }
-    Kernel kernel{program, kernel_name, vld, vgd};
-    if (!network_config.empty() && !algorithm.empty()) {
-		kernel_map[key] = kernel;
-	}
-=======
 		bool is_kernel_str = algorithm.find("GEMM") != std::string::npos;
         program = h.LoadProgram(program_name, params, is_kernel_str);
 		program_map[std::make_pair(program_name, params)] = program;
@@ -129,7 +120,6 @@
     Kernel kernel{program, kernel_name, vld, vgd};
 	// TODO: how to cache kernels which do not have a config?
     if (!network_config.empty() && !algorithm.empty()) { kernel_map[key] = kernel; }
->>>>>>> 9a5301e9
     return kernel;
 }
 
