--- conflicted
+++ resolved
@@ -1288,15 +1288,10 @@
 .altmacro
 .macro METADATA_WRAPPER sc, vc, wg_x, lds_size, kernarg_size, kernel_suf
     .if (xform_filter)
-<<<<<<< HEAD
-        METADATA \sc, \vc, \wg_x, \lds_size, \kernarg_size, <miopenGcnAsmWinogradXformFilter\kernel_suf>
-    .else
-=======
         KERNEL_DESCRIPTOR_COV3 <miopenGcnAsmWinogradXformFilter\kernel_suf>
         METADATA \sc, \vc, \wg_x, \lds_size, \kernarg_size, <miopenGcnAsmWinogradXformFilter\kernel_suf>
     .else
         KERNEL_DESCRIPTOR_COV3 <miopenGcnAsmWinogradXformData\kernel_suf>
->>>>>>> ef17912f
         METADATA \sc, \vc, \wg_x, \lds_size, \kernarg_size, <miopenGcnAsmWinogradXformData\kernel_suf>
     .endif
 .endm
