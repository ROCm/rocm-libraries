--- conflicted
+++ resolved
@@ -53,8 +53,6 @@
                                              index_t offset,
                                              bool glc,
                                              bool slc) __asm("llvm.amdgcn.buffer.store.v4f32");
-<<<<<<< HEAD
-=======
 
 __device__ void
 __llvm_amdgcn_buffer_atomic_add(float vdata,
@@ -70,24 +68,12 @@
 template <typename T, index_t VectorSize>
 __device__ typename vector_type<T, VectorSize>::MemoryType amd_intrinsic_buffer_load(
     const T* p_src_block, index_t src_thread_data_offset, index_t src_const_data_offset);
->>>>>>> ef17912f
 
 // buffer_store requires:
 //   1) p_src must be in vgpr space, d_dst must be global memory
 //   2) p_dst to be a block-invariant pointer.
 // It is user's responsibility to make sure that is true.
 template <typename T, index_t VectorSize>
-<<<<<<< HEAD
-__device__ typename vector_type<T, VectorSize>::MemoryType amd_intrinsic_buffer_load(
-    const T* p_src_block, index_t src_thread_data_offset, index_t src_const_data_offset);
-
-template <typename T, index_t VectorSize>
-__device__ void
-amd_intrinsic_buffer_store(const typename vector_type<T, VectorSize>::MemoryType& src,
-                           T* p_dst_block,
-                           index_t dst_thread_data_offset,
-                           index_t dst_const_data_offset);
-=======
 __device__ void amd_intrinsic_buffer_store(const T* p_src,
                                            T* p_dst_block,
                                            index_t dst_thread_data_offset,
@@ -98,7 +84,6 @@
                                                 T* p_dst_block,
                                                 index_t dst_thread_data_offset,
                                                 index_t dst_const_data_offset);
->>>>>>> ef17912f
 
 template <>
 __device__ float amd_intrinsic_buffer_load<float, 1>(const float* p_src_block,
@@ -206,11 +191,7 @@
 }
 
 template <>
-<<<<<<< HEAD
-__device__ void amd_intrinsic_buffer_store<float, 1>(const float& src,
-=======
 __device__ void amd_intrinsic_buffer_store<float, 1>(const float* p_src,
->>>>>>> ef17912f
                                                      float* p_dst_block,
                                                      index_t dst_thread_data_offset,
                                                      index_t dst_const_data_offset)
@@ -247,11 +228,7 @@
 }
 
 template <>
-<<<<<<< HEAD
-__device__ void amd_intrinsic_buffer_store<float, 2>(const float2_t& src,
-=======
 __device__ void amd_intrinsic_buffer_store<float, 2>(const float* p_src,
->>>>>>> ef17912f
                                                      float* p_dst_block,
                                                      index_t dst_thread_data_offset,
                                                      index_t dst_const_data_offset)
@@ -288,11 +265,7 @@
 }
 
 template <>
-<<<<<<< HEAD
-__device__ void amd_intrinsic_buffer_store<float, 4>(const float4_t& src,
-=======
 __device__ void amd_intrinsic_buffer_store<float, 4>(const float* p_src,
->>>>>>> ef17912f
                                                      float* p_dst_block,
                                                      index_t dst_thread_data_offset,
                                                      index_t dst_const_data_offset)
