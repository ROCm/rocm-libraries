#ifndef CK_GRIDWISE_CONVOLUTION_IMPLICIT_GEMM_V4R4_FP16_BFP16_NCHW_KCYX_NKHW_HPP_LDS_DOUBLE_BUFFER_HPP
#define CK_GRIDWISE_CONVOLUTION_IMPLICIT_GEMM_V4R4_FP16_BFP16_NCHW_KCYX_NKHW_HPP_LDS_DOUBLE_BUFFER_HPP

#include "common_header.hpp"
#include "ConstantTensorDescriptor_deprecated.hpp"
#include "ConstantMergedTensorDescriptor_deprecated.hpp"
#include "ConstantMatrixDescriptor.hpp"
#include "blockwise_generic_tensor_slice_copy_deprecated.hpp"
#include "blockwise_gemm_xdlops.hpp"
#include "threadwise_generic_tensor_slice_copy_deprecated.hpp"
#include "implicitgemm_params.hpp"

namespace ck {

template <ImplicitGemmDirection conv_dir, typename WeiDesc, index_t NonVectorizedC>
struct make_vectorized_WeiDesc_Xdlops
{
};
template <typename WeiDesc, index_t NonVectorizedC>
struct make_vectorized_WeiDesc_Xdlops<ImplicitGemmDirection::ForwardData, WeiDesc, NonVectorizedC>
{
    __device__ constexpr auto get(WeiDesc&)
    {
        constexpr auto I1 = Number<1>{};
        constexpr auto I2 = Number<2>{};
        constexpr auto I4 = Number<4>{};
        return WeiDesc{}
            .Fold(I1, Number<NonVectorizedC>{})
            .Unfold(I2, I4)
            .ReorderGivenNew2Old(Sequence<2, 0, 1>{});
    }
};
template <typename WeiDesc, index_t NonVectorizedC>
struct make_vectorized_WeiDesc_Xdlops<ImplicitGemmDirection::BackwardWeight,
                                      WeiDesc,
                                      NonVectorizedC>
{
    __device__ constexpr auto get(WeiDesc& desc)
    {
        constexpr auto I1 = Number<1>{};
        constexpr auto I3 = Number<3>{};
        constexpr auto I4 = Number<4>{};
        return make_ConstantMergedTensorDescriptor(
            desc.Fold(I1, Number<NonVectorizedC>{}).Unfold(I3, I4),
            Sequence<2, 3>{},
            Sequence<0>{},
            Sequence<1>{});
    }
};

// B = merge(N, Ho, Wo)
template <index_t GridSize,
          index_t BlockSize,
          class Float,
          class AccDataType,
          class InGlobalDesc,
          class WeiGlobalDesc,
          class OutGlobalDesc,
          class ConvStrides,
          class ConvDilations,
          index_t BPerBlock,
          index_t KPerBlock,
          index_t EPerBlock,
          index_t EPack,
          index_t GemmMPerWave,
          index_t GemmNPerWave,
          index_t GemmMWaves,
          index_t GemmNWaves,
          index_t GemmDataPerReadA,
          index_t GemmDataPerReadB,
          class InBlockCopySubLengths_E_B,
          class InBlockCopyClusterLengths_E_B,
          class InBlockCopyThreadClusterArrangeOrder,
          class InBlockCopySrcAccessOrder,
          class InBlockCopyDstAccessOrder,
          index_t InBlockCopyDataPerAccess_B,
          class WeiBlockCopySubLengths_E_K,
          class WeiBlockCopyClusterLengths_E_K,
          class WeiBlockCopyThreadClusterArrangeOrder,
          class WeiBlockCopySrcAccessOrder,
          class WeiBlockCopyDstAccessOrder,
          index_t WeiBlockCopySrcDataPerRead_E,
          index_t WeiBlockCopyDstDataPerWrite_K,
          index_t OutThreadCopyDataPerAccess_B,
          ImplicitGemmDirection conv_dir>
struct GridwiseConvolutionImplicitGemm_v4r4_xdlops_fp16_bfp16_nchw_kcyx_nkhw_lds_double_buffer
{
    __device__ void Run(const Float* const __restrict__ p_in_global,
                        const Float* const __restrict__ p_wei_global,
                        Float* const __restrict__ p_out_global) const
    {
        constexpr auto I1 = Number<1>{};
        constexpr auto I2 = Number<2>{};
        constexpr auto I3 = Number<3>{};

        constexpr auto True = integral_constant<bool, true>{};

        constexpr auto in_n_c_h_w_global_desc  = InGlobalDesc{};
        constexpr auto wei_k_c_y_x_global_desc = WeiGlobalDesc{};
        constexpr auto out_n_k_h_w_global_desc = OutGlobalDesc{};

        constexpr index_t N = in_n_c_h_w_global_desc.GetLengths()[0];
        constexpr index_t C = in_n_c_h_w_global_desc.GetLengths()[1];

        constexpr index_t K  = out_n_k_h_w_global_desc.GetLengths()[1];
        constexpr index_t Ho = out_n_k_h_w_global_desc.GetLengths()[2];
        constexpr index_t Wo = out_n_k_h_w_global_desc.GetLengths()[3];

        constexpr index_t Y = wei_k_c_y_x_global_desc.GetLengths()[2];
        constexpr index_t X = wei_k_c_y_x_global_desc.GetLengths()[3];

        constexpr index_t ConvStrideH = ConvStrides{}[0];
        constexpr index_t ConvStrideW = ConvStrides{}[1];

        constexpr index_t ConvDilationH = ConvDilations{}[0];
        constexpr index_t ConvDilationW = ConvDilations{}[1];

        constexpr index_t nonVectorizedC = C / EPack;
        constexpr index_t E              = nonVectorizedC * Y * X;
        constexpr index_t B              = N * Ho * Wo;

        static_assert((X == 1 || ConvDilationW % InBlockCopyDataPerAccess_B == 0),
                      "wrong! aligment requirement for vectorized global load of input tensor will "
                      "be violated");

        // divide block work by [K, B]
        static_assert(K % KPerBlock == 0 && B % BPerBlock == 0 && E % EPerBlock == 0,
                      "wrong! cannot divide work evenly among block");

        constexpr index_t KBlockWork = K / KPerBlock;
        constexpr index_t BBlockWork = B / BPerBlock;

        constexpr auto block_work_desc =
            make_ConstantTensorDescriptor_packed(Sequence<KBlockWork, BBlockWork>{});

        const auto block_work_multi_id =
            block_work_desc.GetMultiIndexFrom1dIndex(get_block_1d_id());

        const index_t k_block_data_on_global = block_work_multi_id[0] * KPerBlock;
        const index_t b_block_data_on_global = block_work_multi_id[1] * BPerBlock;

        // input tensor
        //     tensor descriptor in device memory [N, Ho, Wo, {2C/4C}]
        constexpr auto in_n_ho_wo_2cor4c_global_desc =
            in_n_c_h_w_global_desc.StridedSlice(I2, Number<Ho>{}, Number<ConvStrideH>{})
                .StridedSlice(I3, Number<Wo>{}, Number<ConvStrideW>{})
                .Fold(I1, Number<nonVectorizedC>{})
                .Extract(Sequence<0, 1, 3, 4>{})
                .ReorderGivenNew2Old(Sequence<0, 2, 3, 1>{});

        //     batch descritpor for device memory
        constexpr auto in_c_y_x_global_desc =
            in_n_c_h_w_global_desc.StridedSlice(I2, Number<Y>{}, Number<ConvDilationH>{})
                .StridedSlice(I3, Number<X>{}, Number<ConvDilationW>{})
                .Fold(I1, Number<nonVectorizedC>{})
                .Extract(Sequence<2, 3, 4>{});

        //     merged tensor descriptor in device memory [E, B], src of blockwise copy
        constexpr auto in_e_b_global_desc = make_ConstantMergedTensorDescriptor(
            in_c_y_x_global_desc.Embed(in_n_ho_wo_2cor4c_global_desc),
            Sequence<0, 1, 2>{},
            Sequence<3, 4, 5>{},
            Sequence<6>{});

        //     memory layout descriptor in LDS [E, B, 2Cor4C], dst of blockwise copy
        //     be careful of LDS alignment
        constexpr auto in_e_b_block_desc = make_ConstantTensorDescriptor_aligned(
            Sequence<EPerBlock, BPerBlock, EPack>{},
            Number<math::lcm(InBlockCopyDataPerAccess_B, GemmDataPerReadB, EPack)>{});

        // input blockwise copy
        //     slice a merged tensor, reorder and copy to a normal tensor
        //     this copy operator already has blockwise offset built-in
        auto blockwise_in_copy = BlockwiseGenericTensorSliceCopy_v2_deprecated<
            BlockSize,
            decltype(in_e_b_global_desc),
            decltype(in_e_b_block_desc),
            decltype(in_e_b_block_desc.GetLengths()),
            InBlockCopySubLengths_E_B,
            InBlockCopyClusterLengths_E_B,
            InBlockCopyThreadClusterArrangeOrder,
            InBlockCopySrcAccessOrder,
            InBlockCopyDstAccessOrder,
            1,                           // Src dim to be read in vector form (B dimension)
            2,                           // Dst dim to be written in vector form (EPack dimension)
            InBlockCopyDataPerAccess_B,  // Src dim vector len
            InBlockCopyDataPerAccess_B>( // Dst dim vector len
            {0, b_block_data_on_global, 0},
            {0, 0, 0});

        // weight tensor
        //     tensor descriptor in device memory, src of blockwise copy
        constexpr auto wei_e_k_global_desc =
            make_vectorized_WeiDesc_Xdlops<conv_dir,
                                           decltype(wei_k_c_y_x_global_desc),
                                           nonVectorizedC>{}
                .get(wei_k_c_y_x_global_desc);

        //     tensor descriptor in LDS, dst of blockwise copy
        //     be careful of LDS alignment
        constexpr auto wei_e_k_block_desc = make_ConstantTensorDescriptor_aligned(
            Sequence<EPerBlock, KPerBlock, EPack>{},
            Number<math::lcm(WeiBlockCopyDstDataPerWrite_K, GemmDataPerReadA, EPack)>{});

        // operator for blockwise copy of weight into LDS
        //     slice a tensor, and copy it into another tensor
        //     this copy operator already have blockwise offset built-in
        auto blockwise_wei_copy = BlockwiseGenericTensorSliceCopy_v2_deprecated<
            BlockSize,
            decltype(wei_e_k_global_desc),
            decltype(wei_e_k_block_desc),
            decltype(wei_e_k_block_desc.GetLengths()),
            WeiBlockCopySubLengths_E_K,
            WeiBlockCopyClusterLengths_E_K,
            WeiBlockCopyThreadClusterArrangeOrder,
            WeiBlockCopySrcAccessOrder,
            WeiBlockCopyDstAccessOrder,
            0,                            // Src dim to be read in vector form (E dimension)
            2,                            // Dst dim to be written in vector form (EPack dimension)
            WeiBlockCopySrcDataPerRead_E, // Src dim vector len
            WeiBlockCopyDstDataPerWrite_K>( // Dst dim vector len
            {0, k_block_data_on_global, 0},
            {0, 0, 0});

        // GEMM definition
        constexpr auto a_e_k_block_mtx_desc =
            make_ConstantMatrixDescriptor_packed(Number<EPerBlock>{}, Number<KPerBlock>{});

        constexpr auto b_e_b_block_mtx_desc =
            make_ConstantMatrixDescriptor_packed(Number<EPerBlock>{}, Number<BPerBlock>{});

        const auto blockwise_gemm = BlockwiseGemmBlockABlockBThreadCTransANormalBNormalC_xdlops<
            BlockSize,
            decltype(a_e_k_block_mtx_desc),
            decltype(b_e_b_block_mtx_desc),
            Float,
            GemmMPerWave,
            GemmNPerWave,
            GemmMWaves,
            GemmNWaves,
            GemmDataPerReadA,
            GemmDataPerReadB>{};

        constexpr auto c_k_thread_mtx_desc = blockwise_gemm.GetThreadMatrixCDescriptor();

        constexpr index_t max_align = math::lcm(InBlockCopyDataPerAccess_B,
                                                WeiBlockCopyDstDataPerWrite_K,
                                                GemmDataPerReadA,
                                                GemmDataPerReadB,
                                                EPack);

        constexpr index_t in_block_space =
            math::integer_least_multiple(in_e_b_block_desc.GetElementSpace(), max_align);

        constexpr index_t wei_block_space =
            math::integer_least_multiple(wei_e_k_block_desc.GetElementSpace(), max_align);

        __shared__ Float p_in_block_double[2 * in_block_space];
        __shared__ Float p_wei_block_double[2 * wei_block_space];

        // register allocation for output
        AccDataType p_out_thread[c_k_thread_mtx_desc.GetElementSpace()];

        // zero out threadwise output
        threadwise_matrix_set_zero(c_k_thread_mtx_desc, p_out_thread);
        blockwise_gemm.XdlopsMatrixCSetZero();

        const Float* p_wei_block_on_global = p_wei_global;

        // LDS double buffer: preload data into LDS
        {
            blockwise_in_copy.Run(p_in_global, p_in_block_double);
            blockwise_wei_copy.Run(p_wei_global, p_wei_block_double);
        }

        // LDS double buffer: main body
        for(index_t e_block_data_begin = 0; e_block_data_begin + 2 * EPerBlock < E;
            e_block_data_begin += 2 * EPerBlock)
        {
#pragma unroll
            for(index_t iloop = 0; iloop < 2; ++iloop)
            {
                const bool even_loop = (iloop % 2 == 0);

                Float* p_in_block_now =
                    even_loop ? p_in_block_double : p_in_block_double + in_block_space;
                Float* p_wei_block_now =
                    even_loop ? p_wei_block_double : p_wei_block_double + wei_block_space;

                Float* p_in_block_next =
                    even_loop ? p_in_block_double + in_block_space : p_in_block_double;
                Float* p_wei_block_next =
                    even_loop ? p_wei_block_double + wei_block_space : p_wei_block_double;

                Float p_in_thread_buffer[blockwise_in_copy.GetThreadBufferSize()];
                Float p_wei_thread_buffer[blockwise_wei_copy.GetThreadBufferSize()];

                blockwise_in_copy.MoveSrcSliceWindow(Sequence<EPerBlock, 0, 0>{}, True);
                blockwise_wei_copy.MoveSrcSliceWindow(Sequence<EPerBlock, 0, 0>{}, True);

                __syncthreads();

                // LDS doubel buffer: load next data from device mem
                blockwise_in_copy.RunLoadThreadBuffer(p_in_global, p_in_thread_buffer);
                blockwise_wei_copy.RunLoadThreadBuffer(p_wei_block_on_global, p_wei_thread_buffer);

                // LDS double buffer: GEMM on current data
                const typename vector_type<Float, EPack>::MemoryType* p_a_block_vec =
                    reinterpret_cast<const typename vector_type<Float, EPack>::MemoryType*>(
                        p_wei_block_now);
                const typename vector_type<Float, EPack>::MemoryType* p_b_block_vec =
                    reinterpret_cast<const typename vector_type<Float, EPack>::MemoryType*>(
                        p_in_block_now);
                blockwise_gemm.Run(p_a_block_vec, p_b_block_vec, p_out_thread);

                // LDS double buffer: store next data to LDS
                blockwise_in_copy.RunStoreThreadBuffer(p_in_thread_buffer, p_in_block_next);
                blockwise_wei_copy.RunStoreThreadBuffer(p_wei_thread_buffer, p_wei_block_next);
            }
        }

        // LDS double buffer: tail
        {
<<<<<<< HEAD
            Float p_in_thread_buffer[blockwise_in_copy.GetThreadBufferSize()];
            Float p_wei_thread_buffer[blockwise_wei_copy.GetThreadBufferSize()];

            // even iteration
            blockwise_in_copy.MoveSrcSliceWindow(Sequence<EPerBlock, 0, 0>{}, True);
            blockwise_wei_copy.MoveSrcSliceWindow(Sequence<EPerBlock, 0, 0>{}, True);

            __syncthreads();

            // LDS doubel buffer: load next data from device mem
            blockwise_in_copy.RunLoadThreadBuffer(p_in_global, p_in_thread_buffer);
            blockwise_wei_copy.RunLoadThreadBuffer(p_wei_block_on_global, p_wei_thread_buffer);

            // LDS double buffer: GEMM on current data
            // Vectorize the pointer to match with how half/bfloat16 datatypes are
            // processed in gemm operation. Half type packs 4 half values while
            // bfloat16 packs 2 bfloat16 values. Since gemm's matrix A and B
            // 2D indexes are computed with a single value in mind (e.g. float),
            // to retain the same 2D indexes for half/bfloat16, we recast datatype
            // from a single half to 4 packed half/2 packed bfloat16 respectively.
            const typename vector_type<Float, EPack>::MemoryType* p_a_block_vec =
                reinterpret_cast<const typename vector_type<Float, EPack>::MemoryType*>(
                    p_wei_block_double);
            const typename vector_type<Float, EPack>::MemoryType* p_b_block_vec =
                reinterpret_cast<const typename vector_type<Float, EPack>::MemoryType*>(
                    p_in_block_double);

            blockwise_gemm.Run(p_a_block_vec, p_b_block_vec, p_out_thread);

            // LDS double buffer: store next data to LDS
            blockwise_in_copy.RunStoreThreadBuffer(p_in_thread_buffer,
                                                   p_in_block_double + in_block_space);
            blockwise_wei_copy.RunStoreThreadBuffer(p_wei_thread_buffer,
                                                    p_wei_block_double + wei_block_space);

            // odd iteration
            __syncthreads();

            p_a_block_vec = reinterpret_cast<const typename vector_type<Float, EPack>::MemoryType*>(
                p_wei_block_double + wei_block_space);
            p_b_block_vec = reinterpret_cast<const typename vector_type<Float, EPack>::MemoryType*>(
                p_in_block_double + in_block_space);

            // LDS double buffer: GEMM on current data
            blockwise_gemm.Run(p_a_block_vec, p_b_block_vec, p_out_thread);
=======
            constexpr bool has_two_iteration_left = (E % (2 * EPerBlock) == 0);

            if(has_two_iteration_left) // if has 2 iteration left
            {

                Float p_in_thread_buffer[blockwise_in_copy.GetThreadBufferSize()];
                Float p_wei_thread_buffer[blockwise_wei_copy.GetThreadBufferSize()];

                // even iteration
                blockwise_in_copy.MoveSrcSliceWindow(Sequence<EPerBlock, 0, 0>{}, True);
                blockwise_wei_copy.MoveSrcSliceWindow(Sequence<EPerBlock, 0, 0>{}, True);

                __syncthreads();

                // LDS doubel buffer: load next data from device mem
                blockwise_in_copy.RunLoadThreadBuffer(p_in_global, p_in_thread_buffer);
                blockwise_wei_copy.RunLoadThreadBuffer(p_wei_block_on_global, p_wei_thread_buffer);

                // LDS double buffer: GEMM on current data
                // Vectorize the pointer to match with how half/bfloat16 datatypes are
                // processed in gemm operation. Half type packs 4 half values while
                // bfloat16 packs 2 bfloat16 values. Since gemm's matrix A and B
                // 2D indexes are computed with a single value in mind (e.g. float),
                // to retain the same 2D indexes for half/bfloat16, we recast datatype
                // from a single half to 4 packed half/2 packed bfloat16 respectively.
                const typename vector_type<Float, EPack>::MemoryType* p_a_block_vec =
                    reinterpret_cast<const typename vector_type<Float, EPack>::MemoryType*>(
                        p_wei_block_double);
                const typename vector_type<Float, EPack>::MemoryType* p_b_block_vec =
                    reinterpret_cast<const typename vector_type<Float, EPack>::MemoryType*>(
                        p_in_block_double);

                blockwise_gemm.Run(p_a_block_vec, p_b_block_vec, p_out_thread);

                // LDS double buffer: store next data to LDS
                blockwise_in_copy.RunStoreThreadBuffer(p_in_thread_buffer,
                                                       p_in_block_double + in_block_space);
                blockwise_wei_copy.RunStoreThreadBuffer(p_wei_thread_buffer,
                                                        p_wei_block_double + wei_block_space);

                // odd iteration
                __syncthreads();

                p_a_block_vec =
                    reinterpret_cast<const typename vector_type<Float, EPack>::MemoryType*>(
                        p_wei_block_double + wei_block_space);
                p_b_block_vec =
                    reinterpret_cast<const typename vector_type<Float, EPack>::MemoryType*>(
                        p_in_block_double + in_block_space);

                // LDS double buffer: GEMM on current data
                blockwise_gemm.Run(p_a_block_vec, p_b_block_vec, p_out_thread);
            }
            else // if has 1 iteration left
            {
                __syncthreads();

                const typename vector_type<Float, EPack>::MemoryType* p_a_block_vec =
                    reinterpret_cast<const typename vector_type<Float, EPack>::MemoryType*>(
                        p_wei_block_double);
                const typename vector_type<Float, EPack>::MemoryType* p_b_block_vec =
                    reinterpret_cast<const typename vector_type<Float, EPack>::MemoryType*>(
                        p_in_block_double);

                // LDS double buffer: GEMM on last data
                blockwise_gemm.Run(p_a_block_vec, p_b_block_vec, p_out_thread);
            }
>>>>>>> ef17912f
        }

        // load data from xldop_acc_regs
        blockwise_gemm.XdlopsMatrixCRead(p_out_thread);

        // copy output: register to global memory
        {
            constexpr auto OutputLayout = blockwise_gemm.GetOutputLayout();
<<<<<<< HEAD
            constexpr index_t K2        = OutputLayout.M1();
            constexpr index_t K1        = OutputLayout.N1();
            constexpr index_t K0        = OutputLayout.M0();
=======
            constexpr index_t K0        = OutputLayout.M1();
            constexpr index_t K1        = OutputLayout.N1();
            constexpr index_t K2        = OutputLayout.M0();
>>>>>>> ef17912f

            // This is a hack, because slicing a merged dimension is not supported yet.
            //     dst descriptor
            constexpr auto out_k0_k1_k2_b_global_desc = make_ConstantMergedTensorDescriptor(
                out_n_k_h_w_global_desc.Fold(I1, Number<K1>{}, Number<K2>{}),
                Sequence<1>{},
                Sequence<2>{},
                Sequence<3>{},
                Sequence<0, 4, 5>{});

            //     src descriptor
            constexpr auto out_k0_k1_k2_b_thread_desc =
                make_ConstantTensorDescriptor_packed(Sequence<K0, 1, K2, 1>{});

            using OutThreadCopySliceLengths = Sequence<K0, 1, K2, 1>;

<<<<<<< HEAD
            constexpr index_t NumKPerBlk = OutputLayout.GetSizeM();
            static_assert(OutputLayout.GetSizeM() == 16, "MSize != 16");
            constexpr index_t NumBlks = c_k_thread_mtx_desc.GetElementSpace() / NumKPerBlk;
=======
            constexpr index_t BlkSize = OutputLayout.GetBlkSize();
            constexpr index_t NumBlks = OutputLayout.GetNumBlks();
>>>>>>> ef17912f

            for(index_t i = 0; i < NumBlks; ++i)
            {
                // calculate origin of thread output tensor on global memory
                //     blockwise GEMM c matrix starting index
                const auto c_thread_mtx_on_block = blockwise_gemm.GetBeginOfThreadMatrixC(i);

                const index_t k_thread_data_on_global =
                    k_block_data_on_global + c_thread_mtx_on_block.row;

                const index_t b_thread_data_on_global =
                    b_block_data_on_global + c_thread_mtx_on_block.col;

                auto threadwise_out_copy = ThreadwiseGenericTensorSliceCopy_v2r1_deprecated<
                    decltype(out_k0_k1_k2_b_thread_desc),
                    decltype(out_k0_k1_k2_b_global_desc),
                    OutThreadCopySliceLengths,
                    arithmetic_sequence_gen<0, 4, 1>::type,
                    arithmetic_sequence_gen<0, 4, 1>::type,
                    3, // Src dim to be read in vector form (B dimension)
                    3, // Dst dim to be written in vector form (B dimension)
                    OutThreadCopyDataPerAccess_B,  // Src dim vector len
                    OutThreadCopyDataPerAccess_B>( // Dst dim vector len
                    {0, 0, 0, 0},
                    {k_thread_data_on_global / (K2 * K1),
                     k_thread_data_on_global % (K2 * K1) / K2,
                     k_thread_data_on_global % K2,
                     b_thread_data_on_global});

                threadwise_out_copy.Run(p_out_thread + i * BlkSize, p_out_global);
            }
        }
    }
};

} // namespace ck
#endif<|MERGE_RESOLUTION|>--- conflicted
+++ resolved
@@ -321,53 +321,6 @@
 
         // LDS double buffer: tail
         {
-<<<<<<< HEAD
-            Float p_in_thread_buffer[blockwise_in_copy.GetThreadBufferSize()];
-            Float p_wei_thread_buffer[blockwise_wei_copy.GetThreadBufferSize()];
-
-            // even iteration
-            blockwise_in_copy.MoveSrcSliceWindow(Sequence<EPerBlock, 0, 0>{}, True);
-            blockwise_wei_copy.MoveSrcSliceWindow(Sequence<EPerBlock, 0, 0>{}, True);
-
-            __syncthreads();
-
-            // LDS doubel buffer: load next data from device mem
-            blockwise_in_copy.RunLoadThreadBuffer(p_in_global, p_in_thread_buffer);
-            blockwise_wei_copy.RunLoadThreadBuffer(p_wei_block_on_global, p_wei_thread_buffer);
-
-            // LDS double buffer: GEMM on current data
-            // Vectorize the pointer to match with how half/bfloat16 datatypes are
-            // processed in gemm operation. Half type packs 4 half values while
-            // bfloat16 packs 2 bfloat16 values. Since gemm's matrix A and B
-            // 2D indexes are computed with a single value in mind (e.g. float),
-            // to retain the same 2D indexes for half/bfloat16, we recast datatype
-            // from a single half to 4 packed half/2 packed bfloat16 respectively.
-            const typename vector_type<Float, EPack>::MemoryType* p_a_block_vec =
-                reinterpret_cast<const typename vector_type<Float, EPack>::MemoryType*>(
-                    p_wei_block_double);
-            const typename vector_type<Float, EPack>::MemoryType* p_b_block_vec =
-                reinterpret_cast<const typename vector_type<Float, EPack>::MemoryType*>(
-                    p_in_block_double);
-
-            blockwise_gemm.Run(p_a_block_vec, p_b_block_vec, p_out_thread);
-
-            // LDS double buffer: store next data to LDS
-            blockwise_in_copy.RunStoreThreadBuffer(p_in_thread_buffer,
-                                                   p_in_block_double + in_block_space);
-            blockwise_wei_copy.RunStoreThreadBuffer(p_wei_thread_buffer,
-                                                    p_wei_block_double + wei_block_space);
-
-            // odd iteration
-            __syncthreads();
-
-            p_a_block_vec = reinterpret_cast<const typename vector_type<Float, EPack>::MemoryType*>(
-                p_wei_block_double + wei_block_space);
-            p_b_block_vec = reinterpret_cast<const typename vector_type<Float, EPack>::MemoryType*>(
-                p_in_block_double + in_block_space);
-
-            // LDS double buffer: GEMM on current data
-            blockwise_gemm.Run(p_a_block_vec, p_b_block_vec, p_out_thread);
-=======
             constexpr bool has_two_iteration_left = (E % (2 * EPerBlock) == 0);
 
             if(has_two_iteration_left) // if has 2 iteration left
@@ -435,7 +388,6 @@
                 // LDS double buffer: GEMM on last data
                 blockwise_gemm.Run(p_a_block_vec, p_b_block_vec, p_out_thread);
             }
->>>>>>> ef17912f
         }
 
         // load data from xldop_acc_regs
@@ -444,15 +396,9 @@
         // copy output: register to global memory
         {
             constexpr auto OutputLayout = blockwise_gemm.GetOutputLayout();
-<<<<<<< HEAD
-            constexpr index_t K2        = OutputLayout.M1();
-            constexpr index_t K1        = OutputLayout.N1();
-            constexpr index_t K0        = OutputLayout.M0();
-=======
             constexpr index_t K0        = OutputLayout.M1();
             constexpr index_t K1        = OutputLayout.N1();
             constexpr index_t K2        = OutputLayout.M0();
->>>>>>> ef17912f
 
             // This is a hack, because slicing a merged dimension is not supported yet.
             //     dst descriptor
@@ -469,14 +415,8 @@
 
             using OutThreadCopySliceLengths = Sequence<K0, 1, K2, 1>;
 
-<<<<<<< HEAD
-            constexpr index_t NumKPerBlk = OutputLayout.GetSizeM();
-            static_assert(OutputLayout.GetSizeM() == 16, "MSize != 16");
-            constexpr index_t NumBlks = c_k_thread_mtx_desc.GetElementSpace() / NumKPerBlk;
-=======
             constexpr index_t BlkSize = OutputLayout.GetBlkSize();
             constexpr index_t NumBlks = OutputLayout.GetNumBlks();
->>>>>>> ef17912f
 
             for(index_t i = 0; i < NumBlks; ++i)
             {
