--- conflicted
+++ resolved
@@ -80,18 +80,10 @@
                           const __global _FLOAT* top_df,
                           const __global _FLOAT* scale,
                           __global _FLOAT* bot_df,
-<<<<<<< HEAD
-                          struct LRNBackwardParam Param)
-{
-    UNUSED _FLOAT ratio = Param.ratio;
-    _FLOAT alpha        = Param.alpha;
-    _FLOAT beta         = Param.beta;
-=======
                           UNUSED _FLOAT ratio,
                           _FLOAT alpha,
                           _FLOAT beta)
 {
->>>>>>> 7c550747
     __local _FLOAT top_df_data[MLO_LRN_LCL_DATA_WIDTH * MLO_LRN_LCL_DATA_HEIGHT];
     __local _FLOAT ratio_data[MLO_LRN_LCL_DATA_WIDTH * MLO_LRN_LCL_DATA_HEIGHT];
     int x          = get_group_id(0) * MLO_LRN_GROUP_SZ0 * MLO_LRN_N_HORIZ_OUT_PIX;
@@ -276,18 +268,6 @@
                             const __global _FLOAT* top_df,
                             const __global _FLOAT* scale,
                             __global _FLOAT* bot_df,
-<<<<<<< HEAD
-                            struct LRNBackwardParam Param)
-{
-
-    _FLOAT ratio        = Param.ratio;
-    UNUSED _FLOAT alpha = Param.alpha;
-    _FLOAT beta         = Param.beta;
-    int x               = get_global_id(0); // channel x
-    int y               = get_global_id(1); // channel y
-    int b               = get_global_id(2); // batch
-    _FLOAT accum_ratio  = 0;
-=======
                             _FLOAT ratio,
                             UNUSED _FLOAT alpha,
                             _FLOAT beta)
@@ -296,7 +276,6 @@
     int y              = get_global_id(1); // channel y
     int b              = get_global_id(2); // batch
     _FLOAT accum_ratio = 0;
->>>>>>> 7c550747
     _FLOAT top_df_in[MLO_LRN_KERNEL_SZ];
     _FLOAT scale_in[MLO_LRN_KERNEL_SZ];
     _FLOAT ratio_dta[MLO_LRN_KERNEL_SZ];
