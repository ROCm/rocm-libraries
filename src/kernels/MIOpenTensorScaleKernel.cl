--- conflicted
+++ resolved
@@ -23,12 +23,6 @@
  * SOFTWARE.
  *
  *******************************************************************************/
-<<<<<<< HEAD
-__kernel void ScaleTensor(global MIOPEN_TYPE* __restrict dst,
-                          MIOPEN_ALPHA_TYPE alpha,
-                          long num_elems,
-                          long offset)
-=======
 
 #ifndef MIOPEN_ALPHA_TYPE
 #define MIOPEN_ALPHA_TYPE float
@@ -38,9 +32,10 @@
 #define MIOPEN_TYPE float
 #endif
 
-__kernel void
-ScaleTensor(global MIOPEN_TYPE* __restrict dst, MIOPEN_ALPHA_TYPE alpha, long num_elems)
->>>>>>> 771e9957
+__kernel void ScaleTensor(global MIOPEN_TYPE* __restrict dst,
+                          MIOPEN_ALPHA_TYPE alpha,
+                          long num_elems,
+                          long offset)
 {
     uint gid = get_global_id(0);
     if(gid < num_elems)
