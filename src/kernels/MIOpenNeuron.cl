--- conflicted
+++ resolved
@@ -470,15 +470,11 @@
                 UNUSED _FLOAT diff_scale,
                 UNUSED _FLOAT power,
                 _FLOAT scale,
-<<<<<<< HEAD
-                UNUSED _FLOAT shift)
-=======
-                _FLOAT shift,
+                UNUSED _FLOAT shift
                 const long dxOffset,
                 const long dyOffset,
                 const long xOffset,
                 const long yOffset)
->>>>>>> e2f62a63
 {
 
     int x = get_global_id(0); // channel x
