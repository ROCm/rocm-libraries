/*******************************************************************************
 *
 * MIT License
 *
 * Copyright (c) 2017 Advanced Micro Devices, Inc.
 *
 * Permission is hereby granted, free of charge, to any person obtaining a copy
 * of this software and associated documentation files (the "Software"), to deal
 * in the Software without restriction, including without limitation the rights
 * to use, copy, modify, merge, publish, distribute, sublicense, and/or sell
 * copies of the Software, and to permit persons to whom the Software is
 * furnished to do so, subject to the following conditions:
 *
 * The above copyright notice and this permission notice shall be included in all
 * copies or substantial portions of the Software.
 *
 * THE SOFTWARE IS PROVIDED "AS IS", WITHOUT WARRANTY OF ANY KIND, EXPRESS OR
 * IMPLIED, INCLUDING BUT NOT LIMITED TO THE WARRANTIES OF MERCHANTABILITY,
 * FITNESS FOR A PARTICULAR PURPOSE AND NONINFRINGEMENT. IN NO EVENT SHALL THE
 * AUTHORS OR COPYRIGHT HOLDERS BE LIABLE FOR ANY CLAIM, DAMAGES OR OTHER
 * LIABILITY, WHETHER IN AN ACTION OF CONTRACT, TORT OR OTHERWISE, ARISING FROM,
 * OUT OF OR IN CONNECTION WITH THE SOFTWARE OR THE USE OR OTHER DEALINGS IN THE
 * SOFTWARE.
 *
 *******************************************************************************/

#define _FLOAT float
#define _FLOAT2 float2
#define _FLOAT4 float4
#define _FLOAT8 float8

#ifndef FLT_MAX
#define FLT_MAX 3.402823466e+38F /* max value */
#endif

#ifndef MIO_BN_LDS_SIZE
#define MIO_BN_LDS_SIZE 256
#endif

#ifndef MIO_BN_LDS_NSIZE
#define MIO_BN_LDS_NSIZE 256
#endif

#ifndef MIO_BN_LDS_HWSIZE
#define MIO_BN_LDS_HWSIZE 256
#endif

#ifndef MIO_BN_C
#define MIO_BN_C 1
#endif

#ifndef MIO_BN_N
#define MIO_BN_N 1
#endif

#ifndef MIO_BN_NHW
#define MIO_BN_NHW 1
#endif

#ifndef MIO_BN_INHW
#define MIO_BN_INHW 1
#endif

#ifndef MIO_BN_CHW
#define MIO_BN_CHW 1
#endif

#ifndef MIO_BN_HW
#define MIO_BN_HW 1
#endif

#ifndef MIO_BN_GRP0
#define MIO_BN_GRP0 1
#endif

#ifndef MIO_BN_GRP1
#define MIO_BN_GRP1 1
#endif

#ifndef MIO_BN_GRP2
#define MIO_BN_GRP2 1
#endif

#ifndef MIO_BN_NGRPS
#define MIO_BN_NGRPS 1
#endif

#ifndef MIO_BN_NLOOP
#define MIO_BN_NLOOP 1
#endif

#ifndef MIO_BN_NCHW
#define MIO_BN_NCHW 1
#endif

#ifndef MIO_BN_VARIANT
#define MIO_BN_VARIANT 3
#endif

#ifndef MIO_BN_SEGMENT
#define MIO_BN_SEGMENT 1
#endif

#ifndef MIO_BN_SEGIHW
#define MIO_BN_SEGIHW 1
#endif

#define MIO_BN_MAXN 512

//#ifdef __AMDGCN__
//#undef __AMDGCN__
//#endif

#define UNUSED __attribute__((__unused__))

// Disable specific warnings
#ifdef __clang__
#pragma clang diagnostic push
#pragma clang diagnostic ignored "-Wconditional-uninitialized"
#pragma clang diagnostic push
#pragma clang diagnostic ignored "-Wsometimes-uninitialized"
#endif

static inline void ReduceKernel(__local _FLOAT* lcl_mem,
                                unsigned int sum_stride,
                                unsigned int unit_id,
                                unsigned int unit_len)
{
    _FLOAT sum              = 0;
    unsigned int lcl_offset = unit_id * unit_len;

#pragma unroll
    for(unsigned int i = 0; i < unit_len; i += sum_stride)
    {
        sum += lcl_mem[lcl_offset + i];
    }
    lcl_mem[lcl_offset] = sum;
}

static inline void
regLDSreduce(_FLOAT* value, __local _FLOAT* data, unsigned int localID, _FLOAT scale)
{
    data[localID] = *value;
    barrier(CLK_LOCAL_MEM_FENCE);
    if(localID < (MIO_BN_LDS_SIZE >> 2))
        ReduceKernel(data, 1, localID, 4);
    barrier(CLK_LOCAL_MEM_FENCE);
    if(localID < (MIO_BN_LDS_SIZE >> 4))
        ReduceKernel(data, 4, localID, 16);
    barrier(CLK_LOCAL_MEM_FENCE);
    if(localID == 0)
        ReduceKernel(data, 16, localID, MIO_BN_LDS_SIZE);
    barrier(CLK_LOCAL_MEM_FENCE);
    *value = data[0] * scale;
}

static inline void dppRegReduce64(_FLOAT* value, _FLOAT scale)
{
    _FLOAT tmp = 0.;
    *value += as_float(__builtin_amdgcn_mov_dpp(as_int(*value), 0x111, 0xF, 0xF, 0));
    *value += as_float(__builtin_amdgcn_mov_dpp(as_int(*value), 0x112, 0xF, 0xF, 0));
    *value += as_float(__builtin_amdgcn_mov_dpp(as_int(*value), 0x114, 0xF, 0xF, 0));
    *value += as_float(__builtin_amdgcn_mov_dpp(as_int(*value), 0x118, 0xF, 0xF, 0));
    tmp = as_float(__builtin_amdgcn_mov_dpp(as_int(*value), 0x142, 0xF, 0xF, 0));
    *value += tmp;
    tmp = as_float(__builtin_amdgcn_mov_dpp(as_int(*value), 0x143, 0xF, 0xF, 0));
    *value += tmp;
    *value = as_float(__builtin_amdgcn_readlane(as_int(*value), 63));
    *value *= scale;
}

static inline void dppRegReduce16(_FLOAT* value, _FLOAT scale)
{

    *value += as_float(__builtin_amdgcn_mov_dpp(as_int(*value), 0x101, 0xF, 0xF, 0));
    *value += as_float(__builtin_amdgcn_mov_dpp(as_int(*value), 0x102, 0xF, 0xF, 0));
    *value += as_float(__builtin_amdgcn_mov_dpp(as_int(*value), 0x104, 0xF, 0xF, 0));
    *value += as_float(__builtin_amdgcn_mov_dpp(as_int(*value), 0x108, 0xF, 0xF, 0));
    *value = as_float(__builtin_amdgcn_readlane(as_int(*value), 0));
    *value *= scale;
}

static inline void
dppLDSReduce64(_FLOAT* value, __local _FLOAT* data, unsigned int localID, _FLOAT scale)
{
    _FLOAT tmp = 0.;
    *value     = data[localID];
    *value += as_float(__builtin_amdgcn_mov_dpp(as_int(*value), 0x111, 0xF, 0xF, 0));
    *value += as_float(__builtin_amdgcn_mov_dpp(as_int(*value), 0x112, 0xF, 0xF, 0));
    *value += as_float(__builtin_amdgcn_mov_dpp(as_int(*value), 0x114, 0xF, 0xF, 0));
    *value += as_float(__builtin_amdgcn_mov_dpp(as_int(*value), 0x118, 0xF, 0xF, 0));
    tmp = as_float(__builtin_amdgcn_mov_dpp(as_int(*value), 0x142, 0xF, 0xF, 0));
    *value += tmp;
    tmp = as_float(__builtin_amdgcn_mov_dpp(as_int(*value), 0x143, 0xF, 0xF, 0));
    *value += tmp;
    if(localID == 63)
        data[0] = *value * scale;
    barrier(CLK_LOCAL_MEM_FENCE);
    *value = data[0];
}

static inline void
dppLDSReduce16(_FLOAT* value, __local _FLOAT* data, unsigned int localID, _FLOAT scale)
{

    *value += as_float(__builtin_amdgcn_mov_dpp(as_int(*value), 0x101, 0xF, 0xF, 0));
    *value += as_float(__builtin_amdgcn_mov_dpp(as_int(*value), 0x102, 0xF, 0xF, 0));
    *value += as_float(__builtin_amdgcn_mov_dpp(as_int(*value), 0x104, 0xF, 0xF, 0));
    *value += as_float(__builtin_amdgcn_mov_dpp(as_int(*value), 0x108, 0xF, 0xF, 0));
    if(localID == 0)
        data[0] = *value * scale;
    barrier(CLK_LOCAL_MEM_FENCE);
    *value = data[0];
}

#if(MIO_BN_VARIANT == 255)

__attribute__((reqd_work_group_size(MIO_BN_GRP0, MIO_BN_GRP1, MIO_BN_GRP2))) __kernel void
BatchNormFwdTrainSpatial(const __global _FLOAT* __restrict in,
                         __global _FLOAT* __restrict out,
                         __constant _FLOAT* __restrict scale,
                         __constant _FLOAT* __restrict bias,
                         float INHW,
#if(MIO_RUNNING_RESULT == 1)
                         double expAvgFactor,
                         __global _FLOAT* __restrict resultRunningMean,
                         __global _FLOAT* __restrict resultRunningVariance,
#endif
                         double epsilon
#if(MIO_SAVE_MEAN_VARIANCE == 1)
                         ,
                         __global _FLOAT* __restrict resultSaveMean,
                         __global _FLOAT* __restrict resultSaveInvVariance
#endif
                         )
{

    // SPATIAL
    _FLOAT mean        = 0.;
    _FLOAT variance    = 0.;
    _FLOAT invVariance = 0.;
    _FLOAT inhat       = 0.;
    _FLOAT elemStd     = 0.;
    _FLOAT pvscale     = elemStd;
    _FLOAT pvbias      = 0.;

    _FLOAT batchvalues[MIO_BN_NLOOP];

    __local _FLOAT lcl_bias;
    __local _FLOAT lcl_scale;
    __local _FLOAT lcl_data[MIO_BN_LDS_SIZE];

    unsigned int index  = 0;
    unsigned int lid    = get_local_id(0);
    unsigned int grpid  = get_group_id(0);
    unsigned int chwid  = grpid * MIO_BN_HW + (lid % MIO_BN_HW);
    unsigned int lidihw = lid / MIO_BN_HW;
    unsigned int segihw = MIO_BN_SEGIHW;
    unsigned int nid    = 0;

    if(lid == 0)
    {
        lcl_scale = scale[grpid];
        lcl_bias  = bias[grpid];
    }

    if(lid < MIO_BN_SEGMENT)
    {
//==== CALC MEAN =======================
#pragma unroll
        for(unsigned int n = 0; n < MIO_BN_NLOOP; n++)
        {
            nid                    = n * segihw + lidihw;
            index                  = nid * MIO_BN_CHW + chwid;
            mean += batchvalues[n] = (index < MIO_BN_NCHW) ? in[index] : 0.;
        }
    }
    // barrier(CLK_LOCAL_MEM_FENCE);
    lcl_data[lid] = mean;
    barrier(CLK_LOCAL_MEM_FENCE);

#ifdef __AMDGCN__
#pragma unroll
    for(unsigned int red = (MIO_BN_GRP0 >> 1); red > 32; red >>= 1)
    {
        if(lid < red)
            lcl_data[lid] += lcl_data[lid + red];
        barrier(CLK_LOCAL_MEM_FENCE);
    }
    dppLDSReduce64(&mean, lcl_data, lid, INHW);
#else
    for(unsigned int red = (MIO_BN_GRP0 >> 1); red > 256; red >>= 1)
    {
        if(lid < red)
            lcl_data[lid] += lcl_data[lid + red];
        barrier(CLK_LOCAL_MEM_FENCE);
    }
    regLDSreduce(&mean, lcl_data, lid, INHW);
#endif

    if(lid < MIO_BN_SEGMENT)
    {
//==== CALC VARIANCE =======================
#pragma unroll
        for(unsigned int n = 0; n < MIO_BN_NLOOP; n++)
        {
            nid = n * segihw + lidihw;
            if(nid < MIO_BN_N)
            {
                // elemStd  = (batchvalues[n] - mean);
                batchvalues[n] = (batchvalues[n] - mean);
                variance       = mad(batchvalues[n], batchvalues[n], variance);
                // variance = mad(elemStd, elemStd, variance);
            }
        }
    }
    barrier(CLK_LOCAL_MEM_FENCE);
    lcl_data[lid] = variance;
    barrier(CLK_LOCAL_MEM_FENCE);

#ifdef __AMDGCN__
#pragma unroll
    for(unsigned int red = (MIO_BN_GRP0 >> 1); red > 32; red >>= 1)
    {
        if(lid < red)
            lcl_data[lid] += lcl_data[lid + red];
        barrier(CLK_LOCAL_MEM_FENCE);
    }
    dppLDSReduce64(&variance, lcl_data, lid, INHW);
#else
    for(unsigned int red = (MIO_BN_GRP0 >> 1); red > 256; red >>= 1)
    {
        if(lid < red)
            lcl_data[lid] += lcl_data[lid + red];
        barrier(CLK_LOCAL_MEM_FENCE);
    }
    regLDSreduce(&variance, lcl_data, lid, INHW);
#endif

    invVariance = rsqrt(variance + epsilon);

    if(lid < MIO_BN_SEGMENT)
    {

        //==== CALC NORM =======================
        pvscale = lcl_scale;
        pvbias  = lcl_bias;

#pragma unroll
        for(unsigned int n = 0; n < MIO_BN_NLOOP; n++)
        { // apply normalization
            // inhat = (batchvalues[n] - mean) * invVariance;
            inhat = batchvalues[n] * invVariance;
            nid   = n * segihw + lidihw;

            index = nid * MIO_BN_CHW + chwid;
            if(index < MIO_BN_NCHW)
                out[index] = mad(pvscale, inhat, pvbias);
        } // end for
    }
#if(MIO_SAVE_MEAN_VARIANCE == 1 || MIO_RUNNING_RESULT == 1)
    if(lid == 0)
    {

// Save mean and calculate and save running mean
#if(MIO_SAVE_MEAN_VARIANCE == 1)
        resultSaveMean[grpid]        = mean;
        resultSaveInvVariance[grpid] = invVariance;
#endif

#if(MIO_RUNNING_RESULT == 1)
        _FLOAT pvt_runMean = resultRunningMean[grpid];
        _FLOAT pvt_newRunMean =
            mad((_FLOAT)-expAvgFactor, pvt_runMean, pvt_runMean); // tmp = oldRunMean*(1-factor)
        resultRunningMean[grpid] =
            mad(mean, (_FLOAT)expAvgFactor, pvt_newRunMean); // newMean*factor + tmp
        const _FLOAT adjust = (MIO_BN_NHW == 1)
                                  ? variance
                                  : variance * ((_FLOAT)MIO_BN_NHW / (_FLOAT)(MIO_BN_NHW - 1.0));
        resultRunningVariance[grpid] = (1 - (_FLOAT)expAvgFactor) * resultRunningVariance[grpid] +
                                       (_FLOAT)expAvgFactor * adjust;
#endif
    }
#endif
} // end spatial norm

#elif(MIO_BN_VARIANT == 0)

__attribute__((reqd_work_group_size(MIO_BN_GRP0, MIO_BN_GRP1, MIO_BN_GRP2))) __kernel void
BatchNormFwdTrainSpatial(const __global _FLOAT* __restrict in,
                         __global _FLOAT* __restrict out,
                         __constant _FLOAT* __restrict scale,
                         __constant _FLOAT* __restrict bias,
                         float INHW,
#if(MIO_RUNNING_RESULT == 1)
                         double expAvgFactor,
                         __global _FLOAT* __restrict resultRunningMean,
                         __global _FLOAT* __restrict resultRunningVariance,
#endif
                         double epsilon
#if(MIO_SAVE_MEAN_VARIANCE == 1)
                         ,
                         __global _FLOAT* __restrict resultSaveMean,
                         __global _FLOAT* __restrict resultSaveInvVariance
#endif
                         )
{

    // SPATIAL
    _FLOAT mean        = 0.;
    _FLOAT variance    = 0.;
    _FLOAT invVariance = 0.;
    _FLOAT inhat       = 0.;
    _FLOAT pvscale, pvbias;
    _FLOAT minibatch[MIO_BN_HW];
    __local _FLOAT lcl_bias;
    __local _FLOAT lcl_scale;

#ifndef __AMDGCN__
#if(MIO_BN_N > 1)
    local _FLOAT lcl_data[MIO_BN_LDS_SIZE];
#endif
#endif

    unsigned int index;
    unsigned int ylid = get_local_id(1);
    unsigned int xgid = get_global_id(0);
    unsigned int cidx = xgid * MIO_BN_HW;

    if(ylid == 0)
    {
        lcl_scale = scale[xgid];
        lcl_bias  = bias[xgid];
    }
    barrier(CLK_LOCAL_MEM_FENCE);

    if(ylid < MIO_BN_N)
    {
#pragma unroll
        for(unsigned int hw = 0; hw < MIO_BN_HW; hw++)
        {
            index                 = ylid * MIO_BN_CHW + cidx + hw;
            mean += minibatch[hw] = in[index];
        }
    }
    else
    {
        mean = 0.;
    }

#ifdef __AMDGCN__

#if(MIO_BN_N > 16)
    dppRegReduce64(&mean, INHW);
#elif(MIO_BN_N > 1) // N
    dppRegReduce16(&mean, INHW);
#else
    mean *= INHW;
#endif // N

#else // GCN

#if(MIO_BN_N > 16)
    regLDSreduce(&mean, lcl_data, ylid, INHW);
#elif(MIO_BN_N > 1)
    lcl_data[ylid] = mean;
    barrier(CLK_LOCAL_MEM_FENCE);
    mean = 0.;
#pragma unroll
    for(int i = 0; i < MIO_BN_N; i++)
    {
        mean += lcl_data[i];
    }
    mean *= INHW;
#else
    mean *= INHW;
#endif // N

#endif // GCN

    if(ylid < MIO_BN_N)
    {
#pragma unroll
        for(unsigned int hw = 0; hw < MIO_BN_HW; hw++)
        {
            minibatch[hw] = minibatch[hw] - mean;
            variance      = mad(minibatch[hw], minibatch[hw], variance);
        }
    }

#ifdef __AMDGCN__

#if(MIO_BN_N > 16)
    dppRegReduce64(&variance, INHW);
#elif(MIO_BN_N > 1)
    dppRegReduce16(&variance, INHW);
#else
    variance *= INHW;
#endif // N

#else // GCN

#if(MIO_BN_N > 16)
    regLDSreduce(&variance, lcl_data, ylid, INHW);
#elif(MIO_BN_N > 1)
    lcl_data[ylid] = variance;
    barrier(CLK_LOCAL_MEM_FENCE);
    variance = 0.;
#pragma unroll
    for(int i = 0; i < MIO_BN_N; i++)
    {
        variance += lcl_data[i];
    }
    variance *= INHW;
#else
    variance *= INHW;
#endif // N
#endif // GCN

    // #3 add epsilon for numeric stability, sq_root, and invert
    invVariance = rsqrt(variance + epsilon);

    if(ylid < MIO_BN_N)
    {
        pvscale = lcl_scale;
        pvbias  = lcl_bias;

#pragma unroll
        for(unsigned int hw = 0; hw < MIO_BN_HW; hw++)
        {
            index      = ylid * MIO_BN_CHW + cidx + hw;
            inhat      = minibatch[hw] * invVariance;
            out[index] = mad(pvscale, inhat, pvbias);
        } // end for
    }     // end if

#if(MIO_SAVE_MEAN_VARIANCE == 1 || MIO_RUNNING_RESULT == 1)
    if(get_global_id(1) == 0)
    {
// Save mean and calculate and save running mean
#if(MIO_SAVE_MEAN_VARIANCE == 1)
        resultSaveMean[xgid]        = mean;
        resultSaveInvVariance[xgid] = invVariance;
#endif

#if(MIO_RUNNING_RESULT == 1)
        _FLOAT pvt_runMean          = resultRunningMean[xgid];
        _FLOAT pvt_newRunMean =
            mad((_FLOAT)-expAvgFactor, pvt_runMean, pvt_runMean); // tmp = oldRunMean*(1-factor)
        resultRunningMean[xgid] =
            mad(mean, (_FLOAT)expAvgFactor, pvt_newRunMean); // newMean*factor + tmp
        const _FLOAT adjust = (MIO_BN_NHW == 1)
                                  ? variance
                                  : variance * ((_FLOAT)MIO_BN_NHW / (_FLOAT)(MIO_BN_NHW - 1.0));
        resultRunningVariance[xgid] = (1 - (_FLOAT)expAvgFactor) * resultRunningVariance[xgid] +
                                      (_FLOAT)expAvgFactor * adjust;
<<<<<<< HEAD

=======
>>>>>>> 7a9e162c
#endif
    }
#endif
} // end spatial norm

#elif(MIO_BN_VARIANT == 1)

__attribute__((reqd_work_group_size(MIO_BN_GRP0, MIO_BN_GRP1, MIO_BN_GRP2))) __kernel void
BatchNormFwdTrainSpatial(const __global _FLOAT* __restrict in,
                         __global _FLOAT* __restrict out,
                         __constant _FLOAT* __restrict scale,
                         __constant _FLOAT* __restrict bias,
                         float INHW,
#if(MIO_RUNNING_RESULT == 1)
                         double expAvgFactor,
                         __global _FLOAT* __restrict resultRunningMean,
                         __global _FLOAT* __restrict resultRunningVariance,
#endif
                         double epsilon
#if(MIO_SAVE_MEAN_VARIANCE == 1)
                         ,
                         __global _FLOAT* __restrict resultSaveMean,
                         __global _FLOAT* __restrict resultSaveInvVariance
#endif
                         )
{

    // SPATIAL
    _FLOAT mean        = 0.;
    _FLOAT variance    = 0.;
    _FLOAT invVariance = 0.;
    _FLOAT elemStd     = 0.;
    _FLOAT inhat       = elemStd;
    _FLOAT pvscale, pvbias;
    _FLOAT minibatch[MIO_BN_N];

    __local _FLOAT lcl_bias;
    __local _FLOAT lcl_scale;

#ifndef __AMDGCN__
#if(MIO_BN_HW > 1)
    local _FLOAT lcl_data[MIO_BN_LDS_SIZE];
#endif
#endif

    unsigned int index;
    unsigned int ylid = get_local_id(1);
    unsigned int xgid = get_global_id(0);
    unsigned int idx  = xgid * MIO_BN_HW + ylid;

    if(ylid == 0)
    {
        lcl_scale = scale[xgid];
        lcl_bias  = bias[xgid];
    }
    barrier(CLK_LOCAL_MEM_FENCE);

    if(ylid < MIO_BN_HW)
    {
#pragma unroll
        for(unsigned int n = 0; n < MIO_BN_N; n++)
        {
            index                = n * MIO_BN_CHW + idx;
            mean += minibatch[n] = in[index];
        }
    }
    else
    {
        mean = 0.;
    }

#ifdef __AMDGCN__

#if(MIO_BN_HW > 16)
    dppRegReduce64(&mean, INHW);
#elif(MIO_BN_HW > 1)
    dppRegReduce16(&mean, INHW);
#else
    mean *= INHW;
#endif // HW

#else // GCN

#if(MIO_BN_HW > 16)
    regLDSreduce(&mean, lcl_data, ylid, INHW);
#elif(MIO_BN_HW > 1)
    lcl_data[ylid] = mean;
    barrier(CLK_LOCAL_MEM_FENCE);
    mean = 0.;
    for(int i = 0; i < MIO_BN_HW; i++)
    {
        mean += lcl_data[i];
    }
    mean *= INHW;
#else
    mean *= INHW;
#endif // HW
#endif // GCN

    if(ylid < MIO_BN_HW)
    {
#pragma unroll
        for(unsigned int n = 0; n < MIO_BN_N; n++)
        {
            minibatch[n] = minibatch[n] - mean;
            variance     = mad(minibatch[n], minibatch[n], variance);
        }
    }

#ifdef __AMDGCN__

#if(MIO_BN_HW > 16)
    dppRegReduce64(&variance, INHW);
#elif(MIO_BN_HW > 1)
    dppRegReduce16(&variance, INHW);
#else
    variance *= INHW;
#endif // HW

#else // if not GCN

#if(MIO_BN_HW > 16)
    regLDSreduce(&variance, lcl_data, ylid, INHW);
#elif(MIO_BN_HW > 1)
    lcl_data[ylid] = variance;
    barrier(CLK_LOCAL_MEM_FENCE);
    variance = 0.;
#pragma unroll
    for(int i = 0; i < MIO_BN_HW; i++)
    {
        variance += lcl_data[i];
    }
    variance *= INHW;
#else
    variance *= INHW;
#endif // HW
#endif // GCN

    // #3 add epsilon for numeric stability, sq_root, and invert
    invVariance = rsqrt(variance + epsilon);

    if(ylid < MIO_BN_HW)
    {

        pvscale = lcl_scale;
        pvbias  = lcl_bias;

#pragma unroll
        for(unsigned int n = 0; n < MIO_BN_N; n++)
        { // apply normalization
            index      = n * MIO_BN_CHW + idx;
            inhat      = minibatch[n] * invVariance;
            out[index] = mad(pvscale, inhat, pvbias);
        } // end for
    }     // end if

#if(MIO_SAVE_MEAN_VARIANCE == 1 || MIO_RUNNING_RESULT == 1)
    if(get_global_id(1) == 0)
    {
// Save mean and calculate and save running mean
#if(MIO_SAVE_MEAN_VARIANCE == 1)
        resultSaveMean[xgid]        = mean;
        resultSaveInvVariance[xgid] = invVariance;
#endif

#if(MIO_RUNNING_RESULT == 1)
        _FLOAT pvt_runMean          = resultRunningMean[xgid];
        _FLOAT pvt_newRunMean =
            mad((_FLOAT)-expAvgFactor, pvt_runMean, pvt_runMean); // tmp = oldRunMean*(1-factor)
        resultRunningMean[xgid] =
            mad(mean, (_FLOAT)expAvgFactor, pvt_newRunMean); // newMean*factor + tmp
        const _FLOAT adjust = (MIO_BN_NHW == 1)
                                  ? variance
                                  : variance * ((_FLOAT)MIO_BN_NHW / (_FLOAT)(MIO_BN_NHW - 1.0));
        resultRunningVariance[xgid] = (1 - (_FLOAT)expAvgFactor) * resultRunningVariance[xgid] +
                                      (_FLOAT)expAvgFactor * adjust;
#endif
    }
#endif
} // end spatial norm

#elif(MIO_BN_VARIANT == 2)

// This kernel implies the image is greater than a wavefront, but smaller than 257
__attribute__((reqd_work_group_size(MIO_BN_GRP0, MIO_BN_GRP1, MIO_BN_GRP2))) __kernel void
BatchNormFwdTrainSpatial(const __global _FLOAT* __restrict in,
                         __global _FLOAT* __restrict out,
                         __constant _FLOAT* __restrict scale,
                         __constant _FLOAT* __restrict bias,
                         float INHW,
#if(MIO_RUNNING_RESULT == 1)
                         double expAvgFactor,
                         __global _FLOAT* __restrict resultRunningMean,
                         __global _FLOAT* __restrict resultRunningVariance,
#endif
                         double epsilon
#if(MIO_SAVE_MEAN_VARIANCE == 1)
                         ,
                         __global _FLOAT* __restrict resultSaveMean,
                         __global _FLOAT* __restrict resultSaveInvVariance
#endif
                         )
{

    // SPATIAL
    _FLOAT mean     = 0.;
    _FLOAT variance = 0.;
    _FLOAT invVariance, inhat, elemStd;
    _FLOAT pvscale, pvbias;

    __local _FLOAT lcl_bias;
    __local _FLOAT lcl_scale;

    unsigned int index;
    unsigned int ylid    = get_local_id(1);
    unsigned int xgid    = get_global_id(0);
    unsigned int segment = MIO_BN_GRP1 >> 6;

#if(MIO_BN_N < MIO_BN_MAXN)
    _FLOAT minibatch[MIO_BN_N];
#endif

    if(ylid == 0)
    {
        lcl_scale = scale[xgid];
        lcl_bias  = bias[xgid];
    }
    barrier(CLK_LOCAL_MEM_FENCE);
    // MEAN
    if(ylid < MIO_BN_HW)
    {
#pragma unroll
        for(unsigned int n = 0; n < MIO_BN_N; n++)
        {
            index = n * MIO_BN_CHW + xgid * MIO_BN_HW + ylid;
#if(MIO_BN_N < MIO_BN_MAXN)
            mean += minibatch[n] = in[index];
#else
            mean += in[index];
#endif
        }
    }

    local _FLOAT lcl_data[MIO_BN_LDS_SIZE];
    lcl_data[ylid] = mean;
    barrier(CLK_LOCAL_MEM_FENCE);
#ifdef __AMDGCN__
    mean = 0.;
    if(ylid < 64)
    {
        for(unsigned int red = 0; red < segment; red++)
        {
            mean += lcl_data[ylid * segment + red];
        }
    }
    else
    {
        mean = 0.;
    }
    barrier(CLK_LOCAL_MEM_FENCE);
    lcl_data[ylid] = mean;
    barrier(CLK_LOCAL_MEM_FENCE);
    dppLDSReduce64(&mean, lcl_data, ylid, INHW);

#else
    for(unsigned int red = (MIO_BN_GRP1 >> 1); red > 256; red >>= 1)
    {
        if(ylid < red)
            lcl_data[ylid] += lcl_data[ylid + red];
        barrier(CLK_LOCAL_MEM_FENCE);
    }
    regLDSreduce(&mean, lcl_data, ylid, INHW);
#endif

    // VARIANCE
    if(ylid < MIO_BN_HW)
    {
#pragma unroll
        for(unsigned int n = 0; n < MIO_BN_N; n++)
        {

#if(MIO_BN_N < MIO_BN_MAXN)
            elemStd = minibatch[n] = minibatch[n] - mean; //(in[index] - mean);
#else
            index   = n * MIO_BN_CHW + xgid * MIO_BN_HW + ylid;
            elemStd = (in[index] - mean);
#endif
            variance               = mad(elemStd, elemStd, variance);
        }
    }
    barrier(CLK_LOCAL_MEM_FENCE);
    lcl_data[ylid] = variance;
    barrier(CLK_LOCAL_MEM_FENCE);

#ifdef __AMDGCN__
    variance = 0.;
    if(ylid < 64)
    {
        for(unsigned int red = 0; red < segment; red++)
        {
            variance += lcl_data[ylid * segment + red];
        }
    }
    else
    {
        variance = 0.;
    }
    barrier(CLK_LOCAL_MEM_FENCE);
    lcl_data[ylid] = variance;
    barrier(CLK_LOCAL_MEM_FENCE);
    dppLDSReduce64(&variance, lcl_data, ylid, INHW);
#else
    for(unsigned int red = (MIO_BN_GRP1 >> 1); red > 256; red >>= 1)
    {
        if(ylid < red)
            lcl_data[ylid] += lcl_data[ylid + red];
        barrier(CLK_LOCAL_MEM_FENCE);
    }
    regLDSreduce(&variance, lcl_data, ylid, INHW);
#endif

    invVariance = rsqrt(variance + epsilon);

    if(ylid < MIO_BN_HW)
    {
        pvscale = lcl_scale;
        pvbias  = lcl_bias;

#pragma unroll
        for(unsigned int n = 0; n < MIO_BN_N; n++)
        { // apply normalization
            index      = n * MIO_BN_CHW + xgid * MIO_BN_HW + ylid;
#if(MIO_BN_N < MIO_BN_MAXN)
            inhat      = minibatch[n] * invVariance; // (in[index] - mean) * invVariance;
#else
            inhat = (in[index] - mean) * invVariance;
#endif
            out[index] = mad(pvscale, inhat, pvbias);
        } // end for
    }     // end if

#if(MIO_SAVE_MEAN_VARIANCE == 1 || MIO_RUNNING_RESULT == 1)
    if(get_global_id(1) == 0)
    {

// Save mean and calculate and save running mean
#if(MIO_SAVE_MEAN_VARIANCE == 1)
        resultSaveMean[xgid]        = mean;
        resultSaveInvVariance[xgid] = invVariance;
#endif

#if(MIO_RUNNING_RESULT == 1)
        _FLOAT pvt_runMean          = resultRunningMean[xgid];
        _FLOAT pvt_newRunMean =
            mad((_FLOAT)-expAvgFactor, pvt_runMean, pvt_runMean); // tmp = oldRunMean*(1-factor)
        resultRunningMean[xgid] =
            mad(mean, (_FLOAT)expAvgFactor, pvt_newRunMean); // newMean*factor + tmp
        const _FLOAT adjust = (MIO_BN_NHW == 1)
                                  ? variance
                                  : variance * ((_FLOAT)MIO_BN_NHW / (_FLOAT)(MIO_BN_NHW - 1.0));
        resultRunningVariance[xgid] = (1 - (_FLOAT)expAvgFactor) * resultRunningVariance[xgid] +
                                      (_FLOAT)expAvgFactor * adjust;
#endif
    }
#endif
} // end spatial norm

#elif(MIO_BN_VARIANT == 3)

__attribute__((reqd_work_group_size(MIO_BN_GRP0, MIO_BN_GRP1, MIO_BN_GRP2))) __kernel void
BatchNormFwdTrainSpatialNorm(const __global _FLOAT* __restrict in,
                             __global _FLOAT* __restrict out,
                             const __global _FLOAT* __restrict scale,
                             const __global _FLOAT* __restrict bias)
{

    // SPATIAL
    _FLOAT mean        = 0.;
    _FLOAT invVariance = 0.;
    _FLOAT inhat       = 0.;
    _FLOAT pvt_scale   = 0.;
    _FLOAT pvt_bias    = 0.;

    __local _FLOAT lcl_mean, lcl_ivar, lcl_scale, lcl_bias;

    unsigned int ygrp_id = get_group_id(1);
    unsigned int xgid    = get_global_id(0);
    unsigned int ygid    = get_global_id(1);
    unsigned int ygrp_sz = get_local_size(1);
    unsigned int index;
    unsigned int cidx           = xgid * MIO_BN_HW;
    unsigned int meanstashindex = cidx + ygrp_sz * ygrp_id + 1;
    unsigned int varstashindex  = cidx + ygrp_sz * ygrp_id + 3;

    // #4 apply the normalization :: x_hat = (x_i - mean) / sqrt(variance_accum + epsilon)
    if(get_local_id(1) == 0)
    {
        lcl_scale = scale[xgid];
        lcl_bias  = bias[xgid];
        lcl_mean  = out[meanstashindex]; // load stashed mean
        lcl_ivar  = out[varstashindex];
    }
    barrier(CLK_LOCAL_MEM_FENCE);

    if(ygid < MIO_BN_HW)
    {
        mean        = lcl_mean;
        invVariance = lcl_ivar;
        pvt_scale   = lcl_scale;
        pvt_bias    = lcl_bias;
#pragma unroll
        for(unsigned int n = 0; n < MIO_BN_N; n++)
        { // apply normalization
            index = n * MIO_BN_CHW + cidx + ygid;
            inhat = (in[index] - mean) * invVariance;
            // #5 Gamma and Beta adjust :: y_i = gamma*x_hat + beta
            out[index] = mad(pvt_scale, inhat, pvt_bias);
        } // end for(n)
    }     // end if(inImgIndex)
} // end spatial norm

__attribute__((reqd_work_group_size(MIO_BN_GRP0, MIO_BN_GRP1, MIO_BN_GRP2))) __kernel void
BatchNormFwdTrainSpatialFinalVariance(__global _FLOAT* __restrict varbuff,
                                      float INHW
#if(MIO_RUNNING_RESULT == 1)
                                      ,
                                      double expAvgFactor,
                                      __global _FLOAT* __restrict resultRunningVariance
#endif
                                      ,
                                      double epsilon
#if(MIO_SAVE_MEAN_VARIANCE == 1)
                                      ,
                                      __global _FLOAT* __restrict resultSaveInvVariance
#endif
                                      )
{

    // SPATIAL
    __private _FLOAT variance    = 0.;
    __private _FLOAT invVariance = 0.;

    unsigned int ylid          = get_local_id(1);
    unsigned int ygrp_id       = get_group_id(1);
    unsigned int xgid          = get_global_id(0);
    unsigned int ygrp_sz       = get_local_size(1);
    unsigned int yngrps        = get_num_groups(1);
    unsigned int cidx          = xgid * MIO_BN_HW;
    unsigned int varstashindex = cidx + ygrp_sz * ygrp_id + 3;
    unsigned int commitID      = 0;

    for(int gn = 0; gn < yngrps; gn++)
    {
        unsigned int offset   = gn * ygrp_sz + ylid;
        unsigned int varindex = cidx + ygrp_sz * offset + 2;
        if(offset < yngrps)
        {                                  // modified to span larger number of groups
            variance += varbuff[varindex]; // load per group variance
        }
    }

#if(MIO_BN_NGRPS > 256)
    __local _FLOAT lcl_data[MIO_BN_LDS_SIZE];
    lcl_data[ylid] = variance;
    barrier(CLK_LOCAL_MEM_FENCE);

#ifdef __AMDGCN__
#pragma unroll
    for(unsigned int red = (MIO_BN_GRP1 >> 1); red > 32; red >>= 1)
    {
        if(ylid < red)
            lcl_data[ylid] += lcl_data[ylid + red];
        barrier(CLK_LOCAL_MEM_FENCE);
    }
    dppLDSReduce64(&variance, lcl_data, ylid, INHW);
#else
    for(unsigned int red = (MIO_BN_GRP1 >> 1); red > 256; red >>= 1)
    {
        if(ylid < red)
            lcl_data[ylid] += lcl_data[ylid + red];
        barrier(CLK_LOCAL_MEM_FENCE);
    }
    regLDSreduce(&variance, lcl_data, ylid, INHW);
#endif
#elif(MIO_BN_NGRPS > 64)
    __local _FLOAT lcl_data[MIO_BN_LDS_SIZE];
    lcl_data[ylid] = variance;
    barrier(CLK_LOCAL_MEM_FENCE);

#ifdef __AMDGCN__
    commitID = 63;
#pragma unroll
    for(unsigned int red = 128; red > 32; red >>= 1)
    {
        if(ylid < red)
            lcl_data[ylid] += lcl_data[ylid + red];
        barrier(CLK_LOCAL_MEM_FENCE);
    }
    dppLDSReduce64(&variance, lcl_data, ylid, INHW);
#else
    regLDSreduce(&variance, lcl_data, ylid, INHW);
#endif

#elif(MIO_BN_NGRPS > 16)

#ifdef __AMDGCN__
    commitID = 63;
    dppRegReduce64(&variance, INHW);
#else
    __local _FLOAT lcl_data[MIO_BN_LDS_SIZE];
    commitID = 0;
    regLDSreduce(&variance, lcl_data, ylid, INHW);
#endif

#else //(MIO_BN_NGRPS <= 16)
    commitID = 0;

#ifdef __AMDGCN__
    dppRegReduce16(&variance, INHW);
#else
    __local _FLOAT lcl_data[16];
    lcl_data[ylid] = variance;
    barrier(CLK_LOCAL_MEM_FENCE);
    variance = 0.;
#pragma unroll
    for(int i = 0; i < MIO_BN_NGRPS; i++)
    {
        variance += lcl_data[i];
    }
    variance *= INHW;
#endif

#endif // end if MIO_BN_NGRPS

    invVariance = rsqrt(variance + epsilon);
    if(ylid == commitID)
    {
        varbuff[varstashindex] = invVariance; // stash mean
    }
#if(MIO_SAVE_MEAN_VARIANCE == 1 || MIO_RUNNING_RESULT == 1)
    if(get_global_id(1) == commitID)
    {
// Save mean and calculate and save running mean
#if(MIO_SAVE_MEAN_VARIANCE == 1)
        resultSaveInvVariance[xgid] = invVariance;
#endif

#if(MIO_RUNNING_RESULT == 1)
        _FLOAT NHW                  = (_FLOAT)MIO_BN_NHW;
        const _FLOAT adjust         = (MIO_BN_NHW == 1) ? variance : variance * (NHW / (NHW - 1));
        resultRunningVariance[xgid] = (1 - (_FLOAT)expAvgFactor) * resultRunningVariance[xgid] +
                                      (_FLOAT)expAvgFactor * adjust;
#endif
    }
#endif
}

__attribute__((reqd_work_group_size(MIO_BN_GRP0, MIO_BN_GRP1, MIO_BN_GRP2))) __kernel void
BatchNormFwdTrainSpatialVariance(const __global _FLOAT* __restrict in, /* x input */
                                 __global _FLOAT* __restrict meanvarbuff)
{

    // SPATIAL
    _FLOAT variance = 0.;
    _FLOAT mean, elemStd;

    __local _FLOAT lcl_data[MIO_BN_LDS_SIZE];
    __local _FLOAT lcl_mean;
    unsigned int ylid    = get_local_id(1);
    unsigned int ygrp_id = get_group_id(1);
    unsigned int xgid    = get_global_id(0);
    unsigned int ygid    = get_global_id(1);
    unsigned int ygrp_sz = get_local_size(1);
    unsigned int cidx    = xgid * MIO_BN_HW;
    unsigned int index;

    unsigned int meanstashindex = cidx + ygrp_sz * ygrp_id + 1;

    if(ylid == 0)
    {
        lcl_mean = meanvarbuff[meanstashindex]; // load stashed mean
    }
    barrier(CLK_LOCAL_MEM_FENCE);

    if(ygid < MIO_BN_HW)
    {
        mean = lcl_mean;
#pragma unroll
        for(unsigned int n = 0; n < MIO_BN_N; n++)
        {
            index   = n * MIO_BN_CHW + cidx + ygid;
            elemStd = (in[index] - mean);
            variance += elemStd * elemStd;
        }
    }

    lcl_data[ylid] = variance;
    barrier(CLK_LOCAL_MEM_FENCE);

#ifdef __AMDGCN__
#pragma unroll
    for(unsigned int red = (MIO_BN_GRP1 >> 1); red > 32; red >>= 1)
    {
        if(ylid < red)
            lcl_data[ylid] += lcl_data[ylid + red];
        barrier(CLK_LOCAL_MEM_FENCE);
    }
    dppLDSReduce64(&variance, lcl_data, ylid, 1);

#else
    for(unsigned int red = (MIO_BN_GRP1 >> 1); red > 256; red >>= 1)
    {
        if(ylid < red)
            lcl_data[ylid] += lcl_data[ylid + red];
        barrier(CLK_LOCAL_MEM_FENCE);
    }
    regLDSreduce(&variance, lcl_data, ylid, 1);

#endif

    if(ylid == 0)
    {
        unsigned int varindex = cidx + ygrp_sz * ygrp_id + 2;
        meanvarbuff[varindex] = variance; // pre-stage for group reduction
    }

} // end spatial variance

__attribute__((reqd_work_group_size(MIO_BN_GRP0, MIO_BN_GRP1, MIO_BN_GRP2))) __kernel void
BatchNormFwdTrainSpatialFinalMean(__global _FLOAT* __restrict meanvarbuff,
                                  float INHW
#if(MIO_RUNNING_RESULT == 1)
                                  ,
                                  double expAvgFactor /* input momentum */
                                  ,
                                  __global _FLOAT* __restrict resultRunningMean /*input and output*/
#endif
#if(MIO_SAVE_MEAN_VARIANCE == 1)
                                  ,
                                  __global _FLOAT* __restrict resultSaveMean /*output only*/
#endif
                                  )
{

    _FLOAT mean           = 0.;
    unsigned int ylid     = get_local_id(1);
    unsigned int ygrp_id  = get_group_id(1);
    unsigned int xgid     = get_global_id(0);
    unsigned int ygrp_sz  = get_local_size(1);
    unsigned int yngrps   = get_num_groups(1);
    unsigned int cidx     = xgid * MIO_BN_HW;
    unsigned int commitID = 0;

    for(int gn = 0; gn < yngrps; gn++)
    {
        unsigned int offset    = gn * ygrp_sz + ylid;
        unsigned int meanindex = cidx + ygrp_sz * offset;
        if(offset < yngrps)
        { // modify to span larger number of groups
            mean += meanvarbuff[meanindex];
        }
    }

#if(MIO_BN_NGRPS > 64)
    __local _FLOAT lcl_data[MIO_BN_LDS_SIZE];
    lcl_data[ylid] = mean;
    barrier(CLK_LOCAL_MEM_FENCE);
#ifdef __AMDGCN__
#pragma unroll
    for(unsigned int red = (MIO_BN_GRP1 >> 1); red > 32; red >>= 1)
    {
        if(ylid < red)
            lcl_data[ylid] += lcl_data[ylid + red];
        barrier(CLK_LOCAL_MEM_FENCE);
    }
    dppLDSReduce64(&mean, lcl_data, ylid, INHW);
#else
    for(unsigned int red = (MIO_BN_GRP1 >> 1); red > 256; red >>= 1)
    {
        if(ylid < red)
            lcl_data[ylid] += lcl_data[ylid + red];
        barrier(CLK_LOCAL_MEM_FENCE);
    }
    regLDSreduce(&mean, lcl_data, ylid, INHW);
#endif

#elif(MIO_BN_NGRPS <= 64)

#ifdef __AMDGCN__
    commitID = 63;
    dppRegReduce64(&mean, INHW);

#else
    __local _FLOAT lcl_data[MIO_BN_LDS_SIZE];
    regLDSreduce(&mean, lcl_data, ylid, INHW);
    commitID = 0;
#endif
#else
#ifdef __AMDGCN__
    dppRegReduce16(&mean, INHW);
#else
    __local _FLOAT lcl_data[MIO_BN_LDS_SIZE];
    lcl_data[ylid] = mean;
    barrier(CLK_LOCAL_MEM_FENCE);
    mean = 0.;
#pragma unroll
    for(int i = 0; i < MIO_BN_NGRPS; i++)
    {
        mean += lcl_data[i];
    }
    mean *= INHW;
#endif
    commitID = 0;
#endif

    if(ylid == commitID)
    {
        unsigned int meanstashindex = cidx + ygrp_sz * ygrp_id + 1;
        meanvarbuff[meanstashindex] = mean; // stash mean
    }

// Save mean and calculate and save running mean
#if(MIO_SAVE_MEAN_VARIANCE == 1 || MIO_RUNNING_RESULT == 1)
    unsigned int ygid = get_global_id(1);
    if(ygid == commitID)
    {
#if(MIO_SAVE_MEAN_VARIANCE == 1)
        resultSaveMean[xgid] = mean;
#endif

#if(MIO_RUNNING_RESULT == 1)
        _FLOAT pvt_runMean   = resultRunningMean[xgid];
        _FLOAT pvt_newRunMean =
            mad((_FLOAT)-expAvgFactor, pvt_runMean, pvt_runMean); // tmp = oldRunMean*(1-factor)
        resultRunningMean[xgid] =
            mad(mean, (_FLOAT)expAvgFactor, pvt_newRunMean); // newMean*factor + tmp
#endif
    }
#endif
}

__attribute__((reqd_work_group_size(MIO_BN_GRP0, MIO_BN_GRP1, MIO_BN_GRP2))) __kernel void
BatchNormFwdTrainSpatialMean(const __global _FLOAT* __restrict in,
                             __global _FLOAT* __restrict meanbuff)
{

    __local _FLOAT lcl_data[MIO_BN_LDS_SIZE];

    unsigned int ylid    = get_local_id(1);
    unsigned int ygrp_id = get_group_id(1);
    unsigned int xgid    = get_global_id(0);
    unsigned int ygid    = get_global_id(1);
    unsigned int ygrp_sz = get_local_size(1);
    unsigned int index;
    unsigned int cidx      = xgid * MIO_BN_HW;
    unsigned int meanindex = cidx + ygrp_sz * ygrp_id;
    _FLOAT mean            = 0.;

    if(ygid < MIO_BN_HW)
    {
#pragma unroll
        for(unsigned int n = 0; n < MIO_BN_N; n++)
        {
            index = n * MIO_BN_CHW + cidx + ygid;
            mean += in[index];
        }
    }

    lcl_data[ylid] = mean;
    barrier(CLK_LOCAL_MEM_FENCE);

#ifdef __AMDGCN__
#pragma unroll
    for(unsigned int red = (MIO_BN_GRP1 >> 1); red > 32; red >>= 1)
    {
        if(ylid < red)
            lcl_data[ylid] += lcl_data[ylid + red];
        barrier(CLK_LOCAL_MEM_FENCE);
    }
    dppLDSReduce64(&mean, lcl_data, ylid, 1);

#else
    for(unsigned int red = (MIO_BN_GRP1 >> 1); red > 256; red >>= 1)
    {
        if(ylid < red)
            lcl_data[ylid] += lcl_data[ylid + red];
        barrier(CLK_LOCAL_MEM_FENCE);
    }
    regLDSreduce(&mean, lcl_data, ylid, 1);

#endif
    if(ylid == 0)
    {
        meanbuff[meanindex] = mean;
    }
} // end spatial mean kernel

#elif(MIO_BN_VARIANT == 4)

__attribute__((reqd_work_group_size(MIO_BN_GRP0, MIO_BN_GRP1, MIO_BN_GRP2))) __kernel void
BatchNormFwdTrainSpatial(const __global _FLOAT* __restrict in,
                         __global _FLOAT* __restrict out,
                         __constant _FLOAT* __restrict scale,
                         __constant _FLOAT* __restrict bias,
                         float INHW,
#if(MIO_RUNNING_RESULT == 1)
                         double expAvgFactor,
                         __global _FLOAT* __restrict resultRunningMean,
                         __global _FLOAT* __restrict resultRunningVariance,
#endif
                         double epsilon
#if(MIO_SAVE_MEAN_VARIANCE == 1)
                         ,
                         __global _FLOAT* __restrict resultSaveMean,
                         __global _FLOAT* __restrict resultSaveInvVariance
#endif
                         )
{

    // SPATIAL
    _FLOAT mean        = 0.;
    _FLOAT variance    = 0.;
    _FLOAT invVariance = 0.;
    _FLOAT inhat       = 0.;
    _FLOAT elemStd     = 0.;
    _FLOAT pvscale     = 0.;
    _FLOAT pvbias      = 0.;

    _FLOAT batchvalues[MIO_BN_N][MIO_BN_SEGMENT];

    __local _FLOAT lcl_bias;
    __local _FLOAT lcl_scale;
    __local _FLOAT lcl_data[MIO_BN_LDS_SIZE];

    unsigned int index  = 0;
    unsigned int ylid   = get_local_id(1);
    unsigned int xgrpid = get_group_id(0);
    unsigned int lidhw  = 0;
    // unsigned int ygrp_id = get_group_id(1);
    unsigned int xgid    = get_global_id(0);
    unsigned int ygid    = get_global_id(1);
    unsigned int ygrp_sz = get_local_size(1);
    unsigned int cid     = xgid * MIO_BN_HW;
    // unsigned int segihw= MIO_BN_SEGMENT/MIO_BN_HW;
    unsigned int nid = 0;

    if(ylid == 0)
    {
        lcl_scale = scale[xgrpid];
        lcl_bias  = bias[xgrpid];
    }

// if(lid < MIO_BN_SEGMENT){
//==== CALC MEAN =======================
#pragma unroll
    for(unsigned int hw = 0; hw < MIO_BN_SEGMENT; hw++)
    {
        lidhw = hw * MIO_BN_GRP1 + ylid;
        if(lidhw < MIO_BN_HW)
        {
#pragma unroll
            for(unsigned int n = 0; n < MIO_BN_N; n++)
            {
                nid                = n * MIO_BN_CHW;
                index              = nid + cid + lidhw;
                batchvalues[n][hw] = in[index]; //(lidhw < MIO_BN_HW) ? in[index] : 0.;
                mean += batchvalues[n][hw];
            }
        }
    }
    //}
    lcl_data[ylid] = mean;
    barrier(CLK_LOCAL_MEM_FENCE);

#ifdef __AMDGCN__
#pragma unroll
    for(unsigned int red = (MIO_BN_GRP1 >> 1); red > 32; red >>= 1)
    {
        if(ylid < red)
            lcl_data[ylid] += lcl_data[ylid + red];
        barrier(CLK_LOCAL_MEM_FENCE);
    }
    dppLDSReduce64(&mean, lcl_data, ylid, INHW);
#else
    for(unsigned int red = (MIO_BN_GRP1 >> 1); red > 256; red >>= 1)
    {
        if(ylid < red)
            lcl_data[ylid] += lcl_data[ylid + red];
        barrier(CLK_LOCAL_MEM_FENCE);
    }
    regLDSreduce(&mean, lcl_data, ylid, INHW);
#endif

//==== CALC VARIANCE =======================
#pragma unroll
    for(unsigned int hw = 0; hw < MIO_BN_SEGMENT; hw++)
    {
        lidhw = hw * MIO_BN_GRP1 + ylid;
        if(lidhw < MIO_BN_HW)
        {
#pragma unroll
            for(unsigned int n = 0; n < MIO_BN_N; n++)
            {
                elemStd  = (batchvalues[n][hw] - mean);
                variance = mad(elemStd, elemStd, variance);
            }
        }
    }
    lcl_data[ylid] = variance;
    barrier(CLK_LOCAL_MEM_FENCE);

#ifdef __AMDGCN__
#pragma unroll
    for(unsigned int red = (MIO_BN_GRP1 >> 1); red > 32; red >>= 1)
    {
        if(ylid < red)
            lcl_data[ylid] += lcl_data[ylid + red];
        barrier(CLK_LOCAL_MEM_FENCE);
    }
    dppLDSReduce64(&variance, lcl_data, ylid, INHW);
#else
    for(unsigned int red = (MIO_BN_GRP1 >> 1); red > 256; red >>= 1)
    {
        if(ylid < red)
            lcl_data[ylid] += lcl_data[ylid + red];
        barrier(CLK_LOCAL_MEM_FENCE);
    }
    regLDSreduce(&variance, lcl_data, ylid, INHW);
#endif

    invVariance = rsqrt(variance + epsilon);

    //==== CALC NORM =======================
    pvscale = lcl_scale;
    pvbias  = lcl_bias;

#pragma unroll
    for(unsigned int hw = 0; hw < MIO_BN_SEGMENT; hw++)
    {
        lidhw = hw * MIO_BN_GRP1 + ylid;
        if(lidhw < MIO_BN_HW)
        {
#pragma unroll
            for(unsigned int n = 0; n < MIO_BN_N; n++)
            { // apply normalization
                nid   = n * MIO_BN_CHW;
                inhat = (batchvalues[n][hw] - mean) * invVariance;
                index = nid + cid + lidhw;
                // if(index < MIO_BN_NCHW)
                out[index] = mad(pvscale, inhat, pvbias);
            }
        }
    } // end for
      //}
#if(MIO_SAVE_MEAN_VARIANCE == 1 || MIO_RUNNING_RESULT == 1)
    if(ylid == 0)
    {

// Save mean and calculate and save running mean
#if(MIO_SAVE_MEAN_VARIANCE == 1)
        resultSaveMean[xgrpid]        = mean;
        resultSaveInvVariance[xgrpid] = invVariance;
#endif

#if(MIO_RUNNING_RESULT == 1)
        _FLOAT pvt_runMean            = resultRunningMean[xgrpid];
        _FLOAT pvt_newRunMean =
            mad((_FLOAT)-expAvgFactor, pvt_runMean, pvt_runMean); // tmp = oldRunMean*(1-factor)
        resultRunningMean[grpid] =
            mad(mean, (_FLOAT)expAvgFactor, pvt_newRunMean); // newMean*factor + tmp
        const _FLOAT adjust = (MIO_BN_NHW == 1)
                                  ? variance
                                  : variance * ((_FLOAT)MIO_BN_NHW / (_FLOAT)(MIO_BN_NHW - 1.0));
<<<<<<< HEAD
        resultRunningVariance[grpid] = (1 - (_FLOAT)expAvgFactor) * resultRunningVariance[grpid] +
                                       (_FLOAT)expAvgFactor * adjust;
=======
        resultRunningVariance[xgrpid] = (1 - (_FLOAT)expAvgFactor) * resultRunningVariance[xgrpid] +
                                        (_FLOAT)expAvgFactor * adjust;
>>>>>>> 7a9e162c
#endif
    }
#endif
} // end spatial norm

#endif

// Restore warnings
#ifdef __clang__
#pragma clang diagnostic pop
#pragma clang diagnostic pop
#endif<|MERGE_RESOLUTION|>--- conflicted
+++ resolved
@@ -554,10 +554,6 @@
                                   : variance * ((_FLOAT)MIO_BN_NHW / (_FLOAT)(MIO_BN_NHW - 1.0));
         resultRunningVariance[xgid] = (1 - (_FLOAT)expAvgFactor) * resultRunningVariance[xgid] +
                                       (_FLOAT)expAvgFactor * adjust;
-<<<<<<< HEAD
-
-=======
->>>>>>> 7a9e162c
 #endif
     }
 #endif
@@ -1396,12 +1392,10 @@
     unsigned int ylid   = get_local_id(1);
     unsigned int xgrpid = get_group_id(0);
     unsigned int lidhw  = 0;
-    // unsigned int ygrp_id = get_group_id(1);
     unsigned int xgid    = get_global_id(0);
     unsigned int ygid    = get_global_id(1);
     unsigned int ygrp_sz = get_local_size(1);
     unsigned int cid     = xgid * MIO_BN_HW;
-    // unsigned int segihw= MIO_BN_SEGMENT/MIO_BN_HW;
     unsigned int nid = 0;
 
     if(ylid == 0)
@@ -1531,13 +1525,9 @@
         const _FLOAT adjust = (MIO_BN_NHW == 1)
                                   ? variance
                                   : variance * ((_FLOAT)MIO_BN_NHW / (_FLOAT)(MIO_BN_NHW - 1.0));
-<<<<<<< HEAD
-        resultRunningVariance[grpid] = (1 - (_FLOAT)expAvgFactor) * resultRunningVariance[grpid] +
-                                       (_FLOAT)expAvgFactor * adjust;
-=======
+
         resultRunningVariance[xgrpid] = (1 - (_FLOAT)expAvgFactor) * resultRunningVariance[xgrpid] +
                                         (_FLOAT)expAvgFactor * adjust;
->>>>>>> 7a9e162c
 #endif
     }
 #endif
