/*************************************************************************
 * Copyright (c) 2015-2020, NVIDIA CORPORATION. All rights reserved.
 *
 * See LICENSE.txt for license information
 ************************************************************************/

#include <stdlib.h>

#ifndef NCCL_P2P_H_
#define NCCL_P2P_H_

<<<<<<< HEAD
struct ncclP2Pinfo {
  void* buff;
  ssize_t nbytes;
  uint64_t opCount;
};

typedef ncclRecyclableList<struct ncclP2Pinfo> ncclP2Plist;

static ncclResult_t ncclSaveP2pInfo(ncclP2Plist* &p2p, void* buff, ssize_t nBytes, uint64_t opCount) {
  if (p2p == NULL) p2p = new ncclP2Plist();
  struct ncclP2Pinfo* next;
  NCCLCHECK(p2p->getNewElem(&next));
  next->buff = buff;
  next->nbytes = nBytes;
  next->opCount = opCount;
  return ncclSuccess;
}
=======
>>>>>>> e1d9b273
#endif<|MERGE_RESOLUTION|>--- conflicted
+++ resolved
@@ -9,24 +9,4 @@
 #ifndef NCCL_P2P_H_
 #define NCCL_P2P_H_
 
-<<<<<<< HEAD
-struct ncclP2Pinfo {
-  void* buff;
-  ssize_t nbytes;
-  uint64_t opCount;
-};
-
-typedef ncclRecyclableList<struct ncclP2Pinfo> ncclP2Plist;
-
-static ncclResult_t ncclSaveP2pInfo(ncclP2Plist* &p2p, void* buff, ssize_t nBytes, uint64_t opCount) {
-  if (p2p == NULL) p2p = new ncclP2Plist();
-  struct ncclP2Pinfo* next;
-  NCCLCHECK(p2p->getNewElem(&next));
-  next->buff = buff;
-  next->nbytes = nBytes;
-  next->opCount = opCount;
-  return ncclSuccess;
-}
-=======
->>>>>>> e1d9b273
 #endif