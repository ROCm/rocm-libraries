--- conflicted
+++ resolved
@@ -32,11 +32,8 @@
   NCCL_BOOTSTRAP = 0x1000,
   NCCL_REG = 0x2000,
   NCCL_PROFILE = 0x4000,
-<<<<<<< HEAD
-  NCCL_VERBS = 0x8000,
-=======
   NCCL_RAS = 0x8000,
->>>>>>> dcdc67c4
+  NCCL_VERBS = 0x10000,
   NCCL_ALL = ~0
 } ncclDebugLogSubSys;
 
