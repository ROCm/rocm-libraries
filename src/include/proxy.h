/*************************************************************************
 * Copyright (c) 2016-2022, NVIDIA CORPORATION. All rights reserved.
 * Modifications Copyright (c) 2019-2023 Advanced Micro Devices, Inc. All rights reserved.
 * Modifications Copyright (c) Microsoft Corporation. Licensed under the MIT License.
 *
 * See LICENSE.txt for license information
 ************************************************************************/

#ifndef NCCL_PROXY_H_
#define NCCL_PROXY_H_

#include "device.h"
#include "info.h"
#include "socket.h"
#include "ipcsocket.h"
#include "nccl_net.h"
#include <pthread.h>
#include "shm.h"
#include "p2p.h"

enum ncclProxyOpState { ncclProxyOpNone, ncclProxyOpReady, ncclProxyOpProgress };
enum { proxyRecv=0, proxySend=1 };

struct ncclProxyArgs;
typedef ncclResult_t (*proxyProgressFunc_t)(struct ncclProxyState*, struct ncclProxyArgs*);

#define NCCL_PROXY_MAX_SUBS MAXCHANNELS
static_assert(NCCL_MAX_WORK_ELEMENTS <= MAXCHANNELS, "Not enough sub space for max work elements");

struct ncclProxyOp {
  struct ncclProxyConnection* connection;
  int channelId;
  int nsteps;
  ssize_t nbytes;
  struct {
    int root:30;
    uint32_t connIndex:2;
  };
  int next;

  uint64_t opCount;
  int sliceSteps;
  int chunkSteps;
  int chunkSize;
  uint8_t /*ncclDataType_t*/ dtype;
  uint8_t /*ncclDevRedOp_t*/ redOp;
  uint8_t /*ncclPattern_t*/ pattern;
  uint8_t protocol;

  union {
    uint64_t unused;
    // For use by enqueue.cc
    struct ncclProxyOp *enqNext;
  };
};
static_assert(sizeof(struct ncclProxyOp) == 64, "Keep ProxyOp aligned with cache lines for effective prefetch");

struct ncclProxySubArgs {
  struct ncclProxyConnection* connection;
  int channelId;
  int nsteps;
  ssize_t nbytes;
  int peer;

  int groupSize; // Number of consecutive sub operations sharing the same recvComm
  uint64_t base;
  uint64_t posted;
  uint64_t received;
  uint64_t flushed;
  uint64_t transmitted;
  uint64_t done;
  uint64_t end;
  void* requests[NCCL_STEPS];
  void* profilingEvents[NCCL_STEPS];
<<<<<<< HEAD

#if defined(ENABLE_NPKIT) && defined(ENABLE_NPKIT_EVENT_NET_SEND_ENTRY) && defined(ENABLE_NPKIT_EVENT_NET_SEND_EXIT)
  int npKitSizesFifo[NCCL_STEPS];
  uint64_t timestamp[NCCL_STEPS];
#endif
=======
  void* recvRequestsCache[NCCL_STEPS];
  int recvRequestsSubCount;
>>>>>>> 8c6c5951
};

struct ncclProxyArgs {
  struct ncclProxySubArgs subs[NCCL_PROXY_MAX_SUBS];
  proxyProgressFunc_t progress;
  int nsubs;
  int done;
  uint64_t opCount;
  int sliceSteps;
  int chunkSteps;
  int chunkSize;
  uint8_t /*ncclDataType_t*/ dtype;
  uint8_t /*ncclDevRedOp_t*/ redOp;
  uint8_t /*ncclPattern_t*/ pattern;
  uint8_t protocol;
  int state;
  char* sharedBuff[NCCL_STEPS];
  int sharedSize[NCCL_STEPS];

  int idle;
  uint64_t hdp_flushed;

  // Element linking
  struct ncclProxyArgs* next;
  struct ncclProxyArgs* nextPeer;
  struct ncclProxyArgs** proxyAppendPtr;
};
#define NCCL_MAX_NETDEVS 128

// ProxyOps are used to communicate between main thread and service thread
// Make sure we have enough to store two full rounds of operations on all channels.
// Otherwise we'd be unable to post half of them to free new elements.
#define MAX_OPS_PER_PEER (2*MAXCHANNELS*NCCL_MAX_WORK_ELEMENTS_P2P)
#define NCCL_MAX_LOCAL_RANKS 64
struct ncclProxyOpsPool {
  struct ncclProxyOp ops[MAX_OPS_PER_PEER*NCCL_MAX_LOCAL_RANKS];
  volatile int nextOps;
  volatile int nextOpsEnd;
  volatile int freeOps[NCCL_MAX_LOCAL_RANKS];
  pthread_mutex_t mutex;
  pthread_cond_t cond;
};

struct ncclProxyOps {
  ncclProxyOpsPool* pool;
  ncclShmHandle_t handle;
  int count;
  int freeOp;
  int nextOps;
  int nextOpsEnd;
};

struct ncclProxySharedP2p {
  int refcount;
  int size;
  char* cudaBuff;
  char* hostBuff;
  // CUDA IPC
  ncclIpcDesc ipcDesc;
  struct ncclProxyArgs* proxyAppend[MAXCHANNELS]; // Separate send and recv
};

struct ncclProxyPeer {
  struct ncclProxySharedP2p send;
  struct ncclProxySharedP2p recv;
};

struct ncclSharedNetComms {
  void* sendComm[MAXCHANNELS];
  void* recvComm[MAXCHANNELS];
  int sendRefCount[MAXCHANNELS];
  int recvRefCount[MAXCHANNELS];
};

struct ncclProxyPool;
struct ncclProxyProgressState {
  // Used by main threads to send work to progress thread
  struct ncclProxyOpsPool* opsPool;
  ncclShmHandle_t handle;
  char opsPoolShmSuffix[6];

  pthread_t thread;
  volatile int stop;
  struct ncclProxyPeer** localPeers;
  struct ncclSharedNetComms* netComms[NCCL_MAX_NETDEVS];
  struct ncclProxyArgs* active;
  struct ncclProxyArgs* pool;
  struct ncclProxyPool* pools;
  int nextOps;
};

// Expected proxy response fifo
struct ncclExpectedProxyResponse {
  void*                             opId;
  int                               respSize;
  bool                              done;
  void*                             respBuff;
  ncclResult_t                      res;
  struct ncclExpectedProxyResponse* next;
};

struct ncclProxyAsyncOp {
  int type;
  struct ncclProxyConnection* connection;
  int reqSize, respSize;
  char *reqBuff, *respBuff;
  void* opId;
  ncclProxyAsyncOp* next;
};

struct ncclProxyLocalPeer {
  struct ncclSocket sock;
  int tpRank;
  int tpLocalRank;
  ncclProxyAsyncOp* asyncOps;
  int asyncOpCounter;
};

// Common response header for all proxyOps
// We pack this into a struct to reduce the number of blocking send and recv calls
struct ncclProxyRpcResponseHeader {
  void* opId;
  ncclResult_t res;
  int respSize;
};

struct ncclProxyState {
  int internalRefCount;
  int refCount;
  int tpRank;
  int tpnRanks;
  int tpLocalnRanks;
  int cudaDev;
  int p2pnChannels;
  int p2pChunkSize;
  int nChannels;
  int buffSizes[NCCL_NUM_PROTOCOLS];
  bool allocP2pNetLLBuffers;
  bool dmaBufSupport;
  ncclNet_t* ncclNet;
  ncclCollNet_t* ncclCollNet;
  volatile uint32_t* abortFlag;
  volatile uint32_t* abortFlagRefCount;
  // Service thread
  pthread_t thread;
  struct ncclSocket* listenSock;
  volatile int stop;
  CUcontext cudaCtx;
  ncclResult_t asyncResult;

  // Used by main thread
  union ncclSocketAddress* peerAddresses;
  struct ncclSocket* peerSocks;
  struct ncclProxyOps* proxyOps;
  void** sharedDevMems;
  struct ncclIpcSocket peerIpcSock; // cuMEM API support (UDS)

  // Progress thread
  struct ncclProxyProgressState progressState;

  // Queue of expected responses from the proxy
  struct ncclExpectedProxyResponse* expectedResponses;
};

enum proxyConnectState {
  connUninitialized     = 0,
  connInitialized       = 1,
  connSharedInitialized = 2,
  connSetupDone         = 3,
  connConnected         = 4,
  numConnStates         = 5
};

struct ncclProxyConnection {
  int send, transport, shared;
  int tpLocalRank, sameProcess;
  struct ncclSocket* sock;
  struct ncclTransportComm* tcomm;
  struct ncclProxyArgs *proxyAppend;
  struct ncclProxyArgs **proxyAppendPtr;
  void* transportResources;
  ncclNetDeviceHandle_t* netDeviceHandle;
  void* mhandles[NCCL_NUM_PROTOCOLS];
  proxyConnectState state;
  struct ncclCollNetSharedRes* collNet;
  int needsProxyProgress;
};

typedef ncclResult_t (*threadFunc_t)(struct ncclProxyArgs*);

enum proxyMode {
  proxyRing = 0,
  proxyFrom = 1,
  proxyTo = 2
};

ncclResult_t ncclProxySaveOp(struct ncclComm* comm, struct ncclProxyOp* proxyOp, bool *justInquire);
ncclResult_t ncclProxyComputeP2p(struct ncclInfo* info, struct ncclProxyOp* proxyOp);
ncclResult_t ncclProxyStart(struct ncclComm* comm);
ncclResult_t ncclProxyInit(struct ncclComm* comm, struct ncclSocket* sock, union ncclSocketAddress* peerAddresses);
ncclResult_t ncclProxyCreate(struct ncclComm* comm);
ncclResult_t ncclProxyConnect(struct ncclComm* comm, int transport, int send, int proxyRank, struct ncclProxyConnector* proxyConn);
enum ncclProxyMsgType {
  ncclProxyMsgInit = 1,
  ncclProxyMsgSharedInit = 2,
  ncclProxyMsgSetup = 3,
  ncclProxyMsgConnect = 4,
  ncclProxyMsgStart = 5,
  ncclProxyMsgClose = 6,
  ncclProxyMsgAbort = 7,
  ncclProxyMsgStop = 8,
  ncclProxyMsgGetFd = 9, // cuMem API support (UDS)
};

// This function is called by a client of the proxy that needs to invoke any of the non-progress proxyOp types
// Call this function on the client, supplying a locally unique opId. Then, poll on the return value of
// ncclPollProxyResponse(), supplying the same opId to confirm the operation has completed
ncclResult_t ncclProxyCallAsync(struct ncclComm* comm, struct ncclProxyConnector* proxyConn, int type, void* reqBuff, int reqSize, int respSize, void* opId);

// This function will internally call ncclProxyCallAsync() and spin until ncclPollProxyResponse() confirms the result is received
ncclResult_t ncclProxyCallBlocking(struct ncclComm* comm, struct ncclProxyConnector* proxyConn, int type, void* reqBuff, int reqSize, void* respBuff, int respSize);
ncclResult_t ncclPollProxyResponse(struct ncclComm* comm, struct ncclProxyConnector* proxyConn, void* respBuff, void* opId);

ncclResult_t ncclProxyClientGetFdBlocking(struct ncclComm* comm, struct ncclProxyConnector* proxyConn, void *handle, int* convertedFd);

ncclResult_t ncclProxyStop(struct ncclComm* comm);
ncclResult_t ncclProxyShmUnlink(struct ncclComm* comm);
<<<<<<< HEAD
ncclResult_t ncclProxyDestroy(struct ncclComm* comm);

ncclResult_t mscclSaveProxy(struct ncclComm* comm, struct ncclChannel* channel, int type, int peer, struct ncclProxyOp* op, int connIndex);

=======
ncclResult_t ncclProxyDestroy(struct ncclProxyState *proxyState);
ncclResult_t ncclProxyTryDetach(struct ncclProxyState *proxyState);
>>>>>>> 8c6c5951
#endif<|MERGE_RESOLUTION|>--- conflicted
+++ resolved
@@ -72,16 +72,13 @@
   uint64_t end;
   void* requests[NCCL_STEPS];
   void* profilingEvents[NCCL_STEPS];
-<<<<<<< HEAD
+  void* recvRequestsCache[NCCL_STEPS];
+  int recvRequestsSubCount;
 
 #if defined(ENABLE_NPKIT) && defined(ENABLE_NPKIT_EVENT_NET_SEND_ENTRY) && defined(ENABLE_NPKIT_EVENT_NET_SEND_EXIT)
   int npKitSizesFifo[NCCL_STEPS];
   uint64_t timestamp[NCCL_STEPS];
 #endif
-=======
-  void* recvRequestsCache[NCCL_STEPS];
-  int recvRequestsSubCount;
->>>>>>> 8c6c5951
 };
 
 struct ncclProxyArgs {
@@ -309,13 +306,8 @@
 
 ncclResult_t ncclProxyStop(struct ncclComm* comm);
 ncclResult_t ncclProxyShmUnlink(struct ncclComm* comm);
-<<<<<<< HEAD
-ncclResult_t ncclProxyDestroy(struct ncclComm* comm);
-
-ncclResult_t mscclSaveProxy(struct ncclComm* comm, struct ncclChannel* channel, int type, int peer, struct ncclProxyOp* op, int connIndex);
-
-=======
 ncclResult_t ncclProxyDestroy(struct ncclProxyState *proxyState);
 ncclResult_t ncclProxyTryDetach(struct ncclProxyState *proxyState);
->>>>>>> 8c6c5951
+
+ncclResult_t mscclSaveProxy(struct ncclComm* comm, struct ncclChannel* channel, int type, int peer, struct ncclProxyOp* op, int connIndex);
 #endif