--- conflicted
+++ resolved
@@ -205,12 +205,8 @@
   int32_t algorithm:8, protocol:8;
   uint32_t isCollnet:1, isNvls:1;
   uint32_t devFuncId:30;
-<<<<<<< HEAD
-  enum ncclRegBufferType regBufType;
+  int regBufType;
   uint64_t opCount;
-=======
-  int regBufType;
->>>>>>> dcdc67c4
   // number of elements in planner->ipcMemQueue associated with this collective
   int nCleanupQueueElts;
 
@@ -679,10 +675,11 @@
   bool useNetPXN;
   bool useGdr;
   int splitCount;
-  uint64_t endMagic;
 
   // Unroll factor for comm [RCCL]
   int unroll;
+
+  uint64_t endMagic;
 };
 
 static_assert(offsetof(struct ncclComm, startMagic) == 0, "startMagic must be the first field of ncclComm");
