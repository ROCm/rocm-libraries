--- conflicted
+++ resolved
@@ -260,7 +260,6 @@
   int collNetSupport;
   int intraHighestTransportType;
 
-<<<<<<< HEAD
   size_t channelSize; // User requested work size (bytes) for channel partitions
 
   // Internal streams
@@ -277,41 +276,8 @@
   struct ncclComm* preconnectNext;
   int persistentRefs; // number of persistent plan-lists capturing this comm
   struct ncclTasks tasks;
-=======
-  // Store info of async operations
-  struct ncclInfo* asyncOps;
-  int asyncOpCount;
-  size_t asyncTotalSize;
-  ssize_t channelSize;
-  int lastChannel;
-  enum { ROUND_ROBIN, SHORTEST_QUEUE } asyncAllocMode;
-
-  //list of async p2p operation queued in a group semantics
-  ncclP2Plist** p2pSends;
-  ncclP2Plist** p2pRecvs;
-  int p2pSendCount;
-  int p2pRecvCount;
-
-  // [RCCL]
-  hipStream_t sideStream;
-  //CliqueManager* cliqueManager;    // CliqueManager handles pointer collection / distribution for clique-based kernels
-  //int rootPid;                     // Process ID of root
-  // [/RCCL]
-
-  // Store info for cudaGraph
-  int usingCudaGraph; // Only use it during capture time, not launch time
-  struct ncclQueueInfo* enqueueInfo;
-  int nQueueInfoCreated;
-  int nQueueInfoDestroyed;
-  hipGraphNode_t lastSetupNode;
-  unsigned long long lastCudaGraphId;
-  int driverVersion;
-  pfn_cuMemGetAddressRange_t pfnCuMemGetAddressRange;
-  pthread_t graphHelperThread;
-  struct ncclGraphHelperResources* graphHelperResources;
-  int disableGraphHelper;
-  int graphRegister;
->>>>>>> dd56135a
+
+  hipStream_t sideStream; // [RCCL] Cached non-captured stream
 
   // user-created reduction ops
   int userRedOpCapacity, userRedOpFreeHead;
