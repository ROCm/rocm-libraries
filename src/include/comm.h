--- conflicted
+++ resolved
@@ -135,13 +135,8 @@
   int* intraCudaDevs;
   int* intraCGMode; // Whether we can use CUDA9 CGMD or not
   int* intraCC; // Only to check all have the same ComputeCap and disable CGMode if not
-<<<<<<< HEAD
-  struct ncclDevComm* args;
-  struct ncclDevComm** argsptr;
-=======
   struct ncclWorkElem args;
   void* argsptr;
->>>>>>> 920dbe5b
 
   // Global proxy thread
   pthread_t proxyThread;
@@ -156,17 +151,13 @@
   size_t asyncTotalSize;
 
   //list of async p2p operation queued in a group semantics
-<<<<<<< HEAD
-  struct ncclP2Plist p2plist;
-
-  // RCCL AllToAll/Scatter/Gather API
-  bool alltoallDisable;
-=======
   struct ncclP2Plist* p2pSends;
   struct ncclP2Plist* p2pRecvs;
   int p2pSendCount;
   int p2pRecvCount;
->>>>>>> 920dbe5b
+
+  // RCCL AllToAll/Scatter/Gather API
+  bool alltoallDisable;
 };
 
 #endif