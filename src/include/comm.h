/*************************************************************************
 * Copyright (c) 2015-2022, NVIDIA CORPORATION. All rights reserved.
 * Modifications Copyright (c) 2019-2023 Advanced Micro Devices, Inc. All rights reserved.
 *
 * See LICENSE.txt for license information
 ************************************************************************/

#ifndef NCCL_COMM_H_
#define NCCL_COMM_H_

#include "transport.h"
#include "p2p.h"
#include "collectives.h"
#include "proxy.h"
#include "strongstream.h"

#if defined(__HIP_PLATFORM_HCC__) || defined(__HCC__) || defined(__HIPCC__)
#define HIPRT_CB
#else
#if CUDART_VERSION < 9000
struct cudaLaunchParams {
  void *func;
  dim3 gridDim;
  dim3 blockDim;
  void **args;
  size_t sharedMem;
  cudaStream_t stream;
};
#endif
#endif

#define CACHE_LINE_SIZE 64
#define MEM_ALIGN 4096
#define CUDA_IPC_MIN 2097152UL

// Channels / LL tuning
#define NCCL_LL_THREAD_THRESHOLD 8
#define NCCL_LL128_THREAD_THRESHOLD 8
#define NCCL_SIMPLE_THREAD_THRESHOLD 64

struct ncclSendMem {
  union {
    struct {
      uint64_t head;
      char pad1[CACHE_LINE_SIZE-sizeof(uint64_t)];
      void* ptrExchange;
      uint64_t redOpArgExchange[2];
      char pad2[CACHE_LINE_SIZE-sizeof(void*)-2*sizeof(uint64_t)];
      int offsFifo[NCCL_STEPS];
    };
    char pad3[MEM_ALIGN];
  };
};

struct ncclRecvMem {
  union {
    struct {
      uint64_t tail;
      char pad1[CACHE_LINE_SIZE-sizeof(uint64_t)];
      int sizesFifo[NCCL_STEPS];
      int offsFifo[NCCL_STEPS];
      int flush; // For GDRCopy-based flush
    };
    char pad4[MEM_ALIGN];
  };
};

enum helperThreadState {ThreadStart, ThreadStop};

#define NCCL_IPC_POOL_SIZE (2*NCCL_MAX_LOCAL_RANKS*NCCL_MAX_OPS)

struct ncclGraphHelperResources {
  ncclComm* comm;
  pthread_mutex_t threadLock;
  pthread_cond_t  threadCond;
  enum helperThreadState threadState;
  void* ipcBases[NCCL_IPC_POOL_SIZE];
  int ipcTail;
  int ipcHead;
};

struct ncclUserRedOp {
  int freeNext; // -1=allocated, otherwise index of next free entry in array
  ncclDataType_t datatype;
  ncclDevRedOpFull opFull;
};

struct ncclNodeRanks {
  int localRanks;
  int* localRankToRank;
};

struct ncclDestructor {
  struct ncclDestructor* next;
  void* obj;
  ncclResult_t(*fn)(struct ncclDestructor* me);
};

struct ncclCommCallback {
  struct ncclCommCallback* next;
  ncclResult_t(*fn)(struct ncclComm* comm, struct ncclCommCallback* cb);
};

struct ncclChannel {
  struct ncclChannelPeer* peers;
  struct ncclDevChannelPeer* devPeers;
  struct ncclRing ring;
  int* devRingUserRanks;
  struct ncclTree tree;
  struct ncclTree collnetChain;
  struct ncclDirect collnetDirect;
<<<<<<< HEAD
  struct ncclTree binTree;
=======
  struct ncclNvls nvls;
>>>>>>> 9b7d5edb
  int id; // index of this channel
  uint32_t workFifoSent; // last used work index+1
  uint64_t p2pOpCount;
};

struct ncclWorkList {
  struct ncclWorkList* next;
  struct ncclWork work;
};

struct ncclPointerList {
  struct ncclPointerList* next;
  void *ptr;
};

struct ncclKernelPlan {
  // A kernel plan is also a callback that reclaims itself. Hence this must
  // be the first member.
  struct ncclCommCallback reclaimer;
  struct ncclMemoryPool memPool_ncclProxyOp; // memory to return to comm in cleanup

  struct ncclComm* comm;
  struct ncclKernelPlan* next;

  bool persistent; // aka captured in a graph
  bool kernelSpecialized;
  void *kernelFn;
  int channelUbound; // only channels c < channelUbound are present
  int channelCount; // number of channels present
  uint64_t channelMask; // which channels are present, channelCount == popcount(channelMask)
  bool hasProxyOps; // does any channel have a non-empty proxyOpQueue
  int threadPerBlock;
  // workHeap fields are null until uploadWorkFifo() or preparePersistentKernel()
  struct ncclWork* workHead;

  int collOpCount; // zero based for this plan

  struct ncclIntruQueue<struct ncclPointerList, &ncclPointerList::next> ipcMemQueue;

  struct Channel {
    int nWork;
    union {
      int nWorkElem; // used for coll and reg coll
      int p2pTailElem[2]; // used for p2p, indexed by ncclWorkElemP2pType-1
    };
    size_t collBytes;
    struct ncclIntruQueue<struct ncclWorkList, &ncclWorkList::next> workQueue;
    struct ncclIntruQueue<struct ncclProxyOp, &ncclProxyOp::enqNext> proxyOpQueue;
  } channels[MAXCHANNELS];
};

struct ncclComm {
  struct ncclMemoryStack memPermanent, memScoped;
  // List of destructors to run when comm is destructed
  struct ncclDestructor* destructorHead;

  struct ncclChannel channels[MAXCHANNELS];
  struct ncclPeerInfo* peerInfo;
  struct ncclTopoSystem* topo;

  ncclNet_t* ncclNet;
  ncclCollNet_t* ncclCollNet;
  void* bootstrap;
  // Bitmasks for ncclTransportP2pSetup
  uint64_t* connectSend;
  uint64_t* connectRecv;

  uint64_t magic; // Magic number for all network communication. Not a security key -- only goal is to detect mismatches.

  int rank;    // my rank in the communicator
  int nRanks;  // number of GPUs in communicator
  int cudaDev; // my cuda device index
  int compCap; // compute capability of the GPU
  int minCompCap; // min compute capability in the communicator
  int64_t busId;   // my PCI bus ID in int format
  cpu_set_t cpuAffinity; // CPU affinity of the GPU
<<<<<<< HEAD
  int WarpSize;
  int virtualId;
=======
  int cudaArch; // matches __CUDA_ARCH__ of device
>>>>>>> 9b7d5edb

  int node;
  int nNodes;
  int localRank;
  int localRanks;
  int maxLocalRanks;
  int* rankToNode;
  int* rankToLocalRank;
  int* localRankToRank;
  // localRanks and localRanktoRank for all nodes
  struct ncclNodeRanks* nodeRanks;

  bool checkPointers;
  bool dmaBufSupport;

  // Counter for tracking CUDA launches (P2P and collectives included)
  uint64_t opCount;
  // Collective operation counter
  uint64_t collOpCount;

  // Channels for collectives
  int nChannels;
  int nvlsChannels;
  // Channels (per peer) for p2p
  int p2pnChannels;
  int p2pnChannelsPerPeer;
  int p2pChannels[MAXCHANNELS];

  // Should this comm allocate LL buffers for network P2P connections?
  bool allocP2pNetLLBuffers;

  // Buffer sizes
  int buffSizes[NCCL_NUM_PROTOCOLS];
  int p2pChunkSize;

  // Algorithm/Protocols thresholds
  ssize_t threadThresholds[NCCL_NUM_ALGORITHMS][NCCL_NUM_PROTOCOLS];
  float latencies[NCCL_NUM_FUNCTIONS][NCCL_NUM_ALGORITHMS][NCCL_NUM_PROTOCOLS];
  float bandwidths[NCCL_NUM_FUNCTIONS][NCCL_NUM_ALGORITHMS][NCCL_NUM_PROTOCOLS];
  int maxThreads[NCCL_NUM_ALGORITHMS][NCCL_NUM_PROTOCOLS];

  /* This attribute can indicate the states of communicators and return code of
   * asynchronous NCCL operations. */
  ncclResult_t asyncResult;

  // Flag to ask NCCL kernels to abort
  volatile uint32_t *abortFlag;

  // Flags for enable P2P NET
  uint32_t p2pNet;
  uint32_t useIntraNet;
  bool hasFineGrain;

  // Device side of the communicator (for cudaFree's)
  struct ncclDevComm* devComm; // actually = &ncclDevCommAndChannels::comm

  // Operation pool.
  int workFifoDepth; // size of workFifoHeap[], power of 2
  struct ncclWork* workFifoHeap;
  struct ncclWork* devWorkFifoHeap;
  void* workFifoHeapGdrHandle;

  // Work completion notificaion
  uint32_t* workFifoDone/*[MAXCHANNELS]*/; // in cudaHost memory
  uint32_t workFifoSent; // Monotonic (mod 1<<32) index of next unused fifo slot.
  uint32_t workFifoAckdMin; // Monotonic index of least unprocessed fifo slot over all channels.

  // Intra-process sync
  struct ncclComm* intraComm0; // leader of intra-process comms (self possible)
  struct ncclComm* intraNext; // next of intra-process comms, intraComm0 is head
  int intraRank;
  int intraRanks;
  uint32_t intraBarrierPhase;
  char intraPad1[64 - sizeof(uint64_t)];
  uint64_t intraBarrierCounter; // only used if this is intraComm0
  char intraPad2[64 - sizeof(uint64_t)];
  uint64_t intraBarrierGate; // only used if this is intraComm0

  struct ncclProxyState proxyState;

  // Whether this communicator uses collNet
  int collNetSupport;
  int intraHighestTransportType;

  // NVLink SHARP (NVLS) support
  int nvlsSupport;
  void* nvlsResources;

  size_t channelSize; // User requested work size (bytes) for channel partitions

  // Internal streams
  struct ncclStrongStream deviceStream, hostStream;

  // pools backed by comm->memPermanent
  struct ncclMemoryPool memPool_ncclProxyOp;
  struct ncclMemoryPool memPool_ncclKernelPlan;
  struct ncclMemoryPool memPool_ncclPointerList;
  // Next comm in this thread's active ncclGroup[Start|End](). Holds "0x1" when
  // this comm is not yet in a group.
  struct ncclComm* groupNext;
  // Subset of those in groupNext list. Holds 0x1 if not needing preconnect.
  struct ncclComm* preconnectNext;
  int persistentRefs; // number of persistent plan-lists capturing this comm
  struct ncclTasks tasks;

  hipStream_t sideStream; // [RCCL] Cached non-captured stream

  // user-created reduction ops
  int userRedOpCapacity, userRedOpFreeHead;
  ncclUserRedOp *userRedOps;

  // Queue of things for the main thread to do
  struct ncclIntruQueueMpsc<struct ncclCommCallback, &ncclCommCallback::next> callbackQueue;

  // List of kernel plans built form tasks.
  struct ncclIntruQueue<struct ncclKernelPlan, &ncclKernelPlan::next> planQueue;
  // First of the unlaunched kernels in `planQueue`
  struct ncclKernelPlan* unlaunchedPlansHead;

  hipEvent_t doneEvent;
  hipStream_t lastStream;

#ifdef ENABLE_COLLTRACE
  struct ncclCollTrace* collTrace;
  volatile uint32_t *collTraceTail;
  pthread_t collTraceThread;
  volatile bool collTraceExit;
#endif

  // communicator mode
  int blocking;
  // CGA cluster size
  int cgaClusterSize;
  int minCTAs, maxCTAs;
  // network interface name
  char *netName;
  // initState is to more conveniently reclaim resources when errors happen.
  ncclResult_t initState;
  // flag to indicate if ncclCommFinalize() is called
  bool finalizeCalled;
  // shared structures for finalization
  int finalizeRankCnt;

  // Whether this comm is compatible with MSCCL
  bool mscclCompatible;
};

enum ncclLaunchMode {
  ncclLaunchModeInvalid=0,
  ncclLaunchModeParallel,
  ncclLaunchModeGroup
};
extern enum ncclLaunchMode ncclParamLaunchMode;

void ncclCommPushFree(struct ncclComm* comm, void* buf);
void ncclCommPushCudaFree(struct ncclComm* comm, void* buf);
void ncclCommPushCudaHostFree(struct ncclComm* comm, void* buf);
void ncclCommPushCudaGdrFree(struct ncclComm* comm, void* handle);

inline ncclResult_t ncclCommPollCallbacks(struct ncclComm* comm, bool waitSome) {
  ncclResult_t result = ncclSuccess;
  struct ncclCommCallback* cb = ncclIntruQueueMpscDequeueAll(&comm->callbackQueue, waitSome);
  while (cb != nullptr) {
    struct ncclCommCallback* next = cb->next;
    ncclResult_t res1 = cb->fn(comm, cb); // may reclaim memory of cb
    if (res1 != ncclSuccess) result = res1;
    cb = next;
  }
  NCCLCHECK(result);
  return ncclSuccess;
}

inline void ncclCommIntraBarrierIn(struct ncclComm* comm, uint32_t x) {
  int phase = comm->intraBarrierPhase;
  if (comm->intraRanks == 1) {
    // Release everyone (just me).
    comm->intraBarrierGate = (uint64_t(x)<<32) | (phase^1);
  } else {
    struct ncclComm* comm0 = comm->intraComm0;
    uint64_t count = __atomic_add_fetch(&comm0->intraBarrierCounter, (uint64_t(x)<<32) + 1, __ATOMIC_RELEASE);
    if (uint32_t(count) == uint32_t(comm->intraRanks)) {
      // Reset.
      __atomic_store_n(&comm0->intraBarrierCounter, 0, __ATOMIC_RELAXED);
      // Release everyone.
      __atomic_store_n(&comm0->intraBarrierGate, (count>>32<<32) | (phase^1), __ATOMIC_RELEASE);
    }
  }
}

// returns sum of x values contributed to ncclCommIntraBarrierIn(comm, x)
inline uint32_t ncclCommIntraBarrierOut(struct ncclComm* comm) {
  struct ncclComm* comm0 = comm->intraComm0;
  comm->intraBarrierPhase ^= 1;
  uint32_t phase = comm->intraBarrierPhase;
  uint64_t gate = __atomic_load_n(&comm0->intraBarrierGate, __ATOMIC_RELAXED);
  if ((gate & 1) != phase) {
    uint64_t t0 = clockNano();
    do {
      // Spin vigorously for first 5us.
      if (clockNano()-t0 >= 5*1000) sched_yield();
      gate = __atomic_load_n(&comm0->intraBarrierGate, __ATOMIC_RELAXED);
    } while ((gate & 1) != phase);
  }
  if (comm->intraRanks != 1) __atomic_thread_fence(__ATOMIC_ACQUIRE);
  return gate>>32;
}

// Scrambles the bits of non-builtin values of ncclRedOp_t according to the
// communicator memory address. Used to catch bugs so that integer handles
// associated with this communicator won't collide with handles of other
// communicatrs. This function is its own inverse.
static inline ncclRedOp_t ncclUserRedOpMangle(ncclComm *comm, ncclRedOp_t op) {
  // Preserve the built-in values.
  if(int(op) < int(ncclNumOps))
    return op;
  uint64_t h = reinterpret_cast<uint64_t>(comm);
  h ^= h >> 32;
  h *= 0x9e3779b97f4a7c13u; // Knuth's 64-bit magical hash constant
  h >>= 32; // h is now an excellent 32-bit hash of the comm pointer
  h &= int(ncclMaxRedOp); // ncclMaxRedOp is a power of 2 minus 1
  int op1 = int(h) ^ int(op);
  // Since builtin values are preserved, we also have to preserve their preimage.
  return op1 < int(ncclNumOps) ? op : ncclRedOp_t(op1);
}

ncclResult_t ncclCommEnsureReady(ncclComm_t comm);
ncclResult_t ncclCommSetAsyncError(ncclComm_t comm, ncclResult_t nextState);

#endif<|MERGE_RESOLUTION|>--- conflicted
+++ resolved
@@ -109,11 +109,8 @@
   struct ncclTree tree;
   struct ncclTree collnetChain;
   struct ncclDirect collnetDirect;
-<<<<<<< HEAD
   struct ncclTree binTree;
-=======
   struct ncclNvls nvls;
->>>>>>> 9b7d5edb
   int id; // index of this channel
   uint32_t workFifoSent; // last used work index+1
   uint64_t p2pOpCount;
@@ -190,12 +187,9 @@
   int minCompCap; // min compute capability in the communicator
   int64_t busId;   // my PCI bus ID in int format
   cpu_set_t cpuAffinity; // CPU affinity of the GPU
-<<<<<<< HEAD
   int WarpSize;
   int virtualId;
-=======
   int cudaArch; // matches __CUDA_ARCH__ of device
->>>>>>> 9b7d5edb
 
   int node;
   int nNodes;
