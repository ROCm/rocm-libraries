/*************************************************************************
 * Copyright (c) 2015-2022, NVIDIA CORPORATION. All rights reserved.
 * Modifications Copyright (c) 2019-2023 Advanced Micro Devices, Inc. All rights reserved.
 *
 * See LICENSE.txt for license information
 ************************************************************************/

#ifndef NCCL_COMM_H_
#define NCCL_COMM_H_

//#include "transport.h"
#include "p2p.h"
#include "collectives.h"
#include "nccl_tuner.h"
#include "proxy.h"
#include "strongstream.h"
#include "nccl_net.h"
#include "register.h"
#include "graph.h"

#if defined(__HIP_PLATFORM_AMD__) || defined(__HIPCC__)
#define HIPRT_CB
#else
#if CUDART_VERSION < 9000
struct cudaLaunchParams {
  void *func;
  dim3 gridDim;
  dim3 blockDim;
  void **args;
  size_t sharedMem;
  cudaStream_t stream;
};
#endif
#endif

#define CACHE_LINE_SIZE 64
#define MEM_ALIGN 4096
#define CUDA_IPC_MIN 2097152UL

// Channels / LL tuning
#define NCCL_LL_THREAD_THRESHOLD 8
#define NCCL_LL128_THREAD_THRESHOLD 8
#define NCCL_SIMPLE_THREAD_THRESHOLD 64

struct ncclSendMem {
  union {
    struct {
      uint64_t head;
      char pad1[CACHE_LINE_SIZE-sizeof(uint64_t)];
      void* ptrExchange;
      uint64_t redOpArgExchange[2];
      char pad2[CACHE_LINE_SIZE-sizeof(void*)-2*sizeof(uint64_t)];
      int offsFifo[NCCL_STEPS];
    };
    char pad3[MEM_ALIGN];
  };
};

struct ncclRecvMem {
  union {
    struct {
      uint64_t tail;
      char pad1[CACHE_LINE_SIZE-sizeof(uint64_t)];
      struct ncclConnFifo connFifo[NCCL_STEPS];
      int flush; // For GDRCopy-based flush
    };
    char pad4[MEM_ALIGN];
  };
};

enum helperThreadState {ThreadStart, ThreadStop};

#define NCCL_IPC_POOL_SIZE (2*NCCL_MAX_LOCAL_RANKS*NCCL_MAX_OPS)

struct ncclGraphHelperResources {
  ncclComm* comm;
  pthread_mutex_t threadLock;
  pthread_cond_t  threadCond;
  enum helperThreadState threadState;
  void* ipcBases[NCCL_IPC_POOL_SIZE];
  int ipcTail;
  int ipcHead;
};

struct ncclUserRedOp {
  int freeNext; // -1=allocated, otherwise index of next free entry in array
  ncclDataType_t datatype;
  ncclDevRedOpFull opFull;
};

struct ncclNodeRanks {
  int localRanks;
  int* localRankToRank;
};

struct cliqueInfo {
  int id;
  int size;
  int *ranks;
};

struct ncclDestructor {
  struct ncclDestructor* next;
  void* obj;
  ncclResult_t(*fn)(struct ncclDestructor* me);
};

struct ncclCommCallback {
  struct ncclCommCallback* next;
  ncclResult_t(*fn)(struct ncclComm* comm, struct ncclCommCallback* cb);
};

struct ncclSharedResources {
  int refCount;
  struct ncclComm* owner; /* comm which creates this shared res. */
  struct ncclChannelPeer* peers[MAXCHANNELS];
  struct ncclDevChannelPeer* devPeers[MAXCHANNELS];
  /* P2P operation counter, one per channel */
  uint64_t p2pOpCount[MAXCHANNELS];
  /* Collective operation counter */
  uint64_t collOpCount;
  int tpNRanks;
  int tpNLocalRanks;
  int tpNChannels;
  int tpP2pNChannels;
  int tpP2pChunkSize;
  uint64_t magic;

  // top parent rank to localRank translation table
  int* tpRankToLocalRank;
  // Internal streams
  struct ncclStrongStream deviceStream, hostStream;

  /* proxy related shared res */
  struct ncclProxyState* proxyState;
};

struct ncclChannel {
  struct ncclChannelPeer** peers;
  struct ncclDevChannelPeer** devPeers;
  /* devPeer pointer array used for host side access */
  struct ncclDevChannelPeer** devPeersHostPtr;
  struct ncclRing ring;
  int* devRingUserRanks;
  struct ncclTree tree;

  struct ncclTree collnetChain;
  struct ncclDirect collnetDirect;
  struct ncclTree binTree;
  struct ncclNvls nvls;

  int id; // index of this channel
  uint32_t workFifoProduced; // +1 successor of last used work fifo byte

  /* comm split sharable resources */
  struct ncclChannelPeer* collnetPeers;
  struct ncclDevChannelPeer* collnetDevPeers;
  struct ncclChannelPeer* nvlsPeers;
  struct ncclDevChannelPeer* nvlsDevPeers;
};

struct ncclWorkBatchList {
  struct ncclWorkBatchList* next;
  struct ncclDevWorkBatch batch;
};
struct alignas(16) ncclWorkList {
  struct ncclWorkList* next;
  enum ncclDevWorkType workType;
  int size; // Size of struct following this node
  // ncclDevWorkColl, ncclDevWorkColLReg, ncclDevWorkP2p[]...
};

struct ncclCollnetHandleList {
  struct ncclCollnetHandleList *next;
  void* collnetHandle;
  size_t size;
  const void* buffer;
  struct ncclProxyConnector* proxyconn;
};

struct channelMasks {
  uint64_t masks[MAXCHANNELS/64];
};

struct ncclKernelPlan {
  // A kernel plan is also a callback that reclaims itself. Hence this must
  // be the first member.
  struct ncclCommCallback reclaimer;

  struct ncclComm* comm;
  struct ncclKernelPlan* next;

  bool persistent; // aka captured in a graph
  enum ncclDevWorkStorageType workStorageType;
  bool kernelSpecialized;
  void *kernelFn;
<<<<<<< HEAD
  int channelUbound; // only channels c < channelUbound are present
  int channelCount; // number of channels present
  struct channelMasks channelMask;
=======
  struct ncclDevKernelArgs* kernelArgs;
  size_t kernelArgsSize;
  uint64_t channelMask; // bitset of which channels are present
>>>>>>> 178b6b75
  bool hasProxyOps; // does any channel have a non-empty proxyOpQueue
  int threadPerBlock;

  int collOpCount; // Number of collectives in this plan.
  int nWorkBatches; // Number of work batches.
  size_t workBytes; // Sum size of all work (in the fifo) in bytes.
  struct ncclIntruQueue<struct ncclWorkList, &ncclWorkList::next> workQueue;
  struct ncclIntruQueue<struct ncclCommCallback, &ncclCommCallback::next> cleanupQueue;
  void* workBufPersistent;

  struct ncclIntruQueue<struct ncclProxyOp, &ncclProxyOp::enqNext> proxyOpQueue;
};

////////////////////////////////////////////////////////////////////////////////

struct ncclTaskColl {
  struct ncclTaskColl* next;
  ncclFunc_t func;
  void const* sendbuff;
  void* recvbuff;
  size_t count;
  int root;
  ncclDataType_t datatype;
  ncclRedOp_t opHost;
  struct ncclDevRedOpFull opDev;
  int chunkSteps, sliceSteps;
  // Computed later:
  size_t trafficBytes;
  int32_t nMaxChannels:8;
  int32_t nWarps:8;
  int32_t algorithm:8, protocol:8;
  uint32_t isCollnet:1, isNvls:1;
  uint32_t devFuncId:30;
  enum ncclRegBufferType regBufType;
  // number of elements in planner->ipcMemQueue associated with this collective
  int nCleanupQueueElts;

  void* sendMhandle;
  void* recvMhandle;
};
struct ncclTaskP2p {
  struct ncclTaskP2p* next;
  void* buff;
  size_t bytes;
};

////////////////////////////////////////////////////////////////////////////////
// Roughly sorts ncclTaskColl's by their size descending. This structure is
// self-referential, meaning that pointers it contains internally may point
// into the structure itself. This means that it is NOT memcpy-moveable:

struct ncclTaskCollSorter {
  static constexpr int UnitLog2 = 10; // 1K
  static constexpr size_t UnitSize = 1<<UnitLog2;
  static constexpr int MaxLog2 = 30; // 1GB
  static constexpr size_t MaxSize = 1ull<<MaxLog2;
  // Number of bins between powers of 2. For 4 bins, the worst case out-of-order
  // relative magnitude is (5/4)-1 = 25%
  static constexpr int BitsPerPow2 = 2;
  static constexpr int BinsPerPow2 = 1<<BitsPerPow2;
  static constexpr int BinCount = 1 + (MaxLog2-UnitLog2)*BinsPerPow2;

  struct ncclTaskColl* head;
  struct ncclTaskColl* tail;
  // Least bin such that it and all above are empty.
  int binEdge;
  // Pointer to the pointer to this bin's head node which is either the
  // previous node's `next` field or `head`.
  struct ncclTaskColl** bins[BinCount];
};

inline void ncclTaskCollSorterInsert(
    struct ncclTaskCollSorter* me, struct ncclTaskColl* x, size_t size
  ) {
  constexpr int UnitLog2 = ncclTaskCollSorter::UnitLog2;
  constexpr size_t MaxSize = ncclTaskCollSorter::MaxSize;
  constexpr int BitsPerPow2 = ncclTaskCollSorter::BitsPerPow2;
  constexpr int BinCount = ncclTaskCollSorter::BinCount;
  int bin = u32fpEncode(std::min(MaxSize, size)>>UnitLog2, BitsPerPow2);
  bin = BinCount-1 - bin; // descending bin

  if (me->bins[bin] == nullptr) {
    if (me->binEdge <= bin) {
      me->binEdge = bin+1;
      me->bins[bin] = me->tail ? &me->tail->next : &me->head;
      me->tail = x;
    } else {
      // Find successor non-empty bin after this one.
      int succ = bin+1;
      while (me->bins[succ] == nullptr) succ++;
      // What was our successor's head's previous is now our head's previous.
      me->bins[bin] = me->bins[succ];
      // The first node we insert is our tail, so that becomes our successor's
      // head's new previous.
      me->bins[succ] = &x->next;
    }
  }
  // Push a new head for this bin.
  x->next = *me->bins[bin];
  *me->bins[bin] = x;
}

inline bool ncclTaskCollSorterEmpty(struct ncclTaskCollSorter* me) {
  return me->head == nullptr;
}

// Reset sorter and return sorted linked list of its coll tasks.
inline struct ncclTaskColl* ncclTaskCollSorterDequeueAll(struct ncclTaskCollSorter* me) {
  struct ncclTaskColl* head = me->head;
  if (head != nullptr) memset(me, 0, sizeof(*me));
  return head;
}

////////////////////////////////////////////////////////////////////////////////

struct ncclCudaStreamList {
  struct ncclCudaStreamList *next;
  cudaStream_t stream;
};

struct ncclKernelPlanner {
  //////////////////////////////////////////////////////////////////////////////
  // State for accumulating tasks between ncclGroupStart/End()
  //////////////////////////////////////////////////////////////////////////////

  struct Peer {
    bool sendSeen, recvSeen;
    struct ncclIntruQueue<struct ncclTaskP2p, &ncclTaskP2p::next> sendQueue;
    struct ncclIntruQueue<struct ncclTaskP2p, &ncclTaskP2p::next> recvQueue;
  };
  struct ncclTaskCollSorter collSorter;
  struct Peer* peers/*[nRanks]*/;
  int nTasksColl, nTasksP2p;
  bool persistent;

  // The list of user streams aggregated over all tasks present.
  struct ncclCudaStreamList* streams;
  // The most recent user stream. Ignored if streams==nullptr
  cudaStream_t streamRecent;
  // The graph capturing all user streams or invalid if none. Thus we restrict the
  // user that all streams must be captured in the same graph or not captured
  // at all. Technically we could probably relax this, but that would mean
  // collecting a different `ncclTasks` per graph and one for non-graph.
  struct ncclCudaGraph capturingGraph;

  //////////////////////////////////////////////////////////////////////////////
  // Lists of tasks to be assembled into plans.
  //////////////////////////////////////////////////////////////////////////////

  struct ncclIntruQueue<struct ncclTaskColl, &ncclTaskColl::next> collTaskQueue;
  struct ncclIntruQueue<struct ncclWorkList, &ncclWorkList::next> collWorkQueue;
  struct ncclIntruQueue<struct ncclCommCallback, &ncclCommCallback::next> collCleanupQueue;

  //////////////////////////////////////////////////////////////////////////////
  // State for building current (Work-In-Progress) plan:
  //////////////////////////////////////////////////////////////////////////////

  struct WipPlan {
    struct Channel {
      struct {
        int workBytes; // Sum size of work metadata referenced by this batch.
        int nP2ps; // Number of p2p works in this batch
        int p2pRounds[NCCL_MAX_DEV_WORK_P2P_PER_BATCH]; // which rounds are present in this batch.
      } wipBatch; // work-in-progress batch which will be next tail of workBatchQueue
      int nWorkBatchesP2p; // number of p2p batches for this channel.
      struct ncclIntruQueue<struct ncclWorkBatchList, &ncclWorkBatchList::next> workBatchQueue;
      struct ncclIntruQueue<struct ncclProxyOp, &ncclProxyOp::enqNext> proxyOpQueue;
    } channels[MAXCHANNELS];
  } wipPlan;

  //////////////////////////////////////////////////////////////////////////////
  // State for launching built plans:
  //////////////////////////////////////////////////////////////////////////////

  // List of kernel plans built form tasks.
  struct ncclIntruQueue<struct ncclKernelPlan, &ncclKernelPlan::next> planQueue;
  // First of the unlaunched kernels in `planQueue`
  struct ncclKernelPlan* unlaunchedPlansHead;
};

#define NCCL_MAGIC 0x0280028002800280 // Nickel atomic number is 28.

struct ncclComm {
  uint64_t startMagic;
  struct ncclMemoryStack memPermanent, memScoped;
  // List of destructors to run when comm is destructed
  struct ncclDestructor* destructorHead;

  struct ncclSharedResources* sharedRes;
  /* map to top parent ranks. */
  int* topParentRanks;
  int* topParentLocalRanks;
  struct ncclChannel channels[MAXCHANNELS];
  struct ncclPeerInfo* peerInfo;
  struct ncclTopoSystem* topo;

  int netPluginLoaded;
  ncclNet_t* ncclNet;
  ncclNetDeviceType netDeviceType;
  ncclCollNet_t* ncclCollNet;
  void* bootstrap;
  // Bitmasks for ncclTransportP2pSetup
<<<<<<< HEAD
  struct channelMasks* connectSend;
  struct channelMasks* connectRecv;
=======
  uint64_t* connectSend;
  uint64_t* connectRecv;
  struct ncclTopoGraph graphs[NCCL_NUM_ALGORITHMS];
  bool initAlgoChannels[NCCL_NUM_ALGORITHMS];
  bool runtimeConn; // if dynamic connection is supported
  int cuMemSupport;
>>>>>>> 178b6b75

  uint64_t magic; // Magic number for all network communication. Not a security key -- only goal is to detect mismatches.

  uint64_t commHash;
  int rank;    // my rank in the communicator
  int nRanks;  // number of GPUs in communicator
  int cudaDev; // my cuda device index
  int nvmlDev; // my nvml device index
  int compCap; // compute capability of the GPU
  int minCompCap, maxCompCap; // min/max compute capability in the communicator
  int64_t busId;   // my PCI bus ID in int format
  cpu_set_t cpuAffinity; // CPU affinity of the GPU
  int WarpSize;
  int cudaArch; // matches __CUDA_ARCH__ of device

  int cpuArch;   // architecture - As defined in src/include/graph.h, e.g. x86/arm/ppc/mixed
  int cpuVendor; // vendor - As defined in src/include/graph.h

  int node;
  int nNodes;
  int localRank;
  int localRanks;
  int maxLocalRanks;
  int* rankToNode;
  int* rankToLocalRank;
  int* localRankToRank;
  // localRanks and localRanktoRank for all nodes
  struct ncclNodeRanks* nodeRanks;
  // MNNVL: Multi-Node NVLink
  int MNNVL; // true when MNNVL is available
  struct cliqueInfo clique; // Our MNNVL clique information
  int cliqueRank; // Our rank within the MNNVL clique

  bool checkPointers;
  bool dmaBufSupport;

  // Counter for tracking CUDA launches (P2P and collectives included)
  uint64_t opCount;

  // Channels for collectives
  int nChannels; // connection nChannels
  int collChannels; // enqueue nChannels
  int nvlsChannels; // enqueue nChannels
  // all nvls heads stored to check if we can splitShare
  int nvlsHeads[MAXCHANNELS];
  // Channels (per peer) for p2p
  int p2pnChannels;
  int p2pnChannelsPerPeer;

  // Should this comm allocate LL buffers for network P2P connections?
  bool allocP2pNetLLBuffers;

  // Buffer sizes
  int buffSizes[NCCL_NUM_PROTOCOLS];
  int p2pChunkSize;
  int nvlsChunkSize;

  // Algorithm/Protocols thresholds
  ssize_t threadThresholds[NCCL_NUM_ALGORITHMS][NCCL_NUM_PROTOCOLS];
  float latencies[NCCL_NUM_FUNCTIONS][NCCL_NUM_ALGORITHMS][NCCL_NUM_PROTOCOLS];
  float bandwidths[NCCL_NUM_FUNCTIONS][NCCL_NUM_ALGORITHMS][NCCL_NUM_PROTOCOLS];
  float ringbdw[NCCL_NUM_FUNCTIONS][NCCL_NUM_PROTOCOLS];
  int maxThreads[NCCL_NUM_ALGORITHMS][NCCL_NUM_PROTOCOLS];

  /* This attribute can indicate the states of communicators and return code of
   * asynchronous NCCL operations. */
  ncclResult_t asyncResult;

  // Flag to ask NCCL kernels to abort
  uint32_t* abortFlag;
  uint32_t* abortFlagDev;
  int* abortFlagRefCount;
  uint32_t* childAbortFlag;
  uint32_t* childAbortFlagDev;
  uint32_t destroyFlag;

  // Flags for enable P2P NET
  uint32_t p2pNet;
  uint32_t useIntraNet;
  bool hasFineGrain;

  // Device side of the communicator (for cudaFree's)
  struct ncclDevComm* devComm; // actually = &ncclDevCommAndChannels::comm

  uint32_t workArgsBytes; // max size of kernel args
  uint32_t workFifoBytes; // size of workFifoBuf, power of 2
  void* workFifoBuf;
  void* workFifoBufDev;
  void* workFifoBufGdrHandle;

  // Monotonic number of bytes (mod 1<<32) consumed per channel. In cudaHost memory.
  uint32_t* workFifoConsumed/*[MAXCHANNELS]*/;
  // Last observed value of: min(workFifoConsumed[c] for c < MAXCHANNELS)
  uint32_t workFifoConsumedLeast;
  // Monotonic number of bytes (mod 1<<32) sent to fifo.
  uint32_t workFifoProduced;

  // Intra-process sync
  struct ncclComm* intraComm0; // leader of intra-process comms (self possible)
  struct ncclComm* intraNext; // next of intra-process comms, intraComm0 is head
  int intraRank;
  int intraRanks;
  uint32_t intraBarrierPhase;
  char intraPad1[64 - sizeof(uint64_t)];
  uint64_t intraBarrierCounter; // only used if this is intraComm0
  char intraPad2[64 - sizeof(uint64_t)];
  uint64_t intraBarrierGate; // only used if this is intraComm0

  struct ncclProxyState* proxyState;
  int proxyRefCountOld; /* store proxy post-atomic-sub refcount */
  // Whether this communicator uses collNet
  int collNetSupport;
  bool collNetRegSupport;
  uint8_t collNetSupportMatrix[4/*sum,prod,max,min*/][ncclNumTypes];
  int intraHighestTransportType;
  int* collNetHeads;
  int collNetHeadsNum;
  int* collNetDenseToUserRank;
  int* collNetUserToDenseRank;
  /* sharable collNet proxy progress resource. */
  struct ncclCollNetSharedRes* collNetSharedRes;

  // NVLink SHARP (NVLS) support
  int nvlsSupport;
  int nvlsRegSupport;
  /* sharable NVLS resource. */
  struct ncclNvlsSharedRes* nvlsResources;

  // pools backed by comm->memPermanent
  struct ncclMemoryPool memPool_ncclProxyOp;
  struct ncclMemoryPool memPool_ncclKernelPlan;

  // Next comm in this thread's active ncclGroup[Start|End](). Holds "0x1" when
  // this comm is not yet in a group.
  struct ncclComm* groupNext;
  // Subset of those in groupNext list. Holds 0x1 if not needing preconnect.
  struct ncclComm* preconnectNext;
  int persistentRefs; // number of persistent plan-lists capturing this comm
  struct P2pSchedulePair { int sendRank; int recvRank; } *p2pSchedule;

  struct ncclKernelPlanner planner;

  hipStream_t sideStream; // [RCCL] Cached non-captured stream

  // user-created reduction ops
  int userRedOpCapacity, userRedOpFreeHead;
  ncclUserRedOp *userRedOps;

  // Queue of things for the main thread to do
  struct ncclIntruQueueMpsc<struct ncclCommCallback, &ncclCommCallback::next> callbackQueue;

<<<<<<< HEAD
  // List of kernel plans built form tasks.
  struct ncclIntruQueue<struct ncclKernelPlan, &ncclKernelPlan::next> planQueue;
  // First of the unlaunched kernels in `planQueue`
  struct ncclKernelPlan* unlaunchedPlansHead;

  hipEvent_t doneEvent;
  hipStream_t lastStream;

#ifdef ENABLE_COLLTRACE
  struct ncclCollTrace* collTrace;
  union ncclCollTraceTail *collTraceTail;
  pthread_t collTraceThread;
  volatile bool collTraceExit;
#endif

=======
>>>>>>> 178b6b75
  ncclConfig_t config;
  // initState is to more conveniently reclaim resources when errors happen.
  ncclResult_t initState;
  // flag to indicate if ncclCommFinalize() is called
  bool finalizeCalled;
  // shared structures for finalization
  int finalizeRankCnt;

#if defined(ENABLE_MSCCLPP)
  // Whether this comm is compatible with MSCCLPP
  bool mscclppCompatible;
  struct mscclppComm* mscclpp_comm;
  size_t mscclpp_threshold;
#endif

  // Whether this comm is compatible with MSCCL
  bool mscclCompatible;
  // group job to support multi-thread FT
  struct ncclGroupJob *groupJob;

  // Tuning plugin
  int tunerPluginLoaded;
  ncclTuner_t* tuner;
  void *tunerContext;
  // buffer registration cache
  struct ncclRegCache regCache;
  uint64_t endMagic;

  // Unroll factor for plan [RCCL]
  int unroll;
};

enum ncclLaunchMode {
  ncclLaunchModeInvalid=0,
  ncclLaunchModeParallel,
  ncclLaunchModeGroup
};
extern enum ncclLaunchMode ncclParamLaunchMode;

void ncclCommPushFree(struct ncclComm* comm, void* buf);
void ncclCommPushCudaFree(struct ncclComm* comm, void* buf);
void ncclCommPushCudaHostFree(struct ncclComm* comm, void* buf);
void ncclCommPushCudaGdrFree(struct ncclComm* comm, void* handle);

inline ncclResult_t ncclCommPollCallbacks(struct ncclComm* comm, bool waitSome) {
  ncclResult_t result = ncclSuccess;
  struct ncclCommCallback* cb = ncclIntruQueueMpscDequeueAll(&comm->callbackQueue, waitSome);
  while (cb != nullptr) {
    struct ncclCommCallback* next = cb->next;
    ncclResult_t res1 = cb->fn(comm, cb); // may reclaim memory of cb
    if (res1 != ncclSuccess) result = res1;
    cb = next;
  }
  NCCLCHECK(result);
  return ncclSuccess;
}

inline void ncclCommIntraBarrierIn(struct ncclComm* comm, uint32_t x) {
  int phase = comm->intraBarrierPhase;
  if (comm->intraRanks == 1) {
    // Release everyone (just me).
    comm->intraBarrierGate = (uint64_t(x)<<32) | (phase^1);
  } else {
    struct ncclComm* comm0 = comm->intraComm0;
    uint64_t count = __atomic_add_fetch(&comm0->intraBarrierCounter, (uint64_t(x)<<32) + 1, __ATOMIC_RELEASE);
    if (uint32_t(count) == uint32_t(comm->intraRanks)) {
      // Reset.
      __atomic_store_n(&comm0->intraBarrierCounter, 0, __ATOMIC_RELAXED);
      // Release everyone.
      __atomic_store_n(&comm0->intraBarrierGate, (count>>32<<32) | (phase^1), __ATOMIC_RELEASE);
    }
  }
}

// returns sum of x values contributed to ncclCommIntraBarrierIn(comm, x)
inline uint32_t ncclCommIntraBarrierOut(struct ncclComm* comm) {
  struct ncclComm* comm0 = comm->intraComm0;
  comm->intraBarrierPhase ^= 1;
  uint32_t phase = comm->intraBarrierPhase;
  uint64_t gate = __atomic_load_n(&comm0->intraBarrierGate, __ATOMIC_RELAXED);
  if ((gate & 1) != phase) {
    uint64_t t0 = clockNano();
    do {
      // Spin vigorously for first 5us.
      if (clockNano()-t0 >= 5*1000) sched_yield();
      gate = __atomic_load_n(&comm0->intraBarrierGate, __ATOMIC_RELAXED);
    } while ((gate & 1) != phase);
  }
  if (comm->intraRanks != 1) __atomic_thread_fence(__ATOMIC_ACQUIRE);
  return gate>>32;
}

// Scrambles the bits of non-builtin values of ncclRedOp_t according to the
// communicator memory address. Used to catch bugs so that integer handles
// associated with this communicator won't collide with handles of other
// communicatrs. This function is its own inverse.
static inline ncclRedOp_t ncclUserRedOpMangle(ncclComm *comm, ncclRedOp_t op) {
  // Preserve the built-in values.
  if(int(op) < int(ncclNumOps))
    return op;
  uint64_t h = reinterpret_cast<uint64_t>(comm);
  h ^= h >> 32;
  h *= 0x9e3779b97f4a7c13u; // Knuth's 64-bit magical hash constant
  h >>= 32; // h is now an excellent 32-bit hash of the comm pointer
  h &= int(ncclMaxRedOp); // ncclMaxRedOp is a power of 2 minus 1
  int op1 = int(h) ^ int(op);
  // Since builtin values are preserved, we also have to preserve their preimage.
  return op1 < int(ncclNumOps) ? op : ncclRedOp_t(op1);
}

ncclResult_t ncclCommEnsureReady(ncclComm_t comm);
ncclResult_t ncclCommSetAsyncError(ncclComm_t comm, ncclResult_t nextState);

#endif<|MERGE_RESOLUTION|>--- conflicted
+++ resolved
@@ -8,7 +8,7 @@
 #ifndef NCCL_COMM_H_
 #define NCCL_COMM_H_
 
-//#include "transport.h"
+// #include "transport.h"
 #include "p2p.h"
 #include "collectives.h"
 #include "nccl_tuner.h"
@@ -17,6 +17,7 @@
 #include "nccl_net.h"
 #include "register.h"
 #include "graph.h"
+#include "nvmlwrap.h"
 
 #if defined(__HIP_PLATFORM_AMD__) || defined(__HIPCC__)
 #define HIPRT_CB
@@ -178,10 +179,6 @@
   struct ncclProxyConnector* proxyconn;
 };
 
-struct channelMasks {
-  uint64_t masks[MAXCHANNELS/64];
-};
-
 struct ncclKernelPlan {
   // A kernel plan is also a callback that reclaims itself. Hence this must
   // be the first member.
@@ -194,15 +191,9 @@
   enum ncclDevWorkStorageType workStorageType;
   bool kernelSpecialized;
   void *kernelFn;
-<<<<<<< HEAD
-  int channelUbound; // only channels c < channelUbound are present
-  int channelCount; // number of channels present
-  struct channelMasks channelMask;
-=======
   struct ncclDevKernelArgs* kernelArgs;
   size_t kernelArgsSize;
-  uint64_t channelMask; // bitset of which channels are present
->>>>>>> 178b6b75
+  struct channelMasks channelMask;
   bool hasProxyOps; // does any channel have a non-empty proxyOpQueue
   int threadPerBlock;
 
@@ -340,6 +331,8 @@
 
   // The list of user streams aggregated over all tasks present.
   struct ncclCudaStreamList* streams;
+  // Keep track of the number of user streams
+  int numStreams;
   // The most recent user stream. Ignored if streams==nullptr
   cudaStream_t streamRecent;
   // The graph capturing all user streams or invalid if none. Thus we restrict the
@@ -385,6 +378,23 @@
 
 #define NCCL_MAGIC 0x0280028002800280 // Nickel atomic number is 28.
 
+struct ncclPeerInfo {
+  int rank;
+  int cudaDev;
+  int nvmlDev;
+  int gdrSupport;
+  bool hasFineGrain;
+  uint64_t hostHash;
+  uint64_t pidHash;
+  dev_t shmDev;
+  int64_t busId;
+  struct ncclComm* comm;
+  int cudaCompCap;
+  // MNNVL support
+  nvmlGpuFabricInfoV_t fabricInfo;
+  int cuMemSupport;
+};
+
 struct ncclComm {
   uint64_t startMagic;
   struct ncclMemoryStack memPermanent, memScoped;
@@ -405,17 +415,12 @@
   ncclCollNet_t* ncclCollNet;
   void* bootstrap;
   // Bitmasks for ncclTransportP2pSetup
-<<<<<<< HEAD
   struct channelMasks* connectSend;
   struct channelMasks* connectRecv;
-=======
-  uint64_t* connectSend;
-  uint64_t* connectRecv;
   struct ncclTopoGraph graphs[NCCL_NUM_ALGORITHMS];
   bool initAlgoChannels[NCCL_NUM_ALGORITHMS];
   bool runtimeConn; // if dynamic connection is supported
   int cuMemSupport;
->>>>>>> 178b6b75
 
   uint64_t magic; // Magic number for all network communication. Not a security key -- only goal is to detect mismatches.
 
@@ -567,12 +572,6 @@
   // Queue of things for the main thread to do
   struct ncclIntruQueueMpsc<struct ncclCommCallback, &ncclCommCallback::next> callbackQueue;
 
-<<<<<<< HEAD
-  // List of kernel plans built form tasks.
-  struct ncclIntruQueue<struct ncclKernelPlan, &ncclKernelPlan::next> planQueue;
-  // First of the unlaunched kernels in `planQueue`
-  struct ncclKernelPlan* unlaunchedPlansHead;
-
   hipEvent_t doneEvent;
   hipStream_t lastStream;
 
@@ -583,8 +582,6 @@
   volatile bool collTraceExit;
 #endif
 
-=======
->>>>>>> 178b6b75
   ncclConfig_t config;
   // initState is to more conveniently reclaim resources when errors happen.
   ncclResult_t initState;
@@ -613,7 +610,7 @@
   struct ncclRegCache regCache;
   uint64_t endMagic;
 
-  // Unroll factor for plan [RCCL]
+  // Unroll factor for comm [RCCL]
   int unroll;
 };
 
