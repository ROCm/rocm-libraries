/*************************************************************************
 * Copyright (c) 2015-2022, NVIDIA CORPORATION. All rights reserved.
 * Modifications Copyright (c) 2019-2023 Advanced Micro Devices, Inc. All rights reserved.
 *
 * See LICENSE.txt for license information
 ************************************************************************/

#ifndef NCCL_COMM_H_
#define NCCL_COMM_H_

#include "transport.h"
#include "p2p.h"
#include "collectives.h"
#include "nccl_tuner.h"
#include "proxy.h"
#include "strongstream.h"
#include "nccl_net.h"

#if defined(__HIP_PLATFORM_HCC__) || defined(__HCC__) || defined(__HIPCC__)
#define HIPRT_CB
#else
#if CUDART_VERSION < 9000
struct cudaLaunchParams {
  void *func;
  dim3 gridDim;
  dim3 blockDim;
  void **args;
  size_t sharedMem;
  cudaStream_t stream;
};
#endif
#endif

#define CACHE_LINE_SIZE 64
#define MEM_ALIGN 4096
#define CUDA_IPC_MIN 2097152UL

// Channels / LL tuning
#define NCCL_LL_THREAD_THRESHOLD 8
#define NCCL_LL128_THREAD_THRESHOLD 8
#define NCCL_SIMPLE_THREAD_THRESHOLD 64

struct ncclSendMem {
  union {
    struct {
      uint64_t head;
      char pad1[CACHE_LINE_SIZE-sizeof(uint64_t)];
      void* ptrExchange;
      uint64_t redOpArgExchange[2];
      char pad2[CACHE_LINE_SIZE-sizeof(void*)-2*sizeof(uint64_t)];
      int offsFifo[NCCL_STEPS];
    };
    char pad3[MEM_ALIGN];
  };
};

struct ncclRecvMem {
  union {
    struct {
      uint64_t tail;
      char pad1[CACHE_LINE_SIZE-sizeof(uint64_t)];
      int sizesFifo[NCCL_STEPS];
      int offsFifo[NCCL_STEPS];
      int flush; // For GDRCopy-based flush
    };
    char pad4[MEM_ALIGN];
  };
};

enum helperThreadState {ThreadStart, ThreadStop};

#define NCCL_IPC_POOL_SIZE (2*NCCL_MAX_LOCAL_RANKS*NCCL_MAX_OPS)

struct ncclGraphHelperResources {
  ncclComm* comm;
  pthread_mutex_t threadLock;
  pthread_cond_t  threadCond;
  enum helperThreadState threadState;
  void* ipcBases[NCCL_IPC_POOL_SIZE];
  int ipcTail;
  int ipcHead;
};

struct ncclUserRedOp {
  int freeNext; // -1=allocated, otherwise index of next free entry in array
  ncclDataType_t datatype;
  ncclDevRedOpFull opFull;
};

struct ncclNodeRanks {
  int localRanks;
  int* localRankToRank;
};

struct ncclDestructor {
  struct ncclDestructor* next;
  void* obj;
  ncclResult_t(*fn)(struct ncclDestructor* me);
};

struct ncclCommCallback {
  struct ncclCommCallback* next;
  ncclResult_t(*fn)(struct ncclComm* comm, struct ncclCommCallback* cb);
};

struct ncclSharedResources {
  int refCount;
  struct ncclComm* owner; /* comm which creates this shared res. */
  struct ncclChannelPeer* peers[MAXCHANNELS];
  struct ncclDevChannelPeer* devPeers[MAXCHANNELS];
  /* P2P operation counter, one per channel */
  uint64_t p2pOpCount[MAXCHANNELS];
  /* Collective operation counter */
  uint64_t collOpCount;
  int tpNRanks;
  int tpNLocalRanks;
  int tpNChannels;
  int tpP2pNChannels;
  int tpP2pChunkSize;
  uint64_t magic;

  // top parent rank to localRank translation table
  int* tpRankToLocalRank;
  // Internal streams
  struct ncclStrongStream deviceStream, hostStream;

  /* proxy related shared res */
  struct ncclProxyState* proxyState;
};

struct ncclChannel {
  struct ncclChannelPeer** peers;
  struct ncclDevChannelPeer** devPeers;
  /* devPeer pointer array used for host side access */
  struct ncclDevChannelPeer** devPeersHostPtr;
  struct ncclRing ring;
  int* devRingUserRanks;
  struct ncclTree tree;

  struct ncclTree collnetChain;
  struct ncclDirect collnetDirect;
  struct ncclTree binTree;
  struct ncclNvls nvls;

  int id; // index of this channel
  uint32_t workFifoSent; // last used work index+1

  /* comm split sharable resources */
  struct ncclChannelPeer* collnetPeers;
  struct ncclDevChannelPeer* collnetDevPeers;
  struct ncclChannelPeer* nvlsPeers;
  struct ncclDevChannelPeer* nvlsDevPeers;
};

struct ncclWorkList {
  struct ncclWorkList* next;
  struct ncclWork work;
};

struct ncclPointerList {
  struct ncclPointerList* next;
  void *ptr;
};

struct ncclNvlsMcHandleList {
  struct ncclNvlsMcHandleList *next;
  CUmemGenericAllocationHandle mcHandle;
  CUdeviceptr ptr;
  int dev;
  size_t size;
};

struct ncclKernelPlan {
  // A kernel plan is also a callback that reclaims itself. Hence this must
  // be the first member.
  struct ncclCommCallback reclaimer;
  struct ncclMemoryPool memPool_ncclProxyOp; // memory to return to comm in cleanup

  struct ncclComm* comm;
  struct ncclKernelPlan* next;

  bool persistent; // aka captured in a graph
  bool kernelSpecialized;
  void *kernelFn;
  int channelUbound; // only channels c < channelUbound are present
  int channelCount; // number of channels present
  uint64_t channelMask; // which channels are present, channelCount == popcount(channelMask)
  bool hasProxyOps; // does any channel have a non-empty proxyOpQueue
  int threadPerBlock;
  // workHeap fields are null until uploadWorkFifo() or preparePersistentKernel()
  struct ncclWork* workHead;

  int collOpCount; // zero based for this plan

  struct ncclIntruQueue<struct ncclPointerList, &ncclPointerList::next> ipcMemQueue;
  struct ncclIntruQueue<struct ncclNvlsMcHandleList, &ncclNvlsMcHandleList::next> nvlsMcHandleQueue;

  struct Channel {
    int nWork;
    union {
      int nWorkElem; // used for coll and reg coll
      int p2pTailElem[2]; // used for p2p, indexed by ncclWorkElemP2pType-1
    };
    size_t collBytes;
    struct ncclIntruQueue<struct ncclWorkList, &ncclWorkList::next> workQueue;
    struct ncclIntruQueue<struct ncclProxyOp, &ncclProxyOp::enqNext> proxyOpQueue;
  } channels[MAXCHANNELS];
};

struct ncclRegRequest {
  uintptr_t buff;
  size_t size;
  struct ncclRegRequest *next;
};

struct ncclRegRecord {
  uintptr_t buff;
  size_t size;
  CUdeviceptr regAddr;
  size_t regSize;
  int dev;
  CUmemGenericAllocationHandle mcHandle;
  uintptr_t *addrs; /* use to check if NVLS buffers match among intra-node ranks */
  struct ncclRegRecord *next;
};

struct ncclComm {
  struct ncclMemoryStack memPermanent, memScoped;
  // List of destructors to run when comm is destructed
  struct ncclDestructor* destructorHead;

  struct ncclSharedResources* sharedRes;
  /* map to top parent ranks. */
  int* topParentRanks;
  int* topParentLocalRanks;
  struct ncclChannel channels[MAXCHANNELS];
  struct ncclPeerInfo* peerInfo;
  struct ncclTopoSystem* topo;

  ncclNet_t* ncclNet;
  ncclCollNet_t* ncclCollNet;
  void* bootstrap;
  // Bitmasks for ncclTransportP2pSetup
  uint64_t* connectSend;
  uint64_t* connectRecv;

  uint64_t magic; // Magic number for all network communication. Not a security key -- only goal is to detect mismatches.

  uint64_t commHash;
  int rank;    // my rank in the communicator
  int nRanks;  // number of GPUs in communicator
  int cudaDev; // my cuda device index
  //int nvmlDev; // my nvml device index
  int compCap; // compute capability of the GPU
  int minCompCap, maxCompCap; // min/max compute capability in the communicator
  int64_t busId;   // my PCI bus ID in int format
  cpu_set_t cpuAffinity; // CPU affinity of the GPU
  int WarpSize;
  int cudaArch; // matches __CUDA_ARCH__ of device

  int node;
  int nNodes;
  int localRank;
  int localRanks;
  int maxLocalRanks;
  int* rankToNode;
  int* rankToLocalRank;
  int* localRankToRank;
  // localRanks and localRanktoRank for all nodes
  struct ncclNodeRanks* nodeRanks;

  bool checkPointers;
  bool dmaBufSupport;

  // Counter for tracking CUDA launches (P2P and collectives included)
  uint64_t opCount;

  // Channels for collectives
  int nChannels;
  int nvlsChannels;
  int collNetChannels;
  // Channels (per peer) for p2p
  int p2pnChannels;
  int p2pnChannelsPerPeer;
  int p2pChannels[MAXCHANNELS];

  // Should this comm allocate LL buffers for network P2P connections?
  bool allocP2pNetLLBuffers;

  // Buffer sizes
  int buffSizes[NCCL_NUM_PROTOCOLS];
  int p2pChunkSize;

  // Algorithm/Protocols thresholds
  ssize_t threadThresholds[NCCL_NUM_ALGORITHMS][NCCL_NUM_PROTOCOLS];
  float latencies[NCCL_NUM_FUNCTIONS][NCCL_NUM_ALGORITHMS][NCCL_NUM_PROTOCOLS];
  float bandwidths[NCCL_NUM_FUNCTIONS][NCCL_NUM_ALGORITHMS][NCCL_NUM_PROTOCOLS];
  float ringbdw[NCCL_NUM_FUNCTIONS][NCCL_NUM_PROTOCOLS];
  int maxThreads[NCCL_NUM_ALGORITHMS][NCCL_NUM_PROTOCOLS];

  /* This attribute can indicate the states of communicators and return code of
   * asynchronous NCCL operations. */
  ncclResult_t asyncResult;

  // Flag to ask NCCL kernels to abort
  volatile uint32_t *abortFlag;
  volatile uint32_t *childAbortFlag;
  volatile uint32_t *abortFlagRefCount;

  // Flags for enable P2P NET
  uint32_t p2pNet;
  uint32_t useIntraNet;
  bool hasFineGrain;

  // Device side of the communicator (for cudaFree's)
  struct ncclDevComm* devComm; // actually = &ncclDevCommAndChannels::comm

  // Operation pool.
  int workFifoDepth; // size of workFifoHeap[], power of 2
  struct ncclWork* workFifoHeap;
  struct ncclWork* devWorkFifoHeap;
  void* workFifoHeapGdrHandle;

  // Work completion notificaion
  uint32_t* workFifoDone/*[MAXCHANNELS]*/; // in cudaHost memory
  uint32_t workFifoSent; // Monotonic (mod 1<<32) index of next unused fifo slot.
  uint32_t workFifoAckdMin; // Monotonic index of least unprocessed fifo slot over all channels.

  // Intra-process sync
  struct ncclComm* intraComm0; // leader of intra-process comms (self possible)
  struct ncclComm* intraNext; // next of intra-process comms, intraComm0 is head
  int intraRank;
  int intraRanks;
  uint32_t intraBarrierPhase;
  char intraPad1[64 - sizeof(uint64_t)];
  uint64_t intraBarrierCounter; // only used if this is intraComm0
  char intraPad2[64 - sizeof(uint64_t)];
  uint64_t intraBarrierGate; // only used if this is intraComm0

  struct ncclProxyState* proxyState;
  int proxyRefCountOld; /* store proxy post-atomic-sub refcount */
  // Whether this communicator uses collNet
  int collNetSupport;
  uint8_t collNetSupportMatrix[4/*sum,prod,min,max*/][ncclNumTypes];
  int intraHighestTransportType;
  int* collNetHeads;
  int collNetHeadsNum;
  /* sharable collNet proxy progress resource. */
  struct ncclCollNetSharedRes* collNetSharedRes;

  // NVLink SHARP (NVLS) support
  int nvlsSupport;
  int nvlsRegSupport;
  /* sharable NVLS resource. */
  struct ncclNvlsSharedRes* nvlsResources;
  struct ncclShmemCollBuff nvlsShmem;
  void *nvlsShmemHandle;

  ssize_t channelSize; // User requested work size (bytes) for channel partitions

  // pools backed by comm->memPermanent
  struct ncclMemoryPool memPool_ncclProxyOp;
  struct ncclMemoryPool memPool_ncclKernelPlan;
  struct ncclMemoryPool memPool_ncclPointerList;
  struct ncclMemoryPool memPool_ncclNvlsHandleList;
  // Next comm in this thread's active ncclGroup[Start|End](). Holds "0x1" when
  // this comm is not yet in a group.
  struct ncclComm* groupNext;
  // Subset of those in groupNext list. Holds 0x1 if not needing preconnect.
  struct ncclComm* preconnectNext;
  int persistentRefs; // number of persistent plan-lists capturing this comm
  struct ncclTasks tasks;

  hipStream_t sideStream; // [RCCL] Cached non-captured stream

  // user-created reduction ops
  int userRedOpCapacity, userRedOpFreeHead;
  ncclUserRedOp *userRedOps;

  // Queue of things for the main thread to do
  struct ncclIntruQueueMpsc<struct ncclCommCallback, &ncclCommCallback::next> callbackQueue;

  // List of kernel plans built form tasks.
  struct ncclIntruQueue<struct ncclKernelPlan, &ncclKernelPlan::next> planQueue;
  // First of the unlaunched kernels in `planQueue`
  struct ncclKernelPlan* unlaunchedPlansHead;

  hipEvent_t doneEvent;
  hipStream_t lastStream;

#ifdef ENABLE_COLLTRACE
  struct ncclCollTrace* collTrace;
  union ncclCollTraceTail *collTraceTail;
  pthread_t collTraceThread;
  volatile bool collTraceExit;
#endif

  ncclConfig_t config;
  // initState is to more conveniently reclaim resources when errors happen.
  ncclResult_t initState;
  // flag to indicate if ncclCommFinalize() is called
  bool finalizeCalled;
  // shared structures for finalization
  int finalizeRankCnt;
<<<<<<< HEAD

  // Whether this comm is compatible with MSCCL
  bool mscclCompatible;
=======
>>>>>>> b6d7438d
  // group job to support multi-thread FT
  struct ncclGroupJob *groupJob;

  /* store to buffer register request */
  struct ncclIntruQueue<struct ncclRegRequest, &ncclRegRequest::next> regRequestQueue;
  /* store registered buffer */
  struct ncclIntruQueue<struct ncclRegRecord, &ncclRegRecord::next> regRecordQueue;

  // Tuning plugin
  ncclTuner_t* tuner;
};

enum ncclLaunchMode {
  ncclLaunchModeInvalid=0,
  ncclLaunchModeParallel,
  ncclLaunchModeGroup
};
extern enum ncclLaunchMode ncclParamLaunchMode;

void ncclCommPushFree(struct ncclComm* comm, void* buf);
void ncclCommPushCudaFree(struct ncclComm* comm, void* buf);
void ncclCommPushCudaHostFree(struct ncclComm* comm, void* buf);
void ncclCommPushCudaGdrFree(struct ncclComm* comm, void* handle);

inline ncclResult_t ncclCommPollCallbacks(struct ncclComm* comm, bool waitSome) {
  ncclResult_t result = ncclSuccess;
  struct ncclCommCallback* cb = ncclIntruQueueMpscDequeueAll(&comm->callbackQueue, waitSome);
  while (cb != nullptr) {
    struct ncclCommCallback* next = cb->next;
    ncclResult_t res1 = cb->fn(comm, cb); // may reclaim memory of cb
    if (res1 != ncclSuccess) result = res1;
    cb = next;
  }
  NCCLCHECK(result);
  return ncclSuccess;
}

inline void ncclCommIntraBarrierIn(struct ncclComm* comm, uint32_t x) {
  int phase = comm->intraBarrierPhase;
  if (comm->intraRanks == 1) {
    // Release everyone (just me).
    comm->intraBarrierGate = (uint64_t(x)<<32) | (phase^1);
  } else {
    struct ncclComm* comm0 = comm->intraComm0;
    uint64_t count = __atomic_add_fetch(&comm0->intraBarrierCounter, (uint64_t(x)<<32) + 1, __ATOMIC_RELEASE);
    if (uint32_t(count) == uint32_t(comm->intraRanks)) {
      // Reset.
      __atomic_store_n(&comm0->intraBarrierCounter, 0, __ATOMIC_RELAXED);
      // Release everyone.
      __atomic_store_n(&comm0->intraBarrierGate, (count>>32<<32) | (phase^1), __ATOMIC_RELEASE);
    }
  }
}

// returns sum of x values contributed to ncclCommIntraBarrierIn(comm, x)
inline uint32_t ncclCommIntraBarrierOut(struct ncclComm* comm) {
  struct ncclComm* comm0 = comm->intraComm0;
  comm->intraBarrierPhase ^= 1;
  uint32_t phase = comm->intraBarrierPhase;
  uint64_t gate = __atomic_load_n(&comm0->intraBarrierGate, __ATOMIC_RELAXED);
  if ((gate & 1) != phase) {
    uint64_t t0 = clockNano();
    do {
      // Spin vigorously for first 5us.
      if (clockNano()-t0 >= 5*1000) sched_yield();
      gate = __atomic_load_n(&comm0->intraBarrierGate, __ATOMIC_RELAXED);
    } while ((gate & 1) != phase);
  }
  if (comm->intraRanks != 1) __atomic_thread_fence(__ATOMIC_ACQUIRE);
  return gate>>32;
}

// Scrambles the bits of non-builtin values of ncclRedOp_t according to the
// communicator memory address. Used to catch bugs so that integer handles
// associated with this communicator won't collide with handles of other
// communicatrs. This function is its own inverse.
static inline ncclRedOp_t ncclUserRedOpMangle(ncclComm *comm, ncclRedOp_t op) {
  // Preserve the built-in values.
  if(int(op) < int(ncclNumOps))
    return op;
  uint64_t h = reinterpret_cast<uint64_t>(comm);
  h ^= h >> 32;
  h *= 0x9e3779b97f4a7c13u; // Knuth's 64-bit magical hash constant
  h >>= 32; // h is now an excellent 32-bit hash of the comm pointer
  h &= int(ncclMaxRedOp); // ncclMaxRedOp is a power of 2 minus 1
  int op1 = int(h) ^ int(op);
  // Since builtin values are preserved, we also have to preserve their preimage.
  return op1 < int(ncclNumOps) ? op : ncclRedOp_t(op1);
}

ncclResult_t ncclCommEnsureReady(ncclComm_t comm);
ncclResult_t ncclCommSetAsyncError(ncclComm_t comm, ncclResult_t nextState);

#endif<|MERGE_RESOLUTION|>--- conflicted
+++ resolved
@@ -305,7 +305,7 @@
   // Flag to ask NCCL kernels to abort
   volatile uint32_t *abortFlag;
   volatile uint32_t *childAbortFlag;
-  volatile uint32_t *abortFlagRefCount;
+  uint32_t *abortFlagRefCount;
 
   // Flags for enable P2P NET
   uint32_t p2pNet;
@@ -353,8 +353,6 @@
   int nvlsRegSupport;
   /* sharable NVLS resource. */
   struct ncclNvlsSharedRes* nvlsResources;
-  struct ncclShmemCollBuff nvlsShmem;
-  void *nvlsShmemHandle;
 
   ssize_t channelSize; // User requested work size (bytes) for channel partitions
 
@@ -402,12 +400,9 @@
   bool finalizeCalled;
   // shared structures for finalization
   int finalizeRankCnt;
-<<<<<<< HEAD
 
   // Whether this comm is compatible with MSCCL
   bool mscclCompatible;
-=======
->>>>>>> b6d7438d
   // group job to support multi-thread FT
   struct ncclGroupJob *groupJob;
 
