--- conflicted
+++ resolved
@@ -8,11 +8,10 @@
 #ifndef NCCL_COMM_H_
 #define NCCL_COMM_H_
 
-<<<<<<< HEAD
-#define MAXCHANNELS 16
-=======
 #include "transport.h"
 
+#if defined(__HIP_PLATFORM_HCC__) || defined(__HCC__) || defined(__HIPCC__)
+#else
 #if CUDART_VERSION < 9000
 struct cudaLaunchParams {
   void *func;
@@ -23,8 +22,8 @@
   cudaStream_t stream;
 };
 #endif
+#endif
 
->>>>>>> 299c554d
 #define DEFAULT_BUFFER_SIZE_BYTES (1LL << 22) /* 4MiB */
 
 #define CACHE_LINE_SIZE 64
