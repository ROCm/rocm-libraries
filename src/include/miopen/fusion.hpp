--- conflicted
+++ resolved
@@ -221,60 +221,6 @@
     std::vector<int> lut_hit;
     size_t cur_idx;
 };
-
-<<<<<<< HEAD
-=======
-struct FusionPlanDescriptor : miopenFusionPlanDescriptor
-{
-    FusionPlanDescriptor(const miopenFusionDirection_t dir, const TensorDescriptor& inDesc)
-        : fusion_dir(dir),
-          input_desc(inDesc),
-          is_valid(false),
-          is_asm_kernel(false),
-          fp_contains_bn(false),
-          program_name(""),
-          kernel_name(""),
-          algorithm_name(""),
-          network_config(""){};
-    ~FusionPlanDescriptor(){};
-    bool isValid() { return is_valid; };
-    miopenStatus_t AddOp(std::shared_ptr<FusionOpDescriptor> desc);
-    miopenStatus_t RemoveOp(FusionOpDescriptor& desc);
-    TensorDescriptor DeriveOutputDescriptor();
-    miopenStatus_t
-    GetWorkspaceSizeImmed(Handle& handle, size_t& workSpaceSize, miopenConvFwdAlgorithm_t algo);
-    miopenStatus_t Execute(Handle& handle,
-                           TensorDescriptor& inputDesc,
-                           ConstData_t input,
-                           TensorDescriptor& outputDesc,
-                           Data_t output,
-                           const OperatorArgs& op_args);
-    miopenStatus_t Compile(Handle& handle);
-    friend std::ostream& operator<<(std::ostream& stream, const FusionPlanDescriptor& x);
-
-    protected:
-    std::string GetKernelName(Handle& handle);
-    std::string GetProgramName(Handle& handle);
-    auto GetLocalWGSz();
-    auto GetGlobalWGSz();
-
-    private:
-    miopenFusionDirection_t fusion_dir;
-    const TensorDescriptor& input_desc;
-    TensorDescriptor output_desc;
-    int op_count = 0;
-    std::vector<std::shared_ptr<FusionOpDescriptor>> op_map;
-    FusionOpLU lu;
-    bool is_valid;
-    bool is_asm_kernel;
-    bool fp_contains_bn;
-    std::string program_name;
-    std::string kernel_name;
-    std::string algorithm_name;
-    std::string network_config;
-};
-
->>>>>>> b6a13c95
 } // namespace miopen
 MIOPEN_DEFINE_OBJECT(miopenFusionOpDescriptor, miopen::FusionOpDescriptor);
 MIOPEN_DEFINE_OBJECT(miopenOperatorArgs, miopen::OperatorArgs);
