--- conflicted
+++ resolved
@@ -128,34 +128,6 @@
     return static_cast<int>(((static_cast<unsigned>(val) + step - 1) / step) * step);
 }
 
-<<<<<<< HEAD
-class rocm_meta_version
-{
-    int val = Unknown;
-
-    public:
-    static constexpr int Unknown = 0, // Unset env.vars read as 0.
-        AMDHSA_COv2              = 1, // V2 metadata, https://llvm.org/docs/AMDGPUUsage.html
-        AMDHSA_COv2_COv3         = 2, // E.g. ROCm 2.10 supports both.
-        AMDHSA_COv3              = 3, // V3 metadata, https://llvm.org/docs/AMDGPUUsage.html
-        Default                  = AMDHSA_COv2; // Used when auto-detection fails.
-
-    private:
-    static constexpr int End = 4, Begin = Unknown;
-
-    public:
-    rocm_meta_version(int v) : val(v) {}
-    int getValue() const { return val; }
-    bool IsValid() const { return Begin <= val && val < End; }
-    bool IsUnknown() const { return val == Unknown; }
-    bool IsV2() const { return AMDHSA_COv2 <= val && val <= AMDHSA_COv2_COv3; }
-    bool IsV2orV3() const { return AMDHSA_COv2 <= val && val <= AMDHSA_COv3; }
-    bool IsV3() const { return AMDHSA_COv2_COv3 <= val && val <= AMDHSA_COv3; }
-    bool UseV3() const;
-};
-
-=======
->>>>>>> ef17912f
 namespace miopen {
 
 struct TensorDescriptor;
@@ -211,141 +183,6 @@
     return SetDescFromMLDesc(spatial_dims, to, tensor, &TTo::setBotDfDescr);
 }
 
-<<<<<<< HEAD
-struct ConvolutionUserBuffers
-{
-    union
-    {
-        struct Fwd
-        {
-            ConstData_t x;
-            ConstData_t w;
-            Data_t y;
-        } fwd;
-        struct Bwd
-        {
-            Data_t dx;
-            ConstData_t w;
-            ConstData_t dy;
-        } bwd;
-        struct WrW
-        {
-            ConstData_t dx;
-            Data_t dw;
-            ConstData_t dy;
-        } wrw;
-    } io;
-    Data_t workSpace;
-    size_t workSpaceSize;
-    ConstData_t bias;
-    ConvolutionUserBuffers(Data_t w, size_t s, ConstData_t b = nullptr)
-        : io({{nullptr, nullptr, nullptr}}), workSpace(w), workSpaceSize(s), bias(b)
-    {
-    }
-    ConvolutionUserBuffers() : ConvolutionUserBuffers(nullptr, 0, nullptr) {}
-    void SetFwd(ConstData_t x, ConstData_t w, Data_t y)
-    {
-        io.fwd.x = x;
-        io.fwd.y = y;
-        io.fwd.w = w;
-    }
-    void SetBwd(Data_t dx, ConstData_t w, ConstData_t dy)
-    {
-        io.bwd.dx = dx;
-        io.bwd.dy = dy;
-        io.bwd.w  = w;
-    }
-    void SetWrW(ConstData_t dx, Data_t dw, ConstData_t dy)
-    {
-        io.wrw.dx = dx;
-        io.wrw.dy = dy;
-        io.wrw.dw = dw;
-    }
-};
-
-/// A leftover of the legacy design, houses problem config,
-/// environmental context (e.g. HW/SW platform) and solver-specific state.
-///
-/// TODO: These three entities should be made separate.
-struct ConvolutionContext : ProblemDescription
-{
-    // Solution-specific
-    std::string general_compile_options;
-    // Operation modes & environment
-    bool do_search               = false;
-    bool save_srch_req           = false;
-    bool use_asm_kernels         = false;
-    bool use_opencl_convolutions = true;
-    bool use_binaries            = true;
-    rocm_meta_version rmv        = rocm_meta_version::Default;
-    bool disable_search_enforce  = false;
-    // Skip perf-db reads and use the default performance configuration. This is used, for example,
-    // to optimize the getWorkspaceSize() calls for speed. This specific optimization is correct
-    // because Solvers shall be written so that the required workspace size does not depend on the
-    // performance config.
-    bool disable_perfdb_access = false;
-
-    inline Handle& GetStream() const { return *_stream; }
-    inline void SetStream(Handle* stream) { _stream = stream; }
-
-    ConvolutionContext() = default;
-    ConvolutionContext(const TensorDescriptor& in,
-                       const TensorDescriptor& weights,
-                       const TensorDescriptor& out,
-                       const ConvolutionDescriptor& conv,
-                       int dir,
-                       int bias_ = 0)
-        : ProblemDescription(in, weights, out, conv, dir, bias_)
-    {
-    }
-    ConvolutionContext(const ProblemDescription& problem) : ProblemDescription(problem) {}
-
-    void DetectRocm();
-    void SetupFloats();
-
-    std::string GetPerfDbPath() const
-    {
-        // clang-format off
-        return GetSystemDbPath()
-#if MIOPEN_ENABLE_SQLITE
-            + "/miopen.db";
-#else
-            + "/"
-            + GetStream().GetDbBasename()
-            + ".cd.pdb.txt";
-#endif
-        // clang-format on
-    }
-
-    std::string GetUserPerfDbPath() const
-    {
-        // clang-format off
-        return GetUserDbPath()
-#if MIOPEN_ENABLE_SQLITE
-             + "/miopen.udb";
-#else
-             + "/"
-             + GetStream().GetDbBasename()
-			 + "."
-			 + GetUserDbSuffix()
-             + ".cd.updb.txt";
-#endif
-        // clang-format on
-    }
-
-    private:
-    Handle* _stream = nullptr;
-
-    public:
-    inline void SetBufs(const ConvolutionUserBuffers& bufs) { _bufs = bufs; }
-    inline const ConvolutionUserBuffers& GetBufs() const { return _bufs; }
-
-    private:
-    ConvolutionUserBuffers _bufs;
-};
-
-=======
->>>>>>> ef17912f
 namespace solver {
 struct ConvSolution;
 
