/*******************************************************************************
 *
 * MIT License
 *
 * Copyright (c) 2017 Advanced Micro Devices, Inc.
 *
 * Permission is hereby granted, free of charge, to any person obtaining a copy
 * of this software and associated documentation files (the "Software"), to deal
 * in the Software without restriction, including without limitation the rights
 * to use, copy, modify, merge, publish, distribute, sublicense, and/or sell
 * copies of the Software, and to permit persons to whom the Software is
 * furnished to do so, subject to the following conditions:
 *
 * The above copyright notice and this permission notice shall be included in all
 * copies or substantial portions of the Software.
 *
 * THE SOFTWARE IS PROVIDED "AS IS", WITHOUT WARRANTY OF ANY KIND, EXPRESS OR
 * IMPLIED, INCLUDING BUT NOT LIMITED TO THE WARRANTIES OF MERCHANTABILITY,
 * FITNESS FOR A PARTICULAR PURPOSE AND NONINFRINGEMENT. IN NO EVENT SHALL THE
 * AUTHORS OR COPYRIGHT HOLDERS BE LIABLE FOR ANY CLAIM, DAMAGES OR OTHER
 * LIABILITY, WHETHER IN AN ACTION OF CONTRACT, TORT OR OTHERWISE, ARISING FROM,
 * OUT OF OR IN CONNECTION WITH THE SOFTWARE OR THE USE OR OTHER DEALINGS IN THE
 * SOFTWARE.
 *
 *******************************************************************************/
/**********************************************************************
Copyright (c)2017 Advanced Micro Devices, Inc. All rights reserved.

Redistribution and use in source and binary forms, with or without modification, are permitted
provided that the following conditions are met:

Redistributions of source code must retain the above copyright notice, this list of conditions and
the following disclaimer.
Redistributions in binary form must reproduce the above copyright notice, this list of conditions
and the following disclaimer in the documentation and/or
 other materials provided with the distribution.

THIS SOFTWARE IS PROVIDED BY THE COPYRIGHT HOLDERS AND CONTRIBUTORS "AS IS" AND ANY EXPRESS OR
IMPLIED WARRANTIES, INCLUDING, BUT NOT LIMITED TO, THE IMPLIED
 WARRANTIES OF MERCHANTABILITY AND FITNESS FOR A PARTICULAR PURPOSE ARE DISCLAIMED. IN NO EVENT
SHALL THE COPYRIGHT HOLDER OR CONTRIBUTORS BE LIABLE FOR ANY
 DIRECT, INDIRECT, INCIDENTAL, SPECIAL, EXEMPLARY, OR CONSEQUENTIAL DAMAGES (INCLUDING, BUT NOT
LIMITED TO, PROCUREMENT OF SUBSTITUTE GOODS OR SERVICES; LOSS
 OF USE, DATA, OR PROFITS; OR BUSINESS INTERRUPTION) HOWEVER CAUSED AND ON ANY THEORY OF LIABILITY,
WHETHER IN CONTRACT, STRICT LIABILITY, OR TORT (INCLUDING
 NEGLIGENCE OR OTHERWISE) ARISING IN ANY WAY OUT OF THE USE OF THIS SOFTWARE, EVEN IF ADVISED OF THE
POSSIBILITY OF SUCH DAMAGE.
********************************************************************/

#ifndef MLO_INTERNAL_H_
#define MLO_INTERNAL_H_

// Header Files
#ifndef NOMINMAX
#define NOMINMAX // stupid windows.h confused with min() macros in std namespace
#endif

#include <miopen/config.h>

#if MIOPEN_BACKEND_OPENCL
#include <miopen/oclkernel.hpp>
#include <miopen/clhelper.hpp>
#include <miopen/ocldeviceinfo.hpp>
#endif
#include <miopen/db_path.hpp>
#if MIOPEN_ENABLE_SQLITE
#include <miopen/sqlite_db.hpp>
#else
#include <miopen/db.hpp>
#endif
#include <miopen/handle.hpp>
#include <miopen/problem_description.hpp>

#if MIOPEN_BACKEND_OPENCL
#ifdef __APPLE__
#include <OpenCL/opencl.h>
#else
#include <CL/cl.h>
#endif
#endif

#ifdef __APPLE__
#include <mach/mach_time.h> // for mach_absolute_time() and friends
#endif

#include <iomanip>
#include <cstdio>
#include <cstdlib>
#include <cassert>
#include <cmath>
#include <map>
#include <string>
#include <limits>
#include <algorithm> // std::find  and std::min std::maxx

#include <iostream>
#include <fstream>
#include <iomanip>
#include <sstream>
#include <string>
#include <ctime>
#include <cmath>
#include <ctime>
#include <cstdlib>
#include <cstdio>
#include <cstring>
#include <vector>
#include <numeric>
#include <cstdint>
#include <tuple>

using mlo_kernel_info = std::tuple<const std::string,
                                   const std::string,
                                   const std::string,
                                   const std::vector<size_t>,
                                   const std::vector<size_t>>;

inline int mloLg2(int v)
{
    auto ret = static_cast<int>(std::ceil(std::log(v) / std::log(2)));
    return (ret);
}

inline int AlignUp(int val, unsigned step)
{
    assert(val >= 0);
    return static_cast<int>(((static_cast<unsigned>(val) + step - 1) / step) * step);
}

class rocm_meta_version
{
    int val = Unknown;

    public:
    static constexpr int
        Unknown     = 0, // Unset env.vars read as 0.
        AMDHSA_COv2 = 1, // 1.0, see https://llvm.org/docs/AMDGPUUsage.html#code-object-metadata
        AMDHSA_COv2_COv3 = 2, // E.g. ROCm 2.6 supports both.
        AMDHSA_COv3      = 3,
        Default =
            AMDHSA_COv2; // Assumption for HIP backend. To be updated together with ROCm release.

    private:
    static constexpr int End = 4, Begin = Unknown;

    public:
    rocm_meta_version(int v) : val(v) {}
    int getValue() const { return val; }
    bool IsValid() const { return Begin <= val && val < End; }
    bool IsUnknown() const { return val == Unknown; }
    bool IsV2() const { return AMDHSA_COv2 <= val && val <= AMDHSA_COv2_COv3; }
    bool IsV2orV3() const { return AMDHSA_COv2 <= val && val <= AMDHSA_COv3; }
    bool IsV3() const { return AMDHSA_COv2_COv3 <= val && val <= AMDHSA_COv3; }
    bool UseV3() const;
};

namespace miopen {

struct TensorDescriptor;
#if MIOPEN_ENABLE_SQLITE
template <bool merge_records>
class SQLite_MultiFileDb;
#else
template <class TInstalled, class TUser, bool merge_records>
class MultiFileDb;
#endif

class ReadonlyRamDb;
class Db;

template <class TInnerDb>
class DbTimer;

struct ConvolutionContext;

template <class TInstance>
class StaticContainer
{
    public:
    inline static TInstance& Instance()
    {
        static TInstance data{};
        return data;
    }
};

#if MIOPEN_ENABLE_SQLITE
using PerfDb = DbTimer<SQLite_MultiFileDb<true>>;
#else
using PerfDb = DbTimer<MultiFileDb<Db, Db, true>>;
#endif
miopen::PerfDb GetDb(const ConvolutionContext& ctx);

template <class TTo>
size_t setTopDescFromMLDesc(int spatial_dims, TTo& to, const TensorDescriptor& tensor)
{
    return SetDescFromMLDesc(spatial_dims, to, tensor, &TTo::setTopDescr);
}

template <class TTo>
size_t setBotDescFromMLDesc(int spatial_dims, TTo& to, const TensorDescriptor& tensor)
{
    return SetDescFromMLDesc(spatial_dims, to, tensor, &TTo::setBotDescr);
}

template <class TTo>
size_t setTopDfDescFromMLDesc(int spatial_dims, TTo& to, const TensorDescriptor& tensor)
{
    return SetDescFromMLDesc(spatial_dims, to, tensor, &TTo::setTopDfDescr);
}

template <class TTo>
size_t setBotDfDescFromMLDesc(int spatial_dims, TTo& to, const TensorDescriptor& tensor)
{
    return SetDescFromMLDesc(spatial_dims, to, tensor, &TTo::setBotDfDescr);
}

struct ConvolutionUserBuffers
{
    union
    {
        struct Fwd
        {
            ConstData_t x;
            ConstData_t w;
            Data_t y;
        } fwd;
        struct Bwd
        {
            Data_t dx;
            ConstData_t w;
            ConstData_t dy;
        } bwd;
        struct WrW
        {
            ConstData_t dx;
            Data_t dw;
            ConstData_t dy;
        } wrw;
    } io;
    Data_t workSpace;
    size_t workSpaceSize;
    ConstData_t bias;
    ConvolutionUserBuffers(Data_t w, size_t s, ConstData_t b = nullptr)
        : io({{nullptr, nullptr, nullptr}}), workSpace(w), workSpaceSize(s), bias(b)
    {
    }
    ConvolutionUserBuffers() : ConvolutionUserBuffers(nullptr, 0, nullptr) {}
    void SetFwd(ConstData_t x, ConstData_t w, Data_t y)
    {
        io.fwd.x = x;
        io.fwd.y = y;
        io.fwd.w = w;
    }
    void SetBwd(Data_t dx, ConstData_t w, ConstData_t dy)
    {
        io.bwd.dx = dx;
        io.bwd.dy = dy;
        io.bwd.w  = w;
    }
    void SetWrW(ConstData_t dx, Data_t dw, ConstData_t dy)
    {
        io.wrw.dx = dx;
        io.wrw.dy = dy;
        io.wrw.dw = dw;
    }
};

/// A leftover of the legacy design, houses problem config,
/// environmental context (e.g. HW/SW platform) and solver-specific state.
///
/// TODO: These three entities should be made separate.
struct ConvolutionContext : ProblemDescription
{
    // Solution-specific
    std::string general_compile_options;
    // Operation modes & environment
<<<<<<< HEAD
    bool do_search              = false;
    bool save_srch_req          = false;
    bool use_asm_kernels        = false;
    bool use_binaries           = true;
    rocm_meta_version rmv       = rocm_meta_version::Default;
    bool disable_search_enforce = false;
=======
    bool do_search               = false;
    bool save_srch_req           = false;
    bool use_asm_kernels         = false;
    bool use_opencl_convolutions = true;
    bool use_binaries            = true;
    rocm_meta_version rmv        = rocm_meta_version::Default;
    bool disable_search_enforce  = false;
>>>>>>> 14410f7c
    // Skip perf-db reads and use the default performance configuration. This is used, for example,
    // to optimize the getWorkspaceSize() calls for speed. This specific optimization is correct
    // because Solvers shall be written so that the required workspace size does not depend on the
    // performance config.
    bool disable_perfdb_access = false;

    inline Handle& GetStream() const { return *_stream; }
    inline void SetStream(Handle* stream) { _stream = stream; }

    ConvolutionContext() = default;
    ConvolutionContext(const TensorDescriptor& in,
                       const TensorDescriptor& weights,
                       const TensorDescriptor& out,
                       const ConvolutionDescriptor& conv,
                       int dir,
                       int bias_ = 0)
        : ProblemDescription(in, weights, out, conv, dir, bias_)
    {
    }
    ConvolutionContext(const ProblemDescription& problem) : ProblemDescription(problem) {}

    void DetectRocm();
    void SetupFloats();

    std::string GetPerfDbPath() const
    {
        // clang-format off
        return GetSystemDbPath()
#if MIOPEN_ENABLE_SQLITE
            + "/miopen.db";
#else
            + "/"
            + GetStream().GetDbBasename()
            + ".cd.pdb.txt";
#endif
        // clang-format on
    }

    std::string GetUserPerfDbPath() const
    {
        // clang-format off
        return GetUserDbPath()
#if MIOPEN_ENABLE_SQLITE
             + "/miopen.udb";
#else
             + "/"
             + GetStream().GetDbBasename()
			 + "."
			 + GetUserDbSuffix()
             + ".cd.updb.txt";
#endif
        // clang-format on
    }

    private:
    Handle* _stream = nullptr;

    public:
    inline void SetBufs(const ConvolutionUserBuffers& bufs) { _bufs = bufs; }
    inline const ConvolutionUserBuffers& GetBufs() const { return _bufs; }

    private:
    ConvolutionUserBuffers _bufs;
};

namespace solver {
struct ConvSolution;

} // namespace solver

} // namespace miopen

template <class T>
auto mloConstruct(T& x) -> decltype(x.mloConstruct(), void())
{
    x.setupFloats();
    x.mloConstruct();
}

template <class T>
auto FindFirstSolution(T& x) -> decltype(x.FindSolution())
{
    x.detectRocm();
    x.setupFloats();
    return x.FindSolution();
}

template <class T, class U>
auto FindFirstSolution(T& x, U& solvers) -> decltype(x.FindSolution(solvers))
{
    x.detectRocm();
    x.setupFloats();
    return x.FindSolution(solvers);
}

template <class T>
auto FindAllSolutions(T& x) -> decltype(x.FindAllSolutions())
{
    x.detectRocm();
    x.setupFloats();
    return x.FindAllSolutions();
}

std::vector<miopen::solver::ConvSolution>
FindAllDirectSolutions(const miopen::ConvolutionContext& ctx);

std::vector<std::pair<std::string, size_t>>
AllDirectForwardBackwardDataWorkspaceSize(const miopen::ConvolutionContext& ctx);
std::vector<std::pair<std::string, size_t>>
AllDirectBwdWrW2DWorkspaceSize(const miopen::ConvolutionContext& ctx);

std::vector<miopen::solver::ConvSolution>
FindAllImplicitGemmSolutions(const miopen::ConvolutionContext& ctx);

std::vector<miopen::solver::ConvSolution>
FindAllWinogradSolutions(const miopen::ConvolutionContext& ctx);
miopen::solver::ConvSolution FindWinogradSolution(const miopen::ConvolutionContext& ctx);

std::vector<miopen::solver::ConvSolution>
FindWinogradWrWAllSolutions(const miopen::ConvolutionContext& ctx);

std::vector<miopen::solver::ConvSolution>
<<<<<<< HEAD
FindWinogradWrWAllSolutions(const miopen::ConvolutionContext& ctx);
=======
FindImplicitGemmWrWAllSolutions(const miopen::ConvolutionContext& ctx);
>>>>>>> 14410f7c

std::vector<miopen::solver::ConvSolution>
FindAllBwdWrW2DSolutions(const miopen::ConvolutionContext& ctx);

std::vector<miopen::solver::ConvSolution>
FindAllFwdSCGemmSolutions(const miopen::ConvolutionContext& ctx);

/*
 * returns parameter values that are compiled in legacy kernels for kernels using them as
 * arguments.
 */
inline void GetCompiledInParameters(const miopen::ConvolutionContext& ctx,
                                    int* const N,
                                    int* const C,
                                    int* const H,
                                    int* const W,
                                    int* const K,
                                    int* const n_groups)
{
    assert(N && C && H && W && K && n_groups);
    *N        = ctx.batch_sz;
    *C        = ctx.n_inputs;
    *H        = ctx.in_height;
    *W        = ctx.in_width;
    *K        = ctx.n_outputs;
    *n_groups = ctx.GetStream().GetMaxComputeUnits();
}

inline void GetCompiledInParameters(const miopen::ConvolutionContext& ctx,
                                    int* const N,
                                    int* const C,
                                    int* const H,
                                    int* const W,
                                    int* const K,
                                    int* const n_groups,
                                    int* const out_H,
                                    int* const out_W)
{
    GetCompiledInParameters(ctx, N, C, H, W, K, n_groups);
    assert(out_H && out_W);
    *out_H = ctx.out_height;
    *out_W = ctx.out_width;
}

inline void GetCompiledInParameters(const miopen::ConvolutionContext& ctx,
                                    int* const N,
                                    int* const C,
                                    int* const H,
                                    int* const W,
                                    int* const K,
                                    int* const n_groups,
                                    int* const out_H,
                                    int* const out_W,
                                    int* const filter_size_H,
                                    int* const filter_size_W,
                                    int* const pad_H,
                                    int* const pad_W)
{
    GetCompiledInParameters(ctx, N, C, H, W, K, n_groups, out_H, out_W);
    assert(filter_size_H && filter_size_W && pad_H && pad_W);
    *filter_size_H = ctx.kernel_size_h;
    *filter_size_W = ctx.kernel_size_w;
    *pad_H         = ctx.direction.IsForward() ? ctx.pad_h : ctx.GetBackwardPadH();
    *pad_W         = ctx.direction.IsForward() ? ctx.pad_w : ctx.GetBackwardPadW();
}

struct mlo_construct_base
{
    mlo_construct_base(int dir, bool do_bias = false)
    {
        _search_params.direction.Set(dir);
        _search_params.bias              = (do_bias) ? 1 : 0;
        _search_params.pad_w             = 1;
        _search_params.pad_h             = 1;
        _search_params.kernel_size_w     = 3;
        _search_params.kernel_size_h     = 3;
        _search_params.kernel_stride_w   = 1;
        _search_params.kernel_stride_h   = 1;
        _search_params.kernel_dilation_w = 1;
        _search_params.kernel_dilation_h = 1;
        _search_params.deconvolution     = 0;
        _search_params.bot_sz            = 0; // bytes
        _search_params.top_sz            = 0; // bytes
        _search_params.weights_sz        = 0; // bytes
        _search_params.bias_sz           = 0; // bytes
        _search_params.group_counts      = 1;
    }

    mlo_construct_base(const miopen::TensorDescriptor& in,
                       const miopen::TensorDescriptor& weights,
                       const miopen::TensorDescriptor& out,
                       const miopen::ConvolutionDescriptor& conv,
                       int dir,
                       bool do_bias = false)
        : _search_params(in, weights, out, conv, dir, (do_bias) ? 1 : 0)
    {
        _search_params.deconvolution = 0;
    }

    void detectRocm() { _search_params.DetectRocm(); }
    void setupFloats() { _search_params.SetupFloats(); }

    miopen::PerfDb GetDb() const;

    /*
     * get common compiler options
     */
    inline const std::string& getGeneralCompOptions() const
    {
        return (_search_params.general_compile_options);
    }

    /*
     * return direction: true - forward, false - backward
     */
    inline bool isForwardDirection() const
    {
        if(!_search_params.direction.IsKnown())
            MIOPEN_THROW("!_search_params.direction.IsKnown()");
        return _search_params.direction.IsForward(); // convolutions: backward data OR wrw otherwise
    }

    /*
     * set library stream
     */
    inline void setStream(miopen::Handle* stream) { _search_params.SetStream(stream); }

    // MD: Hack to get the key outside of mlo_internal
    int mloBuildConf_Key(std::string& conf_key) const
    {
        return _search_params.mloBuildConf_Key(conf_key);
    }

    std::string db_path() const
    {
        return _db_path != nullptr ? _db_path : _search_params.GetPerfDbPath();
    }

    protected:
    miopen::ConvolutionContext _search_params;

    const char* _db_path = nullptr;
};

#define MLO_POOLING_OP_AVE 0
#define MLO_POOLING_OP_MAX 1
#define MLO_POOLING_OP_STC 2
#define MLO_POOLING_OP_AVE_INCLUSIVE 3

/// \todo Move this into respective Solution objects. --atamazov
struct mlo_construct_activ_lrn_pooling_common : mlo_construct_base
{
    std::string _comp_options;
    std::string _kernel_file;
    std::string _kernel_name;
    std::vector<size_t> _l_wk;
    std::vector<size_t> _g_wk;

    mlo_construct_activ_lrn_pooling_common(int dir) : mlo_construct_base(dir) {}

    /*
     * returns kernel file name without location
     */
    inline std::string getKernelFile() const { return (_kernel_file); }
    /*
     * retuns kerner/shader name
     */
    inline std::string getKernelName() const { return (_kernel_name); }
    /*
     * return set of compile options
     */
    inline const std::string& getCompilerOptions() const { return (_comp_options); }
    /*
     *  return a local working configuration
     */
    inline const std::vector<size_t>& getLocalWkSize() const { return (_l_wk); }
    /*
     * return a global working configuration
     */
    inline const std::vector<size_t>& getGlobalWkSize() const { return (_g_wk); }

    int _grp_tile0      = 8; // total number ALUs per group
    int _grp_tile1      = 8; // total number ALUs per group
    int _out_pix_tile0  = 2; // # of generated pixels per output per wk-item  (ALU)
    int _out_pix_tile1  = 4; // # of generated pixels per output per wk-item  (ALU)
    size_t _workspce_sz = 0;

    /*
     * get workspace size
     */
    inline size_t getWorkSpaceSzBytes() const { return (_workspce_sz); }

    void setupFloats();

    inline void setBufs(const miopen::ConvolutionUserBuffers& bufs)
    {
        _search_params.SetBufs(bufs);
    }
    /*
     * set top tensor
     */
    void setTopDescr(const std::string& layout,
                     miopenDataType_t data_type,
                     int batch,
                     int channels,
                     int depth,
                     int height,
                     int width,
                     int batch_stride,
                     int channel_stride,
                     int stride,
                     int w_stride)
    {
        _search_params.setTopDescr(layout,
                                   data_type,
                                   batch,
                                   channels,
                                   depth,
                                   height,
                                   width,
                                   batch_stride,
                                   channel_stride,
                                   stride,
                                   w_stride);
    }

    /*
     *  set bot tensor
     */
    void setBotDescr(const std::string& layout,
                     miopenDataType_t data_type,
                     int batch,
                     int channels,
                     int depth,
                     int height,
                     int width,
                     int batch_stride,
                     int channel_stride,
                     int stride,
                     int w_stride)
    {
        _search_params.setBotDescr(layout,
                                   data_type,
                                   batch,
                                   channels,
                                   depth,
                                   height,
                                   width,
                                   batch_stride,
                                   channel_stride,
                                   stride,
                                   w_stride);
    }

    /*
     * set top df tensor
     */
    void setTopDfDescr(const std::string& layout,
                       miopenDataType_t data_type,
                       int batch,
                       int channels,
                       int depth,
                       int height,
                       int width,
                       int batch_stride,
                       int channel_stride,
                       int stride,
                       int w_stride)
    {
        _search_params.setTopDfDescr(layout,
                                     data_type,
                                     batch,
                                     channels,
                                     depth,
                                     height,
                                     width,
                                     batch_stride,
                                     channel_stride,
                                     stride,
                                     w_stride);

        int data_len = miopen::GetTypeSize(data_type);
        size_t size  = (layout == "NCHW")
                          ? batch * channels * depth * height * width * data_len
                          : batch * batch_stride * channel_stride * stride * w_stride * data_len;

        _out_df_width          = width;
        _out_df_height         = height;
        _out_df_batch_stride   = batch_stride;
        _out_df_channel_stride = channel_stride;
        _out_df_stride         = stride;
        _top_df_sz             = size;
        _out_df_layout         = layout;
        _out_df_data_type      = miopen::GetDataTypeName(data_type);
    }

    /*
     *  set bot df tensor
     */
    void setBotDfDescr(const std::string& layout,
                       miopenDataType_t data_type,
                       int batch,
                       int channels,
                       int depth,
                       int height,
                       int width,
                       int batch_stride,
                       int channel_stride,
                       int stride,
                       int w_stride)
    {
        _search_params.setBotDfDescr(layout,
                                     data_type,
                                     batch,
                                     channels,
                                     depth,
                                     height,
                                     width,
                                     batch_stride,
                                     channel_stride,
                                     stride,
                                     w_stride);

        int data_len = miopen::GetTypeSize(data_type);
        size_t size  = (layout == "NCHW")
                          ? batch * channels * depth * height * width * data_len
                          : batch * batch_stride * channel_stride * stride * w_stride * data_len;

        _in_df_width          = width;
        _in_df_height         = height;
        _in_df_batch_stride   = batch_stride;
        _in_df_channel_stride = channel_stride;
        _in_df_stride         = stride;
        _bot_df_sz            = size;
        _in_df_layout         = layout;
        _in_df_data_type      = miopen::GetDataTypeName(data_type);
    }

    size_t setTopDescFromMLDesc(const miopen::TensorDescriptor& tensor)
    {
        return miopen::setTopDescFromMLDesc(_search_params.spatial_dims, *this, tensor);
    }

    size_t setBotDescFromMLDesc(const miopen::TensorDescriptor& tensor)
    {
        return miopen::setBotDescFromMLDesc(_search_params.spatial_dims, *this, tensor);
    }

    size_t setTopDfDescFromMLDesc(const miopen::TensorDescriptor& tensor)
    {
        return miopen::setTopDfDescFromMLDesc(_search_params.spatial_dims, *this, tensor);
    }

    size_t setBotDfDescFromMLDesc(const miopen::TensorDescriptor& tensor)
    {
        return miopen::setBotDfDescFromMLDesc(_search_params.spatial_dims, *this, tensor);
    }

    /*
     *  indicate the need for backward pass
     */
    inline void doBackward(bool do_bwd) { _do_backward = do_bwd; }
    /*
     * need for backward pass?
     */
    inline bool doBackward() const { return (_do_backward); }

    protected:
    bool _do_backward = false;
    int _hw_wave_sz   = 0;

    // cl_queue
    std::size_t _bot_df_sz = 0; /// \todo Written but not read - remove?
    std::size_t _top_df_sz = 0; /// \todo Written but not read - remove?

    int _in_df_width          = 0;
    int _in_df_height         = 0;
    int _in_df_batch_stride   = 0;
    int _in_df_channel_stride = 0;
    int _in_df_stride         = 0;
    std::string _in_df_layout;
    std::string _in_df_data_type;

    int _out_df_width          = 0;
    int _out_df_height         = 0;
    int _out_df_batch_stride   = 0;
    int _out_df_channel_stride = 0;
    int _out_df_stride         = 0;
    std::string _out_df_layout;
    std::string _out_df_data_type;
};

struct mlo_construct_pooling2D : mlo_construct_activ_lrn_pooling_common
{
    mlo_construct_pooling2D(int dir) : mlo_construct_activ_lrn_pooling_common(dir)
    {
        _pooling_method = MLO_POOLING_OP_MAX;
        _index_type     = miopenIndexUint8;
        _NAN_option     = 0;
    }

    inline void setPoolingDescr(int pooling_method           = MLO_POOLING_OP_MAX,
                                miopenIndexType_t index_type = miopenIndexUint8,
                                int windowHeight             = 3,
                                int windowWidth              = 3,
                                int padding_h                = 0,
                                int padding_w                = 0,
                                int stride_h                 = 2,
                                int stride_w                 = 2,
                                int NAN_opt                  = 0)
    {
        _pooling_method                = pooling_method;
        _index_type                    = index_type;
        _search_params.pad_h           = padding_h;
        _search_params.pad_w           = padding_w;
        _search_params.kernel_size_h   = windowHeight;
        _search_params.kernel_size_w   = windowWidth;
        _search_params.kernel_stride_h = stride_h;
        _search_params.kernel_stride_w = stride_w;
        _NAN_option                    = NAN_opt;
    }

    inline void getPoolingDescr(int& /*pooling_method*/,
                                miopenIndexType_t& index_type,
                                int& windowHeight,
                                int& windowWidth,
                                int& padding_h,
                                int& padding_w,
                                int& stride_h,
                                int& stride_w,
                                int& NAN_opt) const
    {
        index_type   = _index_type;
        padding_h    = _search_params.pad_h;
        padding_w    = _search_params.pad_w;
        windowHeight = _search_params.kernel_size_h;
        windowWidth  = _search_params.kernel_size_w;
        stride_h     = _search_params.kernel_stride_h;
        stride_w     = _search_params.kernel_stride_w;
        NAN_opt      = _NAN_option;
    }

    inline int getPoolingMethod() const { return (_pooling_method); }
    int mloConstruct();

    protected:
    int _pooling_method;
    miopenIndexType_t _index_type;
    int _NAN_option;
    int mloConstructFwd();
    int mloConstructBwd();
};

#define MLO_LRN_WITHIN_CHANNEL 0
#define MLO_LRN_ACROSS_CHANNELS 1

struct mlo_construct_norm : mlo_construct_activ_lrn_pooling_common
{
    mlo_construct_norm(int dir) : mlo_construct_activ_lrn_pooling_common(dir) {}

    inline void setNormDescr(
        int norm_region, int norm_area, double normAlpha, double normBeta, double normK = 1.)
    {
        _norm_region = norm_region;
        _norm_area   = norm_area;
        _normAlpha   = normAlpha;
        _normBeta    = normBeta;
        _normK       = normK;
    }

    inline void getNormDescr(int& norm_region,
                             int& norm_area,
                             double& normAlpha,
                             double& normBeta,
                             double& normK,
                             double& alphaoverarea) const
    {
        norm_region   = _norm_region;
        norm_area     = _norm_area;
        normAlpha     = _normAlpha;
        normBeta      = _normBeta;
        normK         = _normK;
        alphaoverarea = (_norm_region == MLO_LRN_ACROSS_CHANNELS)
                            ? _normAlpha / _norm_area
                            : _normAlpha / (_norm_area * _norm_area);
    }

    void mloConstruct();

    protected:
    int mloConstructFwd();
    int mloConstructBwd();
    int _norm_region  = 0;
    int _norm_area    = 0;
    double _normAlpha = 0.0;
    double _normBeta  = 0.0;
    double _normK     = 0.0;
};

struct mlo_construct_neuron : mlo_construct_activ_lrn_pooling_common
{
    mlo_construct_neuron(int dir) : mlo_construct_activ_lrn_pooling_common(dir)
    {
        _neuron_type = 0;
        _gamma       = 0;
        _beta        = 1;
        _alpha       = 0;
    }

    inline void setNeuronDescr(int neuron_type, double gamma, double beta, double alpha)
    {
        _neuron_type = neuron_type;
        _gamma       = gamma;
        _beta        = beta;
        _alpha       = alpha;
    }

    inline void getNeuronDescr(int& neuron_type, double& gamma, double& beta, double& alpha) const
    {
        neuron_type = _neuron_type;
        gamma       = _gamma;
        beta        = _beta;
        alpha       = _alpha;
    }

    void mloConstruct();

    protected:
    int mloConstructFwd();
    int mloConstructBwd();
    int _neuron_type;
    double _gamma;
    double _beta;
    double _alpha;
};
#endif<|MERGE_RESOLUTION|>--- conflicted
+++ resolved
@@ -275,14 +275,6 @@
     // Solution-specific
     std::string general_compile_options;
     // Operation modes & environment
-<<<<<<< HEAD
-    bool do_search              = false;
-    bool save_srch_req          = false;
-    bool use_asm_kernels        = false;
-    bool use_binaries           = true;
-    rocm_meta_version rmv       = rocm_meta_version::Default;
-    bool disable_search_enforce = false;
-=======
     bool do_search               = false;
     bool save_srch_req           = false;
     bool use_asm_kernels         = false;
@@ -290,7 +282,6 @@
     bool use_binaries            = true;
     rocm_meta_version rmv        = rocm_meta_version::Default;
     bool disable_search_enforce  = false;
->>>>>>> 14410f7c
     // Skip perf-db reads and use the default performance configuration. This is used, for example,
     // to optimize the getWorkspaceSize() calls for speed. This specific optimization is correct
     // because Solvers shall be written so that the required workspace size does not depend on the
@@ -413,11 +404,7 @@
 FindWinogradWrWAllSolutions(const miopen::ConvolutionContext& ctx);
 
 std::vector<miopen::solver::ConvSolution>
-<<<<<<< HEAD
-FindWinogradWrWAllSolutions(const miopen::ConvolutionContext& ctx);
-=======
 FindImplicitGemmWrWAllSolutions(const miopen::ConvolutionContext& ctx);
->>>>>>> 14410f7c
 
 std::vector<miopen::solver::ConvSolution>
 FindAllBwdWrW2DSolutions(const miopen::ConvolutionContext& ctx);
