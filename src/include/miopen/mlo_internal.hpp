--- conflicted
+++ resolved
@@ -246,40 +246,14 @@
 /// TODO: These three entities should be made separate.
 struct ConvolutionContext : ProblemDescription
 {
-<<<<<<< HEAD
     // Solution-specific
     std::string general_compile_options;
     // Operation modes & environment
-    bool do_search           = false;
-    bool save_srch_req       = false;
-    bool assembler_available = false;
-    bool use_binaries        = true;
-    rocm_meta_version rmv    = rocm_meta_version::Default;
-=======
-    bool n_passes = false;
-
-    bool do_search       = false;
-    bool save_srch_req   = false;
-    bool use_asm_kernels = false;
-    bool use_binaries    = true;
-    std::string weights_layout;
-    std::string out_data_type;
-    std::string out_layout;
-    size_t bot_sz          = 0;
-    size_t top_sz          = 0;
-    size_t weights_sz      = 0;
-    size_t bias_sz         = 0;
-    int deconvolution      = 0;
-    int in_stride          = 0;
-    int out_stride         = 0;
-    int in_channel_stride  = 0;
-    int in_batch_stride    = 0;
-    int out_channel_stride = 0;
-    int out_batch_stride   = 0;
-    int n_timer_iter       = 0;
-    rocm_meta_version rmv  = rocm_meta_version::Default;
-    std::string general_compile_options;
->>>>>>> bb141f1c
+    bool do_search        = false;
+    bool save_srch_req    = false;
+    bool use_asm_kernels  = false;
+    bool use_binaries     = true;
+    rocm_meta_version rmv = rocm_meta_version::Default;
 
     inline Handle& GetStream() const { return *_stream; }
     inline void SetStream(Handle* stream) { _stream = stream; }
@@ -660,7 +634,7 @@
         _search_params.out_layout         = layout;
         _search_params.out_data_type      = data_type;
         _search_params.bias_sz =
-            (_search_params.bias) != 0 ? _search_params.n_outputs * data_len : 0;
+            (_search_params.bias != 0) ? (_search_params.n_outputs * data_len) : 0;
     }
 
     /*
@@ -815,19 +789,10 @@
 
     bool mloIsFastBinaryWinograd3x3U() const;
 
-<<<<<<< HEAD
-    std::string db_path() const { return _db_path ? _db_path : _search_params.GetPerfDbPath(); }
-=======
-    inline void mloCopyTo(miopen::ConvolutionContext& params) const /// TODO: get rid of this
-    {
-        params = _search_params;
-    }
-
     std::string db_path() const
     {
         return _db_path != nullptr ? _db_path : _search_params.GetPerfDbPath();
     }
->>>>>>> bb141f1c
 
     int mloConstructBwd() { return (0); }
     int mloConstructFwd() { return (0); }
@@ -880,12 +845,6 @@
 
     miopen::solver::ConvSolution FindSolution();
     void FindAllSolutions(std::vector<miopen::solver::ConvSolution>& ss);
-
-<<<<<<< HEAD
-    bool mloIsCompilerWorkarounds() const;
-=======
-    int mloMultiStep();
->>>>>>> bb141f1c
 };
 
 /*
