/*******************************************************************************
 *
 * MIT License
 *
 * Copyright (c) 2017 Advanced Micro Devices, Inc.
 *
 * Permission is hereby granted, free of charge, to any person obtaining a copy
 * of this software and associated documentation files (the "Software"), to deal
 * in the Software without restriction, including without limitation the rights
 * to use, copy, modify, merge, publish, distribute, sublicense, and/or sell
 * copies of the Software, and to permit persons to whom the Software is
 * furnished to do so, subject to the following conditions:
 *
 * The above copyright notice and this permission notice shall be included in all
 * copies or substantial portions of the Software.
 *
 * THE SOFTWARE IS PROVIDED "AS IS", WITHOUT WARRANTY OF ANY KIND, EXPRESS OR
 * IMPLIED, INCLUDING BUT NOT LIMITED TO THE WARRANTIES OF MERCHANTABILITY,
 * FITNESS FOR A PARTICULAR PURPOSE AND NONINFRINGEMENT. IN NO EVENT SHALL THE
 * AUTHORS OR COPYRIGHT HOLDERS BE LIABLE FOR ANY CLAIM, DAMAGES OR OTHER
 * LIABILITY, WHETHER IN AN ACTION OF CONTRACT, TORT OR OTHERWISE, ARISING FROM,
 * OUT OF OR IN CONNECTION WITH THE SOFTWARE OR THE USE OR OTHER DEALINGS IN THE
 * SOFTWARE.
 *
 *******************************************************************************/
/**********************************************************************
Copyright (c)2017 Advanced Micro Devices, Inc. All rights reserved.

Redistribution and use in source and binary forms, with or without modification, are permitted
provided that the following conditions are met:

Redistributions of source code must retain the above copyright notice, this list of conditions and
the following disclaimer.
Redistributions in binary form must reproduce the above copyright notice, this list of conditions
and the following disclaimer in the documentation and/or
 other materials provided with the distribution.

THIS SOFTWARE IS PROVIDED BY THE COPYRIGHT HOLDERS AND CONTRIBUTORS "AS IS" AND ANY EXPRESS OR
IMPLIED WARRANTIES, INCLUDING, BUT NOT LIMITED TO, THE IMPLIED
 WARRANTIES OF MERCHANTABILITY AND FITNESS FOR A PARTICULAR PURPOSE ARE DISCLAIMED. IN NO EVENT
SHALL THE COPYRIGHT HOLDER OR CONTRIBUTORS BE LIABLE FOR ANY
 DIRECT, INDIRECT, INCIDENTAL, SPECIAL, EXEMPLARY, OR CONSEQUENTIAL DAMAGES (INCLUDING, BUT NOT
LIMITED TO, PROCUREMENT OF SUBSTITUTE GOODS OR SERVICES; LOSS
 OF USE, DATA, OR PROFITS; OR BUSINESS INTERRUPTION) HOWEVER CAUSED AND ON ANY THEORY OF LIABILITY,
WHETHER IN CONTRACT, STRICT LIABILITY, OR TORT (INCLUDING
 NEGLIGENCE OR OTHERWISE) ARISING IN ANY WAY OUT OF THE USE OF THIS SOFTWARE, EVEN IF ADVISED OF THE
POSSIBILITY OF SUCH DAMAGE.
********************************************************************/

#ifndef MLO_INTERNAL_H_
#define MLO_INTERNAL_H_

// Header Files
#ifndef NOMINMAX
#define NOMINMAX // stupid windows.h confused with min() macros in std namespace
#endif

#include <miopen/config.h>

#if MIOPEN_BACKEND_OPENCL
#ifdef __APPLE__
#include <OpenCL/opencl.h>
#else
#include <CL/cl.h>
#endif
#endif

#ifdef __APPLE__
#include <mach/mach_time.h> // for mach_absolute_time() and friends
#endif

#include <iomanip>
#include <cstdio>
#include <cstdlib>
#include <cassert>
#include <cmath>
#include <map>
#include <string>
#include <limits>
#include <algorithm> // std::find  and std::min std::maxx

#include <iostream>
#include <fstream>
#include <iomanip>
#include <sstream>
#include <string>
#include <ctime>
#include <cmath>
#include <ctime>
#include <cstdlib>
#include <cstdio>
#include <cstring>
#include <vector>
#include <numeric>
#include <cstdint>
#include <tuple>

using mlo_kernel_info = std::tuple<const std::string,
                                   const std::string,
                                   const std::string,
                                   const std::vector<size_t>,
                                   const std::vector<size_t>>;

#if MIOPEN_BACKEND_OPENCL
#include <miopen/oclkernel.hpp>
#include <miopen/clhelper.hpp>
#include <miopen/ocldeviceinfo.hpp>
#endif
#include <miopen/tensor.hpp>
#include <miopen/handle.hpp>
#include <miopen/db_path.hpp>
#include <miopen/db.hpp>

inline int mloLg2(int v)
{
    auto ret = static_cast<int>(std::ceil(std::log(v) / std::log(2)));
    return (ret);
}

inline int AlignUp(int val, unsigned step)
{
    assert(step > 0);
    return ((val + step - 1) / step) * step;
}

enum class rocm_meta_version
{
    Unknown,
    V1,
    V2,
    V3,
    AMDHSA_1_0,   // 1.0, see https://llvm.org/docs/AMDGPUUsage.html#code-object-metadata
    Default = V3, // Assumption for HIP backend. To be updated together with ROCm release.
};

namespace miopen {

template <class TInstance>
class StaticContainer
{
    public:
    inline static TInstance& Instance()
    {
        static TInstance data{};
        return data;
    }
};

struct ProblemDescription
{
    int n_inputs         = 0;
    int in_height        = 0;
    int in_width         = 0;
    int kernel_size1     = 0;
    int kernel_size0     = 0;
    int n_outputs        = 0;
    int out_height       = 0;
    int out_width        = 0;
    int batch_sz         = 0;
    int pad0             = 0;
    int pad1             = 0;
    int kernel_stride0   = 0;
    int kernel_stride1   = 0;
    int kernel_dilation0 = 0;
    int kernel_dilation1 = 0;
    int bias             = 0;
    std::string in_layout;
    std::string in_data_type;
    std::string weights_layout;
    std::string out_data_type;
    std::string out_layout;
    int float_size         = 32;
    size_t bot_sz          = 0;
    size_t top_sz          = 0;
    size_t weights_sz      = 0;
    size_t bias_sz         = 0;
    int deconvolution      = 0;
    int in_stride          = 0;
    int out_stride         = 0;
    int in_channel_stride  = 0;
    int in_batch_stride    = 0;
    int out_channel_stride = 0;
    int out_batch_stride   = 0;
    struct Direction
    {
        enum class Value
        {
            Unknown,
            Forward,
            Backward,
            BackwardWrW,
        };

        private:
        Value v = Value::Unknown;

        public:
        bool IsKnown() const { return v != Value::Unknown; }
        bool IsForward() const { return v == Value::Forward; }
        bool IsBackwardData() const { return v == Value::Backward; } // Syntax glue.
        bool IsBackwardWrW() const { return v == Value::BackwardWrW; }
        void Set(int forward)
        {
            assert(0 <= forward && forward <= 1);
            v = forward != 0 ? Value::Forward : Value::Backward;
        }
        template <typename T>
        void Set(T) = delete;
        void SetBackwardWrW() { v = Value::BackwardWrW; }
    } direction;
    int GetBackwardPad0() const { return kernel_size0 - pad0 - 1; }
    int GetBackwardPad1() const { return kernel_size1 - pad1 - 1; }

    void Serialize(std::ostream& stream) const
    {
        if(!direction.IsKnown())
            MIOPEN_THROW("!direction.IsKnown()");
        const auto sep = '-';
        // clang-format off
        // 576-4-4-1x1-192-4-4-8-1x1-2x2-3x3-0-NCHW-FP32-F
        stream
            << n_inputs << sep << in_height << sep << in_width
            << sep << kernel_size1 << 'x' << kernel_size0
            << sep << n_outputs << sep << out_height << sep << out_width
            << sep << batch_sz
            << sep << pad1 << 'x' << pad0
            << sep << kernel_stride1 << 'x' << kernel_stride0
            << sep << kernel_dilation1 << 'x' << kernel_dilation1
            << sep << bias
            << sep << in_layout
            << sep << in_data_type
            << sep << (direction.IsForward() ? "F"
                     : direction.IsBackwardData() ? "B" : "W"); // clang-format on
    }

    friend std::ostream& operator<<(std::ostream& os, const ProblemDescription& obj)
    {
        obj.Serialize(os);
        return os;
    }
};

/// A leftover of the legacy design, houses problem config,
/// environmental context (e.g. HW/SW platform) and solver-specific state.
///
/// TODO: These three entities should be made separate.
struct ConvolutionContext : ProblemDescription
{
    // Solution-specific
    std::string general_compile_options;
    // Operation modes & environment
    bool do_search                         = false;
    bool save_srch_req                     = false;
    bool use_asm_kernels                   = false;
    bool use_binaries                      = true;
    rocm_meta_version rmv                  = rocm_meta_version::Default;
    bool workaround_disable_search_enforce = false;

    inline Handle& GetStream() const { return *_stream; }
    inline void SetStream(Handle* stream) { _stream = stream; }

    std::string GetPerfDbPath() const
    {
        // clang-format off
        return GetDbPath()
             + "/"
             + GetStream().GetDeviceName()
             + "_"
             + std::to_string(GetStream().GetMaxComputeUnits())
             + ".cd.pdb.txt";
        // clang-format on
    }

    std::string GetUserPerfDbPath() const
    {
        // clang-format off
        return GetUserDbPath()
             + "/"
             + GetStream().GetDeviceName()
             + "_"
             + std::to_string(GetStream().GetMaxComputeUnits())
             + ".cd.updb.txt";
        // clang-format on
    }

    private:
    Handle* _stream = nullptr;
};

namespace solver {
struct ConvSolution;

} // namespace solver

} // namespace miopen

template <class T>
auto mloConstruct(T& x) -> decltype(x.mloConstruct(), void())
{
    x.setupFloats();
    x.mloConstruct();
}

template <class T>
void mloConstruct(T& x, miopen::solver::ConvSolution& s)
{
    x.setupRocm();
    x.setupFloats();
    s = x.FindSolution();
}

template <class T>
void mloConstruct(T& x, std::vector<miopen::solver::ConvSolution>& ss)
{
    x.setupRocm();
    x.setupFloats();
    x.FindAllSolutions(ss);
}

/// \todo Move this into respective Solution objects. --atamazov
struct mlo_construct_activ_lrn_pooling_common
{
    std::string _comp_options;
    std::string _kernel_file;
    std::string _kernel_name;
    std::vector<size_t> _l_wk;
    std::vector<size_t> _g_wk;

    /*
    * returns kernel file name without location
    */
    inline std::string getKernelFile() const { return (_kernel_file); }
    /*
    * retuns kerner/shader name
    */
    inline std::string getKernelName() const { return (_kernel_name); }
    /*
    * return set of compile options
    */
    inline const std::string& getCompilerOptions() const { return (_comp_options); }
    /*
    *  return a local working configuration
    */
    inline const std::vector<size_t>& getLocalWkSize() const { return (_l_wk); }
    /*
    * return a global working configuration
    */
    inline const std::vector<size_t>& getGlobalWkSize() const { return (_g_wk); }

    int _grp_tile0      = 8; // total number ALUs per group
    int _grp_tile1      = 8; // total number ALUs per group
    int _out_pix_tile0  = 2; // # of generated pixels per output per wk-item  (ALU)
    int _out_pix_tile1  = 4; // # of generated pixels per output per wk-item  (ALU)
    size_t _workspce_sz = 0;

    /*
    * get workspace size
    */
    inline size_t getWorkSpaceSzBytes() const { return (_workspce_sz); }
};

struct mlo_construct_direct2D
{
    mlo_construct_direct2D(int dir, bool do_bias = false)
    {
        _search_params.direction.Set(dir);
        _search_params.bias             = (do_bias) ? 1 : 0;
        _search_params.pad0             = 1;
        _search_params.pad1             = 1;
        _search_params.kernel_size0     = 3;
        _search_params.kernel_size1     = 3;
        _search_params.kernel_stride0   = 1;
        _search_params.kernel_stride1   = 1;
        _search_params.kernel_dilation0 = 1;
        _search_params.kernel_dilation1 = 1;
        _search_params.deconvolution    = 0;
        _search_params.bot_sz           = 0; // bytes
        _search_params.top_sz           = 0; // bytes
        _search_params.weights_sz       = 0; // bytes
        _search_params.bias_sz          = 0; // bytes
    }

    void setupRocm();
    void setupFloats();

    /*
    * major interface
    * it has to be called only after
    * convolutional parmeters, input, output and weight tesnor have been set
    *
    * constructs compiler option
    *
    * selects kernel file and name
    * covers genrinc forward convolution:
    * arbitrary combination of kerenl sizes, strides
    */

<<<<<<< HEAD
    miopen::solver::ConvSolution FindSolution(); /// \todo remove this
    void FindAllSolutions(std::vector<miopen::solver::ConvSolution>& ss);

    miopen::Db GetDb() const;
=======
    miopen::solver::ConvSolution FindSolution();
    miopen::MultiFileDb GetDb() const;
>>>>>>> 448b648c

    /*
    * returns parameter values that are compiled in legacy kernels for kernels using them as
    * arguments.
    */
    inline void getCompiledInParameters(int* const N,
                                        int* const C,
                                        int* const H,
                                        int* const W,
                                        int* const K,
                                        int* const n_groups) const
    {
        assert(N && C && H && W && K && n_groups);
        *N        = _search_params.batch_sz;
        *C        = _search_params.n_inputs;
        *H        = _search_params.in_height;
        *W        = _search_params.in_width;
        *K        = _search_params.n_outputs;
        *n_groups = _search_params.GetStream().GetMaxComputeUnits();
    }

    inline void getCompiledInParameters(int* const N,
                                        int* const C,
                                        int* const H,
                                        int* const W,
                                        int* const K,
                                        int* const n_groups,
                                        int* const out_H,
                                        int* const out_W,
                                        int* const R,
                                        int* const S,
                                        int* const pad_H,
                                        int* const pad_W) const
    {
        getCompiledInParameters(N, C, H, W, K, n_groups);
        assert(out_H && out_W && R && S && pad_H && pad_W);
        *out_H = _search_params.out_height;
        *out_W = _search_params.out_width;
        *R     = _search_params.kernel_size1;
        *S     = _search_params.kernel_size0;
        *pad_H = _search_params.direction.IsForward() ? _search_params.pad1
                                                      : _search_params.GetBackwardPad1();
        *pad_W = _search_params.direction.IsForward() ? _search_params.pad0
                                                      : _search_params.GetBackwardPad0();
    }

    /*
    * get common compiler options
    */
    inline const std::string& getGeneralCompOptions() const
    {
        return (_search_params.general_compile_options);
    }

    /*
    * return direction: true - forward, false - backward
    */
    inline bool isForwardDirection() const
    {
        if(!_search_params.direction.IsKnown())
            MIOPEN_THROW("!_search_params.direction.IsKnown()");
        return _search_params.direction.IsForward(); // convolutions: backward data OR wrw otherwise
    }

    /*
    *  is bias incuded
    */
    inline bool doBias() const { return (_search_params.bias == 1); }

    /*
    * set library stream
    */
    inline void setStream(miopen::Handle* stream) { _search_params.SetStream(stream); }

    /*
    * set convolutional parameters
    */
    inline void setConvDescr(int u_padding,
                             int v_padding,
                             int u_stride,
                             int v_stride,
                             int /*u_upstride*/,
                             int /*v_upstride*/
                             )
    {
        _search_params.pad1           = u_padding;
        _search_params.pad0           = v_padding;
        _search_params.kernel_stride0 = u_stride;
        _search_params.kernel_stride1 = v_stride;
    }

    /*
    * set weights tensor
    */
    inline void setWeightsDescr(const std::string& layout,
                                const std::string& data_type,
                                int batch,
                                int depth,
                                int height,
                                int width,
                                int batch_stride,
                                int channel_stride,
                                int stride,
                                int w_stride)
    {
        _search_params.kernel_size0 = width;
        _search_params.kernel_size1 = height;
        int data_len                = (data_type == "FP32" ? 4 : 8);
        _search_params.float_size   = (data_type == "FP32" ? 32 : 16);
        size_t size                 = (layout == "NCHW")
                          ? batch * depth * height * width * data_len
                          : batch * batch_stride * channel_stride * stride * w_stride * data_len;
        _search_params.weights_sz = size;
    }

    /*
    * set output tensor
    */
    inline void setOutputDescr(const std::string& layout,
                               const std::string& data_type,
                               int batch,
                               int depth,
                               int height,
                               int width,
                               int batch_stride,
                               int channel_stride,
                               int stride,
                               int w_stride)
    {
        _search_params.batch_sz   = batch;
        int data_len              = (data_type == "FP16") ? 2 : (data_type == "FP32") ? 4 : 8;
        _search_params.float_size = (data_type == "FP32" ? 32 : 16);
        size_t size               = (layout == "NCHW")
                          ? batch * depth * height * width * data_len
                          : batch * batch_stride * channel_stride * stride * w_stride * data_len;
        if(_search_params.direction.IsForward())
        {

            _search_params.out_width          = width;
            _search_params.out_height         = height;
            _search_params.n_outputs          = depth;
            _search_params.out_batch_stride   = batch_stride;
            _search_params.out_channel_stride = channel_stride;
            _search_params.out_stride         = stride;
            _search_params.top_sz             = size;
            _search_params.out_layout         = layout;
            _search_params.out_data_type      = data_type;
        }
        else
        {
            _search_params.in_width          = width;
            _search_params.in_height         = height;
            _search_params.n_inputs          = depth;
            _search_params.in_batch_stride   = batch_stride;
            _search_params.in_channel_stride = channel_stride;
            _search_params.in_stride         = stride;
            _search_params.bot_sz            = size;
            _search_params.in_layout         = layout;
            _search_params.in_data_type      = data_type;
            //			_tens_layout = layout;
            //			_tens_data_format = data_type;
        }
    }

    /*
    *  set input tensor
    */

    inline void setInputDescr(const std::string& layout,
                              const std::string& data_type,
                              int batch,
                              int depth,
                              int height,
                              int width,
                              int batch_stride,
                              int channel_stride,
                              int stride,
                              int w_stride)
    {
        _search_params.batch_sz   = batch;
        int data_len              = (data_type == "FP16") ? 2 : (data_type == "FP32") ? 4 : 8;
        _search_params.float_size = (data_type == "FP32" ? 32 : 16);
        size_t size               = (layout == "NCHW")
                          ? batch * depth * height * width * data_len
                          : batch * batch_stride * channel_stride * stride * w_stride * data_len;
        if(_search_params.direction.IsForward())
        {

            _search_params.in_width          = width;
            _search_params.in_height         = height;
            _search_params.n_inputs          = depth;
            _search_params.in_batch_stride   = batch_stride;
            _search_params.in_channel_stride = channel_stride;
            _search_params.in_stride         = stride;
            _search_params.bot_sz            = size;
            _search_params.in_layout         = layout;
            _search_params.in_data_type      = data_type;
            //			_tens_layout = layout;
            //			_tens_data_format = data_type;
        }
        else
        {
            _search_params.out_width          = width;
            _search_params.out_height         = height;
            _search_params.n_outputs          = depth;
            _search_params.out_batch_stride   = batch_stride;
            _search_params.out_channel_stride = channel_stride;
            _search_params.out_stride         = stride;
            _search_params.top_sz             = size;
            _search_params.out_layout         = layout;
            _search_params.out_data_type      = data_type;
        }

        _search_params.bias_sz =
            (_search_params.bias) != 0 ? _search_params.n_outputs * data_len : 0;
    }

    /*
    * set top tensor
    */
    void setTopDescr(const std::string& layout,
                     const std::string& data_type,
                     int batch,
                     int depth,
                     int height,
                     int width,
                     int batch_stride,
                     int channel_stride,
                     int stride,
                     int w_stride)
    {
        _search_params.batch_sz   = batch;
        int data_len              = (data_type == "FP16") ? 2 : (data_type == "FP32") ? 4 : 8;
        _search_params.float_size = (data_type == "FP32" ? 32 : 16);
        size_t size               = (layout == "NCHW")
                          ? batch * depth * height * width * data_len
                          : batch * batch_stride * channel_stride * stride * w_stride * data_len;

        _search_params.out_width          = width;
        _search_params.out_height         = height;
        _search_params.n_outputs          = depth;
        _search_params.out_batch_stride   = batch_stride;
        _search_params.out_channel_stride = channel_stride;
        _search_params.out_stride         = stride;
        _search_params.top_sz             = size;
        _search_params.out_layout         = layout;
        _search_params.out_data_type      = data_type;
        _search_params.bias_sz =
            (_search_params.bias != 0) ? (_search_params.n_outputs * data_len) : 0;
    }

    /*
    *  set bot tensor
    */

    void setBotDescr(const std::string& layout,
                     const std::string& data_type,
                     int batch,
                     int depth,
                     int height,
                     int width,
                     int batch_stride,
                     int channel_stride,
                     int stride,
                     int w_stride)
    {
        _search_params.batch_sz   = batch;
        int data_len              = (data_type == "FP16") ? 2 : (data_type == "FP32") ? 4 : 8;
        _search_params.float_size = (data_type == "FP32" ? 32 : 16);
        size_t size               = (layout == "NCHW")
                          ? batch * depth * height * width * data_len
                          : batch * batch_stride * channel_stride * stride * w_stride * data_len;

        _search_params.in_width          = width;
        _search_params.in_height         = height;
        _search_params.n_inputs          = depth;
        _search_params.in_batch_stride   = batch_stride;
        _search_params.in_channel_stride = channel_stride;
        _search_params.in_stride         = stride;
        _search_params.bot_sz            = size;
        _search_params.in_layout         = layout;
        _search_params.in_data_type      = data_type;
        //			_tens_layout = layout;
        //			_tens_data_format = data_type;
    }
    /*
    * set top df tensor
    */
    void setTopDfDescr(const std::string& layout,
                       const std::string& data_type,
                       int batch,
                       int depth,
                       int height,
                       int width,
                       int batch_stride,
                       int channel_stride,
                       int stride,
                       int w_stride)
    {
        _search_params.batch_sz   = batch;
        int data_len              = (data_type == "FP16") ? 2 : (data_type == "FP32") ? 4 : 8;
        _search_params.float_size = (data_type == "FP32" ? 32 : 16);
        size_t size               = (layout == "NCHW")
                          ? batch * depth * height * width * data_len
                          : batch * batch_stride * channel_stride * stride * w_stride * data_len;

        _out_df_width            = width;
        _out_df_height           = height;
        _search_params.n_outputs = depth;
        _out_df_batch_stride     = batch_stride;
        _out_df_channel_stride   = channel_stride;
        _out_df_stride           = stride;
        _top_df_sz               = size;
        _out_df_layout           = layout;
        _out_df_data_type        = data_type;
    }

    /*
    *  set bot df tensor
    */

    void setBotDfDescr(const std::string& layout,
                       const std::string& data_type,
                       int batch,
                       int depth,
                       int height,
                       int width,
                       int batch_stride,
                       int channel_stride,
                       int stride,
                       int w_stride)
    {
        _search_params.batch_sz   = batch;
        int data_len              = (data_type == "FP16") ? 2 : (data_type == "FP32") ? 4 : 8;
        _search_params.float_size = (data_type == "FP32" ? 32 : 16);
        size_t size               = (layout == "NCHW")
                          ? batch * depth * height * width * data_len
                          : batch * batch_stride * channel_stride * stride * w_stride * data_len;

        _in_df_width            = width;
        _in_df_height           = height;
        _search_params.n_inputs = depth;
        _in_df_batch_stride     = batch_stride;
        _in_df_channel_stride   = channel_stride;
        _in_df_stride           = stride;
        _bot_df_sz              = size;
        _in_df_layout           = layout;
        _in_df_data_type        = data_type;
    }

    /*
    *  indicate the need for backward pass
    */
    inline void doBackward(bool do_bwd) { _do_backward = do_bwd; }
    /*
    * need for backward pass?
    */
    inline bool doBackward() const { return (_do_backward); }

    /*
    *  allow the search for the best possible solution
    */
    inline void setDoSearch(const bool do_search) { _search_params.do_search = do_search; }

    /*
    * allow to save the missing configuraion in the search request file for an offline search
    */
    inline void saveSearchRequest(bool save_req) { _search_params.save_srch_req = save_req; }
    /*
    * set common compiler options
    */
    inline void setGeneralCompOptions(const std::string& options)
    {
        _search_params.general_compile_options += options;
    }

    inline void setWorkaroundDisableSearchEnforce(bool v)
    {
        _search_params.workaround_disable_search_enforce = v;
    }

    // MD: Hack to get the key outside of mlo_internal
    int mloBuildConf_Key(std::string& conf_key) const;

    // MD: Where is this being used?
    void getNewInputDescr(std::string& layout,
                          std::string& data_type,
                          int& batch,
                          int& depth,
                          int& height,
                          int& width,
                          int& batch_stride,
                          int& channel_stride,
                          int& stride,
                          int& w_stride);
    // TEMP
    int mloConstructSP2D();

    size_t setInputDescFromMLDesc(const miopen::TensorDescriptor& input_tensor);
    size_t setOutputDescFromMLDesc(const miopen::TensorDescriptor& output_tensor);
    size_t setWeightDescFromMLDesc(const miopen::TensorDescriptor& weight_tensor);
    size_t setTopDescFromMLDesc(const miopen::TensorDescriptor& tensor);
    size_t setBotDescFromMLDesc(const miopen::TensorDescriptor& tensor);
    size_t setTopDfDescFromMLDesc(const miopen::TensorDescriptor& tensor);
    size_t setBotDfDescFromMLDesc(const miopen::TensorDescriptor& tensor);

    bool mloIsFastBinaryWinograd3x3U() const;

    std::string db_path() const
    {
        return _db_path != nullptr ? _db_path : _search_params.GetPerfDbPath();
    }

    int mloConstructBwd() { return (0); }
    int mloConstructFwd() { return (0); }

    protected:
    miopen::ConvolutionContext _search_params;

    /// \todo <begin> Move these into respective Contexts (norm, pooling, neuron...) --atamazov
    int _in_df_width          = 0;
    int _in_df_height         = 0;
    int _in_df_batch_stride   = 0;
    int _in_df_channel_stride = 0;
    int _in_df_stride         = 0;
    std::string _in_df_layout;
    std::string _in_df_data_type;

    int _out_df_width          = 0;
    int _out_df_height         = 0;
    int _out_df_batch_stride   = 0;
    int _out_df_channel_stride = 0;
    int _out_df_stride         = 0;
    std::string _out_df_layout;
    std::string _out_df_data_type;

    bool _do_backward = false;

    // local memory size per group
    size_t _dev_local_mem_sz = 0; // FIXME unused
    // wave size
    int _hw_wave_sz = 0;
    // cl_queue
    size_t _bot_df_sz = 0; // bytes // FIXME unused
    size_t _top_df_sz = 0; // bytes // FIXME unused
    /// \todo <end>

    /// \todo This is for testing. Factor this out.
    const char* _db_path = nullptr;
};

/*
* backward with regard to weights construction
*/

struct mlo_construct_BwdWrW2D : mlo_construct_direct2D
{
    mlo_construct_BwdWrW2D(int dir, bool do_bias = false) : mlo_construct_direct2D(dir, do_bias)
    {
        _search_params.direction.SetBackwardWrW();
    }

    void FindAllSolutions(std::vector<miopen::solver::ConvSolution>& ss);
};

/*
* winograd algorithm
*/

struct mlo_construct_winograd : mlo_construct_direct2D
{
    mlo_construct_winograd(int dir, bool do_bias = false) : mlo_construct_direct2D(dir, do_bias) {}

    miopen::solver::ConvSolution FindSolution();
};

#define MLO_POOLING_OP_AVE 0
#define MLO_POOLING_OP_MAX 1
#define MLO_POOLING_OP_STC 2

struct mlo_construct_pooling2D : mlo_construct_direct2D, mlo_construct_activ_lrn_pooling_common
{
    mlo_construct_pooling2D(int dir) : mlo_construct_direct2D(dir)
    {
        _pooling_method = MLO_POOLING_OP_MAX;
        _NAN_option     = 0;
    }

    inline void setPoolingDescr(int pooling_method = MLO_POOLING_OP_MAX,
                                int windowHeight   = 3,
                                int windowWidth    = 3,
                                int padding_v      = 0,
                                int padding_h      = 0,
                                int stride_v       = 2,
                                int stride_h       = 2,
                                int NAN_opt        = 0)
    {
        _pooling_method               = pooling_method;
        _search_params.pad1           = padding_v;
        _search_params.pad0           = padding_h;
        _search_params.kernel_size1   = windowHeight;
        _search_params.kernel_size0   = windowWidth;
        _search_params.kernel_stride1 = stride_v;
        _search_params.kernel_stride0 = stride_h;
        _NAN_option                   = NAN_opt;
    }

    inline void getPoolingDescr(int& /*pooling_method*/,
                                int& windowHeight,
                                int& windowWidth,
                                int& padding_v,
                                int& padding_h,
                                int& stride_v,
                                int& stride_h,
                                int& NAN_opt) const
    {
        padding_v    = _search_params.pad1;
        padding_h    = _search_params.pad0;
        windowHeight = _search_params.kernel_size1;
        windowWidth  = _search_params.kernel_size0;
        stride_v     = _search_params.kernel_stride1;
        stride_h     = _search_params.kernel_stride0;
        NAN_opt      = _NAN_option;
    }

    inline int getPoolingMethod() const { return (_pooling_method); }
    int mloConstruct();

    protected:
    int _pooling_method;
    int _NAN_option;
    int mloConstructFwd();
    int mloConstructBwd();
};

#define MLO_LRN_WITHIN_CHANNEL 0
#define MLO_LRN_ACROSS_CHANNELS 1

struct mlo_construct_norm : mlo_construct_direct2D, mlo_construct_activ_lrn_pooling_common
{
    mlo_construct_norm(int dir) : mlo_construct_direct2D(dir) {}

    inline void setNormDescr(
        int norm_region, int norm_area, double normAlpha, double normBeta, double normK = 1.)
    {
        _norm_region = norm_region;
        _norm_area   = norm_area;
        _normAlpha   = normAlpha;
        _normBeta    = normBeta;
        _normK       = normK;
    }

    inline void getNormDescr(int& norm_region,
                             int& norm_area,
                             double& normAlpha,
                             double& normBeta,
                             double& normK,
                             double& alphaoverarea) const
    {
        norm_region   = _norm_region;
        norm_area     = _norm_area;
        normAlpha     = _normAlpha;
        normBeta      = _normBeta;
        normK         = _normK;
        alphaoverarea = (_norm_region == MLO_LRN_ACROSS_CHANNELS)
                            ? _normAlpha / _norm_area
                            : _normAlpha / (_norm_area * _norm_area);
    }

    void mloConstruct();

    protected:
    int mloConstructFwd();
    int mloConstructBwd();
    int _norm_region  = 0;
    int _norm_area    = 0;
    double _normAlpha = 0.0;
    double _normBeta  = 0.0;
    double _normK     = 0.0;
};

struct mlo_construct_neuron : mlo_construct_direct2D, mlo_construct_activ_lrn_pooling_common
{
    mlo_construct_neuron(int dir) : mlo_construct_direct2D(dir)
    {
        _neuron_type = 0;
        _gamma       = 0;
        _beta        = 1;
        _alpha       = 0;
    }

    inline void setNeuronDescr(int neuron_type, double gamma, double beta, double alpha)
    {
        _neuron_type = neuron_type;
        _gamma       = gamma;
        _beta        = beta;
        _alpha       = alpha;
    }

    inline void getNeuronDescr(int& neuron_type, double& gamma, double& beta, double& alpha) const
    {
        neuron_type = _neuron_type;
        gamma       = _gamma;
        beta        = _beta;
        alpha       = _alpha;
    }

    void mloConstruct();

    protected:
    int mloConstructFwd();
    int mloConstructBwd();
    int _neuron_type;
    double _gamma;
    double _beta;
    double _alpha;
};

#endif<|MERGE_RESOLUTION|>--- conflicted
+++ resolved
@@ -395,15 +395,9 @@
     * arbitrary combination of kerenl sizes, strides
     */
 
-<<<<<<< HEAD
     miopen::solver::ConvSolution FindSolution(); /// \todo remove this
     void FindAllSolutions(std::vector<miopen::solver::ConvSolution>& ss);
-
-    miopen::Db GetDb() const;
-=======
-    miopen::solver::ConvSolution FindSolution();
     miopen::MultiFileDb GetDb() const;
->>>>>>> 448b648c
 
     /*
     * returns parameter values that are compiled in legacy kernels for kernels using them as
