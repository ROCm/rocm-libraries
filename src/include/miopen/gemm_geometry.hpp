#ifndef GUARD_MIOPEN_GEMM_GEOMETRY_HPP_
#define GUARD_MIOPEN_GEMM_GEOMETRY_HPP_


#include <miopengemm/miogemm.hpp>
#include <miopen/tensor.hpp>
#include <miopen/kernel_cache.hpp>

namespace miopen {

struct GemmGeometry {
    std::array<int, 3> dims{}; // m, n, k
    std::array<int, 3> strides{}; // lda, ldb, ldc
    std::string algorithm_name;
    float alpha{};
    float beta{};
<<<<<<< HEAD
    TinyGemmGeometry tgg {};
=======
    MIOpenGEMM::Geometry tgg {};
>>>>>>> f68af8ce
    bool beta_kern_req{};
    
    /* jn : if tinygemm returned a beta kernel. 
     * not the same as beta_kern_req(uired), as 
     * if beta == 1, beta kernel is returned but
     * not required.
     * we still need to know if it was returned,
     * as the function signature of the main kernel
     * is then different.
     * */
    bool beta_kern_returned{}; 
    std::array<int, 2> beta_kern_args{};

    GemmGeometry(){}
    GemmGeometry(std::array<int, 3> pdims, std::array<int, 3>pstrides, std::string algo_name, float palpha, float pbeta, MIOpenGEMM::Geometry ptgg) : 
        dims(pdims), strides(pstrides), algorithm_name(algo_name), alpha(palpha), beta(pbeta), tgg(ptgg) 
    {
        beta_kern_req = false;
        beta_kern_returned = false;
        beta_kern_args = {{0, 0}};
    }

    void EnableBetaKernel(bool enable);

    void FindSolution(float time,
            Handle          &handle,
            ConstData_t     a,
            ConstData_t     b,
            Data_t          c,
            bool            enforce_determinism);

    void RunGemm(Handle     &handle,
            ConstData_t     a,
            ConstData_t     b,
            Data_t          c,
            int             a_offset,
            int             b_offset,
            int             c_offset);
};

using GemmKey = std::pair<std::string, std::string>;
std::unordered_map< GemmKey, GemmGeometry, SimpleHash>& gemm_geo_map();

} // namespace miopen

#endif // GUARD_MIOPEN_GEMM_GEOMETRY_HPP_<|MERGE_RESOLUTION|>--- conflicted
+++ resolved
@@ -14,11 +14,7 @@
     std::string algorithm_name;
     float alpha{};
     float beta{};
-<<<<<<< HEAD
-    TinyGemmGeometry tgg {};
-=======
     MIOpenGEMM::Geometry tgg {};
->>>>>>> f68af8ce
     bool beta_kern_req{};
     
     /* jn : if tinygemm returned a beta kernel. 
