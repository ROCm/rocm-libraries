--- conflicted
+++ resolved
@@ -46,11 +46,6 @@
     int n_in_data_tiles = 0;
     int n_stacks        = 0;
 
-<<<<<<< HEAD
-    void CopyTo(ConvSolution& iud) const;
-    void Serialize(std::ostream& stream) const override;
-    bool Deserialize(const std::string& from) override;
-=======
     template <class Solution>
     void CopyTo(Solution& iud) const
     {
@@ -78,11 +73,6 @@
         f(self.n_in_data_tiles, "temp.n_in_data_tiles");
         f(self.n_stacks, "temp.n_stacks");
     }
-
-#if MIOPEN_PERFDB_CONV_LEGACY_SUPPORT
-    bool LegacyDeserialize(const std::string& from);
-#endif
->>>>>>> a4cddcb6
 };
 } // namespace solver
 } // namespace miopen
