/*******************************************************************************
 *
 * MIT License
 *
 * Copyright (c) 2017 Advanced Micro Devices, Inc.
 *
 * Permission is hereby granted, free of charge, to any person obtaining a copy
 * of this software and associated documentation files (the "Software"), to deal
 * in the Software without restriction, including without limitation the rights
 * to use, copy, modify, merge, publish, distribute, sublicense, and/or sell
 * copies of the Software, and to permit persons to whom the Software is
 * furnished to do so, subject to the following conditions:
 *
 * The above copyright notice and this permission notice shall be included in all
 * copies or substantial portions of the Software.
 *
 * THE SOFTWARE IS PROVIDED "AS IS", WITHOUT WARRANTY OF ANY KIND, EXPRESS OR
 * IMPLIED, INCLUDING BUT NOT LIMITED TO THE WARRANTIES OF MERCHANTABILITY,
 * FITNESS FOR A PARTICULAR PURPOSE AND NONINFRINGEMENT. IN NO EVENT SHALL THE
 * AUTHORS OR COPYRIGHT HOLDERS BE LIABLE FOR ANY CLAIM, DAMAGES OR OTHER
 * LIABILITY, WHETHER IN AN ACTION OF CONTRACT, TORT OR OTHERWISE, ARISING FROM,
 * OUT OF OR IN CONNECTION WITH THE SOFTWARE OR THE USE OR OTHER DEALINGS IN THE
 * SOFTWARE.
 *
 *******************************************************************************/
#ifndef GUARD_MIOPEN_LOGGER_HPP
#define GUARD_MIOPEN_LOGGER_HPP

#include <algorithm>
#include <array>
#include <vector>
#include <iostream>
#include <sstream>
#include <type_traits>

#include <miopen/each_args.hpp>
#include <miopen/object.hpp>
#include <miopen/config.h>

// See https://github.com/pfultz2/Cloak/wiki/C-Preprocessor-tricks,-tips,-and-idioms
#define MIOPEN_PP_CAT(x, y) MIOPEN_PP_PRIMITIVE_CAT(x, y)
#define MIOPEN_PP_PRIMITIVE_CAT(x, y) x##y

#define MIOPEN_PP_IIF(c) MIOPEN_PP_PRIMITIVE_CAT(MIOPEN_PP_IIF_, c)
#define MIOPEN_PP_IIF_0(t, ...) __VA_ARGS__
#define MIOPEN_PP_IIF_1(t, ...) t

#define MIOPEN_PP_IS_PAREN(x) MIOPEN_PP_IS_PAREN_CHECK(MIOPEN_PP_IS_PAREN_PROBE x)
#define MIOPEN_PP_IS_PAREN_CHECK(...) MIOPEN_PP_IS_PAREN_CHECK_N(__VA_ARGS__, 0)
#define MIOPEN_PP_IS_PAREN_PROBE(...) ~, 1,
#define MIOPEN_PP_IS_PAREN_CHECK_N(x, n, ...) n

#define MIOPEN_PP_EAT(...)
#define MIOPEN_PP_EXPAND(...) __VA_ARGS__
#define MIOPEN_PP_COMMA(...) ,

#define MIOPEN_PP_TRANSFORM_ARGS(m, ...)                                 \
    MIOPEN_PP_EXPAND(MIOPEN_PP_PRIMITIVE_TRANSFORM_ARGS(m,               \
                                                        MIOPEN_PP_COMMA, \
                                                        __VA_ARGS__,     \
                                                        (),              \
                                                        (),              \
                                                        (),              \
                                                        (),              \
                                                        (),              \
                                                        (),              \
                                                        (),              \
                                                        (),              \
                                                        (),              \
                                                        (),              \
                                                        (),              \
                                                        (),              \
                                                        (),              \
                                                        (),              \
                                                        (),              \
                                                        ()))

#define MIOPEN_PP_EACH_ARGS(m, ...)                                    \
    MIOPEN_PP_EXPAND(MIOPEN_PP_PRIMITIVE_TRANSFORM_ARGS(m,             \
                                                        MIOPEN_PP_EAT, \
                                                        __VA_ARGS__,   \
                                                        (),            \
                                                        (),            \
                                                        (),            \
                                                        (),            \
                                                        (),            \
                                                        (),            \
                                                        (),            \
                                                        (),            \
                                                        (),            \
                                                        (),            \
                                                        (),            \
                                                        (),            \
                                                        (),            \
                                                        (),            \
                                                        (),            \
                                                        ()))

#define MIOPEN_PP_PRIMITIVE_TRANSFORM_ARGS(                                              \
    m, delim, x0, x1, x2, x3, x4, x5, x6, x7, x8, x9, x10, x11, x12, x13, x14, x15, ...) \
    MIOPEN_PP_PRIMITIVE_TRANSFORM_ARG(m, x0)                                             \
    MIOPEN_PP_PRIMITIVE_TRANSFORM_ARG(delim, x1)                                         \
    MIOPEN_PP_PRIMITIVE_TRANSFORM_ARG(m, x1)                                             \
    MIOPEN_PP_PRIMITIVE_TRANSFORM_ARG(delim, x2)                                         \
    MIOPEN_PP_PRIMITIVE_TRANSFORM_ARG(m, x2)                                             \
    MIOPEN_PP_PRIMITIVE_TRANSFORM_ARG(delim, x3)                                         \
    MIOPEN_PP_PRIMITIVE_TRANSFORM_ARG(m, x3)                                             \
    MIOPEN_PP_PRIMITIVE_TRANSFORM_ARG(delim, x4)                                         \
    MIOPEN_PP_PRIMITIVE_TRANSFORM_ARG(m, x4)                                             \
    MIOPEN_PP_PRIMITIVE_TRANSFORM_ARG(delim, x5)                                         \
    MIOPEN_PP_PRIMITIVE_TRANSFORM_ARG(m, x5)                                             \
    MIOPEN_PP_PRIMITIVE_TRANSFORM_ARG(delim, x6)                                         \
    MIOPEN_PP_PRIMITIVE_TRANSFORM_ARG(m, x6)                                             \
    MIOPEN_PP_PRIMITIVE_TRANSFORM_ARG(delim, x7)                                         \
    MIOPEN_PP_PRIMITIVE_TRANSFORM_ARG(m, x7)                                             \
    MIOPEN_PP_PRIMITIVE_TRANSFORM_ARG(delim, x8)                                         \
    MIOPEN_PP_PRIMITIVE_TRANSFORM_ARG(m, x8)                                             \
    MIOPEN_PP_PRIMITIVE_TRANSFORM_ARG(delim, x9)                                         \
    MIOPEN_PP_PRIMITIVE_TRANSFORM_ARG(m, x9)                                             \
    MIOPEN_PP_PRIMITIVE_TRANSFORM_ARG(delim, x10)                                        \
    MIOPEN_PP_PRIMITIVE_TRANSFORM_ARG(m, x10)                                            \
    MIOPEN_PP_PRIMITIVE_TRANSFORM_ARG(delim, x11)                                        \
    MIOPEN_PP_PRIMITIVE_TRANSFORM_ARG(m, x11)                                            \
    MIOPEN_PP_PRIMITIVE_TRANSFORM_ARG(delim, x12)                                        \
    MIOPEN_PP_PRIMITIVE_TRANSFORM_ARG(m, x12)                                            \
    MIOPEN_PP_PRIMITIVE_TRANSFORM_ARG(delim, x13)                                        \
    MIOPEN_PP_PRIMITIVE_TRANSFORM_ARG(m, x13)                                            \
    MIOPEN_PP_PRIMITIVE_TRANSFORM_ARG(delim, x14)                                        \
    MIOPEN_PP_PRIMITIVE_TRANSFORM_ARG(m, x14)                                            \
    MIOPEN_PP_PRIMITIVE_TRANSFORM_ARG(delim, x15) MIOPEN_PP_PRIMITIVE_TRANSFORM_ARG(m, x15)

#define MIOPEN_PP_PRIMITIVE_TRANSFORM_ARG(m, x) \
    MIOPEN_PP_IIF(MIOPEN_PP_IS_PAREN(x))(MIOPEN_PP_EAT, m)(x)

namespace miopen {

template <class Range>
std::ostream& LogRange(std::ostream& os, Range&& r, std::string delim)
{
    bool first = true;
    for(auto&& x : r)
    {
        if(first)
            first = false;
        else
            os << delim;
        os << x;
    }
    return os;
}

template <class T, class... Ts>
std::array<T, sizeof...(Ts) + 1> make_array(T x, Ts... xs)
{
    return {{x, xs...}};
}

#define MIOPEN_LOG_ENUM_EACH(x) std::pair<std::string, decltype(x)>(#x, x)
#ifdef _MSC_VER
#define MIOPEN_LOG_ENUM(os, ...) os
#else
#define MIOPEN_LOG_ENUM(os, x, ...) \
    miopen::LogEnum(os, x, make_array(MIOPEN_PP_TRANSFORM_ARGS(MIOPEN_LOG_ENUM_EACH, __VA_ARGS__)))
#endif

template <class T, class Range>
std::ostream& LogEnum(std::ostream& os, T x, Range&& values)
{
    auto it = std::find_if(values.begin(), values.end(), [&](auto&& p) { return p.second == x; });
    if(it == values.end())
        os << "Unknown: " << x;
    else
        os << it->first;
    return os;
}

enum class LoggingLevel
{
    Default       = 0, // Warning level for Release builds, Info for Debug builds.
    Quiet         = 1, // None logging messages (except those controlled by MIOPEN_ENABLE_LOGGING*).
    Fatal         = 2, // Fatal errors only (not used yet).
    Error         = 3, // Errors and fatals.
    Warning       = 4, // All errors and warnings.
    Info          = 5, // All above plus information for debugging purposes.
    Info2         = 6, // All above  plus more detailed information for debugging.
    Trace         = 7, // The most detailed debugging messages
    DebugQuietMax = Error
};

// Warnings in installable builds, errors otherwise.
constexpr const LoggingLevel LogWELevel =
    MIOPEN_INSTALLABLE ? miopen::LoggingLevel::Warning : miopen::LoggingLevel::Error;

namespace debug {

/// Quiet mode for debugging/testing purposes. All logging (including MIOPEN_ENABLE_LOGGING*)
/// is switched OFF unless it happens at DebugQuietMax or higher priority level, OR invoked
/// by MIOPEN_LOG_NQ* macros (that ignore this switch).
///
/// WARNING: This switch is not intended for use in multi-threaded applications.
extern bool LoggingQuiet;

} // namespace debug

const char* LoggingLevelToCString(LoggingLevel level);
std::string LoggingPrefix();

/// \return true if level is enabled.
/// \param level - one of the values defined in LoggingLevel.
bool IsLogging(LoggingLevel level, bool disableQuieting = false);
bool IsLoggingCmd();
bool IsLoggingFunctionCalls();

namespace logger {

template <typename T, typename S>
struct CArray
{
    std::vector<T> values;
    CArray(T* const x, const S& size)
    {
        if(x != nullptr)
            values = {x, x + static_cast<std::size_t>(size)};
    }
};

} // namespace logger

template <class T>
auto LogObjImpl(T* x) -> decltype(get_object(*x))
{
    return get_object(*x);
}

inline void* LogObjImpl(void* x) { return x; }

inline const void* LogObjImpl(const void* x) { return x; }

#ifndef _MSC_VER
template <class T, typename std::enable_if<(std::is_pointer<T>{}), int>::type = 0>
std::ostream& LogParam(std::ostream& os, std::string name, const T& x)
{
    os << '\t' << name << " = ";
    if(x == nullptr)
        os << "nullptr";
    else
        os << LogObjImpl(x);
    return os;
}

template <class T, typename std::enable_if<(not std::is_pointer<T>{}), int>::type = 0>
std::ostream& LogParam(std::ostream& os, std::string name, const T& x)
{
    os << '\t' << name << " = " << get_object(x);
    return os;
}

template <class T>
std::ostream& LogParam(std::ostream& os, std::string name, const std::vector<T>& vec)
{
    os << '\t' << name << " = { ";
    for(auto& val : vec)
        os << val << ' ';
    os << '}';
    return os;
}

#define MIOPEN_LOG_FUNCTION_EACH(param)                                         \
    do                                                                          \
    {                                                                           \
        /* Clear temp stringstream & reset its state: */                        \
        std::ostringstream().swap(miopen_log_func_ss);                          \
        /* Use stringstram as ostream to engage existing template functions: */ \
        std::ostream& miopen_log_func_ostream = miopen_log_func_ss;             \
        miopen_log_func_ostream << miopen::LoggingPrefix();                     \
        miopen::LogParam(miopen_log_func_ostream, #param, param) << std::endl;  \
        std::cerr << miopen_log_func_ss.str();                                  \
    } while(false);

#define MIOPEN_LOG_FUNCTION(...)                                                        \
    do                                                                                  \
        if(miopen::IsLoggingFunctionCalls())                                            \
        {                                                                               \
            std::ostringstream miopen_log_func_ss;                                      \
            miopen_log_func_ss << miopen::LoggingPrefix() << __PRETTY_FUNCTION__ << "{" \
                               << std::endl;                                            \
            std::cerr << miopen_log_func_ss.str();                                      \
            MIOPEN_PP_EACH_ARGS(MIOPEN_LOG_FUNCTION_EACH, __VA_ARGS__)                  \
            std::ostringstream().swap(miopen_log_func_ss);                              \
            miopen_log_func_ss << miopen::LoggingPrefix() << "}" << std::endl;          \
            std::cerr << miopen_log_func_ss.str();                                      \
        }                                                                               \
    while(false)
#else
#define MIOPEN_LOG_FUNCTION(...)
#endif

std::string LoggingParseFunction(const char* func, const char* pretty_func);

<<<<<<< HEAD
#define MIOPEN_LOG_XQ_(level, disableQuieting, ...)                                          \
=======
#define MIOPEN_GET_FN_NAME() \
    (miopen::LoggingParseFunction(__func__, __PRETTY_FUNCTION__)) /* NOLINT */

#define MIOPEN_LOG_XQ_(level, disableQuieting, fn_name, ...)                                 \
>>>>>>> ef17912f
    do                                                                                       \
    {                                                                                        \
        if(miopen::IsLogging(level, disableQuieting))                                        \
        {                                                                                    \
            std::ostringstream miopen_log_ss;                                                \
            miopen_log_ss << miopen::LoggingPrefix() << LoggingLevelToCString(level) << " [" \
                          << fn_name << "] " << __VA_ARGS__ << std::endl;                    \
            std::cerr << miopen_log_ss.str();                                                \
        }                                                                                    \
    } while(false)

<<<<<<< HEAD
#define MIOPEN_LOG(level, ...) MIOPEN_LOG_XQ_(level, false, __VA_ARGS__)
#define MIOPEN_LOG_NQ_(level, ...) MIOPEN_LOG_XQ_(level, true, __VA_ARGS__)
=======
#define MIOPEN_LOG(level, ...) MIOPEN_LOG_XQ_(level, false, MIOPEN_GET_FN_NAME(), __VA_ARGS__)
#define MIOPEN_LOG_NQ_(level, ...) MIOPEN_LOG_XQ_(level, true, MIOPEN_GET_FN_NAME(), __VA_ARGS__)
>>>>>>> ef17912f

#define MIOPEN_LOG_E(...) MIOPEN_LOG(miopen::LoggingLevel::Error, __VA_ARGS__)
#define MIOPEN_LOG_E_FROM(from, ...) \
    MIOPEN_LOG_XQ_(miopen::LoggingLevel::Error, false, from, __VA_ARGS__)
#define MIOPEN_LOG_W(...) MIOPEN_LOG(miopen::LoggingLevel::Warning, __VA_ARGS__)
#define MIOPEN_LOG_I(...) MIOPEN_LOG(miopen::LoggingLevel::Info, __VA_ARGS__)
#define MIOPEN_LOG_I2(...) MIOPEN_LOG(miopen::LoggingLevel::Info2, __VA_ARGS__)
#define MIOPEN_LOG_T(...) MIOPEN_LOG(miopen::LoggingLevel::Trace, __VA_ARGS__)

// These are always shown (do not obey the miopen::debug::LoggingQuiet switch).
#define MIOPEN_LOG_NQE(...) MIOPEN_LOG_NQ_(miopen::LoggingLevel::Error, __VA_ARGS__)
#define MIOPEN_LOG_NQI(...) MIOPEN_LOG_NQ_(miopen::LoggingLevel::Info, __VA_ARGS__)
#define MIOPEN_LOG_NQI2(...) MIOPEN_LOG_NQ_(miopen::LoggingLevel::Info2, __VA_ARGS__)

// Warnings in installable builds, errors otherwise.
<<<<<<< HEAD
#define MIOPEN_LOG_WE(...)                                                                         \
    MIOPEN_LOG((MIOPEN_INSTALLABLE ? miopen::LoggingLevel::Warning : miopen::LoggingLevel::Error), \
               __VA_ARGS__)
=======
#define MIOPEN_LOG_WE(...) MIOPEN_LOG(LogWELevel, __VA_ARGS__)
>>>>>>> ef17912f

#define MIOPEN_LOG_DRIVER_CMD(...)                                                      \
    do                                                                                  \
    {                                                                                   \
        std::ostringstream miopen_driver_cmd_ss;                                        \
        miopen_driver_cmd_ss << miopen::LoggingPrefix() << "Command"                    \
                             << " [" << miopen::LoggingParseFunction(                   \
                                            __func__, __PRETTY_FUNCTION__) /* NOLINT */ \
                             << "] ./bin/MIOpenDriver " << __VA_ARGS__ << std::endl;    \
        std::cerr << miopen_driver_cmd_ss.str();                                        \
    } while(false)

} // namespace miopen

#endif<|MERGE_RESOLUTION|>--- conflicted
+++ resolved
@@ -297,14 +297,10 @@
 
 std::string LoggingParseFunction(const char* func, const char* pretty_func);
 
-<<<<<<< HEAD
-#define MIOPEN_LOG_XQ_(level, disableQuieting, ...)                                          \
-=======
 #define MIOPEN_GET_FN_NAME() \
     (miopen::LoggingParseFunction(__func__, __PRETTY_FUNCTION__)) /* NOLINT */
 
 #define MIOPEN_LOG_XQ_(level, disableQuieting, fn_name, ...)                                 \
->>>>>>> ef17912f
     do                                                                                       \
     {                                                                                        \
         if(miopen::IsLogging(level, disableQuieting))                                        \
@@ -316,13 +312,8 @@
         }                                                                                    \
     } while(false)
 
-<<<<<<< HEAD
-#define MIOPEN_LOG(level, ...) MIOPEN_LOG_XQ_(level, false, __VA_ARGS__)
-#define MIOPEN_LOG_NQ_(level, ...) MIOPEN_LOG_XQ_(level, true, __VA_ARGS__)
-=======
 #define MIOPEN_LOG(level, ...) MIOPEN_LOG_XQ_(level, false, MIOPEN_GET_FN_NAME(), __VA_ARGS__)
 #define MIOPEN_LOG_NQ_(level, ...) MIOPEN_LOG_XQ_(level, true, MIOPEN_GET_FN_NAME(), __VA_ARGS__)
->>>>>>> ef17912f
 
 #define MIOPEN_LOG_E(...) MIOPEN_LOG(miopen::LoggingLevel::Error, __VA_ARGS__)
 #define MIOPEN_LOG_E_FROM(from, ...) \
@@ -338,13 +329,7 @@
 #define MIOPEN_LOG_NQI2(...) MIOPEN_LOG_NQ_(miopen::LoggingLevel::Info2, __VA_ARGS__)
 
 // Warnings in installable builds, errors otherwise.
-<<<<<<< HEAD
-#define MIOPEN_LOG_WE(...)                                                                         \
-    MIOPEN_LOG((MIOPEN_INSTALLABLE ? miopen::LoggingLevel::Warning : miopen::LoggingLevel::Error), \
-               __VA_ARGS__)
-=======
 #define MIOPEN_LOG_WE(...) MIOPEN_LOG(LogWELevel, __VA_ARGS__)
->>>>>>> ef17912f
 
 #define MIOPEN_LOG_DRIVER_CMD(...)                                                      \
     do                                                                                  \
