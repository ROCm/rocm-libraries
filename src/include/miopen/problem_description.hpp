--- conflicted
+++ resolved
@@ -32,10 +32,7 @@
 #if MIOPEN_ENABLE_SQLITE
 #include <miopen/sqlite_db.hpp>
 #endif
-<<<<<<< HEAD
-=======
-
->>>>>>> ef17912f
+
 #include <cassert>
 #include <string>
 #include <unordered_map>
