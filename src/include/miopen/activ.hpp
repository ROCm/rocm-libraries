--- conflicted
+++ resolved
@@ -53,13 +53,8 @@
                            const void* beta,
                            const TensorDescriptor& yDesc,
                            Data_t y,
-<<<<<<< HEAD
-                           const size_t xOffset = 0,
-                           const size_t yOffset = 0);
-=======
                            size_t xOffset = 0,
                            size_t yOffset = 0);
->>>>>>> 885690b5
 
     miopenStatus_t Backward(Handle& handle,
                             const void* alpha,
@@ -72,17 +67,10 @@
                             const void* beta,
                             const TensorDescriptor& dxDesc,
                             Data_t dx,
-<<<<<<< HEAD
-                            const size_t yOffset  = 0,
-                            const size_t dyOffset = 0,
-                            const size_t xOffset  = 0,
-                            const size_t dxOffset = 0);
-=======
                             size_t yOffset  = 0,
                             size_t dyOffset = 0,
                             size_t xOffset  = 0,
                             size_t dxOffset = 0);
->>>>>>> 885690b5
 
     friend std::ostream& operator<<(std::ostream& stream, const ActivationDescriptor& x);
 
