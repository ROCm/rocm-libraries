--- conflicted
+++ resolved
@@ -179,7 +179,7 @@
 struct ncclDevComm;
 
 #pragma pack(push)  /* push current alignment to stack */
-#pragma pack(8)     /* set alignment to 4 bytes boundary */
+#pragma pack(8)     /* set alignment to 8 bytes boundary */
 #define NCCL_MAX_WORK_ELEMENTS 1
 #define NCCL_MAX_GROUPS (NCCL_MAX_NTHREADS/WARP_SIZE)
 
@@ -203,14 +203,12 @@
     struct {
       size_t count;
       size_t lastChunkSize;
-      uint32_t root;
+      uint64_t redOpArg;
+      uint16_t root;
       uint8_t bid;
       uint8_t nChannels;
-<<<<<<< HEAD
-      uint8_t connIndex;
-=======
-      uint64_t redOpArg;
->>>>>>> 30ca3fca
+      uint16_t connIndex;
+      uint16_t opCount;
     } coll;
     struct {
       size_t sendCount;
@@ -226,18 +224,16 @@
         };
         uint16_t padding;
       };
+      uint16_t opCount;
     } p2p;
-    struct {
-      uint16_t padding[15];
-      uint16_t opCount;
-    } op;
     // [RCCL] Clique-based arguments
     //        NOTE: Follows same field structure as coll
     //              because nChannels is accessed from "coll" struct.
     struct {
       size_t count;
       cliqueDevicePtrs_t* ptrs;
-      uint32_t unused;
+      uint64_t unused_1;
+      uint16_t unused_2;
       uint8_t bid;
       uint8_t nChannels;
     } clique;
@@ -352,6 +348,7 @@
 typedef enum {
   ncclCollTraceNotReady,
   ncclCollTraceKernelLaunchType,
+  ncclCollTraceKernelEndType,
   ncclCollTraceCollEndType,
   ncclCollTraceAbortType,
   ncclCollTraceDataType
