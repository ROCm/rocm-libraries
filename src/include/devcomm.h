/*************************************************************************
 * Copyright (c) 2015-2022, NVIDIA CORPORATION. All rights reserved.
 * Modifications Copyright (c) 2019-2022 Advanced Micro Devices, Inc. All rights reserved.
 *
 * See LICENSE.txt for license information
 ************************************************************************/

#ifndef NCCL_DEVICE_H_
#define NCCL_DEVICE_H_

#include "nccl.h"
#include "rccl_bfloat16.h"
#include "align.h"
#if defined(ENABLE_NPKIT)
#include "npkit/npkit_struct.h"
#endif
#include <stdint.h>


#define NCCL_NUM_FUNCTIONS 5 // SendRecv and AllToAllPivot not included for now
typedef enum { ncclFuncBroadcast, ncclFuncReduce, ncclFuncAllGather, ncclFuncReduceScatter, ncclFuncAllReduce, ncclFuncSendRecv, ncclFuncSend, ncclFuncRecv, ncclFuncAllToAllPivot, ncclNumFuncs} ncclFunc_t;
extern const char* ncclFuncStr[NCCL_NUM_FUNCTIONS+2];

#define NCCL_NUM_ALGORITHMS 3 // Tree/Ring/CollNet
#define NCCL_ALGO_TREE 0
#define NCCL_ALGO_RING 1
#define NCCL_ALGO_COLLNET 2
extern const char* ncclAlgoStr[NCCL_NUM_ALGORITHMS];

#define NCCL_NUM_PROTOCOLS 3 // Simple/LL/LL128
#define NCCL_PROTO_LL 0
#define NCCL_PROTO_LL128 1
#define NCCL_PROTO_SIMPLE 2
extern const char* ncclProtoStr[NCCL_NUM_PROTOCOLS];

#define NCCL_MAX_OPS 2048
#define NCCL_STEPS 8

union ncclLLFifoLine {
  /* Flags have to be *after* data, because otherwise, an incomplete receive
     from the network may receive the flag but not the data.
     Note this is assuming that either we receive contiguous chunks of data
     (sockets) or data is written with an atomicity of 8 bytes (IB/RDMA). */
  struct {
    uint32_t data1;
    uint32_t flag1;
    uint32_t data2;
    uint32_t flag2;
  };
  uint64_t v[2];
  int4 i4;
};

#if defined(__gfx1030__)
#define WARP_SIZE 32
#else
#define WARP_SIZE 64
#endif
#define MAXCHANNELS 32
#define NCCL_MAX_NTHREADS 256
#define NCCL_SIMPLE_MAX_NTHREADS NCCL_MAX_NTHREADS
#define NCCL_LL_MAX_NTHREADS NCCL_MAX_NTHREADS
#define NCCL_LL_LINES_PER_THREAD 8
#ifdef TEST_LL_CLEANUP
#define NCCL_LL_CLEAN_MASK 0x078 // Set to 0x100 to disable cleanup
#define NCCL_LL_FLAG_MAX   0x100
#define NCCL_LL_FLAG(a) ((uint32_t)((a) % NCCL_LL_FLAG_MAX))
#else
#define NCCL_LL_CLEAN_MASK 0x7ffffff8
#define NCCL_LL_FLAG(a) ((uint32_t)(a))
#endif
// Make sure the clean mask will last for at least NCCL_NSTEPS
static_assert(NCCL_LL_CLEAN_MASK % NCCL_STEPS == 0, "Invalid NCCL_LL_CLEAN_MASK value");

#define NCCL_LL128_LINESIZE 64
#define NCCL_LL128_LINEELEMS (NCCL_LL128_LINESIZE/sizeof(uint64_t))
#define NCCL_LL128_DATAELEMS (NCCL_LL128_LINEELEMS-1)

#define NCCL_LL128_MAX_NTHREADS 256
#define NCCL_LL128_ELEMS_PER_THREAD 28

#define NCCL_LL128_SHMEM_ELEMS_PER_THREAD 4
#define NCCL_LL128_SHMEM_SIZE (NCCL_LL128_SHMEM_ELEMS_PER_THREAD*NCCL_LL128_MAX_NTHREADS)

#define NCCL_DIRECT_WRITE 0x01
#define NCCL_DIRECT_READ  0x02
#define NCCL_DIRECT_NIC   0x04
#define NCCL_IPC_WRITE    0x08
#define NCCL_IPC_READ     0x10

struct ncclConnInfo {
  // Regular comm mechanism
  char *buffs[NCCL_NUM_PROTOCOLS]; // Local for recv, remote for send
  uint64_t *tail;     // Local for recv, remote for send
  uint64_t *head;     // Local for send, remote for recv

  int direct;         // Direct communication
  int shared;         // Buffers are shared
  void **ptrExchange; // Pointer exchange for direct communication
  uint64_t* redOpArgExchange; // PreOp scaler exchange for direct pull case

  int *sizesFifo;     // Sizes fifo from GPU to proxy
  int *offsFifo;      // Buffer fifo from proxy to GPU

  uint64_t step;      // Keep where we are
  uint64_t llLastCleaning;

  // GPU's HDP_MEM_FLUSH_ADDR: HDP Memory Coherency Flush Control. This register
  // allows software to explicitly initiate a flush read to HDP memory. See more
  // descriptions in primitives.h.
  uint32_t* next_hdp_reg;  // Next GPU in ring (for p2p transport use only)
  uint32_t* curr_hdp_reg;  // Current GPU's HDP register
};

struct ncclProxyConnector {
  int rank;
  int localRank;
  struct ncclProxyConnection* connection;
  struct ncclComm* comm;
};

struct ncclConnector {
  int connected;
  struct ncclProxyConnector proxyConn;
  struct ncclTransportComm* transportComm;
  void* transportResources;
  struct ncclConnInfo conn;
  struct ncclComm *comm;
};

struct ncclRing {
  // Shortcuts for userRanks[1] and userRanks[n-1]
  int prev;
  int next;

  // Maps an internal nccl index to user-specified rank order. This is necessary
  // since we need to know how the user expects data to be ordered across
  // devices. Ordered from current device.
  int* userRanks;

  int index; // This rank's index in the ring
};


#define NCCL_MAX_TREE_ARITY 3
struct ncclTree {
  int depth;
  int up;
  int down[NCCL_MAX_TREE_ARITY];
};

#define NCCL_MAX_DIRECT_ARITY 7
struct ncclDirect {
  int depth;
  int out;
  int nHeads;
  int headRank;
  int shift;
  int up[NCCL_MAX_DIRECT_ARITY];
  int down[NCCL_MAX_DIRECT_ARITY];
};

#define NCCL_CONN_IDX_P2P_NET 2
#define NCCL_MAX_CONNS 3
struct ncclChannelPeer {
  struct ncclConnector send[NCCL_MAX_CONNS];
  struct ncclConnector recv[NCCL_MAX_CONNS];
};

struct ncclDevComm;

#pragma pack(push)  /* push current alignment to stack */
#pragma pack(8)     /* set alignment to 8 bytes boundary */
/* ncclWork is to be a power of two, currently 8x64 bytes, */
/* to make sure reads to host from the CUDA kernel are aligned. */
/* Make sure to adjust padding at the end of ncclWorkElem. */
#define NCCL_WORK_SIZE 256

enum ncclWorkType : uint8_t {
   ncclWorkTypeUnused=0,
   ncclWorkTypeColl=1,
   ncclWorkTypeP2p=2,
   ncclWorkTypeRegColl=3
};
enum ncclWorkP2PType : uint8_t {
  ncclWorkP2pTypeUnused=0,
  ncclWorkP2pTypeSend,
  ncclWorkP2pTypeRecv
};

struct ncclWorkHeader {
  union {
    int32_t workNext;  // when isLast=0: Offset from kernel argument workHead
    uint32_t doneAcks; // when isLast=1: Monotonic (mod 1<<32) ack value to send back.
  };
  uint16_t funcIndex;
  uint8_t isLast:1; // last work for this kernel
  uint8_t inFifo:1; // is this work in the fifo
  enum ncclWorkType type;
};

struct ncclWorkElem {
  union {
    uint8_t flagBits;
    struct {
      uint8_t isUsed:1, redOpArgIsPtr:1, regUsed:1, pad_0:1, nWarps:4;
    };
  };
  uint8_t direct;
  uint8_t bid;
  uint8_t nChannels;
  struct {
    uint32_t root:30;
    uint32_t connIndex:2;
  };

  const void * sendbuff;
  void * recvbuff;

  size_t count;
  union {
    size_t lastChunkSize;
    // Pivot A2A kernel computes chunk size itself.
    // Instead, it needs the number of bidirectional rings.
    size_t pivotA2ANumBiRings;
  };
  uint64_t redOpArg;
  uint64_t opCount;
};

static_assert((NCCL_WORK_SIZE - alignUp(sizeof(ncclWorkHeader), alignof(ncclWorkElem)))/sizeof(ncclWorkElem) == 4, "Sanity check: NCCL_MAX_WORK_ELEMENTS == 4");
#define NCCL_MAX_WORK_ELEMENTS 1

struct ncclWorkElemP2p {
  struct {
    int32_t peer:30;
    uint32_t connIndex:2;
  };
  union {
    uint16_t flagBits;
    struct {
      enum ncclWorkP2PType p2pType:4;
      uint16_t nWarps:4;
      uint16_t warpStart:4;
      uint16_t ngroups:4;
    };
  };
  uint16_t opCount;
  // Important not to use any fields with greater than 4-byte alignment since
  // we need sizeof(ncclWorkElemP2p)==28, but that would be padded up to 32 if
  // there were 8-byte fields.
  //void* buff;
  uint32_t buffHi32, buffLo32; // buff = buffHi32<<32 | buffLo32;
  //size_t count;
  uint32_t countHi32, countLo32; // count = countHi32<<32 | countLo32;
  int chunkSize;
};

static_assert(((NCCL_WORK_SIZE - alignUp(sizeof(ncclWorkHeader), alignof(ncclWorkElemP2p)))/sizeof(ncclWorkElemP2p)) == 8, "Sanity check: NCCL_MAX_WORK_ELEMENTS_P2P == 8");
#define NCCL_MAX_WORK_ELEMENTS_P2P 2

struct ncclWorkElemReg {
  struct ncclWorkElem elem;
  void* dnInputs[NCCL_MAX_DIRECT_ARITY+1];
  void* dnOutputs[NCCL_MAX_DIRECT_ARITY+1];
  void* upOutputs[NCCL_MAX_DIRECT_ARITY+1];
};

#define NCCL_MAX_WORK_ELEMENTS_REG ((NCCL_WORK_SIZE - alignUp(sizeof(ncclWorkHeader), alignof(ncclWorkElemReg)))/sizeof(ncclWorkElemReg))
static_assert(NCCL_MAX_WORK_ELEMENTS_REG == 1, "Sanity check: NCCL_MAX_WORK_ELEMENTS_REG == 1");

// Number of named barriers supported by CUDA
#define NCCL_MAX_GROUPS (NCCL_MAX_NTHREADS/WARP_SIZE)

struct ncclWork {
  struct ncclWorkHeader header;
  union {
    char pad[NCCL_WORK_SIZE - sizeof(struct ncclWorkHeader)];
    struct ncclWorkElem elems[NCCL_MAX_WORK_ELEMENTS];
    struct ncclWorkElemP2p p2pElems[NCCL_MAX_WORK_ELEMENTS_P2P];
    struct ncclWorkElemReg regElems[NCCL_MAX_WORK_ELEMENTS_REG];
  };
};
<<<<<<< HEAD
static_assert(sizeof(struct ncclWork) == NCCL_WORK_SIZE, "Sanity check: sizeof(struct ncclWork) == NCCL_WORK_SIZE");
static_assert(sizeof(struct ncclWork)%16 == 0, "Sanity check: sizeof(struct ncclWork)%16 == 0");

struct ncclDevChannelPeer {
  // Stripped version of ncclChannelPeer where we only keep the ncclConnInfo
  // instead of the full ncclConnector.
  struct ncclConnInfo send[NCCL_MAX_CONNS];
  struct ncclConnInfo recv[NCCL_MAX_CONNS];
=======

static_assert(sizeof(struct ncclWork) == NCCL_WORK_SIZE, "ncclWork size needs to be well aligned");

struct ncclChannel {
  union {
    struct {
      struct ncclRing ring;
      struct ncclTree tree;
      struct ncclTree binTree;
      struct ncclDirect collTree;

      int id;

      // Communication structures
      struct ncclPeer* peers;
      struct ncclPeer* devPeers;

      // Operation list for aggregation
      struct ncclWork* workFifo;
      int workCount;
      size_t totalSize;
      uint64_t workFifoTail; // Only used by CPU
      uint16_t index;        // Only used by GPU

      // GDRCOPY support
      struct ncclWork* workFifoGdr;
      struct ncclWork* workFifoDev;
      void* gdrMemDesc;
    };
    int data[0x80];
  };
>>>>>>> ea8120a3
};
#pragma pack(pop)   /* restore original alignment from stack */

#ifdef ENABLE_PROFILING
#define PROFILE_NUM_ITEMS 31
#define PROFILE_NUM_LAUNCHES 1024

struct ncclProf {
  uint32_t count;
  uint32_t seq; // only entry from first launch is used
  struct {
    uint64_t line:16;
    uint64_t timeStamp:48;
  } elem[PROFILE_NUM_ITEMS];
};
static_assert(sizeof(struct ncclProf) == 256, "ncclProf must have size of 256");
#endif

#ifdef ENABLE_COLLTRACE
typedef enum {
  ncclCollTraceNotReady = 0,
  ncclCollTraceKernelLaunchType = 1,
  ncclCollTraceKernelEndType = 2,
  ncclCollTraceCollLaunchType = 3,
  ncclCollTraceAbortType = 4,
  ncclCollTraceDataType = 5,
  ncclCollTraceCollElemType = (1<<4),
  ncclCollTraceP2pElemType = (1<<5),
} ncclCollTraceDataType_t;

struct ncclCollTrace {
  uint8_t type;
  uint8_t bid;
  int16_t funcIndex;
  uint32_t data_0;
  uint64_t timeStamp;
  union {
    uint64_t opCount;
    uint32_t p2pOpCount[2];
  };
  union {
    uint64_t data_1;
    struct {
      uint8_t nWarps;
      uint8_t bid;
      uint8_t nChannels;
    } coll;
    struct {
      int16_t peer;
      uint8_t ngroups:4;
      uint8_t connIndex:4;
      uint8_t warpStart:4;
      uint8_t nWarps:4;
    } p2p[2];
  };
};
static_assert(sizeof(struct ncclCollTrace) == 8*sizeof(int), "ncclCollTrace must have a pow2 size");

#define COLLTRACE_NUM_ITEMS 8192
#endif

struct alignas(16) ncclDevChannel {
  struct ncclDevChannelPeer *peers;
  struct ncclRing ring;
  struct ncclTree tree;
  struct ncclDirect collTree;
  uint32_t* workFifoDone; // Location of done counter, device writes index+1 of last work processed
};

struct ncclDevComm {
  int rank;
  int nRanks;
  int buffSizes[NCCL_NUM_PROTOCOLS];

  // Operation list for aggregation
  int workFifoDepth;
  struct ncclWork* workFifoHeap; // may be cudaHost or GDR memory

  // Flag to ask NCCL kernels to abort
  volatile uint32_t* abortFlag;

  // Channels, device side
  struct ncclDevChannel* channels/*[MAXCHANNELS]*/;

#if defined(ENABLE_NPKIT)
  NpKitEventCollectContext* npKitEventCollectContexts;
  uint64_t* cpuTimestamp;
#endif

#ifdef ENABLE_COLLTRACE
  struct ncclCollTrace* collTrace;
  volatile uint32_t *collTraceTail;
  pthread_t collTraceThread;
#endif

#ifdef ENABLE_PROFILING
  struct ncclProf* devProf;
#endif
};

struct alignas(16) ncclDevCommAndChannels {
  struct ncclDevComm comm;
  struct ncclDevChannel channels[MAXCHANNELS];
};

#endif<|MERGE_RESOLUTION|>--- conflicted
+++ resolved
@@ -281,7 +281,6 @@
     struct ncclWorkElemReg regElems[NCCL_MAX_WORK_ELEMENTS_REG];
   };
 };
-<<<<<<< HEAD
 static_assert(sizeof(struct ncclWork) == NCCL_WORK_SIZE, "Sanity check: sizeof(struct ncclWork) == NCCL_WORK_SIZE");
 static_assert(sizeof(struct ncclWork)%16 == 0, "Sanity check: sizeof(struct ncclWork)%16 == 0");
 
@@ -290,39 +289,7 @@
   // instead of the full ncclConnector.
   struct ncclConnInfo send[NCCL_MAX_CONNS];
   struct ncclConnInfo recv[NCCL_MAX_CONNS];
-=======
-
-static_assert(sizeof(struct ncclWork) == NCCL_WORK_SIZE, "ncclWork size needs to be well aligned");
-
-struct ncclChannel {
-  union {
-    struct {
-      struct ncclRing ring;
-      struct ncclTree tree;
-      struct ncclTree binTree;
-      struct ncclDirect collTree;
-
-      int id;
-
-      // Communication structures
-      struct ncclPeer* peers;
-      struct ncclPeer* devPeers;
-
-      // Operation list for aggregation
-      struct ncclWork* workFifo;
-      int workCount;
-      size_t totalSize;
-      uint64_t workFifoTail; // Only used by CPU
-      uint16_t index;        // Only used by GPU
-
-      // GDRCOPY support
-      struct ncclWork* workFifoGdr;
-      struct ncclWork* workFifoDev;
-      void* gdrMemDesc;
-    };
-    int data[0x80];
-  };
->>>>>>> ea8120a3
+
 };
 #pragma pack(pop)   /* restore original alignment from stack */
 
@@ -388,6 +355,7 @@
   struct ncclDevChannelPeer *peers;
   struct ncclRing ring;
   struct ncclTree tree;
+  struct ncclTree binTree;
   struct ncclDirect collTree;
   uint32_t* workFifoDone; // Location of done counter, device writes index+1 of last work processed
 };
