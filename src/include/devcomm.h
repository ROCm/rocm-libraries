--- conflicted
+++ resolved
@@ -163,10 +163,7 @@
   int down[NCCL_MAX_DIRECT_ARITY];
 };
 
-<<<<<<< HEAD
 #define NCCL_CONN_IDX_P2P_NET 2
-#define NCCL_MAX_CONNS 3
-=======
 #define NCCL_MAX_NVLS_ARITY 8
 struct ncclNvls {
   int out;
@@ -176,8 +173,7 @@
   int down;
 };
 
-#define NCCL_MAX_CONNS 2
->>>>>>> 9b7d5edb
+#define NCCL_MAX_CONNS 3
 struct ncclChannelPeer {
   struct ncclConnector send[NCCL_MAX_CONNS];
   struct ncclConnector recv[NCCL_MAX_CONNS];
@@ -375,11 +371,8 @@
   struct ncclTree tree;
   struct ncclTree collnetChain;
   struct ncclDirect collnetDirect;
-<<<<<<< HEAD
   struct ncclTree binTree;
-=======
   struct ncclNvls nvls;
->>>>>>> 9b7d5edb
   uint32_t* workFifoDone; // Location of done counter, device writes index+1 of last work processed
 };
 
