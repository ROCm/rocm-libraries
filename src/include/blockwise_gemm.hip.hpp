#pragma once
#include "threadwise_gemm.hip.hpp"

template <index_t BlockSize,
          class BlockMatrixA,
          class BlockMatrixB,
          class ThreadMatrixC,
          bool TransA,
          bool TransB,
          bool TransC,
          index_t KPerThreadLoop,
          index_t MThreadPerCluster,
          index_t NThreadPerCluster,
          bool DistributeThreadAlongColumnFirst>
struct BlockwiseGemmBlockABlockBThreadC
{
    index_t mMyThreadOffsetA = 0;
    index_t mMyThreadOffsetB = 0;

    struct MatrixIndex
    {
        index_t row;
        index_t col;
    };

    __device__ BlockwiseGemmBlockABlockBThreadC()
    {
        constexpr auto a_block_mtx = BlockMatrixA{};
        constexpr auto b_block_mtx = BlockMatrixB{};

        const auto c_thread_mtx_index = GetBeginOfThreadMatrixC(get_thread_local_1d_id());

        mMyThreadOffsetA = (!TransA) ? a_block_mtx.Get1dIndex(c_thread_mtx_index.row, 0)
                                     : a_block_mtx.Get1dIndex(0, c_thread_mtx_index.row);

        mMyThreadOffsetB = (!TransB) ? b_block_mtx.Get1dIndex(0, c_thread_mtx_index.col)
                                     : b_block_mtx.Get1dIndex(c_thread_mtx_index.col, 0);

#if 0
        if(get_thread_local_1d_id() == 0 && get_block_1d_id() == 0)
        {
            print_ConstantMatrixDescriptor(BlockMatrixA{}, "a_block_mtx: ");
            print_ConstantMatrixDescriptor(BlockMatrixB{}, "b_block_mtx: ");
            print_ConstantMatrixDescriptor(ThreadMatrixC{}, "c_thread_mtx: ");

            printf("%u %u, %u %u %u, %u %u\n",
                   get_block_1d_id(),
                   get_thread_local_1d_id(),
                   c_thread_mtx_index.batch,
                   c_thread_mtx_index.row,
                   c_thread_mtx_index.col,
                   mMyThreadOffsetA,
                   mMyThreadOffsetB);
        }
#endif
    }

    __device__ MatrixIndex GetBeginOfThreadMatrixC(index_t thread_id) const
    {

        if(TransA && (!TransB) && (!TransC))
        {
            constexpr auto a_block_mtx = BlockMatrixA{};
            constexpr auto b_block_mtx = BlockMatrixB{};

            static_assert(a_block_mtx.NRow() == b_block_mtx.NRow(),
                          "wrong! k dimension not consistent!");

            constexpr index_t MPerBlock = a_block_mtx.NCol();
            constexpr index_t NPerBlock = b_block_mtx.NCol();

            constexpr auto c_thread_mtx = ThreadMatrixC{};

            // divide thread work
            constexpr index_t MPerThread = c_thread_mtx.NRow();
            constexpr index_t NPerThread = c_thread_mtx.NCol();

            static_assert(MPerBlock % (MPerThread * MThreadPerCluster) == 0,
                          "MPerBlock % (MPerThread * MThreadPerCluster) != 0");

            static_assert(NPerBlock % (NPerThread * NThreadPerCluster) == 0,
                          "NPerBlock % (NPerThread * NThreadPerCluster) != 0");

            constexpr index_t MClusterWork =
                (MPerBlock + MPerThread * MThreadPerCluster - 1) / (MPerThread * MThreadPerCluster);

            constexpr index_t NClusterWork =
                (NPerBlock + NPerThread * NThreadPerCluster - 1) / (NPerThread * NThreadPerCluster);

            static_assert(BlockSize ==
                              (MClusterWork * MThreadPerCluster) *
                                  (NClusterWork * NThreadPerCluster),
                          "wrong! wrong BlockSize");

            if(DistributeThreadAlongColumnFirst)
            {
                const index_t cluster_work_block_id =
                    thread_id / (MThreadPerCluster * NThreadPerCluster);

                const index_t thread_work_cluster_id =
                    thread_id - cluster_work_block_id * (MThreadPerCluster * NThreadPerCluster);

                const index_t m_cluster_work_block_id = cluster_work_block_id / NClusterWork;
                const index_t n_cluster_work_block_id =
                    cluster_work_block_id - m_cluster_work_block_id * NClusterWork;

                const index_t m_thread_work_cluster_id = thread_work_cluster_id / NThreadPerCluster;
                const index_t n_thread_work_cluster_id =
                    thread_work_cluster_id - m_thread_work_cluster_id * NThreadPerCluster;

#if 0
                if(get_block_1d_id() == 0)
                {
                    printf("%u %u, \t"
                           "MClusterWork %u MThreadPerCluster %u NClusterWork %u NThreadPerCluster %u \t"
                           "m_cluster_work_block_id %u n_cluster_work_block_id %u \t"
                           "m_thread_work_cluster_id %u n_thread_work_cluster_id %u \t"
                            "\n",
                            get_block_1d_id(), get_thread_local_1d_id(),
                            MClusterWork, MThreadPerCluster, NClusterWork, NThreadPerCluster,
                            m_cluster_work_block_id, n_cluster_work_block_id,
                            m_thread_work_cluster_id, n_thread_work_cluster_id);
                }
#endif

                return MatrixIndex{m_cluster_work_block_id * (MThreadPerCluster * MPerThread) +
                                       m_thread_work_cluster_id * MPerThread,
                                   n_cluster_work_block_id * (NThreadPerCluster * NPerThread) +
                                       n_thread_work_cluster_id * NPerThread};
            }
            else
            {
                // not implemented
                assert(false);
            }
        }
        else
        {
            // not implemented
            assert(false);
        }
    }

    // this should be optimized away if input is known
    __device__ static MatrixIndex GetDistanceFromBeginOfThreadMatrixC(index_t m_in_c,
                                                                      index_t n_in_c)
    {
        return MatrixIndex{m_in_c, n_in_c};
    }

    template <class FloatA, class FloatB, class FloatC, class Accumulator>
    __device__ void Run(const FloatA* __restrict__ p_a_block,
                        const FloatB* __restrict__ p_b_block,
                        FloatC* __restrict__ p_c_thread,
                        Accumulator f_accum) const
    {
        if(TransA && (!TransB) && (!TransC))
        {
            constexpr auto True  = integral_constant<bool, true>{};
            constexpr auto False = integral_constant<bool, false>{};

            constexpr auto a_block_mtx  = BlockMatrixA{};
            constexpr auto b_block_mtx  = BlockMatrixB{};
            constexpr auto c_thread_mtx = ThreadMatrixC{};

            constexpr index_t KPerBlock = a_block_mtx.NRow(); // A is transposed

            constexpr index_t MPerThread = c_thread_mtx.NRow();
            constexpr index_t NPerThread = c_thread_mtx.NCol();

            // a is transposed, b is not
            constexpr auto a_thread_mtx =
                make_ConstantMatrixDescriptor(Number<KPerThreadLoop>{}, Number<MPerThread>{});

            constexpr auto b_thread_mtx =
                make_ConstantMatrixDescriptor(Number<KPerThreadLoop>{}, Number<NPerThread>{});

            FloatA p_a_thread[a_thread_mtx.GetElementSpace()];
            FloatB p_b_thread[b_thread_mtx.GetElementSpace()];

            // loop over k
            for(index_t k_begin = 0; k_begin < KPerBlock; k_begin += KPerThreadLoop)
            {
                threadwise_matrix_copy(a_block_mtx,
                                       p_a_block + mMyThreadOffsetA +
                                           k_begin * a_block_mtx.RowStride(),
                                       a_thread_mtx,
                                       p_a_thread,
                                       a_thread_mtx.GetLengths());

                threadwise_matrix_copy(b_block_mtx,
                                       p_b_block + mMyThreadOffsetB +
                                           k_begin * b_block_mtx.RowStride(),
                                       b_thread_mtx,
                                       p_b_thread,
                                       b_thread_mtx.GetLengths());

                threadwise_gemm(a_thread_mtx,
                                True,
                                p_a_thread,
                                b_thread_mtx,
                                False,
                                p_b_thread,
                                c_thread_mtx,
                                False,
                                p_c_thread,
                                f_accum);
            }
        }
    }
};

// if following number are power of 2, index calculation shall be greatly reduced:
//    MPerThreadSubC, NPerThreadSubC, MLevel0Cluster, NLevel0Cluster, MLevel1Cluster, NLevel1Cluster
template <index_t BlockSize,
          class BlockMatrixA,
          class BlockMatrixB,
          class ThreadMatrixC,
          index_t MPerThreadSubC,
          index_t NPerThreadSubC,
          index_t MLevel0Cluster,
          index_t NLevel0Cluster,
          index_t MLevel1Cluster,
          index_t NLevel1Cluster,
          index_t KPerThreadLoop>
struct BlockwiseGemmBlockABlockBThreadCTransANormalBNormalC_v2
{
    struct MatrixIndex
    {
        index_t row;
        index_t col;
    };

    index_t mMyThreadOffsetA;
    index_t mMyThreadOffsetB;

    __device__ BlockwiseGemmBlockABlockBThreadCTransANormalBNormalC_v2()
    {
        constexpr index_t ThreadPerLevel1Cluster =
            MLevel0Cluster * NLevel0Cluster * MLevel1Cluster * NLevel1Cluster;

        static_assert(BlockSize == ThreadPerLevel1Cluster, "wrong! wrong blocksize\n");

        constexpr auto a_block_mtx  = BlockMatrixA{};
        constexpr auto b_block_mtx  = BlockMatrixB{};
        constexpr auto c_thread_mtx = ThreadMatrixC{};

        static_assert(a_block_mtx.NRow() == b_block_mtx.NRow(),
                      "wrong! K dimension not consistent\n");

        constexpr index_t M = a_block_mtx.NCol(); // A is transposed
        constexpr index_t N = b_block_mtx.NCol();
        constexpr index_t K = a_block_mtx.NRow();

        constexpr index_t MPerThread = c_thread_mtx.NRow();
        constexpr index_t NPerThread = c_thread_mtx.NCol();

        static_assert((MPerThread % MPerThreadSubC == 0) && (NPerThread % NPerThreadSubC == 0),
                      "wrong! Cannot evenly divide thread work among repeat \n");

        constexpr index_t MRepeat = MPerThread / MPerThreadSubC;
        constexpr index_t NRepeat = NPerThread / NPerThreadSubC;

        static_assert((M % MRepeat == 0) && (N % NRepeat == 0),
                      "wrong! Cannot evenly divide work among repeat\n");

        constexpr index_t MPerLevel1Cluster = M / MRepeat;
        constexpr index_t NPerLevel1Cluster = N / NRepeat;

        static_assert((MPerLevel1Cluster % MLevel1Cluster == 0) &&
                          (NPerLevel1Cluster % NLevel1Cluster == 0),
                      "wrong! Cannot evenly divide work among Level1Cluster\n");

        constexpr index_t MPerLevel0Cluster = MPerLevel1Cluster / MLevel1Cluster;
        constexpr index_t NPerLevel0Cluster = NPerLevel1Cluster / NLevel1Cluster;

        static_assert((MPerLevel0Cluster % MLevel0Cluster == 0) &&
                          (NPerLevel0Cluster % NLevel0Cluster == 0),
                      "wrong! Cannot evenly divide work among Level0Cluster\n");

        static_assert((MPerThreadSubC == MPerLevel0Cluster / MLevel0Cluster) &&
                          (NPerThreadSubC == NPerLevel0Cluster / NLevel0Cluster),
                      "wrong! thread work size is wrong\n");

        auto c_thread_mtx_index = GetBeginOfThreadMatrixC(get_thread_local_1d_id());

        mMyThreadOffsetA = a_block_mtx.Get1dIndex(0, c_thread_mtx_index.row);
        mMyThreadOffsetB = b_block_mtx.Get1dIndex(0, c_thread_mtx_index.col);
    }

    __device__ static MatrixIndex GetBeginOfThreadMatrixC(index_t thread_id)
    {
        constexpr index_t ThreadPerLevel0Cluster = MLevel0Cluster * NLevel0Cluster;

        index_t level1_id   = thread_id / ThreadPerLevel0Cluster;
        index_t level1_m_id = level1_id / NLevel1Cluster;
        index_t level1_n_id = level1_id % NLevel1Cluster;

        index_t level0_id   = thread_id % ThreadPerLevel0Cluster;
        index_t level0_m_id = level0_id / NLevel0Cluster;
        index_t level0_n_id = level0_id % NLevel0Cluster;

        constexpr index_t MPerLevel0Cluster = MPerThreadSubC * MLevel0Cluster;
        constexpr index_t NPerLevel0Cluster = NPerThreadSubC * NLevel0Cluster;

        return MatrixIndex{level1_m_id * MPerLevel0Cluster + level0_m_id * MPerThreadSubC,
                           level1_n_id * NPerLevel0Cluster + level0_n_id * NPerThreadSubC};
    }

    // this should be optimized away if input is known
    __device__ static MatrixIndex GetDistanceFromBeginOfThreadMatrixC(index_t m_in_c,
                                                                      index_t n_in_c)
    {
        constexpr auto c_thread_mtx = ThreadMatrixC{};

        constexpr index_t MPerThread = c_thread_mtx.NRow();
        constexpr index_t NPerThread = c_thread_mtx.NCol();

        constexpr index_t MRepeat = MPerThread / MPerThreadSubC;
        constexpr index_t NRepeat = NPerThread / NPerThreadSubC;

        constexpr index_t MPerLevel1Cluster = MPerThreadSubC * MLevel0Cluster * MLevel1Cluster;
        constexpr index_t NPerLevel1Cluster = NPerThreadSubC * NLevel0Cluster * NLevel1Cluster;

        index_t m_repeat = m_in_c / MPerThreadSubC;
        index_t n_repeat = n_in_c / NPerThreadSubC;

        index_t m_in_sub_c = m_in_c % MPerThreadSubC;
        index_t n_in_sub_c = n_in_c % NPerThreadSubC;

        return MatrixIndex{m_repeat * MPerLevel1Cluster + m_in_sub_c,
                           n_repeat * NPerLevel1Cluster + n_in_sub_c};
    }

    template <class FloatA, class FloatB, class FloatC, class Accumulator>
    __device__ void Run_asm(const FloatA* __restrict__ p_a_block,
                            const FloatB* __restrict__ p_b_block,
                            FloatC* __restrict__ p_c_thread,
                            Accumulator f_accum) const
    {
        constexpr auto True  = integral_constant<bool, true>{};
        constexpr auto False = integral_constant<bool, false>{};

        constexpr auto a_block_mtx  = BlockMatrixA{};
        constexpr auto b_block_mtx  = BlockMatrixB{};
        constexpr auto c_thread_mtx = ThreadMatrixC{};

        constexpr index_t M = a_block_mtx.NCol();
        constexpr index_t N = b_block_mtx.NCol();
        constexpr index_t K = a_block_mtx.NRow();

        constexpr index_t MPerThread = c_thread_mtx.NRow();
        constexpr index_t NPerThread = c_thread_mtx.NCol();

        // thread A, B for GEMM
        constexpr auto a_thread_mtx =
            make_ConstantMatrixDescriptor(Number<KPerThreadLoop>{}, Number<MPerThread>{});

        constexpr auto b_thread_mtx =
            make_ConstantMatrixDescriptor(Number<KPerThreadLoop>{}, Number<NPerThread>{});

        // thread A-sub, B-sub for copy
        constexpr auto a_thread_sub_mtx = make_ConstantMatrixDescriptor(
                Number<KPerThreadLoop>{}, Number<MPerThreadSubC>{}, Number<MPerThread>{});

        constexpr auto b_thread_sub_mtx = make_ConstantMatrixDescriptor(
                Number<KPerThreadLoop>{}, Number<NPerThreadSubC>{}, Number<NPerThread>{});

        float p_thread[a_thread_mtx.GetElementSpace() + b_thread_mtx.GetElementSpace()];

        FloatA* p_a_thread = p_thread;
        FloatB* p_b_thread = p_thread + a_thread_mtx.GetElementSpace();

        constexpr index_t MPerLevel1Cluster = MPerThreadSubC * MLevel0Cluster * MLevel1Cluster;
        constexpr index_t NPerLevel1Cluster = NPerThreadSubC * NLevel0Cluster * NLevel1Cluster;

        constexpr index_t MRepeat = MPerThread / MPerThreadSubC;
        constexpr index_t NRepeat = NPerThread / NPerThreadSubC;

        Float4* reg_a = (Float4*)(p_a_thread);
        Float4* reg_b = (Float4*)(p_b_thread);
        Float4* reg_c = (Float4*)(p_c_thread);
        void* a_loc   = (void*)(p_a_block + mMyThreadOffsetA);
        void* b_loc   = (void*)(p_b_block + mMyThreadOffsetB);
<<<<<<< HEAD
        // loop over k
        int k_chunk = K;
        // for(index_t k_begin = 0; k_begin < K; k_begin += KPerThreadLoop * k_chunk)
        index_t k_begin = 0;
        {
=======
>>>>>>> 62c4d5df

        int lds_a_block_off   = sizeof(Float) * M;
        int lds_b_block_off   = sizeof(Float) * N;
        int lds_a_block_off_1 = MPerLevel1Cluster * sizeof(Float);
        int lds_b_block_off_1 = NPerLevel1Cluster * sizeof(Float);
        ds_read_b128(reg_a[0], a_loc, 0);
        ds_read_b128(reg_b[0], b_loc, 0);
        ds_read_b128(reg_b[1], b_loc, lds_b_block_off_1);
        ds_read_b128(reg_a[1], a_loc, lds_a_block_off_1);
        lgkmcnt(2);
        outerProduct4x4(reg_a[0], reg_b[0], reg_c[0], reg_c[2], reg_c[4], reg_c[6]);
        lgkmcnt(1);
        outerProduct4x4(reg_a[0], reg_b[1], reg_c[1], reg_c[3], reg_c[5], reg_c[7]);
        lgkmcnt(0);
#pragma unroll
        for(int k_i = 1; k_i < K; k_i++)
        {
            ds_read_b128(reg_a[0], a_loc, k_i * lds_a_block_off);
            outerProduct4x4(reg_a[1], reg_b[0], reg_c[8], reg_c[10], reg_c[12], reg_c[14]);
            ds_read_b128(reg_b[0], b_loc, k_i * lds_b_block_off);
            outerProduct4x4(reg_a[1], reg_b[1], reg_c[9], reg_c[11], reg_c[13], reg_c[15]);
            ds_read_b128(reg_b[1], b_loc, lds_b_block_off_1 + k_i * lds_b_block_off);
            ds_read_b128(reg_a[1], a_loc, lds_a_block_off_1 + k_i * lds_a_block_off);
            lgkmcnt(2);
            outerProduct4x4(reg_a[0], reg_b[0], reg_c[0], reg_c[2], reg_c[4], reg_c[6]);
            lgkmcnt(1);
            outerProduct4x4(reg_a[0], reg_b[1], reg_c[1], reg_c[3], reg_c[5], reg_c[7]);
            lgkmcnt(0);
        }
        outerProduct4x4(reg_a[1], reg_b[0], reg_c[8], reg_c[10], reg_c[12], reg_c[14]);
        outerProduct4x4(reg_a[1], reg_b[1], reg_c[9], reg_c[11], reg_c[13], reg_c[15]);
    }

    template <class FloatA, class FloatB, class FloatC, class Accumulator>
    __device__ void Run(const FloatA* const __restrict__ p_a_block,
                        const FloatB* const __restrict__ p_b_block,
                        FloatC* const __restrict__ p_c_thread,
                        Accumulator f_accum) const
    {
        constexpr auto True  = integral_constant<bool, true>{};
        constexpr auto False = integral_constant<bool, false>{};

        constexpr auto a_block_mtx  = BlockMatrixA{};
        constexpr auto b_block_mtx  = BlockMatrixB{};
        constexpr auto c_thread_mtx = ThreadMatrixC{};

        constexpr index_t M = a_block_mtx.NCol();
        constexpr index_t N = b_block_mtx.NCol();
        constexpr index_t K = a_block_mtx.NRow();

        constexpr index_t MPerThread = c_thread_mtx.NRow();
        constexpr index_t NPerThread = c_thread_mtx.NCol();

        // thread A, B for GEMM
        constexpr auto a_thread_mtx =
            make_ConstantMatrixDescriptor(Number<KPerThreadLoop>{}, Number<MPerThread>{});

        constexpr auto b_thread_mtx =
            make_ConstantMatrixDescriptor(Number<KPerThreadLoop>{}, Number<NPerThread>{});

        // thread A-sub, B-sub for copy
        constexpr auto a_thread_sub_mtx = make_ConstantMatrixDescriptor(
            Number<KPerThreadLoop>{}, Number<MPerThreadSubC>{}, Number<MPerThread>{});

        constexpr auto b_thread_sub_mtx = make_ConstantMatrixDescriptor(
            Number<KPerThreadLoop>{}, Number<NPerThreadSubC>{}, Number<NPerThread>{});

        FloatA p_a_thread[a_thread_mtx.GetElementSpace()];
        FloatB p_b_thread[b_thread_mtx.GetElementSpace()];

        constexpr index_t MPerLevel1Cluster = MPerThreadSubC * MLevel0Cluster * MLevel1Cluster;
        constexpr index_t NPerLevel1Cluster = NPerThreadSubC * NLevel0Cluster * NLevel1Cluster;

        constexpr index_t MRepeat = MPerThread / MPerThreadSubC;
        constexpr index_t NRepeat = NPerThread / NPerThreadSubC;

        const FloatA* const p_a_block_thread_offset = p_a_block + mMyThreadOffsetA;

#pragma unroll
        // loop over k
        for(index_t k_begin = 0; k_begin < K; k_begin += KPerThreadLoop)
        {
#pragma unroll
            // copy A-sub to form A
            for(index_t m_repeat = 0; m_repeat < MRepeat; ++m_repeat)
            {
                threadwise_matrix_copy(
                    a_block_mtx,
                    p_a_block + a_block_mtx.Get1dIndex(k_begin, m_repeat * MPerLevel1Cluster) +
                        mMyThreadOffsetA,
                    a_thread_mtx,
                    p_a_thread + a_thread_mtx.Get1dIndex(0, m_repeat * MPerThreadSubC),
                    a_thread_sub_mtx.GetLengths());
            }

#pragma unroll
            // copy B-sub to form B
            for(index_t n_repeat = 0; n_repeat < NRepeat; ++n_repeat)
            {
                threadwise_matrix_copy(
                    b_block_mtx,
                    p_b_block + b_block_mtx.Get1dIndex(k_begin, n_repeat * NPerLevel1Cluster) +
                        mMyThreadOffsetB,
                    b_thread_mtx,
                    p_b_thread + b_thread_mtx.Get1dIndex(0, n_repeat * NPerThreadSubC),
                    b_thread_sub_mtx.GetLengths());
            }

            // C = A * B
            threadwise_gemm(a_thread_mtx,
                            True,
                            p_a_thread,
                            b_thread_mtx,
                            False,
                            p_b_thread,
                            c_thread_mtx,
                            False,
                            p_c_thread,
                            f_accum);
        }
    }

    template <class FloatA, class FloatB, class FloatC, class Accumulator>
    __device__ void Run_RegisterDoubleBuffer(FloatA* const p_a_block,
                                             FloatB* const p_b_block,
                                             FloatC* p_c_thread,
                                             Accumulator f_accum) const
    {
        constexpr auto True  = integral_constant<bool, true>{};
        constexpr auto False = integral_constant<bool, false>{};

        constexpr auto a_block_mtx  = BlockMatrixA{};
        constexpr auto b_block_mtx  = BlockMatrixB{};
        constexpr auto c_thread_mtx = ThreadMatrixC{};

        constexpr index_t M = a_block_mtx.NCol();
        constexpr index_t N = b_block_mtx.NCol();
        constexpr index_t K = a_block_mtx.NRow();

        constexpr index_t MPerThread = c_thread_mtx.NRow();
        constexpr index_t NPerThread = c_thread_mtx.NCol();

        // thread A, B for GEMM
        constexpr auto a_thread_mtx =
            make_ConstantMatrixDescriptor(Number<KPerThreadLoop>{}, Number<MPerThread>{});

        constexpr auto b_thread_mtx =
            make_ConstantMatrixDescriptor(Number<KPerThreadLoop>{}, Number<NPerThread>{});

        // thread A-sub, B-sub for copy
        constexpr auto a_thread_sub_mtx = make_ConstantMatrixDescriptor(
            Number<KPerThreadLoop>{}, Number<MPerThreadSubC>{}, Number<MPerThread>{});

        constexpr auto b_thread_sub_mtx = make_ConstantMatrixDescriptor(
            Number<KPerThreadLoop>{}, Number<NPerThreadSubC>{}, Number<NPerThread>{});

        // register
        FloatA p_a_thread_0[a_thread_mtx.GetElementSpace()];
        FloatB p_b_thread_0[b_thread_mtx.GetElementSpace()];

        FloatA p_a_thread_1[a_thread_mtx.GetElementSpace()];
        FloatB p_b_thread_1[b_thread_mtx.GetElementSpace()];

        constexpr index_t MPerLevel1Cluster = MPerThreadSubC * MLevel0Cluster * MLevel1Cluster;
        constexpr index_t NPerLevel1Cluster = NPerThreadSubC * NLevel0Cluster * NLevel1Cluster;

        constexpr index_t MRepeat = MPerThread / MPerThreadSubC;
        constexpr index_t NRepeat = NPerThread / NPerThreadSubC;

// preload A, B
#pragma unroll
        for(index_t m_repeat = 0; m_repeat < MRepeat; ++m_repeat)
        { // copy A-sub to form A
            threadwise_matrix_copy(a_block_mtx,
                                   p_a_block + mMyThreadOffsetA + m_repeat * MPerLevel1Cluster,
                                   a_thread_sub_mtx,
                                   p_a_thread_0 + m_repeat * MPerThreadSubC,
                                   a_thread_sub_mtx.GetLengths());
        }

#pragma unroll
        for(index_t n_repeat = 0; n_repeat < NRepeat; ++n_repeat)
        { // copy B-sub to form B
            threadwise_matrix_copy(b_block_mtx,
                                   p_b_block + mMyThreadOffsetB + n_repeat * NPerLevel1Cluster,
                                   b_thread_sub_mtx,
                                   p_b_thread_0 + n_repeat * NPerThreadSubC,
                                   b_thread_sub_mtx.GetLengths());
        }

        bool even_loop = true;

#pragma unroll
        for(index_t k_begin = 0; k_begin + KPerThreadLoop < K;
            k_begin += KPerThreadLoop, even_loop = !even_loop)
        { // loop over k
            FloatA* p_a_thread_now = even_loop ? p_a_thread_0 : p_a_thread_1;
            FloatB* p_b_thread_now = even_loop ? p_b_thread_0 : p_b_thread_1;

            FloatA* p_a_thread_next = even_loop ? p_a_thread_1 : p_a_thread_0;
            FloatB* p_b_thread_next = even_loop ? p_b_thread_1 : p_b_thread_0;

// preload next A, B
#pragma unroll
            for(index_t m_repeat = 0; m_repeat < MRepeat; ++m_repeat)
            { // copy A-sub to form A
                threadwise_matrix_copy(a_block_mtx,
                                       p_a_block + mMyThreadOffsetA +
                                           (k_begin + 1) * a_block_mtx.RowStride() +
                                           m_repeat * MPerLevel1Cluster,
                                       a_thread_sub_mtx,
                                       p_a_thread_next + m_repeat * MPerThreadSubC,
                                       a_thread_sub_mtx.GetLengths());
            }

#pragma unroll
            for(index_t n_repeat = 0; n_repeat < NRepeat; ++n_repeat)
            { // copy B-sub to form B
                threadwise_matrix_copy(b_block_mtx,
                                       p_b_block + mMyThreadOffsetB +
                                           (k_begin + 1) * b_block_mtx.RowStride() +
                                           n_repeat * NPerLevel1Cluster,
                                       b_thread_sub_mtx,
                                       p_b_thread_next + n_repeat * NPerThreadSubC,
                                       b_thread_sub_mtx.GetLengths());
            }

            // C = A * B
            threadwise_gemm(a_thread_mtx,
                            True,
                            p_a_thread_now,
                            b_thread_mtx,
                            False,
                            p_b_thread_now,
                            c_thread_mtx,
                            False,
                            p_c_thread,
                            f_accum);
        }

        // last loop
        {
            FloatA* p_a_thread_now = even_loop ? p_a_thread_0 : p_a_thread_1;
            FloatB* p_b_thread_now = even_loop ? p_b_thread_0 : p_b_thread_1;

            // C = A * B
            threadwise_gemm(a_thread_mtx,
                            True,
                            p_a_thread_now,
                            b_thread_mtx,
                            False,
                            p_b_thread_now,
                            c_thread_mtx,
                            False,
                            p_c_thread,
                            f_accum);
        }
    }

    template <class FloatA, class FloatB, class FloatC, class Accumulator>
    __device__ void Run_v2(const FloatA* __restrict__ p_a_block,
                           const FloatB* __restrict__ p_b_block,
                           FloatC* __restrict__ p_c_thread,
                           Accumulator f_accum) const
    {
        constexpr auto True  = integral_constant<bool, true>{};
        constexpr auto False = integral_constant<bool, false>{};

        constexpr auto a_block_mtx  = BlockMatrixA{};
        constexpr auto b_block_mtx  = BlockMatrixB{};
        constexpr auto c_thread_mtx = ThreadMatrixC{};

        constexpr index_t M = a_block_mtx.NCol();
        constexpr index_t N = b_block_mtx.NCol();
        constexpr index_t K = a_block_mtx.NRow();

        constexpr index_t MPerThread = c_thread_mtx.NRow();
        constexpr index_t NPerThread = c_thread_mtx.NCol();

        // thread A-sub, B-sub, C-sub
        constexpr auto a_thread_sub_mtx = make_ConstantMatrixDescriptor(
            Number<KPerThreadLoop>{}, Number<MPerThreadSubC>{}, Number<MPerThread>{});

        constexpr auto b_thread_sub_mtx = make_ConstantMatrixDescriptor(
            Number<KPerThreadLoop>{}, Number<NPerThreadSubC>{}, Number<NPerThread>{});

        constexpr auto c_thread_sub_mtx = make_ConstantMatrixDescriptor(
            Number<MPerThreadSubC>{}, Number<NPerThreadSubC>{}, Number<NPerThread>{});

        // thread A, B
        constexpr auto a_thread_mtx =
            make_ConstantMatrixDescriptor(Number<KPerThreadLoop>{}, Number<MPerThread>{});

        constexpr auto b_thread_mtx =
            make_ConstantMatrixDescriptor(Number<KPerThreadLoop>{}, Number<NPerThread>{});

        FloatA p_a_thread[a_thread_mtx.GetElementSpace()];
        FloatB p_b_thread[b_thread_mtx.GetElementSpace()];

        constexpr index_t MPerLevel1Cluster = MPerThreadSubC * MLevel0Cluster * MLevel1Cluster;
        constexpr index_t NPerLevel1Cluster = NPerThreadSubC * NLevel0Cluster * NLevel1Cluster;

        constexpr index_t MRepeat = MPerThread / MPerThreadSubC;
        constexpr index_t NRepeat = NPerThread / NPerThreadSubC;

#pragma unroll
        // loop over k
        for(index_t k_begin = 0; k_begin < K; k_begin += KPerThreadLoop)
        {
            // C-sub(s) in first row-wise subblock of C
            {
                //   copy first A-sub
                threadwise_matrix_copy(a_block_mtx,
                                       p_a_block + a_block_mtx.Get1dIndex(k_begin, 0) +
                                           mMyThreadOffsetA,
                                       a_thread_mtx,
                                       p_a_thread,
                                       a_thread_sub_mtx.GetLengths());

                //   copy first B-sub
                threadwise_matrix_copy(b_block_mtx,
                                       p_b_block + b_block_mtx.Get1dIndex(k_begin, 0) +
                                           mMyThreadOffsetB,
                                       b_thread_mtx,
                                       p_b_thread,
                                       b_thread_sub_mtx.GetLengths());

                //   do first sub GEMM
                threadwise_gemm(a_thread_sub_mtx,
                                True,
                                p_a_thread,
                                b_thread_sub_mtx,
                                False,
                                p_b_thread,
                                c_thread_sub_mtx,
                                False,
                                p_c_thread,
                                f_accum);

#pragma unroll
                //   copy next B-sub, and do GEMM
                for(index_t n_repeat = 1; n_repeat < NRepeat; ++n_repeat)
                {
                    threadwise_matrix_copy(
                        b_block_mtx,
                        p_b_block + b_block_mtx.Get1dIndex(k_begin, n_repeat * NPerLevel1Cluster) +
                            mMyThreadOffsetB,
                        b_thread_mtx,
                        p_b_thread + b_thread_mtx.Get1dIndex(0, n_repeat * NPerThreadSubC),
                        b_thread_sub_mtx.GetLengths());

                    threadwise_gemm(
                        a_thread_sub_mtx,
                        True,
                        p_a_thread,
                        b_thread_sub_mtx,
                        False,
                        p_b_thread + b_thread_mtx.Get1dIndex(0, n_repeat * NPerThreadSubC),
                        c_thread_sub_mtx,
                        False,
                        p_c_thread + c_thread_mtx.Get1dIndex(0, n_repeat * NPerThreadSubC),
                        f_accum);
                }

#pragma unroll
                // loop over rest of row-wise subblock
                //   all B-sub(s) has been copied, so only A-sub(s) need to be copied
                for(index_t m_repeat = 1; m_repeat < MRepeat; ++m_repeat)
                {
                    // copy a A-sub
                    threadwise_matrix_copy(
                        a_block_mtx,
                        p_a_block + a_block_mtx.Get1dIndex(k_begin, m_repeat * MPerLevel1Cluster) +
                            mMyThreadOffsetA,
                        a_thread_mtx,
                        p_a_thread + a_thread_mtx.Get1dIndex(0, m_repeat * MPerThreadSubC),
                        a_thread_sub_mtx.GetLengths());

                    // do some GEMMs
                    for(index_t n_repeat = 0; n_repeat < NRepeat; ++n_repeat)
                    {
                        threadwise_gemm(
                            a_thread_sub_mtx,
                            True,
                            p_a_thread + a_thread_mtx.Get1dIndex(0, m_repeat * MPerThreadSubC),
                            b_thread_sub_mtx,
                            False,
                            p_b_thread + b_thread_mtx.Get1dIndex(0, n_repeat * NPerThreadSubC),
                            c_thread_sub_mtx,
                            False,
                            p_c_thread +
                                c_thread_mtx.Get1dIndex(m_repeat * MPerThreadSubC,
                                                        n_repeat * NPerThreadSubC),
                            f_accum);
                    }
                }
            }
        }
    }
};<|MERGE_RESOLUTION|>--- conflicted
+++ resolved
@@ -382,14 +382,6 @@
         Float4* reg_c = (Float4*)(p_c_thread);
         void* a_loc   = (void*)(p_a_block + mMyThreadOffsetA);
         void* b_loc   = (void*)(p_b_block + mMyThreadOffsetB);
-<<<<<<< HEAD
-        // loop over k
-        int k_chunk = K;
-        // for(index_t k_begin = 0; k_begin < K; k_begin += KPerThreadLoop * k_chunk)
-        index_t k_begin = 0;
-        {
-=======
->>>>>>> 62c4d5df
 
         int lds_a_block_off   = sizeof(Float) * M;
         int lds_b_block_off   = sizeof(Float) * N;
