#ifndef MIGRAPHX_GUARD_RTGLIB_QUANTIZATION_HPP
#define MIGRAPHX_GUARD_RTGLIB_QUANTIZATION_HPP

#include <string>
#include <vector>
#include <migraphx/instruction_ref.hpp>
#include <migraphx/operation.hpp>
#include <migraphx/config.hpp>

namespace migraphx {
inline namespace MIGRAPHX_INLINE_NS {

struct program;

void quantize(program& prog, const std::vector<std::string>& ins_names);
void quantize(program& prog);

<<<<<<< HEAD
// insert the capture operator for the inputs of each operator to be quantized
// to int8
void capture_arguments(program& prog,
                       const std::vector<std::string>& ins_names,
                       std::function<void(std::size_t, std::vector<argument>)> func);
void capture_arguments(program& prog, const std::vector<std::string>& ins_names);

=======
void quantize_int8(program& prog);
void quantize_int8(program& prog, const std::vector<std::string>& ins_names);
>>>>>>> 11a0f1a9
void quantize_int8(program& prog,
                   const std::vector<std::string>& ins_names,
                   const std::vector<std::pair<float, float>>& quant_params);

} // namespace MIGRAPHX_INLINE_NS
} // namespace migraphx

#endif<|MERGE_RESOLUTION|>--- conflicted
+++ resolved
@@ -15,7 +15,6 @@
 void quantize(program& prog, const std::vector<std::string>& ins_names);
 void quantize(program& prog);
 
-<<<<<<< HEAD
 // insert the capture operator for the inputs of each operator to be quantized
 // to int8
 void capture_arguments(program& prog,
@@ -23,10 +22,8 @@
                        std::function<void(std::size_t, std::vector<argument>)> func);
 void capture_arguments(program& prog, const std::vector<std::string>& ins_names);
 
-=======
 void quantize_int8(program& prog);
 void quantize_int8(program& prog, const std::vector<std::string>& ins_names);
->>>>>>> 11a0f1a9
 void quantize_int8(program& prog,
                    const std::vector<std::string>& ins_names,
                    const std::vector<std::pair<float, float>>& quant_params);
