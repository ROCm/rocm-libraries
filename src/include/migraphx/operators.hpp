#ifndef MIGRAPHX_GUARD_OPERATORS_HPP
#define MIGRAPHX_GUARD_OPERATORS_HPP

#include <array>
#include <migraphx/operation.hpp>
#include <migraphx/check_shapes.hpp>
#include <migraphx/stringutils.hpp>
#include <migraphx/streamutils.hpp>
#include <migraphx/literal.hpp>
#include <migraphx/shape_for_each.hpp>
#include <migraphx/config.hpp>
#include <cmath>
#include <utility>

namespace migraphx {
inline namespace MIGRAPHX_INLINE_NS {
namespace op {

struct not_computable
{
    argument compute(const shape&, const std::vector<argument>&) const
    {
        MIGRAPHX_THROW("not computable");
    }
};

struct batch_norm_inference
{
    float epsilon  = 1.0e-6f;
    float momentum = 0.9f;

    std::string name() const { return "batch_norm_inference"; }

    enum bn_infer_mode_t
    {
        per_activation,
        spatial,
    };

    bn_infer_mode_t bn_mode = spatial;

    template <class Self, class F>
    static auto reflect(Self& self, F f)
    {
        return pack(
            f(self.epsilon, "epsilon"), f(self.momentum, "momentum"), f(self.bn_mode, "bn_mode"));
    }

    shape compute_shape(std::vector<shape> inputs) const
    {
        check_shapes{inputs, *this}.has(5);
        return inputs.front();
    }
};

struct convolution
{
    std::array<std::size_t, 2> padding  = {{0, 0}};
    std::array<std::size_t, 2> stride   = {{1, 1}};
    std::array<std::size_t, 2> dilation = {{1, 1}};
    enum padding_mode_t
    {
        default_, // NOLINT
        same,
        valid
    };
    padding_mode_t padding_mode = default_;
    int group                   = 1;

    template <class Self, class F>
    static auto reflect(Self& self, F f)
    {
        return pack(f(self.padding, "padding"),
                    f(self.stride, "stride"),
                    f(self.dilation, "dilation"),
                    f(self.padding_mode, "padding_mode"),
                    f(self.group, "group"));
    }

    std::string name() const { return "convolution"; }
    shape compute_shape(std::vector<shape> inputs) const
    {
        check_shapes{inputs, *this}.has(2).same_type().same_ndims().only_dims(4);

        const shape& input   = inputs.at(0);
        const shape& weights = inputs.at(1);
        auto t               = input.type();
        if(padding_mode == default_)
        {
            return {t,
                    {
                        input.lens()[0],
                        weights.lens()[0],
                        std::size_t(std::max<std::ptrdiff_t>(
                            1,
                            (input.lens()[2] - (1 + dilation[0] * (weights.lens()[2] - 1)) +
                             2 * padding[0]) /
                                    stride[0] +
                                1)),
                        std::size_t(std::max<std::ptrdiff_t>(
                            1,
                            (input.lens()[3] - (1 + dilation[1] * (weights.lens()[3] - 1)) +
                             2 * padding[1]) /
                                    stride[1] +
                                1)),
                    }};
        }
        else if(padding_mode == same)
        {
            return {t,
                    {input.lens()[0],
                     weights.lens()[0],
                     static_cast<std::size_t>(
                         std::ceil(static_cast<double>(input.lens()[2]) / stride[0])),
                     static_cast<std::size_t>(
                         std::ceil(static_cast<double>(input.lens()[3]) / stride[1]))}};
        }
        else if(padding_mode == valid)
        {
            return {
                t,
                {input.lens()[0],
                 weights.lens()[0],
                 static_cast<std::size_t>(std::ceil(
                     static_cast<double>(input.lens()[2] - weights.lens()[2] + 1) / stride[0])),
                 static_cast<std::size_t>(std::ceil(
                     static_cast<double>(input.lens()[3] - weights.lens()[3] + 1) / stride[1]))}};
        }
        else
        {
            MIGRAPHX_THROW("Invalid padding mode");
        }
    }
};

struct im2col
{
    std::array<std::size_t, 2> padding  = {{0, 0}};
    std::array<std::size_t, 2> stride   = {{1, 1}};
    std::array<std::size_t, 2> dilation = {{1, 1}};
    enum padding_mode_t
    {
        default_, // NOLINT
        same,
        valid
    };
    padding_mode_t padding_mode = default_;

    template <class Self, class F>
    static auto reflect(Self& self, F f)
    {
        return pack(f(self.padding, "padding"),
                    f(self.stride, "stride"),
                    f(self.dilation, "dilation"),
                    f(self.padding_mode, "padding_mode"));
    }

    std::string name() const { return "im2col"; }

    shape compute_shape(std::vector<shape> inputs) const
    {
        auto input          = inputs[0];
        auto weights        = inputs[1];
        auto batch_size     = input.lens()[0];
        auto input_channels = weights.lens()[1];
        auto kernel_height  = weights.lens()[2];
        auto kernel_width   = weights.lens()[3];
        check_shapes{inputs, *this}.has(2);
        if(batch_size != 1)
            MIGRAPHX_THROW("im2col only support batch_size 1");
        auto output_height = std::size_t(std::max<std::ptrdiff_t>(
            1,
            (input.lens()[2] - (1 + dilation[0] * (kernel_height - 1)) + 2 * padding[0]) /
                    stride[0] +
                1));
        auto output_width  = std::size_t(std::max<std::ptrdiff_t>(
            1,
            (input.lens()[3] - (1 + dilation[1] * (kernel_width - 1)) + 2 * padding[1]) /
                    stride[1] +
                1));
        auto channels_col  = kernel_height * kernel_width * input_channels;
        return {input.type(), {output_height * output_width, channels_col}};
    }
};

struct pooling
{
    std::string mode                   = "average";
    std::array<std::size_t, 2> padding = {{0, 0}};
    std::array<std::size_t, 2> stride  = {{1, 1}};
    std::array<std::size_t, 2> lengths = {{1, 1}};

    template <class Self, class F>
    static auto reflect(Self& self, F f)
    {
        return pack(f(self.mode, "mode"),
                    f(self.padding, "padding"),
                    f(self.stride, "stride"),
                    f(self.lengths, "lengths"));
    }

    std::string name() const { return "pooling"; }

    shape compute_shape(std::vector<shape> inputs) const
    {
        check_shapes{inputs, *this}.has(1).only_dims(4);

        const shape& input = inputs.at(0);
        auto t             = input.type();

        assert(lengths[0] <= (input.lens()[2] + 2 * padding[0]));
        assert(lengths[1] <= (input.lens()[3] + 2 * padding[1]));

        return {t,
                {
                    input.lens()[0],
                    input.lens()[1],
                    std::size_t(std::max<std::ptrdiff_t>(
                        1,
                        std::ptrdiff_t(std::floor((input.lens()[2] + 2 * padding[0] - lengths[0]) /
                                                  static_cast<float>(stride[0]))) +
                            1)),
                    std::size_t(std::max<std::ptrdiff_t>(
                        1,
                        std::ptrdiff_t(std::floor((input.lens()[3] + 2 * padding[1] - lengths[1]) /
                                                  static_cast<float>(stride[1]))) +
                            1)),
                }};
    }
};

struct leaky_relu
{
    std::string name() const { return "leaky_relu"; }
    float alpha;
    shape compute_shape(std::vector<shape> inputs) const
    {
        check_shapes{inputs, *this}.has(1);
        return inputs.front();
    }

    template <class Self, class F>
    static auto reflect(Self& self, F f)
    {
        return pack(f(self.alpha, "alpha"));
    }
};

struct elu
{
    std::string name() const { return "elu"; }
    float alpha;
    shape compute_shape(std::vector<shape> inputs) const
    {
        check_shapes{inputs, *this}.has(1);
        return inputs.front();
    }

    template <class Self, class F>
    static auto reflect(Self& self, F f)
    {
        return pack(f(self.alpha, "alpha"));
    }
};

struct transpose
{
    std::vector<int64_t> dims;

    template <class Self, class F>
    static auto reflect(Self& self, F f)
    {
        return pack(f(self.dims, "dims"));
    }

    std::string name() const { return "transpose"; }
    shape compute_shape(std::vector<shape> inputs) const
    {
        check_shapes{inputs, *this}.has(1);
        auto input         = inputs.at(0);
        auto input_lens    = input.lens();
        auto input_strides = input.strides();
        auto t             = input.type();
        if(dims.size() != input_lens.size())
        {
            MIGRAPHX_THROW("Permutation has wrong number of axes");
        }
        std::vector<int64_t> axes(dims.size());
        std::iota(axes.begin(), axes.end(), 0);
        if(!std::is_permutation(axes.begin(), axes.end(), dims.begin()))
        {
            MIGRAPHX_THROW("Invalid permutation");
        }
        std::vector<size_t> output_lens(input_lens.size());
        std::vector<size_t> output_strides(input_lens.size());
        for(std::size_t i = 0; i < output_lens.size(); i++)
        {
            output_lens[i]    = input_lens[dims[i]];
            output_strides[i] = input_strides[dims[i]];
        }
        return {t, output_lens, output_strides};
    }
    argument compute(shape output_shape, std::vector<argument> args) const
    {
        return {std::move(output_shape), std::move(args.front().data)};
    }
    int output_alias(const std::vector<shape>&) const { return 0; }
};

/// The contiguous operator takes a non-standard input tensor and returns
/// the same tensor but in standard form. For example, if input tensor A which has lens = (4,5)
/// is first transposed, i.e. lens = (5,4), this tensor's data layout remained the same
/// during the transpose operation; only it's shape lengths and strides were changed.
/// This leaves the tensor in a non-standard form. The contiguous operator copies the
/// underlying data such that resulting tensor is returned to a standard form.
struct contiguous
{
    std::string name() const { return "contiguous"; }
    shape compute_shape(std::vector<shape> inputs) const
    {
        check_shapes{inputs, *this}.has(1);
        auto lens = inputs.at(0).lens();
        auto t    = inputs.at(0).type();
        return {t, lens};
    }
};

struct concat
{
    std::size_t axis = 0;
    std::string name() const { return "concat"; }
    std::vector<std::size_t> compute_offsets(const shape& output_shape,
                                             const std::vector<argument>& args) const
    {
        std::vector<std::size_t> offsets;
        std::vector<std::size_t> offset(args[0].get_shape().lens().size(), 0);
        offset[axis] = 0;
        for(const auto& arg : args)
        {
            offsets.push_back(output_shape.index(offset));
            offset[axis] += arg.get_shape().lens()[axis];
        }
        return offsets;
    }
    shape compute_shape(std::vector<shape> inputs) const
    {
        if(inputs.empty())
        {
            MIGRAPHX_THROW("Number of input tensors should exceed 0");
        }

        const auto& first_shape_lens = inputs.front().lens();
        const auto& type             = inputs.front().type();
        for(std::size_t l = 0; l < first_shape_lens.size(); l++)
        {
            if(l != axis)
            {
                if(!std::all_of(inputs.begin(), inputs.end(), [&](auto s) {
                       return s.lens()[l] == first_shape_lens[l];
                   }))
                {
                    MIGRAPHX_THROW("Non-axis dimensions should match");
                }
            }
        }
        std::size_t new_dim_axis = 0;
        for(const auto& input : inputs)
        {
            const auto& lens = input.lens();
            new_dim_axis += lens[axis];
        }
        std::vector<std::size_t> new_lens;
        std::copy(first_shape_lens.begin(), first_shape_lens.end(), std::back_inserter(new_lens));
        new_lens[axis] = new_dim_axis;
        return {type, new_lens};
    }
    argument compute(const shape& output_shape, std::vector<argument> args) const
    {
        argument result{output_shape};
        std::vector<std::size_t> coffsets = compute_offsets(output_shape, args);
        for(std::size_t l = 0; l < args.size(); l++)
        {
            auto argl             = args[l];
            std::size_t nelements = argl.get_shape().elements();
            visit_all(result, argl)([&](auto output, auto input) {
                auto slice_shape =
                    shape{output_shape.type(), input.get_shape().lens(), output_shape.strides()};
                auto slice = make_view(slice_shape, output.data() + coffsets[l]);
                // cppcheck-suppress useStlAlgorithm
                for(std::size_t i = 0; i < nelements; i++)
                {
                    slice[i] = input[i];
                }
            });
        }
        return result;
    }
    int output_alias(const std::vector<shape>&) const { return 0; }
};

struct slice
{
    std::vector<int64_t> axes;
    std::vector<int64_t> starts;
    std::vector<int64_t> ends;

    template <class Self, class F>
    static auto reflect(Self& self, F f)
    {
        return pack(f(self.axes, "axes"), f(self.starts, "starts"), f(self.ends, "ends"));
    }

    std::string name() const { return "slice"; }

    auto fix_index(const std::vector<std::size_t>& lens, std::size_t axis, int64_t index) const
    {
        int64_t r = std::min(index, static_cast<int64_t>(lens[axis]));
        if(r < 0)
            r += lens[axis];
        return std::size_t(r);
    }

    auto compute_offset(const shape& s) const
    {
        const std::vector<std::size_t>& lens    = s.lens();
        const std::vector<std::size_t>& strides = s.strides();
        auto offset                             = 0;
        if(!axes.empty())
        {
            for(std::size_t i = 0; i < axes.size(); i++)
            {
                auto axis = axes[i];
                offset += fix_index(lens, axis, starts[i]) * strides[axis];
            }
        }
        else
        {
            for(std::size_t axis = 0; axis < lens.size(); axis++)
            {
                offset += fix_index(lens, axis, starts[axis]) * strides[axis];
            }
        }
        return offset;
    }

    shape compute_shape(std::vector<shape> inputs) const
    {
        auto input_shape        = inputs[0];
        auto t                  = input_shape.type();
        const auto& old_lens    = input_shape.lens();
        const auto& old_strides = input_shape.strides();
        if(starts.size() != axes.size() || axes.size() != ends.size())
        {
            MIGRAPHX_THROW("inconsistent sizes");
        }
        std::vector<std::size_t> new_lens = old_lens;
        for(std::size_t i = 0; i < axes.size(); i++)
        {
            auto axis = axes[i];
            new_lens[axis] =
                fix_index(old_lens, axis, ends[i]) - fix_index(old_lens, axis, starts[i]);
        }
        return shape{t, new_lens, old_strides};
    }
    argument compute(shape output_shape, std::vector<argument> args) const
    {
        auto input  = args[0];
        auto offset = compute_offset(input.get_shape()) * output_shape.type_size();
        return {std::move(output_shape), [=] { return input.data() + offset; }};
    }
    int output_alias(const std::vector<shape>&) const { return 0; }
};

struct squeeze
{
    std::vector<int64_t> axes;

    template <class Self, class F>
    static auto reflect(Self& self, F f)
    {
        return pack(f(self.axes, "axes"));
    }

    std::string name() const { return "squeeze"; }
    shape compute_shape(std::vector<shape> inputs) const
    {
        auto input_shape = inputs[0];
        auto type        = input_shape.type();
        auto old_lens    = input_shape.lens();
        if(std::any_of(
               axes.begin(), axes.end(), [&](auto axis) { return input_shape.lens()[axis] != 1; }))
        {
            MIGRAPHX_THROW("squeeze axis dimension should be equal to 1");
        }
        std::vector<std::size_t> new_lens;
        if(axes.empty())
        {
            std::copy_if(old_lens.begin(),
                         old_lens.end(),
                         std::back_inserter(new_lens),
                         [](auto len) { return len != 1; });
        }
        else
        {
            for(std::size_t i = 0; i < old_lens.size(); i++)
            {
                if(std::find(axes.begin(), axes.end(), i) == axes.end())
                {
                    new_lens.push_back(old_lens[i]);
                }
            }
        }
        return shape{type, new_lens};
    }
    argument compute(shape output_shape, std::vector<argument> args) const
    {
        return {std::move(output_shape), std::move(args.front().data)};
    }
    int output_alias(const std::vector<shape>&) const { return 0; }
};

struct unsqueeze
{
    std::vector<int64_t> axes;

    template <class Self, class F>
    static auto reflect(Self& self, F f)
    {
        return pack(f(self.axes, "axes"));
    }

    std::string name() const { return "unsqueeze"; }
    shape compute_shape(std::vector<shape> inputs) const
    {
        auto input_shape     = inputs[0];
        auto type            = input_shape.type();
        auto old_lens        = input_shape.lens();
        std::size_t new_size = old_lens.size() + axes.size();
        std::vector<std::size_t> new_lens(new_size);
        std::size_t p = 0;
        for(std::size_t i = 0; i < new_size; i++)
        {
            if(std::find(axes.begin(), axes.end(), i) != axes.end())
            {
                new_lens[i] = 1;
            }
            else
            {
                new_lens[i] = old_lens[p++];
            }
        }
        return shape{type, new_lens};
    }
    argument compute(shape output_shape, std::vector<argument> args) const
    {
        return {std::move(output_shape), std::move(args.front().data)};
    }
    int output_alias(const std::vector<shape>&) const { return 0; }
};

struct reshape
{
    std::vector<int64_t> dims;

    template <class Self, class F>
    static auto reflect(Self& self, F f)
    {
        return pack(f(self.dims, "dims"));
    }

    std::string name() const { return "reshape"; }
    shape compute_shape(std::vector<shape> inputs) const
    {
        check_shapes{inputs, *this}.has(1);
        auto&& idims = inputs.front().lens();
        std::vector<std::size_t> rdims(dims.begin(), dims.end());
        auto n_neg_dims = std::count(dims.begin(), dims.end(), -1);
        if(n_neg_dims > 1)
            MIGRAPHX_THROW("Dimensions for reshape can only have one -1 dim");
        for(std::size_t i = 0; i < dims.size(); i++)
        {
            if(dims[i] == 0)
                rdims[i] = idims[i];

            // since rdims using size_t type, -1 is the max value
            // is size_t that cause later compuation incorrect
            if(dims[i] == -1)
                rdims[i] = 1;
        }
        if(n_neg_dims > 0)
        {
            size_t missing_dim =
                inputs.front().elements() /
                std::accumulate(rdims.begin(), rdims.end(), 1, std::multiplies<int64_t>());
            for(std::size_t i = 0; i < rdims.size(); i++)
            {
                if(dims[i] == -1)
                    rdims[i] = missing_dim;
            }
        }
        // if(dims.back() == -1)
        //{
        //    rdims.pop_back();
        //    std::copy(idims.begin() + rdims.size(), idims.end(), std::back_inserter(rdims));
        //}
        shape s{inputs.front().type(), rdims};
        if(s.elements() != inputs.front().elements())
            MIGRAPHX_THROW("Wrong number of elements for reshape");
        return s;
    }
    argument compute(shape output_shape, std::vector<argument> args) const
    {
        return {std::move(output_shape), std::move(args.front().data)};
    }
    int output_alias(const std::vector<shape>&) const { return 0; }
};

struct as_shape
{
    shape s;
    template <class Self, class F>
    static auto reflect(Self& self, F f)
    {
        return pack(f(self.s, "shape"));
    }

    std::string name() const { return "as_shape"; }
    shape compute_shape(const std::vector<shape>& inputs) const
    {
        check_shapes{inputs, *this}.has(1).standard();
        assert(inputs.front().elements() == s.elements());
        return s;
    }
    argument compute(shape output_shape, std::vector<argument> args) const
    {
        return {std::move(output_shape), std::move(args.front().data)};
    }
    int output_alias(const std::vector<shape>&) const { return 0; }
};

struct gather
{
    mutable int axis = 0;
    std::string name() const { return "gather"; }

    shape compute_shape(std::vector<shape> inputs) const
    {
        check_shapes{inputs, *this}.has(2);
        auto lens = inputs[0].lens();
<<<<<<< HEAD
        if(axis >= lens.size() || axis < -lens.size())
=======
        int n_dim = static_cast<int>(lens.size());
        if(axis >= n_dim || axis < -n_dim)
>>>>>>> 341974b6
        {
            MIGRAPHX_THROW("Gather: axis is out of range.");
        }

<<<<<<< HEAD
        // negative value means counting dimensions from back
        if(axis < 0)
        {
            axis += lens.size();
=======
        // negative axis means counting dimensions from back
        if(axis < 0)
        {
            axis += n_dim;
>>>>>>> 341974b6
        }

        auto type  = inputs[0].type();
        lens[axis] = inputs[1].elements();

        return {type, lens};
    }

    template <class T>
    void compute_index(const T& out_idx,
                       const std::vector<std::size_t>& vec_indices,
                       const std::size_t max_dim,
                       T& in_idx) const
    {
        in_idx          = out_idx;
        std::size_t idx = vec_indices.at(out_idx[axis]);
        if(idx >= max_dim)
        {
            MIGRAPHX_THROW("Gather: indices are out of range in input tensor");
        }
        in_idx[axis] = idx;
    }

    argument compute(const shape& output_shape, std::vector<argument> args) const
    {
        argument result{output_shape};
        // max dimension in axis
        std::size_t max_dim = args[0].get_shape().lens()[axis];
        std::vector<std::size_t> vec_indices;
        args[1].visit([&](auto indices) { vec_indices.assign(indices.begin(), indices.end()); });
        visit_all(result, args[0])([&](auto output, auto input) {
            std::vector<std::size_t> in_idx;
            shape_for_each(output.get_shape(), [&](const auto& idx) {
                this->compute_index(idx, vec_indices, max_dim, in_idx);
                output(idx.begin(), idx.end()) = input(in_idx.begin(), in_idx.end());
            });
        });

        return result;
    }

    int output_alias(const std::vector<shape>&) const { return 0; }
};

struct dot
{
    float alpha = 1.0;
    float beta  = 0.0;

    template <class Self, class F>
    static auto reflect(Self& self, F f)
    {
        return pack(f(self.alpha, "alpha"), f(self.beta, "beta"));
    }

    std::string name() const { return "dot"; }
    shape compute_shape(std::vector<shape> inputs) const
    {
        check_shapes{inputs, *this}.has(2).same_type();
        const shape& a = inputs.at(0);
        const shape& b = inputs.at(1);
        auto t         = a.type();

        if(a.lens()[1] != b.lens()[0])
            MIGRAPHX_THROW("Inner dimensions do not match: {" + to_string_range(a.lens()) +
                           "} x {" + to_string_range(b.lens()) + "}");
        return {t, {a.lens()[0], b.lens()[1]}};
    }
};

struct unary
{
    shape compute_shape(std::vector<shape> inputs) const
    {
        check_shapes{inputs}.has(1);
        return inputs.at(0);
    }
};

struct identity
{
    std::string name() const { return "identity"; }
    shape compute_shape(std::vector<shape> inputs) const { return inputs.at(0); }
    argument compute(shape output_shape, std::vector<argument> args) const
    {
        return {std::move(output_shape), std::move(args.at(0).data)};
    }
    int output_alias(const std::vector<shape>&) const { return 0; }
};

struct abs : unary
{
    std::string name() const { return "abs"; }
};

struct exp : unary
{
    std::string name() const { return "exp"; }
};

struct log : unary
{
    std::string name() const { return "log"; }
};

struct sin : unary
{
    std::string name() const { return "sin"; }
};

struct cos : unary
{
    std::string name() const { return "cos"; }
};

struct tan : unary
{
    std::string name() const { return "tan"; }
};

struct asin : unary
{
    std::string name() const { return "asin"; }
};

struct acos : unary
{
    std::string name() const { return "acos"; }
};

struct atan : unary
{
    std::string name() const { return "atan"; }
};

struct sinh : unary
{
    std::string name() const { return "sinh"; }
};

struct cosh : unary
{
    std::string name() const { return "cosh"; }
};

struct tanh : unary
{
    std::string name() const { return "tanh"; }
};

struct sigmoid : unary
{
    std::string name() const { return "sigmoid"; }
};

struct neg : unary
{
    std::string name() const { return "neg"; }
};

struct relu : unary
{
    std::string name() const { return "relu"; }
};

struct softmax
{
    std::string name() const { return "softmax"; }
    shape compute_shape(std::vector<shape> inputs) const
    {
        check_shapes{inputs}.has(1).only_dims(4);
        return inputs.at(0);
    }
};

struct flatten
{
    uint64_t axis = 0;

    template <class Self, class F>
    static auto reflect(Self& self, F f)
    {
        return pack(f(self.axis, "axis"));
    }

    std::string name() const { return "flatten"; }
    shape compute_shape(std::vector<shape> inputs) const
    {
        check_shapes{inputs}.has(1);
        auto&& lens = inputs.front().lens();

        if(axis > lens.size())
        {
            MIGRAPHX_THROW("axis for flatten must be less than tensor rank");
        }
        auto x =
            std::accumulate(lens.begin(), lens.begin() + axis, std::size_t{1}, std::multiplies<>{});
        auto y =
            std::accumulate(lens.begin() + axis, lens.end(), std::size_t{1}, std::multiplies<>{});
        return {inputs.at(0).type(), {x, y}};
    }
    argument compute(shape output_shape, std::vector<argument> args) const
    {
        return {std::move(output_shape), std::move(args.front().data)};
    }
    int output_alias(const std::vector<shape>&) const { return 0; }
};

/// The broadcast operator performs the numpy-style broadcasting of an axis of a given tensor. This
/// is achieved primarily by setting the stride of the broadcasted axis to zero. Linear indicies are
/// computed from multi-indicies by computing the inner product on the multi-index with the strides.
/// For example, if we have a tensor A(2,3) it has lengths of (2,3) and strides of (3,1). If we want
/// to compute the linear offset that corresponds to the element on the 2nd row (i = 1) and 3rd
/// column (j = 2), we compute the following inner product (1,2) dot (3, 1) = 1*3 + 2*1 = 5. It is
/// obvious from there that we can negate the effects of a given axis by setting the stride of that
/// axis to zero.
struct broadcast
{
    uint64_t axis = 0;

    template <class Self, class F>
    static auto reflect(Self& self, F f)
    {
        return pack(f(self.axis, "axis"));
    }

    shape broadcast_shape;
    std::string name() const { return "broadcast"; }
    shape compute_shape(std::vector<shape> inputs) const
    {
        auto t     = inputs.at(0).type();
        auto input = inputs.at(0);

        std::vector<size_t> bcast_strides(broadcast_shape.lens().size(), 0);

        if(std::all_of(broadcast_shape.lens().cbegin(), broadcast_shape.lens().cend(), [&](auto x) {
               return x == 1;
           }))
        {
            if(axis != 0)
                MIGRAPHX_THROW("when broadcasting tensor of size 1, axis should be 0");
            return {t, broadcast_shape.lens(), std::move(bcast_strides)};
        }
        else
        {
            assert(broadcast_shape.lens().size() - axis >= input.lens().size());
            if(!std::equal(
                   input.lens().begin(), input.lens().end(), broadcast_shape.lens().begin() + axis))
                MIGRAPHX_THROW("when broadcasting success sizes must match");
            std::copy(input.strides().begin(), input.strides().end(), bcast_strides.begin() + axis);
            return {t, broadcast_shape.lens(), std::move(bcast_strides)};
        }
    }
    argument compute(shape output_shape, std::vector<argument> args) const
    {
        return {std::move(output_shape), std::move(args.at(0).data)};
    }
    int output_alias(const std::vector<shape>&) const { return 0; }
};

struct multibroadcast
{
    std::vector<std::size_t> output_lens;

    template <class Self, class F>
    static auto reflect(Self& self, F f)
    {
        return pack(f(self.output_lens, "output_lens"));
    }

    std::string name() const { return "multibroadcast"; }

    shape compute_shape(std::vector<shape> inputs) const
    {
        check_shapes{inputs, *this}.has(1);
        auto t     = inputs.at(0).type();
        auto input = inputs.at(0);

        if(input.lens().empty())
            MIGRAPHX_THROW("inputs dimensions should be > 0");

        if(input.lens().size() > output_lens.size())
            MIGRAPHX_THROW("inputs dimensions should <= output size");

        std::vector<size_t> bcast_strides(output_lens.size(), 0);
        auto offset = output_lens.size() - input.lens().size();
        for(int i = input.lens().size() - 1; i >= 0; i--)
        {
            if(output_lens[i + offset] == input.lens()[i])
            {
                bcast_strides[i + offset] = input.strides()[i];
            }
        }
        return {t, output_lens, bcast_strides};
    }
    argument compute(shape output_shape, std::vector<argument> args) const
    {
        return {std::move(output_shape), std::move(args.at(0).data)};
    }
    int output_alias(const std::vector<shape>&) const { return 0; }
};

struct scalar
{
    shape scalar_bcast;

    std::string name() const { return "scalar"; }

    shape compute_shape(std::vector<shape> inputs) const
    {
        assert(check_shapes{inputs}.has(1).only_dims(1).size() == 1);
        auto t = inputs.at(0).type();
        std::vector<std::size_t> strides(scalar_bcast.lens().size(), 0);
        return {t, scalar_bcast.lens(), strides};
    }

    argument compute(shape output_shape, std::vector<argument> args) const
    {
        return {std::move(output_shape), std::move(args.at(0).data)};
    }
    int output_alias(const std::vector<shape>&) const { return 0; }
};

struct binary
{
    shape compute_shape(std::vector<shape> inputs) const
    {
        check_shapes{inputs}.has(2).same_type().same_dims();
        auto t    = inputs.at(0).type();
        auto lens = inputs.at(0).lens();
        return {t, lens};
    }
};

struct add : binary
{
    std::string name() const { return "add"; }
};

struct sub : binary
{
    std::string name() const { return "sub"; }
};

struct mul : binary
{
    std::string name() const { return "mul"; }
};

struct div : binary
{
    std::string name() const { return "div"; }
};

struct max : binary
{
    std::string name() const { return "max"; }
};

struct min : binary
{
    std::string name() const { return "min"; }
};

struct load
{
    shape s;
    std::size_t offset = 0;

    template <class Self, class F>
    static auto reflect(Self& self, F f)
    {
        return pack(f(self.s, "shape"), f(self.offset, "offset"));
    }

    std::string name() const { return "load"; }
    shape compute_shape(const std::vector<shape>& inputs) const
    {
        check_shapes{inputs}.has(1);
        return s;
    }
    argument compute(const shape&, const std::vector<argument>& args) const
    {
        return {s, args[0].data() + offset};
    }
    int output_alias(const std::vector<shape>&) const { return 0; }
};

struct outline
{
    shape s;

    template <class Self, class F>
    static auto reflect(Self& self, F f)
    {
        return pack(f(self.s, "shape"));
    }

    std::string name() const { return "outline"; }
    shape compute_shape(const std::vector<shape>& inputs) const
    {
        check_shapes{inputs, *this}.has(0);
        return s;
    }
    argument compute(const shape&, const std::vector<argument>&) const { return {s, nullptr}; }
};

struct rnn
{

    enum rnn_direction_t
    {
        forward,
        reverse,
        bidirectional,
    };

    std::size_t hidden_size = 1;
    operation actv_func{tanh{}};
    rnn_direction_t direction = forward;
    float clip                = 0.0f;

    std::string name() const { return "rnn"; }
    shape compute_shape(std::vector<shape> inputs) const
    {
        auto in_dims     = inputs[0].lens();
        auto hidden_dims = inputs[2].lens();
        if(hidden_size != hidden_dims[2])
        {
            MIGRAPHX_THROW("RNN: hidden size mismatch in attribute and input");
        }

        std::size_t num_directions = 1;
        if(direction == bidirectional)
        {
            num_directions = 2;
        }

        if(num_directions != hidden_dims[0])
        {
            MIGRAPHX_THROW("RNN: num_direction does not match the direction attribute");
        }

        std::vector<std::size_t> out_dims(in_dims);
        out_dims.insert(out_dims.begin() + 1, num_directions);
        out_dims.back() = hidden_size;

        return {inputs[0].type(), out_dims};
    }
};

struct gru
{
    enum gru_direction_t
    {
        forward,
        reverse,
        bidirectional,
    };

    std::size_t hidden_size = 1;
    std::vector<operation> actv_funcs{sigmoid{}, tanh{}};
    gru_direction_t direction = forward;
    float clip                = 0.0f;
    int linear_before_reset   = 0;

    std::string name() const { return "gru"; }
    shape compute_shape(std::vector<shape> inputs) const
    {
        auto in_dims     = inputs[0].lens();
        auto hidden_dims = inputs[2].lens();
        if(hidden_size != hidden_dims[2])
        {
            MIGRAPHX_THROW("GRU: hidden size mismatch in attribute and input");
        }

        std::size_t num_directions = 1;
        if(direction == bidirectional)
        {
            num_directions = 2;
        }

        if(num_directions != hidden_dims[0])
        {
            MIGRAPHX_THROW("GRU: num_direction does not match the direction attribute");
        }

        std::vector<std::size_t> out_dims(in_dims);
        out_dims.insert(out_dims.begin() + 1, num_directions);
        out_dims.back() = hidden_size;

        return {inputs[0].type(), out_dims};
    }
};

} // namespace op
} // namespace MIGRAPHX_INLINE_NS
} // namespace migraphx

#endif<|MERGE_RESOLUTION|>--- conflicted
+++ resolved
@@ -647,27 +647,16 @@
     {
         check_shapes{inputs, *this}.has(2);
         auto lens = inputs[0].lens();
-<<<<<<< HEAD
-        if(axis >= lens.size() || axis < -lens.size())
-=======
         int n_dim = static_cast<int>(lens.size());
         if(axis >= n_dim || axis < -n_dim)
->>>>>>> 341974b6
         {
             MIGRAPHX_THROW("Gather: axis is out of range.");
         }
 
-<<<<<<< HEAD
-        // negative value means counting dimensions from back
-        if(axis < 0)
-        {
-            axis += lens.size();
-=======
         // negative axis means counting dimensions from back
         if(axis < 0)
         {
             axis += n_dim;
->>>>>>> 341974b6
         }
 
         auto type  = inputs[0].type();
