#ifndef MIGRAPHX_GUARD_OPERATORS_HPP
#define MIGRAPHX_GUARD_OPERATORS_HPP

#include <array>
#include <migraphx/operation.hpp>
#include <migraphx/check_shapes.hpp>
#include <migraphx/stringutils.hpp>
#include <migraphx/streamutils.hpp>
#include <migraphx/config.hpp>
#include <cmath>
#include <utility>

namespace migraphx {
inline namespace MIGRAPHX_INLINE_NS {
namespace op {

struct not_computable
{
    argument compute(const shape&, const std::vector<argument>&) const
    {
        MIGRAPHX_THROW("not computable");
    }
};

struct batch_norm_inference
{
    float epsilon  = 1.0e-6f;
    float momentum = 0.9f;

    std::string name() const { return "batch_norm_inference"; }

    enum bn_infer_mode_t
    {
        per_activation,
        spatial,
    };

    bn_infer_mode_t bn_mode = spatial;

    template <class Self, class F>
    static auto reflect(Self& self, F f)
    {
        return pack(
            f(self.epsilon, "epsilon"), f(self.momentum, "momentum"), f(self.bn_mode, "bn_mode"));
    }

    shape compute_shape(std::vector<shape> inputs) const
    {
        check_shapes{inputs, *this}.has(5);
        return inputs.front();
    }
};

struct convolution
{
    std::array<std::size_t, 2> padding  = {{0, 0}};
    std::array<std::size_t, 2> stride   = {{1, 1}};
    std::array<std::size_t, 2> dilation = {{1, 1}};
    enum padding_mode_t
    {
        default_, // NOLINT
        same,
        valid
    };
    padding_mode_t padding_mode = default_;
    int group                   = 1;

    template <class Self, class F>
    static auto reflect(Self& self, F f)
    {
        return pack(f(self.padding, "padding"),
                    f(self.stride, "stride"),
                    f(self.dilation, "dilation"),
                    f(self.padding_mode, "padding_mode"),
                    f(self.group, "group"));
    }

    std::string name() const { return "convolution"; }
    shape compute_shape(std::vector<shape> inputs) const
    {
        check_shapes{inputs, *this}.has(2).same_type().same_ndims().only_dims(4);

        const shape& input   = inputs.at(0);
        const shape& weights = inputs.at(1);
        auto t               = input.type();
        if(padding_mode == default_)
        {
            return {t,
                    {
                        input.lens()[0],
                        weights.lens()[0],
                        std::size_t(std::max<std::ptrdiff_t>(
                            1,
                            (input.lens()[2] - (1 + dilation[0] * (weights.lens()[2] - 1)) +
                             2 * padding[0]) /
                                    stride[0] +
                                1)),
                        std::size_t(std::max<std::ptrdiff_t>(
                            1,
                            (input.lens()[3] - (1 + dilation[1] * (weights.lens()[3] - 1)) +
                             2 * padding[1]) /
                                    stride[1] +
                                1)),
                    }};
        }
        else if(padding_mode == same)
        {
            return {t,
                    {input.lens()[0],
                     weights.lens()[0],
                     static_cast<std::size_t>(
                         std::ceil(static_cast<double>(input.lens()[2]) / stride[0])),
                     static_cast<std::size_t>(
                         std::ceil(static_cast<double>(input.lens()[3]) / stride[1]))}};
        }
        else if(padding_mode == valid)
        {
            return {
                t,
                {input.lens()[0],
                 weights.lens()[0],
                 static_cast<std::size_t>(std::ceil(
                     static_cast<double>(input.lens()[2] - weights.lens()[2] + 1) / stride[0])),
                 static_cast<std::size_t>(std::ceil(
                     static_cast<double>(input.lens()[3] - weights.lens()[3] + 1) / stride[1]))}};
        }
        else
        {
            MIGRAPHX_THROW("Invalid padding mode");
        }
    }
};

struct im2col
{
    std::array<std::size_t, 2> padding  = {{0, 0}};
    std::array<std::size_t, 2> stride   = {{1, 1}};
    std::array<std::size_t, 2> dilation = {{1, 1}};
    enum padding_mode_t
    {
        default_, // NOLINT
        same,
        valid
    };
    padding_mode_t padding_mode = default_;

    template <class Self, class F>
    static auto reflect(Self& self, F f)
    {
        return pack(f(self.padding, "padding"),
                    f(self.stride, "stride"),
                    f(self.dilation, "dilation"),
                    f(self.padding_mode, "padding_mode"));
    }

    std::string name() const { return "im2col"; }

    shape compute_shape(std::vector<shape> inputs) const
    {
        auto input          = inputs[0];
        auto weights        = inputs[1];
        auto batch_size     = input.lens()[0];
        auto input_channels = weights.lens()[1];
        auto kernel_height  = weights.lens()[2];
        auto kernel_width   = weights.lens()[3];
        check_shapes{inputs, *this}.has(2);
        if(batch_size != 1)
            MIGRAPHX_THROW("im2col only support batch_size 1");
        auto output_height = std::size_t(std::max<std::ptrdiff_t>(
            1,
            (input.lens()[2] - (1 + dilation[0] * (kernel_height - 1)) + 2 * padding[0]) /
                    stride[0] +
                1));
        auto output_width  = std::size_t(std::max<std::ptrdiff_t>(
            1,
            (input.lens()[3] - (1 + dilation[1] * (kernel_width - 1)) + 2 * padding[1]) /
                    stride[1] +
                1));
        auto channels_col  = kernel_height * kernel_width * input_channels;
        return {input.type(), {output_height * output_width, channels_col}};
    }
};

struct pooling
{
    std::string mode                   = "average";
    std::array<std::size_t, 2> padding = {{0, 0}};
    std::array<std::size_t, 2> stride  = {{1, 1}};
    std::array<std::size_t, 2> lengths = {{1, 1}};

    template <class Self, class F>
    static auto reflect(Self& self, F f)
    {
        return pack(f(self.mode, "mode"),
                    f(self.padding, "padding"),
                    f(self.stride, "stride"),
                    f(self.lengths, "lengths"));
    }

    std::string name() const { return "pooling"; }

    shape compute_shape(std::vector<shape> inputs) const
    {
        check_shapes{inputs, *this}.has(1).only_dims(4);

        const shape& input = inputs.at(0);
        auto t             = input.type();

        assert(lengths[0] <= (input.lens()[2] + 2 * padding[0]));
        assert(lengths[1] <= (input.lens()[3] + 2 * padding[1]));

        return {t,
                {
                    input.lens()[0],
                    input.lens()[1],
                    std::size_t(std::max<std::ptrdiff_t>(
                        1,
                        std::ptrdiff_t(std::floor((input.lens()[2] + 2 * padding[0] - lengths[0]) /
                                                  static_cast<float>(stride[0]))) +
                            1)),
                    std::size_t(std::max<std::ptrdiff_t>(
                        1,
                        std::ptrdiff_t(std::floor((input.lens()[3] + 2 * padding[1] - lengths[1]) /
                                                  static_cast<float>(stride[1]))) +
                            1)),
                }};
    }
};

struct leaky_relu
{
    std::string name() const { return "leaky_relu"; }
    float alpha;
    shape compute_shape(std::vector<shape> inputs) const
    {
        check_shapes{inputs, *this}.has(1);
        return inputs.front();
    }

    template <class Self, class F>
    static auto reflect(Self& self, F f)
    {
        return pack(f(self.alpha, "alpha"));
    }
};

struct elu
{
    std::string name() const { return "elu"; }
    float alpha;
    shape compute_shape(std::vector<shape> inputs) const
    {
        check_shapes{inputs, *this}.has(1);
        return inputs.front();
    }

    template <class Self, class F>
    static auto reflect(Self& self, F f)
    {
        return pack(f(self.alpha, "alpha"));
    }
};

struct transpose
{
    std::vector<int64_t> dims;

    template <class Self, class F>
    static auto reflect(Self& self, F f)
    {
        return pack(f(self.dims, "dims"));
    }

    std::string name() const { return "transpose"; }
    shape compute_shape(std::vector<shape> inputs) const
    {
        check_shapes{inputs, *this}.has(1);
        auto input         = inputs.at(0);
        auto input_lens    = input.lens();
        auto input_strides = input.strides();
        auto t             = input.type();
        if(dims.size() != input_lens.size())
        {
            MIGRAPHX_THROW("Permutation has wrong number of axes");
        }
        std::vector<int64_t> axes(dims.size());
        std::iota(axes.begin(), axes.end(), 0);
        if(!std::is_permutation(axes.begin(), axes.end(), dims.begin()))
        {
            MIGRAPHX_THROW("Invalid permutation");
        }
        std::vector<size_t> output_lens(input_lens.size());
        std::vector<size_t> output_strides(input_lens.size());
        for(std::size_t i = 0; i < output_lens.size(); i++)
        {
            output_lens[i]    = input_lens[dims[i]];
            output_strides[i] = input_strides[dims[i]];
        }
        return {t, output_lens, output_strides};
    }
    argument compute(shape output_shape, std::vector<argument> args) const
    {
        return {std::move(output_shape), std::move(args.front().data)};
    }
    int output_alias(const std::vector<shape>&) const { return 0; }
};

/// The contiguous operator takes a non-standard input tensor and returns
/// the same tensor but in standard form. For example, if input tensor A which has lens = (4,5)
/// is first transposed, i.e. lens = (5,4), this tensor's data layout remained the same
/// during the transpose operation; only it's shape lengths and strides were changed.
/// This leaves the tensor in a non-standard form. The contiguous operator copies the
/// underlying data such that resulting tensor is returned to a standard form.
struct contiguous
{
    std::string name() const { return "contiguous"; }
    shape compute_shape(std::vector<shape> inputs) const
    {
        check_shapes{inputs, *this}.has(1);
        auto lens = inputs.at(0).lens();
        auto t    = inputs.at(0).type();
        return {t, lens};
    }
};

struct concat
{
    std::size_t axis = 0;
    std::string name() const { return "concat"; }
    std::vector<std::size_t> compute_offsets(const shape& output_shape,
                                             const std::vector<argument>& args) const
    {
        std::vector<std::size_t> offsets;
        std::vector<std::size_t> offset(args[0].get_shape().lens().size(), 0);
        offset[axis] = 0;
        for(const auto& arg : args)
        {
            offsets.push_back(output_shape.index(offset));
            offset[axis] += arg.get_shape().lens()[axis];
        }
        return offsets;
    }
    shape compute_shape(std::vector<shape> inputs) const
    {
        if(inputs.empty())
        {
            MIGRAPHX_THROW("Number of input tensors should exceed 0");
        }

        const auto& first_shape_lens = inputs.front().lens();
        const auto& type             = inputs.front().type();
        for(std::size_t l = 0; l < first_shape_lens.size(); l++)
        {
            if(l != axis)
            {
                if(!std::all_of(inputs.begin(), inputs.end(), [&](auto s) {
                       return s.lens()[l] == first_shape_lens[l];
                   }))
                {
                    MIGRAPHX_THROW("Non-axis dimensions should match");
                }
            }
        }
        std::size_t new_dim_axis = 0;
        for(const auto& input : inputs)
        {
            const auto& lens = input.lens();
            new_dim_axis += lens[axis];
        }
        std::vector<std::size_t> new_lens;
        std::copy(first_shape_lens.begin(), first_shape_lens.end(), std::back_inserter(new_lens));
        new_lens[axis] = new_dim_axis;
        return {type, new_lens};
    }
    argument compute(const shape& output_shape, std::vector<argument> args) const
    {
        argument result{output_shape};
        std::vector<std::size_t> coffsets = compute_offsets(output_shape, args);
        for(std::size_t l = 0; l < args.size(); l++)
        {
            auto argl             = args[l];
            std::size_t nelements = argl.get_shape().elements();
            visit_all(result, argl)([&](auto output, auto input) {
                auto slice_shape =
                    shape{output_shape.type(), input.get_shape().lens(), output_shape.strides()};
                auto slice = make_view(slice_shape, output.data() + coffsets[l]);
                // cppcheck-suppress useStlAlgorithm
                for(std::size_t i = 0; i < nelements; i++)
                {
                    slice[i] = input[i];
                }
            });
        }
        return result;
    }
    int output_alias(const std::vector<shape>&) const { return 0; }
};

struct slice
{
    std::vector<int64_t> axes;
    std::vector<int64_t> starts;
    std::vector<int64_t> ends;

    template <class Self, class F>
    static auto reflect(Self& self, F f)
    {
        return pack(f(self.axes, "axes"), f(self.starts, "starts"), f(self.ends, "ends"));
    }

    std::string name() const { return "slice"; }

    auto fix_index(const std::vector<std::size_t>& lens, std::size_t axis, int64_t index) const
    {
        int64_t r = std::min(index, static_cast<int64_t>(lens[axis]));
        if(r < 0)
            r += lens[axis];
        return std::size_t(r);
    }

    auto compute_offset(const shape& s) const
    {
        const std::vector<std::size_t>& lens    = s.lens();
        const std::vector<std::size_t>& strides = s.strides();
        auto offset                             = 0;
        if(!axes.empty())
        {
            for(std::size_t i = 0; i < axes.size(); i++)
            {
                auto axis = axes[i];
                offset += fix_index(lens, axis, starts[i]) * strides[axis];
            }
        }
        else
        {
            for(std::size_t axis = 0; axis < lens.size(); axis++)
            {
                offset += fix_index(lens, axis, starts[axis]) * strides[axis];
            }
        }
        return offset;
    }

    shape compute_shape(std::vector<shape> inputs) const
    {
        auto input_shape        = inputs[0];
        auto t                  = input_shape.type();
        const auto& old_lens    = input_shape.lens();
        const auto& old_strides = input_shape.strides();
        if(starts.size() != axes.size() || axes.size() != ends.size())
        {
            MIGRAPHX_THROW("inconsistent sizes");
        }
        std::vector<std::size_t> new_lens = old_lens;
        for(std::size_t i = 0; i < axes.size(); i++)
        {
            auto axis = axes[i];
            new_lens[axis] =
                fix_index(old_lens, axis, ends[i]) - fix_index(old_lens, axis, starts[i]);
        }
        return shape{t, new_lens, old_strides};
    }
    argument compute(shape output_shape, std::vector<argument> args) const
    {
        auto input  = args[0];
        auto offset = compute_offset(input.get_shape()) * output_shape.type_size();
        return {std::move(output_shape), [=] { return input.data() + offset; }};
    }
    int output_alias(const std::vector<shape>&) const { return 0; }
};

struct squeeze
{
    std::vector<int64_t> axes;

    template <class Self, class F>
    static auto reflect(Self& self, F f)
    {
        return pack(f(self.axes, "axes"));
    }

    std::string name() const { return "squeeze"; }
    shape compute_shape(std::vector<shape> inputs) const
    {
        auto input_shape = inputs[0];
        auto type        = input_shape.type();
        auto old_lens    = input_shape.lens();
        if(std::any_of(
               axes.begin(), axes.end(), [&](auto axis) { return input_shape.lens()[axis] != 1; }))
        {
            MIGRAPHX_THROW("squeeze axis dimension should be equal to 1");
        }
        std::vector<std::size_t> new_lens;
        if(axes.empty())
        {
            std::copy_if(old_lens.begin(),
                         old_lens.end(),
                         std::back_inserter(new_lens),
                         [](auto len) { return len != 1; });
        }
        else
        {
            for(std::size_t i = 0; i < old_lens.size(); i++)
            {
                if(std::find(axes.begin(), axes.end(), i) == axes.end())
                {
                    new_lens.push_back(old_lens[i]);
                }
            }
        }
        return shape{type, new_lens};
    }
    argument compute(shape output_shape, std::vector<argument> args) const
    {
        return {std::move(output_shape), std::move(args.front().data)};
    }
    int output_alias(const std::vector<shape>&) const { return 0; }
};

struct unsqueeze
{
    std::vector<int64_t> axes;

    template <class Self, class F>
    static auto reflect(Self& self, F f)
    {
        return pack(f(self.axes, "axes"));
    }

    std::string name() const { return "unsqueeze"; }
    shape compute_shape(std::vector<shape> inputs) const
    {
        auto input_shape     = inputs[0];
        auto type            = input_shape.type();
        auto old_lens        = input_shape.lens();
        std::size_t new_size = old_lens.size() + axes.size();
        std::vector<std::size_t> new_lens(new_size);
        std::size_t p = 0;
        for(std::size_t i = 0; i < new_size; i++)
        {
            if(std::find(axes.begin(), axes.end(), i) != axes.end())
            {
                new_lens[i] = 1;
            }
            else
            {
                new_lens[i] = old_lens[p++];
            }
        }
        return shape{type, new_lens};
    }
    argument compute(shape output_shape, std::vector<argument> args) const
    {
        return {std::move(output_shape), std::move(args.front().data)};
    }
    int output_alias(const std::vector<shape>&) const { return 0; }
};

struct reshape
{
    std::vector<int64_t> dims;

    template <class Self, class F>
    static auto reflect(Self& self, F f)
    {
        return pack(f(self.dims, "dims"));
    }

    std::string name() const { return "reshape"; }
    shape compute_shape(std::vector<shape> inputs) const
    {
        check_shapes{inputs, *this}.has(1);
        auto&& idims = inputs.front().lens();
        std::vector<std::size_t> rdims(dims.begin(), dims.end());
        auto n_neg_dims = std::count(dims.begin(), dims.end(), -1);
        if(n_neg_dims > 1)
            MIGRAPHX_THROW("Dimensions for reshape can only have one -1 dim");
        for(std::size_t i = 0; i < dims.size(); i++)
        {
            if(dims[i] == 0)
                rdims[i] = idims[i];
        }
        if(n_neg_dims > 0)
        {
            size_t missing_dim =
                -inputs.front().elements() /
                std::accumulate(rdims.begin(), rdims.end(), 1, std::multiplies<int64_t>());
            for(std::size_t i = 0; i < rdims.size(); i++)
            {
                if(dims[i] == -1)
                    rdims[i] = missing_dim;
            }
        }
        if(dims.back() == -1)
        {
            rdims.pop_back();
            std::copy(idims.begin() + rdims.size(), idims.end(), std::back_inserter(rdims));
        }
        shape s{inputs.front().type(), rdims};
        if(s.elements() != inputs.front().elements())
            MIGRAPHX_THROW("Wrong number of elements for reshape");
        return s;
    }
    argument compute(shape output_shape, std::vector<argument> args) const
    {
        return {std::move(output_shape), std::move(args.front().data)};
    }
    int output_alias(const std::vector<shape>&) const { return 0; }
};

<<<<<<< HEAD
struct pad
{
    std::vector<int64_t> pads;
    float value      = 0.0f;
    std::string mode = "constant";

    template <class Self, class F>
    static auto reflect(Self& self, F f)
    {
        return pack(f(self.mode, "mode"), f(self.pads, "pads"), f(self.value, "value"));
    }

    std::string name() const { return "pad"; }
    shape compute_shape(std::vector<shape> inputs) const
    {
        check_shapes{inputs, *this}.has(1);
        auto&& idims = inputs.front().lens();
        std::vector<std::size_t> rdims(idims.begin(), idims.end());
        auto num_dims = rdims.size();

        for(auto i = 0; i < num_dims; i++)
        {
            rdims[i] += pads[i] + pads[i + num_dims];
        }

        shape s{inputs.front().type(), rdims};
        return s;
    }
=======
struct as_shape
{
    shape s;
    template <class Self, class F>
    static auto reflect(Self& self, F f)
    {
        return pack(f(self.s, "shape"));
    }

    std::string name() const { return "as_shape"; }
    shape compute_shape(const std::vector<shape>& inputs) const
    {
        check_shapes{inputs, *this}.has(1).standard();
        assert(inputs.front().elements() == s.elements());
        return s;
    }
    argument compute(shape output_shape, std::vector<argument> args) const
    {
        return {std::move(output_shape), std::move(args.front().data)};
    }
    int output_alias(const std::vector<shape>&) const { return 0; }
>>>>>>> 301b7605
};

struct dot
{
    float alpha = 1.0;
    float beta  = 0.0;

    template <class Self, class F>
    static auto reflect(Self& self, F f)
    {
        return pack(f(self.alpha, "alpha"), f(self.beta, "beta"));
    }

    std::string name() const { return "dot"; }
    shape compute_shape(std::vector<shape> inputs) const
    {
        check_shapes{inputs, *this}.has(2).same_type();
        const shape& a = inputs.at(0);
        const shape& b = inputs.at(1);
        auto t         = a.type();

        if(a.lens()[1] != b.lens()[0])
            MIGRAPHX_THROW("Inner dimensions do not match: {" + to_string_range(a.lens()) +
                           "} x {" + to_string_range(b.lens()) + "}");
        return {t, {a.lens()[0], b.lens()[1]}};
    }
};

struct unary
{
    shape compute_shape(std::vector<shape> inputs) const
    {
        check_shapes{inputs}.has(1);
        return inputs.at(0);
    }
};

struct identity
{
    std::string name() const { return "identity"; }
    shape compute_shape(std::vector<shape> inputs) const { return inputs.at(0); }
    argument compute(shape output_shape, std::vector<argument> args) const
    {
        return {std::move(output_shape), std::move(args.at(0).data)};
    }
    int output_alias(const std::vector<shape>&) const { return 0; }
};

struct abs : unary
{
    std::string name() const { return "abs"; }
};

struct exp : unary
{
    std::string name() const { return "exp"; }
};

struct log : unary
{
    std::string name() const { return "log"; }
};

struct sin : unary
{
    std::string name() const { return "sin"; }
};

struct cos : unary
{
    std::string name() const { return "cos"; }
};

struct tan : unary
{
    std::string name() const { return "tan"; }
};

struct asin : unary
{
    std::string name() const { return "asin"; }
};

struct acos : unary
{
    std::string name() const { return "acos"; }
};

struct atan : unary
{
    std::string name() const { return "atan"; }
};

struct sinh : unary
{
    std::string name() const { return "sinh"; }
};

struct cosh : unary
{
    std::string name() const { return "cosh"; }
};

struct tanh : unary
{
    std::string name() const { return "tanh"; }
};

struct sigmoid : unary
{
    std::string name() const { return "sigmoid"; }
};

struct neg : unary
{
    std::string name() const { return "neg"; }
};

struct relu : unary
{
    std::string name() const { return "relu"; }
};

struct softmax
{
    std::string name() const { return "softmax"; }
    shape compute_shape(std::vector<shape> inputs) const
    {
        check_shapes{inputs}.has(1).only_dims(4);
        return inputs.at(0);
    }
};

struct flatten
{
    uint64_t axis = 0;

    template <class Self, class F>
    static auto reflect(Self& self, F f)
    {
        return pack(f(self.axis, "axis"));
    }

    std::string name() const { return "flatten"; }
    shape compute_shape(std::vector<shape> inputs) const
    {
        check_shapes{inputs}.has(1);
        auto&& lens = inputs.front().lens();

        if(axis > lens.size())
        {
            MIGRAPHX_THROW("axis for flatten must be less than tensor rank");
        }
        auto x =
            std::accumulate(lens.begin(), lens.begin() + axis, std::size_t{1}, std::multiplies<>{});
        auto y =
            std::accumulate(lens.begin() + axis, lens.end(), std::size_t{1}, std::multiplies<>{});
        return {inputs.at(0).type(), {x, y}};
    }
    argument compute(shape output_shape, std::vector<argument> args) const
    {
        return {std::move(output_shape), std::move(args.front().data)};
    }
    int output_alias(const std::vector<shape>&) const { return 0; }
};

/// The broadcast operator performs the numpy-style broadcasting of an axis of a given tensor. This
/// is achieved primarily by setting the stride of the broadcasted axis to zero. Linear indicies are
/// computed from multi-indicies by computing the inner product on the multi-index with the strides.
/// For example, if we have a tensor A(2,3) it has lengths of (2,3) and strides of (3,1). If we want
/// to compute the linear offset that corresponds to the element on the 2nd row (i = 1) and 3rd
/// column (j = 2), we compute the following inner product (1,2) dot (3, 1) = 1*3 + 2*1 = 5. It is
/// obvious from there that we can negate the effects of a given axis by setting the stride of that
/// axis to zero.
struct broadcast
{
    uint64_t axis = 0;

    template <class Self, class F>
    static auto reflect(Self& self, F f)
    {
        return pack(f(self.axis, "axis"));
    }

    shape broadcast_shape;
    std::string name() const { return "broadcast"; }
    shape compute_shape(std::vector<shape> inputs) const
    {
        auto t     = inputs.at(0).type();
        auto input = inputs.at(0);

        std::vector<size_t> bcast_strides(broadcast_shape.lens().size(), 0);

        if(std::all_of(broadcast_shape.lens().cbegin(), broadcast_shape.lens().cend(), [&](auto x) {
               return x == 1;
           }))
        {
            if(axis != 0)
                MIGRAPHX_THROW("when broadcasting tensor of size 1, axis should be 0");
            return {t, broadcast_shape.lens(), std::move(bcast_strides)};
        }
        else
        {
            assert(broadcast_shape.lens().size() - axis >= input.lens().size());
            if(!std::equal(
                   input.lens().begin(), input.lens().end(), broadcast_shape.lens().begin() + axis))
                MIGRAPHX_THROW("when broadcasting success sizes must match");
            std::copy(input.strides().begin(), input.strides().end(), bcast_strides.begin() + axis);
            return {t, broadcast_shape.lens(), std::move(bcast_strides)};
        }
    }
    argument compute(shape output_shape, std::vector<argument> args) const
    {
        return {std::move(output_shape), std::move(args.at(0).data)};
    }
    int output_alias(const std::vector<shape>&) const { return 0; }
};

struct multibroadcast
{
    std::vector<std::size_t> output_lens;

    template <class Self, class F>
    static auto reflect(Self& self, F f)
    {
        return pack(f(self.output_lens, "output_lens"));
    }

    std::string name() const { return "multibroadcast"; }

    shape compute_shape(std::vector<shape> inputs) const
    {
        check_shapes{inputs, *this}.has(1);
        auto t     = inputs.at(0).type();
        auto input = inputs.at(0);

        if(input.lens().empty())
            MIGRAPHX_THROW("inputs dimensions should be > 0");

        if(input.lens().size() > output_lens.size())
            MIGRAPHX_THROW("inputs dimensions should <= output size");

        std::vector<size_t> bcast_strides(output_lens.size(), 0);
        auto offset = output_lens.size() - input.lens().size();
        for(int i = input.lens().size() - 1; i >= 0; i--)
        {
            if(output_lens[i + offset] == input.lens()[i])
            {
                bcast_strides[i + offset] = input.strides()[i];
            }
        }
        return {t, output_lens, bcast_strides};
    }
    argument compute(shape output_shape, std::vector<argument> args) const
    {
        return {std::move(output_shape), std::move(args.at(0).data)};
    }
    int output_alias(const std::vector<shape>&) const { return 0; }
};

struct scalar
{
    shape scalar_bcast;

    std::string name() const { return "scalar"; }

    shape compute_shape(std::vector<shape> inputs) const
    {
        assert(check_shapes{inputs}.has(1).only_dims(1).size() == 1);
        auto t     = inputs.at(0).type();
        auto input = inputs.at(0);
        std::vector<std::size_t> strides(scalar_bcast.lens().size(), 0);
        return {t, scalar_bcast.lens(), strides};
    }

    argument compute(shape output_shape, std::vector<argument> args) const
    {
        return {std::move(output_shape), std::move(args.at(0).data)};
    }
    int output_alias(const std::vector<shape>&) const { return 0; }
};

struct binary
{
    shape compute_shape(std::vector<shape> inputs) const
    {
        check_shapes{inputs}.has(2).same_type().same_dims();
        auto t    = inputs.at(0).type();
        auto lens = inputs.at(0).lens();
        return {t, lens};
    }
};

struct add : binary
{
    std::string name() const { return "add"; }
};

struct sub : binary
{
    std::string name() const { return "sub"; }
};

struct mul : binary
{
    std::string name() const { return "mul"; }
};

struct div : binary
{
    std::string name() const { return "div"; }
};

struct max : binary
{
    std::string name() const { return "max"; }
};

struct min : binary
{
    std::string name() const { return "min"; }
};

struct load
{
    shape s;
    std::size_t offset = 0;

    template <class Self, class F>
    static auto reflect(Self& self, F f)
    {
        return pack(f(self.s, "shape"), f(self.offset, "offset"));
    }

    std::string name() const { return "load"; }
    shape compute_shape(const std::vector<shape>& inputs) const
    {
        check_shapes{inputs}.has(1);
        return s;
    }
    argument compute(const shape&, const std::vector<argument>& args) const
    {
        return {s, args[0].data() + offset};
    }
    int output_alias(const std::vector<shape>&) const { return 0; }
};

struct outline
{
    shape s;

    template <class Self, class F>
    static auto reflect(Self& self, F f)
    {
        return pack(f(self.s, "shape"));
    }

    std::string name() const { return "outline"; }
    shape compute_shape(const std::vector<shape>& inputs) const
    {
        check_shapes{inputs, *this}.has(0);
        return s;
    }
    argument compute(const shape&, const std::vector<argument>&) const { return {s, nullptr}; }
};

} // namespace op
} // namespace MIGRAPHX_INLINE_NS
} // namespace migraphx

#endif<|MERGE_RESOLUTION|>--- conflicted
+++ resolved
@@ -608,7 +608,6 @@
     int output_alias(const std::vector<shape>&) const { return 0; }
 };
 
-<<<<<<< HEAD
 struct pad
 {
     std::vector<int64_t> pads;
@@ -637,7 +636,8 @@
         shape s{inputs.front().type(), rdims};
         return s;
     }
-=======
+};
+
 struct as_shape
 {
     shape s;
@@ -659,7 +659,6 @@
         return {std::move(output_shape), std::move(args.front().data)};
     }
     int output_alias(const std::vector<shape>&) const { return 0; }
->>>>>>> 301b7605
 };
 
 struct dot
