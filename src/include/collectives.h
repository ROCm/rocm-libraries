/*************************************************************************
 * Copyright (c) 2017-2022, NVIDIA CORPORATION. All rights reserved.
 * Modifications Copyright (c) 2019-2022 Advanced Micro Devices, Inc. All rights reserved.
 *
 * See LICENSE.txt for license information
 ************************************************************************/

#ifndef NCCL_COLLECTIVES_H_
#define NCCL_COLLECTIVES_H_

<<<<<<< HEAD
enum ncclDevRedOp_t {
  ncclDevSum, ncclDevProd, ncclDevMax, ncclDevMin,
  ncclDevPreMulSum, ncclDevSumPostDiv,
  ncclNumDevRedOps
};
struct ncclDevRedOpFull {
  ncclDevRedOp_t op;
  bool scalarArgIsPtr;
  uint64_t scalarArg;
};

#define FUNC_INDEX_P2P 1015
#define FUNC_INDEX_ALLTOALL_PIVOT 675
#define FUNC_INDEX_TOTAL 1026  // Total number of functions that goes into librccl.so index in host_table.cc

#define NCCL_FUNC_NAME(func, algo, proto, devredop, type) \
  ncclFunction_##func##_##algo##_##proto##_##devredop##_##type

#define NCCL_ONERANK_REDUCE_NAME(devredop, type) \
  ncclFunction_OneRankReduce_##devredop##_##type

#define NCCL_KERN_NAME(func, algo, proto, devredop, type) \
  ncclKernel_##func##_##algo##_##proto##_##devredop##_##type

#define NCCL_KERN_NAME_DEBUG(func, algo, proto, devredop, type) \
  ncclKernelDebug_##func##_##algo##_##proto##_##devredop##_##type

#define NCCL_IMPL_NAME(func, algo, proto) \
  nccl##func##algo##proto

// Declare rccl main/general kernel
extern __global__ void rccl_main_kernel(struct ncclDevComm* comm, uint64_t channelMask, struct ncclWork* workHead);
#ifdef ENABLE_COLLTRACE
extern __global__ void rccl_main_kernel_debug(struct ncclDevComm* comm, uint64_t channelMask, struct ncclWork* workHead);
#endif

// Declare OneRankReduce
extern __device__ void NCCL_ONERANK_REDUCE_NAME(PreMulSum, int8_t)();
extern __device__ void NCCL_ONERANK_REDUCE_NAME(PreMulSum, uint8_t)();
extern __device__ void NCCL_ONERANK_REDUCE_NAME(PreMulSum, int32_t)();
extern __device__ void NCCL_ONERANK_REDUCE_NAME(PreMulSum, uint32_t)();
extern __device__ void NCCL_ONERANK_REDUCE_NAME(PreMulSum, int64_t)();
extern __device__ void NCCL_ONERANK_REDUCE_NAME(PreMulSum, uint64_t)();
extern __device__ void NCCL_ONERANK_REDUCE_NAME(PreMulSum, half)();
extern __device__ void NCCL_ONERANK_REDUCE_NAME(PreMulSum, rccl_bfloat16)();
extern __device__ void NCCL_ONERANK_REDUCE_NAME(PreMulSum, float)();
extern __device__ void NCCL_ONERANK_REDUCE_NAME(PreMulSum, double)();
=======
#include "nccl.h"
>>>>>>> 8c6c5951

// CHUNKSIZE must be a multiple of SLICESIZE
#define ALLREDUCE_SLICESTEPS (NCCL_STEPS/4)
#define ALLREDUCE_CHUNKSTEPS (NCCL_STEPS/2)
#define ALLGATHER_SLICESTEPS (NCCL_STEPS/4)
#define ALLGATHER_CHUNKSTEPS (NCCL_STEPS/2)
#define REDUCESCATTER_SLICESTEPS (NCCL_STEPS/4)
#define REDUCESCATTER_CHUNKSTEPS (NCCL_STEPS/2)
#define BROADCAST_SLICESTEPS 1
#define BROADCAST_CHUNKSTEPS 1
#define REDUCE_SLICESTEPS 1
#define REDUCE_CHUNKSTEPS 1
#define NCCL_MAX_SLICE_PER_CHUNK 2  // max value for CHUNKSTEPS/SLICESTEPS, must accord with above
#define ALLTOALL_PIVOT_SLICESTEPS 2
#define ALLTOALL_PIVOT_CHUNKSTEPS 4

inline int ncclTypeSize(ncclDataType_t type) {
  switch (type) {
  case ncclInt8:
  case ncclUint8:
    return 1;
  case ncclFloat16:
  #if defined(__CUDA_BF16_TYPES_EXIST__)
  case ncclBfloat16:
  #endif
    return 2;
  case ncclInt32:
  case ncclUint32:
  case ncclFloat32:
    return 4;
  case ncclInt64:
  case ncclUint64:
  case ncclFloat64:
    return 8;
  default:
    return -1;
  }
}

#endif<|MERGE_RESOLUTION|>--- conflicted
+++ resolved
@@ -8,57 +8,7 @@
 #ifndef NCCL_COLLECTIVES_H_
 #define NCCL_COLLECTIVES_H_
 
-<<<<<<< HEAD
-enum ncclDevRedOp_t {
-  ncclDevSum, ncclDevProd, ncclDevMax, ncclDevMin,
-  ncclDevPreMulSum, ncclDevSumPostDiv,
-  ncclNumDevRedOps
-};
-struct ncclDevRedOpFull {
-  ncclDevRedOp_t op;
-  bool scalarArgIsPtr;
-  uint64_t scalarArg;
-};
-
-#define FUNC_INDEX_P2P 1015
-#define FUNC_INDEX_ALLTOALL_PIVOT 675
-#define FUNC_INDEX_TOTAL 1026  // Total number of functions that goes into librccl.so index in host_table.cc
-
-#define NCCL_FUNC_NAME(func, algo, proto, devredop, type) \
-  ncclFunction_##func##_##algo##_##proto##_##devredop##_##type
-
-#define NCCL_ONERANK_REDUCE_NAME(devredop, type) \
-  ncclFunction_OneRankReduce_##devredop##_##type
-
-#define NCCL_KERN_NAME(func, algo, proto, devredop, type) \
-  ncclKernel_##func##_##algo##_##proto##_##devredop##_##type
-
-#define NCCL_KERN_NAME_DEBUG(func, algo, proto, devredop, type) \
-  ncclKernelDebug_##func##_##algo##_##proto##_##devredop##_##type
-
-#define NCCL_IMPL_NAME(func, algo, proto) \
-  nccl##func##algo##proto
-
-// Declare rccl main/general kernel
-extern __global__ void rccl_main_kernel(struct ncclDevComm* comm, uint64_t channelMask, struct ncclWork* workHead);
-#ifdef ENABLE_COLLTRACE
-extern __global__ void rccl_main_kernel_debug(struct ncclDevComm* comm, uint64_t channelMask, struct ncclWork* workHead);
-#endif
-
-// Declare OneRankReduce
-extern __device__ void NCCL_ONERANK_REDUCE_NAME(PreMulSum, int8_t)();
-extern __device__ void NCCL_ONERANK_REDUCE_NAME(PreMulSum, uint8_t)();
-extern __device__ void NCCL_ONERANK_REDUCE_NAME(PreMulSum, int32_t)();
-extern __device__ void NCCL_ONERANK_REDUCE_NAME(PreMulSum, uint32_t)();
-extern __device__ void NCCL_ONERANK_REDUCE_NAME(PreMulSum, int64_t)();
-extern __device__ void NCCL_ONERANK_REDUCE_NAME(PreMulSum, uint64_t)();
-extern __device__ void NCCL_ONERANK_REDUCE_NAME(PreMulSum, half)();
-extern __device__ void NCCL_ONERANK_REDUCE_NAME(PreMulSum, rccl_bfloat16)();
-extern __device__ void NCCL_ONERANK_REDUCE_NAME(PreMulSum, float)();
-extern __device__ void NCCL_ONERANK_REDUCE_NAME(PreMulSum, double)();
-=======
 #include "nccl.h"
->>>>>>> 8c6c5951
 
 // CHUNKSIZE must be a multiple of SLICESIZE
 #define ALLREDUCE_SLICESTEPS (NCCL_STEPS/4)
@@ -81,7 +31,7 @@
   case ncclUint8:
     return 1;
   case ncclFloat16:
-  #if defined(__CUDA_BF16_TYPES_EXIST__)
+  #if defined(RCCL_BFLOAT16)
   case ncclBfloat16:
   #endif
     return 2;
