/*************************************************************************
 * Copyright (c) 2017-2022, NVIDIA CORPORATION. All rights reserved.
 * Modifications Copyright (c) 2019-2022 Advanced Micro Devices, Inc. All rights reserved.
 *
 * See LICENSE.txt for license information
 ************************************************************************/

#ifndef NCCL_COLLECTIVES_H_
#define NCCL_COLLECTIVES_H_

enum ncclDevRedOp_t {
  ncclDevSum, ncclDevProd, ncclDevMax, ncclDevMin,
  ncclDevPreMulSum, ncclDevSumPostDiv,
  ncclNumDevRedOps
};
struct ncclDevRedOpFull {
  ncclDevRedOp_t op;
  bool scalarArgIsPtr;
  uint64_t scalarArg;
};

#define FUNC_INDEX_P2P (ncclNumTypes+NCCL_NUM_FUNCTIONS*NCCL_NUM_ALGORITHMS*NCCL_NUM_PROTOCOLS*ncclNumTypes*ncclNumDevRedOps)
#define FUNC_INDEX_ALLTOALL_PIVOT (FUNC_INDEX_P2P+1)
#define FUNC_INDEX(func, devredop, ncclType, al, pr) ((((((func)*ncclNumDevRedOps + (devredop))*ncclNumTypes) + (ncclType))*NCCL_NUM_ALGORITHMS+(al))*NCCL_NUM_PROTOCOLS+(pr))

#define NCCL_FUNC_NAME(func, algo, proto, devredop, type) \
  ncclFunction_##func##_##algo##_##proto##_##devredop##_##type

#define NCCL_ONERANK_REDUCE_NAME(devredop, type) \
  ncclFunction_OneRankReduce_##devredop##_##type

#define NCCL_KERN_NAME(func, algo, proto, devredop, type) \
  ncclKernel_##func##_##algo##_##proto##_##devredop##_##type

#define NCCL_KERN_NAME_DEBUG(func, algo, proto, devredop, type) \
  ncclKernelDebug_##func##_##algo##_##proto##_##devredop##_##type

#define NCCL_KERN_NAME_LL128(func, algo, proto, devredop, type) \
  ncclKernelLL128_##func##_##algo##_##proto##_##devredop##_##type

#define NCCL_KERN_NAME_LL128_DEBUG(func, algo, proto, devredop, type) \
  ncclKernelLL128Debug_##func##_##algo##_##proto##_##devredop##_##type

#define NCCL_IMPL_NAME(func, algo, proto) \
  nccl##func##algo##proto

/* Declare all collective operations */
#define DECL5(func, algo, proto, devredop, type) \
<<<<<<< HEAD
  extern __device__ __attribute__((noinline)) void NCCL_FUNC_NAME(func, algo, proto, devredop, type)(); \
  extern __global__ void NCCL_KERN_NAME(func, algo, proto, devredop, type)(struct ncclDevComm* comm); \
  extern __global__ void NCCL_KERN_NAME_DEBUG(func, algo, proto, devredop, type)(struct ncclDevComm* comm); \
  extern __global__ void NCCL_KERN_NAME_LL128(func, algo, proto, devredop, type)(struct ncclDevComm* comm); \
  extern __global__ void NCCL_KERN_NAME_LL128_DEBUG(func, algo, proto, devredop, type)(struct ncclDevComm* comm);
=======
  extern __device__ void NCCL_FUNC_NAME(func, algo, proto, devredop, type)(); \
  extern __global__ void NCCL_KERN_NAME(func, algo, proto, devredop, type)(struct ncclDevComm* comm, uint64_t channelMask, struct ncclWork* workHead); \
>>>>>>> e1d9b273

#define CONCAT(a,b) a##b
#define MACRO_IF(cond, t, f) CONCAT(MACRO_IF_, cond)(t, f)
#define MACRO_IF_0(t, f) f
#define MACRO_IF_1(t, f) t

#define DECL4(func, algo, devredop, type, undef) \
  MACRO_IF(undef, /*undefined*/, DECL5(func, algo, SIMPLE, devredop, type)) \
  MACRO_IF(undef, /*undefined*/, DECL5(func, algo, LL,     devredop, type)) \
  MACRO_IF(undef, /*undefined*/, DECL5(func, algo, LL128,  devredop, type))

#define DECL3(func, devredop, type, undef) \
  DECL4(func, RING,    devredop, type, undef) \
  DECL4(func, TREE,    devredop, type, undef) \
  DECL4(func, COLLNET, devredop, type, undef)

#if defined(RCCL_BFLOAT16)
#define DECL2(func, devredop, undefForFloat) \
  DECL3(func, devredop, int8_t, /*undef=*/0) \
  DECL3(func, devredop, uint8_t, /*undef=*/0) \
  DECL3(func, devredop, int32_t, /*undef=*/0) \
  DECL3(func, devredop, uint32_t, /*undef=*/0) \
  DECL3(func, devredop, int64_t, /*undef=*/0) \
  DECL3(func, devredop, uint64_t, /*undef=*/0) \
  DECL3(func, devredop, half, /*undef=*/undefForFloat) \
  DECL3(func, devredop, float, /*undef=*/undefForFloat) \
  DECL3(func, devredop, double, /*undef=*/undefForFloat) \
  DECL3(func, devredop, rccl_bfloat16, /*undef=*/undefForFloat)
#else
#define DECL2(func, devredop, undefForFloat) \
  DECL3(func, devredop, int8_t, /*undef=*/0) \
  DECL3(func, devredop, uint8_t, /*undef=*/0) \
  DECL3(func, devredop, int32_t, /*undef=*/0) \
  DECL3(func, devredop, uint32_t, /*undef=*/0) \
  DECL3(func, devredop, int64_t, /*undef=*/0) \
  DECL3(func, devredop, uint64_t, /*undef=*/0) \
  DECL3(func, devredop, half, /*undef=*/undefForFloat) \
  DECL3(func, devredop, float, /*undef=*/undefForFloat) \
  DECL3(func, devredop, double, /*undef=*/undefForFloat)
#endif

#define DECL(func) \
  DECL2(func, Sum, /*undefForFloat=*/0) \
  DECL2(func, Prod, /*undefForFloat=*/0) \
  DECL2(func, Min, /*undefForFloat=*/0) \
  DECL2(func, Max, /*undefForFloat=*/0) \
  DECL2(func, PreMulSum, /*undefForFloat=*/0) \
  DECL2(func, SumPostDiv, /*undefForFloat=*/1)

DECL2(Broadcast, Sum, /*undefForFloat=*/0)
DECL(Reduce)
DECL2(AllGather, Sum, /*undefForFloat=*/0)
DECL(ReduceScatter)
DECL(AllReduce)
DECL5(SendRecv, RING, SIMPLE, Sum, int8_t)
DECL5(AllToAllPivot, RING, SIMPLE, Sum, int8_t)

extern __device__ void NCCL_ONERANK_REDUCE_NAME(PreMulSum, int8_t)();
extern __device__ void NCCL_ONERANK_REDUCE_NAME(PreMulSum, uint8_t)();
extern __device__ void NCCL_ONERANK_REDUCE_NAME(PreMulSum, int32_t)();
extern __device__ void NCCL_ONERANK_REDUCE_NAME(PreMulSum, uint32_t)();
extern __device__ void NCCL_ONERANK_REDUCE_NAME(PreMulSum, int64_t)();
extern __device__ void NCCL_ONERANK_REDUCE_NAME(PreMulSum, uint64_t)();
extern __device__ void NCCL_ONERANK_REDUCE_NAME(PreMulSum, half)();
#if defined(RCCL_BFLOAT16)
extern __device__ void NCCL_ONERANK_REDUCE_NAME(PreMulSum, rccl_bfloat16)();
#endif
extern __device__ void NCCL_ONERANK_REDUCE_NAME(PreMulSum, float)();
extern __device__ void NCCL_ONERANK_REDUCE_NAME(PreMulSum, double)();

// CHUNKSIZE must be a multiple of SLICESIZE
#define ALLREDUCE_SLICESTEPS (NCCL_STEPS/4)
#define ALLREDUCE_CHUNKSTEPS (NCCL_STEPS/2)
#define ALLGATHER_SLICESTEPS (NCCL_STEPS/4)
#define ALLGATHER_CHUNKSTEPS (NCCL_STEPS/2)
#define REDUCESCATTER_SLICESTEPS (NCCL_STEPS/4)
#define REDUCESCATTER_CHUNKSTEPS (NCCL_STEPS/2)
#define BROADCAST_SLICESTEPS 1
#define BROADCAST_CHUNKSTEPS 1
#define REDUCE_SLICESTEPS 1
#define REDUCE_CHUNKSTEPS 1
#define SENDRECV_SLICEFACTOR 4
#define NCCL_MAX_SLICE_PER_CHUNK 2  // max value for CHUNKSTEPS/SLICESTEPS, must accord with above
#define ALLTOALL_PIVOT_SLICESTEPS 2
#define ALLTOALL_PIVOT_CHUNKSTEPS 4

#endif<|MERGE_RESOLUTION|>--- conflicted
+++ resolved
@@ -46,16 +46,11 @@
 
 /* Declare all collective operations */
 #define DECL5(func, algo, proto, devredop, type) \
-<<<<<<< HEAD
   extern __device__ __attribute__((noinline)) void NCCL_FUNC_NAME(func, algo, proto, devredop, type)(); \
-  extern __global__ void NCCL_KERN_NAME(func, algo, proto, devredop, type)(struct ncclDevComm* comm); \
-  extern __global__ void NCCL_KERN_NAME_DEBUG(func, algo, proto, devredop, type)(struct ncclDevComm* comm); \
-  extern __global__ void NCCL_KERN_NAME_LL128(func, algo, proto, devredop, type)(struct ncclDevComm* comm); \
-  extern __global__ void NCCL_KERN_NAME_LL128_DEBUG(func, algo, proto, devredop, type)(struct ncclDevComm* comm);
-=======
-  extern __device__ void NCCL_FUNC_NAME(func, algo, proto, devredop, type)(); \
   extern __global__ void NCCL_KERN_NAME(func, algo, proto, devredop, type)(struct ncclDevComm* comm, uint64_t channelMask, struct ncclWork* workHead); \
->>>>>>> e1d9b273
+  extern __global__ void NCCL_KERN_NAME_DEBUG(func, algo, proto, devredop, type)(struct ncclDevComm* comm, uint64_t channelMask, struct ncclWork* workHead); \
+  extern __global__ void NCCL_KERN_NAME_LL128(func, algo, proto, devredop, type)(struct ncclDevComm* comm, uint64_t channelMask, struct ncclWork* workHead); \
+  extern __global__ void NCCL_KERN_NAME_LL128_DEBUG(func, algo, proto, devredop, type)(struct ncclDevComm* comm, uint64_t channelMask, struct ncclWork* workHead);
 
 #define CONCAT(a,b) a##b
 #define MACRO_IF(cond, t, f) CONCAT(MACRO_IF_, cond)(t, f)
