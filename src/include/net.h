--- conflicted
+++ resolved
@@ -1,10 +1,6 @@
 /*************************************************************************
-<<<<<<< HEAD
  * Copyright (c) 2016-2020, NVIDIA CORPORATION. All rights reserved.
- * Modifications Copyright (c) 2019-2020 Advanced Micro Devices, Inc. All rights reserved.
-=======
- * Copyright (c) 2016-2021, NVIDIA CORPORATION. All rights reserved.
->>>>>>> a46ea105
+ * Modifications Copyright (c) 2019-2021 Advanced Micro Devices, Inc. All rights reserved.
  *
  * See LICENSE.txt for license information
  ************************************************************************/
@@ -57,19 +53,12 @@
     ncclNetHandle_t handle;
     void* gpuPtr = NULL;
     void* mHandle = NULL;
-<<<<<<< HEAD
-    NCCLCHECK(ncclNetListen(dev, &handle, &lComm));
-    NCCLCHECK(ncclNetConnect(dev, &handle, &sComm));
-    NCCLCHECK(ncclNetAccept(lComm, &rComm));
-    CUDACHECK(hipExtMallocWithFlags(&gpuPtr, GPU_BUF_SIZE, hipDeviceMallocFinegrained));
-=======
     ncclResult_t ret;
->>>>>>> a46ea105
     ncclDebugNoWarn = NCCL_NET;
     NCCLCHECKGOTO(ncclNetListen(dev, &handle, &lComm), ret, cleanup1);
     NCCLCHECKGOTO(ncclNetConnect(dev, &handle, &sComm), ret, cleanup2);
     NCCLCHECKGOTO(ncclNetAccept(lComm, &rComm), ret, cleanup3);
-    CUDACHECKGOTO(cudaMalloc(&gpuPtr, GPU_BUF_SIZE), ret, cleanup4);
+    CUDACHECKGOTO(hipMalloc(&gpuPtr, GPU_BUF_SIZE), ret, cleanup4);
     if (ncclNetRegMr(sComm, gpuPtr, GPU_BUF_SIZE, NCCL_PTR_CUDA, &mHandle) == ncclSuccess) {
       NCCLCHECK(ncclNetDeregMr(sComm, mHandle));
       NCCLCHECK(ncclNetRegMr(rComm, gpuPtr, GPU_BUF_SIZE, NCCL_PTR_CUDA, &mHandle));
@@ -77,12 +66,8 @@
       *gdrSupport = 1;
     }
     ncclDebugNoWarn = 0;
-<<<<<<< HEAD
     CUDACHECK(hipFree(gpuPtr));
-=======
-    CUDACHECK(cudaFree(gpuPtr));
 cleanup4:
->>>>>>> a46ea105
     NCCLCHECK(ncclNetCloseRecv(rComm));
 cleanup3:
     NCCLCHECK(ncclNetCloseSend(sComm));
