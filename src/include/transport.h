/*************************************************************************
 * Copyright (c) 2016-2022, NVIDIA CORPORATION. All rights reserved.
 * Modifications Copyright (c) 2019-2022 Advanced Micro Devices, Inc. All rights reserved.
 *
 * See LICENSE.txt for license information
 ************************************************************************/

#ifndef NCCL_TRANSPORT_H_
#define NCCL_TRANSPORT_H_

#include "device.h"
#include "graph.h"
#include "nvmlwrap.h"
#include "core.h"

#define NTRANSPORTS 4
#define TRANSPORT_UNDEFINED -1
#define TRANSPORT_P2P 0
#define TRANSPORT_SHM 1
#define TRANSPORT_NET 2
#define TRANSPORT_COLLNET 3

#include "proxy.h"
#include "comm.h"

extern struct ncclTransport p2pTransport;
extern struct ncclTransport shmTransport;
extern struct ncclTransport netTransport;
extern struct ncclTransport collNetTransport;

extern struct ncclTransport* ncclTransports[];

// Forward declarations
struct ncclRing;
struct ncclConnector;
struct ncclComm;

<<<<<<< HEAD
#define CHANNEL_MASK_OFFSET(nranks, connIndex) (nranks * (connIndex == NCCL_CONN_IDX_P2P_NET ? NCCL_CONN_IDX_P2P_NET : 0))
#define CONNECT_SIZE 128
=======
struct ncclPeerInfo {
  int rank;
  int cudaDev;
  int nvmlDev;
  int gdrSupport;
  uint64_t hostHash;
  uint64_t pidHash;
  dev_t shmDev;
  int64_t busId;
  struct ncclComm* comm;
  int cudaCompCap;
  // MNNVL support
  nvmlGpuFabricInfoV_t fabricInfo;
  int cuMemSupport;
  int version;
};

#define CONNECT_SIZE 256
>>>>>>> 68b54236
struct ncclConnect {
  char data[CONNECT_SIZE];
};

#if CUDART_VERSION >= 12010

#define NVLS_HANDLE_SIZE 64
struct ncclNvlsSharedRes {
  int refCount;
  bool inited;
  CUmulticastObjectProp bufProp;
  CUmulticastObjectProp signalProp;
  CUmemAccessDesc accessDesc;
  int dev;
  size_t buffSize;
  size_t creditSize;
  CUmemGenericAllocationHandle mcBuffHandle; // Multicast handle for NVLS buffer
  CUmemGenericAllocationHandle mcCreditHandle; // Multicast handle for NVLS credit buffer
  char* mcBuff; // Multicast NVLS buffer address
  char* mcCredit; // Multicast NVLS credit address
  CUmemGenericAllocationHandle ucBuffHandle; // Unicast Handle for NVLS buffer
  CUmemGenericAllocationHandle ucCreditHandle; // Unicast Handle for NVLS credit buffer
  char* ucBuff; // Unicast NVLS buffer address
  char* ucCredit; // Unicast NVLS credit address
  int nChannels;
  struct ncclShmemCollBuff nvlsShmem;
  void *nvlsShmemHandle;
};

#endif /* CUDART_VERSION >= 12010 */

struct ncclCollNetSharedRes {
  int refCount;
  int size;
  char* cudaBuff;
  char* hostBuff;
  struct ncclProxyArgs* proxyAppend[2*NCCL_MAX_NETDEVS];
  void* resources;
  int nChannels;
  size_t buffSize;
};

struct ncclTransportComm {
  ncclResult_t (*setup)(struct ncclComm* comm, struct ncclTopoGraph* graph, struct ncclPeerInfo*, struct ncclPeerInfo*, struct ncclConnect*, struct ncclConnector*, int channelId, int connIndex);
  ncclResult_t (*connect)(struct ncclComm* comm, struct ncclConnect*, int nranks, int rank, struct ncclConnector*);
  ncclResult_t (*free)(struct ncclConnector*);
  ncclResult_t (*proxySharedInit)(struct ncclProxyConnection* connection, struct ncclProxyState* proxyState, int nChannels);
  ncclResult_t (*proxySetup)(struct ncclProxyConnection* connection, struct ncclProxyState* proxyState, void* reqBuff, int reqSize, void* respBuff, int respSize, int* done);
  ncclResult_t (*proxyConnect)(struct ncclProxyConnection* connection, struct ncclProxyState* proxyState, void* reqBuff, int reqSize, void* respBuff, int respSize, int* done);
  ncclResult_t (*proxyFree)(struct ncclProxyConnection* connection, struct ncclProxyState* proxyState);
  ncclResult_t (*proxyProgress)(struct ncclProxyState* proxyState, struct ncclProxyArgs*);
  ncclResult_t (*proxyRegister)(struct ncclProxyConnection* connection, struct ncclProxyState* proxyState, void* reqBuff, int reqSize, void* respBuff, int respSize, int* done);
  ncclResult_t (*proxyDeregister)(struct ncclProxyConnection* connection, struct ncclProxyState* proxyState, void* reqBuff, int reqSize, int* done);
};

struct ncclTransport {
  const char name[8];
  ncclResult_t (*canConnect)(int*, struct ncclComm* comm, struct ncclTopoGraph* graph, struct ncclPeerInfo*, struct ncclPeerInfo*);
  struct ncclTransportComm send;
  struct ncclTransportComm recv;
};

ncclResult_t ncclTransportP2pConnect(struct ncclComm* comm, int channelId, int nrecv, int* peerRecv, int nsend, int* peerSend, int connIndex);
<<<<<<< HEAD
ncclResult_t ncclTransportP2pSetup(struct ncclComm* comm, struct ncclTopoGraph* graph, int connIndex, int* highestTransportType=NULL, bool* needsProxy=NULL);
=======
ncclResult_t ncclTransportP2pSetup(struct ncclComm* comm, struct ncclTopoGraph* graph, int connIndex, int* highestTransportType=NULL);
ncclResult_t ncclTransportCheckP2pType(struct ncclComm* comm, bool* intraNodeP2pSupport, bool* directMode);
>>>>>>> 68b54236

ncclResult_t ncclNvlsInit(struct ncclComm* comm);
ncclResult_t ncclNvlsSetup(struct ncclComm* comm, struct ncclComm* parent);
ncclResult_t ncclNvlsBufferSetup(struct ncclComm* comm);
ncclResult_t ncclNvlsTreeConnect(struct ncclComm* comm);
ncclResult_t ncclNvlsGraphRegisterBuffer(struct ncclComm *comm, const void *sendbuff, void *recvbuff, size_t sendbuffSize, size_t recvbuffSize, bool *outRegBufUsed, void **outRegBufSend, void **outRegBufRecv, struct ncclIntruQueue<struct ncclCommCallback, &ncclCommCallback::next>* cleanupQueue, int* nCleanupQueueElts);
ncclResult_t ncclNvlsLocalRegisterBuffer(struct ncclComm *comm, const void *sendbuff, void *recvbuff, size_t sendbuffSize, size_t recvbuffSize, bool *outRegBufUsed, void **outRegBufSend, void **outRegBufRecv);
ncclResult_t ncclNvlsDeregBuffer(CUmemGenericAllocationHandle *mcHandler, CUdeviceptr ptr, int dev, size_t size);
ncclResult_t ncclNvlsFree(struct ncclComm* comm);

enum { collNetRecv=0, collNetSend=1 };
bool ncclTransportCollNetSetup(struct ncclComm* comm, struct ncclTopoGraph* collNetGraph, struct ncclChannel* channel, int masterRank, int masterPeer, int collNetGraphChannelId, int type, ncclConnect* connect);
ncclResult_t ncclTransportCollNetCheck(struct ncclComm* comm, int collNetSetupFail);
ncclResult_t ncclTransportCollNetFree(struct ncclComm* comm);
ncclResult_t ncclCollnetLocalRegisterBuffer(struct ncclComm* comm, const void* userbuff, size_t buffSize, int type, int* outRegBufUsed, void** outHandle);
ncclResult_t ncclCollnetGraphRegisterBuffer(struct ncclComm* comm, const void* userbuff, size_t buffSize, int type, int* outRegBufFlag, void** outHandle, struct ncclIntruQueue<struct ncclCommCallback, &ncclCommCallback::next>* cleanupQueue, int* nCleanupQueueElts);
ncclResult_t ncclCollnetDeregBuffer(struct ncclComm* comm, struct ncclProxyConnector* proxyconn, void* handle);

ncclResult_t ncclTransportRingConnect(struct ncclComm* comm);
ncclResult_t ncclTransportTreeConnect(struct ncclComm* comm);
ncclResult_t ncclTransportPatConnect(struct ncclComm* comm);

ncclResult_t ncclCollNetSetup(ncclComm_t comm, ncclComm_t parent, struct ncclTopoGraph* graphs[]);
ncclResult_t ncclCollNetChainBufferSetup(ncclComm_t comm);
ncclResult_t ncclCollNetDirectBufferSetup(ncclComm_t comm);

#endif<|MERGE_RESOLUTION|>--- conflicted
+++ resolved
@@ -35,29 +35,8 @@
 struct ncclConnector;
 struct ncclComm;
 
-<<<<<<< HEAD
 #define CHANNEL_MASK_OFFSET(nranks, connIndex) (nranks * (connIndex == NCCL_CONN_IDX_P2P_NET ? NCCL_CONN_IDX_P2P_NET : 0))
-#define CONNECT_SIZE 128
-=======
-struct ncclPeerInfo {
-  int rank;
-  int cudaDev;
-  int nvmlDev;
-  int gdrSupport;
-  uint64_t hostHash;
-  uint64_t pidHash;
-  dev_t shmDev;
-  int64_t busId;
-  struct ncclComm* comm;
-  int cudaCompCap;
-  // MNNVL support
-  nvmlGpuFabricInfoV_t fabricInfo;
-  int cuMemSupport;
-  int version;
-};
-
 #define CONNECT_SIZE 256
->>>>>>> 68b54236
 struct ncclConnect {
   char data[CONNECT_SIZE];
 };
@@ -121,12 +100,8 @@
 };
 
 ncclResult_t ncclTransportP2pConnect(struct ncclComm* comm, int channelId, int nrecv, int* peerRecv, int nsend, int* peerSend, int connIndex);
-<<<<<<< HEAD
 ncclResult_t ncclTransportP2pSetup(struct ncclComm* comm, struct ncclTopoGraph* graph, int connIndex, int* highestTransportType=NULL, bool* needsProxy=NULL);
-=======
-ncclResult_t ncclTransportP2pSetup(struct ncclComm* comm, struct ncclTopoGraph* graph, int connIndex, int* highestTransportType=NULL);
 ncclResult_t ncclTransportCheckP2pType(struct ncclComm* comm, bool* intraNodeP2pSupport, bool* directMode);
->>>>>>> 68b54236
 
 ncclResult_t ncclNvlsInit(struct ncclComm* comm);
 ncclResult_t ncclNvlsSetup(struct ncclComm* comm, struct ncclComm* parent);
