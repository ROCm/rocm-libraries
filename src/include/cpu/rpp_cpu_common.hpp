--- conflicted
+++ resolved
@@ -2069,7 +2069,6 @@
 
 // Compute Functions for RPP Tensor API
 
-<<<<<<< HEAD
 inline RppStatus compute_contrast_48_host(__m256 *p, __m256 *pContrastParams)
 {
     p[0] = _mm256_fmadd_ps(_mm256_sub_ps(p[0], pContrastParams[1]), pContrastParams[0], pContrastParams[1]);    // contrast adjustment
@@ -2078,7 +2077,34 @@
     p[3] = _mm256_fmadd_ps(_mm256_sub_ps(p[3], pContrastParams[1]), pContrastParams[0], pContrastParams[1]);    // contrast adjustment
     p[4] = _mm256_fmadd_ps(_mm256_sub_ps(p[4], pContrastParams[1]), pContrastParams[0], pContrastParams[1]);    // contrast adjustment
     p[5] = _mm256_fmadd_ps(_mm256_sub_ps(p[5], pContrastParams[1]), pContrastParams[0], pContrastParams[1]);    // contrast adjustment
-=======
+
+    return RPP_SUCCESS;
+}
+
+inline RppStatus compute_contrast_24_host(__m256 *p, __m256 *pContrastParams)
+{
+    p[0] = _mm256_fmadd_ps(_mm256_sub_ps(p[0], pContrastParams[1]), pContrastParams[0], pContrastParams[1]);    // contrast adjustment
+    p[1] = _mm256_fmadd_ps(_mm256_sub_ps(p[1], pContrastParams[1]), pContrastParams[0], pContrastParams[1]);    // contrast adjustment
+    p[2] = _mm256_fmadd_ps(_mm256_sub_ps(p[2], pContrastParams[1]), pContrastParams[0], pContrastParams[1]);    // contrast adjustment
+
+    return RPP_SUCCESS;
+}
+
+inline RppStatus compute_contrast_16_host(__m256 *p, __m256 *pContrastParams)
+{
+    p[0] = _mm256_fmadd_ps(_mm256_sub_ps(p[0], pContrastParams[1]), pContrastParams[0], pContrastParams[1]);    // contrast adjustment
+    p[1] = _mm256_fmadd_ps(_mm256_sub_ps(p[1], pContrastParams[1]), pContrastParams[0], pContrastParams[1]);    // contrast adjustment
+
+    return RPP_SUCCESS;
+}
+
+inline RppStatus compute_contrast_8_host(__m256 *p, __m256 *pContrastParams)
+{
+    p[0] = _mm256_fmadd_ps(_mm256_sub_ps(p[0], pContrastParams[1]), pContrastParams[0], pContrastParams[1]);    // contrast adjustment
+
+    return RPP_SUCCESS;
+}
+
 inline RppStatus compute_brightness_48_host(__m256 *p, __m256 *pBrightnessParams)
 {
     p[0] = _mm256_fmadd_ps(p[0], pBrightnessParams[0], pBrightnessParams[1]);    // brightness adjustment
@@ -2087,18 +2113,10 @@
     p[3] = _mm256_fmadd_ps(p[3], pBrightnessParams[0], pBrightnessParams[1]);    // brightness adjustment
     p[4] = _mm256_fmadd_ps(p[4], pBrightnessParams[0], pBrightnessParams[1]);    // brightness adjustment
     p[5] = _mm256_fmadd_ps(p[5], pBrightnessParams[0], pBrightnessParams[1]);    // brightness adjustment
->>>>>>> 21a587ca
-
-    return RPP_SUCCESS;
-}
-
-<<<<<<< HEAD
-inline RppStatus compute_contrast_24_host(__m256 *p, __m256 *pContrastParams)
-{
-    p[0] = _mm256_fmadd_ps(_mm256_sub_ps(p[0], pContrastParams[1]), pContrastParams[0], pContrastParams[1]);    // contrast adjustment
-    p[1] = _mm256_fmadd_ps(_mm256_sub_ps(p[1], pContrastParams[1]), pContrastParams[0], pContrastParams[1]);    // contrast adjustment
-    p[2] = _mm256_fmadd_ps(_mm256_sub_ps(p[2], pContrastParams[1]), pContrastParams[0], pContrastParams[1]);    // contrast adjustment
-=======
+
+    return RPP_SUCCESS;
+}
+
 inline RppStatus compute_brightness_48_host(__m128 *p, __m128 *pBrightnessParams)
 {
     p[0] = _mm_fmadd_ps(p[0], pBrightnessParams[0], pBrightnessParams[1]);    // brightness adjustment
@@ -2113,32 +2131,19 @@
     p[9] = _mm_fmadd_ps(p[9], pBrightnessParams[0], pBrightnessParams[1]);    // brightness adjustment
     p[10] = _mm_fmadd_ps(p[10], pBrightnessParams[0], pBrightnessParams[1]);    // brightness adjustment
     p[11] = _mm_fmadd_ps(p[11], pBrightnessParams[0], pBrightnessParams[1]);    // brightness adjustment
->>>>>>> 21a587ca
-
-    return RPP_SUCCESS;
-}
-
-<<<<<<< HEAD
-inline RppStatus compute_contrast_16_host(__m256 *p, __m256 *pContrastParams)
-{
-    p[0] = _mm256_fmadd_ps(_mm256_sub_ps(p[0], pContrastParams[1]), pContrastParams[0], pContrastParams[1]);    // contrast adjustment
-    p[1] = _mm256_fmadd_ps(_mm256_sub_ps(p[1], pContrastParams[1]), pContrastParams[0], pContrastParams[1]);    // contrast adjustment
-=======
+
+    return RPP_SUCCESS;
+}
+
 inline RppStatus compute_brightness_24_host(__m256 *p, __m256 *pBrightnessParams)
 {
     p[0] = _mm256_fmadd_ps(p[0], pBrightnessParams[0], pBrightnessParams[1]);    // brightness adjustment
     p[1] = _mm256_fmadd_ps(p[1], pBrightnessParams[0], pBrightnessParams[1]);    // brightness adjustment
     p[2] = _mm256_fmadd_ps(p[2], pBrightnessParams[0], pBrightnessParams[1]);    // brightness adjustment
->>>>>>> 21a587ca
-
-    return RPP_SUCCESS;
-}
-
-<<<<<<< HEAD
-inline RppStatus compute_contrast_8_host(__m256 *p, __m256 *pContrastParams)
-{
-    p[0] = _mm256_fmadd_ps(_mm256_sub_ps(p[0], pContrastParams[1]), pContrastParams[0], pContrastParams[1]);    // contrast adjustment
-=======
+
+    return RPP_SUCCESS;
+}
+
 inline RppStatus compute_brightness_24_host(__m128 *p, __m128 *pBrightnessParams)
 {
     p[0] = _mm_fmadd_ps(p[0], pBrightnessParams[0], pBrightnessParams[1]);    // brightness adjustment
@@ -2196,7 +2201,6 @@
 inline RppStatus compute_brightness_4_host(__m128 *p, __m128 *pBrightnessParams)
 {
     p[0] = _mm_fmadd_ps(p[0], pBrightnessParams[0], pBrightnessParams[1]);    // brightness adjustment
->>>>>>> 21a587ca
 
     return RPP_SUCCESS;
 }
