#ifndef RPP_CPU_COMMON_H
#define RPP_CPU_COMMON_H

#include <math.h>
#include <algorithm>
#include <typeinfo>
#include <cstring>
#include <rppdefs.h>
#include <omp.h>
#include <half.hpp>
using halfhpp = half_float::half;
typedef halfhpp Rpp16f;
#include "rpp_cpu_simd.hpp"

#define PI                              3.14159265
#define PI_OVER_180                     0.0174532925
#define ONE_OVER_255                    0.00392157f
#define RAD(deg)                        (deg * PI / 180)
#define RPPABS(a)                       ((a < 0) ? (-a) : (a))
#define RPPMIN2(a,b)                    ((a < b) ? a : b)
#define RPPMIN3(a,b,c)                  ((a < b) && (a < c) ?  a : ((b < c) ? b : c))
#define RPPMAX2(a,b)                    ((a > b) ? a : b)
#define RPPMAX3(a,b,c)                  ((a > b) && (a > c) ?  a : ((b > c) ? b : c))
#define RPPINRANGE(a, x, y)             ((a >= x) && (a <= y) ? 1 : 0)
#define RPPPRANGECHECK(value, a, b)     (value < (Rpp32f) a) ? ((Rpp32f) a) : ((value < (Rpp32f) b) ? value : ((Rpp32f) b))
#define RPPFLOOR(a)                     ((int) a)
#define RPPCEIL(a)                      ((int) (a + 1.0))
#define RPPISEVEN(a)                    ((a % 2 == 0) ? 1 : 0)
#define RPPPIXELCHECK(pixel)            (pixel < (Rpp32f) 0) ? ((Rpp32f) 0) : ((pixel < (Rpp32f) 255) ? pixel : ((Rpp32f) 255))
#define RPPPIXELCHECKF32(pixel)         (pixel < (Rpp32f) 0) ? ((Rpp32f) 0) : ((pixel < (Rpp32f) 1) ? pixel : ((Rpp32f) 1))
#define RPPPIXELCHECKI8(pixel)          (pixel < (Rpp32f) -128) ? ((Rpp32f) -128) : ((pixel < (Rpp32f) 127) ? pixel : ((Rpp32f) 127))
#define RPPISGREATER(pixel, value)      ((pixel > value) ? 1 : 0)
#define RPPISLESSER(pixel, value)       ((pixel < value) ? 1 : 0)

static uint16_t wyhash16_x;

alignas(64) const Rpp32f sch_mat[16] = {0.701f, -0.299f, -0.300f, 0.0f, -0.587f, 0.413f, -0.588f, 0.0f, -0.114f, -0.114f, 0.886f, 0.0f, 0.0f, 0.0f, 0.0f, 0.0f};
alignas(64) const Rpp32f ssh_mat[16] = {0.168f, -0.328f, 1.250f, 0.0f, 0.330f, 0.035f, -1.050f, 0.0f, -0.497f, 0.292f, -0.203f, 0.0f, 0.0f, 0.0f, 0.0f, 0.0f};

inline uint32_t hash16(uint32_t input, uint32_t key) {
  uint32_t hash = input * key;
  return ((hash >> 16) ^ hash) & 0xFFFF;
}

inline uint16_t wyhash16() {
  wyhash16_x += 0xfc15;
  return hash16(wyhash16_x, 0x2ab);
}

inline uint16_t rand_range16(const uint16_t s) {
    uint16_t x = wyhash16();
    uint32_t m = (uint32_t)x * (uint32_t)s;
    uint16_t l = (uint16_t)m;
    if (l < s) {
        uint16_t t = -s % s;
        while (l < t) {
            x = wyhash16();
            m = (uint32_t)x * (uint32_t)s;
            l = (uint16_t)m;
        }
    }
    return m >> 16;
}

static unsigned int g_seed;

inline void fast_srand( int seed )
{
    g_seed = seed;
}

inline int fastrand()
{
    g_seed = (214013*g_seed+2531011);
    return (g_seed>>16)&0x7FFF;
}

inline int power_function(int a, int b)
{
    int product = 1;
    for(int i = 0; i < b; i++)
        product *= product * a;
    return product;
}

template <typename T>
RppStatus subtract_host_batch(T* srcPtr1, T* srcPtr2, RppiSize *batch_srcSize, RppiSize *batch_srcSizeMax, T* dstPtr,
                              RppiROI *roiPoints, Rpp32u nbatchSize,
                              RppiChnFormat chnFormat, Rpp32u channel);
template <typename T>
RppStatus add_host_batch(T* srcPtr1, T* srcPtr2, RppiSize *batch_srcSize, RppiSize *batch_srcSizeMax, T* dstPtr,
                              RppiROI *roiPoints, Rpp32u nbatchSize,
                              RppiChnFormat chnFormat, Rpp32u channel);
template <typename T>
RppStatus multiply_host_batch(T* srcPtr1, T* srcPtr2, RppiSize *batch_srcSize, RppiSize *batch_srcSizeMax, T* dstPtr,
                              RppiROI *roiPoints, Rpp32u nbatchSize,
                              RppiChnFormat chnFormat, Rpp32u channel);
template <typename T>
RppStatus min_host_batch(T* srcPtr1, T* srcPtr2, RppiSize *batch_srcSize, RppiSize *batch_srcSizeMax, T* dstPtr,
                              RppiROI *roiPoints, Rpp32u nbatchSize,
                              RppiChnFormat chnFormat, Rpp32u channel);
template <typename T>
RppStatus max_host_batch(T* srcPtr1, T* srcPtr2, RppiSize *batch_srcSize, RppiSize *batch_srcSizeMax, T* dstPtr,
                              RppiROI *roiPoints, Rpp32u nbatchSize,
                              RppiChnFormat chnFormat, Rpp32u channel);

template <typename T>
RppStatus bitwise_AND_host_batch(T* srcPtr1, T* srcPtr2, RppiSize *batch_srcSize, RppiSize *batch_srcSizeMax, T* dstPtr,
                              RppiROI *roiPoints, Rpp32u nbatchSize,
                              RppiChnFormat chnFormat, Rpp32u channel);
template <typename T>
RppStatus inclusive_OR_host_batch(T* srcPtr1, T* srcPtr2, RppiSize *batch_srcSize, RppiSize *batch_srcSizeMax, T* dstPtr,
                              RppiROI *roiPoints, Rpp32u nbatchSize,
                              RppiChnFormat chnFormat, Rpp32u channel);
template <typename T>
RppStatus exclusive_OR_host_batch(T* srcPtr1, T* srcPtr2, RppiSize *batch_srcSize, RppiSize *batch_srcSizeMax, T* dstPtr,
                              RppiROI *roiPoints, Rpp32u nbatchSize,
                              RppiChnFormat chnFormat, Rpp32u channel);


// Specific Helper Functions

inline Rpp32f gaussian_2d_relative(Rpp32s locI, Rpp32s locJ, Rpp32f std_dev)
{
    Rpp32f relativeGaussian;
    Rpp32f exp1, exp2;
    exp1 = -(locJ * locJ) / (2 * std_dev * std_dev);
    exp2 = -(locI * locI) / (2 * std_dev * std_dev);
    relativeGaussian = exp(exp1 + exp2);

    return relativeGaussian;
}

// Generate Functions

inline RppStatus generate_gaussian_kernel_host(Rpp32f stdDev, Rpp32f* kernel, Rpp32u kernelSize)
{
    Rpp32f s, sum = 0.0, multiplier;
    int bound = ((kernelSize - 1) / 2);
    Rpp32u c = 0;
    s = 1 / (2 * stdDev * stdDev);
    multiplier = (1 / M_PI) * (s);
    for (int i = -bound; i <= bound; i++)
    {
        for (int j = -bound; j <= bound; j++)
        {
            kernel[c] = multiplier * exp((-1) * (s) * (i*i + j*j));
            sum += kernel[c];
            c += 1;
        }
    }
    for (int i = 0; i < (kernelSize * kernelSize); i++)
    {
        kernel[i] /= sum;
    }

    return RPP_SUCCESS;
}

inline RppStatus generate_gaussian_kernel_asymmetric_host(Rpp32f stdDev, Rpp32f* kernel, Rpp32u kernelSizeX, Rpp32u kernelSizeY)
{
    Rpp32f s, sum = 0.0, multiplier;
    if (kernelSizeX % 2 == 0)
    {
        return RPP_ERROR;
    }
    if (kernelSizeY % 2 == 0)
    {
        return RPP_ERROR;
    }
    int boundX = ((kernelSizeX - 1) / 2);
    int boundY = ((kernelSizeY - 1) / 2);
    Rpp32u c = 0;
    s = 1 / (2 * stdDev * stdDev);
    multiplier = (1 / M_PI) * (s);
    for (int i = -boundY; i <= boundY; i++)
    {
        for (int j = -boundX; j <= boundX; j++)
        {
            kernel[c] = multiplier * exp((-1) * (s) * (i*i + j*j));
            sum += kernel[c];
            c += 1;
        }
    }
    for (int i = 0; i < (kernelSizeX * kernelSizeY); i++)
    {
        kernel[i] /= sum;
    }

    return RPP_SUCCESS;
}

template <typename T>
inline RppStatus generate_bilateral_kernel_host(Rpp32f multiplierI, Rpp32f multiplierS, Rpp32f multiplier, Rpp32f* kernel, Rpp32u kernelSize, int bound,
                                         T* srcPtrWindow, RppiSize srcSizeMod, Rpp32u remainingElementsInRow, Rpp32u incrementToWindowCenter,
                                         RppiChnFormat chnFormat, Rpp32u channel)
{
    Rpp32f sum = 0.0;
    Rpp32f* kernelTemp;
    kernelTemp = kernel;

    T *srcPtrWindowTemp, *srcPtrWindowCenter;
    srcPtrWindowTemp = srcPtrWindow;
    srcPtrWindowCenter = srcPtrWindow + incrementToWindowCenter;

    if (chnFormat == RPPI_CHN_PLANAR)
    {
        for (int i = -bound; i <= bound; i++)
        {
            for (int j = -bound; j <= bound; j++)
            {
                T pixel = *srcPtrWindowCenter - *srcPtrWindowTemp;
                pixel = RPPABS(pixel);
                pixel = pixel * pixel;
                *kernelTemp = multiplier * exp((multiplierS * (i*i + j*j)) + (multiplierI * pixel));
                sum = sum + *kernelTemp;
                kernelTemp++;
                srcPtrWindowTemp++;
            }
            srcPtrWindowTemp += remainingElementsInRow;
        }
    }
    else if (chnFormat == RPPI_CHN_PACKED)
    {
        for (int i = -bound; i <= bound; i++)
        {
            for (int j = -bound; j <= bound; j++)
            {
                T pixel = *srcPtrWindowCenter - *srcPtrWindowTemp;
                pixel = RPPABS(pixel);
                pixel = pixel * pixel;
                *kernelTemp = multiplier * exp((multiplierS * (i*i + j*j)) + (multiplierI * pixel));
                sum = sum + *kernelTemp;
                kernelTemp++;
                srcPtrWindowTemp += channel;
            }
            srcPtrWindowTemp += remainingElementsInRow;
        }
    }

    kernelTemp = kernel;
    for (int i = 0; i < (kernelSize * kernelSize); i++)
    {
        *kernelTemp = *kernelTemp / sum;
        kernelTemp++;
    }

    return RPP_SUCCESS;
}

template <typename T>
inline RppStatus generate_evenly_padded_image_host(T* srcPtr, RppiSize srcSize, T* srcPtrMod, RppiSize srcSizeMod,
                                     RppiChnFormat chnFormat, Rpp32u channel)
{
    if (RPPISEVEN(srcSize.height) != RPPISEVEN(srcSizeMod.height)
        || RPPISEVEN(srcSize.width) != RPPISEVEN(srcSizeMod.width)
        || srcSizeMod.height < srcSize.height
        || srcSizeMod.width < srcSize.width)
    {
        return RPP_ERROR;
    }
    T *srcPtrTemp, *srcPtrModTemp;
    srcPtrTemp = srcPtr;
    srcPtrModTemp = srcPtrMod;
    int bound = (srcSizeMod.height - srcSize.height) / 2;
    if (chnFormat == RPPI_CHN_PLANAR)
    {
        for (int c = 0; c < channel; c++)
        {
            memset (srcPtrModTemp,(T) 0,bound * srcSizeMod.width * sizeof(T));
            srcPtrModTemp += (bound * srcSizeMod.width);
            for (int i = 0; i < srcSize.height; i++)
            {
                memset (srcPtrModTemp,(T) 0,bound * sizeof(T));
                srcPtrModTemp += bound;

                memcpy(srcPtrModTemp, srcPtrTemp, srcSize.width * sizeof(T));
                srcPtrModTemp += srcSize.width;
                srcPtrTemp += srcSize.width;

                memset (srcPtrModTemp,(T) 0,bound * sizeof(T));
                srcPtrModTemp += bound;
            }
            memset (srcPtrModTemp,(T) 0,bound * srcSizeMod.width * sizeof(T));
            srcPtrModTemp += (bound * srcSizeMod.width);
        }
    }
    else if(chnFormat == RPPI_CHN_PACKED)
    {
        Rpp32u elementsInRow = channel * srcSize.width;
        Rpp32u numOfPixelsVtBorder = bound * channel;
        Rpp32u numOfPixelsHrBorder = numOfPixelsVtBorder * srcSizeMod.width;

        memset (srcPtrModTemp,(T) 0,numOfPixelsHrBorder * sizeof(T));
        srcPtrModTemp += (numOfPixelsHrBorder);

        for (int i = 0; i < srcSize.height; i++)
        {
            memset (srcPtrModTemp,(T) 0,numOfPixelsVtBorder * sizeof(T));
            srcPtrModTemp += (numOfPixelsVtBorder);

            memcpy(srcPtrModTemp, srcPtrTemp, elementsInRow * sizeof(T));
            srcPtrModTemp += elementsInRow;
            srcPtrTemp += elementsInRow;

            memset (srcPtrModTemp,(T) 0,numOfPixelsVtBorder * sizeof(T));
            srcPtrModTemp += (numOfPixelsVtBorder);
        }

        memset (srcPtrModTemp,(T) 0,numOfPixelsHrBorder * sizeof(T));
        srcPtrModTemp += (numOfPixelsHrBorder);
    }

    return RPP_SUCCESS;
}

template <typename T>
inline RppStatus generate_corner_padded_image_host(T* srcPtr, RppiSize srcSize, T* srcPtrMod, RppiSize srcSizeMod, Rpp32u padType,
                                     RppiChnFormat chnFormat, Rpp32u channel)
{
    T *srcPtrTemp, *srcPtrModTemp;
    srcPtrTemp = srcPtr;
    srcPtrModTemp = srcPtrMod;
    Rpp32u boundY = srcSizeMod.height - srcSize.height;
    Rpp32u boundX = srcSizeMod.width - srcSize.width;
    if (chnFormat == RPPI_CHN_PLANAR)
    {
        for (int c = 0; c < channel; c++)
        {
            if (padType == 1 || padType == 2)
            {
                memset (srcPtrModTemp,(T) 0,boundY * srcSizeMod.width * sizeof(T));
                srcPtrModTemp += (boundY * srcSizeMod.width);
            }

            if (padType == 1 || padType == 3)
            {
                for (int i = 0; i < srcSize.height; i++)
                {
                    memset (srcPtrModTemp,(T) 0,boundX * sizeof(T));
                    srcPtrModTemp += boundX;

                    memcpy(srcPtrModTemp, srcPtrTemp, srcSize.width * sizeof(T));
                    srcPtrModTemp += srcSize.width;
                    srcPtrTemp += srcSize.width;
                }
            }

            if (padType == 2 || padType == 4)
            {
                for (int i = 0; i < srcSize.height; i++)
                {
                    memcpy(srcPtrModTemp, srcPtrTemp, srcSize.width * sizeof(T));
                    srcPtrModTemp += srcSize.width;
                    srcPtrTemp += srcSize.width;

                    memset (srcPtrModTemp,(T) 0,boundX * sizeof(T));
                    srcPtrModTemp += boundX;
                }
            }

            if (padType == 3 || padType == 4)
            {
                memset (srcPtrModTemp,(T) 0,boundY * srcSizeMod.width * sizeof(T));
                srcPtrModTemp += (boundY * srcSizeMod.width);
            }
        }
    }
    else if(chnFormat == RPPI_CHN_PACKED)
    {
        Rpp32u elementsInRow = channel * srcSize.width;
        Rpp32u numOfPixelsVtBorder = boundX * channel;
        Rpp32u numOfPixelsHrBorder = boundY * channel * srcSizeMod.width;

        if (padType == 1 || padType == 2)
        {
            memset (srcPtrModTemp,(T) 0,numOfPixelsHrBorder * sizeof(T));
            srcPtrModTemp += (numOfPixelsHrBorder);
        }

        if (padType == 1 || padType == 3)
        {
            for (int i = 0; i < srcSize.height; i++)
            {
                memset (srcPtrModTemp,(T) 0,numOfPixelsVtBorder * sizeof(T));
                srcPtrModTemp += (numOfPixelsVtBorder);

                memcpy(srcPtrModTemp, srcPtrTemp, elementsInRow * sizeof(T));
                srcPtrModTemp += elementsInRow;
                srcPtrTemp += elementsInRow;
            }
        }

        if (padType == 2 || padType == 4)
        {
            for (int i = 0; i < srcSize.height; i++)
            {
                memcpy(srcPtrModTemp, srcPtrTemp, elementsInRow * sizeof(T));
                srcPtrModTemp += elementsInRow;
                srcPtrTemp += elementsInRow;

                memset (srcPtrModTemp,(T) 0,numOfPixelsVtBorder * sizeof(T));
                srcPtrModTemp += (numOfPixelsVtBorder);
            }
        }

        if (padType == 3 || padType == 4)
        {
            memset (srcPtrModTemp,(T) 0,numOfPixelsHrBorder * sizeof(T));
            srcPtrModTemp += (numOfPixelsHrBorder);
        }
    }

    return RPP_SUCCESS;
}

inline RppStatus generate_box_kernel_host(Rpp32f* kernel, Rpp32u kernelSize)
{
    Rpp32f* kernelTemp;
    kernelTemp = kernel;
    Rpp32f kernelValue = 1.0 / (Rpp32f) (kernelSize * kernelSize);
    for (int i = 0; i < (kernelSize * kernelSize); i++)
    {
        *kernelTemp = kernelValue;
        kernelTemp++;
    }

    return RPP_SUCCESS;
}

template <typename T>
inline RppStatus generate_crop_host(T* srcPtr, RppiSize srcSize, T* srcPtrSubImage, RppiSize srcSizeSubImage, T* dstPtr,
                             RppiChnFormat chnFormat, Rpp32u channel)
{
    T *srcPtrSubImageTemp, *dstPtrTemp;
    srcPtrSubImageTemp = srcPtrSubImage;
    dstPtrTemp = dstPtr;

    if (chnFormat == RPPI_CHN_PLANAR)
    {
        Rpp32u remainingElementsInRow = (srcSize.width - srcSizeSubImage.width);
        for (int c = 0; c < channel; c++)
        {
            srcPtrSubImageTemp = srcPtrSubImage + (c * srcSize.height * srcSize.width);
            for (int i = 0; i < srcSizeSubImage.height; i++)
            {
                Rpp32u bufferLength = srcSizeSubImage.width;
                Rpp32u alignedLength = bufferLength & ~15;

                __m128i px0;

                int vectorLoopCount = 0;
                for (; vectorLoopCount < alignedLength; vectorLoopCount+=16)
                {
                    px0 =  _mm_loadu_si128((__m128i *)srcPtrSubImageTemp);
                    _mm_storeu_si128((__m128i *)dstPtrTemp, px0);
                    srcPtrSubImageTemp +=16;
                    dstPtrTemp +=16;
                }
                for (; vectorLoopCount < bufferLength; vectorLoopCount++)
                {
                    *dstPtrTemp++ = *srcPtrSubImageTemp++;
                }
                srcPtrSubImageTemp += remainingElementsInRow;
            }
        }
    }
    else if (chnFormat == RPPI_CHN_PACKED)
    {
        Rpp32u remainingElementsInRow = channel * (srcSize.width - srcSizeSubImage.width);
        Rpp32u elementsInRowCrop = channel * srcSizeSubImage.width;
        for (int i = 0; i < srcSizeSubImage.height; i++)
        {
            Rpp32u bufferLength = elementsInRowCrop;
            Rpp32u alignedLength = bufferLength & ~15;

            __m128i px0;

            int vectorLoopCount = 0;
            for (; vectorLoopCount < alignedLength; vectorLoopCount+=16)
            {
                px0 =  _mm_loadu_si128((__m128i *)srcPtrSubImageTemp);
                _mm_storeu_si128((__m128i *)dstPtrTemp, px0);
                srcPtrSubImageTemp +=16;
                dstPtrTemp +=16;
            }
            for (; vectorLoopCount < bufferLength; vectorLoopCount++)
            {
                *dstPtrTemp++ = *srcPtrSubImageTemp++;
            }
            srcPtrSubImageTemp += remainingElementsInRow;
        }
    }

    return RPP_SUCCESS;
}

inline RppStatus generate_sobel_kernel_host(Rpp32f* kernel, Rpp32u type)
{
    Rpp32f* kernelTemp;
    kernelTemp = kernel;

    if (type == 1)
    {
        Rpp32f kernelX[9] = {-1, 0, 1, -2, 0, 2, -1, 0, 1};
        Rpp32f* kernelXTemp;
        kernelXTemp = kernelX;

        for (int i = 0; i < 9; i++)
        {
            *kernelTemp = *kernelXTemp;
            kernelTemp++;
            kernelXTemp++;
        }
    }
    else if (type == 2)
    {
        Rpp32f kernelY[9] = {-1, -2, -1, 0, 0, 0, 1, 2, 1};
        Rpp32f* kernelYTemp;
        kernelYTemp = kernelY;

        for (int i = 0; i < 9; i++)
        {
            *kernelTemp = *kernelYTemp;
            kernelTemp++;
            kernelYTemp++;
        }
    }
    else
    {
        return RPP_ERROR;
    }

    return RPP_SUCCESS;
}

template <typename T>
inline RppStatus generate_bressenham_line_host(T *dstPtr, RppiSize dstSize, Rpp32u *endpoints, Rpp32u *rasterCoordinates)
{
    Rpp32u *rasterCoordinatesTemp;
    rasterCoordinatesTemp = rasterCoordinates;

    Rpp32s x0 = *endpoints;
    Rpp32s y0 = *(endpoints + 1);
    Rpp32s x1 = *(endpoints + 2);
    Rpp32s y1 = *(endpoints + 3);

    Rpp32s dx, dy;
    Rpp32s stepX, stepY;

    dx = x1 - x0;
    dy = y1 - y0;

    if (dy < 0)
    {
        dy = -dy;
        stepY = -1;
    }
    else
    {
        stepY = 1;
    }

    if (dx < 0)
    {
        dx = -dx;
        stepX = -1;
    }
    else
    {
        stepX = 1;
    }

    dy <<= 1;
    dx <<= 1;

    if ((0 <= x0) && (x0 < dstSize.width) && (0 <= y0) && (y0 < dstSize.height))
    {
        *(dstPtr + (y0 * dstSize.width) + x0) = (T) 255;
        *rasterCoordinatesTemp = y0;
        rasterCoordinatesTemp++;
        *rasterCoordinatesTemp = x0;
        rasterCoordinatesTemp++;
    }

    if (dx > dy)
    {
        Rpp32s fraction = dy - (dx >> 1);
        while (x0 != x1)
        {
            x0 += stepX;
            if (fraction >= 0)
            {
                y0 += stepY;
                fraction -= dx;
            }
            fraction += dy;
            if ((0 <= x0) && (x0 < dstSize.width) && (0 <= y0) && (y0 < dstSize.height))
            {
                *(dstPtr + (y0 * dstSize.width) + x0) = (T) 255;
                *rasterCoordinatesTemp = y0;
                rasterCoordinatesTemp++;
                *rasterCoordinatesTemp = x0;
                rasterCoordinatesTemp++;
            }
        }
    }
    else
    {
        int fraction = dx - (dy >> 1);
        while (y0 != y1)
        {
            if (fraction >= 0)
            {
                x0 += stepX;
                fraction -= dy;
            }
            y0 += stepY;
            fraction += dx;
            if ((0 <= x0) && (x0 < dstSize.width) && (0 <= y0) && (y0 < dstSize.height))
            {
                *(dstPtr + (y0 * dstSize.width) + x0) = (T) 255;
                *rasterCoordinatesTemp = y0;
                rasterCoordinatesTemp++;
                *rasterCoordinatesTemp = x0;
                rasterCoordinatesTemp++;
            }
        }
    }

    return RPP_SUCCESS;
}
















// Kernels for functions

template<typename T, typename U>
inline RppStatus convolution_kernel_host(T* srcPtrWindow, U* dstPtrPixel, RppiSize srcSize,
                                       Rpp32f* kernel, RppiSize kernelSize, Rpp32u remainingElementsInRow, U maxVal, U minVal,
                                       RppiChnFormat chnFormat, Rpp32u channel)
{
    Rpp32f pixel = 0.0;

    T* srcPtrWindowTemp;
    srcPtrWindowTemp = srcPtrWindow;

    Rpp32f* kernelPtrTemp;
    kernelPtrTemp = kernel;

    if (chnFormat == RPPI_CHN_PLANAR)
    {
        for (int m = 0; m < kernelSize.height; m++)
        {
            for (int n = 0; n < kernelSize.width; n++)
            {
                pixel += ((*kernelPtrTemp) * (Rpp32f)(*srcPtrWindowTemp));
                kernelPtrTemp++;
                srcPtrWindowTemp++;
            }
            srcPtrWindowTemp += remainingElementsInRow;
        }
    }
    else if (chnFormat == RPPI_CHN_PACKED)
    {
        for (int m = 0; m < kernelSize.height; m++)
        {
            for (int n = 0; n < kernelSize.width; n++)
            {
                pixel += ((*kernelPtrTemp) * (Rpp32f)(*srcPtrWindowTemp));
                kernelPtrTemp++;
                srcPtrWindowTemp += channel;
            }
            srcPtrWindowTemp += remainingElementsInRow;
        }
    }
    (pixel < (Rpp32f) minVal) ? pixel = (Rpp32f) minVal : ((pixel < (Rpp32f) maxVal) ? pixel : pixel = (Rpp32f) maxVal);
    *dstPtrPixel = (U) round(pixel);

    return RPP_SUCCESS;
}

template<typename T>
inline RppStatus histogram_kernel_host(T* srcPtr, RppiSize srcSize, Rpp32u* histogram,
                                Rpp8u bins,
                                Rpp32u channel)
{
    if (bins == 0)
    {
        *histogram = channel * srcSize.height * srcSize.width;
    }
    else
    {
        Rpp8u rangeInBin = 256 / (bins + 1);
        T *srcPtrTemp;
        srcPtrTemp = srcPtr;
        for (int i = 0; i < (channel * srcSize.height * srcSize.width); i++)
        {
            *(histogram + (*srcPtrTemp / rangeInBin)) += 1;
            srcPtrTemp++;
        }
    }

    return RPP_SUCCESS;
}

template <typename T, typename U>
inline RppStatus accumulate_kernel_host(T* srcPtr1, U* srcPtr2, RppiSize srcSize,
                                        RppiChnFormat chnFormat, Rpp32u channel)
{
    T *srcPtr1Temp;
    U *srcPtr2Temp;
    srcPtr1Temp = srcPtr1;
    srcPtr2Temp = srcPtr2;

    Rpp32s pixel;

    for (int i = 0; i < (channel * srcSize.height * srcSize.width); i++)
    {
        pixel = ((Rpp32s) (*srcPtr1Temp)) + ((Rpp32s) (*srcPtr2Temp));
        pixel = RPPPIXELCHECK(pixel);
        *srcPtr1Temp =(T) pixel;
        srcPtr1Temp++;
        srcPtr2Temp++;
    }

    return RPP_SUCCESS;

}

template <typename U>
inline RppStatus normalize_kernel_host(U* dstPtrROI, RppiSize dstSize, Rpp32u channel)
{
    U* dstPtrROITemp;
    dstPtrROITemp = dstPtrROI;

    U multiplier = (U) (1.0 / 255.0);

    Rpp32u imageDim = dstSize.height * dstSize.width * channel;

    for (int i = 0; i < imageDim; i++)
    {
        *dstPtrROITemp = *dstPtrROITemp * multiplier;
        dstPtrROITemp++;
    }

    return RPP_SUCCESS;
}

template <typename T, typename U>
inline RppStatus resize_kernel_host(T* srcPtr, RppiSize srcSize, U* dstPtr, RppiSize dstSize,
                           RppiChnFormat chnFormat, Rpp32u channel)
{
    if (chnFormat == RPPI_CHN_PLANAR)
    {
        if (dstSize.height < 0 || dstSize.width < 0)
        {
            return RPP_ERROR;
        }

        Rpp32f hRatio = (((Rpp32f) (dstSize.height - 1)) / ((Rpp32f) (srcSize.height - 1)));
        Rpp32f wRatio = (((Rpp32f) (dstSize.width - 1)) / ((Rpp32f) (srcSize.width - 1)));
        Rpp32f srcLocationRow, srcLocationColumn, pixel;
        Rpp32s srcLocationRowFloor, srcLocationColumnFloor;
        T *srcPtrTemp, *srcPtrTopRow, *srcPtrBottomRow;
        U *dstPtrTemp;
        srcPtrTemp = srcPtr;
        dstPtrTemp = dstPtr;

        if ((typeid(Rpp16f) == typeid(T)) || (typeid(Rpp16f) == typeid(U)))
        {
            for (int c = 0; c < channel; c++)
            {
                for (int i = 0; i < dstSize.height; i++)
                {
                    srcLocationRow = ((Rpp32f) i) / hRatio;
                    srcLocationRowFloor = (Rpp32s) RPPFLOOR(srcLocationRow);
                    Rpp32f weightedHeight = srcLocationRow - srcLocationRowFloor;
                    if (srcLocationRowFloor > (srcSize.height - 2))
                    {
                        srcLocationRowFloor = srcSize.height - 2;
                    }

                    srcPtrTopRow = srcPtrTemp + srcLocationRowFloor * srcSize.width;
                    srcPtrBottomRow  = srcPtrTopRow + srcSize.width;

                    for (int j = 0; j < dstSize.width; j++)
                    {
                        srcLocationColumn = ((Rpp32f) j) / wRatio;
                        srcLocationColumnFloor = (Rpp32s) RPPFLOOR(srcLocationColumn);
                        Rpp32f weightedWidth = srcLocationColumn - srcLocationColumnFloor;

                        if (srcLocationColumnFloor > (srcSize.width - 2))
                        {
                            srcLocationColumnFloor = srcSize.width - 2;
                        }
                        pixel = ((*(srcPtrTopRow + srcLocationColumnFloor)) * (1 - weightedHeight) * (1 - weightedWidth))
                                + ((*(srcPtrTopRow + srcLocationColumnFloor + 1)) * (1 - weightedHeight) * (weightedWidth))
                                + ((*(srcPtrBottomRow + srcLocationColumnFloor)) * (weightedHeight) * (1 - weightedWidth))
                                + ((*(srcPtrBottomRow + srcLocationColumnFloor + 1)) * (weightedHeight) * (weightedWidth));

                        *dstPtrTemp = (U) pixel;
                        dstPtrTemp ++;
                    }
                }
                srcPtrTemp += srcSize.height * srcSize.width;
            }
        }
        else
        {
            for (int c = 0; c < channel; c++)
            {
                for (int i = 0; i < dstSize.height; i++)
                {
                    srcLocationRow = ((Rpp32f) i) / hRatio;
                    srcLocationRowFloor = (Rpp32s) RPPFLOOR(srcLocationRow);
                    Rpp32f weightedHeight = srcLocationRow - srcLocationRowFloor;
                    if (srcLocationRowFloor > (srcSize.height - 2))
                    {
                        srcLocationRowFloor = srcSize.height - 2;
                    }

                    srcPtrTopRow = srcPtrTemp + srcLocationRowFloor * srcSize.width;
                    srcPtrBottomRow  = srcPtrTopRow + srcSize.width;
#pragma omp simd
                    for (int j = 0; j < dstSize.width; j++)
                    {
                        srcLocationColumn = ((Rpp32f) j) / wRatio;
                        srcLocationColumnFloor = (Rpp32s) RPPFLOOR(srcLocationColumn);
                        Rpp32f weightedWidth = srcLocationColumn - srcLocationColumnFloor;

                        if (srcLocationColumnFloor > (srcSize.width - 2))
                        {
                            srcLocationColumnFloor = srcSize.width - 2;
                        }
                        pixel = ((*(srcPtrTopRow + srcLocationColumnFloor)) * (1 - weightedHeight) * (1 - weightedWidth))
                                + ((*(srcPtrTopRow + srcLocationColumnFloor + 1)) * (1 - weightedHeight) * (weightedWidth))
                                + ((*(srcPtrBottomRow + srcLocationColumnFloor)) * (weightedHeight) * (1 - weightedWidth))
                                + ((*(srcPtrBottomRow + srcLocationColumnFloor + 1)) * (weightedHeight) * (weightedWidth));

                        *dstPtrTemp = (U) pixel;
                        dstPtrTemp ++;
                    }
                }
                srcPtrTemp += srcSize.height * srcSize.width;
            }
        }
    }
    else if (chnFormat == RPPI_CHN_PACKED)
    {
        if (dstSize.height < 0 || dstSize.width < 0)
        {
            return RPP_ERROR;
        }

        Rpp32f hRatio = (((Rpp32f) (dstSize.height - 1)) / ((Rpp32f) (srcSize.height - 1)));
        Rpp32f wRatio = (((Rpp32f) (dstSize.width - 1)) / ((Rpp32f) (srcSize.width - 1)));
        Rpp32f srcLocationRow, srcLocationColumn, pixel;
        Rpp32s srcLocationRowFloor, srcLocationColumnFloor;
        T *srcPtrTemp;
        U *dstPtrTemp;
        srcPtrTemp = srcPtr;
        dstPtrTemp = dstPtr;

        Rpp32u heightLimit = srcSize.height - 2;
        Rpp32u widthLimit = srcSize.width - 2;

        Rpp32s elementsInRow = srcSize.width * channel;
        for (int i = 0; i < dstSize.height; i++)
        {
            srcLocationRow = ((Rpp32f) i) / hRatio;
            srcLocationRowFloor = (Rpp32s) RPPFLOOR(srcLocationRow);
            Rpp32f weightedHeight = srcLocationRow - srcLocationRowFloor;

            if (srcLocationRowFloor > heightLimit)
            {
                srcLocationRowFloor = heightLimit;
            }

            T *srcPtrTopRow, *srcPtrBottomRow;
            srcPtrTopRow = srcPtrTemp + srcLocationRowFloor * elementsInRow;
            srcPtrBottomRow  = srcPtrTopRow + elementsInRow;

            Rpp32u bufferLength = dstSize.width;
            Rpp32u alignedLength = (bufferLength / 4) * 4;

            Rpp32u srcLocCF[4] = {0};
            Rpp32f param1[4] = {0};
            Rpp32f param2[4] = {0};
            Rpp32f param3[4] = {0};
            Rpp32f param4[4] = {0};

            __m128 pWRatio = _mm_set1_ps(1.0 / wRatio);
            __m128 p0, p2, p4, p5, p6, p7, pColFloor;
            __m128 p1 = _mm_set1_ps(weightedHeight);
            __m128 p3 = _mm_set1_ps(1 - weightedHeight);
            __m128 pOne = _mm_set1_ps(1.0);
            __m128i pxColFloor;

            Rpp64u vectorLoopCount = 0;
            for (; vectorLoopCount < alignedLength; vectorLoopCount+=4)
            {
                p0 = _mm_setr_ps(vectorLoopCount, vectorLoopCount + 1, vectorLoopCount + 2, vectorLoopCount + 3);
                p0 = _mm_mul_ps(p0, pWRatio);
                pColFloor = _mm_floor_ps(p0);
                pxColFloor = _mm_cvtps_epi32(pColFloor);
                p0 = _mm_sub_ps(p0, pColFloor);
                p2  = _mm_sub_ps(pOne, p0);

                p4 = _mm_mul_ps(p3, p2);
                p5 = _mm_mul_ps(p3, p0);
                p6 = _mm_mul_ps(p1, p2);
                p7 = _mm_mul_ps(p1, p0);

                _mm_storeu_si128((__m128i*) srcLocCF, pxColFloor);
                _mm_storeu_ps(param1, p4);
                _mm_storeu_ps(param2, p5);
                _mm_storeu_ps(param3, p6);
                _mm_storeu_ps(param4, p7);

                for (int pos = 0; pos < 4; pos++)
                {
                    if (srcLocCF[pos] > widthLimit)
                    {
                        srcLocCF[pos] = widthLimit;
                    }
                    srcLocCF[pos] *= channel;

                    for (int c = 0; c < channel; c++)
                    {
                        *dstPtrTemp++ = (U) ((*(srcPtrTopRow + c + srcLocCF[pos])) * param1[pos])
                                            + ((*(srcPtrTopRow + c + srcLocCF[pos] + channel)) * param2[pos])
                                            + ((*(srcPtrBottomRow + c + srcLocCF[pos])) * param3[pos])
                                            + ((*(srcPtrBottomRow + c + srcLocCF[pos] + channel)) * param4[pos]);
                    }
                }
            }
            for (; vectorLoopCount < bufferLength; vectorLoopCount++)
            {
                srcLocationColumn = ((Rpp32f) vectorLoopCount) / wRatio;
                srcLocationColumnFloor = (Rpp32s) RPPFLOOR(srcLocationColumn);
                Rpp32f weightedWidth = srcLocationColumn - srcLocationColumnFloor;

                if (srcLocationColumnFloor > (srcSize.width - 2))
                {
                    srcLocationColumnFloor = srcSize.width - 2;
                }

                Rpp32s srcLocColFloorChanneled = channel * srcLocationColumnFloor;

                for (int c = 0; c < channel; c++)
                {
                    pixel = ((*(srcPtrTopRow + c + srcLocColFloorChanneled)) * (1 - weightedHeight) * (1 - weightedWidth))
                            + ((*(srcPtrTopRow + c + srcLocColFloorChanneled + channel)) * (1 - weightedHeight) * (weightedWidth))
                            + ((*(srcPtrBottomRow + c + srcLocColFloorChanneled)) * (weightedHeight) * (1 - weightedWidth))
                            + ((*(srcPtrBottomRow + c + srcLocColFloorChanneled + channel)) * (weightedHeight) * (weightedWidth));

                    *dstPtrTemp = (U) pixel;
                    dstPtrTemp ++;
                }
            }
        }
    }

    return RPP_SUCCESS;
}

template <typename T>
inline RppStatus resize_crop_kernel_host(T* srcPtr, RppiSize srcSize, T* dstPtr, RppiSize dstSize,
                           Rpp32u x1, Rpp32u y1, Rpp32u x2, Rpp32u y2,
                           RppiChnFormat chnFormat, Rpp32u channel)
{
    RppiSize srcSizeSubImage;
    T *srcPtrSubImage;

    compute_subimage_location_host(srcPtr, &srcPtrSubImage, srcSize, &srcSizeSubImage, x1, y1, x2, y2, chnFormat, channel);

    T *srcPtrResize = (T*) calloc(channel * srcSizeSubImage.height * srcSizeSubImage.width, sizeof(T));

    generate_crop_host(srcPtr, srcSize, srcPtrSubImage, srcSizeSubImage, srcPtrResize, chnFormat, channel);

    resize_kernel_host(srcPtrResize, srcSizeSubImage, dstPtr, dstSize, chnFormat, channel);

    free(srcPtrResize);

    return RPP_SUCCESS;

}

template<typename T>
inline RppStatus erode_kernel_host(T* srcPtrWindow, T* dstPtrPixel, RppiSize srcSize,
                                       Rpp32u kernelSize, Rpp32u remainingElementsInRow,
                                       RppiChnFormat chnFormat, Rpp32u channel)
{
    T pixel;

    T* srcPtrWindowTemp;
    srcPtrWindowTemp = srcPtrWindow;
    pixel = *srcPtrWindowTemp;

    if (chnFormat == RPPI_CHN_PLANAR)
    {
        for (int m = 0; m < kernelSize; m++)
        {
            for (int n = 0; n < kernelSize; n++)
            {
                if (*srcPtrWindowTemp < pixel)
                {
                    pixel = *srcPtrWindowTemp;
                }
                srcPtrWindowTemp++;
            }
            srcPtrWindowTemp += remainingElementsInRow;
        }
    }
    else if (chnFormat == RPPI_CHN_PACKED)
    {
        for (int m = 0; m < kernelSize; m++)
        {
            for (int n = 0; n < kernelSize; n++)
            {
                if (*srcPtrWindowTemp < pixel)
                {
                    pixel = *srcPtrWindowTemp;
                }
                srcPtrWindowTemp += channel;
            }
            srcPtrWindowTemp += remainingElementsInRow;
        }
    }
    *dstPtrPixel = pixel;

    return RPP_SUCCESS;
}

template<typename T>
inline RppStatus dilate_kernel_host(T* srcPtrWindow, T* dstPtrPixel, RppiSize srcSize,
                                       Rpp32u kernelSize, Rpp32u remainingElementsInRow,
                                       RppiChnFormat chnFormat, Rpp32u channel)
{
    T pixel;

    T* srcPtrWindowTemp;
    srcPtrWindowTemp = srcPtrWindow;
    pixel = *srcPtrWindowTemp;

    if (chnFormat == RPPI_CHN_PLANAR)
    {
        for (int m = 0; m < kernelSize; m++)
        {
            for (int n = 0; n < kernelSize; n++)
            {
                if (*srcPtrWindowTemp > pixel)
                {
                    pixel = *srcPtrWindowTemp;
                }
                srcPtrWindowTemp++;
            }
            srcPtrWindowTemp += remainingElementsInRow;
        }
    }
    else if (chnFormat == RPPI_CHN_PACKED)
    {
        for (int m = 0; m < kernelSize; m++)
        {
            for (int n = 0; n < kernelSize; n++)
            {
                if (*srcPtrWindowTemp > pixel)
                {
                    pixel = *srcPtrWindowTemp;
                }
                srcPtrWindowTemp += channel;
            }
            srcPtrWindowTemp += remainingElementsInRow;
        }
    }
    *dstPtrPixel = pixel;

    return RPP_SUCCESS;
}

template<typename T>
inline RppStatus median_filter_kernel_host(T* srcPtrWindow, T* dstPtrPixel, RppiSize srcSize,
                                       Rpp32u kernelSize, Rpp32u remainingElementsInRow,
                                       RppiChnFormat chnFormat, Rpp32u channel)
{
    T *kernel = (T*)calloc(kernelSize * kernelSize, sizeof(T));
    T *kernelTemp;
    kernelTemp = kernel;

    T* srcPtrWindowTemp;
    srcPtrWindowTemp = srcPtrWindow;

    if (chnFormat == RPPI_CHN_PLANAR)
    {
        for (int m = 0; m < kernelSize; m++)
        {
            for (int n = 0; n < kernelSize; n++)
            {
                *kernelTemp = *srcPtrWindowTemp;
                srcPtrWindowTemp++;
                kernelTemp++;
            }
            srcPtrWindowTemp += remainingElementsInRow;
        }
    }
    else if (chnFormat == RPPI_CHN_PACKED)
    {
        for (int m = 0; m < kernelSize; m++)
        {
            for (int n = 0; n < kernelSize; n++)
            {
                *kernelTemp = *srcPtrWindowTemp;
                srcPtrWindowTemp += channel;
                kernelTemp++;
            }
            srcPtrWindowTemp += remainingElementsInRow;
        }
    }

    std::sort(kernel, kernel + (kernelSize * kernelSize));

    *dstPtrPixel = *(kernel + (((kernelSize * kernelSize) - 1) / 2));

    free(kernel);

    return RPP_SUCCESS;
}

template<typename T>
inline RppStatus local_binary_pattern_kernel_host(T* srcPtrWindow, T* dstPtrPixel, RppiSize srcSize,
                                       Rpp32u remainingElementsInRow, T* centerPixelPtr,
                                       RppiChnFormat chnFormat, Rpp32u channel)
{
    int pixel = (int) 0;
    T *srcPtrWindowTemp;
    srcPtrWindowTemp = srcPtrWindow;

    if (chnFormat == RPPI_CHN_PLANAR)
    {
        if (*srcPtrWindowTemp - *centerPixelPtr >= 0)
        {
            pixel += pow(2, 0);
        }
        srcPtrWindowTemp++;

        if (*srcPtrWindowTemp - *centerPixelPtr >= 0)
        {
            pixel += pow(2, 1);
        }
        srcPtrWindowTemp++;

        if (*srcPtrWindowTemp - *centerPixelPtr >= 0)
        {
            pixel += pow(2, 2);
        }
        srcPtrWindowTemp++;
        srcPtrWindowTemp += remainingElementsInRow;

        if (*srcPtrWindowTemp - *centerPixelPtr >= 0)
        {
            pixel += pow(2, 7);
        }
        srcPtrWindowTemp += 2;

        if (*srcPtrWindowTemp - *centerPixelPtr >= 0)
        {
            pixel += pow(2, 3);
        }
        srcPtrWindowTemp++;
        srcPtrWindowTemp += remainingElementsInRow;

        if (*srcPtrWindowTemp - *centerPixelPtr >= 0)
        {
            pixel += pow(2, 6);
        }
        srcPtrWindowTemp++;

        if (*srcPtrWindowTemp - *centerPixelPtr >= 0)
        {
            pixel += pow(2, 5);
        }
        srcPtrWindowTemp++;

        if (*srcPtrWindowTemp - *centerPixelPtr >= 0)
        {
            pixel += pow(2, 4);
        }
    }
    else if (chnFormat == RPPI_CHN_PACKED)
    {
        if (*srcPtrWindowTemp - *centerPixelPtr >= 0)
        {
            pixel += pow(2, 0);
        }
        srcPtrWindowTemp += channel;

        if (*srcPtrWindowTemp - *centerPixelPtr >= 0)
        {
            pixel += pow(2, 1);
        }
        srcPtrWindowTemp += channel;

        if (*srcPtrWindowTemp - *centerPixelPtr >= 0)
        {
            pixel += pow(2, 2);
        }
        srcPtrWindowTemp += channel;
        srcPtrWindowTemp += remainingElementsInRow;

        if (*srcPtrWindowTemp - *centerPixelPtr >= 0)
        {
            pixel += pow(2, 7);
        }
        srcPtrWindowTemp += (2 * channel);

        if (*srcPtrWindowTemp - *centerPixelPtr >= 0)
        {
            pixel += pow(2, 3);
        }
        srcPtrWindowTemp += channel;
        srcPtrWindowTemp += remainingElementsInRow;

        if (*srcPtrWindowTemp - *centerPixelPtr >= 0)
        {
            pixel += pow(2, 6);
        }
        srcPtrWindowTemp += channel;

        if (*srcPtrWindowTemp - *centerPixelPtr >= 0)
        {
            pixel += pow(2, 5);
        }
        srcPtrWindowTemp += channel;

        if (*srcPtrWindowTemp - *centerPixelPtr >= 0)
        {
            pixel += pow(2, 4);
        }
    }

    *dstPtrPixel = (T) RPPPIXELCHECK(pixel);

    return RPP_SUCCESS;
}

template<typename T>
inline RppStatus non_max_suppression_kernel_host(T* srcPtrWindow, T* dstPtrPixel, RppiSize srcSize,
                                       Rpp32u kernelSize, Rpp32u remainingElementsInRow, T windowCenter,
                                       RppiChnFormat chnFormat, Rpp32u channel)
{
    T pixel;

    T* srcPtrWindowTemp;
    srcPtrWindowTemp = srcPtrWindow;
    pixel = *srcPtrWindowTemp;

    if (chnFormat == RPPI_CHN_PLANAR)
    {
        for (int m = 0; m < kernelSize; m++)
        {
            for (int n = 0; n < kernelSize; n++)
            {
                if (*srcPtrWindowTemp > pixel)
                {
                    pixel = *srcPtrWindowTemp;
                }
                srcPtrWindowTemp++;
            }
            srcPtrWindowTemp += remainingElementsInRow;
        }
    }
    else if (chnFormat == RPPI_CHN_PACKED)
    {
        for (int m = 0; m < kernelSize; m++)
        {
            for (int n = 0; n < kernelSize; n++)
            {
                if (*srcPtrWindowTemp > pixel)
                {
                    pixel = *srcPtrWindowTemp;
                }
                srcPtrWindowTemp += channel;
            }
            srcPtrWindowTemp += remainingElementsInRow;
        }
    }
    if (windowCenter >= pixel)
    {
        *dstPtrPixel = windowCenter;
    }
    else
    {
        *dstPtrPixel = (T) 0;
    }

    return RPP_SUCCESS;
}

template<typename T>
inline RppStatus canny_non_max_suppression_kernel_host(T* dstPtrPixel, T windowCenter, T *position1Ptr, T *position2Ptr)
{
    if ((windowCenter >= *position1Ptr) && (windowCenter >= *position2Ptr))
    {
        *dstPtrPixel = windowCenter;
    }
    else
    {
        *dstPtrPixel = (T) 0;
    }

    return RPP_SUCCESS;
}

template<typename T>
inline RppStatus canny_hysterisis_edge_tracing_kernel_host(T* srcPtrWindow, T* dstPtrPixel, RppiSize srcSize,
                                       Rpp32u kernelSize, Rpp32u remainingElementsInRow, T windowCenter, Rpp32u bound,
                                       RppiChnFormat chnFormat, Rpp32u channel)
{
    T* srcPtrWindowTemp;
    srcPtrWindowTemp = srcPtrWindow;

    for (int m = 0; m < kernelSize; m++)
    {
        for (int n = 0; n < kernelSize; n++)
        {
            if (*srcPtrWindowTemp == (T) 255)
            {
                *dstPtrPixel = (T) 255;
                return RPP_SUCCESS;
            }
            srcPtrWindowTemp++;
        }
        srcPtrWindowTemp += remainingElementsInRow;
    }
    *dstPtrPixel = (T) 0;

    return RPP_SUCCESS;
}

template<typename T, typename U>
inline RppStatus harris_corner_detector_kernel_host(T* srcPtrWindowX, T* srcPtrWindowY, U* dstPtrPixel, RppiSize srcSize,
                                             Rpp32u kernelSize, Rpp32u remainingElementsInRow, Rpp32f kValue, Rpp32f threshold,
                                             RppiChnFormat chnFormat, Rpp32u channel)
{
    Rpp32f pixel;

    T *srcPtrWindowTempX, *srcPtrWindowTempY;
    srcPtrWindowTempX = srcPtrWindowX;
    srcPtrWindowTempY = srcPtrWindowY;

    Rpp32f sumXX = 0, sumYY = 0, sumXY = 0;

    for (int m = 0; m < kernelSize; m++)
    {
        for (int n = 0; n < kernelSize; n++)
        {
            Rpp32f valX = (Rpp32f) *srcPtrWindowTempX;
            Rpp32f valY = (Rpp32f) *srcPtrWindowTempY;
            sumXX += (valX * valX);
            sumYY += (valY * valY);
            sumXY += (valX * valY);

            srcPtrWindowTempX++;
            srcPtrWindowTempY++;
        }
        srcPtrWindowTempX += remainingElementsInRow;
        srcPtrWindowTempY += remainingElementsInRow;
    }
    Rpp32f det = (sumXX * sumYY) - (sumXY * sumXY);
    Rpp32f trace = sumXX + sumYY;
    pixel = (det) - (kValue * trace * trace);

    if (pixel > threshold)
    {
        *dstPtrPixel = (U) pixel;
    }
    else
    {
        *dstPtrPixel = (U) 0;
    }

    return RPP_SUCCESS;
}

template<typename T>
inline RppStatus harris_corner_set_maximum_kernel_host(T* dstPtrWindow, Rpp32u kernelSize, Rpp32u remainingElementsInRow,
                                                  RppiChnFormat chnFormat, Rpp32u channel)
{
    T* dstPtrWindowTemp;
    dstPtrWindowTemp = dstPtrWindow;

    if (chnFormat == RPPI_CHN_PLANAR)
    {
        for (int m = 0; m < kernelSize; m++)
        {
            for (int n = 0; n < kernelSize; n++)
            {
                *dstPtrWindowTemp = (T) 255;
                dstPtrWindowTemp++;
            }
            dstPtrWindowTemp += remainingElementsInRow;
        }
    }
    else if (chnFormat == RPPI_CHN_PACKED)
    {
        for (int m = 0; m < kernelSize; m++)
        {
            for (int n = 0; n < kernelSize; n++)
            {
                *dstPtrWindowTemp = (T) 255;
                dstPtrWindowTemp += channel;
            }
            dstPtrWindowTemp += remainingElementsInRow;
        }
    }

    return RPP_SUCCESS;
}

template<typename T>
inline RppStatus harris_corner_set_minimum_kernel_host(T* dstPtrWindow, Rpp32u kernelSize, Rpp32u remainingElementsInRow,
                                                  RppiChnFormat chnFormat, Rpp32u channel)
{
    T* dstPtrWindowTemp;
    dstPtrWindowTemp = dstPtrWindow;

    if (chnFormat == RPPI_CHN_PLANAR)
    {
        for (int m = 0; m < kernelSize; m++)
        {
            for (int n = 0; n < kernelSize; n++)
            {
                *dstPtrWindowTemp = (T) 0;
                dstPtrWindowTemp++;
            }
            dstPtrWindowTemp += remainingElementsInRow;
        }
    }
    else if (chnFormat == RPPI_CHN_PACKED)
    {
        for (int m = 0; m < kernelSize; m++)
        {
            for (int n = 0; n < kernelSize; n++)
            {
                *dstPtrWindowTemp = (T) 0;
                dstPtrWindowTemp += channel;
            }
            dstPtrWindowTemp += remainingElementsInRow;
        }
    }

    return RPP_SUCCESS;
}

inline RppStatus tensor_index_exchange_kernel_host(Rpp32u *loopCount, Rpp32u *loopCountTransposed, Rpp32u tensorDimension, Rpp32u dimension1, Rpp32u dimension2)
{
    memcpy(loopCountTransposed, loopCount, tensorDimension * sizeof(Rpp32u));

    loopCountTransposed[dimension2] = loopCount[dimension1];
    loopCountTransposed[dimension1] = loopCount[dimension2];

    return RPP_SUCCESS;
}

template<typename T>
inline RppStatus tensor_transpose_iterate_kernel_host(T* srcPtr, T* dstPtr,
                                               Rpp32u tensorDimensionTemp, Rpp32u tensorDimension,
                                               Rpp32u *tensorDimensionValues, Rpp32u *tensorDimensionValuesProduct,
                                               Rpp32u *loopCount, Rpp32u *loopCountTransposed,
                                               Rpp32u dimension1, Rpp32u dimension2)
{
    if (tensorDimensionTemp >= tensorDimension)
    {
        Rpp32u dstPtrLoc = 0;
        for (int i = tensorDimension - 1; i > 0 ; i--)
        {
            dstPtrLoc = dstPtrLoc + (loopCount[i] * tensorDimensionValuesProduct[i - 1]);
        }
        dstPtrLoc += loopCount[0];

        tensor_index_exchange_kernel_host(loopCount, loopCountTransposed, tensorDimension, dimension1, dimension2);

        Rpp32u srcPtrLoc = 0;
        for (int i = tensorDimension - 1; i > 0 ; i--)
        {
            srcPtrLoc = srcPtrLoc + (loopCountTransposed[i] * tensorDimensionValuesProduct[i - 1]);
        }
        srcPtrLoc += loopCountTransposed[0];

        *(dstPtr + dstPtrLoc) = *(srcPtr + srcPtrLoc);

        return RPP_SUCCESS;
    }
    for (int i = 0; i < *(tensorDimensionValues + tensorDimensionTemp); i++)
    {
        *(loopCount + tensorDimensionTemp) = i;
        tensor_transpose_iterate_kernel_host(srcPtr, dstPtr,
                                             tensorDimensionTemp + 1, tensorDimension,
                                             tensorDimensionValues, tensorDimensionValuesProduct,
                                             loopCount, loopCountTransposed,
                                             dimension1, dimension2);
    }

    return RPP_SUCCESS;
}

template<typename T>
inline RppStatus fast_corner_detector_kernel_host(T* srcPtrWindow, T* dstPtrPixel, RppiSize srcSize,
                                           Rpp32u* bresenhamCirclePositions, T threshold, Rpp32u numOfPixels)
{
    T centerPixel = *(srcPtrWindow + (3 * srcSize.width) + 3);
    T max = (T) (RPPPIXELCHECK((Rpp32s) centerPixel + (Rpp32s) threshold));
    T min = (T) (RPPPIXELCHECK((Rpp32s) centerPixel - (Rpp32s) threshold));

    // Find Bresenham Circle for the pixel

    Rpp32u *bresenhamCirclePositionsTemp;
    bresenhamCirclePositionsTemp = bresenhamCirclePositions;

    T *bresenhamCircle = (T*) calloc(16, sizeof(T));
    T *bresenhamCircleTemp;
    bresenhamCircleTemp = bresenhamCircle;

    T* bresenhamCircleOutput = (T*) calloc(16, sizeof(T));

    for (int i = 0; i < 16; i++)
    {
        *bresenhamCircleTemp = *(srcPtrWindow + *bresenhamCirclePositionsTemp);
        bresenhamCircleTemp++;
        bresenhamCirclePositionsTemp++;
    }

    Rpp32u flag = 0;

    *bresenhamCircleOutput = (T) RPPISLESSER(*bresenhamCircle, min);
    *(bresenhamCircleOutput + 8) = (T) RPPISLESSER(*(bresenhamCircle + 8), min);

    if (*bresenhamCircleOutput == 1)
    {
        *(bresenhamCircleOutput + 4) = (T) RPPISLESSER(*(bresenhamCircle + 4), min);
        *(bresenhamCircleOutput + 12) = (T) RPPISLESSER(*(bresenhamCircle + 12), min);
        if (*(bresenhamCircleOutput + 8) == 1)
        {
            if (*(bresenhamCircleOutput + 4) == 1 || *(bresenhamCircleOutput + 12) == 1)
            {
                flag = 1;
            }
        }
        else if (*(bresenhamCircleOutput + 4) == 1 && *(bresenhamCircleOutput + 12) == 1)
        {
            flag = 1;
        }
    }
    else if (*(bresenhamCircleOutput + 8) == 1)
    {
        *(bresenhamCircleOutput + 4) = (T) RPPISLESSER(*(bresenhamCircle + 4), min);
        *(bresenhamCircleOutput + 12) = (T) RPPISLESSER(*(bresenhamCircle + 12), min);
        if (*(bresenhamCircleOutput + 4) == 1 && *(bresenhamCircleOutput + 12) == 1)
        {
            flag = 1;
        }
    }
    if (flag == 0)
    {
        *bresenhamCircleOutput = (T) RPPISGREATER(*bresenhamCircle, max);
        *(bresenhamCircleOutput + 8) = (T) RPPISGREATER(*(bresenhamCircle + 8), max);

        if (*bresenhamCircleOutput == 1)
        {
            *(bresenhamCircleOutput + 4) = (T) RPPISGREATER(*(bresenhamCircle + 4), max);
            *(bresenhamCircleOutput + 12) = (T) RPPISGREATER(*(bresenhamCircle + 12), max);
            if (*(bresenhamCircleOutput + 8) == 1)
            {
                if (*(bresenhamCircleOutput + 4) == 1 || *(bresenhamCircleOutput + 12) == 1)
                {
                    flag = 2;
                }
            }
            else if (*(bresenhamCircleOutput + 4) == 1 && *(bresenhamCircleOutput + 12) == 1)
            {
                flag = 2;
            }
        }
        else if (*(bresenhamCircleOutput + 8) == 1)
        {
            *(bresenhamCircleOutput + 4) = (T) RPPISGREATER(*(bresenhamCircle + 4), max);
            *(bresenhamCircleOutput + 12) = (T) RPPISGREATER(*(bresenhamCircle + 12), max);
            if (*(bresenhamCircleOutput + 4) == 1 && *(bresenhamCircleOutput + 12) == 1)
            {
                flag = 2;
            }
        }
    }
    if (flag == 0)
    {
        *dstPtrPixel = (T) 0;

        return RPP_SUCCESS;
    }
    else if (flag == 1)
    {
        *(bresenhamCircleOutput + 1) = (T) RPPISLESSER(*(bresenhamCircle + 1), min);
        *(bresenhamCircleOutput + 2) = (T) RPPISLESSER(*(bresenhamCircle + 2), min);
        *(bresenhamCircleOutput + 3) = (T) RPPISLESSER(*(bresenhamCircle + 3), min);
        *(bresenhamCircleOutput + 5) = (T) RPPISLESSER(*(bresenhamCircle + 5), min);
        *(bresenhamCircleOutput + 6) = (T) RPPISLESSER(*(bresenhamCircle + 6), min);
        *(bresenhamCircleOutput + 7) = (T) RPPISLESSER(*(bresenhamCircle + 7), min);
        *(bresenhamCircleOutput + 9) = (T) RPPISLESSER(*(bresenhamCircle + 9), min);
        *(bresenhamCircleOutput + 10) = (T) RPPISLESSER(*(bresenhamCircle + 10), min);
        *(bresenhamCircleOutput + 11) = (T) RPPISLESSER(*(bresenhamCircle + 11), min);
        *(bresenhamCircleOutput + 13) = (T) RPPISLESSER(*(bresenhamCircle + 13), min);
        *(bresenhamCircleOutput + 14) = (T) RPPISLESSER(*(bresenhamCircle + 14), min);
        *(bresenhamCircleOutput + 15) = (T) RPPISLESSER(*(bresenhamCircle + 15), min);
    }
    else if (flag == 2)
    {
        *(bresenhamCircleOutput + 1) = (T) RPPISGREATER(*(bresenhamCircle + 1), max);
        *(bresenhamCircleOutput + 2) = (T) RPPISGREATER(*(bresenhamCircle + 2), max);
        *(bresenhamCircleOutput + 3) = (T) RPPISGREATER(*(bresenhamCircle + 3), max);
        *(bresenhamCircleOutput + 5) = (T) RPPISGREATER(*(bresenhamCircle + 5), max);
        *(bresenhamCircleOutput + 6) = (T) RPPISGREATER(*(bresenhamCircle + 6), max);
        *(bresenhamCircleOutput + 7) = (T) RPPISGREATER(*(bresenhamCircle + 7), max);
        *(bresenhamCircleOutput + 9) = (T) RPPISGREATER(*(bresenhamCircle + 9), max);
        *(bresenhamCircleOutput + 10) = (T) RPPISGREATER(*(bresenhamCircle + 10), max);
        *(bresenhamCircleOutput + 11) = (T) RPPISGREATER(*(bresenhamCircle + 11), max);
        *(bresenhamCircleOutput + 13) = (T) RPPISGREATER(*(bresenhamCircle + 13), max);
        *(bresenhamCircleOutput + 14) = (T) RPPISGREATER(*(bresenhamCircle + 14), max);
        *(bresenhamCircleOutput + 15) = (T) RPPISGREATER(*(bresenhamCircle + 15), max);
    }

    // Find maximum contiguous pixels in bresenhamCircleOutput with value 1

    Rpp32u count = 0;
    Rpp32u maxLength = 0;

    for (int i = 0; i < 32; i++)
    {
        if (*(bresenhamCircleOutput + (i % 16)) == 0)
        {
            count = 0;
            if (i >= 16)
            {
                break;
            }
        }
        else
        {
            count++;
            maxLength = RPPMAX2(maxLength, count);
        }
    }

    // Corner Classification

    if (maxLength >= numOfPixels)
    {
        *dstPtrPixel = (T) 255;
    }
    else
    {
        *dstPtrPixel = (T) 0;
    }

    free(bresenhamCircle);
    free(bresenhamCircleOutput);

    return RPP_SUCCESS;
}

template<typename T, typename U>
inline RppStatus fast_corner_detector_score_function_kernel_host(T* srcPtrWindow, U* dstPtrPixel, RppiSize srcSize,
                                                          Rpp32u* bresenhamCirclePositions, U centerPixel)
{
    U* bresenhamCircle = (U*) calloc(16, sizeof(U));
    U *bresenhamCircleTemp;
    bresenhamCircleTemp = bresenhamCircle;
    Rpp32u *bresenhamCirclePositionsTemp;
    bresenhamCirclePositionsTemp = bresenhamCirclePositions;

    for (int i = 0; i < 16; i++)
    {
        *bresenhamCircleTemp = (U) *(srcPtrWindow + *bresenhamCirclePositionsTemp);
        bresenhamCircleTemp++;
        bresenhamCirclePositionsTemp++;
    }

    U score = 0;
    bresenhamCircleTemp = bresenhamCircle;
    for (int i = 0; i < 16; i++)
    {
        score += RPPABS(centerPixel - *bresenhamCircleTemp);
        bresenhamCircleTemp++;
    }

    *dstPtrPixel = score;

    free(bresenhamCircle);

    return RPP_SUCCESS;
}

template<typename T, typename U, typename V>
inline RppStatus hog_single_channel_gradient_computations_kernel_host(T* srcPtr, RppiSize srcSize, U* gradientX, U* gradientY, U* gradientMagnitude, V* gradientDirection,
                                                               Rpp32f* gradientKernel, RppiSize rppiGradientKernelSizeX, RppiSize rppiGradientKernelSizeY)
{
    custom_convolve_image_host(srcPtr, srcSize, gradientX, gradientKernel, rppiGradientKernelSizeX, RPPI_CHN_PLANAR, 1);
    custom_convolve_image_host(srcPtr, srcSize, gradientY, gradientKernel, rppiGradientKernelSizeY, RPPI_CHN_PLANAR, 1);
    compute_magnitude_host(gradientX, gradientY, srcSize, gradientMagnitude, RPPI_CHN_PLANAR, 1);
    compute_gradient_direction_host(gradientX, gradientY, srcSize, gradientDirection, RPPI_CHN_PLANAR, 1);

    return RPP_SUCCESS;
}

template<typename T, typename U, typename V>
inline RppStatus hog_three_channel_gradient_computations_kernel_host(T* srcPtr, T* srcPtrSingleChannel, RppiSize srcSize,
                                                              U* gradientX0, U* gradientY0, U* gradientX1, U* gradientY1, U* gradientX2, U* gradientY2,
                                                              U* gradientX, U* gradientY,
                                                              U* gradientMagnitude, V* gradientDirection,
                                                              Rpp32f* gradientKernel, RppiSize rppiGradientKernelSizeX, RppiSize rppiGradientKernelSizeY,
                                                              RppiChnFormat chnFormat, Rpp32u channel)
{
    Rpp32u imageDim = srcSize.height * srcSize.width;

    compute_channel_extract_host(srcPtr, srcSize, srcPtrSingleChannel, 0, chnFormat, channel);
    custom_convolve_image_host(srcPtrSingleChannel, srcSize, gradientX0, gradientKernel, rppiGradientKernelSizeX, RPPI_CHN_PLANAR, 1);
    custom_convolve_image_host(srcPtrSingleChannel, srcSize, gradientY0, gradientKernel, rppiGradientKernelSizeY, RPPI_CHN_PLANAR, 1);

    compute_channel_extract_host(srcPtr, srcSize, srcPtrSingleChannel, 1, chnFormat, channel);
    custom_convolve_image_host(srcPtrSingleChannel, srcSize, gradientX1, gradientKernel, rppiGradientKernelSizeX, RPPI_CHN_PLANAR, 1);
    custom_convolve_image_host(srcPtrSingleChannel, srcSize, gradientY1, gradientKernel, rppiGradientKernelSizeY, RPPI_CHN_PLANAR, 1);

    compute_channel_extract_host(srcPtr, srcSize, srcPtrSingleChannel, 2, chnFormat, channel);
    custom_convolve_image_host(srcPtrSingleChannel, srcSize, gradientX2, gradientKernel, rppiGradientKernelSizeX, RPPI_CHN_PLANAR, 1);
    custom_convolve_image_host(srcPtrSingleChannel, srcSize, gradientY2, gradientKernel, rppiGradientKernelSizeY, RPPI_CHN_PLANAR, 1);

    compute_max_host(gradientX0, gradientX1, srcSize, gradientX, channel);
    memcpy(gradientX0, gradientX, imageDim * sizeof(Rpp32s));
    compute_max_host(gradientX0, gradientX2, srcSize, gradientX, channel);

    compute_max_host(gradientY0, gradientY1, srcSize, gradientY, channel);
    memcpy(gradientY0, gradientY, imageDim * sizeof(Rpp32s));
    compute_max_host(gradientY0, gradientY2, srcSize, gradientY, channel);

    compute_magnitude_host(gradientX, gradientY, srcSize, gradientMagnitude, RPPI_CHN_PLANAR, 1);
    compute_gradient_direction_host(gradientX, gradientY, srcSize, gradientDirection, RPPI_CHN_PLANAR, 1);

    return RPP_SUCCESS;
}



















// Convolution Functions

template<typename T>
inline RppStatus convolve_image_host_batch(T* srcPtrImage, RppiSize srcSize, RppiSize srcSizeMax, T* dstPtrImage,
                                           T* srcPtrBoundedROI, RppiSize srcSizeBoundedROI,
                                           Rpp32f* kernel, RppiSize kernelSize,
                                           Rpp32f x1, Rpp32f y1, Rpp32f x2, Rpp32f y2,
                                           RppiChnFormat chnFormat, Rpp32u channel)
{
    Rpp32u imageDimMax = srcSizeMax.height * srcSizeMax.width;
    Rpp32u imageDimROI = srcSizeBoundedROI.height * srcSizeBoundedROI.width;

    T maxVal = (T)(std::numeric_limits<T>::max());
    T minVal = (T)(std::numeric_limits<T>::min());

    if (chnFormat == RPPI_CHN_PLANAR)
    {
        Rpp32u remainingElementsInRow = srcSizeBoundedROI.width - kernelSize.width;

        for(int c = 0; c < channel; c++)
        {
            T *srcPtrBoundedROIChannel, *srcPtrChannel, *dstPtrChannel;
            srcPtrBoundedROIChannel = srcPtrBoundedROI + (c * imageDimROI);
            srcPtrChannel = srcPtrImage + (c * imageDimMax);
            dstPtrChannel = dstPtrImage + (c * imageDimMax);

            Rpp32u roiRowCount = 0;


            for(int i = 0; i < srcSize.height; i++)
            {
                T *srcPtrTemp, *dstPtrTemp;
                srcPtrTemp = srcPtrChannel + (i * srcSizeMax.width);
                dstPtrTemp = dstPtrChannel + (i * srcSizeMax.width);

                if (!((y1 <= i) && (i <= y2)))
                {
                    memcpy(dstPtrTemp, srcPtrTemp, srcSize.width * sizeof(T));

                    dstPtrTemp += srcSizeMax.width;
                    srcPtrTemp += srcSizeMax.width;
                }
                else
                {
                    T *srcPtrWindow;
                    srcPtrWindow = srcPtrBoundedROIChannel + (roiRowCount * srcSizeBoundedROI.width);
                    for(int j = 0; j < srcSize.width; j++)
                    {
                        if((x1 <= j) && (j <= x2 ))
                        {
                            convolution_kernel_host(srcPtrWindow, dstPtrTemp, srcSize,
                                                    kernel, kernelSize, remainingElementsInRow, maxVal, minVal,
                                                    chnFormat, channel);

                            srcPtrWindow++;
                            srcPtrTemp++;
                            dstPtrTemp++;
                        }
                        else
                        {
                            *dstPtrTemp = *srcPtrTemp;

                            srcPtrTemp++;
                            dstPtrTemp++;
                        }
                    }
                    #pragma omp critical
                    roiRowCount++;
                }
            }
        }
    }
    else if (chnFormat == RPPI_CHN_PACKED)
    {
        Rpp32u remainingElementsInRow = (srcSizeBoundedROI.width - kernelSize.width) * channel;
        Rpp32u elementsInRowBoundedROI = channel * srcSizeBoundedROI.width;
        Rpp32u elementsInRowMax = channel * srcSizeMax.width;
        Rpp32u elementsInRow = channel * srcSize.width;

        Rpp32u roiRowCount = 0;


        for(int i = 0; i < srcSize.height; i++)
        {
            T *srcPtrTemp, *dstPtrTemp;
            srcPtrTemp = srcPtrImage + (i * elementsInRowMax);
            dstPtrTemp = dstPtrImage + (i * elementsInRowMax);

            if (!((y1 <= i) && (i <= y2)))
            {
                memcpy(dstPtrTemp, srcPtrTemp, elementsInRow * sizeof(T));

                dstPtrTemp += elementsInRowMax;
                srcPtrTemp += elementsInRowMax;
            }
            else
            {
                T *srcPtrWindow;
                srcPtrWindow = srcPtrBoundedROI + (roiRowCount * elementsInRowBoundedROI);
                for(int j = 0; j < srcSize.width; j++)
                {
                    if (!((x1 <= j) && (j <= x2 )))
                    {
                        memcpy(dstPtrTemp, srcPtrTemp, channel * sizeof(T));

                        dstPtrTemp += channel;
                        srcPtrTemp += channel;
                    }
                    else
                    {
                        for(int c = 0; c < channel; c++)
                        {

                            convolution_kernel_host(srcPtrWindow, dstPtrTemp, srcSize,
                                                    kernel, kernelSize, remainingElementsInRow, maxVal, minVal,
                                                    chnFormat, channel);

                            srcPtrWindow++;
                            srcPtrTemp++;
                            dstPtrTemp++;
                        }
                    }
                }
                #pragma omp critical
                roiRowCount++;
            }
        }
    }



    return RPP_SUCCESS;
}

template<typename T, typename U>
inline RppStatus convolve_image_host(T* srcPtrMod, RppiSize srcSizeMod, U* dstPtr, RppiSize srcSize,
                        Rpp32f* kernel, RppiSize kernelSize,
                        RppiChnFormat chnFormat, Rpp32u channel)
{
    T *srcPtrWindow;
    U *dstPtrTemp;
    srcPtrWindow = srcPtrMod;
    dstPtrTemp = dstPtr;

    U maxVal = (U)(std::numeric_limits<U>::max());
    U minVal = (U)(std::numeric_limits<U>::min());

    if (chnFormat == RPPI_CHN_PLANAR)
    {
        Rpp32u remainingElementsInRow = srcSizeMod.width - kernelSize.width;

        for (int c = 0; c < channel; c++)
        {
            for (int i = 0; i < srcSize.height; i++)
            {
                for (int j = 0; j < srcSize.width; j++)
                {
                    convolution_kernel_host(srcPtrWindow, dstPtrTemp, srcSize,
                                                 kernel, kernelSize, remainingElementsInRow, maxVal, minVal,
                                                 chnFormat, channel);
                    srcPtrWindow++;
                    dstPtrTemp++;
                }
                srcPtrWindow += (kernelSize.width - 1);
            }
            srcPtrWindow += ((kernelSize.height - 1) * srcSizeMod.width);
        }
    }
    else if (chnFormat == RPPI_CHN_PACKED)
    {
        Rpp32u remainingElementsInRow = (srcSizeMod.width - kernelSize.width) * channel;

        for (int i = 0; i < srcSize.height; i++)
        {
            for (int j = 0; j < srcSize.width; j++)
            {
                for (int c = 0; c < channel; c++)
                {
                    convolution_kernel_host(srcPtrWindow, dstPtrTemp, srcSize,
                                                 kernel, kernelSize, remainingElementsInRow, maxVal, minVal,
                                                 chnFormat, channel);
                    srcPtrWindow++;
                    dstPtrTemp++;
                }
            }
            srcPtrWindow += ((kernelSize.width - 1) * channel);
        }
    }

    return RPP_SUCCESS;
}

template<typename T>
inline RppStatus convolve_subimage_host(T* srcPtrMod, RppiSize srcSizeMod, T* dstPtr, RppiSize srcSizeSubImage, RppiSize srcSize,
                        Rpp32f* kernel, RppiSize kernelSize,
                        RppiChnFormat chnFormat, Rpp32u channel)
{
    int widthDiffPlanar = srcSize.width - srcSizeSubImage.width;
    int widthDiffPacked = (srcSize.width - srcSizeSubImage.width) * channel;

    T *srcPtrWindow, *dstPtrTemp;

    T maxVal = (T)(std::numeric_limits<T>::max());
    T minVal = (T)(std::numeric_limits<T>::min());

    if (chnFormat == RPPI_CHN_PLANAR)
    {
        Rpp32u remainingElementsInRow = srcSize.width - kernelSize.width;

        for (int c = 0; c < channel; c++)
        {
            srcPtrWindow = srcPtrMod + (c * srcSize.height * srcSize.width);
            dstPtrTemp = dstPtr + (c * srcSize.height * srcSize.width);
            for (int i = 0; i < srcSizeSubImage.height; i++)
            {
                for (int j = 0; j < srcSizeSubImage.width; j++)
                {
                    convolution_kernel_host(srcPtrWindow, dstPtrTemp, srcSize,
                                                 kernel, kernelSize, remainingElementsInRow, maxVal, minVal,
                                                 chnFormat, channel);
                    srcPtrWindow++;
                    dstPtrTemp++;
                }
                srcPtrWindow += widthDiffPlanar;
                dstPtrTemp += widthDiffPlanar;
            }
        }
    }
    else if (chnFormat == RPPI_CHN_PACKED)
    {
        Rpp32u remainingElementsInRow = (srcSize.width - kernelSize.width) * channel;

        srcPtrWindow = srcPtrMod;
        dstPtrTemp = dstPtr;
        for (int i = 0; i < srcSizeSubImage.height; i++)
        {
            for (int j = 0; j < srcSizeSubImage.width; j++)
            {
                for (int c = 0; c < channel; c++)
                {
                    convolution_kernel_host(srcPtrWindow, dstPtrTemp, srcSize,
                                                 kernel, kernelSize, remainingElementsInRow, maxVal, minVal,
                                                 chnFormat, channel);
                    srcPtrWindow++;
                    dstPtrTemp++;
                }
            }
            srcPtrWindow += widthDiffPacked;
            dstPtrTemp += widthDiffPacked;
        }
    }

    return RPP_SUCCESS;
}

template <typename T, typename U>
inline RppStatus custom_convolve_image_host(T* srcPtr, RppiSize srcSize, U* dstPtr,
                                  Rpp32f *kernel, RppiSize rppiKernelSize,
                                  RppiChnFormat chnFormat, Rpp32u channel)
{
    if (rppiKernelSize.height % 2 == 0 || rppiKernelSize.width % 2 == 0)
    {
        return RPP_ERROR;
    }

    int boundY = ((rppiKernelSize.height - 1) / 2);
    int boundX = ((rppiKernelSize.width - 1) / 2);

    RppiSize srcSizeMod1, srcSizeMod2;

    srcSizeMod1.height = srcSize.height + boundY;
    srcSizeMod1.width = srcSize.width + boundX;
    T *srcPtrMod1 = (T *)calloc(srcSizeMod1.height * srcSizeMod1.width * channel, sizeof(T));
    generate_corner_padded_image_host(srcPtr, srcSize, srcPtrMod1, srcSizeMod1, 1, chnFormat, channel);

    srcSizeMod2.height = srcSizeMod1.height + boundY;
    srcSizeMod2.width = srcSizeMod1.width + boundX;
    T *srcPtrMod2 = (T *)calloc(srcSizeMod2.height * srcSizeMod2.width * channel, sizeof(T));
    generate_corner_padded_image_host(srcPtrMod1, srcSizeMod1, srcPtrMod2, srcSizeMod2, 4, chnFormat, channel);

    convolve_image_host(srcPtrMod2, srcSizeMod2, dstPtr, srcSize, kernel, rppiKernelSize, chnFormat, channel);

    free(srcPtrMod1);
    free(srcPtrMod2);

    return RPP_SUCCESS;
}

// Compute Functions for RPP Tensor API

<<<<<<< HEAD
inline RppStatus compute_brightness_48_host(__m256 *p, __m256 *pBrightnessParams)
{
    p[0] = _mm256_fmadd_ps(p[0], pBrightnessParams[0], pBrightnessParams[1]);    // brightness adjustment
    p[1] = _mm256_fmadd_ps(p[1], pBrightnessParams[0], pBrightnessParams[1]);    // brightness adjustment
    p[2] = _mm256_fmadd_ps(p[2], pBrightnessParams[0], pBrightnessParams[1]);    // brightness adjustment
    p[3] = _mm256_fmadd_ps(p[3], pBrightnessParams[0], pBrightnessParams[1]);    // brightness adjustment
    p[4] = _mm256_fmadd_ps(p[4], pBrightnessParams[0], pBrightnessParams[1]);    // brightness adjustment
    p[5] = _mm256_fmadd_ps(p[5], pBrightnessParams[0], pBrightnessParams[1]);    // brightness adjustment
=======
inline RppStatus compute_spatter_48_host(__m256 *p, __m256 *pSpatterMaskInv, __m256 *pSpatterMask, __m256 *pSpatterValue)
{
    p[0] = _mm256_fmadd_ps(p[0], pSpatterMaskInv[0], _mm256_mul_ps(pSpatterValue[0], pSpatterMask[0]));    // spatter adjustment
    p[1] = _mm256_fmadd_ps(p[1], pSpatterMaskInv[1], _mm256_mul_ps(pSpatterValue[0], pSpatterMask[1]));    // spatter adjustment
    p[2] = _mm256_fmadd_ps(p[2], pSpatterMaskInv[0], _mm256_mul_ps(pSpatterValue[1], pSpatterMask[0]));    // spatter adjustment
    p[3] = _mm256_fmadd_ps(p[3], pSpatterMaskInv[1], _mm256_mul_ps(pSpatterValue[1], pSpatterMask[1]));    // spatter adjustment
    p[4] = _mm256_fmadd_ps(p[4], pSpatterMaskInv[0], _mm256_mul_ps(pSpatterValue[2], pSpatterMask[0]));    // spatter adjustment
    p[5] = _mm256_fmadd_ps(p[5], pSpatterMaskInv[1], _mm256_mul_ps(pSpatterValue[2], pSpatterMask[1]));    // spatter adjustment
>>>>>>> 7e46397c

    return RPP_SUCCESS;
}

<<<<<<< HEAD
inline RppStatus compute_brightness_48_host(__m128 *p, __m128 *pBrightnessParams)
{
    p[0] = _mm_fmadd_ps(p[0], pBrightnessParams[0], pBrightnessParams[1]);    // brightness adjustment
    p[1] = _mm_fmadd_ps(p[1], pBrightnessParams[0], pBrightnessParams[1]);    // brightness adjustment
    p[2] = _mm_fmadd_ps(p[2], pBrightnessParams[0], pBrightnessParams[1]);    // brightness adjustment
    p[3] = _mm_fmadd_ps(p[3], pBrightnessParams[0], pBrightnessParams[1]);    // brightness adjustment
    p[4] = _mm_fmadd_ps(p[4], pBrightnessParams[0], pBrightnessParams[1]);    // brightness adjustment
    p[5] = _mm_fmadd_ps(p[5], pBrightnessParams[0], pBrightnessParams[1]);    // brightness adjustment
    p[6] = _mm_fmadd_ps(p[6], pBrightnessParams[0], pBrightnessParams[1]);    // brightness adjustment
    p[7] = _mm_fmadd_ps(p[7], pBrightnessParams[0], pBrightnessParams[1]);    // brightness adjustment
    p[8] = _mm_fmadd_ps(p[8], pBrightnessParams[0], pBrightnessParams[1]);    // brightness adjustment
    p[9] = _mm_fmadd_ps(p[9], pBrightnessParams[0], pBrightnessParams[1]);    // brightness adjustment
    p[10] = _mm_fmadd_ps(p[10], pBrightnessParams[0], pBrightnessParams[1]);    // brightness adjustment
    p[11] = _mm_fmadd_ps(p[11], pBrightnessParams[0], pBrightnessParams[1]);    // brightness adjustment
=======
inline RppStatus compute_spatter_24_host(__m256 *p, __m256 *pSpatterMaskInv, __m256 *pSpatterMask, __m256 *pSpatterValue)
{
    p[0] = _mm256_fmadd_ps(p[0], pSpatterMaskInv[0], _mm256_mul_ps(pSpatterValue[0], pSpatterMask[0]));    // spatter adjustment
    p[1] = _mm256_fmadd_ps(p[1], pSpatterMaskInv[0], _mm256_mul_ps(pSpatterValue[1], pSpatterMask[0]));    // spatter adjustment
    p[2] = _mm256_fmadd_ps(p[2], pSpatterMaskInv[0], _mm256_mul_ps(pSpatterValue[2], pSpatterMask[0]));    // spatter adjustment
>>>>>>> 7e46397c

    return RPP_SUCCESS;
}

<<<<<<< HEAD
inline RppStatus compute_brightness_24_host(__m256 *p, __m256 *pBrightnessParams)
{
    p[0] = _mm256_fmadd_ps(p[0], pBrightnessParams[0], pBrightnessParams[1]);    // brightness adjustment
    p[1] = _mm256_fmadd_ps(p[1], pBrightnessParams[0], pBrightnessParams[1]);    // brightness adjustment
    p[2] = _mm256_fmadd_ps(p[2], pBrightnessParams[0], pBrightnessParams[1]);    // brightness adjustment
=======
inline RppStatus compute_spatter_16_host(__m256 *p, __m256 *pSpatterMaskInv, __m256 *pSpatterMask, __m256 pSpatterValue)
{
    p[0] = _mm256_fmadd_ps(p[0], pSpatterMaskInv[0], _mm256_mul_ps(pSpatterValue, pSpatterMask[0]));    // spatter adjustment
    p[1] = _mm256_fmadd_ps(p[1], pSpatterMaskInv[1], _mm256_mul_ps(pSpatterValue, pSpatterMask[1]));    // spatter adjustment
>>>>>>> 7e46397c

    return RPP_SUCCESS;
}

<<<<<<< HEAD
inline RppStatus compute_brightness_24_host(__m128 *p, __m128 *pBrightnessParams)
{
    p[0] = _mm_fmadd_ps(p[0], pBrightnessParams[0], pBrightnessParams[1]);    // brightness adjustment
    p[1] = _mm_fmadd_ps(p[1], pBrightnessParams[0], pBrightnessParams[1]);    // brightness adjustment
    p[2] = _mm_fmadd_ps(p[2], pBrightnessParams[0], pBrightnessParams[1]);    // brightness adjustment
    p[3] = _mm_fmadd_ps(p[3], pBrightnessParams[0], pBrightnessParams[1]);    // brightness adjustment
    p[4] = _mm_fmadd_ps(p[4], pBrightnessParams[0], pBrightnessParams[1]);    // brightness adjustment
    p[5] = _mm_fmadd_ps(p[5], pBrightnessParams[0], pBrightnessParams[1]);    // brightness adjustment
=======
inline RppStatus compute_spatter_8_host(__m256 *p, __m256 *pSpatterMaskInv, __m256 *pSpatterMask, __m256 *pSpatterValue)
{
    p[0] = _mm256_fmadd_ps(p[0], pSpatterMaskInv[0], _mm256_mul_ps(pSpatterValue[0], pSpatterMask[0]));    // spatter adjustment
>>>>>>> 7e46397c

    return RPP_SUCCESS;
}

<<<<<<< HEAD
inline RppStatus compute_brightness_16_host(__m256 *p, __m256 *pBrightnessParams)
{
    p[0] = _mm256_fmadd_ps(p[0], pBrightnessParams[0], pBrightnessParams[1]);    // brightness adjustment
    p[1] = _mm256_fmadd_ps(p[1], pBrightnessParams[0], pBrightnessParams[1]);    // brightness adjustment
=======
inline RppStatus compute_spatter_48_host(__m128 *p, __m128 *pSpatterMaskInv, __m128 *pSpatterMask, __m128 *pSpatterValue)
{
    p[0] = _mm_fmadd_ps(p[0], pSpatterMaskInv[0], _mm_mul_ps(pSpatterValue[0], pSpatterMask[0]));    // spatter adjustment
    p[1] = _mm_fmadd_ps(p[1], pSpatterMaskInv[1], _mm_mul_ps(pSpatterValue[0], pSpatterMask[1]));    // spatter adjustment
    p[2] = _mm_fmadd_ps(p[2], pSpatterMaskInv[2], _mm_mul_ps(pSpatterValue[0], pSpatterMask[2]));    // spatter adjustment
    p[3] = _mm_fmadd_ps(p[3], pSpatterMaskInv[3], _mm_mul_ps(pSpatterValue[0], pSpatterMask[3]));    // spatter adjustment
    p[4] = _mm_fmadd_ps(p[4], pSpatterMaskInv[0], _mm_mul_ps(pSpatterValue[1], pSpatterMask[0]));    // spatter adjustment
    p[5] = _mm_fmadd_ps(p[5], pSpatterMaskInv[1], _mm_mul_ps(pSpatterValue[1], pSpatterMask[1]));    // spatter adjustment
    p[6] = _mm_fmadd_ps(p[6], pSpatterMaskInv[2], _mm_mul_ps(pSpatterValue[1], pSpatterMask[2]));    // spatter adjustment
    p[7] = _mm_fmadd_ps(p[7], pSpatterMaskInv[3], _mm_mul_ps(pSpatterValue[1], pSpatterMask[3]));    // spatter adjustment
    p[8] = _mm_fmadd_ps(p[8], pSpatterMaskInv[0], _mm_mul_ps(pSpatterValue[2], pSpatterMask[0]));    // spatter adjustment
    p[9] = _mm_fmadd_ps(p[9], pSpatterMaskInv[1], _mm_mul_ps(pSpatterValue[2], pSpatterMask[1]));    // spatter adjustment
    p[10] = _mm_fmadd_ps(p[10], pSpatterMaskInv[2], _mm_mul_ps(pSpatterValue[2], pSpatterMask[2]));    // spatter adjustment
    p[11] = _mm_fmadd_ps(p[11], pSpatterMaskInv[3], _mm_mul_ps(pSpatterValue[2], pSpatterMask[3]));    // spatter adjustment
>>>>>>> 7e46397c

    return RPP_SUCCESS;
}

<<<<<<< HEAD
inline RppStatus compute_brightness_16_host(__m128 *p, __m128 *pBrightnessParams)
{
    p[0] = _mm_fmadd_ps(p[0], pBrightnessParams[0], pBrightnessParams[1]);    // brightness adjustment
    p[1] = _mm_fmadd_ps(p[1], pBrightnessParams[0], pBrightnessParams[1]);    // brightness adjustment
    p[2] = _mm_fmadd_ps(p[2], pBrightnessParams[0], pBrightnessParams[1]);    // brightness adjustment
    p[3] = _mm_fmadd_ps(p[3], pBrightnessParams[0], pBrightnessParams[1]);    // brightness adjustment
=======
inline RppStatus compute_spatter_16_host(__m128 *p, __m128 *pSpatterMaskInv, __m128 *pSpatterMask, __m128 pSpatterValue)
{
    p[0] = _mm_fmadd_ps(p[0], pSpatterMaskInv[0], _mm_mul_ps(pSpatterValue, pSpatterMask[0]));    // spatter adjustment
    p[1] = _mm_fmadd_ps(p[1], pSpatterMaskInv[1], _mm_mul_ps(pSpatterValue, pSpatterMask[1]));    // spatter adjustment
    p[2] = _mm_fmadd_ps(p[2], pSpatterMaskInv[2], _mm_mul_ps(pSpatterValue, pSpatterMask[2]));    // spatter adjustment
    p[3] = _mm_fmadd_ps(p[3], pSpatterMaskInv[3], _mm_mul_ps(pSpatterValue, pSpatterMask[3]));    // spatter adjustment
>>>>>>> 7e46397c

    return RPP_SUCCESS;
}

<<<<<<< HEAD
inline RppStatus compute_brightness_12_host(__m128 *p, __m128 *pBrightnessParams)
{
    p[0] = _mm_fmadd_ps(p[0], pBrightnessParams[0], pBrightnessParams[1]);    // brightness adjustment
    p[1] = _mm_fmadd_ps(p[1], pBrightnessParams[0], pBrightnessParams[1]);    // brightness adjustment
    p[2] = _mm_fmadd_ps(p[2], pBrightnessParams[0], pBrightnessParams[1]);    // brightness adjustment
=======
inline RppStatus compute_spatter_12_host(__m128 *p, __m128 *pSpatterMaskInv, __m128 *pSpatterMask, __m128 *pSpatterValue)
{
    p[0] = _mm_fmadd_ps(p[0], pSpatterMaskInv[0], _mm_mul_ps(pSpatterValue[0], pSpatterMask[0]));    // spatter adjustment
    p[1] = _mm_fmadd_ps(p[1], pSpatterMaskInv[0], _mm_mul_ps(pSpatterValue[1], pSpatterMask[0]));    // spatter adjustment
    p[2] = _mm_fmadd_ps(p[2], pSpatterMaskInv[0], _mm_mul_ps(pSpatterValue[2], pSpatterMask[0]));    // spatter adjustment
>>>>>>> 7e46397c

    return RPP_SUCCESS;
}

<<<<<<< HEAD
inline RppStatus compute_brightness_8_host(__m256 *p, __m256 *pBrightnessParams)
{
    p[0] = _mm256_fmadd_ps(p[0], pBrightnessParams[0], pBrightnessParams[1]);    // brightness adjustment

    return RPP_SUCCESS;
}

inline RppStatus compute_brightness_8_host(__m128 *p, __m128 *pBrightnessParams)
{
    p[0] = _mm_fmadd_ps(p[0], pBrightnessParams[0], pBrightnessParams[1]);    // brightness adjustment
    p[1] = _mm_fmadd_ps(p[1], pBrightnessParams[0], pBrightnessParams[1]);    // brightness adjustment

    return RPP_SUCCESS;
}

inline RppStatus compute_brightness_4_host(__m128 *p, __m128 *pBrightnessParams)
{
    p[0] = _mm_fmadd_ps(p[0], pBrightnessParams[0], pBrightnessParams[1]);    // brightness adjustment
=======
inline RppStatus compute_spatter_4_host(__m128 *p, __m128 *pSpatterMaskInv, __m128 *pSpatterMask, __m128 *pSpatterValue)
{
    p[0] = _mm_fmadd_ps(p[0], pSpatterMaskInv[0], _mm_mul_ps(pSpatterValue[0], pSpatterMask[0]));    // spatter adjustment
>>>>>>> 7e46397c

    return RPP_SUCCESS;
}

inline RppStatus compute_gridmask_masks_16_host(__m128 *pCol, __m128 *pGridRowRatio, __m128 pCosRatio, __m128 pSinRatio, __m128 pGridRatio, __m128 *pMask)
{
    __m128 pCalc[2];

    pCalc[0] = _mm_fmadd_ps(pCol[0], pCosRatio, pGridRowRatio[0]);
    pCalc[1] = _mm_fmadd_ps(pCol[0], pSinRatio, pGridRowRatio[1]);
    pCalc[0] = _mm_cmpge_ps(_mm_sub_ps(pCalc[0], _mm_floor_ps(pCalc[0])), pGridRatio);
    pCalc[1] = _mm_cmpge_ps(_mm_sub_ps(pCalc[1], _mm_floor_ps(pCalc[1])), pGridRatio);
    pMask[0] = _mm_or_ps(pCalc[0], pCalc[1]);

    pCalc[0] = _mm_fmadd_ps(pCol[1], pCosRatio, pGridRowRatio[0]);
    pCalc[1] = _mm_fmadd_ps(pCol[1], pSinRatio, pGridRowRatio[1]);
    pCalc[0] = _mm_cmpge_ps(_mm_sub_ps(pCalc[0], _mm_floor_ps(pCalc[0])), pGridRatio);
    pCalc[1] = _mm_cmpge_ps(_mm_sub_ps(pCalc[1], _mm_floor_ps(pCalc[1])), pGridRatio);
    pMask[1] = _mm_or_ps(pCalc[0], pCalc[1]);

    pCalc[0] = _mm_fmadd_ps(pCol[2], pCosRatio, pGridRowRatio[0]);
    pCalc[1] = _mm_fmadd_ps(pCol[2], pSinRatio, pGridRowRatio[1]);
    pCalc[0] = _mm_cmpge_ps(_mm_sub_ps(pCalc[0], _mm_floor_ps(pCalc[0])), pGridRatio);
    pCalc[1] = _mm_cmpge_ps(_mm_sub_ps(pCalc[1], _mm_floor_ps(pCalc[1])), pGridRatio);
    pMask[2] = _mm_or_ps(pCalc[0], pCalc[1]);

    pCalc[0] = _mm_fmadd_ps(pCol[3], pCosRatio, pGridRowRatio[0]);
    pCalc[1] = _mm_fmadd_ps(pCol[3], pSinRatio, pGridRowRatio[1]);
    pCalc[0] = _mm_cmpge_ps(_mm_sub_ps(pCalc[0], _mm_floor_ps(pCalc[0])), pGridRatio);
    pCalc[1] = _mm_cmpge_ps(_mm_sub_ps(pCalc[1], _mm_floor_ps(pCalc[1])), pGridRatio);
    pMask[3] = _mm_or_ps(pCalc[0], pCalc[1]);

    pCol[0] = _mm_add_ps(pCol[0], xmm_p16);
    pCol[1] = _mm_add_ps(pCol[1], xmm_p16);
    pCol[2] = _mm_add_ps(pCol[2], xmm_p16);
    pCol[3] = _mm_add_ps(pCol[3], xmm_p16);

    return RPP_SUCCESS;
}

inline RppStatus compute_gridmask_masks_4_host(__m128 &pCol, __m128 *pGridRowRatio, __m128 pCosRatio, __m128 pSinRatio, __m128 pGridRatio, __m128 &pMask)
{
    __m128 pCalc[2];

    pCalc[0] = _mm_fmadd_ps(pCol, pCosRatio, pGridRowRatio[0]);
    pCalc[1] = _mm_fmadd_ps(pCol, pSinRatio, pGridRowRatio[1]);
    pCalc[0] = _mm_cmpge_ps(_mm_sub_ps(pCalc[0], _mm_floor_ps(pCalc[0])), pGridRatio);
    pCalc[1] = _mm_cmpge_ps(_mm_sub_ps(pCalc[1], _mm_floor_ps(pCalc[1])), pGridRatio);
    pMask = _mm_or_ps(pCalc[0], pCalc[1]);
    pCol = _mm_add_ps(pCol, xmm_p4);

    return RPP_SUCCESS;
}

inline RppStatus compute_gridmask_result_48_host(__m128 *p, __m128 *pMask)
{
    p[0] = _mm_and_ps(p[0], pMask[0]);
    p[1] = _mm_and_ps(p[1], pMask[1]);
    p[2] = _mm_and_ps(p[2], pMask[2]);
    p[3] = _mm_and_ps(p[3], pMask[3]);
    p[4] = _mm_and_ps(p[4], pMask[0]);
    p[5] = _mm_and_ps(p[5], pMask[1]);
    p[6] = _mm_and_ps(p[6], pMask[2]);
    p[7] = _mm_and_ps(p[7], pMask[3]);
    p[8] = _mm_and_ps(p[8], pMask[0]);
    p[9] = _mm_and_ps(p[9], pMask[1]);
    p[10] = _mm_and_ps(p[10], pMask[2]);
    p[11] = _mm_and_ps(p[11], pMask[3]);

    return RPP_SUCCESS;
}

inline RppStatus compute_gridmask_result_16_host(__m128 *p, __m128 *pMask)
{
    p[0] = _mm_and_ps(p[0], pMask[0]);
    p[1] = _mm_and_ps(p[1], pMask[1]);
    p[2] = _mm_and_ps(p[2], pMask[2]);
    p[3] = _mm_and_ps(p[3], pMask[3]);

    return RPP_SUCCESS;
}

inline RppStatus compute_gridmask_result_12_host(__m128 *p, __m128 pMask)
{
    p[0] = _mm_and_ps(p[0], pMask);
    p[1] = _mm_and_ps(p[1], pMask);
    p[2] = _mm_and_ps(p[2], pMask);

    return RPP_SUCCESS;
}

inline RppStatus compute_gridmask_result_4_host(__m128 *p, __m128 pMask)
{
    p[0] = _mm_and_ps(p[0], pMask);

    return RPP_SUCCESS;
}

inline RppStatus compute_color_twist_host(RpptFloatRGB *pixel, Rpp32f brightnessParam, Rpp32f contrastParam, Rpp32f hueParam, Rpp32f saturationParam)
{
    // RGB to HSV

    Rpp32f hue, sat, v, add;
    Rpp32f rf, gf, bf, cmax, cmin, delta;
    rf = pixel->R;
    gf = pixel->G;
    bf = pixel->B;
    cmax = RPPMAX3(rf, gf, bf);
    cmin = RPPMIN3(rf, gf, bf);
    delta = cmax - cmin;
    hue = 0.0f;
    sat = 0.0f;
    add = 0.0f;
    if ((delta != 0) && (cmax != 0))
    {
        sat = delta / cmax;
        if (cmax == rf)
        {
            hue = gf - bf;
            add = 0.0f;
        }
        else if (cmax == gf)
        {
            hue = bf - rf;
            add = 2.0f;
        }
        else
        {
            hue = rf - gf;
            add = 4.0f;
        }
        hue /= delta;
    }
    v = cmax;

    // Modify Hue and Saturation

    hue += hueParam + add;
    if (hue >= 6.0f) hue -= 6.0f;
    if (hue < 0) hue += 6.0f;
    sat *= saturationParam;
    sat = std::max(0.0f, std::min(1.0f, sat));

    // HSV to RGB with brightness/contrast adjustment

    Rpp32s hueIntegerPart = (Rpp32s) hue;
    Rpp32f hueFractionPart = hue - hueIntegerPart;
    Rpp32f vsat = v * sat;
    Rpp32f vsatf = vsat * hueFractionPart;
    Rpp32f p = v - vsat;
    Rpp32f q = v - vsatf;
    Rpp32f t = v - vsat + vsatf;
    switch (hueIntegerPart)
    {
        case 0: rf = v; gf = t; bf = p; break;
        case 1: rf = q; gf = v; bf = p; break;
        case 2: rf = p; gf = v; bf = t; break;
        case 3: rf = p; gf = q; bf = v; break;
        case 4: rf = t; gf = p; bf = v; break;
        case 5: rf = v; gf = p; bf = q; break;
    }
    pixel->R = std::fma(rf, brightnessParam, contrastParam);
    pixel->G = std::fma(gf, brightnessParam, contrastParam);
    pixel->B = std::fma(bf, brightnessParam, contrastParam);

    return RPP_SUCCESS;
}

inline RppStatus compute_color_twist_12_host(__m128 &pVecR, __m128 &pVecG, __m128 &pVecB, __m128 *pColorTwistParams)
{
    __m128 pA, pH, pS, pV, pDelta, pAdd, pIntH;
    __m128 pMask[4];
    __m128i pxIntH;

    // RGB to HSV
    pV = _mm_max_ps(pVecR, _mm_max_ps(pVecG, pVecB));                                                               // cmax = RPPMAX3(rf, gf, bf);
    pS = _mm_min_ps(pVecR, _mm_min_ps(pVecG, pVecB));                                                               // cmin = RPPMIN3(rf, gf, bf);
    pDelta = _mm_sub_ps(pV, pS);                                                                                    // delta = cmax - cmin;
    pH = xmm_p0;                                                                                                    // hue = 0.0f;
    pS = xmm_p0;                                                                                                    // sat = 0.0f;
    pAdd = xmm_p0;                                                                                                  // add = 0.0f;
    pMask[0] = _mm_and_ps(_mm_cmpneq_ps(pDelta, xmm_p0), _mm_cmpneq_ps(pV, xmm_p0));                                // if ((delta != 0) && (cmax != 0)) {
    pS = _mm_div_ps(_mm_and_ps(pMask[0], pDelta), pV);                                                              //     sat = delta / cmax;
    pMask[1] = _mm_cmpeq_ps(pV, pVecR);                                                                             //     Temporarily store cmax == rf comparison
    pMask[2] = _mm_and_ps(pMask[0], pMask[1]);                                                                      //     if (cmax == rf)
    pH = _mm_and_ps(pMask[2], _mm_sub_ps(pVecG, pVecB));                                                            //         hue = gf - bf;
    pAdd = _mm_and_ps(pMask[2], xmm_p0);                                                                            //         add = 0.0f;
    pMask[3] = _mm_cmpeq_ps(pV, pVecG);                                                                             //     Temporarily store cmax == gf comparison
    pMask[2] = _mm_andnot_ps(pMask[1], pMask[3]);                                                                   //     else if (cmax == gf)
    pH = _mm_or_ps(_mm_andnot_ps(pMask[2], pH), _mm_and_ps(pMask[2], _mm_sub_ps(pVecB, pVecR)));                    //         hue = bf - rf;
    pAdd = _mm_or_ps(_mm_andnot_ps(pMask[2], pAdd), _mm_and_ps(pMask[2], xmm_p2));                                  //         add = 2.0f;
    pMask[3] = _mm_andnot_ps(pMask[3], _mm_andnot_ps(pMask[1], pMask[0]));                                          //     else
    pH = _mm_or_ps(_mm_andnot_ps(pMask[3], pH), _mm_and_ps(pMask[3], _mm_sub_ps(pVecR, pVecG)));                    //         hue = rf - gf;
    pAdd = _mm_or_ps(_mm_andnot_ps(pMask[3], pAdd), _mm_and_ps(pMask[3], xmm_p4));                                  //         add = 4.0f;
    pH = _mm_or_ps(_mm_andnot_ps(pMask[0], pH), _mm_and_ps(pMask[0], _mm_div_ps(pH, pDelta)));                      //     hue /= delta; }

    // Modify Hue and Saturation
    pH = _mm_add_ps(pH, _mm_add_ps(pColorTwistParams[2], pAdd));                                                    // hue += hueParam + add;
    pH = _mm_sub_ps(pH, _mm_and_ps(_mm_cmpge_ps(pH, xmm_p6), xmm_p6));                                              // if (hue >= 6.0f) hue -= 6.0f;
    pH = _mm_add_ps(pH, _mm_and_ps(_mm_cmplt_ps(pH, xmm_p0), xmm_p6));                                              // if (hue < 0) hue += 6.0f;
    pS = _mm_mul_ps(pS, pColorTwistParams[3]);                                                                      // sat *= saturationParam;
    pS = _mm_max_ps(xmm_p0, _mm_min_ps(xmm_p1, pS));                                                                // sat = std::max(0.0f, std::min(1.0f, sat));

    // HSV to RGB with brightness/contrast adjustment
    pIntH = _mm_floor_ps(pH);                                                                                       // Rpp32s hueIntegerPart = (Rpp32s) hue;
    pxIntH = _mm_cvtps_epi32(pIntH);                                                                                // Convert to epi32
    pH = _mm_sub_ps(pH, pIntH);                                                                                     // Rpp32f hueFractionPart = hue - hueIntegerPart;
    pS = _mm_mul_ps(pV, pS);                                                                                        // Rpp32f vsat = v * sat;
    pAdd = _mm_mul_ps(pS, pH);                                                                                      // Rpp32f vsatf = vsat * hueFractionPart;
    pA = _mm_sub_ps(pV, pS);                                                                                        // Rpp32f p = v - vsat;
    pH = _mm_sub_ps(pV, pAdd);                                                                                      // Rpp32f q = v - vsatf;
    pS = _mm_add_ps(pA, pAdd);                                                                                      // Rpp32f t = v - vsat + vsatf;
    pVecR = xmm_p0;                                                                                                 // Reset dstPtrR
    pVecG = xmm_p0;                                                                                                 // Reset dstPtrG
    pVecB = xmm_p0;                                                                                                 // Reset dstPtrB
    pMask[0] = _mm_castsi128_ps(_mm_cmpeq_epi32(pxIntH, xmm_px0));                                                  // switch (hueIntegerPart) {case 0:
    pVecR = _mm_and_ps(pMask[0], pV);                                                                               //     rf = v;
    pVecG = _mm_and_ps(pMask[0], pS);                                                                               //     gf = t;
    pVecB = _mm_and_ps(pMask[0], pA);                                                                               //     bf = p; break;
    pMask[0] = _mm_castsi128_ps(_mm_cmpeq_epi32(pxIntH, xmm_px1));                                                  // case 1:
    pVecR = _mm_or_ps(_mm_andnot_ps(pMask[0], pVecR), _mm_and_ps(pMask[0], pH));                                    //     rf = q;
    pVecG = _mm_or_ps(_mm_andnot_ps(pMask[0], pVecG), _mm_and_ps(pMask[0], pV));                                    //     gf = v;
    pVecB = _mm_or_ps(_mm_andnot_ps(pMask[0], pVecB), _mm_and_ps(pMask[0], pA));                                    //     bf = p; break;
    pMask[0] = _mm_castsi128_ps(_mm_cmpeq_epi32(pxIntH, xmm_px2));                                                  // case 2:
    pVecR = _mm_or_ps(_mm_andnot_ps(pMask[0], pVecR), _mm_and_ps(pMask[0], pA));                                    //     rf = p;
    pVecG = _mm_or_ps(_mm_andnot_ps(pMask[0], pVecG), _mm_and_ps(pMask[0], pV));                                    //     gf = v;
    pVecB = _mm_or_ps(_mm_andnot_ps(pMask[0], pVecB), _mm_and_ps(pMask[0], pS));                                    //     bf = t; break;
    pMask[0] = _mm_castsi128_ps(_mm_cmpeq_epi32(pxIntH, xmm_px3));                                                  // case 3:
    pVecR = _mm_or_ps(_mm_andnot_ps(pMask[0], pVecR), _mm_and_ps(pMask[0], pA));                                    //     rf = p;
    pVecG = _mm_or_ps(_mm_andnot_ps(pMask[0], pVecG), _mm_and_ps(pMask[0], pH));                                    //     gf = q;
    pVecB = _mm_or_ps(_mm_andnot_ps(pMask[0], pVecB), _mm_and_ps(pMask[0], pV));                                    //     bf = v; break;
    pMask[0] = _mm_castsi128_ps(_mm_cmpeq_epi32(pxIntH, xmm_px4));                                                  // case 4:
    pVecR = _mm_or_ps(_mm_andnot_ps(pMask[0], pVecR), _mm_and_ps(pMask[0], pS));                                    //     rf = t;
    pVecG = _mm_or_ps(_mm_andnot_ps(pMask[0], pVecG), _mm_and_ps(pMask[0], pA));                                    //     gf = p;
    pVecB = _mm_or_ps(_mm_andnot_ps(pMask[0], pVecB), _mm_and_ps(pMask[0], pV));                                    //     bf = v; break;
    pMask[0] = _mm_castsi128_ps(_mm_cmpeq_epi32(pxIntH, xmm_px5));                                                  // case 5:
    pVecR = _mm_or_ps(_mm_andnot_ps(pMask[0], pVecR), _mm_and_ps(pMask[0], pV));                                    //     rf = v;
    pVecG = _mm_or_ps(_mm_andnot_ps(pMask[0], pVecG), _mm_and_ps(pMask[0], pA));                                    //     gf = p;
    pVecB = _mm_or_ps(_mm_andnot_ps(pMask[0], pVecB), _mm_and_ps(pMask[0], pH));                                    //     bf = q; break;}
    pVecR = _mm_fmadd_ps(pVecR, pColorTwistParams[0], pColorTwistParams[1]);                                        // dstPtrR = rf * brightnessParam + contrastParam;
    pVecG = _mm_fmadd_ps(pVecG, pColorTwistParams[0], pColorTwistParams[1]);                                        // dstPtrG = gf * brightnessParam + contrastParam;
    pVecB = _mm_fmadd_ps(pVecB, pColorTwistParams[0], pColorTwistParams[1]);                                        // dstPtrB = bf * brightnessParam + contrastParam;

    return RPP_SUCCESS;
}

inline RppStatus compute_color_twist_24_host(__m256 &pVecR, __m256 &pVecG, __m256 &pVecB, __m256 *pColorTwistParams)
{
    __m256 pA, pH, pS, pV, pDelta, pAdd, pIntH;
    __m256 pMask[4];
    __m256i pxIntH;

    // RGB to HSV
    pV = _mm256_max_ps(pVecR, _mm256_max_ps(pVecG, pVecB));                                                            // cmax = RPPMAX3(rf, gf, bf);
    pS = _mm256_min_ps(pVecR, _mm256_min_ps(pVecG, pVecB));                                                            // cmin = RPPMIN3(rf, gf, bf);
    pDelta = _mm256_sub_ps(pV, pS);                                                                                    // delta = cmax - cmin;
    pH = avx_p0;                                                                                                       // hue = 0.0f;
    pS = avx_p0;                                                                                                       // sat = 0.0f;
    pAdd = avx_p0;                                                                                                     // add = 0.0f;
    pMask[0] = _mm256_and_ps(_mm256_cmp_ps(pDelta, avx_p0, _CMP_NEQ_OQ), _mm256_cmp_ps(pV, avx_p0, _CMP_NEQ_OQ));      // if ((delta != 0) && (cmax != 0)) {
    pS = _mm256_div_ps(_mm256_and_ps(pMask[0], pDelta), pV);                                                           //     sat = delta / cmax;
    pMask[1] = _mm256_cmp_ps(pV, pVecR, _CMP_EQ_OQ);                                                                   //     Temporarily store cmax == rf comparison
    pMask[2] = _mm256_and_ps(pMask[0], pMask[1]);                                                                      //     if (cmax == rf)
    pH = _mm256_and_ps(pMask[2], _mm256_sub_ps(pVecG, pVecB));                                                         //         hue = gf - bf;
    pAdd = _mm256_and_ps(pMask[2], avx_p0);                                                                            //         add = 0.0f;
    pMask[3] = _mm256_cmp_ps(pV, pVecG, _CMP_EQ_OQ);                                                                   //     Temporarily store cmax == gf comparison
    pMask[2] = _mm256_andnot_ps(pMask[1], pMask[3]);                                                                   //     else if (cmax == gf)
    pH = _mm256_or_ps(_mm256_andnot_ps(pMask[2], pH), _mm256_and_ps(pMask[2], _mm256_sub_ps(pVecB, pVecR)));           //         hue = bf - rf;
    pAdd = _mm256_or_ps(_mm256_andnot_ps(pMask[2], pAdd), _mm256_and_ps(pMask[2], avx_p2));                            //         add = 2.0f;
    pMask[3] = _mm256_andnot_ps(pMask[3], _mm256_andnot_ps(pMask[1], pMask[0]));                                       //     else
    pH = _mm256_or_ps(_mm256_andnot_ps(pMask[3], pH), _mm256_and_ps(pMask[3], _mm256_sub_ps(pVecR, pVecG)));           //         hue = rf - gf;
    pAdd = _mm256_or_ps(_mm256_andnot_ps(pMask[3], pAdd), _mm256_and_ps(pMask[3], avx_p4));                            //         add = 4.0f;
    pH = _mm256_or_ps(_mm256_andnot_ps(pMask[0], pH), _mm256_and_ps(pMask[0], _mm256_div_ps(pH, pDelta)));             //     hue /= delta; }

    // Modify Hue and Saturation
    pH = _mm256_add_ps(pH, _mm256_add_ps(pColorTwistParams[2], pAdd));                                                 // hue += hueParam + add;
    pH = _mm256_sub_ps(pH, _mm256_and_ps(_mm256_cmp_ps(pH, avx_p6, _CMP_GE_OQ), avx_p6));                              // if (hue >= 6.0f) hue -= 6.0f;
    pH = _mm256_add_ps(pH, _mm256_and_ps(_mm256_cmp_ps(pH, avx_p0, _CMP_LT_OQ), avx_p6));                              // if (hue < 0) hue += 6.0f;
    pS = _mm256_mul_ps(pS, pColorTwistParams[3]);                                                                      // sat *= saturationParam;
    pS = _mm256_max_ps(avx_p0, _mm256_min_ps(avx_p1, pS));                                                             // sat = std::max(0.0f, std::min(1.0f, sat));

    // HSV to RGB with brightness/contrast adjustment
    pIntH = _mm256_floor_ps(pH);                                                                                       // Rpp32s hueIntegerPart = (Rpp32s) hue;
    pxIntH = _mm256_cvtps_epi32(pIntH);                                                                                // Convert to epi32
    pH = _mm256_sub_ps(pH, pIntH);                                                                                     // Rpp32f hueFractionPart = hue - hueIntegerPart;
    pS = _mm256_mul_ps(pV, pS);                                                                                        // Rpp32f vsat = v * sat;
    pAdd = _mm256_mul_ps(pS, pH);                                                                                      // Rpp32f vsatf = vsat * hueFractionPart;
    pA = _mm256_sub_ps(pV, pS);                                                                                        // Rpp32f p = v - vsat;
    pH = _mm256_sub_ps(pV, pAdd);                                                                                      // Rpp32f q = v - vsatf;
    pS = _mm256_add_ps(pA, pAdd);                                                                                      // Rpp32f t = v - vsat + vsatf;
    pVecR = avx_p0;                                                                                                    // Reset dstPtrR
    pVecG = avx_p0;                                                                                                    // Reset dstPtrG
    pVecB = avx_p0;                                                                                                    // Reset dstPtrB
    pMask[0] = _mm256_castsi256_ps(_mm256_cmpeq_epi32(pxIntH, avx_px0));                                               // switch (hueIntegerPart) {case 0:
    pVecR = _mm256_and_ps(pMask[0], pV);                                                                               //     rf = v;
    pVecG = _mm256_and_ps(pMask[0], pS);                                                                               //     gf = t;
    pVecB = _mm256_and_ps(pMask[0], pA);                                                                               //     bf = p; break;
    pMask[0] = _mm256_castsi256_ps(_mm256_cmpeq_epi32(pxIntH, avx_px1));                                               // case 1:
    pVecR = _mm256_or_ps(_mm256_andnot_ps(pMask[0], pVecR), _mm256_and_ps(pMask[0], pH));                              //     rf = q;
    pVecG = _mm256_or_ps(_mm256_andnot_ps(pMask[0], pVecG), _mm256_and_ps(pMask[0], pV));                              //     gf = v;
    pVecB = _mm256_or_ps(_mm256_andnot_ps(pMask[0], pVecB), _mm256_and_ps(pMask[0], pA));                              //     bf = p; break;
    pMask[0] = _mm256_castsi256_ps(_mm256_cmpeq_epi32(pxIntH, avx_px2));                                               // case 2:
    pVecR = _mm256_or_ps(_mm256_andnot_ps(pMask[0], pVecR), _mm256_and_ps(pMask[0], pA));                              //     rf = p;
    pVecG = _mm256_or_ps(_mm256_andnot_ps(pMask[0], pVecG), _mm256_and_ps(pMask[0], pV));                              //     gf = v;
    pVecB = _mm256_or_ps(_mm256_andnot_ps(pMask[0], pVecB), _mm256_and_ps(pMask[0], pS));                              //     bf = t; break;
    pMask[0] = _mm256_castsi256_ps(_mm256_cmpeq_epi32(pxIntH, avx_px3));                                               // case 3:
    pVecR = _mm256_or_ps(_mm256_andnot_ps(pMask[0], pVecR), _mm256_and_ps(pMask[0], pA));                              //     rf = p;
    pVecG = _mm256_or_ps(_mm256_andnot_ps(pMask[0], pVecG), _mm256_and_ps(pMask[0], pH));                              //     gf = q;
    pVecB = _mm256_or_ps(_mm256_andnot_ps(pMask[0], pVecB), _mm256_and_ps(pMask[0], pV));                              //     bf = v; break;
    pMask[0] = _mm256_castsi256_ps(_mm256_cmpeq_epi32(pxIntH, avx_px4));                                               // case 4:
    pVecR = _mm256_or_ps(_mm256_andnot_ps(pMask[0], pVecR), _mm256_and_ps(pMask[0], pS));                              //     rf = t;
    pVecG = _mm256_or_ps(_mm256_andnot_ps(pMask[0], pVecG), _mm256_and_ps(pMask[0], pA));                              //     gf = p;
    pVecB = _mm256_or_ps(_mm256_andnot_ps(pMask[0], pVecB), _mm256_and_ps(pMask[0], pV));                              //     bf = v; break;
    pMask[0] = _mm256_castsi256_ps(_mm256_cmpeq_epi32(pxIntH, avx_px5));                                               // case 5:
    pVecR = _mm256_or_ps(_mm256_andnot_ps(pMask[0], pVecR), _mm256_and_ps(pMask[0], pV));                              //     rf = v;
    pVecG = _mm256_or_ps(_mm256_andnot_ps(pMask[0], pVecG), _mm256_and_ps(pMask[0], pA));                              //     gf = p;
    pVecB = _mm256_or_ps(_mm256_andnot_ps(pMask[0], pVecB), _mm256_and_ps(pMask[0], pH));                              //     bf = q; break;}
    pVecR = _mm256_fmadd_ps(pVecR, pColorTwistParams[0], pColorTwistParams[1]);                                        // dstPtrR = rf * brightnessParam + contrastParam;
    pVecG = _mm256_fmadd_ps(pVecG, pColorTwistParams[0], pColorTwistParams[1]);                                        // dstPtrG = gf * brightnessParam + contrastParam;
    pVecB = _mm256_fmadd_ps(pVecB, pColorTwistParams[0], pColorTwistParams[1]);                                        // dstPtrB = bf * brightnessParam + contrastParam;

    return RPP_SUCCESS;
}

inline RppStatus compute_color_cast_48_host(__m128 *p, __m128 pMul, __m128 *pAdd)
{
    p[0] = _mm_fmadd_ps(_mm_sub_ps(p[0], pAdd[0]), pMul, pAdd[0]);    // color_cast adjustment Rs
    p[1] = _mm_fmadd_ps(_mm_sub_ps(p[1], pAdd[0]), pMul, pAdd[0]);    // color_cast adjustment Rs
    p[2] = _mm_fmadd_ps(_mm_sub_ps(p[2], pAdd[0]), pMul, pAdd[0]);    // color_cast adjustment Rs
    p[3] = _mm_fmadd_ps(_mm_sub_ps(p[3], pAdd[0]), pMul, pAdd[0]);    // color_cast adjustment Rs
    p[4] = _mm_fmadd_ps(_mm_sub_ps(p[4], pAdd[1]), pMul, pAdd[1]);    // color_cast adjustment Gs
    p[5] = _mm_fmadd_ps(_mm_sub_ps(p[5], pAdd[1]), pMul, pAdd[1]);    // color_cast adjustment Gs
    p[6] = _mm_fmadd_ps(_mm_sub_ps(p[6], pAdd[1]), pMul, pAdd[1]);    // color_cast adjustment Gs
    p[7] = _mm_fmadd_ps(_mm_sub_ps(p[7], pAdd[1]), pMul, pAdd[1]);    // color_cast adjustment Gs
    p[8] = _mm_fmadd_ps(_mm_sub_ps(p[8], pAdd[2]), pMul, pAdd[2]);    // color_cast adjustment Bs
    p[9] = _mm_fmadd_ps(_mm_sub_ps(p[9], pAdd[2]), pMul, pAdd[2]);    // color_cast adjustment Bs
    p[10] = _mm_fmadd_ps(_mm_sub_ps(p[10], pAdd[2]), pMul, pAdd[2]);    // color_cast adjustment Bs
    p[11] = _mm_fmadd_ps(_mm_sub_ps(p[11], pAdd[2]), pMul, pAdd[2]);    // color_cast adjustment Bs

    return RPP_SUCCESS;
}

inline RppStatus compute_color_cast_12_host(__m128 *p, __m128 pMul, __m128 *pAdd)
{
    p[0] = _mm_fmadd_ps(_mm_sub_ps(p[0], pAdd[0]), pMul, pAdd[0]);    // color_cast adjustment Rs
    p[1] = _mm_fmadd_ps(_mm_sub_ps(p[1], pAdd[1]), pMul, pAdd[1]);    // color_cast adjustment Rs
    p[2] = _mm_fmadd_ps(_mm_sub_ps(p[2], pAdd[2]), pMul, pAdd[2]);    // color_cast adjustment Rs

    return RPP_SUCCESS;
}

inline RppStatus compute_xywh_from_ltrb_host(RpptROIPtr roiPtrInput, RpptROIPtr roiPtrImage)
{
    roiPtrImage->xywhROI.xy.x = roiPtrInput->ltrbROI.lt.x;
    roiPtrImage->xywhROI.xy.y = roiPtrInput->ltrbROI.lt.y;
    roiPtrImage->xywhROI.roiWidth = roiPtrInput->ltrbROI.rb.x - roiPtrInput->ltrbROI.lt.x + 1;
    roiPtrImage->xywhROI.roiHeight = roiPtrInput->ltrbROI.rb.y - roiPtrInput->ltrbROI.lt.y + 1;

    return RPP_SUCCESS;
}

inline RppStatus compute_roi_boundary_check_host(RpptROIPtr roiPtrImage, RpptROIPtr roiPtr, RpptROIPtr roiPtrDefault)
{
    roiPtr->xywhROI.xy.x = std::max(roiPtrDefault->xywhROI.xy.x, roiPtrImage->xywhROI.xy.x);
    roiPtr->xywhROI.xy.y = std::max(roiPtrDefault->xywhROI.xy.y, roiPtrImage->xywhROI.xy.y);
    roiPtr->xywhROI.roiWidth = std::min(roiPtrDefault->xywhROI.roiWidth - roiPtrImage->xywhROI.xy.x, roiPtrImage->xywhROI.roiWidth);
    roiPtr->xywhROI.roiHeight = std::min(roiPtrDefault->xywhROI.roiHeight - roiPtrImage->xywhROI.xy.y, roiPtrImage->xywhROI.roiHeight);

    return RPP_SUCCESS;
}

inline RppStatus compute_roi_validation_host(RpptROIPtr roiPtrInput, RpptROIPtr roiPtr, RpptROIPtr roiPtrDefault, RpptRoiType roiType)
{
    if (roiPtrInput == NULL)
    {
        roiPtr = roiPtrDefault;
    }
    else
    {
        RpptROI roiImage;
        RpptROIPtr roiPtrImage = &roiImage;
        if (roiType == RpptRoiType::LTRB)
            compute_xywh_from_ltrb_host(roiPtrInput, roiPtrImage);
        else if (roiType == RpptRoiType::XYWH)
            roiPtrImage = roiPtrInput;
        compute_roi_boundary_check_host(roiPtrImage, roiPtr, roiPtrDefault);
    }

    return RPP_SUCCESS;
}

inline RppStatus compute_color_jitter_ctm_host(Rpp32f brightnessParam, Rpp32f contrastParam, Rpp32f hueParam, Rpp32f saturationParam, Rpp32f *ctm)
{
    contrastParam += 1.0f;

    alignas(64) Rpp32f hue_saturation_matrix[16] = {0.299f, 0.299f, 0.299f, 0.0f, 0.587f, 0.587f, 0.587f, 0.0f, 0.114f, 0.114f, 0.114f, 0.0f, 0.0f, 0.0f, 0.0f, 1.0f};
    alignas(64) Rpp32f brightness_contrast_matrix[16] = {contrastParam, 0.0f, 0.0f, 0.0f, 0.0f, contrastParam, 0.0f, 0.0f, 0.0f, 0.0f, contrastParam, 0.0f, brightnessParam, brightnessParam, brightnessParam, 1.0f};

    Rpp32f sch = saturationParam * cos(hueParam * PI_OVER_180);
    Rpp32f ssh = saturationParam * sin(hueParam * PI_OVER_180);

    __m128 psch = _mm_set1_ps(sch);
    __m128 pssh = _mm_set1_ps(ssh);
    __m128 p0, p1, p2;

    for (int i = 0; i < 16; i+=4)
    {
        p0 = _mm_loadu_ps(hue_saturation_matrix + i);
        p1 = _mm_loadu_ps(sch_mat + i);
        p2 = _mm_loadu_ps(ssh_mat + i);
        p0 = _mm_fmadd_ps(psch, p1, _mm_fmadd_ps(pssh, p2, p0));
        _mm_storeu_ps(hue_saturation_matrix + i, p0);
    }

    fast_matmul4x4_sse(hue_saturation_matrix, brightness_contrast_matrix, ctm);

    return RPP_SUCCESS;
}

inline RppStatus compute_color_jitter_48_host(__m128 *p, __m128 *pCtm)
{
    __m128 pResult[3];

    pResult[0] = _mm_round_ps(_mm_fmadd_ps(p[0], pCtm[0], _mm_fmadd_ps(p[4], pCtm[1], _mm_fmadd_ps(p[8], pCtm[2], pCtm[3]))), (_MM_FROUND_TO_NEAREST_INT |_MM_FROUND_NO_EXC));    // color_jitter adjustment R0-R3
    pResult[1] = _mm_round_ps(_mm_fmadd_ps(p[0], pCtm[4], _mm_fmadd_ps(p[4], pCtm[5], _mm_fmadd_ps(p[8], pCtm[6], pCtm[7]))), (_MM_FROUND_TO_NEAREST_INT |_MM_FROUND_NO_EXC));    // color_jitter adjustment G0-G3
    pResult[2] = _mm_round_ps(_mm_fmadd_ps(p[0], pCtm[8], _mm_fmadd_ps(p[4], pCtm[9], _mm_fmadd_ps(p[8], pCtm[10], pCtm[11]))), (_MM_FROUND_TO_NEAREST_INT |_MM_FROUND_NO_EXC));    // color_jitter adjustment B0-B3
    p[0] = pResult[0];    // color_jitter adjustment R0-R3
    p[4] = pResult[1];    // color_jitter adjustment G0-G3
    p[8] = pResult[2];    // color_jitter adjustment B0-B3
    pResult[0] = _mm_round_ps(_mm_fmadd_ps(p[1], pCtm[0], _mm_fmadd_ps(p[5], pCtm[1], _mm_fmadd_ps(p[9], pCtm[2], pCtm[3]))), (_MM_FROUND_TO_NEAREST_INT |_MM_FROUND_NO_EXC));    // color_jitter adjustment R4-R7
    pResult[1] = _mm_round_ps(_mm_fmadd_ps(p[1], pCtm[4], _mm_fmadd_ps(p[5], pCtm[5], _mm_fmadd_ps(p[9], pCtm[6], pCtm[7]))), (_MM_FROUND_TO_NEAREST_INT |_MM_FROUND_NO_EXC));    // color_jitter adjustment G4-G7
    pResult[2] = _mm_round_ps(_mm_fmadd_ps(p[1], pCtm[8], _mm_fmadd_ps(p[5], pCtm[9], _mm_fmadd_ps(p[9], pCtm[10], pCtm[11]))), (_MM_FROUND_TO_NEAREST_INT |_MM_FROUND_NO_EXC));    // color_jitter adjustment B4-B7
    p[1] = pResult[0];    // color_jitter adjustment R4-R7
    p[5] = pResult[1];    // color_jitter adjustment G4-G7
    p[9] = pResult[2];    // color_jitter adjustment B4-B7
    pResult[0] = _mm_round_ps(_mm_fmadd_ps(p[2], pCtm[0], _mm_fmadd_ps(p[6], pCtm[1], _mm_fmadd_ps(p[10], pCtm[2], pCtm[3]))), (_MM_FROUND_TO_NEAREST_INT |_MM_FROUND_NO_EXC));    // color_jitter adjustment R8-R11
    pResult[1] = _mm_round_ps(_mm_fmadd_ps(p[2], pCtm[4], _mm_fmadd_ps(p[6], pCtm[5], _mm_fmadd_ps(p[10], pCtm[6], pCtm[7]))), (_MM_FROUND_TO_NEAREST_INT |_MM_FROUND_NO_EXC));    // color_jitter adjustment G8-G11
    pResult[2] = _mm_round_ps(_mm_fmadd_ps(p[2], pCtm[8], _mm_fmadd_ps(p[6], pCtm[9], _mm_fmadd_ps(p[10], pCtm[10], pCtm[11]))), (_MM_FROUND_TO_NEAREST_INT |_MM_FROUND_NO_EXC));    // color_jitter adjustment B8-B11
    p[2] = pResult[0];    // color_jitter adjustment R8-R11
    p[6] = pResult[1];    // color_jitter adjustment G8-G11
    p[10] = pResult[2];    // color_jitter adjustment B8-B11
    pResult[0] = _mm_round_ps(_mm_fmadd_ps(p[3], pCtm[0], _mm_fmadd_ps(p[7], pCtm[1], _mm_fmadd_ps(p[11], pCtm[2], pCtm[3]))), (_MM_FROUND_TO_NEAREST_INT |_MM_FROUND_NO_EXC));    // color_jitter adjustment R12-R15
    pResult[1] = _mm_round_ps(_mm_fmadd_ps(p[3], pCtm[4], _mm_fmadd_ps(p[7], pCtm[5], _mm_fmadd_ps(p[11], pCtm[6], pCtm[7]))), (_MM_FROUND_TO_NEAREST_INT |_MM_FROUND_NO_EXC));    // color_jitter adjustment G12-G15
    pResult[2] = _mm_round_ps(_mm_fmadd_ps(p[3], pCtm[8], _mm_fmadd_ps(p[7], pCtm[9], _mm_fmadd_ps(p[11], pCtm[10], pCtm[11]))), (_MM_FROUND_TO_NEAREST_INT |_MM_FROUND_NO_EXC));    // color_jitter adjustment B12-B15
    p[3] = pResult[0];    // color_jitter adjustment R12-R15
    p[7] = pResult[1];    // color_jitter adjustment G12-G15
    p[11] = pResult[2];    // color_jitter adjustment B12-B15

    return RPP_SUCCESS;
}

inline RppStatus compute_color_jitter_12_host(__m128 *p, __m128 *pCtm)
{
    __m128 pResult[3];

    pResult[0] = _mm_fmadd_ps(p[0], pCtm[0], _mm_fmadd_ps(p[1], pCtm[1], _mm_fmadd_ps(p[2], pCtm[2], pCtm[3])));    // color_jitter adjustment R0-R3
    pResult[1] = _mm_fmadd_ps(p[0], pCtm[4], _mm_fmadd_ps(p[1], pCtm[5], _mm_fmadd_ps(p[2], pCtm[6], pCtm[7])));    // color_jitter adjustment G0-G3
    pResult[2] = _mm_fmadd_ps(p[0], pCtm[8], _mm_fmadd_ps(p[1], pCtm[9], _mm_fmadd_ps(p[2], pCtm[10], pCtm[11])));    // color_jitter adjustment B0-B3
    p[0] = pResult[0];    // color_jitter adjustment R0-R3
    p[1] = pResult[1];    // color_jitter adjustment G0-G3
    p[2] = pResult[2];    // color_jitter adjustment B0-B3

    return RPP_SUCCESS;
}

// Compute Functions for RPP Image API

template<typename T>
inline RppStatus compute_subimage_location_host(T* ptr, T** ptrSubImage,
                                         RppiSize size, RppiSize *sizeSubImage,
                                         Rpp32u x1, Rpp32u y1, Rpp32u x2, Rpp32u y2,
                                         RppiChnFormat chnFormat, Rpp32u channel)
{
    if ((RPPINRANGE(x1, 0, size.width - 1) == 0)
        || (RPPINRANGE(x2, 0, size.width - 1) == 0)
        || (RPPINRANGE(y1, 0, size.height - 1) == 0)
        || (RPPINRANGE(y2, 0, size.height - 1) == 0))
    {
        return RPP_ERROR;
    }

    int yDiff = (int) y2 - (int) y1;
    int xDiff = (int) x2 - (int) x1;

    sizeSubImage->height = (Rpp32u) RPPABS(yDiff) + 1;
    sizeSubImage->width = (Rpp32u) RPPABS(xDiff) + 1;

    if (chnFormat == RPPI_CHN_PLANAR)
    {
        *ptrSubImage = ptr + (RPPMIN2(y1, y2) * size.width) + RPPMIN2(x1, x2);
    }
    else if (chnFormat == RPPI_CHN_PACKED)
    {
        *ptrSubImage = ptr + (RPPMIN2(y1, y2) * size.width * channel) + (RPPMIN2(x1, x2) * channel);
    }

    return RPP_SUCCESS;
}

template<typename T>
inline RppStatus compute_transpose_host(T* srcPtr, RppiSize srcSize, T* dstPtr, RppiSize dstSize,
                                 RppiChnFormat chnFormat, Rpp32u channel)
{
    T *srcPtrTemp, *dstPtrTemp;
    dstPtrTemp = dstPtr;

    if (chnFormat == RPPI_CHN_PLANAR)
    {
        for (int c = 0; c < channel; c++)
        {
            srcPtrTemp = srcPtr + (c * srcSize.height * srcSize.width);
            for (int i = 0; i < dstSize.height; i++)
            {
                for (int j = 0; j < dstSize.width; j++)
                {
                    *dstPtrTemp = *(srcPtrTemp + (j * srcSize.width) + i);
                    dstPtrTemp++;
                }
            }
        }
    }
    else if (chnFormat == RPPI_CHN_PACKED)
    {
        for (int i = 0; i < dstSize.height; i++)
        {
            for (int j = 0; j < dstSize.width; j++)
            {
                srcPtrTemp = srcPtr + (channel * ((j * srcSize.width) + i));
                for (int c = 0; c < channel; c++)
                {
                    *dstPtrTemp = *(srcPtrTemp + c);
                    dstPtrTemp++;
                }
            }
        }
    }

    return RPP_SUCCESS;
}

template <typename T, typename U>
inline RppStatus compute_add_host(T* srcPtr1, U* srcPtr2, RppiSize srcSize, T* dstPtr,
                   Rpp32u channel)
{
    T *srcPtr1Temp, *dstPtrTemp;
    U *srcPtr2Temp;
    srcPtr1Temp = srcPtr1;
    srcPtr2Temp = srcPtr2;
    dstPtrTemp = dstPtr;

    Rpp32s pixel;

    for (int i = 0; i < (channel * srcSize.height * srcSize.width); i++)
    {
        pixel = ((Rpp32s) (*srcPtr1Temp)) + ((Rpp32s) (*srcPtr2Temp));
        pixel = RPPPIXELCHECK(pixel);
        *dstPtrTemp =(T) pixel;
        srcPtr1Temp++;
        srcPtr2Temp++;
        dstPtrTemp++;
    }

    return RPP_SUCCESS;

}

template <typename T, typename U>
inline RppStatus compute_subtract_host(T* srcPtr1, U* srcPtr2, RppiSize srcSize, T* dstPtr,
                        Rpp32u channel)
{
    T *srcPtr1Temp, *dstPtrTemp;
    U *srcPtr2Temp;
    srcPtr1Temp = srcPtr1;
    srcPtr2Temp = srcPtr2;
    dstPtrTemp = dstPtr;

    Rpp32s pixel;

    for (int i = 0; i < (channel * srcSize.height * srcSize.width); i++)
    {
        pixel = ((Rpp32s) (*srcPtr1Temp)) - ((Rpp32s) (*srcPtr2Temp));
        pixel = RPPPIXELCHECK(pixel);
        *dstPtrTemp =(T) pixel;
        srcPtr1Temp++;
        srcPtr2Temp++;
        dstPtrTemp++;
    }

    return RPP_SUCCESS;

}

template <typename T, typename U>
inline RppStatus compute_multiply_host(T* srcPtr1, U* srcPtr2, RppiSize srcSize, T* dstPtr,
                                   Rpp32u channel)
{
    T *srcPtr1Temp, *dstPtrTemp;
    U *srcPtr2Temp;
    srcPtr1Temp = srcPtr1;
    srcPtr2Temp = srcPtr2;
    dstPtrTemp = dstPtr;

    Rpp32f pixel;

    for (int i = 0; i < (channel * srcSize.height * srcSize.width); i++)
    {
        pixel = ((Rpp32f) (*srcPtr1Temp)) * ((Rpp32f) (*srcPtr2Temp));
        pixel = RPPPIXELCHECK(pixel);
        *dstPtrTemp = (T) pixel;
        srcPtr1Temp++;
        srcPtr2Temp++;
        dstPtrTemp++;
    }

    return RPP_SUCCESS;
}

template <typename T, typename U>
inline RppStatus compute_bitwise_AND_host(T* srcPtr1, U* srcPtr2, RppiSize srcSize, T* dstPtr,
                           Rpp32u channel)
{
    T *srcPtr1Temp, *dstPtrTemp;
    U *srcPtr2Temp;
    srcPtr1Temp = srcPtr1;
    srcPtr2Temp = srcPtr2;
    dstPtrTemp = dstPtr;

    Rpp8u pixel;

    for (int i = 0; i < (channel * srcSize.height * srcSize.width); i++)
    {
        pixel = ((Rpp8u) (*srcPtr1Temp)) & ((Rpp8u) (*srcPtr2Temp));
        pixel = RPPPIXELCHECK(pixel);
        *dstPtrTemp =(T) pixel;
        srcPtr1Temp++;
        srcPtr2Temp++;
        dstPtrTemp++;
    }

    return RPP_SUCCESS;

}

template <typename T, typename U>
inline RppStatus compute_inclusive_OR_host(T* srcPtr1, U* srcPtr2, RppiSize srcSize, T* dstPtr,
                            Rpp32u channel)
{
    T *srcPtr1Temp, *dstPtrTemp;
    U *srcPtr2Temp;
    srcPtr1Temp = srcPtr1;
    srcPtr2Temp = srcPtr2;
    dstPtrTemp = dstPtr;

    Rpp8u pixel;

    for (int i = 0; i < (channel * srcSize.height * srcSize.width); i++)
    {
        pixel = ((Rpp8u) (*srcPtr1Temp)) | ((Rpp8u) (*srcPtr2Temp));
        pixel = RPPPIXELCHECK(pixel);
        *dstPtrTemp =(T) pixel;
        srcPtr1Temp++;
        srcPtr2Temp++;
        dstPtrTemp++;
    }

    return RPP_SUCCESS;

}

template <typename T, typename U>
inline RppStatus compute_exclusive_OR_host(T* srcPtr1, U* srcPtr2, RppiSize srcSize, T* dstPtr,
                            Rpp32u channel)
{
    T *srcPtr1Temp, *dstPtrTemp;
    U *srcPtr2Temp;
    srcPtr1Temp = srcPtr1;
    srcPtr2Temp = srcPtr2;
    dstPtrTemp = dstPtr;

    Rpp8u pixel;

    for (int i = 0; i < (channel * srcSize.height * srcSize.width); i++)
    {
        pixel = ((Rpp8u) (*srcPtr1Temp)) ^ ((Rpp8u) (*srcPtr2Temp));
        pixel = RPPPIXELCHECK(pixel);
        *dstPtrTemp =(T) pixel;
        srcPtr1Temp++;
        srcPtr2Temp++;
        dstPtrTemp++;
    }

    return RPP_SUCCESS;

}

template <typename T, typename U>
inline RppStatus compute_min_host(T* srcPtr1, U* srcPtr2, RppiSize srcSize, T* dstPtr,
                                   Rpp32u channel)
{
    T *srcPtr1Temp, *dstPtrTemp;
    U *srcPtr2Temp;
    srcPtr1Temp = srcPtr1;
    srcPtr2Temp = srcPtr2;
    dstPtrTemp = dstPtr;

    for (int i = 0; i < (channel * srcSize.height * srcSize.width); i++)
    {
        *dstPtrTemp = RPPMIN2(*srcPtr1Temp, ((T)*srcPtr2Temp));
        srcPtr1Temp++;
        srcPtr2Temp++;
        dstPtrTemp++;
    }

    return RPP_SUCCESS;

}

template <typename T, typename U>
inline RppStatus compute_max_host(T* srcPtr1, U* srcPtr2, RppiSize srcSize, T* dstPtr,
                                   Rpp32u channel)
{
    T *srcPtr1Temp, *dstPtrTemp;
    U *srcPtr2Temp;
    srcPtr1Temp = srcPtr1;
    srcPtr2Temp = srcPtr2;
    dstPtrTemp = dstPtr;

    for (int i = 0; i < (channel * srcSize.height * srcSize.width); i++)
    {
        *dstPtrTemp = RPPMAX2(*srcPtr1Temp, ((T)*srcPtr2Temp));
        srcPtr1Temp++;
        srcPtr2Temp++;
        dstPtrTemp++;
    }

    return RPP_SUCCESS;

}

template <typename T, typename U>
inline RppStatus compute_rgb_to_hsv_host(T* srcPtr, RppiSize srcSize, U* dstPtr,
                    RppiChnFormat chnFormat, Rpp32u channel)
{
    T *srcPtrTempR, *srcPtrTempG, *srcPtrTempB;
    U *dstPtrTempH, *dstPtrTempS, *dstPtrTempV;

    if (chnFormat == RPPI_CHN_PLANAR)
    {
        Rpp64u imageDim = srcSize.height * srcSize.width;
        srcPtrTempR = srcPtr;
        srcPtrTempG = srcPtr + (imageDim);
        srcPtrTempB = srcPtr + (2 * imageDim);
        dstPtrTempH = dstPtr;
        dstPtrTempS = dstPtr + (imageDim);
        dstPtrTempV = dstPtr + (2 * imageDim);

        Rpp64u bufferLength = srcSize.height * srcSize.width;
        Rpp64u alignedLength = bufferLength & ~3;

        __m128i const zero = _mm_setzero_si128();
        __m128 pDiv = _mm_set1_ps(255.0);
        __m128 pMul = _mm_set1_ps(360.0);
        __m128i px0, px1, px2;
        __m128 xR, xG, xB;
        __m128 xH, xS, xV, xC;
        __m128 xX, xY, xZ;

        Rpp64u vectorLoopCount = 0;
        for (; vectorLoopCount < alignedLength; vectorLoopCount+=4)
        {
            px0 =  _mm_loadu_si128((__m128i *)srcPtrTempR);
            px1 =  _mm_loadu_si128((__m128i *)srcPtrTempG);
            px2 =  _mm_loadu_si128((__m128i *)srcPtrTempB);

            px0 = _mm_unpacklo_epi8(px0, zero);    // pixels 0-7
            px1 = _mm_unpacklo_epi8(px1, zero);    // pixels 0-7
            px2 = _mm_unpacklo_epi8(px2, zero);    // pixels 0-7

            xR = _mm_cvtepi32_ps(_mm_unpacklo_epi16(px0, zero));    // pixels 0-3
            xG = _mm_cvtepi32_ps(_mm_unpacklo_epi16(px1, zero));    // pixels 0-3
            xB = _mm_cvtepi32_ps(_mm_unpacklo_epi16(px2, zero));    // pixels 0-3

            xR = _mm_div_ps(xR, pDiv);
            xG = _mm_div_ps(xG, pDiv);
            xB = _mm_div_ps(xB, pDiv);

            // Calculate Saturation, Value, Chroma
            xS = _mm_max_ps(xG, xB);                               // xS <- [max(G, B)]
            xC = _mm_min_ps(xG, xB);                               // xC <- [min(G, B)]

            xS = _mm_max_ps(xS, xR);                               // xS <- [max(G, B, R)]
            xC = _mm_min_ps(xC, xR);                               // xC <- [min(G, B, R)]

            xV = xS;                                               // xV <- [V    ]
            xS = _mm_sub_ps(xS, xC);                               // xS <- [V - m]
            xS = _mm_div_ps(xS, xV);                               // xS <- [S    ]

            xC = _mm_sub_ps(xC, xV);                               // xC <- [V + m]

            // Calculate Hue
            xZ = _mm_cmpeq_ps(xV, xG);                             // xZ <- [V==G]
            xX = _mm_cmpneq_ps(xV, xR);                            // xX <- [V!=R]

            xY = _mm_and_ps(xZ, xX);                               // xY <- [V!=R && V==G]
            xZ = _mm_andnot_ps(xZ, xX);                            // xZ <- [V!=R && V!=G]

            xY = _mm_xor_ps(xY, SIMD_GET_PS(full));                // xY <- [V==R || V!=G]
            xZ = _mm_xor_ps(xZ, SIMD_GET_PS(full));                // xZ <- [V==R || V==G]

            xR = _mm_and_ps(xR, xX);                               // xR <- [X!=0 ? R : 0]
            xB = _mm_and_ps(xB, xZ);                               // xB <- [Z!=0 ? B : 0]
            xG = _mm_and_ps(xG, xY);                               // xG <- [Y!=0 ? G : 0]

            xZ = _mm_andnot_ps(xZ, SIMD_GET_PS(sn));               // xZ <- [sign(!Z)]
            xY = _mm_andnot_ps(xY, SIMD_GET_PS(sn));               // xY <- [sign(!Y)]

            xG = _mm_xor_ps(xG, xZ);                               // xG <- [Y!=0 ? (Z==0 ? G : -G) : 0]
            xR = _mm_xor_ps(xR, xY);                               // xR <- [X!=0 ? (Y==0 ? R : -R) : 0]

            // G is the accumulator
            xG = _mm_add_ps(xG, xR);                               // xG <- [Rx + Gx]
            xB = _mm_xor_ps(xB, xY);                               // xB <- [Z!=0 ? (Y==0 ? B : -B) : 0]

            xC = _mm_mul_ps(xC, SIMD_GET_PS(m6_m6_m6_m6));         // xC <- [C*6     ]
            xG = _mm_sub_ps(xG, xB);                               // xG <- [Rx+Gx+Bx]

            xH = _mm_and_ps(xX, SIMD_GET_PS(m4o6_m4o6_m4o6_m4o6)); // xH <- [V==R ?0 :-4/6]
            xG = _mm_div_ps(xG, xC);                               // xG <- [(Rx+Gx+Bx)/6C]

            // Correct achromatic cases (H/S may be infinite due to zero division)
            xH = _mm_xor_ps(xH, xZ);                               // xH <- [V==R ? 0 : V==G ? -4/6 : 4/6]
            xC = _mm_cmple_ps(SIMD_GET_PS(eps), xC);
            xH = _mm_add_ps(xH, SIMD_GET_PS(p1));                  // xH <- [V==R ? 1 : V==G ?  2/6 :10/6]

            xG = _mm_add_ps(xG, xH);

            // Normalize H to fraction. If H >= 1 then H - 1
            xH = _mm_cmple_ps(SIMD_GET_PS(p1), xG);

            xH = _mm_and_ps(xH, SIMD_GET_PS(p1));
            xS = _mm_and_ps(xS, xC);
            xG = _mm_and_ps(xG, xC);
            xG = _mm_sub_ps(xG, xH);

            // Multiply by 360
            xG = _mm_mul_ps(xG, pMul);

            _mm_storeu_ps(dstPtrTempH, xG);
            _mm_storeu_ps(dstPtrTempS, xS);
            _mm_storeu_ps(dstPtrTempV, xV);

            srcPtrTempR += 4;
            srcPtrTempG += 4;
            srcPtrTempB += 4;
            dstPtrTempH += 4;
            dstPtrTempS += 4;
            dstPtrTempV += 4;
        }
        for (; vectorLoopCount < bufferLength; vectorLoopCount++)
        {
            Rpp32f rf, gf, bf, cmax, cmin, delta;
            rf = ((Rpp32f) *srcPtrTempR) / 255;
            gf = ((Rpp32f) *srcPtrTempG) / 255;
            bf = ((Rpp32f) *srcPtrTempB) / 255;
            cmax = RPPMAX3(rf, gf, bf);
            cmin = RPPMIN3(rf, gf, bf);
            delta = cmax - cmin;

            if (delta == 0)
            {
                *dstPtrTempH = 0;
            }
            else if (cmax == rf)
            {
                *dstPtrTempH = round(60 * fmod(((gf - bf) / delta),6));
            }
            else if (cmax == gf)
            {
                *dstPtrTempH = round(60 * (((bf - rf) / delta) + 2));
            }
            else if (cmax == bf)
            {
                *dstPtrTempH = round(60 * (((rf - gf) / delta) + 4));
            }

            while (*dstPtrTempH > 360)
            {
                *dstPtrTempH = *dstPtrTempH - 360;
            }
            while (*dstPtrTempH < 0)
            {
                *dstPtrTempH = 360 + *dstPtrTempH;
            }

            if (cmax == 0)
            {
                *dstPtrTempS = 0;
            }
            else
            {
                *dstPtrTempS = delta / cmax;
            }

            *dstPtrTempV = cmax;

            srcPtrTempR++;
            srcPtrTempG++;
            srcPtrTempB++;
            dstPtrTempH++;
            dstPtrTempS++;
            dstPtrTempV++;
        }
    }
    else if (chnFormat == RPPI_CHN_PACKED)
    {
        srcPtrTempR = srcPtr;
        srcPtrTempG = srcPtr + 1;
        srcPtrTempB = srcPtr + 2;
        dstPtrTempH = dstPtr;
        dstPtrTempS = dstPtr + 1;
        dstPtrTempV = dstPtr + 2;

        for (int i = 0; i < (srcSize.height * srcSize.width); i++)
        {
            Rpp32f rf, gf, bf, cmax, cmin, delta;
            rf = ((Rpp32f) *srcPtrTempR) / 255;
            gf = ((Rpp32f) *srcPtrTempG) / 255;
            bf = ((Rpp32f) *srcPtrTempB) / 255;
            cmax = RPPMAX3(rf, gf, bf);
            cmin = RPPMIN3(rf, gf, bf);
            delta = cmax - cmin;

            if (delta == 0)
            {
                *dstPtrTempH = 0;
            }
            else if (cmax == rf)
            {
                *dstPtrTempH = round(60 * fmod(((gf - bf) / delta),6));
            }
            else if (cmax == gf)
            {
                *dstPtrTempH = round(60 * (((bf - rf) / delta) + 2));
            }
            else if (cmax == bf)
            {
                *dstPtrTempH = round(60 * (((rf - gf) / delta) + 4));
            }

            while (*dstPtrTempH > 360)
            {
                *dstPtrTempH = *dstPtrTempH - 360;
            }
            while (*dstPtrTempH < 0)
            {
                *dstPtrTempH = 360 + *dstPtrTempH;
            }

            if (cmax == 0)
            {
                *dstPtrTempS = 0;
            }
            else
            {
                *dstPtrTempS = delta / cmax;
            }

            *dstPtrTempV = cmax;

            srcPtrTempR += 3;
            srcPtrTempG += 3;
            srcPtrTempB += 3;
            dstPtrTempH += 3;
            dstPtrTempS += 3;
            dstPtrTempV += 3;
        }
    }

    return RPP_SUCCESS;
}

template <typename T, typename U>
inline RppStatus compute_hsv_to_rgb_host(T* srcPtr, RppiSize srcSize, U* dstPtr,
                    RppiChnFormat chnFormat, Rpp32u channel)
{
    T *srcPtrTempH, *srcPtrTempS, *srcPtrTempV;
    U *dstPtrTempR, *dstPtrTempG, *dstPtrTempB;

    if (chnFormat == RPPI_CHN_PLANAR)
    {
        Rpp64u imageDim = srcSize.height * srcSize.width;
        srcPtrTempH = srcPtr;
        srcPtrTempS = srcPtr + (imageDim);
        srcPtrTempV = srcPtr + (2 * imageDim);
        dstPtrTempR = dstPtr;
        dstPtrTempG = dstPtr + (imageDim);
        dstPtrTempB = dstPtr + (2 * imageDim);

        Rpp64u bufferLength = srcSize.height * srcSize.width;
        Rpp64u alignedLength = bufferLength & ~3;

        __m128 pDiv = _mm_set1_ps(360.0);
        __m128 pMul = _mm_set1_ps(255.0);

        __m128 h0, h1, h2, h3;
        h0 = _mm_set1_ps(1.0);
        __m128 x0, x1, x2, x3;
        __m128 a0, a1;
        __m128i px1, px2, px3;

        Rpp8u arrayR[4];
        Rpp8u arrayG[4];
        Rpp8u arrayB[4];

        Rpp64u vectorLoopCount = 0;
        for (; vectorLoopCount < alignedLength; vectorLoopCount+=4)
        {
            // Load
            h1 =  _mm_loadu_si128((__m128i *)srcPtrTempH);
            h2 =  _mm_loadu_si128((__m128i *)srcPtrTempS);
            h3 =  _mm_loadu_si128((__m128i *)srcPtrTempV);

            h1 = _mm_div_ps(h1, pDiv);

            _MM_TRANSPOSE4_PS (h0, h1, h2, h3);

            // Prepare HUE for RGB components (per pixel).
            x0 = SIMD_SHUFFLE_PS(h0, _MM_SHUFFLE(1, 1, 1, 3));     // x0 <- [H           |H           |H           |V          ]
            x1 = SIMD_SHUFFLE_PS(h1, _MM_SHUFFLE(1, 1, 1, 3));     // x1 <- [H           |H           |H           |V          ]
            x2 = SIMD_SHUFFLE_PS(h2, _MM_SHUFFLE(1, 1, 1, 3));     // x2 <- [H           |H           |H           |V          ]
            x3 = SIMD_SHUFFLE_PS(h3, _MM_SHUFFLE(1, 1, 1, 3));     // x3 <- [H           |H           |H           |V          ]

            // Calculate intervals from HUE.
            x0 = _mm_sub_ps(x0, SIMD_GET_PS(p4o6_p2o6_p3o6_p0));   // x0 <- [H-4/6       |H-2/6       |H-3/6       |V          ]
            x1 = _mm_sub_ps(x1, SIMD_GET_PS(p4o6_p2o6_p3o6_p0));   // x1 <- [H-4/6       |H-2/6       |H-3/6       |V          ]
            x2 = _mm_sub_ps(x2, SIMD_GET_PS(p4o6_p2o6_p3o6_p0));   // x2 <- [H-4/6       |H-2/6       |H-3/6       |V          ]
            x3 = _mm_sub_ps(x3, SIMD_GET_PS(p4o6_p2o6_p3o6_p0));   // x3 <- [H-4/6       |H-2/6       |H-3/6       |V          ]

            x0 = _mm_and_ps(x0, SIMD_GET_PS(abs));                 // x0 <- [Abs(H-4/6)  |Abs(H-2/6)  |Abs(H-3/6)  |0          ]
            x1 = _mm_and_ps(x1, SIMD_GET_PS(abs));                 // x1 <- [Abs(H-4/6)  |Abs(H-2/6)  |Abs(H-3/6)  |0          ]
            x2 = _mm_and_ps(x2, SIMD_GET_PS(abs));                 // x2 <- [Abs(H-4/6)  |Abs(H-2/6)  |Abs(H-3/6)  |0          ]
            x3 = _mm_and_ps(x3, SIMD_GET_PS(abs));                 // x3 <- [Abs(H-4/6)  |Abs(H-2/6)  |Abs(H-3/6)  |0          ]

            x0 = _mm_mul_ps(x0, SIMD_GET_PS(m6_m6_p6_p0));         // x0 <- [-Abs(H*6-4) |-Abs(H*6-2) |Abs(H*6-3)  |0          ]
            x1 = _mm_mul_ps(x1, SIMD_GET_PS(m6_m6_p6_p0));         // x1 <- [-Abs(H*6-4) |-Abs(H*6-2) |Abs(H*6-3)  |0          ]
            x2 = _mm_mul_ps(x2, SIMD_GET_PS(m6_m6_p6_p0));         // x2 <- [-Abs(H*6-4) |-Abs(H*6-2) |Abs(H*6-3)  |0          ]
            x3 = _mm_mul_ps(x3, SIMD_GET_PS(m6_m6_p6_p0));         // x3 <- [-Abs(H*6-4) |-Abs(H*6-2) |Abs(H*6-3)  |0          ]

            x0 = _mm_add_ps(x0, SIMD_GET_PS(p1_p1_m2_p0));         // x0 <- [1-Abs(H*6-4)|1-Abs(H*6-2)|Abs(H*6-3)-2|0          ]
            x1 = _mm_add_ps(x1, SIMD_GET_PS(p1_p1_m2_p0));         // x1 <- [1-Abs(H*6-4)|1-Abs(H*6-2)|Abs(H*6-3)-2|0          ]
            x2 = _mm_add_ps(x2, SIMD_GET_PS(p1_p1_m2_p0));         // x2 <- [1-Abs(H*6-4)|1-Abs(H*6-2)|Abs(H*6-3)-2|0          ]
            x3 = _mm_add_ps(x3, SIMD_GET_PS(p1_p1_m2_p0));         // x3 <- [1-Abs(H*6-4)|1-Abs(H*6-2)|Abs(H*6-3)-2|0          ]

            // Bound intervals.
            x0 = _mm_max_ps(x0, SIMD_GET_PS(m1_m1_m1_p1));
            x1 = _mm_max_ps(x1, SIMD_GET_PS(m1_m1_m1_p1));
            x2 = _mm_max_ps(x2, SIMD_GET_PS(m1_m1_m1_p1));
            x3 = _mm_max_ps(x3, SIMD_GET_PS(m1_m1_m1_p1));

            x0 = _mm_min_ps(x0, SIMD_GET_PS(p0));                  // x0 <- [(R-1)       |(G-1)       |(B-1)       |0          ]
            x1 = _mm_min_ps(x1, SIMD_GET_PS(p0));                  // x1 <- [(R-1)       |(G-1)       |(B-1)       |0          ]
            x2 = _mm_min_ps(x2, SIMD_GET_PS(p0));                  // x2 <- [(R-1)       |(G-1)       |(B-1)       |0          ]
            x3 = _mm_min_ps(x3, SIMD_GET_PS(p0));                  // x3 <- [(R-1)       |(G-1)       |(B-1)       |0          ]

            // Prepare S/V vectors.
            a0 = SIMD_SHUFFLE_PS(h0, _MM_SHUFFLE(2, 2, 2, 2));     // a0 <- [S           |S           |S           |S          ]
            a1 = SIMD_SHUFFLE_PS(h1, _MM_SHUFFLE(2, 2, 2, 2));     // a1 <- [S           |S           |S           |S          ]
            h0 = SIMD_SHUFFLE_PS(h0, _MM_SHUFFLE(3, 3, 3, 0));     // h0 <- [V           |V           |V           |A          ]
            h1 = SIMD_SHUFFLE_PS(h1, _MM_SHUFFLE(3, 3, 3, 0));     // h1 <- [V           |V           |V           |A          ]

            // Multiply with 'S*V' and add 'V'.
            x0 = _mm_mul_ps(x0, a0);                               // x0 <- [(R-1)*S     |(G-1)*S     |(B-1)*S     |0          ]
            x1 = _mm_mul_ps(x1, a1);                               // x1 <- [(R-1)*S     |(G-1)*S     |(B-1)*S     |0          ]
            a0 = SIMD_SHUFFLE_PS(h2, _MM_SHUFFLE(2, 2, 2, 2));     // a0 <- [S           |S           |S           |S          ]
            a1 = SIMD_SHUFFLE_PS(h3, _MM_SHUFFLE(2, 2, 2, 2));     // a1 <- [S           |S           |S           |S          ]

            x0 = _mm_mul_ps(x0, h0);                               // x0 <- [(R-1)*S*V   |(G-1)*S*V   |(B-1)*S*V   |0          ]
            x1 = _mm_mul_ps(x1, h1);                               // x1 <- [(R-1)*S*V   |(G-1)*S*V   |(B-1)*S*V   |0          ]
            h2 = SIMD_SHUFFLE_PS(h2, _MM_SHUFFLE(3, 3, 3, 0));     // h2 <- [V           |V           |V           |A          ]
            h3 = SIMD_SHUFFLE_PS(h3, _MM_SHUFFLE(3, 3, 3, 0));     // h3 <- [V           |V           |V           |A          ]

            x2 = _mm_mul_ps(x2, a0);                               // x2 <- [(R-1)*S     |(G-1)*S     |(B-1)*S     |0          ]
            x3 = _mm_mul_ps(x3, a1);                               // x3 <- [(R-1)*S     |(G-1)*S     |(B-1)*S     |0          ]
            x0 = _mm_add_ps(x0, h0);                               // x0 <- [(R-1)*S*V+V |(G-1)*S*V+V |(B-1)*S*V+V |A          ]

            x2 = _mm_mul_ps(x2, h2);                               // x2 <- [(R-1)*S*V   |(G-1)*S*V   |(B-1)*S*V   |0          ]
            x3 = _mm_mul_ps(x3, h3);                               // x3 <- [(R-1)*S*V   |(G-1)*S*V   |(B-1)*S*V   |0          ]
            x1 = _mm_add_ps(x1, h1);                               // x1 <- [(R-1)*S*V+V |(G-1)*S*V+V |(B-1)*S*V+V |A          ]

            x2 = _mm_add_ps(x2, h2);                               // x2 <- [(R-1)*S*V+V |(G-1)*S*V+V |(B-1)*S*V+V |A          ]
            x3 = _mm_add_ps(x3, h3);                               // x3 <- [(R-1)*S*V+V |(G-1)*S*V+V |(B-1)*S*V+V |A          ]

            // Store
            _MM_TRANSPOSE4_PS (x0, x1, x2, x3);

            x1 = _mm_mul_ps(x1, pMul);
            x2 = _mm_mul_ps(x2, pMul);
            x3 = _mm_mul_ps(x3, pMul);

            px1 = _mm_cvtps_epi32(x1);
            px2 = _mm_cvtps_epi32(x2);
            px3 = _mm_cvtps_epi32(x3);

            px1 = _mm_packs_epi32(px1, px1);
            px1 = _mm_packus_epi16(px1, px1);
            *((int*)arrayR) = _mm_cvtsi128_si32(px1);

            px2 = _mm_packs_epi32(px2, px2);
            px2 = _mm_packus_epi16(px2, px2);
            *((int*)arrayG) = _mm_cvtsi128_si32(px2);

            px3 = _mm_packs_epi32(px3, px3);
            px3 = _mm_packus_epi16(px3, px3);
            *((int*)arrayB) = _mm_cvtsi128_si32(px3);

            memcpy(dstPtrTempR, arrayR, 4 * sizeof(Rpp8u));
            memcpy(dstPtrTempG, arrayG, 4 * sizeof(Rpp8u));
            memcpy(dstPtrTempB, arrayB, 4 * sizeof(Rpp8u));

            srcPtrTempH += 4;
            srcPtrTempS += 4;
            srcPtrTempV += 4;
            dstPtrTempR += 4;
            dstPtrTempG += 4;
            dstPtrTempB += 4;
        }
        for (; vectorLoopCount < bufferLength; vectorLoopCount++)
        {
            Rpp32f c, x, m, rf, gf, bf;
            c = *srcPtrTempV * *srcPtrTempS;
            x = c * (1 - abs(int(fmod((*srcPtrTempH / 60), 2)) - 1));
            m = *srcPtrTempV - c;

            if ((0 <= *srcPtrTempH) && (*srcPtrTempH < 60))
            {
                rf = c;
                gf = x;
                bf = 0;
            }
            else if ((60 <= *srcPtrTempH) && (*srcPtrTempH < 120))
            {
                rf = x;
                gf = c;
                bf = 0;
            }
            else if ((120 <= *srcPtrTempH) && (*srcPtrTempH < 180))
            {
                rf = 0;
                gf = c;
                bf = x;
            }
            else if ((180 <= *srcPtrTempH) && (*srcPtrTempH < 240))
            {
                rf = 0;
                gf = x;
                bf = c;
            }
            else if ((240 <= *srcPtrTempH) && (*srcPtrTempH < 300))
            {
                rf = x;
                gf = 0;
                bf = c;
            }
            else if ((300 <= *srcPtrTempH) && (*srcPtrTempH < 360))
            {
                rf = c;
                gf = 0;
                bf = x;
            }

            *dstPtrTempR = (Rpp8u) round((rf + m) * 255);
            *dstPtrTempG = (Rpp8u) round((gf + m) * 255);
            *dstPtrTempB = (Rpp8u) round((bf + m) * 255);

            srcPtrTempH++;
            srcPtrTempS++;
            srcPtrTempV++;
            dstPtrTempR++;
            dstPtrTempG++;
            dstPtrTempB++;
        }
    }
    else if (chnFormat == RPPI_CHN_PACKED)
    {
        srcPtrTempH = srcPtr;
        srcPtrTempS = srcPtr + 1;
        srcPtrTempV = srcPtr + 2;
        dstPtrTempR = dstPtr;
        dstPtrTempG = dstPtr + 1;
        dstPtrTempB = dstPtr + 2;

        for (int i = 0; i < (srcSize.height * srcSize.width); i++)
        {
            Rpp32f c, x, m, rf, gf, bf;
            c = *srcPtrTempV * *srcPtrTempS;
            x = c * (1 - abs(int(fmod((*srcPtrTempH / 60), 2)) - 1));
            m = *srcPtrTempV - c;

            if ((0 <= *srcPtrTempH) && (*srcPtrTempH < 60))
            {
                rf = c;
                gf = x;
                bf = 0;
            }
            else if ((60 <= *srcPtrTempH) && (*srcPtrTempH < 120))
            {
                rf = x;
                gf = c;
                bf = 0;
            }
            else if ((120 <= *srcPtrTempH) && (*srcPtrTempH < 180))
            {
                rf = 0;
                gf = c;
                bf = x;
            }
            else if ((180 <= *srcPtrTempH) && (*srcPtrTempH < 240))
            {
                rf = 0;
                gf = x;
                bf = c;
            }
            else if ((240 <= *srcPtrTempH) && (*srcPtrTempH < 300))
            {
                rf = x;
                gf = 0;
                bf = c;
            }
            else if ((300 <= *srcPtrTempH) && (*srcPtrTempH < 360))
            {
                rf = c;
                gf = 0;
                bf = x;
            }

            *dstPtrTempR = (Rpp8u) round((rf + m) * 255);
            *dstPtrTempG = (Rpp8u) round((gf + m) * 255);
            *dstPtrTempB = (Rpp8u) round((bf + m) * 255);

            srcPtrTempH += 3;
            srcPtrTempS += 3;
            srcPtrTempV += 3;
            dstPtrTempR += 3;
            dstPtrTempG += 3;
            dstPtrTempB += 3;
        }
    }

    return RPP_SUCCESS;
}

template <typename T, typename U>
inline RppStatus compute_magnitude_host(T* srcPtr1, T* srcPtr2, RppiSize srcSize, U* dstPtr,
                         RppiChnFormat chnFormat, Rpp32u channel)
{
    T *srcPtr1Temp, *srcPtr2Temp;
    U *dstPtrTemp;
    srcPtr1Temp = srcPtr1;
    srcPtr2Temp = srcPtr2;
    dstPtrTemp = dstPtr;

    Rpp32f pixel;
    Rpp32s srcPtr1Value, srcPtr2Value;

    for (int i = 0; i < (channel * srcSize.height * srcSize.width); i++)
    {
        srcPtr1Value = (Rpp32s) *srcPtr1Temp;
        srcPtr2Value = (Rpp32s) *srcPtr2Temp;
        pixel = sqrt((srcPtr1Value * srcPtr1Value) + (srcPtr2Value * srcPtr2Value));
        pixel = RPPPIXELCHECK(pixel);
        *dstPtrTemp =(U) round(pixel);
        srcPtr1Temp++;
        srcPtr2Temp++;
        dstPtrTemp++;
    }

    return RPP_SUCCESS;

}

template <typename T>
inline RppStatus compute_magnitude_ROI_host(T* srcPtr1, T* srcPtr2, RppiSize srcSize, T* dstPtr,
                                            Rpp32f x1, Rpp32f y1, Rpp32f x2, Rpp32f y2,
                                            RppiChnFormat chnFormat, Rpp32u channel)
{
    Rpp32u imageDim = srcSize.height * srcSize.width;

    if (chnFormat == RPPI_CHN_PLANAR)
    {
        for(int c = 0; c < channel; c++)
        {
            T *srcPtr1Channel, *srcPtr2Channel, *dstPtrChannel;
            srcPtr1Channel = srcPtr1 + (c * imageDim);
            srcPtr2Channel = srcPtr2 + (c * imageDim);
            dstPtrChannel = dstPtr + (c * imageDim);


            for(int i = 0; i < srcSize.height; i++)
            {
                Rpp32f pixel;

                T *srcPtr1Temp, *srcPtr2Temp, *dstPtrTemp;
                srcPtr1Temp = srcPtr1Channel + (i * srcSize.width);
                srcPtr2Temp = srcPtr2Channel + (i * srcSize.width);
                dstPtrTemp = dstPtrChannel + (i * srcSize.width);

                if (!((y1 <= i) && (i <= y2)))
                {
                    memcpy(dstPtrTemp, srcPtr1Temp, srcSize.width * sizeof(T));

                    srcPtr1Temp += srcSize.width;
                    srcPtr2Temp += srcSize.width;
                    dstPtrTemp += srcSize.width;
                }
                else
                {
                    for(int j = 0; j < srcSize.width; j++)
                    {
                        if((x1 <= j) && (j <= x2 ))
                        {
                            Rpp32s srcPtr1Value = (Rpp32s) *srcPtr1Temp;
                            Rpp32s srcPtr2Value = (Rpp32s) *srcPtr2Temp;
                            pixel = sqrt((srcPtr1Value * srcPtr1Value) + (srcPtr2Value * srcPtr2Value));
                            pixel = RPPPIXELCHECK(pixel);
                            *dstPtrTemp =(T) round(pixel);

                            srcPtr1Temp++;
                            srcPtr2Temp++;
                            dstPtrTemp++;
                        }
                        else
                        {
                            *dstPtrTemp = *srcPtr1Temp;

                            srcPtr1Temp++;
                            srcPtr2Temp++;
                            dstPtrTemp++;
                        }
                    }
                }
            }
        }
    }
    else if (chnFormat == RPPI_CHN_PACKED)
    {
        Rpp32u elementsInRow = channel * srcSize.width;


        for(int i = 0; i < srcSize.height; i++)
        {
            Rpp32f pixel;

            T *srcPtr1Temp, *srcPtr2Temp, *dstPtrTemp;
            srcPtr1Temp = srcPtr1 + (i * elementsInRow);
            srcPtr2Temp = srcPtr2 + (i * elementsInRow);
            dstPtrTemp = dstPtr + (i * elementsInRow);

            if (!((y1 <= i) && (i <= y2)))
            {
                memcpy(dstPtrTemp, srcPtr1Temp, elementsInRow * sizeof(T));

                srcPtr1Temp += elementsInRow;
                srcPtr2Temp += elementsInRow;
                dstPtrTemp += elementsInRow;
            }
            else
            {
                for(int j = 0; j < srcSize.width; j++)
                {
                    if (!((x1 <= j) && (j <= x2 )))
                    {
                        memcpy(dstPtrTemp, srcPtr1Temp, channel * sizeof(T));

                        srcPtr1Temp += channel;
                        srcPtr2Temp += channel;
                        dstPtrTemp += channel;
                    }
                    else
                    {
                        for(int c = 0; c < channel; c++)
                        {
                            Rpp32s srcPtr1Value = (Rpp32s) *srcPtr1Temp;
                            Rpp32s srcPtr2Value = (Rpp32s) *srcPtr2Temp;
                            pixel = sqrt((srcPtr1Value * srcPtr1Value) + (srcPtr2Value * srcPtr2Value));
                            pixel = RPPPIXELCHECK(pixel);
                            *dstPtrTemp =(T) round(pixel);

                            srcPtr1Temp++;
                            srcPtr2Temp++;
                            dstPtrTemp++;
                        }
                    }
                }
            }
        }
    }

    return RPP_SUCCESS;

}

template <typename T, typename U>
inline RppStatus compute_threshold_host(T* srcPtr, RppiSize srcSize, U* dstPtr,
                                 U min, U max, Rpp32u type,
                                 RppiChnFormat chnFormat, Rpp32u channel)
{
    T *srcPtrTemp;
    U *dstPtrTemp;
    srcPtrTemp = srcPtr;
    dstPtrTemp = dstPtr;

    if (type == 1)
    {
        for (int i = 0; i < (channel * srcSize.height * srcSize.width); i++)
        {
            if (*srcPtrTemp < min)
            {
                *dstPtrTemp = (U) 0;
            }
            else if (*srcPtrTemp <= max)
            {
                *dstPtrTemp = (U) 255;
            }
            else
            {
                *dstPtrTemp = (U) 0;
            }

            srcPtrTemp++;
            dstPtrTemp++;
        }
    }
    else if (type == 2)
    {
        for (int i = 0; i < (channel * srcSize.height * srcSize.width); i++)
        {
            if (RPPABS(*srcPtrTemp) < min)
            {
                *dstPtrTemp = (U) 0;
            }
            else if (RPPABS(*srcPtrTemp) <= max)
            {
                *dstPtrTemp = (U) 255;
            }
            else
            {
                *dstPtrTemp = (U) 0;
            }

            srcPtrTemp++;
            dstPtrTemp++;
        }
    }

    return RPP_SUCCESS;

}

template <typename T>
inline RppStatus compute_data_object_copy_host(T* srcPtr, RppiSize srcSize, T* dstPtr,
                    RppiChnFormat chnFormat, Rpp32u channel)
{
    memcpy(dstPtr, srcPtr, srcSize.height * srcSize.width * channel * sizeof(T));

    return RPP_SUCCESS;
}

template <typename T>
inline RppStatus compute_downsampled_image_host(T* srcPtr, RppiSize srcSize, T* dstPtr, RppiSize dstSize,
                                         RppiChnFormat chnFormat, Rpp32u channel)
{
    T *srcPtrTemp, *dstPtrTemp;
    srcPtrTemp = srcPtr;
    dstPtrTemp = dstPtr;

    Rpp8u checkEven;
    checkEven = (Rpp8u) RPPISEVEN(srcSize.width);

    if (chnFormat == RPPI_CHN_PLANAR)
    {
        for (int c = 0; c < channel; c++)
        {
            srcPtrTemp = srcPtr + (c * srcSize.height * srcSize.width);

            for (int i = 0; i < dstSize.height; i++)
            {
                for (int j = 0; j < dstSize.width; j++)
                {
                    *dstPtrTemp = *srcPtrTemp;
                    srcPtrTemp += 2;
                    dstPtrTemp++;
                }
                if (checkEven == 0)
                {
                    srcPtrTemp--;
                }
                srcPtrTemp += srcSize.width;
            }
        }
    }
    else if (chnFormat == RPPI_CHN_PACKED)
    {
        Rpp32u elementsInRow = srcSize.width * channel;

        for (int i = 0; i < dstSize.height; i++)
        {
            for (int j = 0; j < dstSize.width; j++)
            {
                for (int c = 0; c < channel; c++)
                {
                    *dstPtrTemp = *srcPtrTemp;
                    srcPtrTemp++;
                    dstPtrTemp++;
                }
                srcPtrTemp += channel;
            }
            if (checkEven == 0)
            {
                srcPtrTemp -= channel;
            }
            srcPtrTemp += elementsInRow;
        }
    }

    return RPP_SUCCESS;
}

template <typename T>
inline RppStatus compute_channel_extract_host(T* srcPtr, RppiSize srcSize, T* dstPtr,
                                       Rpp32u extractChannelNumber,
                                       RppiChnFormat chnFormat, Rpp32u channel)
{
    if (extractChannelNumber != 0 && extractChannelNumber != 1 && extractChannelNumber != 2)
    {
        return RPP_ERROR;
    }

    T *srcPtrTemp, *dstPtrTemp;
    dstPtrTemp = dstPtr;

    if (chnFormat == RPPI_CHN_PLANAR)
    {
        srcPtrTemp = srcPtr + (extractChannelNumber * srcSize.height * srcSize.width);
        memcpy(dstPtrTemp, srcPtrTemp, srcSize.height * srcSize.width * sizeof(T));
    }
    else if (chnFormat == RPPI_CHN_PACKED)
    {
        srcPtrTemp = srcPtr + extractChannelNumber;
        for (int i = 0; i < srcSize.height * srcSize.width; i++)
        {
            *dstPtrTemp = *srcPtrTemp;
            srcPtrTemp = srcPtrTemp + channel;
            dstPtrTemp++;
        }
    }

    return RPP_SUCCESS;
}

template <typename T, typename U>
inline RppStatus compute_gradient_direction_host(T* gradientX, T* gradientY, RppiSize srcSize, U* gradientDirection,
                                          RppiChnFormat chnFormat, Rpp32u channel)
{
    T *gradientXTemp, *gradientYTemp;
    U *gradientDirectionTemp;
    gradientXTemp = gradientX;
    gradientYTemp = gradientY;
    gradientDirectionTemp = gradientDirection;

    Rpp32f pixel;

    for (int i = 0; i < (srcSize.height * srcSize.width * channel); i++)
    {
        if (*gradientXTemp != 0)
        {
            *gradientDirectionTemp = atan((Rpp32f) *gradientYTemp / (Rpp32f) *gradientXTemp);
        }
        else
        {
            if (*gradientYTemp > 0)
            {
                *gradientDirectionTemp = ((Rpp32f) PI) / 2.0;
            }
            else if (*gradientYTemp < 0)
            {
                *gradientDirectionTemp = ((Rpp32f) PI) / 2.0 * -1.0;
            }
            else if (*gradientYTemp == 0)
            {
                *gradientDirectionTemp = 0.0;
            }
        }
        gradientDirectionTemp++;
        gradientXTemp++;
        gradientYTemp++;
    }

    return RPP_SUCCESS;
}

inline Rpp32u fogGenerator(Rpp32u srcPtr, Rpp32f fogValue, int colour, int check)
{
    int fog = 0;
    int range = 3;
    if(check >= (240) && fogValue!=0);
    else if(check>=(170))
        range = 1;
    else if(check<=(85))
        range = 2;
    else
        range = 3;
    switch(range)
    {
        case 1:
            if(colour==1)
            {
                fog = srcPtr * (1.5 + fogValue) - (fogValue*4) + (7*fogValue);
            }
            else if(colour==2)
            {
                fog = srcPtr * (1.5 + fogValue) + (7*fogValue);
            }
            else
            {
                fog = srcPtr * (1.5 + fogValue) + (fogValue*4) + (7*fogValue);
            }
            break;
        case 2:
            if(colour==1)
            {
                fog = srcPtr * (1.5 + pow(fogValue,2)) - (fogValue*4) + (130*fogValue);
            }
            else if(colour==2)
            {
                fog = srcPtr * (1.5 + pow(fogValue,2)) + (130*fogValue);
            }
            else
            {
                fog = srcPtr * (1.5 + pow(fogValue,2)) + (fogValue*4) + 130*fogValue;
            }
            break;
        case 3:
            if(colour==1)
            {
                fog = srcPtr * (1.5 + pow(fogValue,1.5)) - (fogValue*4) + 20 + (100*fogValue);
            }
            else if(colour==2)
            {
                fog = srcPtr * (1.5 + pow(fogValue,1.5)) + 20 + (100*fogValue);
            }
            else
            {
                fog = srcPtr * (1.5 + pow(fogValue,1.5)) + (fogValue*4) + (100*fogValue);
            }
            break;
    }
    fog = RPPPIXELCHECK(fog);
    return fog;
}

inline RppStatus compute_image_location_host(RppiSize *batch_srcSizeMax, int batchCount, Rpp32u *loc, Rpp32u channel)
{
    for (int m = 0; m < batchCount; m++)
    {
        *loc += (batch_srcSizeMax[m].height * batch_srcSizeMax[m].width);
    }
    *loc *= channel;

    return RPP_SUCCESS;
}

template <typename T>
inline RppStatus compute_1_channel_minmax_host(T *srcPtr, RppiSize srcSize, RppiSize srcSizeMax,
                                                    T *min, T *max,
                                                    RppiChnFormat chnFormat, Rpp32u channel)
{
    T *srcPtrTemp;
    srcPtrTemp = srcPtr;

    __m128i pMin, pMax;

    for (int i = 0; i < srcSize.height; i++)
    {
        pMin = _mm_set1_epi8(*min);
        pMax = _mm_set1_epi8(*max);

        int bufferLength = srcSize.width;
        int alignedLength = bufferLength & ~15;

        __m128i px0;

        int vectorLoopCount = 0;
        for (; vectorLoopCount < alignedLength; vectorLoopCount+=16)
        {
            px0 =  _mm_loadu_si128((__m128i *)srcPtrTemp);
            pMin = _mm_min_epu8(px0, pMin);
            pMax = _mm_max_epu8(px0, pMax);
            srcPtrTemp +=16;
        }
        *min = (T) HorMin(pMin);
        *max = (T) HorMax(pMax);
        for (; vectorLoopCount < bufferLength; vectorLoopCount++)
        {
            if (*srcPtrTemp < *min)
            {
                *min = *srcPtrTemp;
            }
            if (*srcPtrTemp > *max)
            {
                *max = *srcPtrTemp;
            }
            srcPtrTemp++;
        }
        srcPtrTemp += (srcSizeMax.width - srcSize.width);
    }

    return RPP_SUCCESS;
}

template <typename T>
inline RppStatus compute_3_channel_minmax_host(T *srcPtr, RppiSize srcSize, RppiSize srcSizeMax,
                                               T *min, T *max,
                                               RppiChnFormat chnFormat, Rpp32u channel)
{
    T *srcPtrTemp;
    srcPtrTemp = srcPtr;

    __m128i pMin, pMax;

    if (chnFormat == RPPI_CHN_PLANAR)
    {
        for (int c = 0; c < channel; c++)
        {
            T minTemp, maxTemp;
            minTemp = *(min + c);
            maxTemp = *(max + c);
            for (int i = 0; i < srcSize.height; i++)
            {
                pMin = _mm_set1_epi8(minTemp);
                pMax = _mm_set1_epi8(maxTemp);

                int bufferLength = srcSize.width;
                int alignedLength = bufferLength & ~15;

                __m128i px0;

                int vectorLoopCount = 0;
                for (; vectorLoopCount < alignedLength; vectorLoopCount+=16)
                {
                    px0 =  _mm_loadu_si128((__m128i *)srcPtrTemp);
                    pMin = _mm_min_epu8(px0, pMin);
                    pMax = _mm_max_epu8(px0, pMax);
                    srcPtrTemp +=16;
                }
                minTemp = (T) HorMin(pMin);
                maxTemp = (T) HorMax(pMax);
                for (; vectorLoopCount < bufferLength; vectorLoopCount++)
                {
                    if (*srcPtrTemp < minTemp)
                    {
                        minTemp = *srcPtrTemp;
                    }
                    if (*srcPtrTemp > maxTemp)
                    {
                        maxTemp = *srcPtrTemp;
                    }
                    srcPtrTemp++;
                }
                srcPtrTemp += (srcSizeMax.width - srcSize.width);
            }
            *(min + c) = minTemp;
            *(max + c) = maxTemp;
        }
    }
    else if (chnFormat == RPPI_CHN_PACKED)
    {
        Rpp32u elementsInRow = channel * srcSize.width;
        Rpp32u elementsInRowMax = channel * srcSizeMax.width;

        T minRTemp, maxRTemp, minGTemp, maxGTemp, minBTemp, maxBTemp;
        minRTemp = *min;
        maxRTemp = *max;
        minGTemp = *(min + 1);
        maxGTemp = *(max + 1);
        minBTemp = *(min + 2);
        maxBTemp = *(max + 2);

        pMin = _mm_set1_epi8(minRTemp);
        pMax = _mm_set1_epi8(maxRTemp);

        for (int i = 0; i < srcSize.height; i++)
        {
            int bufferLength = elementsInRow;
            int alignedLength = bufferLength & ~14;

            __m128i px0;

            int vectorLoopCount = 0;
            for (; vectorLoopCount < alignedLength; vectorLoopCount+=15)
            {
                px0 =  _mm_loadu_si128((__m128i *)srcPtrTemp);
                pMin = _mm_min_epu8(px0, pMin);
                pMax = _mm_max_epu8(px0, pMax);
                srcPtrTemp +=15;
            }
            for (; vectorLoopCount < bufferLength; vectorLoopCount+=3)
            {
                if (*srcPtrTemp < minRTemp)
                {
                    minRTemp = *srcPtrTemp;
                }
                if (*srcPtrTemp > maxRTemp)
                {
                    maxRTemp = *srcPtrTemp;
                }
                srcPtrTemp++;
                if (*srcPtrTemp < minGTemp)
                {
                    minGTemp = *srcPtrTemp;
                }
                if (*srcPtrTemp > maxGTemp)
                {
                    maxGTemp = *srcPtrTemp;
                }
                srcPtrTemp++;
                if (*srcPtrTemp < minBTemp)
                {
                    minBTemp = *srcPtrTemp;
                }
                if (*srcPtrTemp > maxBTemp)
                {
                    maxBTemp = *srcPtrTemp;
                }
                srcPtrTemp++;
            }
            srcPtrTemp += (elementsInRowMax - elementsInRow);
        }

        T minVector[16], maxVector[16];
        _mm_storeu_si128((__m128i *)minVector, pMin);
        _mm_storeu_si128((__m128i *)maxVector, pMax);

        minRTemp = RPPMIN2(RPPMIN3(minVector[0], minVector[3], minVector[6]), RPPMIN3(minVector[9], minVector[12], minRTemp));
        minGTemp = RPPMIN2(RPPMIN3(minVector[1], minVector[4], minVector[7]), RPPMIN3(minVector[10], minVector[13], minGTemp));
        minBTemp = RPPMIN2(RPPMIN3(minVector[2], minVector[5], minVector[8]), RPPMIN3(minVector[11], minVector[14], minBTemp));

        maxRTemp = RPPMAX2(RPPMAX3(maxVector[0], maxVector[3], maxVector[6]), RPPMAX3(maxVector[9], maxVector[12], maxRTemp));
        maxGTemp = RPPMAX2(RPPMAX3(maxVector[1], maxVector[4], maxVector[7]), RPPMAX3(maxVector[10], maxVector[13], maxGTemp));
        maxBTemp = RPPMAX2(RPPMAX3(maxVector[2], maxVector[5], maxVector[8]), RPPMAX3(maxVector[11], maxVector[14], maxBTemp));

        *min = minRTemp;
        *max = maxRTemp;
        *(min + 1) = minGTemp;
        *(max + 1) = maxGTemp;
        *(min + 2) = minBTemp;
        *(max + 2) = maxBTemp;
    }

    return RPP_SUCCESS;
}

inline RppStatus compute_histogram_location_host(Rpp32u *batch_bins, int batchCount, Rpp32u *locHist)
{
    for (int m = 0; m < batchCount; m++)
    {
        *locHist += batch_bins[m];
    }

    return RPP_SUCCESS;
}

template <typename T>
inline RppStatus compute_unpadded_from_padded_host(T* srcPtrPadded, RppiSize srcSize, RppiSize srcSizeMax, T* dstPtrUnpadded,
                                                   RppiChnFormat chnFormat, Rpp32u channel)
{
    T *srcPtrPaddedChannel, *srcPtrPaddedRow, *dstPtrUnpaddedRow;
    Rpp32u imageDimMax = srcSizeMax.height * srcSizeMax.width;
    dstPtrUnpaddedRow = dstPtrUnpadded;

    if (chnFormat == RPPI_CHN_PLANAR)
    {
        for (int c = 0; c < channel; c++)
        {
            srcPtrPaddedChannel = srcPtrPadded + (c * imageDimMax);
            for (int i = 0; i < srcSize.height; i++)
            {
                srcPtrPaddedRow = srcPtrPaddedChannel + (i * srcSizeMax.width);
                memcpy(dstPtrUnpaddedRow, srcPtrPaddedRow, srcSize.width * sizeof(T));
                dstPtrUnpaddedRow += srcSize.width;
            }
        }
    }
    else if (chnFormat == RPPI_CHN_PACKED)
    {
        Rpp32u elementsInRowMax = channel * srcSizeMax.width;
        Rpp32u elementsInRow = channel * srcSize.width;
        for (int i = 0; i < srcSize.height; i++)
        {
            srcPtrPaddedRow = srcPtrPadded + (i * elementsInRowMax);
            memcpy(dstPtrUnpaddedRow, srcPtrPaddedRow, elementsInRow * sizeof(T));
            dstPtrUnpaddedRow += elementsInRow;
        }
    }

    return RPP_SUCCESS;
}

template <typename T>
inline RppStatus compute_padded_from_unpadded_host(T* srcPtrUnpadded, RppiSize srcSize, RppiSize dstSizeMax, T* dstPtrPadded,
                                                   RppiChnFormat chnFormat, Rpp32u channel)
{
    T *dstPtrPaddedChannel, *dstPtrPaddedRow, *srcPtrUnpaddedRow;
    Rpp32u imageDimMax = dstSizeMax.height * dstSizeMax.width;
    srcPtrUnpaddedRow = srcPtrUnpadded;

    if (chnFormat == RPPI_CHN_PLANAR)
    {
        for (int c = 0; c < channel; c++)
        {
            dstPtrPaddedChannel = dstPtrPadded + (c * imageDimMax);
            for (int i = 0; i < srcSize.height; i++)
            {
                dstPtrPaddedRow = dstPtrPaddedChannel + (i * dstSizeMax.width);
                memcpy(dstPtrPaddedRow, srcPtrUnpaddedRow, srcSize.width * sizeof(T));
                srcPtrUnpaddedRow += srcSize.width;
            }
        }
    }
    else if (chnFormat == RPPI_CHN_PACKED)
    {
        Rpp32u elementsInRowMax = channel * dstSizeMax.width;
        Rpp32u elementsInRow = channel * srcSize.width;
        for (int i = 0; i < srcSize.height; i++)
        {
            dstPtrPaddedRow = dstPtrPadded + (i * elementsInRowMax);
            memcpy(dstPtrPaddedRow, srcPtrUnpaddedRow, elementsInRow * sizeof(T));
            srcPtrUnpaddedRow += elementsInRow;
        }
    }

    return RPP_SUCCESS;
}

template <typename T>
inline RppStatus compute_planar_to_packed_host(T* srcPtr, RppiSize srcSize, T* dstPtr,
                                        Rpp32u channel)
{
    T *srcPtrTemp, *dstPtrTemp;
    srcPtrTemp = srcPtr;
    dstPtrTemp = dstPtr;

    for (int c = 0; c < channel; c++)
    {
        dstPtrTemp += c;
        for (int i = 0; i < srcSize.height; i++)
        {
            for (int j = 0; j < srcSize.width; j++)
            {
                *dstPtrTemp = *srcPtrTemp;
                srcPtrTemp++;
                dstPtrTemp += 3;
            }
        }
        dstPtrTemp = dstPtr;
    }

    return RPP_SUCCESS;
}

template <typename T>
inline RppStatus compute_packed_to_planar_host(T* srcPtr, RppiSize srcSize, T* dstPtr,
                                        Rpp32u channel)
{
    T *srcPtrTemp, *dstPtrTemp;
    srcPtrTemp = srcPtr;
    dstPtrTemp = dstPtr;

    for (int c = 0; c < channel; c++)
    {
        srcPtrTemp += c;
        for (int i = 0; i < srcSize.height; i++)
        {
            for (int j = 0; j < srcSize.width; j++)
            {
                *dstPtrTemp = *srcPtrTemp;
                dstPtrTemp++;
                srcPtrTemp += 3;
            }
        }
        srcPtrTemp = srcPtr;
    }

    return RPP_SUCCESS;
}

#endif //RPP_CPU_COMMON_H<|MERGE_RESOLUTION|>--- conflicted
+++ resolved
@@ -2069,7 +2069,6 @@
 
 // Compute Functions for RPP Tensor API
 
-<<<<<<< HEAD
 inline RppStatus compute_brightness_48_host(__m256 *p, __m256 *pBrightnessParams)
 {
     p[0] = _mm256_fmadd_ps(p[0], pBrightnessParams[0], pBrightnessParams[1]);    // brightness adjustment
@@ -2078,21 +2077,10 @@
     p[3] = _mm256_fmadd_ps(p[3], pBrightnessParams[0], pBrightnessParams[1]);    // brightness adjustment
     p[4] = _mm256_fmadd_ps(p[4], pBrightnessParams[0], pBrightnessParams[1]);    // brightness adjustment
     p[5] = _mm256_fmadd_ps(p[5], pBrightnessParams[0], pBrightnessParams[1]);    // brightness adjustment
-=======
-inline RppStatus compute_spatter_48_host(__m256 *p, __m256 *pSpatterMaskInv, __m256 *pSpatterMask, __m256 *pSpatterValue)
-{
-    p[0] = _mm256_fmadd_ps(p[0], pSpatterMaskInv[0], _mm256_mul_ps(pSpatterValue[0], pSpatterMask[0]));    // spatter adjustment
-    p[1] = _mm256_fmadd_ps(p[1], pSpatterMaskInv[1], _mm256_mul_ps(pSpatterValue[0], pSpatterMask[1]));    // spatter adjustment
-    p[2] = _mm256_fmadd_ps(p[2], pSpatterMaskInv[0], _mm256_mul_ps(pSpatterValue[1], pSpatterMask[0]));    // spatter adjustment
-    p[3] = _mm256_fmadd_ps(p[3], pSpatterMaskInv[1], _mm256_mul_ps(pSpatterValue[1], pSpatterMask[1]));    // spatter adjustment
-    p[4] = _mm256_fmadd_ps(p[4], pSpatterMaskInv[0], _mm256_mul_ps(pSpatterValue[2], pSpatterMask[0]));    // spatter adjustment
-    p[5] = _mm256_fmadd_ps(p[5], pSpatterMaskInv[1], _mm256_mul_ps(pSpatterValue[2], pSpatterMask[1]));    // spatter adjustment
->>>>>>> 7e46397c
-
-    return RPP_SUCCESS;
-}
-
-<<<<<<< HEAD
+
+    return RPP_SUCCESS;
+}
+
 inline RppStatus compute_brightness_48_host(__m128 *p, __m128 *pBrightnessParams)
 {
     p[0] = _mm_fmadd_ps(p[0], pBrightnessParams[0], pBrightnessParams[1]);    // brightness adjustment
@@ -2107,34 +2095,19 @@
     p[9] = _mm_fmadd_ps(p[9], pBrightnessParams[0], pBrightnessParams[1]);    // brightness adjustment
     p[10] = _mm_fmadd_ps(p[10], pBrightnessParams[0], pBrightnessParams[1]);    // brightness adjustment
     p[11] = _mm_fmadd_ps(p[11], pBrightnessParams[0], pBrightnessParams[1]);    // brightness adjustment
-=======
-inline RppStatus compute_spatter_24_host(__m256 *p, __m256 *pSpatterMaskInv, __m256 *pSpatterMask, __m256 *pSpatterValue)
-{
-    p[0] = _mm256_fmadd_ps(p[0], pSpatterMaskInv[0], _mm256_mul_ps(pSpatterValue[0], pSpatterMask[0]));    // spatter adjustment
-    p[1] = _mm256_fmadd_ps(p[1], pSpatterMaskInv[0], _mm256_mul_ps(pSpatterValue[1], pSpatterMask[0]));    // spatter adjustment
-    p[2] = _mm256_fmadd_ps(p[2], pSpatterMaskInv[0], _mm256_mul_ps(pSpatterValue[2], pSpatterMask[0]));    // spatter adjustment
->>>>>>> 7e46397c
-
-    return RPP_SUCCESS;
-}
-
-<<<<<<< HEAD
+
+    return RPP_SUCCESS;
+}
+
 inline RppStatus compute_brightness_24_host(__m256 *p, __m256 *pBrightnessParams)
 {
     p[0] = _mm256_fmadd_ps(p[0], pBrightnessParams[0], pBrightnessParams[1]);    // brightness adjustment
     p[1] = _mm256_fmadd_ps(p[1], pBrightnessParams[0], pBrightnessParams[1]);    // brightness adjustment
     p[2] = _mm256_fmadd_ps(p[2], pBrightnessParams[0], pBrightnessParams[1]);    // brightness adjustment
-=======
-inline RppStatus compute_spatter_16_host(__m256 *p, __m256 *pSpatterMaskInv, __m256 *pSpatterMask, __m256 pSpatterValue)
-{
-    p[0] = _mm256_fmadd_ps(p[0], pSpatterMaskInv[0], _mm256_mul_ps(pSpatterValue, pSpatterMask[0]));    // spatter adjustment
-    p[1] = _mm256_fmadd_ps(p[1], pSpatterMaskInv[1], _mm256_mul_ps(pSpatterValue, pSpatterMask[1]));    // spatter adjustment
->>>>>>> 7e46397c
-
-    return RPP_SUCCESS;
-}
-
-<<<<<<< HEAD
+
+    return RPP_SUCCESS;
+}
+
 inline RppStatus compute_brightness_24_host(__m128 *p, __m128 *pBrightnessParams)
 {
     p[0] = _mm_fmadd_ps(p[0], pBrightnessParams[0], pBrightnessParams[1]);    // brightness adjustment
@@ -2143,21 +2116,95 @@
     p[3] = _mm_fmadd_ps(p[3], pBrightnessParams[0], pBrightnessParams[1]);    // brightness adjustment
     p[4] = _mm_fmadd_ps(p[4], pBrightnessParams[0], pBrightnessParams[1]);    // brightness adjustment
     p[5] = _mm_fmadd_ps(p[5], pBrightnessParams[0], pBrightnessParams[1]);    // brightness adjustment
-=======
-inline RppStatus compute_spatter_8_host(__m256 *p, __m256 *pSpatterMaskInv, __m256 *pSpatterMask, __m256 *pSpatterValue)
-{
-    p[0] = _mm256_fmadd_ps(p[0], pSpatterMaskInv[0], _mm256_mul_ps(pSpatterValue[0], pSpatterMask[0]));    // spatter adjustment
->>>>>>> 7e46397c
-
-    return RPP_SUCCESS;
-}
-
-<<<<<<< HEAD
+
+    return RPP_SUCCESS;
+}
+
 inline RppStatus compute_brightness_16_host(__m256 *p, __m256 *pBrightnessParams)
 {
     p[0] = _mm256_fmadd_ps(p[0], pBrightnessParams[0], pBrightnessParams[1]);    // brightness adjustment
     p[1] = _mm256_fmadd_ps(p[1], pBrightnessParams[0], pBrightnessParams[1]);    // brightness adjustment
-=======
+
+    return RPP_SUCCESS;
+}
+
+inline RppStatus compute_brightness_16_host(__m128 *p, __m128 *pBrightnessParams)
+{
+    p[0] = _mm_fmadd_ps(p[0], pBrightnessParams[0], pBrightnessParams[1]);    // brightness adjustment
+    p[1] = _mm_fmadd_ps(p[1], pBrightnessParams[0], pBrightnessParams[1]);    // brightness adjustment
+    p[2] = _mm_fmadd_ps(p[2], pBrightnessParams[0], pBrightnessParams[1]);    // brightness adjustment
+    p[3] = _mm_fmadd_ps(p[3], pBrightnessParams[0], pBrightnessParams[1]);    // brightness adjustment
+
+    return RPP_SUCCESS;
+}
+
+inline RppStatus compute_brightness_12_host(__m128 *p, __m128 *pBrightnessParams)
+{
+    p[0] = _mm_fmadd_ps(p[0], pBrightnessParams[0], pBrightnessParams[1]);    // brightness adjustment
+    p[1] = _mm_fmadd_ps(p[1], pBrightnessParams[0], pBrightnessParams[1]);    // brightness adjustment
+    p[2] = _mm_fmadd_ps(p[2], pBrightnessParams[0], pBrightnessParams[1]);    // brightness adjustment
+
+    return RPP_SUCCESS;
+}
+
+inline RppStatus compute_brightness_8_host(__m256 *p, __m256 *pBrightnessParams)
+{
+    p[0] = _mm256_fmadd_ps(p[0], pBrightnessParams[0], pBrightnessParams[1]);    // brightness adjustment
+
+    return RPP_SUCCESS;
+}
+
+inline RppStatus compute_brightness_8_host(__m128 *p, __m128 *pBrightnessParams)
+{
+    p[0] = _mm_fmadd_ps(p[0], pBrightnessParams[0], pBrightnessParams[1]);    // brightness adjustment
+    p[1] = _mm_fmadd_ps(p[1], pBrightnessParams[0], pBrightnessParams[1]);    // brightness adjustment
+
+    return RPP_SUCCESS;
+}
+
+inline RppStatus compute_brightness_4_host(__m128 *p, __m128 *pBrightnessParams)
+{
+    p[0] = _mm_fmadd_ps(p[0], pBrightnessParams[0], pBrightnessParams[1]);    // brightness adjustment
+
+    return RPP_SUCCESS;
+}
+
+inline RppStatus compute_spatter_48_host(__m256 *p, __m256 *pSpatterMaskInv, __m256 *pSpatterMask, __m256 *pSpatterValue)
+{
+    p[0] = _mm256_fmadd_ps(p[0], pSpatterMaskInv[0], _mm256_mul_ps(pSpatterValue[0], pSpatterMask[0]));    // spatter adjustment
+    p[1] = _mm256_fmadd_ps(p[1], pSpatterMaskInv[1], _mm256_mul_ps(pSpatterValue[0], pSpatterMask[1]));    // spatter adjustment
+    p[2] = _mm256_fmadd_ps(p[2], pSpatterMaskInv[0], _mm256_mul_ps(pSpatterValue[1], pSpatterMask[0]));    // spatter adjustment
+    p[3] = _mm256_fmadd_ps(p[3], pSpatterMaskInv[1], _mm256_mul_ps(pSpatterValue[1], pSpatterMask[1]));    // spatter adjustment
+    p[4] = _mm256_fmadd_ps(p[4], pSpatterMaskInv[0], _mm256_mul_ps(pSpatterValue[2], pSpatterMask[0]));    // spatter adjustment
+    p[5] = _mm256_fmadd_ps(p[5], pSpatterMaskInv[1], _mm256_mul_ps(pSpatterValue[2], pSpatterMask[1]));    // spatter adjustment
+
+    return RPP_SUCCESS;
+}
+
+inline RppStatus compute_spatter_24_host(__m256 *p, __m256 *pSpatterMaskInv, __m256 *pSpatterMask, __m256 *pSpatterValue)
+{
+    p[0] = _mm256_fmadd_ps(p[0], pSpatterMaskInv[0], _mm256_mul_ps(pSpatterValue[0], pSpatterMask[0]));    // spatter adjustment
+    p[1] = _mm256_fmadd_ps(p[1], pSpatterMaskInv[0], _mm256_mul_ps(pSpatterValue[1], pSpatterMask[0]));    // spatter adjustment
+    p[2] = _mm256_fmadd_ps(p[2], pSpatterMaskInv[0], _mm256_mul_ps(pSpatterValue[2], pSpatterMask[0]));    // spatter adjustment
+
+    return RPP_SUCCESS;
+}
+
+inline RppStatus compute_spatter_16_host(__m256 *p, __m256 *pSpatterMaskInv, __m256 *pSpatterMask, __m256 pSpatterValue)
+{
+    p[0] = _mm256_fmadd_ps(p[0], pSpatterMaskInv[0], _mm256_mul_ps(pSpatterValue, pSpatterMask[0]));    // spatter adjustment
+    p[1] = _mm256_fmadd_ps(p[1], pSpatterMaskInv[1], _mm256_mul_ps(pSpatterValue, pSpatterMask[1]));    // spatter adjustment
+
+    return RPP_SUCCESS;
+}
+
+inline RppStatus compute_spatter_8_host(__m256 *p, __m256 *pSpatterMaskInv, __m256 *pSpatterMask, __m256 *pSpatterValue)
+{
+    p[0] = _mm256_fmadd_ps(p[0], pSpatterMaskInv[0], _mm256_mul_ps(pSpatterValue[0], pSpatterMask[0]));    // spatter adjustment
+
+    return RPP_SUCCESS;
+}
+
 inline RppStatus compute_spatter_48_host(__m128 *p, __m128 *pSpatterMaskInv, __m128 *pSpatterMask, __m128 *pSpatterValue)
 {
     p[0] = _mm_fmadd_ps(p[0], pSpatterMaskInv[0], _mm_mul_ps(pSpatterValue[0], pSpatterMask[0]));    // spatter adjustment
@@ -2172,71 +2219,32 @@
     p[9] = _mm_fmadd_ps(p[9], pSpatterMaskInv[1], _mm_mul_ps(pSpatterValue[2], pSpatterMask[1]));    // spatter adjustment
     p[10] = _mm_fmadd_ps(p[10], pSpatterMaskInv[2], _mm_mul_ps(pSpatterValue[2], pSpatterMask[2]));    // spatter adjustment
     p[11] = _mm_fmadd_ps(p[11], pSpatterMaskInv[3], _mm_mul_ps(pSpatterValue[2], pSpatterMask[3]));    // spatter adjustment
->>>>>>> 7e46397c
-
-    return RPP_SUCCESS;
-}
-
-<<<<<<< HEAD
-inline RppStatus compute_brightness_16_host(__m128 *p, __m128 *pBrightnessParams)
-{
-    p[0] = _mm_fmadd_ps(p[0], pBrightnessParams[0], pBrightnessParams[1]);    // brightness adjustment
-    p[1] = _mm_fmadd_ps(p[1], pBrightnessParams[0], pBrightnessParams[1]);    // brightness adjustment
-    p[2] = _mm_fmadd_ps(p[2], pBrightnessParams[0], pBrightnessParams[1]);    // brightness adjustment
-    p[3] = _mm_fmadd_ps(p[3], pBrightnessParams[0], pBrightnessParams[1]);    // brightness adjustment
-=======
+
+    return RPP_SUCCESS;
+}
+
 inline RppStatus compute_spatter_16_host(__m128 *p, __m128 *pSpatterMaskInv, __m128 *pSpatterMask, __m128 pSpatterValue)
 {
     p[0] = _mm_fmadd_ps(p[0], pSpatterMaskInv[0], _mm_mul_ps(pSpatterValue, pSpatterMask[0]));    // spatter adjustment
     p[1] = _mm_fmadd_ps(p[1], pSpatterMaskInv[1], _mm_mul_ps(pSpatterValue, pSpatterMask[1]));    // spatter adjustment
     p[2] = _mm_fmadd_ps(p[2], pSpatterMaskInv[2], _mm_mul_ps(pSpatterValue, pSpatterMask[2]));    // spatter adjustment
     p[3] = _mm_fmadd_ps(p[3], pSpatterMaskInv[3], _mm_mul_ps(pSpatterValue, pSpatterMask[3]));    // spatter adjustment
->>>>>>> 7e46397c
-
-    return RPP_SUCCESS;
-}
-
-<<<<<<< HEAD
-inline RppStatus compute_brightness_12_host(__m128 *p, __m128 *pBrightnessParams)
-{
-    p[0] = _mm_fmadd_ps(p[0], pBrightnessParams[0], pBrightnessParams[1]);    // brightness adjustment
-    p[1] = _mm_fmadd_ps(p[1], pBrightnessParams[0], pBrightnessParams[1]);    // brightness adjustment
-    p[2] = _mm_fmadd_ps(p[2], pBrightnessParams[0], pBrightnessParams[1]);    // brightness adjustment
-=======
+
+    return RPP_SUCCESS;
+}
+
 inline RppStatus compute_spatter_12_host(__m128 *p, __m128 *pSpatterMaskInv, __m128 *pSpatterMask, __m128 *pSpatterValue)
 {
     p[0] = _mm_fmadd_ps(p[0], pSpatterMaskInv[0], _mm_mul_ps(pSpatterValue[0], pSpatterMask[0]));    // spatter adjustment
     p[1] = _mm_fmadd_ps(p[1], pSpatterMaskInv[0], _mm_mul_ps(pSpatterValue[1], pSpatterMask[0]));    // spatter adjustment
     p[2] = _mm_fmadd_ps(p[2], pSpatterMaskInv[0], _mm_mul_ps(pSpatterValue[2], pSpatterMask[0]));    // spatter adjustment
->>>>>>> 7e46397c
-
-    return RPP_SUCCESS;
-}
-
-<<<<<<< HEAD
-inline RppStatus compute_brightness_8_host(__m256 *p, __m256 *pBrightnessParams)
-{
-    p[0] = _mm256_fmadd_ps(p[0], pBrightnessParams[0], pBrightnessParams[1]);    // brightness adjustment
-
-    return RPP_SUCCESS;
-}
-
-inline RppStatus compute_brightness_8_host(__m128 *p, __m128 *pBrightnessParams)
-{
-    p[0] = _mm_fmadd_ps(p[0], pBrightnessParams[0], pBrightnessParams[1]);    // brightness adjustment
-    p[1] = _mm_fmadd_ps(p[1], pBrightnessParams[0], pBrightnessParams[1]);    // brightness adjustment
-
-    return RPP_SUCCESS;
-}
-
-inline RppStatus compute_brightness_4_host(__m128 *p, __m128 *pBrightnessParams)
-{
-    p[0] = _mm_fmadd_ps(p[0], pBrightnessParams[0], pBrightnessParams[1]);    // brightness adjustment
-=======
+
+    return RPP_SUCCESS;
+}
+
 inline RppStatus compute_spatter_4_host(__m128 *p, __m128 *pSpatterMaskInv, __m128 *pSpatterMask, __m128 *pSpatterValue)
 {
     p[0] = _mm_fmadd_ps(p[0], pSpatterMaskInv[0], _mm_mul_ps(pSpatterValue[0], pSpatterMask[0]));    // spatter adjustment
->>>>>>> 7e46397c
 
     return RPP_SUCCESS;
 }
