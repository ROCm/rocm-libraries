--- conflicted
+++ resolved
@@ -18,12 +18,11 @@
 #define RPPINRANGE(a, x, y)     ((a >= x) && (a <= y) ? 1 : 0)
 #define RPPFLOOR(a)             ((int) a)
 #define RPPCEIL(a)              ((int) (a + 1.0))
-<<<<<<< HEAD
 #define RPPPIXELCHECK(pixel)    (pixel < (Rpp32f) 0) ? ((Rpp32f) 0) : ((pixel < (Rpp32f) 255) ? pixel : ((Rpp32f) 255))
 
 #endif //RPP_CPU_COMMON_H
 
-=======
+
 #define RPPISEVEN(a)            ((a % 2 == 0) ? 1 : 0)
 
 
@@ -118,5 +117,3 @@
 template <typename T, typename U>
 RppStatus compute_hsl_to_rgb_host(T* srcPtr, RppiSize srcSize, U* dstPtr,
                     RppiChnFormat chnFormat, unsigned channel);
->>>>>>> 6450bee0
-
