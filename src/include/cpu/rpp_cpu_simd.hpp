#ifndef AMD_RPP_RPP_CPU_SIMD_HPP
#define AMD_RPP_RPP_CPU_SIMD_HPP

#include "stdio.h"
#include "rppdefs.h"

#if _WIN32
#include <intrin.h>
#else
#include <x86intrin.h>
#include <smmintrin.h>
#include <immintrin.h>
#endif

#define __AVX2__ 1
#define __SSE4_1__ 1

#define M256I(m256i_register) (*((_m256i_union*)&m256i_register))
typedef union
{
    char m256i_i8[32];
    short m256i_i16[16];
    int m256i_i32[8];
    long long m256i_i64[4];
    __m128i m256i_i128[2];
} _m256i_union;

#if defined(_MSC_VER)
#define SIMD_ALIGN_VAR(type, name, alignment) \
    __declspec(align(alignment)) type name
#else
#define SIMD_ALIGN_VAR(type, name, alignment) \
    type __attribute__((__aligned__(alignment))) name
#endif // _MSC_VER

#define SIMD_CONST_PI(name, val0, val1, val2, val3) \
    SIMD_ALIGN_VAR(static const int, _xmm_const_##name[4], 16) = { \
        static_cast<int>(val3), \
        static_cast<int>(val2), \
        static_cast<int>(val1), \
        static_cast<int>(val0)  \
    }

#define SIMD_CONST_PS(name, val0, val1, val2, val3) \
    SIMD_ALIGN_VAR(static const float, _xmm_const_##name[4], 16) = { \
        static_cast<float>(val3), \
        static_cast<float>(val2), \
        static_cast<float>(val1), \
        static_cast<float>(val0)  \
    }

#define SIMD_GET_PS(name) (*(const __m128  *)_xmm_const_##name)

const __m128 xmm_p0 = _mm_set1_ps(0.0f);
const __m128 xmm_p1 = _mm_set1_ps(1.0f);
const __m128 xmm_p2 = _mm_set1_ps(2.0f);
const __m128 xmm_p4 = _mm_set1_ps(4.0f);
const __m128 xmm_p6 = _mm_set1_ps(6.0f);
const __m128 xmm_p16 = _mm_set1_ps(16.0f);
const __m128 xmm_p255 = _mm_set1_ps(255.0f);
const __m128 xmm_p1op255 = _mm_set1_ps(1.0f / 255.0f);
const __m128 xmm_p1op3 = _mm_set1_ps(1.0f / 3.0f);
const __m128 xmm_p2op3 = _mm_set1_ps(2.0f / 3.0f);
const __m128i xmm_px0 = _mm_set1_epi32(0);
const __m128i xmm_px1 = _mm_set1_epi32(1);
const __m128i xmm_px2 = _mm_set1_epi32(2);
const __m128i xmm_px3 = _mm_set1_epi32(3);
const __m128i xmm_px4 = _mm_set1_epi32(4);
const __m128i xmm_px5 = _mm_set1_epi32(5);

const __m256 avx_p0 = _mm256_set1_ps(0.0f);
const __m256 avx_p1 = _mm256_set1_ps(1.0f);
const __m256 avx_p2 = _mm256_set1_ps(2.0f);
const __m256 avx_p4 = _mm256_set1_ps(4.0f);
const __m256 avx_p6 = _mm256_set1_ps(6.0f);
const __m256 avx_p255 = _mm256_set1_ps(255.0f);
const __m256 avx_p1op255 = _mm256_set1_ps(1.0f / 255.0f);
const __m256 avx_p1op3 = _mm256_set1_ps(1.0f / 3.0f);
const __m256 avx_p2op3 = _mm256_set1_ps(2.0f / 3.0f);
const __m256i avx_px0 = _mm256_set1_epi32(0);
const __m256i avx_px1 = _mm256_set1_epi32(1);
const __m256i avx_px2 = _mm256_set1_epi32(2);
const __m256i avx_px3 = _mm256_set1_epi32(3);
const __m256i avx_px4 = _mm256_set1_epi32(4);
const __m256i avx_px5 = _mm256_set1_epi32(5);

const __m128i xmm_pxMask00To03 = _mm_setr_epi8(0, 0x80, 0x80, 0x80, 1, 0x80, 0x80, 0x80, 2, 0x80, 0x80, 0x80, 3, 0x80, 0x80, 0x80);
const __m128i xmm_pxMask04To07 = _mm_setr_epi8(4, 0x80, 0x80, 0x80, 5, 0x80, 0x80, 0x80, 6, 0x80, 0x80, 0x80, 7, 0x80, 0x80, 0x80);
const __m128i xmm_pxMask08To11 = _mm_setr_epi8(8, 0x80, 0x80, 0x80, 9, 0x80, 0x80, 0x80, 10, 0x80, 0x80, 0x80, 11, 0x80, 0x80, 0x80);
const __m128i xmm_pxMask12To15 = _mm_setr_epi8(12, 0x80, 0x80, 0x80, 13, 0x80, 0x80, 0x80, 14, 0x80, 0x80, 0x80, 15, 0x80, 0x80, 0x80);

const __m128i xmm_pxMask03To00 = _mm_setr_epi8(3, 0x80, 0x80, 0x80, 2, 0x80, 0x80, 0x80, 1, 0x80, 0x80, 0x80, 0, 0x80, 0x80, 0x80);
const __m128i xmm_pxMask07To04 = _mm_setr_epi8(7, 0x80, 0x80, 0x80, 6, 0x80, 0x80, 0x80, 5, 0x80, 0x80, 0x80, 4, 0x80, 0x80, 0x80);
const __m128i xmm_pxMask11To08 = _mm_setr_epi8(11, 0x80, 0x80, 0x80, 10, 0x80, 0x80, 0x80, 9, 0x80, 0x80, 0x80, 8, 0x80, 0x80, 0x80);
const __m128i xmm_pxMask15To12 = _mm_setr_epi8(15, 0x80, 0x80, 0x80, 14, 0x80, 0x80, 0x80, 13, 0x80, 0x80, 0x80, 12, 0x80, 0x80, 0x80);

const __m128i xmm_pxMaskR = _mm_setr_epi8(0, 0x80, 0x80, 0x80, 3, 0x80, 0x80, 0x80, 6, 0x80, 0x80, 0x80, 9, 0x80, 0x80, 0x80);
const __m128i xmm_pxMaskG = _mm_setr_epi8(1, 0x80, 0x80, 0x80, 4, 0x80, 0x80, 0x80, 7, 0x80, 0x80, 0x80, 10, 0x80, 0x80, 0x80);
const __m128i xmm_pxMaskB = _mm_setr_epi8(2, 0x80, 0x80, 0x80, 5, 0x80, 0x80, 0x80, 8, 0x80, 0x80, 0x80, 11, 0x80, 0x80, 0x80);

const __m128i xmm_pxMaskRMirror = _mm_setr_epi8(9, 0x80, 0x80, 0x80, 6, 0x80, 0x80, 0x80, 3, 0x80, 0x80, 0x80, 0, 0x80, 0x80, 0x80);
const __m128i xmm_pxMaskGMirror = _mm_setr_epi8(10, 0x80, 0x80, 0x80, 7, 0x80, 0x80, 0x80, 4, 0x80, 0x80, 0x80, 1, 0x80, 0x80, 0x80);
const __m128i xmm_pxMaskBMirror = _mm_setr_epi8(11, 0x80, 0x80, 0x80, 8, 0x80, 0x80, 0x80, 5, 0x80, 0x80, 0x80, 2, 0x80, 0x80, 0x80);
// Print helpers

inline void rpp_mm_print_epi8(__m128i vPrintArray)
{
    char printArray[16];
    _mm_storeu_si128((__m128i *)printArray, vPrintArray);
    printf("\n");
    for (int ct = 0; ct < 16; ct++)
    {
        printf("%d ", printArray[ct]);
    }
}

inline void rpp_mm_print_epi32(__m128i vPrintArray)
{
    int printArray[4];
    _mm_storeu_si128((__m128i *)printArray, vPrintArray);
    printf("\n");
    for (int ct = 0; ct < 4; ct++)
    {
        printf("%d ", printArray[ct]);
    }
}

inline void rpp_mm_print_ps(__m128 vPrintArray)
{
    float printArray[4];
    _mm_storeu_ps(printArray, vPrintArray);
    printf("\n");
    for (int ct = 0; ct < 4; ct++)
    {
        printf("%0.6f ", printArray[ct]);
    }
}

inline void rpp_mm256_print_epi8(__m256i vPrintArray)
{
    unsigned char printArray[32];
    _mm256_storeu_si256((__m256i *)printArray, vPrintArray);
    printf("\n");
    for (int ct = 0; ct < 32; ct++)
    {
        printf("%d ", printArray[ct]);
    }
}

inline void rpp_mm256_print_epi32(__m256i vPrintArray)
{
    int printArray[8];
    _mm256_storeu_si256((__m256i *)printArray, vPrintArray);
    printf("\n");
    for (int ct = 0; ct < 8; ct++)
    {
        printf("%d ", printArray[ct]);
    }
}

inline void rpp_mm256_print_ps(__m256 vPrintArray)
{
    float printArray[8];
    _mm256_storeu_ps(printArray, vPrintArray);
    printf("\n");
    for (int ct = 0; ct < 8; ct++)
    {
        printf("%0.6f ", printArray[ct]);
    }
}

// SSE loads and stores

inline RppStatus rpp_load48_u8pkd3_to_f32pln3(Rpp8u *srcPtr, __m128 *p)
{
    __m128i px[4];

    px[0] = _mm_loadu_si128((__m128i *)srcPtr);           /* load [R01|G01|B01|R02|G02|B02|R03|G03|B03|R04|G04|B04|R05|G05|B05|R06] - Need RGB 01-04 */
    px[1] = _mm_loadu_si128((__m128i *)(srcPtr + 12));    /* load [R05|G05|B05|R06|G06|B06|R07|G07|B07|R08|G08|B08|R09|G09|B09|R10] - Need RGB 05-08 */
    px[2] = _mm_loadu_si128((__m128i *)(srcPtr + 24));    /* load [R09|G09|B09|R10|G10|B10|R11|G11|B11|R12|G12|B12|R13|G13|B13|R14] - Need RGB 09-12 */
    px[3] = _mm_loadu_si128((__m128i *)(srcPtr + 36));    /* load [R13|G13|B13|R14|G14|B14|R15|G15|B15|R16|G16|B16|R17|G17|B17|R18] - Need RGB 13-16 */
    p[0] = _mm_cvtepi32_ps(_mm_shuffle_epi8(px[0], xmm_pxMaskR));    /* Contains R01-04 */
    p[1] = _mm_cvtepi32_ps(_mm_shuffle_epi8(px[1], xmm_pxMaskR));    /* Contains R05-08 */
    p[2] = _mm_cvtepi32_ps(_mm_shuffle_epi8(px[2], xmm_pxMaskR));    /* Contains R09-12 */
    p[3] = _mm_cvtepi32_ps(_mm_shuffle_epi8(px[3], xmm_pxMaskR));    /* Contains R13-16 */
    p[4] = _mm_cvtepi32_ps(_mm_shuffle_epi8(px[0], xmm_pxMaskG));    /* Contains G01-04 */
    p[5] = _mm_cvtepi32_ps(_mm_shuffle_epi8(px[1], xmm_pxMaskG));    /* Contains G05-08 */
    p[6] = _mm_cvtepi32_ps(_mm_shuffle_epi8(px[2], xmm_pxMaskG));    /* Contains G09-12 */
    p[7] = _mm_cvtepi32_ps(_mm_shuffle_epi8(px[3], xmm_pxMaskG));    /* Contains G13-16 */
    p[8] = _mm_cvtepi32_ps(_mm_shuffle_epi8(px[0], xmm_pxMaskB));    /* Contains B01-04 */
    p[9] = _mm_cvtepi32_ps(_mm_shuffle_epi8(px[1], xmm_pxMaskB));    /* Contains B05-08 */
    p[10] = _mm_cvtepi32_ps(_mm_shuffle_epi8(px[2], xmm_pxMaskB));    /* Contains B09-12 */
    p[11] = _mm_cvtepi32_ps(_mm_shuffle_epi8(px[3], xmm_pxMaskB));    /* Contains B13-16 */

    return RPP_SUCCESS;
}

inline RppStatus rpp_store48_f32pln3_to_u8pln3(Rpp8u *dstPtrR, Rpp8u *dstPtrG, Rpp8u *dstPtrB, __m128 *p)
{
    __m128i px[8];

    px[4] = _mm_cvtps_epi32(p[0]);    /* convert to int32 for R */
    px[5] = _mm_cvtps_epi32(p[1]);    /* convert to int32 for R */
    px[6] = _mm_cvtps_epi32(p[2]);    /* convert to int32 for R */
    px[7] = _mm_cvtps_epi32(p[3]);    /* convert to int32 for R */
    px[4] = _mm_packus_epi32(px[4], px[5]);    /* pack pixels 0-7 for R */
    px[5] = _mm_packus_epi32(px[6], px[7]);    /* pack pixels 8-15 for R */
    px[0] = _mm_packus_epi16(px[4], px[5]);    /* pack pixels 0-15 for R */
    px[4] = _mm_cvtps_epi32(p[4]);    /* convert to int32 for G */
    px[5] = _mm_cvtps_epi32(p[5]);    /* convert to int32 for G */
    px[6] = _mm_cvtps_epi32(p[6]);    /* convert to int32 for G */
    px[7] = _mm_cvtps_epi32(p[7]);    /* convert to int32 for G */
    px[4] = _mm_packus_epi32(px[4], px[5]);    /* pack pixels 0-7 for G */
    px[5] = _mm_packus_epi32(px[6], px[7]);    /* pack pixels 8-15 for G */
    px[1] = _mm_packus_epi16(px[4], px[5]);    /* pack pixels 0-15 for G */
    px[4] = _mm_cvtps_epi32(p[8]);    /* convert to int32 for B */
    px[5] = _mm_cvtps_epi32(p[9]);    /* convert to int32 for B */
    px[6] = _mm_cvtps_epi32(p[10]);    /* convert to int32 for B */
    px[7] = _mm_cvtps_epi32(p[11]);    /* convert to int32 for B */
    px[4] = _mm_packus_epi32(px[4], px[5]);    /* pack pixels 0-7 for B */
    px[5] = _mm_packus_epi32(px[6], px[7]);    /* pack pixels 8-15 for B */
    px[2] = _mm_packus_epi16(px[4], px[5]);    /* pack pixels 0-15 for B */
    _mm_storeu_si128((__m128i *)dstPtrR, px[0]);    /* store [R01|R02|R03|R04|R05|R06|R07|R08|R09|R10|R11|R12|R13|R14|R15|R16] */
    _mm_storeu_si128((__m128i *)dstPtrG, px[1]);    /* store [G01|G02|G03|G04|G05|G06|G07|G08|G09|G10|G11|G12|G13|G14|G15|G16] */
    _mm_storeu_si128((__m128i *)dstPtrB, px[2]);    /* store [B01|B02|B03|B04|B05|B06|B07|B08|B09|B10|B11|B12|B13|B14|B15|B16] */

    return RPP_SUCCESS;
}

inline RppStatus rpp_load48_u8pln3_to_f32pln3(Rpp8u *srcPtrR, Rpp8u *srcPtrG, Rpp8u *srcPtrB, __m128 *p)
{
    __m128i px[3];

    px[0] = _mm_loadu_si128((__m128i *)srcPtrR);    /* load [R01|R02|R03|R04|R05|R06|R07|R08|R09|R10|R11|R12|R13|R14|R15|R16] */
    px[1] = _mm_loadu_si128((__m128i *)srcPtrG);    /* load [G01|G02|G03|G04|G05|G06|G07|G08|G09|G10|G11|G12|G13|G14|G15|G16] */
    px[2] = _mm_loadu_si128((__m128i *)srcPtrB);    /* load [B01|B02|B03|B04|B05|B06|B07|B08|B09|B10|B11|B12|B13|B14|B15|B16] */
    p[0] = _mm_cvtepi32_ps(_mm_shuffle_epi8(px[0], xmm_pxMask00To03));    /* Contains R01-04 */
    p[1] = _mm_cvtepi32_ps(_mm_shuffle_epi8(px[0], xmm_pxMask04To07));    /* Contains R05-08 */
    p[2] = _mm_cvtepi32_ps(_mm_shuffle_epi8(px[0], xmm_pxMask08To11));    /* Contains R09-12 */
    p[3] = _mm_cvtepi32_ps(_mm_shuffle_epi8(px[0], xmm_pxMask12To15));    /* Contains R13-16 */
    p[4] = _mm_cvtepi32_ps(_mm_shuffle_epi8(px[1], xmm_pxMask00To03));    /* Contains G01-04 */
    p[5] = _mm_cvtepi32_ps(_mm_shuffle_epi8(px[1], xmm_pxMask04To07));    /* Contains G05-08 */
    p[6] = _mm_cvtepi32_ps(_mm_shuffle_epi8(px[1], xmm_pxMask08To11));    /* Contains G09-12 */
    p[7] = _mm_cvtepi32_ps(_mm_shuffle_epi8(px[1], xmm_pxMask12To15));    /* Contains G13-16 */
    p[8] = _mm_cvtepi32_ps(_mm_shuffle_epi8(px[2], xmm_pxMask00To03));    /* Contains B01-04 */
    p[9] = _mm_cvtepi32_ps(_mm_shuffle_epi8(px[2], xmm_pxMask04To07));    /* Contains B05-08 */
    p[10] = _mm_cvtepi32_ps(_mm_shuffle_epi8(px[2], xmm_pxMask08To11));    /* Contains B09-12 */
    p[11] = _mm_cvtepi32_ps(_mm_shuffle_epi8(px[2], xmm_pxMask12To15));    /* Contains B13-16 */

    return RPP_SUCCESS;
}

inline RppStatus rpp_store48_f32pln3_to_u8pkd3(Rpp8u *dstPtr, __m128 *p)
{
    __m128i px[7];
    __m128i pxMask = _mm_setr_epi8(0, 4, 8, 1, 5, 9, 2, 6, 10, 3, 7, 11, 12, 13, 14, 15);
    __m128i pxZero = _mm_setzero_si128();

    px[4] = _mm_cvtps_epi32(p[0]);    /* convert to int32 for R01-04 */
    px[5] = _mm_cvtps_epi32(p[4]);    /* convert to int32 for G01-04 */
    px[6] = _mm_cvtps_epi32(p[8]);    /* convert to int32 for B01-04 */
    px[4] = _mm_packus_epi32(px[4], px[5]);    /* pack pixels 0-7 as R01-04|G01-04 */
    px[5] = _mm_packus_epi32(px[6], pxZero);    /* pack pixels 8-15 as B01-04|X01-04 */
    px[0] = _mm_packus_epi16(px[4], px[5]);    /* pack pixels 0-15 as [R01|R02|R03|R04|G01|G02|G03|G04|B01|B02|B03|B04|00|00|00|00] */
    px[4] = _mm_cvtps_epi32(p[1]);    /* convert to int32 for R05-08 */
    px[5] = _mm_cvtps_epi32(p[5]);    /* convert to int32 for G05-08 */
    px[6] = _mm_cvtps_epi32(p[9]);    /* convert to int32 for B05-08 */
    px[4] = _mm_packus_epi32(px[4], px[5]);    /* pack pixels 0-7 as R05-08|G05-08 */
    px[5] = _mm_packus_epi32(px[6], pxZero);    /* pack pixels 8-15 as B05-08|X01-04 */
    px[1] = _mm_packus_epi16(px[4], px[5]);    /* pack pixels 0-15 as [R05|R06|R07|R08|G05|G06|G07|G08|B05|B06|B07|B08|00|00|00|00] */
    px[4] = _mm_cvtps_epi32(p[2]);    /* convert to int32 for R09-12 */
    px[5] = _mm_cvtps_epi32(p[6]);    /* convert to int32 for G09-12 */
    px[6] = _mm_cvtps_epi32(p[10]);    /* convert to int32 for B09-12 */
    px[4] = _mm_packus_epi32(px[4], px[5]);    /* pack pixels 0-7 as R09-12|G09-12 */
    px[5] = _mm_packus_epi32(px[6], pxZero);    /* pack pixels 8-15 as B09-12|X01-04 */
    px[2] = _mm_packus_epi16(px[4], px[5]);    /* pack pixels 0-15 as [R09|R10|R11|R12|G09|G10|G11|G12|B09|B10|B11|B12|00|00|00|00] */
    px[4] = _mm_cvtps_epi32(p[3]);    /* convert to int32 for R13-16 */
    px[5] = _mm_cvtps_epi32(p[7]);    /* convert to int32 for G13-16 */
    px[6] = _mm_cvtps_epi32(p[11]);    /* convert to int32 for B13-16 */
    px[4] = _mm_packus_epi32(px[4], px[5]);    /* pack pixels 0-7 as R13-16|G13-16 */
    px[5] = _mm_packus_epi32(px[6], pxZero);    /* pack pixels 8-15 as B13-16|X01-04 */
    px[3] = _mm_packus_epi16(px[4], px[5]);    /* pack pixels 0-15 as [R13|R14|R15|R16|G13|G14|G15|G16|B13|B14|B15|B16|00|00|00|00] */
    px[0] = _mm_shuffle_epi8(px[0], pxMask);    /* shuffle to get [R01|G01|B01|R02|G02|B02|R03|G03|B03|R04|G04|B04|00|00|00|00] */
    px[1] = _mm_shuffle_epi8(px[1], pxMask);    /* shuffle to get [R05|G05|B05|R06|G06|B06|R07|G07|B07|R08|G08|B08|00|00|00|00] */
    px[2] = _mm_shuffle_epi8(px[2], pxMask);    /* shuffle to get [R09|G09|B09|R10|G10|B10|R11|G11|B11|R12|G12|B12|00|00|00|00] */
    px[3] = _mm_shuffle_epi8(px[3], pxMask);    /* shuffle to get [R13|G13|B13|R14|G14|B14|R15|G15|B15|R16|G16|B16|00|00|00|00] */
    _mm_storeu_si128((__m128i *)dstPtr, px[0]);           /* store [R01|G01|B01|R02|G02|B02|R03|G03|B03|R04|G04|B04|00|00|00|00] */
    _mm_storeu_si128((__m128i *)(dstPtr + 12), px[1]);    /* store [R05|G05|B05|R06|G06|B06|R07|G07|B07|R08|G08|B08|00|00|00|00] */
    _mm_storeu_si128((__m128i *)(dstPtr + 24), px[2]);    /* store [R09|G09|B09|R10|G10|B10|R11|G11|B11|R12|G12|B12|00|00|00|00] */
    _mm_storeu_si128((__m128i *)(dstPtr + 36), px[3]);    /* store [R13|G13|B13|R14|G14|B14|R15|G15|B15|R16|G16|B16|00|00|00|00] */

    return RPP_SUCCESS;
}

inline RppStatus rpp_load48_u8pkd3_to_u8pln3(Rpp8u *srcPtr, __m128i *px)
{
    __m128i pxSrc[8];
    __m128i pxMask = _mm_setr_epi8(0, 3, 6, 9, 1, 4, 7, 10, 2, 5, 8, 11, 12, 13, 14, 15);
    __m128i pxMaskRGB = _mm_setr_epi8(0, 4, 8, 12, 2, 6, 10, 14, 1, 5, 9, 13, 3, 7, 11, 15);

    pxSrc[0] = _mm_loadu_si128((__m128i *)srcPtr);           /* load [R01|G01|B01|R02|G02|B02|R03|G03|B03|R04|G04|B04|R05|G05|B05|R06] - Need RGB 01-04 */
    pxSrc[1] = _mm_loadu_si128((__m128i *)(srcPtr + 12));    /* load [R05|G05|B05|R06|G06|B06|R07|G07|B07|R08|G08|B08|R09|G09|B09|R10] - Need RGB 05-08 */
    pxSrc[2] = _mm_loadu_si128((__m128i *)(srcPtr + 24));    /* load [R09|G09|B09|R10|G10|B10|R11|G11|B11|R12|G12|B12|R13|G13|B13|R14] - Need RGB 09-12 */
    pxSrc[3] = _mm_loadu_si128((__m128i *)(srcPtr + 36));    /* load [R13|G13|B13|R14|G14|B14|R15|G15|B15|R16|G16|B16|R17|G17|B17|R18] - Need RGB 13-16 */
    pxSrc[0] = _mm_shuffle_epi8(pxSrc[0], pxMask);    /* shuffle to get [R01|R02|R03|R04|G01|G02|G03|G04 || B01|B02|B03|B04|R05|G05|B05|R06] - Need R01-04, G01-04, B01-04 */
    pxSrc[1] = _mm_shuffle_epi8(pxSrc[1], pxMask);    /* shuffle to get [R05|R06|R07|R08|G05|G06|G07|G08 || B05|B06|B07|B08|R09|G09|B09|R10] - Need R05-08, G05-08, B05-08 */
    pxSrc[2] = _mm_shuffle_epi8(pxSrc[2], pxMask);    /* shuffle to get [R09|R10|R11|R12|G09|G10|G11|G12 || B09|B10|B11|B12|R13|G13|B13|R14] - Need R09-12, G09-12, B09-12 */
    pxSrc[3] = _mm_shuffle_epi8(pxSrc[3], pxMask);    /* shuffle to get [R13|R14|R15|R16|G13|G14|G15|G16 || B13|B14|B15|B16|R17|G17|B17|R18] - Need R13-16, G13-16, B13-16 */
    pxSrc[4] = _mm_unpacklo_epi8(pxSrc[0], pxSrc[1]);    /* unpack 8 lo-pixels of pxSrc[0] and pxSrc[1] */
    pxSrc[5] = _mm_unpacklo_epi8(pxSrc[2], pxSrc[3]);    /* unpack 8 lo-pixels of pxSrc[2] and pxSrc[3] */
    pxSrc[6] = _mm_unpackhi_epi8(pxSrc[0], pxSrc[1]);    /* unpack 8 hi-pixels of pxSrc[0] and pxSrc[1] */
    pxSrc[7] = _mm_unpackhi_epi8(pxSrc[2], pxSrc[3]);    /* unpack 8 hi-pixels of pxSrc[2] and pxSrc[3] */
    px[0] = _mm_shuffle_epi8(_mm_unpacklo_epi8(pxSrc[4], pxSrc[5]), pxMaskRGB);    /* unpack 8 lo-pixels of pxSrc[4] and pxSrc[5] to get R01-16 */
    px[1] = _mm_shuffle_epi8(_mm_unpackhi_epi8(pxSrc[4], pxSrc[5]), pxMaskRGB);    /* unpack 8 hi-pixels of pxSrc[4] and pxSrc[5] to get G01-16 */
    px[2] = _mm_shuffle_epi8(_mm_unpacklo_epi8(pxSrc[6], pxSrc[7]), pxMaskRGB);    /* unpack 8 lo-pixels of pxSrc[6] and pxSrc[7] to get B01-16 */

    return RPP_SUCCESS;
}

inline RppStatus rpp_store48_u8pln3_to_u8pln3(Rpp8u *dstPtrR, Rpp8u *dstPtrG, Rpp8u *dstPtrB, __m128i *px)
{
    _mm_storeu_si128((__m128i *)dstPtrR, px[0]);    /* store [R01|R02|R03|R04|R05|R06|R07|R08|R09|R10|R11|R12|R13|R14|R15|R16] */
    _mm_storeu_si128((__m128i *)dstPtrG, px[1]);    /* store [G01|G02|G03|G04|G05|G06|G07|G08|G09|G10|G11|G12|G13|G14|G15|G16] */
    _mm_storeu_si128((__m128i *)dstPtrB, px[2]);    /* store [B01|B02|B03|B04|B05|B06|B07|B08|B09|B10|B11|B12|B13|B14|B15|B16] */

    return RPP_SUCCESS;
}

inline RppStatus rpp_load48_u8pln3_to_u8pln3(Rpp8u *srcPtrR, Rpp8u *srcPtrG, Rpp8u *srcPtrB, __m128i *px)
{
    px[0] = _mm_loadu_si128((__m128i *)srcPtrR);    /* load [R01|R02|R03|R04|R05|R06|R07|R08|R09|R10|R11|R12|R13|R14|R15|R16] */
    px[1] = _mm_loadu_si128((__m128i *)srcPtrG);    /* load [G01|G02|G03|G04|G05|G06|G07|G08|G09|G10|G11|G12|G13|G14|G15|G16] */
    px[2] = _mm_loadu_si128((__m128i *)srcPtrB);    /* load [B01|B02|B03|B04|B05|B06|B07|B08|B09|B10|B11|B12|B13|B14|B15|B16] */

    return RPP_SUCCESS;
}

inline RppStatus rpp_store48_u8pln3_to_u8pkd3(Rpp8u *dstPtr, __m128i *px)
{
    __m128i pxDst[4];
    __m128i pxZero = _mm_setzero_si128();
    __m128i pxMaskRGBAtoRGB = _mm_setr_epi8(0, 1, 2, 4, 5, 6, 8, 9, 10, 12, 13, 14, 3, 7, 11, 15);
    pxDst[0] = _mm_unpacklo_epi8(px[1], pxZero);
    pxDst[1] = _mm_unpackhi_epi8(px[1], pxZero);
    pxDst[2] = _mm_unpacklo_epi8(px[0], px[2]);
    pxDst[3] = _mm_unpackhi_epi8(px[0], px[2]);
    _mm_storeu_si128((__m128i *)dstPtr, _mm_shuffle_epi8(_mm_unpacklo_epi8(pxDst[2], pxDst[0]), pxMaskRGBAtoRGB));           /* store [R01|G01|B01|R02|G02|B02|R03|G03|B03|R04|G04|B04|00|00|00|00] */
    _mm_storeu_si128((__m128i *)(dstPtr + 12), _mm_shuffle_epi8(_mm_unpackhi_epi8(pxDst[2], pxDst[0]), pxMaskRGBAtoRGB));    /* store [R05|G05|B05|R06|G06|B06|R07|G07|B07|R08|G08|B08|00|00|00|00] */
    _mm_storeu_si128((__m128i *)(dstPtr + 24), _mm_shuffle_epi8(_mm_unpacklo_epi8(pxDst[3], pxDst[1]), pxMaskRGBAtoRGB));    /* store [R09|G09|B09|R10|G10|B10|R11|G11|B11|R12|G12|B12|00|00|00|00] */
    _mm_storeu_si128((__m128i *)(dstPtr + 36), _mm_shuffle_epi8(_mm_unpackhi_epi8(pxDst[3], pxDst[1]), pxMaskRGBAtoRGB));    /* store [R13|G13|B13|R14|G14|B14|R15|G15|B15|R16|G16|B16|00|00|00|00] */

    return RPP_SUCCESS;
}

inline RppStatus rpp_load16_u8_to_f32(Rpp8u *srcPtr, __m128 *p)
{
    __m128i px[2];
    __m128i pxZero = _mm_setzero_si128();

    px[0] =  _mm_loadu_si128((__m128i *)srcPtr);    /* load pixels 0-15 */
    px[1] = _mm_unpackhi_epi8(px[0], pxZero);    /* pixels 8-15 */
    px[0] = _mm_unpacklo_epi8(px[0], pxZero);    /* pixels 0-7 */
    p[0] = _mm_cvtepi32_ps(_mm_unpacklo_epi16(px[0], pxZero));    /* pixels 0-3 */
    p[1] = _mm_cvtepi32_ps(_mm_unpackhi_epi16(px[0], pxZero));    /* pixels 4-7 */
    p[2] = _mm_cvtepi32_ps(_mm_unpacklo_epi16(px[1], pxZero));    /* pixels 8-11 */
    p[3] = _mm_cvtepi32_ps(_mm_unpackhi_epi16(px[1], pxZero));    /* pixels 12-15 */

    return RPP_SUCCESS;
}

inline RppStatus rpp_store16_f32_to_u8(Rpp8u *dstPtr, __m128 *p)
{
    __m128i px[4];

    px[0] = _mm_cvtps_epi32(p[0]);    /* pixels 0-3 */
    px[1] = _mm_cvtps_epi32(p[1]);    /* pixels 4-7 */
    px[2] = _mm_cvtps_epi32(p[2]);    /* pixels 8-11 */
    px[3] = _mm_cvtps_epi32(p[3]);    /* pixels 12-15 */
    px[0] = _mm_packus_epi32(px[0], px[1]);    /* pixels 0-7 */
    px[1] = _mm_packus_epi32(px[2], px[3]);    /* pixels 8-15 */
    px[0] = _mm_packus_epi16(px[0], px[1]);    /* pixels 0-15 */
    _mm_storeu_si128((__m128i *)dstPtr, px[0]);    /* store pixels 0-15 */

    return RPP_SUCCESS;
}

inline RppStatus rpp_load16_f32_to_f32(Rpp32f *srcPtr, __m128 *p)
{
    p[0] = _mm_loadu_ps(srcPtr);
    p[1] = _mm_loadu_ps(srcPtr + 4);
    p[2] = _mm_loadu_ps(srcPtr + 8);
    p[3] = _mm_loadu_ps(srcPtr + 12);

    return RPP_SUCCESS;
}

inline RppStatus rpp_load12_f32pkd3_to_f32pln3(Rpp32f *srcPtr, __m128 *p)
{
    p[0] = _mm_loadu_ps(srcPtr);
    p[1] = _mm_loadu_ps(srcPtr + 3);
    p[2] = _mm_loadu_ps(srcPtr + 6);
    p[3] = _mm_loadu_ps(srcPtr + 9);
    _MM_TRANSPOSE4_PS(p[0], p[1], p[2], p[3]);

    return RPP_SUCCESS;
}

inline RppStatus rpp_store12_f32pln3_to_f32pln3(Rpp32f *dstPtrR, Rpp32f *dstPtrG, Rpp32f *dstPtrB, __m128 *p)
{
    _mm_storeu_ps(dstPtrR, p[0]);
    _mm_storeu_ps(dstPtrG, p[1]);
    _mm_storeu_ps(dstPtrB, p[2]);

    return RPP_SUCCESS;
}

inline RppStatus rpp_load12_f32pln3_to_f32pln3(Rpp32f *srcPtrR, Rpp32f *srcPtrG, Rpp32f *srcPtrB, __m128 *p)
{
    p[0] = _mm_loadu_ps(srcPtrR);
    p[1] = _mm_loadu_ps(srcPtrG);
    p[2] = _mm_loadu_ps(srcPtrB);

    return RPP_SUCCESS;
}

inline RppStatus rpp_store12_f32pln3_to_f32pkd3(Rpp32f *dstPtr, __m128 *p)
{
    _MM_TRANSPOSE4_PS(p[0], p[1], p[2], p[3]);
    _mm_storeu_ps(dstPtr, p[0]);
    _mm_storeu_ps(&dstPtr[3], p[1]);
    _mm_storeu_ps(&dstPtr[6], p[2]);
    _mm_storeu_ps(&dstPtr[9], p[3]);

    return RPP_SUCCESS;
}

inline RppStatus rpp_load4_f32_to_f32(Rpp32f *srcPtr, __m128 *p)
{
    p[0] = _mm_loadu_ps(srcPtr);

    return RPP_SUCCESS;
}

inline RppStatus rpp_store4_f32_to_f32(Rpp32f *dstPtr, __m128 *p)
{
    _mm_storeu_ps(dstPtr, p[0]);

    return RPP_SUCCESS;
}

inline RppStatus rpp_load48_i8pkd3_to_f32pln3(Rpp8s *srcPtr, __m128 *p)
{
    __m128i px[4];
    __m128i pxConvertI8 = _mm_set1_epi8((char)128);

    px[0] = _mm_add_epi8(pxConvertI8, _mm_loadu_si128((__m128i *)srcPtr));           /* add I8 conversion param to load [R01|G01|B01|R02|G02|B02|R03|G03|B03|R04|G04|B04|R05|G05|B05|R06] - Need RGB 01-04 */
    px[1] = _mm_add_epi8(pxConvertI8, _mm_loadu_si128((__m128i *)(srcPtr + 12)));    /* add I8 conversion param to load [R05|G05|B05|R06|G06|B06|R07|G07|B07|R08|G08|B08|R09|G09|B09|R10] - Need RGB 05-08 */
    px[2] = _mm_add_epi8(pxConvertI8, _mm_loadu_si128((__m128i *)(srcPtr + 24)));    /* add I8 conversion param to load [R09|G09|B09|R10|G10|B10|R11|G11|B11|R12|G12|B12|R13|G13|B13|R14] - Need RGB 09-12 */
    px[3] = _mm_add_epi8(pxConvertI8, _mm_loadu_si128((__m128i *)(srcPtr + 36)));    /* add I8 conversion param to load [R13|G13|B13|R14|G14|B14|R15|G15|B15|R16|G16|B16|R17|G17|B17|R18] - Need RGB 13-16 */
    p[0] = _mm_cvtepi32_ps(_mm_shuffle_epi8(px[0], xmm_pxMaskR));    /* Contains R01-04 */
    p[1] = _mm_cvtepi32_ps(_mm_shuffle_epi8(px[1], xmm_pxMaskR));    /* Contains R05-08 */
    p[2] = _mm_cvtepi32_ps(_mm_shuffle_epi8(px[2], xmm_pxMaskR));    /* Contains R09-12 */
    p[3] = _mm_cvtepi32_ps(_mm_shuffle_epi8(px[3], xmm_pxMaskR));    /* Contains R13-16 */
    p[4] = _mm_cvtepi32_ps(_mm_shuffle_epi8(px[0], xmm_pxMaskG));    /* Contains G01-04 */
    p[5] = _mm_cvtepi32_ps(_mm_shuffle_epi8(px[1], xmm_pxMaskG));    /* Contains G05-08 */
    p[6] = _mm_cvtepi32_ps(_mm_shuffle_epi8(px[2], xmm_pxMaskG));    /* Contains G09-12 */
    p[7] = _mm_cvtepi32_ps(_mm_shuffle_epi8(px[3], xmm_pxMaskG));    /* Contains G13-16 */
    p[8] = _mm_cvtepi32_ps(_mm_shuffle_epi8(px[0], xmm_pxMaskB));    /* Contains B01-04 */
    p[9] = _mm_cvtepi32_ps(_mm_shuffle_epi8(px[1], xmm_pxMaskB));    /* Contains B05-08 */
    p[10] = _mm_cvtepi32_ps(_mm_shuffle_epi8(px[2], xmm_pxMaskB));    /* Contains B09-12 */
    p[11] = _mm_cvtepi32_ps(_mm_shuffle_epi8(px[3], xmm_pxMaskB));    /* Contains B13-16 */

    return RPP_SUCCESS;
}

inline RppStatus rpp_store48_f32pln3_to_i8pln3(Rpp8s *dstPtrR, Rpp8s *dstPtrG, Rpp8s *dstPtrB, __m128 *p)
{
    __m128i px[8];
    __m128i pxConvertI8 = _mm_set1_epi8((char)128);

    px[4] = _mm_cvtps_epi32(p[0]);    /* convert to int32 for R */
    px[5] = _mm_cvtps_epi32(p[1]);    /* convert to int32 for R */
    px[6] = _mm_cvtps_epi32(p[2]);    /* convert to int32 for R */
    px[7] = _mm_cvtps_epi32(p[3]);    /* convert to int32 for R */
    px[4] = _mm_packus_epi32(px[4], px[5]);    /* pack pixels 0-7 for R */
    px[5] = _mm_packus_epi32(px[6], px[7]);    /* pack pixels 8-15 for R */
    px[0] = _mm_packus_epi16(px[4], px[5]);    /* pack pixels 0-15 for R */
    px[4] = _mm_cvtps_epi32(p[4]);    /* convert to int32 for G */
    px[5] = _mm_cvtps_epi32(p[5]);    /* convert to int32 for G */
    px[6] = _mm_cvtps_epi32(p[6]);    /* convert to int32 for G */
    px[7] = _mm_cvtps_epi32(p[7]);    /* convert to int32 for G */
    px[4] = _mm_packus_epi32(px[4], px[5]);    /* pack pixels 0-7 for G */
    px[5] = _mm_packus_epi32(px[6], px[7]);    /* pack pixels 8-15 for G */
    px[1] = _mm_packus_epi16(px[4], px[5]);    /* pack pixels 0-15 for G */
    px[4] = _mm_cvtps_epi32(p[8]);    /* convert to int32 for B */
    px[5] = _mm_cvtps_epi32(p[9]);    /* convert to int32 for B */
    px[6] = _mm_cvtps_epi32(p[10]);    /* convert to int32 for B */
    px[7] = _mm_cvtps_epi32(p[11]);    /* convert to int32 for B */
    px[4] = _mm_packus_epi32(px[4], px[5]);    /* pack pixels 0-7 for B */
    px[5] = _mm_packus_epi32(px[6], px[7]);    /* pack pixels 8-15 for B */
    px[2] = _mm_packus_epi16(px[4], px[5]);    /* pack pixels 0-15 for B */
    px[0] = _mm_sub_epi8(px[0], pxConvertI8);    /* convert back to i8 for px0 store */
    px[1] = _mm_sub_epi8(px[1], pxConvertI8);    /* convert back to i8 for px1 store */
    px[2] = _mm_sub_epi8(px[2], pxConvertI8);    /* convert back to i8 for px2 store */
    _mm_storeu_si128((__m128i *)dstPtrR, px[0]);    /* store [R01|R02|R03|R04|R05|R06|R07|R08|R09|R10|R11|R12|R13|R14|R15|R16] */
    _mm_storeu_si128((__m128i *)dstPtrG, px[1]);    /* store [G01|G02|G03|G04|G05|G06|G07|G08|G09|G10|G11|G12|G13|G14|G15|G16] */
    _mm_storeu_si128((__m128i *)dstPtrB, px[2]);    /* store [B01|B02|B03|B04|B05|B06|B07|B08|B09|B10|B11|B12|B13|B14|B15|B16] */

    return RPP_SUCCESS;
}

inline RppStatus rpp_load48_i8pln3_to_f32pln3(Rpp8s *srcPtrR, Rpp8s *srcPtrG, Rpp8s *srcPtrB, __m128 *p)
{
    __m128i px[3];
    __m128i pxConvertI8 = _mm_set1_epi8((char)128);

    px[0] = _mm_add_epi8(pxConvertI8, _mm_loadu_si128((__m128i *)srcPtrR));    /* add I8 conversion param to load [R01|R02|R03|R04|R05|R06|R07|R08|R09|R10|R11|R12|R13|R14|R15|R16] */
    px[1] = _mm_add_epi8(pxConvertI8, _mm_loadu_si128((__m128i *)srcPtrG));    /* add I8 conversion param to load [G01|G02|G03|G04|G05|G06|G07|G08|G09|G10|G11|G12|G13|G14|G15|G16] */
    px[2] = _mm_add_epi8(pxConvertI8, _mm_loadu_si128((__m128i *)srcPtrB));    /* add I8 conversion param to load [B01|B02|B03|B04|B05|B06|B07|B08|B09|B10|B11|B12|B13|B14|B15|B16] */
    p[0] = _mm_cvtepi32_ps(_mm_shuffle_epi8(px[0], xmm_pxMask00To03));    /* Contains R01-04 */
    p[1] = _mm_cvtepi32_ps(_mm_shuffle_epi8(px[0], xmm_pxMask04To07));    /* Contains R05-08 */
    p[2] = _mm_cvtepi32_ps(_mm_shuffle_epi8(px[0], xmm_pxMask08To11));    /* Contains R09-12 */
    p[3] = _mm_cvtepi32_ps(_mm_shuffle_epi8(px[0], xmm_pxMask12To15));    /* Contains R13-16 */
    p[4] = _mm_cvtepi32_ps(_mm_shuffle_epi8(px[1], xmm_pxMask00To03));    /* Contains G01-04 */
    p[5] = _mm_cvtepi32_ps(_mm_shuffle_epi8(px[1], xmm_pxMask04To07));    /* Contains G05-08 */
    p[6] = _mm_cvtepi32_ps(_mm_shuffle_epi8(px[1], xmm_pxMask08To11));    /* Contains G09-12 */
    p[7] = _mm_cvtepi32_ps(_mm_shuffle_epi8(px[1], xmm_pxMask12To15));    /* Contains G13-16 */
    p[8] = _mm_cvtepi32_ps(_mm_shuffle_epi8(px[2], xmm_pxMask00To03));    /* Contains B01-04 */
    p[9] = _mm_cvtepi32_ps(_mm_shuffle_epi8(px[2], xmm_pxMask04To07));    /* Contains B05-08 */
    p[10] = _mm_cvtepi32_ps(_mm_shuffle_epi8(px[2], xmm_pxMask08To11));    /* Contains B09-12 */
    p[11] = _mm_cvtepi32_ps(_mm_shuffle_epi8(px[2], xmm_pxMask12To15));    /* Contains B13-16 */

    return RPP_SUCCESS;
}

inline RppStatus rpp_store48_f32pln3_to_i8pkd3(Rpp8s *dstPtr, __m128 *p)
{
    __m128i px[7];
    __m128i pxMask = _mm_setr_epi8(0, 4, 8, 1, 5, 9, 2, 6, 10, 3, 7, 11, 12, 13, 14, 15);
    __m128i pxConvertI8 = _mm_set1_epi8((char)128);
    __m128i pxZero = _mm_setzero_si128();

    px[4] = _mm_cvtps_epi32(p[0]);    /* convert to int32 for R01-04 */
    px[5] = _mm_cvtps_epi32(p[4]);    /* convert to int32 for G01-04 */
    px[6] = _mm_cvtps_epi32(p[8]);    /* convert to int32 for B01-04 */
    px[4] = _mm_packus_epi32(px[4], px[5]);    /* pack pixels 0-7 as R01-04|G01-04 */
    px[5] = _mm_packus_epi32(px[6], pxZero);    /* pack pixels 8-15 as B01-04|X01-04 */
    px[0] = _mm_packus_epi16(px[4], px[5]);    /* pack pixels 0-15 as [R01|R02|R03|R04|G01|G02|G03|G04|B01|B02|B03|B04|00|00|00|00] */
    px[4] = _mm_cvtps_epi32(p[1]);    /* convert to int32 for R05-08 */
    px[5] = _mm_cvtps_epi32(p[5]);    /* convert to int32 for G05-08 */
    px[6] = _mm_cvtps_epi32(p[9]);    /* convert to int32 for B05-08 */
    px[4] = _mm_packus_epi32(px[4], px[5]);    /* pack pixels 0-7 as R05-08|G05-08 */
    px[5] = _mm_packus_epi32(px[6], pxZero);    /* pack pixels 8-15 as B05-08|X01-04 */
    px[1] = _mm_packus_epi16(px[4], px[5]);    /* pack pixels 0-15 as [R05|R06|R07|R08|G05|G06|G07|G08|B05|B06|B07|B08|00|00|00|00] */
    px[4] = _mm_cvtps_epi32(p[2]);    /* convert to int32 for R09-12 */
    px[5] = _mm_cvtps_epi32(p[6]);    /* convert to int32 for G09-12 */
    px[6] = _mm_cvtps_epi32(p[10]);    /* convert to int32 for B09-12 */
    px[4] = _mm_packus_epi32(px[4], px[5]);    /* pack pixels 0-7 as R09-12|G09-12 */
    px[5] = _mm_packus_epi32(px[6], pxZero);    /* pack pixels 8-15 as B09-12|X01-04 */
    px[2] = _mm_packus_epi16(px[4], px[5]);    /* pack pixels 0-15 as [R09|R10|R11|R12|G09|G10|G11|G12|B09|B10|B11|B12|00|00|00|00] */
    px[4] = _mm_cvtps_epi32(p[3]);    /* convert to int32 for R13-16 */
    px[5] = _mm_cvtps_epi32(p[7]);    /* convert to int32 for G13-16 */
    px[6] = _mm_cvtps_epi32(p[11]);    /* convert to int32 for B13-16 */
    px[4] = _mm_packus_epi32(px[4], px[5]);    /* pack pixels 0-7 as R13-16|G13-16 */
    px[5] = _mm_packus_epi32(px[6], pxZero);    /* pack pixels 8-15 as B13-16|X01-04 */
    px[3] = _mm_packus_epi16(px[4], px[5]);    /* pack pixels 0-15 as [R13|R14|R15|R16|G13|G14|G15|G16|B13|B14|B15|B16|00|00|00|00] */
    px[0] = _mm_sub_epi8(px[0], pxConvertI8);    /* convert back to i8 for px0 store */
    px[1] = _mm_sub_epi8(px[1], pxConvertI8);    /* convert back to i8 for px1 store */
    px[2] = _mm_sub_epi8(px[2], pxConvertI8);    /* convert back to i8 for px2 store */
    px[3] = _mm_sub_epi8(px[3], pxConvertI8);    /* convert back to i8 for px3 store */
    px[0] = _mm_shuffle_epi8(px[0], pxMask);    /* shuffle to get [R01|G01|B01|R02|G02|B02|R03|G03|B03|R04|G04|B04|00|00|00|00] */
    px[1] = _mm_shuffle_epi8(px[1], pxMask);    /* shuffle to get [R05|G05|B05|R06|G06|B06|R07|G07|B07|R08|G08|B08|00|00|00|00] */
    px[2] = _mm_shuffle_epi8(px[2], pxMask);    /* shuffle to get [R09|G09|B09|R10|G10|B10|R11|G11|B11|R12|G12|B12|00|00|00|00] */
    px[3] = _mm_shuffle_epi8(px[3], pxMask);    /* shuffle to get [R13|G13|B13|R14|G14|B14|R15|G15|B15|R16|G16|B16|00|00|00|00] */
    _mm_storeu_si128((__m128i *)dstPtr, px[0]);           /* store [R01|G01|B01|R02|G02|B02|R03|G03|B03|R04|G04|B04|00|00|00|00] */
    _mm_storeu_si128((__m128i *)(dstPtr + 12), px[1]);    /* store [R05|G05|B05|R06|G06|B06|R07|G07|B07|R08|G08|B08|00|00|00|00] */
    _mm_storeu_si128((__m128i *)(dstPtr + 24), px[2]);    /* store [R09|G09|B09|R10|G10|B10|R11|G11|B11|R12|G12|B12|00|00|00|00] */
    _mm_storeu_si128((__m128i *)(dstPtr + 36), px[3]);    /* store [R13|G13|B13|R14|G14|B14|R15|G15|B15|R16|G16|B16|00|00|00|00] */

    return RPP_SUCCESS;
}

inline RppStatus rpp_load48_i8pkd3_to_i8pln3(Rpp8s *srcPtr, __m128i *px)
{
    __m128i pxSrc[8];
    __m128i pxMask = _mm_setr_epi8(0, 3, 6, 9, 1, 4, 7, 10, 2, 5, 8, 11, 12, 13, 14, 15);
    __m128i pxMaskRGB = _mm_setr_epi8(0, 4, 8, 12, 2, 6, 10, 14, 1, 5, 9, 13, 3, 7, 11, 15);

    pxSrc[0] = _mm_loadu_si128((__m128i *)srcPtr);           /* load [R01|G01|B01|R02|G02|B02|R03|G03|B03|R04|G04|B04|R05|G05|B05|R06] - Need RGB 01-04 */
    pxSrc[1] = _mm_loadu_si128((__m128i *)(srcPtr + 12));    /* load [R05|G05|B05|R06|G06|B06|R07|G07|B07|R08|G08|B08|R09|G09|B09|R10] - Need RGB 05-08 */
    pxSrc[2] = _mm_loadu_si128((__m128i *)(srcPtr + 24));    /* load [R09|G09|B09|R10|G10|B10|R11|G11|B11|R12|G12|B12|R13|G13|B13|R14] - Need RGB 09-12 */
    pxSrc[3] = _mm_loadu_si128((__m128i *)(srcPtr + 36));    /* load [R13|G13|B13|R14|G14|B14|R15|G15|B15|R16|G16|B16|R17|G17|B17|R18] - Need RGB 13-16 */
    pxSrc[0] = _mm_shuffle_epi8(pxSrc[0], pxMask);    /* shuffle to get [R01|R02|R03|R04|G01|G02|G03|G04 || B01|B02|B03|B04|R05|G05|B05|R06] - Need R01-04, G01-04, B01-04 */
    pxSrc[1] = _mm_shuffle_epi8(pxSrc[1], pxMask);    /* shuffle to get [R05|R06|R07|R08|G05|G06|G07|G08 || B05|B06|B07|B08|R09|G09|B09|R10] - Need R05-08, G05-08, B05-08 */
    pxSrc[2] = _mm_shuffle_epi8(pxSrc[2], pxMask);    /* shuffle to get [R09|R10|R11|R12|G09|G10|G11|G12 || B09|B10|B11|B12|R13|G13|B13|R14] - Need R09-12, G09-12, B09-12 */
    pxSrc[3] = _mm_shuffle_epi8(pxSrc[3], pxMask);    /* shuffle to get [R13|R14|R15|R16|G13|G14|G15|G16 || B13|B14|B15|B16|R17|G17|B17|R18] - Need R13-16, G13-16, B13-16 */
    pxSrc[4] = _mm_unpacklo_epi8(pxSrc[0], pxSrc[1]);    /* unpack 8 lo-pixels of pxSrc[0] and pxSrc[1] */
    pxSrc[5] = _mm_unpacklo_epi8(pxSrc[2], pxSrc[3]);    /* unpack 8 lo-pixels of pxSrc[2] and pxSrc[3] */
    pxSrc[6] = _mm_unpackhi_epi8(pxSrc[0], pxSrc[1]);    /* unpack 8 hi-pixels of pxSrc[0] and pxSrc[1] */
    pxSrc[7] = _mm_unpackhi_epi8(pxSrc[2], pxSrc[3]);    /* unpack 8 hi-pixels of pxSrc[2] and pxSrc[3] */
    px[0] = _mm_shuffle_epi8(_mm_unpacklo_epi8(pxSrc[4], pxSrc[5]), pxMaskRGB);    /* unpack 8 lo-pixels of pxSrc[4] and pxSrc[5] to get R01-16 */
    px[1] = _mm_shuffle_epi8(_mm_unpackhi_epi8(pxSrc[4], pxSrc[5]), pxMaskRGB);    /* unpack 8 hi-pixels of pxSrc[4] and pxSrc[5] to get G01-16 */
    px[2] = _mm_shuffle_epi8(_mm_unpacklo_epi8(pxSrc[6], pxSrc[7]), pxMaskRGB);    /* unpack 8 lo-pixels of pxSrc[6] and pxSrc[7] to get B01-16 */

    return RPP_SUCCESS;
}

inline RppStatus rpp_store48_i8pln3_to_i8pln3(Rpp8s *dstPtrR, Rpp8s *dstPtrG, Rpp8s *dstPtrB, __m128i *px)
{
    _mm_storeu_si128((__m128i *)dstPtrR, px[0]);    /* store [R01|R02|R03|R04|R05|R06|R07|R08|R09|R10|R11|R12|R13|R14|R15|R16] */
    _mm_storeu_si128((__m128i *)dstPtrG, px[1]);    /* store [G01|G02|G03|G04|G05|G06|G07|G08|G09|G10|G11|G12|G13|G14|G15|G16] */
    _mm_storeu_si128((__m128i *)dstPtrB, px[2]);    /* store [B01|B02|B03|B04|B05|B06|B07|B08|B09|B10|B11|B12|B13|B14|B15|B16] */

    return RPP_SUCCESS;
}

inline RppStatus rpp_load48_i8pln3_to_i8pln3(Rpp8s *srcPtrR, Rpp8s *srcPtrG, Rpp8s *srcPtrB, __m128i *px)
{
    px[0] = _mm_loadu_si128((__m128i *)srcPtrR);    /* load [R01|R02|R03|R04|R05|R06|R07|R08|R09|R10|R11|R12|R13|R14|R15|R16] */
    px[1] = _mm_loadu_si128((__m128i *)srcPtrG);    /* load [G01|G02|G03|G04|G05|G06|G07|G08|G09|G10|G11|G12|G13|G14|G15|G16] */
    px[2] = _mm_loadu_si128((__m128i *)srcPtrB);    /* load [B01|B02|B03|B04|B05|B06|B07|B08|B09|B10|B11|B12|B13|B14|B15|B16] */

    return RPP_SUCCESS;
}

inline RppStatus rpp_store48_i8pln3_to_i8pkd3(Rpp8s *dstPtr, __m128i *px)
{
    __m128i pxDst[4];
    __m128i pxZero = _mm_setzero_si128();
    __m128i pxMaskRGBAtoRGB = _mm_setr_epi8(0, 1, 2, 4, 5, 6, 8, 9, 10, 12, 13, 14, 3, 7, 11, 15);
    pxDst[0] = _mm_unpacklo_epi8(px[1], pxZero);    /* unpack 8 lo-pixels of px[1] and pxZero */
    pxDst[1] = _mm_unpackhi_epi8(px[1], pxZero);    /* unpack 8 hi-pixels of px[1] and pxZero */
    pxDst[2] = _mm_unpacklo_epi8(px[0], px[2]);    /* unpack 8 lo-pixels of px[0] and px[2] */
    pxDst[3] = _mm_unpackhi_epi8(px[0], px[2]);    /* unpack 8 hi-pixels of px[0] and px[2] */
    _mm_storeu_si128((__m128i *)dstPtr, _mm_shuffle_epi8(_mm_unpacklo_epi8(pxDst[2], pxDst[0]), pxMaskRGBAtoRGB));           /* store [R01|G01|B01|R02|G02|B02|R03|G03|B03|R04|G04|B04|00|00|00|00] */
    _mm_storeu_si128((__m128i *)(dstPtr + 12), _mm_shuffle_epi8(_mm_unpackhi_epi8(pxDst[2], pxDst[0]), pxMaskRGBAtoRGB));    /* store [R05|G05|B05|R06|G06|B06|R07|G07|B07|R08|G08|B08|00|00|00|00] */
    _mm_storeu_si128((__m128i *)(dstPtr + 24), _mm_shuffle_epi8(_mm_unpacklo_epi8(pxDst[3], pxDst[1]), pxMaskRGBAtoRGB));    /* store [R09|G09|B09|R10|G10|B10|R11|G11|B11|R12|G12|B12|00|00|00|00] */
    _mm_storeu_si128((__m128i *)(dstPtr + 36), _mm_shuffle_epi8(_mm_unpackhi_epi8(pxDst[3], pxDst[1]), pxMaskRGBAtoRGB));    /* store [R13|G13|B13|R14|G14|B14|R15|G15|B15|R16|G16|B16|00|00|00|00] */

    return RPP_SUCCESS;
}

inline RppStatus rpp_load16_i8_to_f32(Rpp8s *srcPtr, __m128 *p)
{
    __m128i px[2];
    __m128i pxZero = _mm_setzero_si128();
    __m128i pxConvertI8 = _mm_set1_epi8((char)128);

    px[0] =  _mm_loadu_si128((__m128i *)srcPtr);    /* load pixels 0-15 */
    px[0] = _mm_add_epi8(px[0], pxConvertI8);    /* convert to u8 for px0 compute */
    px[1] = _mm_unpackhi_epi8(px[0], pxZero);    /* pixels 8-15 */
    px[0] = _mm_unpacklo_epi8(px[0], pxZero);    /* pixels 0-7 */
    p[0] = _mm_cvtepi32_ps(_mm_unpacklo_epi16(px[0], pxZero));    /* pixels 0-3 */
    p[1] = _mm_cvtepi32_ps(_mm_unpackhi_epi16(px[0], pxZero));    /* pixels 4-7 */
    p[2] = _mm_cvtepi32_ps(_mm_unpacklo_epi16(px[1], pxZero));    /* pixels 8-11 */
    p[3] = _mm_cvtepi32_ps(_mm_unpackhi_epi16(px[1], pxZero));    /* pixels 12-15 */

    return RPP_SUCCESS;
}

inline RppStatus rpp_store16_f32_to_i8(Rpp8s *dstPtr, __m128 *p)
{
    __m128i px[4];
    __m128i pxConvertI8 = _mm_set1_epi8((char)128);

    px[0] = _mm_cvtps_epi32(p[0]);    /* pixels 0-3 */
    px[1] = _mm_cvtps_epi32(p[1]);    /* pixels 4-7 */
    px[2] = _mm_cvtps_epi32(p[2]);    /* pixels 8-11 */
    px[3] = _mm_cvtps_epi32(p[3]);    /* pixels 12-15 */
    px[0] = _mm_packus_epi32(px[0], px[1]);    /* pixels 0-7 */
    px[1] = _mm_packus_epi32(px[2], px[3]);    /* pixels 8-15 */
    px[0] = _mm_packus_epi16(px[0], px[1]);    /* pixels 0-15 */
    px[0] = _mm_sub_epi8(px[0], pxConvertI8);    /* convert back to i8 for px0 store */
    _mm_storeu_si128((__m128i *)dstPtr, px[0]);    /* store pixels 0-15 */

    return RPP_SUCCESS;
}

inline RppStatus rpp_normalize48(__m128 *p)
{
    p[0] = _mm_mul_ps(p[0], xmm_p1op255);
    p[1] = _mm_mul_ps(p[1], xmm_p1op255);
    p[2] = _mm_mul_ps(p[2], xmm_p1op255);
    p[3] = _mm_mul_ps(p[3], xmm_p1op255);
    p[4] = _mm_mul_ps(p[4], xmm_p1op255);
    p[5] = _mm_mul_ps(p[5], xmm_p1op255);
    p[6] = _mm_mul_ps(p[6], xmm_p1op255);
    p[7] = _mm_mul_ps(p[7], xmm_p1op255);
    p[8] = _mm_mul_ps(p[8], xmm_p1op255);
    p[9] = _mm_mul_ps(p[9], xmm_p1op255);
    p[10] = _mm_mul_ps(p[10], xmm_p1op255);
    p[11] = _mm_mul_ps(p[11], xmm_p1op255);

    return RPP_SUCCESS;
}

// AVX loads and stores

inline RppStatus rpp_load48_u8pkd3_to_f32pln3_avx(Rpp8u *srcPtr, __m256 *p)
{
    __m128i px[4];

    px[0] = _mm_loadu_si128((__m128i *)srcPtr);           /* load [R01|G01|B01|R02|G02|B02|R03|G03|B03|R04|G04|B04|R05|G05|B05|R06] - Need RGB 01-04 */
    px[1] = _mm_loadu_si128((__m128i *)(srcPtr + 12));    /* load [R05|G05|B05|R06|G06|B06|R07|G07|B07|R08|G08|B08|R09|G09|B09|R10] - Need RGB 05-08 */
    px[2] = _mm_loadu_si128((__m128i *)(srcPtr + 24));    /* load [R09|G09|B09|R10|G10|B10|R11|G11|B11|R12|G12|B12|R13|G13|B13|R14] - Need RGB 09-12 */
    px[3] = _mm_loadu_si128((__m128i *)(srcPtr + 36));    /* load [R13|G13|B13|R14|G14|B14|R15|G15|B15|R16|G16|B16|R17|G17|B17|R18] - Need RGB 13-16 */
    p[0] = _mm256_cvtepi32_ps(_mm256_setr_m128i(_mm_shuffle_epi8(px[0], xmm_pxMaskR), _mm_shuffle_epi8(px[1], xmm_pxMaskR)));    /* Contains R01-08 */
    p[1] = _mm256_cvtepi32_ps(_mm256_setr_m128i(_mm_shuffle_epi8(px[2], xmm_pxMaskR), _mm_shuffle_epi8(px[3], xmm_pxMaskR)));    /* Contains R09-16 */
    p[2] = _mm256_cvtepi32_ps(_mm256_setr_m128i(_mm_shuffle_epi8(px[0], xmm_pxMaskG), _mm_shuffle_epi8(px[1], xmm_pxMaskG)));    /* Contains G01-08 */
    p[3] = _mm256_cvtepi32_ps(_mm256_setr_m128i(_mm_shuffle_epi8(px[2], xmm_pxMaskG), _mm_shuffle_epi8(px[3], xmm_pxMaskG)));    /* Contains G09-16 */
    p[4] = _mm256_cvtepi32_ps(_mm256_setr_m128i(_mm_shuffle_epi8(px[0], xmm_pxMaskB), _mm_shuffle_epi8(px[1], xmm_pxMaskB)));    /* Contains B01-08 */
    p[5] = _mm256_cvtepi32_ps(_mm256_setr_m128i(_mm_shuffle_epi8(px[2], xmm_pxMaskB), _mm_shuffle_epi8(px[3], xmm_pxMaskB)));    /* Contains B09-16 */

    return RPP_SUCCESS;
}

inline RppStatus rpp_load48_u8pkd3_to_f32pln3_mirror_avx(Rpp8u *srcPtr, __m256 *p)
{
    __m128i px[4];

    px[0] = _mm_loadu_si128((__m128i *)srcPtr);           /* load [R01|G01|B01|R02|G02|B02|R03|G03|B03|R04|G04|B04|R05|G05|B05|R06] - Need RGB 01-04 */
    px[1] = _mm_loadu_si128((__m128i *)(srcPtr + 12));    /* load [R05|G05|B05|R06|G06|B06|R07|G07|B07|R08|G08|B08|R09|G09|B09|R10] - Need RGB 05-08 */
    px[2] = _mm_loadu_si128((__m128i *)(srcPtr + 24));    /* load [R09|G09|B09|R10|G10|B10|R11|G11|B11|R12|G12|B12|R13|G13|B13|R14] - Need RGB 09-12 */
    px[3] = _mm_loadu_si128((__m128i *)(srcPtr + 36));    /* load [R13|G13|B13|R14|G14|B14|R15|G15|B15|R16|G16|B16|R17|G17|B17|R18] - Need RGB 13-16 */
    p[0] = _mm256_cvtepi32_ps(_mm256_setr_m128i(_mm_shuffle_epi8(px[3], xmm_pxMaskRMirror), _mm_shuffle_epi8(px[2], xmm_pxMaskRMirror)));    /* Contains R16-09 */
    p[1] = _mm256_cvtepi32_ps(_mm256_setr_m128i(_mm_shuffle_epi8(px[1], xmm_pxMaskRMirror), _mm_shuffle_epi8(px[0], xmm_pxMaskRMirror)));    /* Contains R01-08 */
    p[2] = _mm256_cvtepi32_ps(_mm256_setr_m128i(_mm_shuffle_epi8(px[3], xmm_pxMaskGMirror), _mm_shuffle_epi8(px[2], xmm_pxMaskGMirror)));    /* Contains G16-09 */
    p[3] = _mm256_cvtepi32_ps(_mm256_setr_m128i(_mm_shuffle_epi8(px[1], xmm_pxMaskGMirror), _mm_shuffle_epi8(px[0], xmm_pxMaskGMirror)));    /* Contains G01-08 */
    p[4] = _mm256_cvtepi32_ps(_mm256_setr_m128i(_mm_shuffle_epi8(px[3], xmm_pxMaskBMirror), _mm_shuffle_epi8(px[2], xmm_pxMaskBMirror)));    /* Contains B16-09 */
    p[5] = _mm256_cvtepi32_ps(_mm256_setr_m128i(_mm_shuffle_epi8(px[1], xmm_pxMaskBMirror), _mm_shuffle_epi8(px[0], xmm_pxMaskBMirror)));    /* Contains B01-08 */

    return RPP_SUCCESS;
}

inline RppStatus rpp_store48_f32pln3_to_u8pln3_avx(Rpp8u *dstPtrR, Rpp8u *dstPtrG, Rpp8u *dstPtrB, __m256 *p)
{
    __m256i pxCvt;
    __m128i px[4];

    pxCvt = _mm256_cvtps_epi32(p[0]);
    px[2] = _mm_packus_epi32(_mm256_extracti128_si256(pxCvt, 0), _mm256_extracti128_si256(pxCvt, 1));    /* pack pixels 0-7 for R */
    pxCvt = _mm256_cvtps_epi32(p[1]);
    px[3] = _mm_packus_epi32(_mm256_extracti128_si256(pxCvt, 0), _mm256_extracti128_si256(pxCvt, 1));    /* pack pixels 8-15 for R */
    px[0] = _mm_packus_epi16(px[2], px[3]);    /* pack pixels 0-15 for R */
    pxCvt = _mm256_cvtps_epi32(p[2]);
    px[2] = _mm_packus_epi32(_mm256_extracti128_si256(pxCvt, 0), _mm256_extracti128_si256(pxCvt, 1));    /* pack pixels 0-7 for G */
    pxCvt = _mm256_cvtps_epi32(p[3]);
    px[3] = _mm_packus_epi32(_mm256_extracti128_si256(pxCvt, 0), _mm256_extracti128_si256(pxCvt, 1));    /* pack pixels 8-15 for G */
    px[1] = _mm_packus_epi16(px[2], px[3]);    /* pack pixels 0-15 for G */
    pxCvt = _mm256_cvtps_epi32(p[4]);
    px[2] = _mm_packus_epi32(_mm256_extracti128_si256(pxCvt, 0), _mm256_extracti128_si256(pxCvt, 1));    /* pack pixels 0-7 for B */
    pxCvt = _mm256_cvtps_epi32(p[5]);
    px[3] = _mm_packus_epi32(_mm256_extracti128_si256(pxCvt, 0), _mm256_extracti128_si256(pxCvt, 1));    /* pack pixels 8-15 for B */
    px[2] = _mm_packus_epi16(px[2], px[3]);    /* pack pixels 0-15 for B */
    _mm_storeu_si128((__m128i *)dstPtrR, px[0]);    /* store [R01|R02|R03|R04|R05|R06|R07|R08|R09|R10|R11|R12|R13|R14|R15|R16] */
    _mm_storeu_si128((__m128i *)dstPtrG, px[1]);    /* store [G01|G02|G03|G04|G05|G06|G07|G08|G09|G10|G11|G12|G13|G14|G15|G16] */
    _mm_storeu_si128((__m128i *)dstPtrB, px[2]);    /* store [B01|B02|B03|B04|B05|B06|B07|B08|B09|B10|B11|B12|B13|B14|B15|B16] */

    return RPP_SUCCESS;
}

inline RppStatus rpp_load48_u8pln3_to_f32pln3_avx(Rpp8u *srcPtrR, Rpp8u *srcPtrG, Rpp8u *srcPtrB, __m256 *p)
{
    __m128i px[3];

    px[0] = _mm_loadu_si128((__m128i *)srcPtrR);    /* load [R01|R02|R03|R04|R05|R06|R07|R08|R09|R10|R11|R12|R13|R14|R15|R16] */
    px[1] = _mm_loadu_si128((__m128i *)srcPtrG);    /* load [G01|G02|G03|G04|G05|G06|G07|G08|G09|G10|G11|G12|G13|G14|G15|G16] */
    px[2] = _mm_loadu_si128((__m128i *)srcPtrB);    /* load [B01|B02|B03|B04|B05|B06|B07|B08|B09|B10|B11|B12|B13|B14|B15|B16] */
    p[0] = _mm256_cvtepi32_ps(_mm256_setr_m128i(_mm_shuffle_epi8(px[0], xmm_pxMask00To03), _mm_shuffle_epi8(px[0], xmm_pxMask04To07)));    /* Contains R01-08 */
    p[1] = _mm256_cvtepi32_ps(_mm256_setr_m128i(_mm_shuffle_epi8(px[0], xmm_pxMask08To11), _mm_shuffle_epi8(px[0], xmm_pxMask12To15)));    /* Contains R09-16 */
    p[2] = _mm256_cvtepi32_ps(_mm256_setr_m128i(_mm_shuffle_epi8(px[1], xmm_pxMask00To03), _mm_shuffle_epi8(px[1], xmm_pxMask04To07)));    /* Contains G01-08 */
    p[3] = _mm256_cvtepi32_ps(_mm256_setr_m128i(_mm_shuffle_epi8(px[1], xmm_pxMask08To11), _mm_shuffle_epi8(px[1], xmm_pxMask12To15)));    /* Contains G09-16 */
    p[4] = _mm256_cvtepi32_ps(_mm256_setr_m128i(_mm_shuffle_epi8(px[2], xmm_pxMask00To03), _mm_shuffle_epi8(px[2], xmm_pxMask04To07)));    /* Contains B01-08 */
    p[5] = _mm256_cvtepi32_ps(_mm256_setr_m128i(_mm_shuffle_epi8(px[2], xmm_pxMask08To11), _mm_shuffle_epi8(px[2], xmm_pxMask12To15)));    /* Contains B09-16 */

    return RPP_SUCCESS;
}

inline RppStatus rpp_load48_u8pln3_to_f32pln3_mirror_avx(Rpp8u *srcPtrR, Rpp8u *srcPtrG, Rpp8u *srcPtrB, __m256 *p)
{
    __m128i px[3];

    px[0] = _mm_loadu_si128((__m128i *)srcPtrR);    /* load [R01|R02|R03|R04|R05|R06|R07|R08|R09|R10|R11|R12|R13|R14|R15|R16] */
    px[1] = _mm_loadu_si128((__m128i *)srcPtrG);    /* load [G01|G02|G03|G04|G05|G06|G07|G08|G09|G10|G11|G12|G13|G14|G15|G16] */
    px[2] = _mm_loadu_si128((__m128i *)srcPtrB);    /* load [B01|B02|B03|B04|B05|B06|B07|B08|B09|B10|B11|B12|B13|B14|B15|B16] */
    p[0] = _mm256_cvtepi32_ps(_mm256_setr_m128i(_mm_shuffle_epi8(px[0], xmm_pxMask15To12), _mm_shuffle_epi8(px[0], xmm_pxMask11To08)));    /* Contains R16-09 */
    p[1] = _mm256_cvtepi32_ps(_mm256_setr_m128i(_mm_shuffle_epi8(px[0], xmm_pxMask07To04), _mm_shuffle_epi8(px[0], xmm_pxMask03To00)));    /* Contains R01-08 */
    p[2] = _mm256_cvtepi32_ps(_mm256_setr_m128i(_mm_shuffle_epi8(px[1], xmm_pxMask15To12), _mm_shuffle_epi8(px[1], xmm_pxMask11To08)));    /* Contains G16-09 */
    p[3] = _mm256_cvtepi32_ps(_mm256_setr_m128i(_mm_shuffle_epi8(px[1], xmm_pxMask07To04), _mm_shuffle_epi8(px[1], xmm_pxMask03To00)));    /* Contains G01-08 */
    p[4] = _mm256_cvtepi32_ps(_mm256_setr_m128i(_mm_shuffle_epi8(px[2], xmm_pxMask15To12), _mm_shuffle_epi8(px[2], xmm_pxMask11To08)));    /* Contains B16-09 */
    p[5] = _mm256_cvtepi32_ps(_mm256_setr_m128i(_mm_shuffle_epi8(px[2], xmm_pxMask07To04), _mm_shuffle_epi8(px[2], xmm_pxMask03To00)));    /* Contains B01-08 */

    return RPP_SUCCESS;
}

inline RppStatus rpp_store48_f32pln3_to_u8pkd3_avx(Rpp8u *dstPtr, __m256 *p)
{
    __m256i pxCvt[3];
    __m128i px[5];
    __m128i pxMask = _mm_setr_epi8(0, 4, 8, 1, 5, 9, 2, 6, 10, 3, 7, 11, 12, 13, 14, 15);

    pxCvt[0] = _mm256_cvtps_epi32(p[0]);    /* convert to int32 for R01-08 */
    pxCvt[1] = _mm256_cvtps_epi32(p[2]);    /* convert to int32 for G01-08 */
    pxCvt[2] = _mm256_cvtps_epi32(p[4]);    /* convert to int32 for B01-08 */
    px[3] = _mm_packus_epi32(_mm256_extracti128_si256(pxCvt[0], 0), _mm256_extracti128_si256(pxCvt[1], 0));    /* pack pixels 0-7 as R01-04|G01-04 */
    px[4] = _mm_packus_epi32(_mm256_extracti128_si256(pxCvt[2], 0), xmm_px0);    /* pack pixels 8-15 as B01-04|X01-04 */
    px[0] = _mm_packus_epi16(px[3], px[4]);    /* pack pixels 0-15 as [R01|R02|R03|R04|G01|G02|G03|G04|B01|B02|B03|B04|00|00|00|00] */
    px[3] = _mm_packus_epi32(_mm256_extracti128_si256(pxCvt[0], 1), _mm256_extracti128_si256(pxCvt[1], 1));    /* pack pixels 0-7 as R05-08|G05-08 */
    px[4] = _mm_packus_epi32(_mm256_extracti128_si256(pxCvt[2], 1), xmm_px0);    /* pack pixels 8-15 as B05-08|X05-08 */
    px[1] = _mm_packus_epi16(px[3], px[4]);    /* pack pixels 0-15 as [R05|R06|R07|R08|G05|G06|G07|G08|B05|B06|B07|B08|00|00|00|00] */
    pxCvt[0] = _mm256_cvtps_epi32(p[1]);    /* convert to int32 for R09-16 */
    pxCvt[1] = _mm256_cvtps_epi32(p[3]);    /* convert to int32 for G09-16 */
    pxCvt[2] = _mm256_cvtps_epi32(p[5]);    /* convert to int32 for B09-16 */
    px[3] = _mm_packus_epi32(_mm256_extracti128_si256(pxCvt[0], 0), _mm256_extracti128_si256(pxCvt[1], 0));    /* pack pixels 0-7 as R09-12|G09-12 */
    px[4] = _mm_packus_epi32(_mm256_extracti128_si256(pxCvt[2], 0), xmm_px0);    /* pack pixels 8-15 as B09-12|X09-12 */
    px[2] = _mm_packus_epi16(px[3], px[4]);    /* pack pixels 0-15 as [R09|R10|R11|R12|G09|G10|G11|G12|B09|B10|B11|B12|00|00|00|00] */
    px[3] = _mm_packus_epi32(_mm256_extracti128_si256(pxCvt[0], 1), _mm256_extracti128_si256(pxCvt[1], 1));    /* pack pixels 0-7 as R13-16|G13-16 */
    px[4] = _mm_packus_epi32(_mm256_extracti128_si256(pxCvt[2], 1), xmm_px0);    /* pack pixels 8-15 as B13-16|X13-16 */
    px[3] = _mm_packus_epi16(px[3], px[4]);    /* pack pixels 0-15 as [R13|R14|R15|R16|G13|G14|G15|G16|B13|B14|B15|B16|00|00|00|00] */
    px[0] = _mm_shuffle_epi8(px[0], pxMask);    /* shuffle to get [R01|G01|B01|R02|G02|B02|R03|G03|B03|R04|G04|B04|00|00|00|00] */
    px[1] = _mm_shuffle_epi8(px[1], pxMask);    /* shuffle to get [R05|G05|B05|R06|G06|B06|R07|G07|B07|R08|G08|B08|00|00|00|00] */
    px[2] = _mm_shuffle_epi8(px[2], pxMask);    /* shuffle to get [R09|G09|B09|R10|G10|B10|R11|G11|B11|R12|G12|B12|00|00|00|00] */
    px[3] = _mm_shuffle_epi8(px[3], pxMask);    /* shuffle to get [R13|G13|B13|R14|G14|B14|R15|G15|B15|R16|G16|B16|00|00|00|00] */
    _mm_storeu_si128((__m128i *)dstPtr, px[0]);           /* store [R01|G01|B01|R02|G02|B02|R03|G03|B03|R04|G04|B04|00|00|00|00] */
    _mm_storeu_si128((__m128i *)(dstPtr + 12), px[1]);    /* store [R05|G05|B05|R06|G06|B06|R07|G07|B07|R08|G08|B08|00|00|00|00] */
    _mm_storeu_si128((__m128i *)(dstPtr + 24), px[2]);    /* store [R09|G09|B09|R10|G10|B10|R11|G11|B11|R12|G12|B12|00|00|00|00] */
    _mm_storeu_si128((__m128i *)(dstPtr + 36), px[3]);    /* store [R13|G13|B13|R14|G14|B14|R15|G15|B15|R16|G16|B16|00|00|00|00] */

    return RPP_SUCCESS;
}

inline RppStatus rpp_load16_u8_to_f32_avx(Rpp8u *srcPtr, __m256 *p)
{
    __m128i px;
    px = _mm_loadu_si128((__m128i *)srcPtr);
    p[0] = _mm256_cvtepi32_ps(_mm256_setr_m128i(_mm_shuffle_epi8(px, xmm_pxMask00To03), _mm_shuffle_epi8(px, xmm_pxMask04To07)));    /* Contains pixels 01-08 */
    p[1] = _mm256_cvtepi32_ps(_mm256_setr_m128i(_mm_shuffle_epi8(px, xmm_pxMask08To11), _mm_shuffle_epi8(px, xmm_pxMask12To15)));    /* Contains pixels 09-16 */

    return RPP_SUCCESS;
}

inline RppStatus rpp_load16_u8_to_f32_mirror_avx(Rpp8u *srcPtr, __m256 *p)
{
    __m128i px;
    px = _mm_loadu_si128((__m128i *)srcPtr);    /* load pixels 0-15 */
    p[0] = _mm256_cvtepi32_ps(_mm256_setr_m128i(_mm_shuffle_epi8(px, xmm_pxMask15To12), _mm_shuffle_epi8(px, xmm_pxMask11To08)));    /* Contains pixels 15-08 */
    p[1] = _mm256_cvtepi32_ps(_mm256_setr_m128i(_mm_shuffle_epi8(px, xmm_pxMask07To04), _mm_shuffle_epi8(px, xmm_pxMask03To00)));    /* Contains pixels 7-0 */

    return RPP_SUCCESS;
}

inline RppStatus rpp_store16_f32_to_u8_avx(Rpp8u *dstPtr, __m256 *p)
{
    __m256i pxCvt;
    __m128i px[3];
    pxCvt = _mm256_cvtps_epi32(p[0]);
    px[1] = _mm_packus_epi32(_mm256_extracti128_si256(pxCvt, 0), _mm256_extracti128_si256(pxCvt, 1));    /* pack pixels 0-7 for R */
    pxCvt = _mm256_cvtps_epi32(p[1]);
    px[2] = _mm_packus_epi32(_mm256_extracti128_si256(pxCvt, 0), _mm256_extracti128_si256(pxCvt, 1));    /* pack pixels 8-15 for R */
    px[0] = _mm_packus_epi16(px[1], px[2]);    /* pack pixels 0-15 */
    _mm_storeu_si128((__m128i *)dstPtr, px[0]);

    return RPP_SUCCESS;
}

inline RppStatus rpp_load24_f32pkd3_to_f32pln3_avx(Rpp32f *srcPtr, __m256 *p)
{
    __m128 p128[8];
    p128[0] = _mm_loadu_ps(srcPtr);
    p128[1] = _mm_loadu_ps(srcPtr + 3);
    p128[2] = _mm_loadu_ps(srcPtr + 6);
    p128[3] = _mm_loadu_ps(srcPtr + 9);
    _MM_TRANSPOSE4_PS(p128[0], p128[1], p128[2], p128[3]);
    p128[4] = _mm_loadu_ps(srcPtr + 12);
    p128[5] = _mm_loadu_ps(srcPtr + 15);
    p128[6] = _mm_loadu_ps(srcPtr + 18);
    p128[7] = _mm_loadu_ps(srcPtr + 21);
    _MM_TRANSPOSE4_PS(p128[4], p128[5], p128[6], p128[7]);
    p[0] = _mm256_setr_m128(p128[0], p128[4]);
    p[1] = _mm256_setr_m128(p128[1], p128[5]);
    p[2] = _mm256_setr_m128(p128[2], p128[6]);

    return RPP_SUCCESS;
}

inline RppStatus rpp_load24_f32pkd3_to_f32pln3_mirror_avx(Rpp32f *srcPtr, __m256 *p)
{
    __m128 p128[8];
    __m256i pxMask = _mm256_setr_epi32(7, 6, 5, 4, 3, 2, 1, 0);
    p128[0] = _mm_loadu_ps(srcPtr); /* loads R01|G01|B01|R02 */
    p128[1] = _mm_loadu_ps(srcPtr + 3); /* loads R02|G02|B02|R03 */
    p128[2] = _mm_loadu_ps(srcPtr + 6); /* loads R03|G03|B03|R04 */
    p128[3] = _mm_loadu_ps(srcPtr + 9); /* loads R04|G04|B04|R05 */
    _MM_TRANSPOSE4_PS(p128[0], p128[1], p128[2], p128[3]); /* Transpose the 4x4 matrix and forms [[R01 R02 R03 R04][B01 B02 B03 B04][G01 G02 G03 G03][R02 R03 R04 R05]] */
    p128[4] = _mm_loadu_ps(srcPtr + 12); /* loads R05|G05|B05|R06 */
    p128[5] = _mm_loadu_ps(srcPtr + 15); /* loads R06|G06|B06|R07 */
    p128[6] = _mm_loadu_ps(srcPtr + 18); /* loads R07|G07|B07|R08 */
    p128[7] = _mm_loadu_ps(srcPtr + 21); /* loads R08|G08|B08|R09 */
    _MM_TRANSPOSE4_PS(p128[4], p128[5], p128[6], p128[7]); /* Transpose the 4x4 matrix and forms [[R05 R06 R07 R08][B05 B06 B07 B08][G05 G06 G07 G08][R06 R07 R08 R09]] */
    p[0] = _mm256_setr_m128(p128[0], p128[4]); /* packs as R01-R08 */
    p[1] = _mm256_setr_m128(p128[1], p128[5]); /* packs as G01-R08 */
    p[2] = _mm256_setr_m128(p128[2], p128[6]); /* packs as B01-R08 */

    p[0] = _mm256_permutevar8x32_ps(p[0], pxMask); /* shuffle as R08-R01 */
    p[1] = _mm256_permutevar8x32_ps(p[1], pxMask); /* shuffle as G08-G01 */
    p[2] = _mm256_permutevar8x32_ps(p[2], pxMask); /* shuffle as B08-B01 */
    return RPP_SUCCESS;
}

inline RppStatus rpp_store24_f32pln3_to_f32pln3_avx(Rpp32f *dstPtrR, Rpp32f *dstPtrG, Rpp32f *dstPtrB, __m256 *p)
{
    _mm256_storeu_ps(dstPtrR, p[0]);
    _mm256_storeu_ps(dstPtrG, p[1]);
    _mm256_storeu_ps(dstPtrB, p[2]);

    return RPP_SUCCESS;
}

inline RppStatus rpp_load24_f32pln3_to_f32pln3_avx(Rpp32f *srcPtrR, Rpp32f *srcPtrG, Rpp32f *srcPtrB, __m256 *p)
{
    p[0] = _mm256_loadu_ps(srcPtrR);
    p[1] = _mm256_loadu_ps(srcPtrG);
    p[2] = _mm256_loadu_ps(srcPtrB);

    return RPP_SUCCESS;
}

inline RppStatus rpp_load24_f32pln3_to_f32pln3_mirror_avx(Rpp32f *srcPtrR, Rpp32f *srcPtrG, Rpp32f *srcPtrB, __m256 *p)
{
    __m256i pxMask = _mm256_setr_epi32(7, 6, 5, 4, 3, 2, 1, 0);

    p[0] = _mm256_loadu_ps(srcPtrR); /* loads pixels R01-R08 */
    p[1] = _mm256_loadu_ps(srcPtrG); /* loads pixels G01-G08 */
    p[2] = _mm256_loadu_ps(srcPtrB); /* loads pixels G01-B08 */

    p[0] = _mm256_permutevar8x32_ps(p[0], pxMask); /* shuffle as R08-R01 */
    p[1] = _mm256_permutevar8x32_ps(p[1], pxMask); /* shuffle as G08-G01 */
    p[2] = _mm256_permutevar8x32_ps(p[2], pxMask); /* shuffle as B08-B01 */

    return RPP_SUCCESS;
}

inline RppStatus rpp_store24_f32pln3_to_f32pkd3_avx(Rpp32f *dstPtr, __m256 *p)
{
    __m128 p128[8];
    p128[0] = _mm256_extractf128_ps(p[0], 0);
    p128[1] = _mm256_extractf128_ps(p[1], 0);
    p128[2] = _mm256_extractf128_ps(p[2], 0);
    _MM_TRANSPOSE4_PS(p128[0], p128[1], p128[2], p128[3]);
    _mm_storeu_ps(dstPtr, p128[0]);
    _mm_storeu_ps(&dstPtr[3], p128[1]);
    _mm_storeu_ps(&dstPtr[6], p128[2]);
    _mm_storeu_ps(&dstPtr[9], p128[3]);
    p128[0] = _mm256_extractf128_ps(p[0], 1);
    p128[1] = _mm256_extractf128_ps(p[1], 1);
    p128[2] = _mm256_extractf128_ps(p[2], 1);
    _MM_TRANSPOSE4_PS(p128[0], p128[1], p128[2], p128[3]);
    _mm_storeu_ps(&dstPtr[12], p128[0]);
    _mm_storeu_ps(&dstPtr[15], p128[1]);
    _mm_storeu_ps(&dstPtr[18], p128[2]);
    _mm_storeu_ps(&dstPtr[21], p128[3]);

    return RPP_SUCCESS;
}

inline RppStatus rpp_load16_f32_to_f32_avx(Rpp32f *srcPtr, __m256 *p)
{
    p[0] = _mm256_loadu_ps(srcPtr);
    p[1] = _mm256_loadu_ps(srcPtr + 8);

    return RPP_SUCCESS;
}

<<<<<<< HEAD
inline RppStatus rpp_load8_f32_to_f32_avx(Rpp32f *srcPtr, __m256 *p)
=======
inline RppStatus rpp_load8_f32_to_f32_mirror_avx(Rpp32f *srcPtr, __m256 *p)
{
    __m256i pxMask = _mm256_setr_epi32(7, 6, 5, 4, 3, 2, 1, 0);

    p[0] = _mm256_loadu_ps(srcPtr);
    p[0] = _mm256_permutevar8x32_ps(p[0], pxMask); /* shuffle as R08-R01 */
    return RPP_SUCCESS;
}

inline RppStatus rpp_store8_f32_to_f32_avx(Rpp32f *dstPtr, __m256 *p)
>>>>>>> 1e288cc8
{
    p[0] = _mm256_loadu_ps(srcPtr);

    return RPP_SUCCESS;
}

inline RppStatus rpp_store8_f32_to_f32_avx(Rpp32f *dstPtr, __m256 *p)
{
<<<<<<< HEAD
    _mm256_storeu_ps(dstPtr, p[0]);
=======
    p[0] = _mm256_loadu_ps(srcPtr);
    p[1] = _mm256_loadu_ps(srcPtr + 8);
>>>>>>> 1e288cc8

    return RPP_SUCCESS;
}

inline RppStatus rpp_load48_i8pkd3_to_f32pln3_avx(Rpp8s *srcPtr, __m256 *p)
{
    __m128i px[4];
    __m128i pxConvertI8 = _mm_set1_epi8((char)128);

    px[0] = _mm_add_epi8(pxConvertI8, _mm_loadu_si128((__m128i *)srcPtr));           /* add I8 conversion param to load [R01|G01|B01|R02|G02|B02|R03|G03|B03|R04|G04|B04|R05|G05|B05|R06] - Need RGB 01-04 */
    px[1] = _mm_add_epi8(pxConvertI8, _mm_loadu_si128((__m128i *)(srcPtr + 12)));    /* add I8 conversion param to load [R05|G05|B05|R06|G06|B06|R07|G07|B07|R08|G08|B08|R09|G09|B09|R10] - Need RGB 05-08 */
    px[2] = _mm_add_epi8(pxConvertI8, _mm_loadu_si128((__m128i *)(srcPtr + 24)));    /* add I8 conversion param to load [R09|G09|B09|R10|G10|B10|R11|G11|B11|R12|G12|B12|R13|G13|B13|R14] - Need RGB 09-12 */
    px[3] = _mm_add_epi8(pxConvertI8, _mm_loadu_si128((__m128i *)(srcPtr + 36)));    /* add I8 conversion param to load [R13|G13|B13|R14|G14|B14|R15|G15|B15|R16|G16|B16|R17|G17|B17|R18] - Need RGB 13-16 */
    p[0] = _mm256_cvtepi32_ps(_mm256_setr_m128i(_mm_shuffle_epi8(px[0], xmm_pxMaskR), _mm_shuffle_epi8(px[1], xmm_pxMaskR)));    /* Contains R01-08 */
    p[1] = _mm256_cvtepi32_ps(_mm256_setr_m128i(_mm_shuffle_epi8(px[2], xmm_pxMaskR), _mm_shuffle_epi8(px[3], xmm_pxMaskR)));    /* Contains R09-16 */
    p[2] = _mm256_cvtepi32_ps(_mm256_setr_m128i(_mm_shuffle_epi8(px[0], xmm_pxMaskG), _mm_shuffle_epi8(px[1], xmm_pxMaskG)));    /* Contains G01-08 */
    p[3] = _mm256_cvtepi32_ps(_mm256_setr_m128i(_mm_shuffle_epi8(px[2], xmm_pxMaskG), _mm_shuffle_epi8(px[3], xmm_pxMaskG)));    /* Contains G09-16 */
    p[4] = _mm256_cvtepi32_ps(_mm256_setr_m128i(_mm_shuffle_epi8(px[0], xmm_pxMaskB), _mm_shuffle_epi8(px[1], xmm_pxMaskB)));    /* Contains B01-08 */
    p[5] = _mm256_cvtepi32_ps(_mm256_setr_m128i(_mm_shuffle_epi8(px[2], xmm_pxMaskB), _mm_shuffle_epi8(px[3], xmm_pxMaskB)));    /* Contains B09-16 */

    return RPP_SUCCESS;
}

inline RppStatus rpp_load48_i8pkd3_to_f32pln3_mirror_avx(Rpp8s *srcPtr, __m256 *p)
{
    __m128i px[4];
    __m128i pxConvertI8 = _mm_set1_epi8((char)128);

    px[0] = _mm_add_epi8(pxConvertI8, _mm_loadu_si128((__m128i *)srcPtr));           /* add I8 conversion param to load [R01|G01|B01|R02|G02|B02|R03|G03|B03|R04|G04|B04|R05|G05|B05|R06] - Need RGB 01-04 */
    px[1] = _mm_add_epi8(pxConvertI8, _mm_loadu_si128((__m128i *)(srcPtr + 12)));    /* add I8 conversion param to load [R05|G05|B05|R06|G06|B06|R07|G07|B07|R08|G08|B08|R09|G09|B09|R10] - Need RGB 05-08 */
    px[2] = _mm_add_epi8(pxConvertI8, _mm_loadu_si128((__m128i *)(srcPtr + 24)));    /* add I8 conversion param to load [R09|G09|B09|R10|G10|B10|R11|G11|B11|R12|G12|B12|R13|G13|B13|R14] - Need RGB 09-12 */
    px[3] = _mm_add_epi8(pxConvertI8, _mm_loadu_si128((__m128i *)(srcPtr + 36)));    /* add I8 conversion param to load [R13|G13|B13|R14|G14|B14|R15|G15|B15|R16|G16|B16|R17|G17|B17|R18] - Need RGB 13-16 */
    p[0] = _mm256_cvtepi32_ps(_mm256_setr_m128i(_mm_shuffle_epi8(px[3], xmm_pxMaskRMirror), _mm_shuffle_epi8(px[2], xmm_pxMaskRMirror)));    /* Contains R01-08 */
    p[1] = _mm256_cvtepi32_ps(_mm256_setr_m128i(_mm_shuffle_epi8(px[1], xmm_pxMaskRMirror), _mm_shuffle_epi8(px[0], xmm_pxMaskRMirror)));    /* Contains R09-16 */
    p[2] = _mm256_cvtepi32_ps(_mm256_setr_m128i(_mm_shuffle_epi8(px[3], xmm_pxMaskGMirror), _mm_shuffle_epi8(px[2], xmm_pxMaskGMirror)));    /* Contains G01-08 */
    p[3] = _mm256_cvtepi32_ps(_mm256_setr_m128i(_mm_shuffle_epi8(px[1], xmm_pxMaskGMirror), _mm_shuffle_epi8(px[0], xmm_pxMaskGMirror)));    /* Contains G09-16 */
    p[4] = _mm256_cvtepi32_ps(_mm256_setr_m128i(_mm_shuffle_epi8(px[3], xmm_pxMaskBMirror), _mm_shuffle_epi8(px[2], xmm_pxMaskBMirror)));    /* Contains B01-08 */
    p[5] = _mm256_cvtepi32_ps(_mm256_setr_m128i(_mm_shuffle_epi8(px[1], xmm_pxMaskBMirror), _mm_shuffle_epi8(px[0], xmm_pxMaskBMirror)));    /* Contains B09-16 */

    return RPP_SUCCESS;
}

inline RppStatus rpp_store48_f32pln3_to_i8pln3_avx(Rpp8s *dstPtrR, Rpp8s *dstPtrG, Rpp8s *dstPtrB, __m256 *p)
{
    __m256i pxCvt;
    __m128i px[4];
    __m128i pxConvertI8 = _mm_set1_epi8((char)128);

    pxCvt = _mm256_cvtps_epi32(p[0]);
    px[2] = _mm_packus_epi32(_mm256_extracti128_si256(pxCvt, 0), _mm256_extracti128_si256(pxCvt, 1));    /* pack pixels 0-7 for R */
    pxCvt = _mm256_cvtps_epi32(p[1]);
    px[3] = _mm_packus_epi32(_mm256_extracti128_si256(pxCvt, 0), _mm256_extracti128_si256(pxCvt, 1));    /* pack pixels 8-15 for R */
    px[0] = _mm_packus_epi16(px[2], px[3]);    /* pack pixels 0-15 for R */
    pxCvt = _mm256_cvtps_epi32(p[2]);
    px[2] = _mm_packus_epi32(_mm256_extracti128_si256(pxCvt, 0), _mm256_extracti128_si256(pxCvt, 1));    /* pack pixels 0-7 for G */
    pxCvt = _mm256_cvtps_epi32(p[3]);
    px[3] = _mm_packus_epi32(_mm256_extracti128_si256(pxCvt, 0), _mm256_extracti128_si256(pxCvt, 1));    /* pack pixels 8-15 for G */
    px[1] = _mm_packus_epi16(px[2], px[3]);    /* pack pixels 0-15 for G */
    pxCvt = _mm256_cvtps_epi32(p[4]);
    px[2] = _mm_packus_epi32(_mm256_extracti128_si256(pxCvt, 0), _mm256_extracti128_si256(pxCvt, 1));    /* pack pixels 0-7 for B */
    pxCvt = _mm256_cvtps_epi32(p[5]);
    px[3] = _mm_packus_epi32(_mm256_extracti128_si256(pxCvt, 0), _mm256_extracti128_si256(pxCvt, 1));    /* pack pixels 8-15 for B */
    px[2] = _mm_packus_epi16(px[2], px[3]);    /* pack pixels 0-15 for B */
    px[0] = _mm_sub_epi8(px[0], pxConvertI8);    /* convert back to i8 for px0 store */
    px[1] = _mm_sub_epi8(px[1], pxConvertI8);    /* convert back to i8 for px1 store */
    px[2] = _mm_sub_epi8(px[2], pxConvertI8);    /* convert back to i8 for px2 store */
    _mm_storeu_si128((__m128i *)dstPtrR, px[0]);    /* store [R01|R02|R03|R04|R05|R06|R07|R08|R09|R10|R11|R12|R13|R14|R15|R16] */
    _mm_storeu_si128((__m128i *)dstPtrG, px[1]);    /* store [G01|G02|G03|G04|G05|G06|G07|G08|G09|G10|G11|G12|G13|G14|G15|G16] */
    _mm_storeu_si128((__m128i *)dstPtrB, px[2]);    /* store [B01|B02|B03|B04|B05|B06|B07|B08|B09|B10|B11|B12|B13|B14|B15|B16] */

    return RPP_SUCCESS;
}

inline RppStatus rpp_load48_i8pln3_to_f32pln3_avx(Rpp8s *srcPtrR, Rpp8s *srcPtrG, Rpp8s *srcPtrB, __m256 *p)
{
    __m128i px[3];
    __m128i pxConvertI8 = _mm_set1_epi8((char)128);

    px[0] = _mm_add_epi8(pxConvertI8, _mm_loadu_si128((__m128i *)srcPtrR));    /* add I8 conversion param to load [R01|R02|R03|R04|R05|R06|R07|R08|R09|R10|R11|R12|R13|R14|R15|R16] */
    px[1] = _mm_add_epi8(pxConvertI8, _mm_loadu_si128((__m128i *)srcPtrG));    /* add I8 conversion param to load [G01|G02|G03|G04|G05|G06|G07|G08|G09|G10|G11|G12|G13|G14|G15|G16] */
    px[2] = _mm_add_epi8(pxConvertI8, _mm_loadu_si128((__m128i *)srcPtrB));    /* add I8 conversion param to load [B01|B02|B03|B04|B05|B06|B07|B08|B09|B10|B11|B12|B13|B14|B15|B16] */
    p[0] = _mm256_cvtepi32_ps(_mm256_setr_m128i(_mm_shuffle_epi8(px[0], xmm_pxMask00To03), _mm_shuffle_epi8(px[0], xmm_pxMask04To07)));    /* Contains R01-08 */
    p[1] = _mm256_cvtepi32_ps(_mm256_setr_m128i(_mm_shuffle_epi8(px[0], xmm_pxMask08To11), _mm_shuffle_epi8(px[0], xmm_pxMask12To15)));    /* Contains R09-16 */
    p[2] = _mm256_cvtepi32_ps(_mm256_setr_m128i(_mm_shuffle_epi8(px[1], xmm_pxMask00To03), _mm_shuffle_epi8(px[1], xmm_pxMask04To07)));    /* Contains G01-08 */
    p[3] = _mm256_cvtepi32_ps(_mm256_setr_m128i(_mm_shuffle_epi8(px[1], xmm_pxMask08To11), _mm_shuffle_epi8(px[1], xmm_pxMask12To15)));    /* Contains G09-16 */
    p[4] = _mm256_cvtepi32_ps(_mm256_setr_m128i(_mm_shuffle_epi8(px[2], xmm_pxMask00To03), _mm_shuffle_epi8(px[2], xmm_pxMask04To07)));    /* Contains B01-08 */
    p[5] = _mm256_cvtepi32_ps(_mm256_setr_m128i(_mm_shuffle_epi8(px[2], xmm_pxMask08To11), _mm_shuffle_epi8(px[2], xmm_pxMask12To15)));    /* Contains B09-16 */

    return RPP_SUCCESS;
}

inline RppStatus rpp_load48_i8pln3_to_f32pln3_mirror_avx(Rpp8s *srcPtrR, Rpp8s *srcPtrG, Rpp8s *srcPtrB, __m256 *p)
{
    __m128i px[3];
    __m128i pxConvertI8 = _mm_set1_epi8((char)128);

    px[0] = _mm_add_epi8(pxConvertI8, _mm_loadu_si128((__m128i *)srcPtrR));    /* add I8 conversion param to load [R01|R02|R03|R04|R05|R06|R07|R08|R09|R10|R11|R12|R13|R14|R15|R16] */
    px[1] = _mm_add_epi8(pxConvertI8, _mm_loadu_si128((__m128i *)srcPtrG));    /* add I8 conversion param to load [G01|G02|G03|G04|G05|G06|G07|G08|G09|G10|G11|G12|G13|G14|G15|G16] */
    px[2] = _mm_add_epi8(pxConvertI8, _mm_loadu_si128((__m128i *)srcPtrB));    /* add I8 conversion param to load [B01|B02|B03|B04|B05|B06|B07|B08|B09|B10|B11|B12|B13|B14|B15|B16] */
    p[0] = _mm256_cvtepi32_ps(_mm256_setr_m128i(_mm_shuffle_epi8(px[0], xmm_pxMask15To12), _mm_shuffle_epi8(px[0], xmm_pxMask11To08)));    /* Contains R01-08 */
    p[1] = _mm256_cvtepi32_ps(_mm256_setr_m128i(_mm_shuffle_epi8(px[0], xmm_pxMask07To04), _mm_shuffle_epi8(px[0], xmm_pxMask03To00)));    /* Contains R09-16 */
    p[2] = _mm256_cvtepi32_ps(_mm256_setr_m128i(_mm_shuffle_epi8(px[1], xmm_pxMask15To12), _mm_shuffle_epi8(px[1], xmm_pxMask11To08)));    /* Contains G01-08 */
    p[3] = _mm256_cvtepi32_ps(_mm256_setr_m128i(_mm_shuffle_epi8(px[1], xmm_pxMask07To04), _mm_shuffle_epi8(px[1], xmm_pxMask03To00)));    /* Contains G09-16 */
    p[4] = _mm256_cvtepi32_ps(_mm256_setr_m128i(_mm_shuffle_epi8(px[2], xmm_pxMask15To12), _mm_shuffle_epi8(px[2], xmm_pxMask11To08)));    /* Contains B01-08 */
    p[5] = _mm256_cvtepi32_ps(_mm256_setr_m128i(_mm_shuffle_epi8(px[2], xmm_pxMask07To04), _mm_shuffle_epi8(px[2], xmm_pxMask03To00)));    /* Contains B09-16 */

    return RPP_SUCCESS;
}

inline RppStatus rpp_store48_f32pln3_to_i8pkd3_avx(Rpp8s *dstPtr, __m256 *p)
{
    __m256i pxCvt[3];
    __m128i px[5];
    __m128i pxMask = _mm_setr_epi8(0, 4, 8, 1, 5, 9, 2, 6, 10, 3, 7, 11, 12, 13, 14, 15);
    __m128i pxConvertI8 = _mm_set1_epi8((char)128);

    pxCvt[0] = _mm256_cvtps_epi32(p[0]);    /* convert to int32 for R01-08 */
    pxCvt[1] = _mm256_cvtps_epi32(p[2]);    /* convert to int32 for G01-08 */
    pxCvt[2] = _mm256_cvtps_epi32(p[4]);    /* convert to int32 for B01-08 */
    px[3] = _mm_packus_epi32(_mm256_extracti128_si256(pxCvt[0], 0), _mm256_extracti128_si256(pxCvt[1], 0));    /* pack pixels 0-7 as R01-04|G01-04 */
    px[4] = _mm_packus_epi32(_mm256_extracti128_si256(pxCvt[2], 0), xmm_px0);    /* pack pixels 8-15 as B01-04|X01-04 */
    px[0] = _mm_packus_epi16(px[3], px[4]);    /* pack pixels 0-15 as [R01|R02|R03|R04|G01|G02|G03|G04|B01|B02|B03|B04|00|00|00|00] */
    px[3] = _mm_packus_epi32(_mm256_extracti128_si256(pxCvt[0], 1), _mm256_extracti128_si256(pxCvt[1], 1));    /* pack pixels 0-7 as R05-08|G05-08 */
    px[4] = _mm_packus_epi32(_mm256_extracti128_si256(pxCvt[2], 1), xmm_px0);    /* pack pixels 8-15 as B05-08|X05-08 */
    px[1] = _mm_packus_epi16(px[3], px[4]);    /* pack pixels 0-15 as [R05|R06|R07|R08|G05|G06|G07|G08|B05|B06|B07|B08|00|00|00|00] */
    pxCvt[0] = _mm256_cvtps_epi32(p[1]);    /* convert to int32 for R09-16 */
    pxCvt[1] = _mm256_cvtps_epi32(p[3]);    /* convert to int32 for G09-16 */
    pxCvt[2] = _mm256_cvtps_epi32(p[5]);    /* convert to int32 for B09-16 */
    px[3] = _mm_packus_epi32(_mm256_extracti128_si256(pxCvt[0], 0), _mm256_extracti128_si256(pxCvt[1], 0));    /* pack pixels 0-7 as R09-12|G09-12 */
    px[4] = _mm_packus_epi32(_mm256_extracti128_si256(pxCvt[2], 0), xmm_px0);    /* pack pixels 8-15 as B09-12|X09-12 */
    px[2] = _mm_packus_epi16(px[3], px[4]);    /* pack pixels 0-15 as [R09|R10|R11|R12|G09|G10|G11|G12|B09|B10|B11|B12|00|00|00|00] */
    px[3] = _mm_packus_epi32(_mm256_extracti128_si256(pxCvt[0], 1), _mm256_extracti128_si256(pxCvt[1], 1));    /* pack pixels 0-7 as R13-16|G13-16 */
    px[4] = _mm_packus_epi32(_mm256_extracti128_si256(pxCvt[2], 1), xmm_px0);    /* pack pixels 8-15 as B13-16|X13-16 */
    px[3] = _mm_packus_epi16(px[3], px[4]);    /* pack pixels 0-15 as [R13|R14|R15|R16|G13|G14|G15|G16|B13|B14|B15|B16|00|00|00|00] */
    px[0] = _mm_sub_epi8(px[0], pxConvertI8);    /* convert back to i8 for px0 store */
    px[1] = _mm_sub_epi8(px[1], pxConvertI8);    /* convert back to i8 for px1 store */
    px[2] = _mm_sub_epi8(px[2], pxConvertI8);    /* convert back to i8 for px2 store */
    px[3] = _mm_sub_epi8(px[3], pxConvertI8);    /* convert back to i8 for px3 store */
    px[0] = _mm_shuffle_epi8(px[0], pxMask);    /* shuffle to get [R01|G01|B01|R02|G02|B02|R03|G03|B03|R04|G04|B04|00|00|00|00] */
    px[1] = _mm_shuffle_epi8(px[1], pxMask);    /* shuffle to get [R05|G05|B05|R06|G06|B06|R07|G07|B07|R08|G08|B08|00|00|00|00] */
    px[2] = _mm_shuffle_epi8(px[2], pxMask);    /* shuffle to get [R09|G09|B09|R10|G10|B10|R11|G11|B11|R12|G12|B12|00|00|00|00] */
    px[3] = _mm_shuffle_epi8(px[3], pxMask);    /* shuffle to get [R13|G13|B13|R14|G14|B14|R15|G15|B15|R16|G16|B16|00|00|00|00] */
    _mm_storeu_si128((__m128i *)dstPtr, px[0]);           /* store [R01|G01|B01|R02|G02|B02|R03|G03|B03|R04|G04|B04|00|00|00|00] */
    _mm_storeu_si128((__m128i *)(dstPtr + 12), px[1]);    /* store [R05|G05|B05|R06|G06|B06|R07|G07|B07|R08|G08|B08|00|00|00|00] */
    _mm_storeu_si128((__m128i *)(dstPtr + 24), px[2]);    /* store [R09|G09|B09|R10|G10|B10|R11|G11|B11|R12|G12|B12|00|00|00|00] */
    _mm_storeu_si128((__m128i *)(dstPtr + 36), px[3]);    /* store [R13|G13|B13|R14|G14|B14|R15|G15|B15|R16|G16|B16|00|00|00|00] */

    return RPP_SUCCESS;
}

inline RppStatus rpp_load16_i8_to_f32_avx(Rpp8s *srcPtr, __m256 *p)
{
    __m128i px;
    __m128i pxConvertI8 = _mm_set1_epi8((char)128);
    px = _mm_add_epi8(pxConvertI8, _mm_loadu_si128((__m128i *)srcPtr));    /* add I8 conversion param to load */
    p[0] = _mm256_cvtepi32_ps(_mm256_setr_m128i(_mm_shuffle_epi8(px, xmm_pxMask00To03), _mm_shuffle_epi8(px, xmm_pxMask04To07)));    /* Contains pixels 01-08 */
    p[1] = _mm256_cvtepi32_ps(_mm256_setr_m128i(_mm_shuffle_epi8(px, xmm_pxMask08To11), _mm_shuffle_epi8(px, xmm_pxMask12To15)));    /* Contains pixels 09-16 */

    return RPP_SUCCESS;
}

inline RppStatus rpp_load16_i8_to_f32_mirror_avx(Rpp8s *srcPtr, __m256 *p)
{
    __m128i px;
    __m128i pxConvertI8 = _mm_set1_epi8((char)128);
    px = _mm_add_epi8(pxConvertI8, _mm_loadu_si128((__m128i *)srcPtr));    /* add I8 conversion param to load */
    p[0] = _mm256_cvtepi32_ps(_mm256_setr_m128i(_mm_shuffle_epi8(px, xmm_pxMask15To12), _mm_shuffle_epi8(px, xmm_pxMask11To08)));    /* Contains pixels 01-08 */
    p[1] = _mm256_cvtepi32_ps(_mm256_setr_m128i(_mm_shuffle_epi8(px, xmm_pxMask07To04), _mm_shuffle_epi8(px, xmm_pxMask03To00)));    /* Contains pixels 09-16 */

    return RPP_SUCCESS;
}

inline RppStatus rpp_store16_f32_to_i8_avx(Rpp8s *dstPtr, __m256 *p)
{
    __m256i pxCvt;
    __m128i px[3];
    __m128i pxConvertI8 = _mm_set1_epi8((char)128);
    pxCvt = _mm256_cvtps_epi32(p[0]);
    px[1] = _mm_packus_epi32(_mm256_extracti128_si256(pxCvt, 0), _mm256_extracti128_si256(pxCvt, 1));    /* pack pixels 0-7 for R */
    pxCvt = _mm256_cvtps_epi32(p[1]);
    px[2] = _mm_packus_epi32(_mm256_extracti128_si256(pxCvt, 0), _mm256_extracti128_si256(pxCvt, 1));    /* pack pixels 8-15 for R */
    px[0] = _mm_packus_epi16(px[1], px[2]);    /* pack pixels 0-15 */
    px[0] = _mm_sub_epi8(px[0], pxConvertI8);    /* convert back to i8 for px0 store */
    _mm_storeu_si128((__m128i *)dstPtr, px[0]);

    return RPP_SUCCESS;
}

inline RppStatus rpp_normalize48_avx(__m256 *p)
{
    p[0] = _mm256_mul_ps(p[0], avx_p1op255);
    p[1] = _mm256_mul_ps(p[1], avx_p1op255);
    p[2] = _mm256_mul_ps(p[2], avx_p1op255);
    p[3] = _mm256_mul_ps(p[3], avx_p1op255);
    p[4] = _mm256_mul_ps(p[4], avx_p1op255);
    p[5] = _mm256_mul_ps(p[5], avx_p1op255);

    return RPP_SUCCESS;
}

template <typename FuncType, typename... ArgTypes>
inline RppStatus rpp_simd_load(FuncType &&rpp_simd_load_routine, ArgTypes&&... args)
{
    std::forward<FuncType>(rpp_simd_load_routine)(std::forward<ArgTypes>(args)...);

    return RPP_SUCCESS;
}

template <typename FuncType, typename... ArgTypes>
inline RppStatus rpp_simd_store(FuncType &&rpp_simd_store_routine, ArgTypes&&... args)
{
    std::forward<FuncType>(rpp_simd_store_routine)(std::forward<ArgTypes>(args)...);

    return RPP_SUCCESS;
}

// Shuffle floats in `src` by using SSE2 `pshufd` instead of `shufps`, if possible.
#define SIMD_SHUFFLE_PS(src, imm) \
    _mm_castsi128_ps(_mm_shuffle_epi32(_mm_castps_si128(src), imm))

#define CHECK_SIMD  0
#define FP_BITS     16
#define FP_MUL      (1<<FP_BITS)

const __m128 xmm_full = _mm_set1_ps((float)0xFFFFFFFF);
const __m128 xmm_sn = _mm_castsi128_ps(_mm_set1_epi32(0x80000000));
const __m128 xmm_m6 = _mm_set1_ps((float)-6.0);
const __m128 xmm_eps = _mm_set1_ps((float)1e-9f);
const __m128 xmm_1o3 = _mm_set1_ps((float)1.0/3.0);
const __m128 xmm_m4o6 = _mm_set1_ps((float) -4.0/6.0);
const __m128 xmm_abs = _mm_set1_ps((float)0x80000000);

const __m128 xmm_4o6_2o6_3o6_0  = _mm_set_ps(4.0f / 6.0f, 2.0f / 6.0f, 3.0f / 6.0f, 0.0f);
const __m128 m6_m6_p6_p0        = _mm_set_ps(-6.0f ,-6.0f , 6.0f , 0.0f);
const __m128 p1_p1_m2_p0        = _mm_set_ps(1.0f , 1.0f ,-2.0f , 0.0f);
const __m128 m1_m1_m1_p1        = _mm_set_ps(-1.0f ,-1.0f ,-1.0f , 1.0f);


SIMD_CONST_PI(full       , 0xFFFFFFFF, 0xFFFFFFFF, 0xFFFFFFFF, 0xFFFFFFFF);
SIMD_CONST_PI(sn         , 0x80000000, 0x80000000, 0x80000000, 0x80000000);
SIMD_CONST_PS(m6_m6_m6_m6,-6.0f ,-6.0f ,-6.0f ,-6.0f);
SIMD_CONST_PS(m4o6_m4o6_m4o6_m4o6,-4.0f / 6.0f,-4.0f / 6.0f,-4.0f / 6.0f,-4.0f / 6.0f);
SIMD_CONST_PS(eps        , 1e-9f, 1e-9f, 1e-9f, 1e-9f);
SIMD_CONST_PS(p1         , 1.0f , 1.0f , 1.0f , 1.0f);

SIMD_CONST_PS(p4o6_p2o6_p3o6_p0  , 4.0f / 6.0f, 2.0f / 6.0f, 3.0f / 6.0f, 0.0f);
SIMD_CONST_PI(abs        , 0x7FFFFFFF, 0x7FFFFFFF, 0x7FFFFFFF, 0x7FFFFFFF);
SIMD_CONST_PS(m6_m6_p6_p0,-6.0f ,-6.0f , 6.0f , 0.0f);
SIMD_CONST_PS(p1_p1_m2_p0, 1.0f , 1.0f ,-2.0f , 0.0f);
SIMD_CONST_PS(m1_m1_m1_p1,-1.0f ,-1.0f ,-1.0f , 1.0f);
SIMD_CONST_PS(p0         , 0.0f , 0.0f , 0.0f , 0.0f);

inline __m128i _mm_mullo_epi8(__m128i a, __m128i b)
{
    __m128i zero = _mm_setzero_si128();
    __m128i Alo = _mm_cvtepu8_epi16(a);
    __m128i Ahi = _mm_unpackhi_epi8(a, zero);
    __m128i Blo = _mm_cvtepu8_epi16(b);
    __m128i Bhi = _mm_unpackhi_epi8(b, zero);
    __m128i Clo = _mm_mullo_epi16(Alo, Blo);
    __m128i Chi = _mm_mullo_epi16(Ahi, Bhi);
    __m128i maskLo = _mm_set_epi8(0x80, 0x80, 0x80, 0x80, 0x80, 0x80, 0x80, 0x80, 14, 12, 10, 8, 6, 4, 2, 0);
    __m128i maskHi = _mm_set_epi8(14, 12, 10, 8, 6, 4, 2, 0, 0x80, 0x80, 0x80, 0x80, 0x80, 0x80, 0x80, 0x80);
    __m128i C = _mm_or_si128(_mm_shuffle_epi8(Clo, maskLo), _mm_shuffle_epi8(Chi, maskHi));

     return C;
}

static inline Rpp32u HorMin(__m128i pmin)
{
    pmin = _mm_min_epu8(pmin, _mm_shuffle_epi32(pmin, _MM_SHUFFLE(3, 2, 3, 2)));
    pmin = _mm_min_epu8(pmin, _mm_shuffle_epi32(pmin, _MM_SHUFFLE(1, 1, 1, 1)));
    pmin = _mm_min_epu8(pmin, _mm_shufflelo_epi16(pmin, _MM_SHUFFLE(1, 1, 1, 1)));
    pmin = _mm_min_epu8(pmin, _mm_srli_epi16(pmin, 8));
    return (_mm_cvtsi128_si32(pmin) & 0x000000FF);
}

static inline Rpp32u HorMax(__m128i pmax)
{
    pmax = _mm_min_epu8(pmax, _mm_shuffle_epi32(pmax, _MM_SHUFFLE(3, 2, 3, 2)));
    pmax = _mm_min_epu8(pmax, _mm_shuffle_epi32(pmax, _MM_SHUFFLE(1, 1, 1, 1)));
    pmax = _mm_min_epu8(pmax, _mm_shufflelo_epi16(pmax, _MM_SHUFFLE(1, 1, 1, 1)));
    pmax = _mm_min_epu8(pmax, _mm_srli_epi16(pmax, 8));
    return (_mm_cvtsi128_si32(pmax) & 0x000000FF);
}

#if __AVX__
static inline Rpp32u HorMin256(__m256i pmin)
{
    __m128i pmin_128;
    pmin = _mm256_min_epu8(pmin, _mm256_permute4x64_epi64(pmin, _MM_SHUFFLE(3, 2, 3, 2)));
    pmin = _mm256_min_epu8(pmin, _mm256_permute4x64_epi64(pmin, _MM_SHUFFLE(1, 1, 1, 1)));
    pmin_128 = M256I(pmin).m256i_i128[0];
    pmin_128 = _mm_min_epu8(pmin_128, _mm_shufflelo_epi16(pmin_128, _MM_SHUFFLE(1, 1, 1, 1)));
    pmin_128 = _mm_min_epu8(pmin_128, _mm_srli_epi16(pmin_128, 8));
    return (_mm_cvtsi128_si32(pmin_128) & 0x000000FF);
}

static inline Rpp32u HorMax256(__m256i pmax)
{
    __m128i pmax_128;
    pmax = _mm256_max_epu8(pmax, _mm256_permute4x64_epi64(pmax, _MM_SHUFFLE(3, 2, 3, 2)));
    pmax = _mm256_max_epu8(pmax, _mm256_permute4x64_epi64(pmax, _MM_SHUFFLE(1, 1, 1, 1)));
    pmax_128 = M256I(pmax).m256i_i128[0];
    pmax_128 = _mm_max_epi8(pmax_128, _mm_shufflelo_epi16(pmax_128, _MM_SHUFFLE(1, 1, 1, 1)));
    pmax_128 = _mm_max_epi8(pmax_128, _mm_srli_epi16(pmax_128, 8));
    return (_mm_cvtsi128_si32(pmax_128) & 0x000000FF);
}
#endif

static  inline __m128 fast_exp_sse (__m128 x)
{
    __m128 t, f, e, p, r;
    __m128i i, j;
    __m128 l2e = _mm_set1_ps (1.442695041f);  /* log2(e) */
    __m128 c0  = _mm_set1_ps (0.3371894346f);
    __m128 c1  = _mm_set1_ps (0.657636276f);
    __m128 c2  = _mm_set1_ps (1.00172476f);

    /* exp(x) = 2^i * 2^f; i = floor (log2(e) * x), 0 <= f <= 1 */
    t = _mm_mul_ps (x, l2e);             /* t = log2(e) * x */
#ifdef __SSE4_1__
    e = _mm_floor_ps (t);                /* floor(t) */
    i = _mm_cvtps_epi32 (e);             /* (int)floor(t) */
#else /* __SSE4_1__*/
    i = _mm_cvttps_epi32 (t);            /* i = (int)t */
    j = _mm_srli_epi32 (_mm_castps_si128 (x), 31); /* signbit(t) */
    i = _mm_sub_epi32 (i, j);            /* (int)t - signbit(t) */
    e = _mm_cvtepi32_ps (i);             /* floor(t) ~= (int)t - signbit(t) */
#endif /* __SSE4_1__*/
    f = _mm_sub_ps (t, e);               /* f = t - floor(t) */
    p = c0;                              /* c0 */
    p = _mm_mul_ps (p, f);               /* c0 * f */
    p = _mm_add_ps (p, c1);              /* c0 * f + c1 */
    p = _mm_mul_ps (p, f);               /* (c0 * f + c1) * f */
    p = _mm_add_ps (p, c2);              /* p = (c0 * f + c1) * f + c2 ~= 2^f */
    j = _mm_slli_epi32 (i, 23);          /* i << 23 */
    r = _mm_castsi128_ps (_mm_add_epi32 (j, _mm_castps_si128 (p))); /* r = p * 2^i*/
    return r;
}

#define set1_ps_hex(x) _mm_castsi128_ps(_mm_set1_epi32(x))

static const __m128 _ps_0 = _mm_set1_ps(0.f);
static const __m128 _ps_1 = _mm_set1_ps(1.f);
static const __m128 _ps_0p5 = _mm_set1_ps(0.5f);
static const __m128 _ps_min_norm_pos = set1_ps_hex(0x00800000);
static const __m128 _ps_mant_mask = set1_ps_hex(0x7f800000);
static const __m128 _ps_inv_mant_mask = set1_ps_hex(~0x7f800000);
static const __m128 _ps_sign_mask = set1_ps_hex(0x80000000);
static const __m128 _ps_inv_sign_mask = set1_ps_hex(~0x80000000);

static const __m128i _pi32_1 = _mm_set1_epi32(1);
static const __m128i _pi32_inv1 = _mm_set1_epi32(~1);
static const __m128i _pi32_2 = _mm_set1_epi32(2);
static const __m128i _pi32_4 = _mm_set1_epi32(4);
static const __m128i _pi32_0x7f = _mm_set1_epi32(0x7f);

static const __m128 _ps_minus_cephes_DP1 = _mm_set1_ps(-0.78515625f);
static const __m128 _ps_minus_cephes_DP2 = _mm_set1_ps(-2.4187564849853515625e-4f);
static const __m128 _ps_minus_cephes_DP3 = _mm_set1_ps(-3.77489497744594108e-8f);
static const __m128 _ps_sincof_p0 = _mm_set1_ps(-1.9515295891E-4f);
static const __m128 _ps_sincof_p1 = _mm_set1_ps( 8.3321608736E-3f);
static const __m128 _ps_sincof_p2 = _mm_set1_ps(-1.6666654611E-1f);
static const __m128 _ps_coscof_p0 = _mm_set1_ps( 2.443315711809948E-005f);
static const __m128 _ps_coscof_p1 = _mm_set1_ps(-1.388731625493765E-003f);
static const __m128 _ps_coscof_p2 = _mm_set1_ps( 4.166664568298827E-002f);
static const __m128 _ps_cephes_FOPI = _mm_set1_ps(1.27323954473516f); // 4 / M_PI

static inline void sincos_ps(__m128 x, __m128 *s, __m128 *c)
{
    // Extract the sign bit (upper one)
    __m128 sign_bit_sin = _mm_and_ps(x, _ps_sign_mask);
    // take the absolute value
    x = _mm_xor_ps(x, sign_bit_sin);

    // Scale by 4/Pi
    __m128 y = _mm_mul_ps(x, _ps_cephes_FOPI);

    // Store the integer part of y in emm2
    __m128i emm2 = _mm_cvttps_epi32(y);

    // j=(j+1) & (~1) (see the cephes sources)
    emm2 = _mm_add_epi32(emm2, _pi32_1);
    emm2 = _mm_and_si128(emm2, _pi32_inv1);
    y = _mm_cvtepi32_ps(emm2);

    __m128i emm4 = emm2;

    // Get the swap sign flag for the sine
    __m128i emm0 = _mm_and_si128(emm2, _pi32_4);
    emm0 = _mm_slli_epi32(emm0, 29);
    __m128 swap_sign_bit_sin = _mm_castsi128_ps(emm0);

    // Get the polynom selection mask for the sine
    emm2 = _mm_and_si128(emm2, _pi32_2);
    emm2 = _mm_cmpeq_epi32(emm2, _mm_setzero_si128());
    __m128 poly_mask = _mm_castsi128_ps(emm2);
    // The magic pass: "Extended precision modular arithmetic - x = ((x - y * DP1) - y * DP2) - y * DP3;
    __m128 xmm1 = _mm_mul_ps(y, _ps_minus_cephes_DP1);
    __m128 xmm2 = _mm_mul_ps(y, _ps_minus_cephes_DP2);
    __m128 xmm3 = _mm_mul_ps(y, _ps_minus_cephes_DP3);
    x = _mm_add_ps(_mm_add_ps(x, xmm1), _mm_add_ps(xmm2, xmm3));

    emm4 = _mm_sub_epi32(emm4, _pi32_2);
    emm4 = _mm_andnot_si128(emm4, _pi32_4);
    emm4 = _mm_slli_epi32(emm4, 29);
    __m128 sign_bit_cos = _mm_castsi128_ps(emm4);

    sign_bit_sin = _mm_xor_ps(sign_bit_sin, swap_sign_bit_sin);

    // Evaluate the first polynom  (0 <= x <= Pi/4)
    __m128 z = _mm_mul_ps(x,x);
    y = _ps_coscof_p0;

    y = _mm_mul_ps(y, z);
    y = _mm_add_ps(y, _ps_coscof_p1);
    y = _mm_mul_ps(y, z);
    y = _mm_add_ps(y, _ps_coscof_p2);
    y = _mm_mul_ps(y, _mm_mul_ps(z, z));
    __m128 tmp = _mm_mul_ps(z, _ps_0p5);
    y = _mm_sub_ps(y, tmp);
    y = _mm_add_ps(y, _ps_1);

    // Evaluate the second polynom  (Pi/4 <= x <= 0)

    __m128 y2 = _ps_sincof_p0;
    y2 = _mm_mul_ps(y2, z);
    y2 = _mm_add_ps(y2, _ps_sincof_p1);
    y2 = _mm_mul_ps(y2, z);
    y2 = _mm_add_ps(y2, _ps_sincof_p2);
    y2 = _mm_mul_ps(y2, _mm_mul_ps(z, x));
    y2 = _mm_add_ps(y2, x);

    // Select the correct result from the two polynoms
    xmm3 = poly_mask;
    __m128 ysin2 = _mm_and_ps(xmm3, y2);
    __m128 ysin1 = _mm_andnot_ps(xmm3, y);
    y2 = _mm_sub_ps(y2,ysin2);
    y = _mm_sub_ps(y, ysin1);

    xmm1 = _mm_add_ps(ysin1,ysin2);
    xmm2 = _mm_add_ps(y,y2);

    // Update the sign
    *s = _mm_xor_ps(xmm1, sign_bit_sin);
    *c = _mm_xor_ps(xmm2, sign_bit_cos);
}

static const __m128 _ps_atanrange_hi = _mm_set1_ps(2.414213562373095);
static const __m128 _ps_atanrange_lo = _mm_set1_ps(0.4142135623730950);
static const __m128 _ps_cephes_PIF = _mm_set1_ps(3.141592653589793238);
static const __m128 _ps_cephes_PIO2F = _mm_set1_ps(1.5707963267948966192);
static const __m128 _ps_cephes_PIO4F = _mm_set1_ps(0.7853981633974483096);

static const __m128 _ps_atancof_p0 = _mm_set1_ps(8.05374449538e-2);
static const __m128 _ps_atancof_p1 = _mm_set1_ps(1.38776856032E-1);
static const __m128 _ps_atancof_p2 = _mm_set1_ps(1.99777106478E-1);
static const __m128 _ps_atancof_p3 = _mm_set1_ps(3.33329491539E-1);

static inline __m128 atan_ps( __m128 x )
{
    __m128 sign_bit, y;

    sign_bit = x;
    // Take the absolute value
    x = _mm_and_ps( x, _ps_inv_sign_mask );
    // Extract the sign bit (upper one)
    sign_bit = _mm_and_ps( sign_bit, _ps_sign_mask );

    // Range reduction, init x and y depending on range

    // x > 2.414213562373095
    __m128 cmp0 = _mm_cmpgt_ps( x, _ps_atanrange_hi );
    // x > 0.4142135623730950
    __m128 cmp1 = _mm_cmpgt_ps( x, _ps_atanrange_lo );

    // x > 0.4142135623730950 && !( x > 2.414213562373095 )
    __m128 cmp2 = _mm_andnot_ps( cmp0, cmp1 );

    // -( 1.0/x )
    __m128 y0 = _mm_and_ps( cmp0, _ps_cephes_PIO2F );
    __m128 x0 = _mm_div_ps( _ps_1, x );
    x0 = _mm_xor_ps( x0, _ps_sign_mask );

    __m128 y1 = _mm_and_ps( cmp2, _ps_cephes_PIO4F );
    // (x-1.0)/(x+1.0)
    __m128 x1_o = _mm_sub_ps( x, _ps_1 );
    __m128 x1_u = _mm_add_ps( x, _ps_1 );
    __m128 x1 = _mm_div_ps( x1_o, x1_u );

    __m128 x2 = _mm_and_ps( cmp2, x1 );
    x0 = _mm_and_ps( cmp0, x0 );
    x2 = _mm_or_ps( x2, x0 );
    cmp1 = _mm_or_ps( cmp0, cmp2 );
    x2 = _mm_and_ps( cmp1, x2 );
    x = _mm_andnot_ps( cmp1, x );
    x = _mm_or_ps( x2, x );

    y = _mm_or_ps( y0, y1 );

    __m128 zz = _mm_mul_ps( x, x );
    __m128 acc = _ps_atancof_p0;
    acc = _mm_mul_ps( acc, zz );
    acc = _mm_sub_ps( acc, _ps_atancof_p1 );
    acc = _mm_mul_ps( acc, zz );
    acc = _mm_add_ps( acc, _ps_atancof_p2 );
    acc = _mm_mul_ps( acc, zz );
    acc = _mm_sub_ps( acc, _ps_atancof_p3 );
    acc = _mm_mul_ps( acc, zz );
    acc = _mm_mul_ps( acc, x );
    acc = _mm_add_ps( acc, x );
    y = _mm_add_ps( y, acc );

    // Update the sign
    y = _mm_xor_ps( y, sign_bit );

    return y;
}

static inline __m128 atan2_ps( __m128 y, __m128 x )
{
    __m128 x_eq_0 = _mm_cmpeq_ps( x, _ps_0 );
    __m128 x_gt_0 = _mm_cmpgt_ps( x, _ps_0 );
    __m128 x_le_0 = _mm_cmple_ps( x, _ps_0 );
    __m128 y_eq_0 = _mm_cmpeq_ps( y, _ps_0 );
    __m128 x_lt_0 = _mm_cmplt_ps( x, _ps_0 );
    __m128 y_lt_0 = _mm_cmplt_ps( y, _ps_0 );

    __m128 zero_mask = _mm_and_ps( x_eq_0, y_eq_0 );
    __m128 zero_mask_other_case = _mm_and_ps( y_eq_0, x_gt_0 );
    zero_mask = _mm_or_ps( zero_mask, zero_mask_other_case );

    __m128 pio2_mask = _mm_andnot_ps( y_eq_0, x_eq_0 );
    __m128 pio2_mask_sign = _mm_and_ps( y_lt_0, _ps_sign_mask );
    __m128 pio2_result = _ps_cephes_PIO2F;
    pio2_result = _mm_xor_ps( pio2_result, pio2_mask_sign );
    pio2_result = _mm_and_ps( pio2_mask, pio2_result );

    __m128 pi_mask = _mm_and_ps( y_eq_0, x_le_0 );
    __m128 pi = _ps_cephes_PIF;
    __m128 pi_result = _mm_and_ps( pi_mask, pi );

    __m128 swap_sign_mask_offset = _mm_and_ps( x_lt_0, y_lt_0 );
    swap_sign_mask_offset = _mm_and_ps( swap_sign_mask_offset, _ps_sign_mask );

    __m128 offset0 = _mm_setzero_ps();
    __m128 offset1 = _ps_cephes_PIF;
    offset1 = _mm_xor_ps( offset1, swap_sign_mask_offset );

    __m128 offset = _mm_andnot_ps( x_lt_0, offset0 );
    offset = _mm_and_ps( x_lt_0, offset1 );

    __m128 arg = _mm_div_ps( y, x );
    __m128 atan_result = atan_ps( arg );
    atan_result = _mm_add_ps( atan_result, offset );

    // Select between zero_result, pio2_result and atan_result

    __m128 result = _mm_andnot_ps( zero_mask, pio2_result );
    atan_result = _mm_andnot_ps( pio2_mask, atan_result );
    atan_result = _mm_andnot_ps( pio2_mask, atan_result);
    result = _mm_or_ps( result, atan_result );
    result = _mm_or_ps( result, pi_result );

    return result;
}

static inline void fast_matmul4x4_sse(float *A, float *B, float *C)
{
    __m128 row1 = _mm_load_ps(&B[0]);                   // Row 0 of B
    __m128 row2 = _mm_load_ps(&B[4]);                   // Row 1 of B
    __m128 row3 = _mm_load_ps(&B[8]);                   // Row 2 of B
    __m128 row4 = _mm_load_ps(&B[12]);                  // Row 3 of B

    for(int i = 0; i < 4; i++)
    {
        __m128 brod1 = _mm_set1_ps(A[4 * i + 0]);       // Example for row 0 computation -> A[0][0] is broadcasted
        __m128 brod2 = _mm_set1_ps(A[4 * i + 1]);       // Example for row 0 computation -> A[0][1] is broadcasted
        __m128 brod3 = _mm_set1_ps(A[4 * i + 2]);       // Example for row 0 computation -> A[0][2] is broadcasted
        __m128 brod4 = _mm_set1_ps(A[4 * i + 3]);       // Example for row 0 computation -> A[0][3] is broadcasted

        __m128 row = _mm_add_ps(                        // Example for row 0 computation -> P + Q
                        _mm_add_ps(                     // Example for row 0 computation -> P = A[0][0] * B[0][0] + A[0][1] * B[1][0]
                            _mm_mul_ps(brod1, row1),    // Example for row 0 computation -> (A[0][0] * B[0][0], A[0][0] * B[0][1], A[0][0] * B[0][2], A[0][0] * B[0][3])
                            _mm_mul_ps(brod2, row2)),   // Example for row 0 computation -> (A[0][1] * B[1][0], A[0][1] * B[1][1], A[0][1] * B[1][2], A[0][1] * B[1][3])
                        _mm_add_ps(                     // Example for row 0 computation -> Q = A[0][2] * B[2][0] + A[0][3] * B[3][0]
                            _mm_mul_ps(brod3, row3),    // Example for row 0 computation -> (A[0][2] * B[2][0], A[0][2] * B[2][1], A[0][2] * B[2][2], A[0][2] * B[2][3])
                            _mm_mul_ps(brod4, row4)));  // Example for row 0 computation -> (A[0][3] * B[3][0], A[0][3] * B[3][1], A[0][3] * B[3][2], A[0][3] * B[3][3])

        _mm_store_ps(&C[4*i], row);                     // Example for row 0 computation -> Storing whole computed row 0
    }
}

#endif //AMD_RPP_RPP_CPU_SIMD_HPP<|MERGE_RESOLUTION|>--- conflicted
+++ resolved
@@ -971,34 +971,26 @@
     return RPP_SUCCESS;
 }
 
-<<<<<<< HEAD
 inline RppStatus rpp_load8_f32_to_f32_avx(Rpp32f *srcPtr, __m256 *p)
-=======
+{
+    p[0] = _mm256_loadu_ps(srcPtr);
+
+    return RPP_SUCCESS;
+}
+
 inline RppStatus rpp_load8_f32_to_f32_mirror_avx(Rpp32f *srcPtr, __m256 *p)
 {
     __m256i pxMask = _mm256_setr_epi32(7, 6, 5, 4, 3, 2, 1, 0);
 
     p[0] = _mm256_loadu_ps(srcPtr);
     p[0] = _mm256_permutevar8x32_ps(p[0], pxMask); /* shuffle as R08-R01 */
+
     return RPP_SUCCESS;
 }
 
 inline RppStatus rpp_store8_f32_to_f32_avx(Rpp32f *dstPtr, __m256 *p)
->>>>>>> 1e288cc8
-{
-    p[0] = _mm256_loadu_ps(srcPtr);
-
-    return RPP_SUCCESS;
-}
-
-inline RppStatus rpp_store8_f32_to_f32_avx(Rpp32f *dstPtr, __m256 *p)
-{
-<<<<<<< HEAD
+{
     _mm256_storeu_ps(dstPtr, p[0]);
-=======
-    p[0] = _mm256_loadu_ps(srcPtr);
-    p[1] = _mm256_loadu_ps(srcPtr + 8);
->>>>>>> 1e288cc8
 
     return RPP_SUCCESS;
 }
