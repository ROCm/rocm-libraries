--- conflicted
+++ resolved
@@ -799,7 +799,57 @@
 
 inline RppStatus rpp_load16_u8_to_f32_avx(Rpp8u *srcPtr, __m256 *p)
 {
-<<<<<<< HEAD
+    __m128i px;
+    px = _mm_loadu_si128((__m128i *)srcPtr);
+    p[0] = _mm256_cvtepi32_ps(_mm256_setr_m128i(_mm_shuffle_epi8(px, pxMask0), _mm_shuffle_epi8(px, pxMask1)));    /* Contains pixels 01-08 */
+    p[1] = _mm256_cvtepi32_ps(_mm256_setr_m128i(_mm_shuffle_epi8(px, pxMask2), _mm_shuffle_epi8(px, pxMask3)));    /* Contains pixels 09-16 */
+
+    return RPP_SUCCESS;
+}
+
+inline RppStatus rpp_store16_f32_to_u8_avx(Rpp8u *dstPtr, __m256 *p)
+{
+    __m256i pxCvt;
+    __m128i px[3];
+    pxCvt = _mm256_cvtps_epi32(p[0]);
+    px[1] = _mm_packus_epi32(_mm256_extracti128_si256(pxCvt, 0), _mm256_extracti128_si256(pxCvt, 1));    /* pack pixels 0-7 for R */
+    pxCvt = _mm256_cvtps_epi32(p[1]);
+    px[2] = _mm_packus_epi32(_mm256_extracti128_si256(pxCvt, 0), _mm256_extracti128_si256(pxCvt, 1));    /* pack pixels 8-15 for R */
+    px[0] = _mm_packus_epi16(px[1], px[2]);    /* pack pixels 0-15 */
+    _mm_storeu_si128((__m128i *)dstPtr, px[0]);
+
+    return RPP_SUCCESS;
+}
+
+inline RppStatus rpp_load16_i8_to_f32_avx(Rpp8s *srcPtr, __m256 *p)
+{
+    __m128i px;
+    __m128i pxConvertI8 = _mm_set1_epi8((char)128);
+    px = _mm_add_epi8(pxConvertI8, _mm_loadu_si128((__m128i *)srcPtr));    /* add I8 conversion param to load */
+    p[0] = _mm256_cvtepi32_ps(_mm256_setr_m128i(_mm_shuffle_epi8(px, pxMask0), _mm_shuffle_epi8(px, pxMask1)));    /* Contains pixels 01-08 */
+    p[1] = _mm256_cvtepi32_ps(_mm256_setr_m128i(_mm_shuffle_epi8(px, pxMask2), _mm_shuffle_epi8(px, pxMask3)));    /* Contains pixels 09-16 */
+
+    return RPP_SUCCESS;
+}
+
+inline RppStatus rpp_store16_f32_to_i8_avx(Rpp8s *dstPtr, __m256 *p)
+{
+    __m256i pxCvt;
+    __m128i px[3];
+    __m128i pxConvertI8 = _mm_set1_epi8((char)128);
+    pxCvt = _mm256_cvtps_epi32(p[0]);
+    px[1] = _mm_packus_epi32(_mm256_extracti128_si256(pxCvt, 0), _mm256_extracti128_si256(pxCvt, 1));    /* pack pixels 0-7 for R */
+    pxCvt = _mm256_cvtps_epi32(p[1]);
+    px[2] = _mm_packus_epi32(_mm256_extracti128_si256(pxCvt, 0), _mm256_extracti128_si256(pxCvt, 1));    /* pack pixels 8-15 for R */
+    px[0] = _mm_packus_epi16(px[1], px[2]);    /* pack pixels 0-15 */
+    px[0] = _mm_sub_epi8(px[0], pxConvertI8);    /* convert back to i8 for px0 store */
+    _mm_storeu_si128((__m128i *)dstPtr, px[0]);
+
+    return RPP_SUCCESS;
+}
+
+inline RppStatus rpp_load16_u8_to_f32_avx(Rpp8u *srcPtr, __m256 *p)
+{
     __m128i px[2];
     __m128i pxZero = _mm_setzero_si128();
 
@@ -808,19 +858,12 @@
     px[0] = _mm_unpacklo_epi8(px[0], pxZero);    /* pixels 0-7 */
     p[0] = _mm256_cvtepi32_ps(_mm256_setr_m128i(_mm_unpacklo_epi16(px[0], pxZero),_mm_unpackhi_epi16(px[0], pxZero)));/* pixels 0-7 */
     p[1] = _mm256_cvtepi32_ps(_mm256_setr_m128i(_mm_unpacklo_epi16(px[1], pxZero),_mm_unpackhi_epi16(px[1], pxZero)));/* pixels 8-25 */
-=======
-    __m128i px;
-    px = _mm_loadu_si128((__m128i *)srcPtr);
-    p[0] = _mm256_cvtepi32_ps(_mm256_setr_m128i(_mm_shuffle_epi8(px, pxMask0), _mm_shuffle_epi8(px, pxMask1)));    /* Contains pixels 01-08 */
-    p[1] = _mm256_cvtepi32_ps(_mm256_setr_m128i(_mm_shuffle_epi8(px, pxMask2), _mm_shuffle_epi8(px, pxMask3)));    /* Contains pixels 09-16 */
->>>>>>> 7e46397c
 
     return RPP_SUCCESS;
 }
 
 inline RppStatus rpp_store16_f32_to_u8_avx(Rpp8u *dstPtr, __m256 *p)
 {
-<<<<<<< HEAD
     __m256i pxCvt[2];
     __m128i px[4];
 
@@ -834,43 +877,6 @@
     px[1] = _mm_packus_epi32(px[2], px[3]);    /* pixels 8-15 */
     px[2] = _mm_packus_epi16(px[0], px[1]);    /* pixels 8-15 */
     _mm_storeu_si128((__m128i *)dstPtr, px[2]);    /* store pixels 0-15 */
-=======
-    __m256i pxCvt;
-    __m128i px[3];
-    pxCvt = _mm256_cvtps_epi32(p[0]);
-    px[1] = _mm_packus_epi32(_mm256_extracti128_si256(pxCvt, 0), _mm256_extracti128_si256(pxCvt, 1));    /* pack pixels 0-7 for R */
-    pxCvt = _mm256_cvtps_epi32(p[1]);
-    px[2] = _mm_packus_epi32(_mm256_extracti128_si256(pxCvt, 0), _mm256_extracti128_si256(pxCvt, 1));    /* pack pixels 8-15 for R */
-    px[0] = _mm_packus_epi16(px[1], px[2]);    /* pack pixels 0-15 */
-    _mm_storeu_si128((__m128i *)dstPtr, px[0]);
-
-    return RPP_SUCCESS;
-}
-
-inline RppStatus rpp_load16_i8_to_f32_avx(Rpp8s *srcPtr, __m256 *p)
-{
-    __m128i px;
-    __m128i pxConvertI8 = _mm_set1_epi8((char)128);
-    px = _mm_add_epi8(pxConvertI8, _mm_loadu_si128((__m128i *)srcPtr));    /* add I8 conversion param to load */
-    p[0] = _mm256_cvtepi32_ps(_mm256_setr_m128i(_mm_shuffle_epi8(px, pxMask0), _mm_shuffle_epi8(px, pxMask1)));    /* Contains pixels 01-08 */
-    p[1] = _mm256_cvtepi32_ps(_mm256_setr_m128i(_mm_shuffle_epi8(px, pxMask2), _mm_shuffle_epi8(px, pxMask3)));    /* Contains pixels 09-16 */
-
-    return RPP_SUCCESS;
-}
-
-inline RppStatus rpp_store16_f32_to_i8_avx(Rpp8s *dstPtr, __m256 *p)
-{
-    __m256i pxCvt;
-    __m128i px[3];
-    __m128i pxConvertI8 = _mm_set1_epi8((char)128);
-    pxCvt = _mm256_cvtps_epi32(p[0]);
-    px[1] = _mm_packus_epi32(_mm256_extracti128_si256(pxCvt, 0), _mm256_extracti128_si256(pxCvt, 1));    /* pack pixels 0-7 for R */
-    pxCvt = _mm256_cvtps_epi32(p[1]);
-    px[2] = _mm_packus_epi32(_mm256_extracti128_si256(pxCvt, 0), _mm256_extracti128_si256(pxCvt, 1));    /* pack pixels 8-15 for R */
-    px[0] = _mm_packus_epi16(px[1], px[2]);    /* pack pixels 0-15 */
-    px[0] = _mm_sub_epi8(px[0], pxConvertI8);    /* convert back to i8 for px0 store */
-    _mm_storeu_si128((__m128i *)dstPtr, px[0]);
->>>>>>> 7e46397c
 
     return RPP_SUCCESS;
 }
@@ -950,8 +956,6 @@
     return RPP_SUCCESS;
 }
 
-<<<<<<< HEAD
-=======
 inline RppStatus rpp_load16_f32_to_f32_avx(Rpp32f *srcPtr, __m256 *p)
 {
     p[0] = _mm256_loadu_ps(srcPtr);
@@ -960,7 +964,20 @@
     return RPP_SUCCESS;
 }
 
->>>>>>> 7e46397c
+inline RppStatus rpp_load8_f32_to_f32_avx(Rpp32f *srcPtr, __m256 *p)
+{
+    p[0] = _mm256_loadu_ps(srcPtr);
+
+    return RPP_SUCCESS;
+}
+
+inline RppStatus rpp_store8_f32_to_f32_avx(Rpp32f *dstPtr, __m256 *p)
+{
+    _mm256_storeu_ps(dstPtr, p[0]);
+
+    return RPP_SUCCESS;
+}
+
 inline RppStatus rpp_load48_i8pkd3_to_f32pln3_avx(Rpp8s *srcPtr, __m256 *p)
 {
     __m128i px[4];
@@ -1112,6 +1129,43 @@
     return RPP_SUCCESS;
 }
 
+inline RppStatus rpp_load16_i8_to_f32_avx(Rpp8s *srcPtr, __m256 *p)
+{
+    __m128i px[2];
+    __m128i pxZero = _mm_setzero_si128();
+    __m128i pxConvertI8 = _mm_set1_epi8((char)128);
+
+    px[0] =  _mm_loadu_si128((__m128i *)srcPtr);    /* load pixels 0-15 */
+    px[0] = _mm_add_epi8(px[0], pxConvertI8);    /* convert to u8 for px0 compute */
+    px[1] = _mm_unpackhi_epi8(px[0], pxZero);    /* pixels 8-15 */
+    px[0] = _mm_unpacklo_epi8(px[0], pxZero);    /* pixels 0-7 */
+    p[0] =  _mm256_cvtepi32_ps(_mm256_setr_m128i(_mm_unpacklo_epi16(px[0], pxZero),_mm_unpackhi_epi16(px[0], pxZero)));    /* pixels 0-7 */
+    p[1] =  _mm256_cvtepi32_ps(_mm256_setr_m128i(_mm_unpacklo_epi16(px[1], pxZero),_mm_unpackhi_epi16(px[1], pxZero)));    /* pixels 8-15 */
+
+    return RPP_SUCCESS;
+}
+
+inline RppStatus rpp_store16_f32_to_i8_avx(Rpp8s *dstPtr, __m256 *p)
+{
+    __m256i pxCvt[2];
+    __m128i px[4];
+    __m128i pxConvertI8 = _mm_set1_epi8((char)128);
+
+    pxCvt[0] = _mm256_cvtps_epi32(p[0]);    /* pixels 0-7 */
+    pxCvt[1] = _mm256_cvtps_epi32(p[1]);    /* pixels 8-15 */
+    px[0] = _mm256_extracti128_si256(pxCvt[0],0); /* pixels 0-3 */
+    px[1] = _mm256_extracti128_si256(pxCvt[0],1);  /* pixels 4-7 */
+    px[2] = _mm256_extracti128_si256(pxCvt[1],0); /* pixels 8-11 */
+    px[3] = _mm256_extracti128_si256(pxCvt[1],1); /* pixels 12-15 */
+    px[0] = _mm_packus_epi32(px[0], px[1]);    /* pixels 0-7 */
+    px[1] = _mm_packus_epi32(px[2], px[3]);    /* pixels 8-15 */
+    px[2] = _mm_packus_epi16(px[0], px[1]);    /* pixels 0-15 */
+    px[2] = _mm_sub_epi8(px[2], pxConvertI8);    /* convert back to i8 for px0 store */
+    _mm_storeu_si128((__m128i *)dstPtr, px[2]);    /* store pixels 0-15 */
+
+    return RPP_SUCCESS;
+}
+
 inline RppStatus rpp_normalize48_avx(__m256 *p)
 {
     p[0] = _mm256_mul_ps(p[0], avx_p1op255);
