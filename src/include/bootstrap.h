--- conflicted
+++ resolved
@@ -17,14 +17,9 @@
 ncclResult_t bootstrapAllGather(void* commState, void* allData, int size);
 ncclResult_t bootstrapSend(void* commState, int peer, int tag, void* data, int size);
 ncclResult_t bootstrapRecv(void* commState, int peer, int tag, void* data, int size);
-<<<<<<< HEAD
-ncclResult_t bootstrapBarrier(void* commState, int *ranks, int tag, int rank, int nranks);
-ncclResult_t bootstrapRemAlloc(size_t size, int rank, void* commState, int* id, hipIpcMemHandle_t* ipc, void** ptr);
-=======
 ncclResult_t bootstrapBarrier(void* commState, int *ranks, int rank, int nranks, int tag);
 ncclResult_t bootstrapIntraNodeAllGather(void* commState, int *ranks, int rank, int nranks, void* allData, int size);
-ncclResult_t bootstrapRemAlloc(size_t size, int rank, void* commState, int* id, cudaIpcMemHandle_t* ipc, void** ptr);
->>>>>>> 30ca3fca
+ncclResult_t bootstrapRemAlloc(size_t size, int rank, void* commState, int* id, hipIpcMemHandle_t* ipc, void** ptr);
 ncclResult_t bootstrapRemFree(int id, int rank, void* commState);
 ncclResult_t bootstrapClose(void* commState);
 ncclResult_t bootstrapAbort(void* commState);
