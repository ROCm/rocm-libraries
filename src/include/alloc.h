/*************************************************************************
 * Copyright (c) 2019-2022, NVIDIA CORPORATION. All rights reserved.
 * Modifications Copyright (c) 2019-2022 Advanced Micro Devices, Inc. All rights reserved.
 *
 * See LICENSE.txt for license information
 ************************************************************************/

#ifndef NCCL_ALLOC_H_
#define NCCL_ALLOC_H_

#include "nccl.h"
#include "checks.h"
#include "align.h"
#include "utils.h"
#include <sys/mman.h>
#include <unistd.h>
#include <stdlib.h>
#include <string.h>
#include "rccl_vars.h"

uint64_t clockNano(); // from utils.h with which we have a circular dependency

template <typename T>
ncclResult_t ncclCudaHostCallocDebug(T** ptr, size_t nelem, const char *filefunc, int line) {
  ncclResult_t result = ncclSuccess;
<<<<<<< HEAD
  uint64_t time = 0;
  hipStreamCaptureMode mode = hipStreamCaptureModeRelaxed;
  *ptr = nullptr;
  CUDACHECK(hipThreadExchangeStreamCaptureMode(&mode));
  time = clockNano();
  CUDACHECKGOTO(hipHostMalloc(ptr, nelem*sizeof(T), hipHostMallocMapped), result, finish);
  time = clockNano() - time;
  memset(*ptr, 0, nelem*sizeof(T));
  INFO(NCCL_ALLOC, "%s:%d Cuda Host Alloc Size %ld pointer %p seconds: hipHostAlloc=%g", filefunc, line, nelem*sizeof(T), *ptr, double(time)/1.e9);
finish:
  CUDACHECK(hipThreadExchangeStreamCaptureMode(&mode));
=======
  cudaStreamCaptureMode mode = cudaStreamCaptureModeRelaxed;
  *ptr = nullptr;
  CUDACHECK(cudaThreadExchangeStreamCaptureMode(&mode));
  CUDACHECKGOTO(cudaHostAlloc(ptr, nelem*sizeof(T), cudaHostAllocMapped), result, finish);
  memset(*ptr, 0, nelem*sizeof(T));
finish:
  CUDACHECK(cudaThreadExchangeStreamCaptureMode(&mode));
  if (*ptr == nullptr) WARN("Failed to CUDA host alloc %ld bytes", nelem*sizeof(T));
  INFO(NCCL_ALLOC, "%s:%d Cuda Host Alloc Size %ld pointer %p", filefunc, line, nelem*sizeof(T), *ptr);
>>>>>>> 99c28f2e
  return result;
}
#define ncclCudaHostCalloc(...) ncclCudaHostCallocDebug(__VA_ARGS__, __FILE__, __LINE__)

inline ncclResult_t ncclCudaHostFree(void* ptr) {
  CUDACHECK(hipHostFree(ptr));
  return ncclSuccess;
}

template <typename T>
ncclResult_t ncclCallocDebug(T** ptr, size_t nelem, const char *filefunc, int line) {
  void* p = malloc(nelem*sizeof(T));
  if (p == NULL) {
    WARN("Failed to malloc %ld bytes", nelem*sizeof(T));
    return ncclSystemError;
  }
  //INFO(NCCL_ALLOC, "%s:%d malloc Size %ld pointer %p", filefunc, line, nelem*sizeof(T), p);
  memset(p, 0, nelem*sizeof(T));
  *ptr = (T*)p;
  return ncclSuccess;
}
#define ncclCalloc(...) ncclCallocDebug(__VA_ARGS__, __FILE__, __LINE__)

template <typename T>
ncclResult_t ncclRealloc(T** ptr, size_t oldNelem, size_t nelem) {
  if (nelem < oldNelem) return ncclInternalError;
  if (nelem == oldNelem) return ncclSuccess;

  T* oldp = *ptr;
  T* p = (T*)malloc(nelem*sizeof(T));
  if (p == NULL) {
    WARN("Failed to malloc %ld bytes", nelem*sizeof(T));
    return ncclSystemError;
  }
  memcpy(p, oldp, oldNelem*sizeof(T));
  free(oldp);
  memset(p+oldNelem, 0, (nelem-oldNelem)*sizeof(T));
  *ptr = (T*)p;
  INFO(NCCL_ALLOC, "Mem Realloc old size %ld, new size %ld pointer %p", oldNelem*sizeof(T), nelem*sizeof(T), *ptr);
  return ncclSuccess;
}

struct __attribute__ ((aligned(64))) allocationTracker {
  union {
    struct {
      uint64_t totalAlloc;
      uint64_t totalAllocSize;
    };
    char align[64];
  };
};
static_assert(sizeof(struct allocationTracker) == 64, "allocationTracker must be size of 64 bytes");
#define MAX_ALLOC_TRACK_NGPU 32
extern struct allocationTracker allocTracker[];

template <typename T>
ncclResult_t ncclCudaMallocDebug(const char *filefunc, int line, T** ptr, size_t nelem, bool isFineGrain = false) {
  ncclResult_t result = ncclSuccess;
  hipStreamCaptureMode mode = hipStreamCaptureModeRelaxed;
  *ptr = nullptr;
<<<<<<< HEAD
  CUDACHECK(hipThreadExchangeStreamCaptureMode(&mode));
  uint64_t time = clockNano();
  if (isFineGrain)
    CUDACHECKGOTO(hipExtMallocWithFlags((void**)ptr, nelem*sizeof(T), hipDeviceMallocFinegrained), result, finish);
  else
    CUDACHECKGOTO(hipMalloc(ptr, nelem*sizeof(T)), result, finish);
  time = clockNano() - time;
finish:
  CUDACHECK(hipThreadExchangeStreamCaptureMode(&mode));
  INFO(NCCL_ALLOC, "%s:%d Cuda Alloc Size %ld pointer %p seconds: hipMalloc=%g", filefunc, line, nelem*sizeof(T), *ptr, double(time)/1.e9);
=======
  CUDACHECK(cudaThreadExchangeStreamCaptureMode(&mode));
  CUDACHECKGOTO(cudaMalloc(ptr, nelem*sizeof(T)), result, finish);
finish:
  CUDACHECK(cudaThreadExchangeStreamCaptureMode(&mode));
  if (*ptr == nullptr) WARN("Failed to CUDA malloc %ld bytes", nelem*sizeof(T));
  INFO(NCCL_ALLOC, "%s:%d Cuda Alloc Size %ld pointer %p", filefunc, line, nelem*sizeof(T), *ptr);
>>>>>>> 99c28f2e
  return result;
}
#define ncclCudaMalloc(...) ncclCudaMallocDebug( __FILE__, __LINE__, __VA_ARGS__)

template <typename T>
ncclResult_t ncclCudaCallocDebug(const char *filefunc, int line, T** ptr, size_t nelem, hipStream_t sideStream = nullptr, bool isFineGrain = false) {
  ncclResult_t result = ncclSuccess;
<<<<<<< HEAD
  uint64_t time0=0, time1=0, time2=0;
  hipStreamCaptureMode mode = hipStreamCaptureModeRelaxed;
=======
  cudaStreamCaptureMode mode = cudaStreamCaptureModeRelaxed;
>>>>>>> 99c28f2e
  *ptr = nullptr;
  CUDACHECK(hipThreadExchangeStreamCaptureMode(&mode));
  // Need a side stream so as not to interfere with graph capture.
<<<<<<< HEAD
  hipStream_t stream = sideStream;
  time0 = clockNano();
  if (stream == nullptr)
    CUDACHECK(hipStreamCreateWithFlags(&stream, hipStreamNonBlocking));
  time1 = clockNano();
  if (isFineGrain)
    CUDACHECKGOTO(hipExtMallocWithFlags((void**)ptr, nelem*sizeof(T), hipDeviceMallocFinegrained), result, finish);
  else
    CUDACHECKGOTO(hipMalloc(ptr, nelem*sizeof(T)), result, finish);
  time2 = clockNano();
  CUDACHECKGOTO(hipMemsetAsync(*ptr, 0, nelem*sizeof(T), stream), result, finish);
  CUDACHECKGOTO(hipStreamSynchronize(stream), result, finish);
  if (sideStream == nullptr)
    CUDACHECKGOTO(hipStreamDestroy(stream), result, finish);
  int dev;
  CUDACHECK(hipGetDevice(&dev));
  if (dev < MAX_ALLOC_TRACK_NGPU) {
    __atomic_fetch_add(&allocTracker[dev].totalAlloc, 1, __ATOMIC_RELAXED);
    __atomic_fetch_add(&allocTracker[dev].totalAllocSize, nelem*sizeof(T), __ATOMIC_RELAXED);
  }
  INFO(NCCL_ALLOC, "%s:%d Cuda Alloc Size %ld pointer %p seconds: hipStreamCreateWithFlags=%g hipMalloc=%g", filefunc, line, nelem*sizeof(T), *ptr, double(time1-time0)/1.e9, double(time2-time1)/1.e9);
finish:
  CUDACHECK(hipThreadExchangeStreamCaptureMode(&mode));
=======
  cudaStream_t stream;
  CUDACHECK(cudaStreamCreateWithFlags(&stream, cudaStreamNonBlocking));
  CUDACHECKGOTO(cudaMalloc(ptr, nelem*sizeof(T)), result, finish);
  CUDACHECKGOTO(cudaMemsetAsync(*ptr, 0, nelem*sizeof(T), stream), result, finish);
  CUDACHECKGOTO(cudaStreamSynchronize(stream), result, finish);
  CUDACHECKGOTO(cudaStreamDestroy(stream), result, finish);
finish:
  CUDACHECK(cudaThreadExchangeStreamCaptureMode(&mode));
  if (*ptr == nullptr) WARN("Failed to CUDA calloc %ld bytes", nelem*sizeof(T));
  INFO(NCCL_ALLOC, "%s:%d Cuda Alloc Size %ld pointer %p", filefunc, line, nelem*sizeof(T), *ptr);
>>>>>>> 99c28f2e
  return result;
}
#define ncclCudaCalloc(...) ncclCudaCallocDebug(__FILE__, __LINE__, __VA_ARGS__)

template <typename T>
ncclResult_t ncclCudaCallocAsyncDebug(const char *filefunc, int line, T** ptr, size_t nelem, hipStream_t stream, bool isFineGrain = false) {
  ncclResult_t result = ncclSuccess;
<<<<<<< HEAD
  uint64_t time = 0;
  hipStreamCaptureMode mode = hipStreamCaptureModeRelaxed;
  *ptr = nullptr;
  CUDACHECK(hipThreadExchangeStreamCaptureMode(&mode));
  time = clockNano();
  if (isFineGrain)
    CUDACHECKGOTO(hipExtMallocWithFlags((void**)ptr, nelem*sizeof(T), hipDeviceMallocFinegrained), result, finish);
  else
    CUDACHECKGOTO(hipMalloc(ptr, nelem*sizeof(T)), result, finish);
  time = clockNano() - time;
  CUDACHECKGOTO(hipMemsetAsync(*ptr, 0, nelem*sizeof(T), stream), result, finish);
  int dev;
  CUDACHECK(hipGetDevice(&dev));
  if (dev < MAX_ALLOC_TRACK_NGPU) {
    __atomic_fetch_add(&allocTracker[dev].totalAlloc, 1, __ATOMIC_RELAXED);
    __atomic_fetch_add(&allocTracker[dev].totalAllocSize, nelem*sizeof(T), __ATOMIC_RELAXED);
  }
  INFO(NCCL_ALLOC, "%s:%d Cuda Alloc Size %ld pointer %p seconds: hipMalloc=%g", filefunc, line, nelem*sizeof(T), *ptr, double(time)/1.e9);
finish:
  CUDACHECK(hipThreadExchangeStreamCaptureMode(&mode));
=======
  cudaStreamCaptureMode mode = cudaStreamCaptureModeRelaxed;
  *ptr = nullptr;
  CUDACHECK(cudaThreadExchangeStreamCaptureMode(&mode));
  CUDACHECKGOTO(cudaMalloc(ptr, nelem*sizeof(T)), result, finish);
  CUDACHECKGOTO(cudaMemsetAsync(*ptr, 0, nelem*sizeof(T), stream), result, finish);
finish:
  CUDACHECK(cudaThreadExchangeStreamCaptureMode(&mode));
  if (*ptr == nullptr) WARN("Failed to CUDA calloc async %ld bytes", nelem*sizeof(T));
  INFO(NCCL_ALLOC, "%s:%d Cuda Alloc Size %ld pointer %p", filefunc, line, nelem*sizeof(T), *ptr);
>>>>>>> 99c28f2e
  return result;
}
#define ncclCudaCallocAsync(...) ncclCudaCallocAsyncDebug(__FILE__, __LINE__, __VA_ARGS__)

template <typename T>
ncclResult_t ncclCudaMemcpy(T* dst, T* src, size_t nelem) {
  ncclResult_t result = ncclSuccess;
  hipStreamCaptureMode mode = hipStreamCaptureModeRelaxed;
  CUDACHECK(hipThreadExchangeStreamCaptureMode(&mode));
  // Need a side stream so as not to interfere with graph capture.
  hipStream_t stream;
  CUDACHECKGOTO(hipStreamCreateWithFlags(&stream, hipStreamNonBlocking), result, finish);
  NCCLCHECKGOTO(ncclCudaMemcpyAsync(dst, src, nelem, stream), result, finish);
  CUDACHECKGOTO(hipStreamSynchronize(stream), result, finish);
  CUDACHECKGOTO(hipStreamDestroy(stream), result, finish);
finish:
  CUDACHECK(hipThreadExchangeStreamCaptureMode(&mode));
  return result;
}

template <typename T>
ncclResult_t ncclCudaMemcpyAsync(T* dst, T* src, size_t nelem, hipStream_t stream) {
  ncclResult_t result = ncclSuccess;
  hipStreamCaptureMode mode = hipStreamCaptureModeRelaxed;
  CUDACHECK(hipThreadExchangeStreamCaptureMode(&mode));
  CUDACHECKGOTO(hipMemcpyAsync(dst, src, nelem*sizeof(T), hipMemcpyDefault, stream), result, finish);
finish:
  CUDACHECK(hipThreadExchangeStreamCaptureMode(&mode));
  return result;
}

template <typename T>
ncclResult_t ncclCudaFree(T* ptr) {
  ncclResult_t result = ncclSuccess;
  hipStreamCaptureMode mode = hipStreamCaptureModeRelaxed;
  CUDACHECK(hipThreadExchangeStreamCaptureMode(&mode));
  CUDACHECKGOTO(hipFree(ptr), result, finish);
finish:
  CUDACHECK(hipThreadExchangeStreamCaptureMode(&mode));
  return result;
}

// Allocate memory to be potentially ibv_reg_mr'd. This needs to be
// allocated on separate pages as those pages will be marked DONTFORK
// and if they are shared, that could cause a crash in a child process
inline ncclResult_t ncclIbMallocDebug(void** ptr, size_t size, const char *filefunc, int line) {
  size_t page_size = sysconf(_SC_PAGESIZE);
  void* p;
  int size_aligned = ROUNDUP(size, page_size);
  int ret = posix_memalign(&p, page_size, size_aligned);
  if (ret != 0) return ncclSystemError;
  memset(p, 0, size);
  *ptr = p;
  INFO(NCCL_ALLOC, "%s:%d Ib Alloc Size %ld pointer %p", filefunc, line, size, *ptr);
  return ncclSuccess;
}
#define ncclIbMalloc(...) ncclIbMallocDebug(__VA_ARGS__, __FILE__, __LINE__)

#endif<|MERGE_RESOLUTION|>--- conflicted
+++ resolved
@@ -23,29 +23,15 @@
 template <typename T>
 ncclResult_t ncclCudaHostCallocDebug(T** ptr, size_t nelem, const char *filefunc, int line) {
   ncclResult_t result = ncclSuccess;
-<<<<<<< HEAD
-  uint64_t time = 0;
-  hipStreamCaptureMode mode = hipStreamCaptureModeRelaxed;
-  *ptr = nullptr;
-  CUDACHECK(hipThreadExchangeStreamCaptureMode(&mode));
-  time = clockNano();
+  hipStreamCaptureMode mode = hipStreamCaptureModeRelaxed;
+  *ptr = nullptr;
+  CUDACHECK(hipThreadExchangeStreamCaptureMode(&mode));
   CUDACHECKGOTO(hipHostMalloc(ptr, nelem*sizeof(T), hipHostMallocMapped), result, finish);
-  time = clockNano() - time;
   memset(*ptr, 0, nelem*sizeof(T));
-  INFO(NCCL_ALLOC, "%s:%d Cuda Host Alloc Size %ld pointer %p seconds: hipHostAlloc=%g", filefunc, line, nelem*sizeof(T), *ptr, double(time)/1.e9);
-finish:
-  CUDACHECK(hipThreadExchangeStreamCaptureMode(&mode));
-=======
-  cudaStreamCaptureMode mode = cudaStreamCaptureModeRelaxed;
-  *ptr = nullptr;
-  CUDACHECK(cudaThreadExchangeStreamCaptureMode(&mode));
-  CUDACHECKGOTO(cudaHostAlloc(ptr, nelem*sizeof(T), cudaHostAllocMapped), result, finish);
-  memset(*ptr, 0, nelem*sizeof(T));
-finish:
-  CUDACHECK(cudaThreadExchangeStreamCaptureMode(&mode));
+finish:
+  CUDACHECK(hipThreadExchangeStreamCaptureMode(&mode));
   if (*ptr == nullptr) WARN("Failed to CUDA host alloc %ld bytes", nelem*sizeof(T));
   INFO(NCCL_ALLOC, "%s:%d Cuda Host Alloc Size %ld pointer %p", filefunc, line, nelem*sizeof(T), *ptr);
->>>>>>> 99c28f2e
   return result;
 }
 #define ncclCudaHostCalloc(...) ncclCudaHostCallocDebug(__VA_ARGS__, __FILE__, __LINE__)
@@ -106,25 +92,15 @@
   ncclResult_t result = ncclSuccess;
   hipStreamCaptureMode mode = hipStreamCaptureModeRelaxed;
   *ptr = nullptr;
-<<<<<<< HEAD
-  CUDACHECK(hipThreadExchangeStreamCaptureMode(&mode));
-  uint64_t time = clockNano();
+  CUDACHECK(hipThreadExchangeStreamCaptureMode(&mode));
   if (isFineGrain)
     CUDACHECKGOTO(hipExtMallocWithFlags((void**)ptr, nelem*sizeof(T), hipDeviceMallocFinegrained), result, finish);
   else
     CUDACHECKGOTO(hipMalloc(ptr, nelem*sizeof(T)), result, finish);
-  time = clockNano() - time;
-finish:
-  CUDACHECK(hipThreadExchangeStreamCaptureMode(&mode));
-  INFO(NCCL_ALLOC, "%s:%d Cuda Alloc Size %ld pointer %p seconds: hipMalloc=%g", filefunc, line, nelem*sizeof(T), *ptr, double(time)/1.e9);
-=======
-  CUDACHECK(cudaThreadExchangeStreamCaptureMode(&mode));
-  CUDACHECKGOTO(cudaMalloc(ptr, nelem*sizeof(T)), result, finish);
-finish:
-  CUDACHECK(cudaThreadExchangeStreamCaptureMode(&mode));
+finish:
+  CUDACHECK(hipThreadExchangeStreamCaptureMode(&mode));
   if (*ptr == nullptr) WARN("Failed to CUDA malloc %ld bytes", nelem*sizeof(T));
   INFO(NCCL_ALLOC, "%s:%d Cuda Alloc Size %ld pointer %p", filefunc, line, nelem*sizeof(T), *ptr);
->>>>>>> 99c28f2e
   return result;
 }
 #define ncclCudaMalloc(...) ncclCudaMallocDebug( __FILE__, __LINE__, __VA_ARGS__)
@@ -132,26 +108,17 @@
 template <typename T>
 ncclResult_t ncclCudaCallocDebug(const char *filefunc, int line, T** ptr, size_t nelem, hipStream_t sideStream = nullptr, bool isFineGrain = false) {
   ncclResult_t result = ncclSuccess;
-<<<<<<< HEAD
-  uint64_t time0=0, time1=0, time2=0;
-  hipStreamCaptureMode mode = hipStreamCaptureModeRelaxed;
-=======
-  cudaStreamCaptureMode mode = cudaStreamCaptureModeRelaxed;
->>>>>>> 99c28f2e
+  hipStreamCaptureMode mode = hipStreamCaptureModeRelaxed;
   *ptr = nullptr;
   CUDACHECK(hipThreadExchangeStreamCaptureMode(&mode));
   // Need a side stream so as not to interfere with graph capture.
-<<<<<<< HEAD
   hipStream_t stream = sideStream;
-  time0 = clockNano();
   if (stream == nullptr)
     CUDACHECK(hipStreamCreateWithFlags(&stream, hipStreamNonBlocking));
-  time1 = clockNano();
   if (isFineGrain)
     CUDACHECKGOTO(hipExtMallocWithFlags((void**)ptr, nelem*sizeof(T), hipDeviceMallocFinegrained), result, finish);
   else
     CUDACHECKGOTO(hipMalloc(ptr, nelem*sizeof(T)), result, finish);
-  time2 = clockNano();
   CUDACHECKGOTO(hipMemsetAsync(*ptr, 0, nelem*sizeof(T), stream), result, finish);
   CUDACHECKGOTO(hipStreamSynchronize(stream), result, finish);
   if (sideStream == nullptr)
@@ -162,21 +129,10 @@
     __atomic_fetch_add(&allocTracker[dev].totalAlloc, 1, __ATOMIC_RELAXED);
     __atomic_fetch_add(&allocTracker[dev].totalAllocSize, nelem*sizeof(T), __ATOMIC_RELAXED);
   }
-  INFO(NCCL_ALLOC, "%s:%d Cuda Alloc Size %ld pointer %p seconds: hipStreamCreateWithFlags=%g hipMalloc=%g", filefunc, line, nelem*sizeof(T), *ptr, double(time1-time0)/1.e9, double(time2-time1)/1.e9);
-finish:
-  CUDACHECK(hipThreadExchangeStreamCaptureMode(&mode));
-=======
-  cudaStream_t stream;
-  CUDACHECK(cudaStreamCreateWithFlags(&stream, cudaStreamNonBlocking));
-  CUDACHECKGOTO(cudaMalloc(ptr, nelem*sizeof(T)), result, finish);
-  CUDACHECKGOTO(cudaMemsetAsync(*ptr, 0, nelem*sizeof(T), stream), result, finish);
-  CUDACHECKGOTO(cudaStreamSynchronize(stream), result, finish);
-  CUDACHECKGOTO(cudaStreamDestroy(stream), result, finish);
-finish:
-  CUDACHECK(cudaThreadExchangeStreamCaptureMode(&mode));
+finish:
   if (*ptr == nullptr) WARN("Failed to CUDA calloc %ld bytes", nelem*sizeof(T));
+  CUDACHECK(hipThreadExchangeStreamCaptureMode(&mode));
   INFO(NCCL_ALLOC, "%s:%d Cuda Alloc Size %ld pointer %p", filefunc, line, nelem*sizeof(T), *ptr);
->>>>>>> 99c28f2e
   return result;
 }
 #define ncclCudaCalloc(...) ncclCudaCallocDebug(__FILE__, __LINE__, __VA_ARGS__)
@@ -184,17 +140,13 @@
 template <typename T>
 ncclResult_t ncclCudaCallocAsyncDebug(const char *filefunc, int line, T** ptr, size_t nelem, hipStream_t stream, bool isFineGrain = false) {
   ncclResult_t result = ncclSuccess;
-<<<<<<< HEAD
-  uint64_t time = 0;
-  hipStreamCaptureMode mode = hipStreamCaptureModeRelaxed;
-  *ptr = nullptr;
-  CUDACHECK(hipThreadExchangeStreamCaptureMode(&mode));
-  time = clockNano();
+  hipStreamCaptureMode mode = hipStreamCaptureModeRelaxed;
+  *ptr = nullptr;
+  CUDACHECK(hipThreadExchangeStreamCaptureMode(&mode));
   if (isFineGrain)
     CUDACHECKGOTO(hipExtMallocWithFlags((void**)ptr, nelem*sizeof(T), hipDeviceMallocFinegrained), result, finish);
   else
     CUDACHECKGOTO(hipMalloc(ptr, nelem*sizeof(T)), result, finish);
-  time = clockNano() - time;
   CUDACHECKGOTO(hipMemsetAsync(*ptr, 0, nelem*sizeof(T), stream), result, finish);
   int dev;
   CUDACHECK(hipGetDevice(&dev));
@@ -202,20 +154,10 @@
     __atomic_fetch_add(&allocTracker[dev].totalAlloc, 1, __ATOMIC_RELAXED);
     __atomic_fetch_add(&allocTracker[dev].totalAllocSize, nelem*sizeof(T), __ATOMIC_RELAXED);
   }
-  INFO(NCCL_ALLOC, "%s:%d Cuda Alloc Size %ld pointer %p seconds: hipMalloc=%g", filefunc, line, nelem*sizeof(T), *ptr, double(time)/1.e9);
-finish:
-  CUDACHECK(hipThreadExchangeStreamCaptureMode(&mode));
-=======
-  cudaStreamCaptureMode mode = cudaStreamCaptureModeRelaxed;
-  *ptr = nullptr;
-  CUDACHECK(cudaThreadExchangeStreamCaptureMode(&mode));
-  CUDACHECKGOTO(cudaMalloc(ptr, nelem*sizeof(T)), result, finish);
-  CUDACHECKGOTO(cudaMemsetAsync(*ptr, 0, nelem*sizeof(T), stream), result, finish);
-finish:
-  CUDACHECK(cudaThreadExchangeStreamCaptureMode(&mode));
+finish:
+  CUDACHECK(hipThreadExchangeStreamCaptureMode(&mode));
   if (*ptr == nullptr) WARN("Failed to CUDA calloc async %ld bytes", nelem*sizeof(T));
   INFO(NCCL_ALLOC, "%s:%d Cuda Alloc Size %ld pointer %p", filefunc, line, nelem*sizeof(T), *ptr);
->>>>>>> 99c28f2e
   return result;
 }
 #define ncclCudaCallocAsync(...) ncclCudaCallocAsyncDebug(__FILE__, __LINE__, __VA_ARGS__)
