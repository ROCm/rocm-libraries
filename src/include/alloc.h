--- conflicted
+++ resolved
@@ -14,13 +14,8 @@
 #include <sys/mman.h>
 
 template <typename T>
-<<<<<<< HEAD
-static ncclResult_t ncclCudaHostCalloc(T** ptr, size_t nelem) {
+static ncclResult_t ncclCudaHostCallocDebug(T** ptr, size_t nelem, const char *filefunc, int line) {
   CUDACHECK(hipHostMalloc(ptr, nelem*sizeof(T), hipHostMallocMapped));
-=======
-static ncclResult_t ncclCudaHostCallocDebug(T** ptr, size_t nelem, const char *filefunc, int line) {
-  CUDACHECK(cudaHostAlloc(ptr, nelem*sizeof(T), cudaHostAllocMapped));
->>>>>>> 7e515921
   memset(*ptr, 0, nelem*sizeof(T));
   INFO(NCCL_ALLOC, "%s:%d Cuda Host Alloc Size %ld pointer %p", filefunc, line, nelem*sizeof(T), *ptr);
   return ncclSuccess;
@@ -60,8 +55,7 @@
 extern struct allocationTracker allocTracker[];
 
 template <typename T>
-<<<<<<< HEAD
-static ncclResult_t ncclCudaCalloc(T** ptr, size_t nelem, bool isFineGrain = false) {
+static ncclResult_t ncclCudaCallocDebug(const char *filefunc, int line, T** ptr, size_t nelem, bool isFineGrain = false) {
   // Need async stream for P2P pre-connect + CUDA Graph
   hipStream_t stream;
   CUDACHECK(hipStreamCreateWithFlags(&stream, hipStreamNonBlocking));
@@ -72,27 +66,16 @@
   CUDACHECK(hipMemsetAsync(*ptr, 0, nelem*sizeof(T), stream));
   CUDACHECK(hipStreamSynchronize(stream));
   CUDACHECK(hipStreamDestroy(stream));
-  INFO(NCCL_ALLOC, "Cuda Alloc Size %ld pointer %p", nelem*sizeof(T), *ptr);
+  INFO(NCCL_ALLOC, "%s:%d Cuda Alloc Size %ld pointer %p", filefunc, line, nelem*sizeof(T), *ptr);
   int dev;
   CUDACHECK(hipGetDevice(&dev));
   if (dev < MAX_ALLOC_TRACK_NGPU) {
     __atomic_fetch_add(&allocTracker[dev].totalAlloc, 1, __ATOMIC_SEQ_CST);
     __atomic_fetch_add(&allocTracker[dev].totalAllocSize, nelem*sizeof(T), __ATOMIC_SEQ_CST);
   }
-=======
-static ncclResult_t ncclCudaCallocDebug(T** ptr, size_t nelem, const char *filefunc, int line) {
-  // Need async stream for P2P pre-connect + CUDA Graph
-  cudaStream_t stream;
-  CUDACHECK(cudaStreamCreateWithFlags(&stream, cudaStreamNonBlocking));
-  CUDACHECK(cudaMalloc(ptr, nelem*sizeof(T)));
-  CUDACHECK(cudaMemsetAsync(*ptr, 0, nelem*sizeof(T), stream));
-  CUDACHECK(cudaStreamSynchronize(stream));
-  CUDACHECK(cudaStreamDestroy(stream));
-  INFO(NCCL_ALLOC, "%s:%d Cuda Alloc Size %ld pointer %p", filefunc, line, nelem*sizeof(T), *ptr);
->>>>>>> 7e515921
   return ncclSuccess;
 }
-#define ncclCudaCalloc(...) ncclCudaCallocDebug(__VA_ARGS__, __FILE__, __LINE__)
+#define ncclCudaCalloc(...) ncclCudaCallocDebug(__FILE__, __LINE__, __VA_ARGS__)
 
 template <typename T>
 static ncclResult_t ncclCudaMemcpy(T* dst, T* src, size_t nelem) {
