/*************************************************************************
<<<<<<< HEAD
 * Copyright (c) 2019-2020, NVIDIA CORPORATION. All rights reserved.
 * Modifications Copyright (c) 2019-2020 Advanced Micro Devices, Inc. All rights reserved.
=======
 * Copyright (c) 2019-2021, NVIDIA CORPORATION. All rights reserved.
>>>>>>> a46ea105
 *
 * See LICENSE.txt for license information
 ************************************************************************/

#ifndef NCCL_CHECKS_H_
#define NCCL_CHECKS_H_

#include "debug.h"

// Check CUDA calls
#define CUDACHECK(cmd) do {                                 \
    hipError_t err = cmd;                                    \
    if( err != hipSuccess ) {                                \
        WARN("HIP failure '%s'", hipGetErrorString(err));   \
        return ncclUnhandledCudaError;                      \
    }                                                       \
} while(false)

#define CUDACHECKGOTO(cmd, res, label) do {                 \
    hipError_t err = cmd;                                    \
    if( err != hipSuccess ) {                                \
        WARN("HIP failure '%s'", hipGetErrorString(err));   \
        res = ncclUnhandledCudaError;                       \
        goto label;                                         \
    }                                                       \
} while(false)

// Report failure but clear error and continue
#define CUDACHECKIGNORE(cmd) do {  \
    cudaError_t err = cmd;         \
    if( err != cudaSuccess ) {     \
        INFO(NCCL_ALL,"%s:%d Cuda failure '%s'", __FILE__, __LINE__, cudaGetErrorString(err)); \
        (void) cudaGetLastError(); \
    }                              \
} while(false)

#include <errno.h>
// Check system calls
#define SYSCHECK(call, name) do { \
  int retval; \
  SYSCHECKVAL(call, name, retval); \
} while (false)

#define SYSCHECKVAL(call, name, retval) do { \
  SYSCHECKSYNC(call, name, retval); \
  if (retval == -1) { \
    WARN("Call to " name " failed : %s", strerror(errno)); \
    return ncclSystemError; \
  } \
} while (false)

#define SYSCHECKSYNC(call, name, retval) do { \
  retval = call; \
  if (retval == -1 && (errno == EINTR || errno == EWOULDBLOCK || errno == EAGAIN)) { \
    INFO(NCCL_ALL,"Call to " name " returned %s, retrying", strerror(errno)); \
  } else { \
    break; \
  } \
} while(true)

// Propagate errors up
#define NCCLCHECK(call) do { \
  ncclResult_t res = call; \
  if (res != ncclSuccess) { \
    /* Print the back trace*/ \
    if (ncclDebugNoWarn == 0) INFO(NCCL_ALL,"%s:%d -> %d", __FILE__, __LINE__, res);    \
    return res; \
  } \
} while (0);

#define NCCLCHECKGOTO(call, res, label) do { \
  res = call; \
  if (res != ncclSuccess) { \
    /* Print the back trace*/ \
    if (ncclDebugNoWarn == 0) INFO(NCCL_ALL,"%s:%d -> %d", __FILE__, __LINE__, res);    \
    goto label; \
  } \
} while (0);

#endif<|MERGE_RESOLUTION|>--- conflicted
+++ resolved
@@ -1,10 +1,6 @@
 /*************************************************************************
-<<<<<<< HEAD
- * Copyright (c) 2019-2020, NVIDIA CORPORATION. All rights reserved.
- * Modifications Copyright (c) 2019-2020 Advanced Micro Devices, Inc. All rights reserved.
-=======
  * Copyright (c) 2019-2021, NVIDIA CORPORATION. All rights reserved.
->>>>>>> a46ea105
+ * Modifications Copyright (c) 2019-2021 Advanced Micro Devices, Inc. All rights reserved.
  *
  * See LICENSE.txt for license information
  ************************************************************************/
@@ -34,10 +30,10 @@
 
 // Report failure but clear error and continue
 #define CUDACHECKIGNORE(cmd) do {  \
-    cudaError_t err = cmd;         \
-    if( err != cudaSuccess ) {     \
-        INFO(NCCL_ALL,"%s:%d Cuda failure '%s'", __FILE__, __LINE__, cudaGetErrorString(err)); \
-        (void) cudaGetLastError(); \
+    hipError_t err = cmd;         \
+    if( err != hipSuccess ) {     \
+        INFO(NCCL_ALL,"%s:%d Cuda failure '%s'", __FILE__, __LINE__, hipGetErrorString(err)); \
+        (void) hipGetLastError(); \
     }                              \
 } while(false)
 
