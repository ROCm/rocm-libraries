--- conflicted
+++ resolved
@@ -94,13 +94,8 @@
     struct ncclTopoGraph* treeGraph, struct ncclTopoGraph* ringGraph, struct ncclTopoGraph* collNetGraph,
     struct ncclTopoRanks* topoRanks);
 
-<<<<<<< HEAD
-ncclResult_t ncclTopoPostset(struct ncclComm* comm, int* firstRanks,
+ncclResult_t ncclTopoPostset(struct ncclComm* comm, int* firstRanks, int* treePatterns,
     struct ncclTopoRanks** allTopoRanks, int* rings, int gcn, int nnets);
-=======
-ncclResult_t ncclTopoPostset(struct ncclComm* comm, int* firstRanks, int* treePatterns,
-    struct ncclTopoRanks** allTopoRanks, int* rings);
->>>>>>> 920dbe5b
 
 ncclResult_t ncclTopoConnectCollNet(struct ncclComm* comm, struct ncclTopoGraph* collNetGraph, int rank);
 
