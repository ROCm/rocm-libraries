--- conflicted
+++ resolved
@@ -117,13 +117,8 @@
 ncclResult_t ncclTopoPreset(struct ncclComm* comm, struct ncclTopoGraph** graphs, struct ncclTopoRanks* topoRanks);
 
 ncclResult_t ncclTopoPostset(struct ncclComm* comm, int* firstRanks, int* treePatterns,
-<<<<<<< HEAD
-    struct ncclTopoRanks** allTopoRanks, int* rings, struct ncclTopoGraph* collNetGraph, int nc);
-
+    struct ncclTopoRanks** allTopoRanks, int* rings, struct ncclTopoGraph** graphs, int nc);
 ncclResult_t ncclTreeBasePostset(struct ncclComm* comm, struct ncclTopoGraph* treeGraph);
-=======
-    struct ncclTopoRanks** allTopoRanks, int* rings, struct ncclTopoGraph** graphs);
->>>>>>> ea383122
 
 ncclResult_t ncclTopoTuneModel(struct ncclComm* comm, int minCompCap, int maxCompCap, struct ncclTopoGraph** graphs);
 #include "info.h"
