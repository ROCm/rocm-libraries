/*************************************************************************
 * Copyright (c) 2016-2022, NVIDIA CORPORATION. All rights reserved.
 * Modifications Copyright (c) 2019-2023 Advanced Micro Devices, Inc. All rights reserved.
 *
 * See LICENSE.txt for license information
 ************************************************************************/

#ifndef NCCL_GRAPH_H_
#define NCCL_GRAPH_H_

#include "nccl.h"
#include "device.h"
#include <limits.h>
#include <stdlib.h>
#include <ctype.h>
#include <stdio.h>
#include <sched.h>

ncclResult_t ncclTopoCudaPath(int cudaDev, char** path);

struct ncclTopoSystem;
// Build the topology
ncclResult_t ncclTopoGetSystem(struct ncclComm* comm, struct ncclTopoSystem** system, const char* dumpXmlFile=NULL);
ncclResult_t ncclTopoSortSystem(struct ncclTopoSystem* system);
ncclResult_t ncclTopoPrint(struct ncclTopoSystem* system);

ncclResult_t ncclTopoComputePaths(struct ncclTopoSystem* system, struct ncclComm* comm);
void ncclTopoFree(struct ncclTopoSystem* system);
ncclResult_t ncclTopoTrimSystem(struct ncclTopoSystem* system, struct ncclComm* comm);
ncclResult_t ncclTopoComputeP2pChannels(struct ncclComm* comm);
ncclResult_t ncclTopoGetNvbGpus(struct ncclTopoSystem* system, int rank, int* nranks, int** ranks);
int ncclTopoPathAllNVLink(struct ncclTopoSystem* system);
ncclResult_t ncclTopoComputeCommCPU(struct ncclComm* comm);

// Query topology
ncclResult_t ncclTopoGetNetDev(struct ncclComm* comm, int rank, struct ncclTopoGraph* graph, int channelId, int peerRank, int64_t* id, int* dev, int* proxyRank);
ncclResult_t ncclTopoCheckP2p(struct ncclComm* comm, struct ncclTopoSystem* system, int rank1, int rank2, int* p2p, int *read, int* intermediateRank);
ncclResult_t ncclTopoCheckMNNVL(struct ncclTopoSystem* system, struct ncclPeerInfo* info1, struct ncclPeerInfo* info2, int* ret);
<<<<<<< HEAD
ncclResult_t ncclTopoCheckGdr(struct ncclTopoSystem* topo, int64_t busId, int64_t netId, int read, int* useGdr);
#define MAX_XGMI_INTER_GPUS 4
ncclResult_t ncclTopoGetIntraNetDev(struct ncclTopoSystem* system, int rank, struct ncclTopoGraph* graph, int channelId, int type, int64_t* id, int* dev);
ncclResult_t ncclTopoGetLinkType(struct ncclTopoSystem* system, int cudaDev1, int cudaDev2, bool* isXGMI, int maxInter=MAX_XGMI_INTER_GPUS, int nInter=0, int *inter=nullptr);
ncclResult_t ncclTopoNeedFlush(struct ncclTopoSystem* system, int64_t busId, int* flush);
=======
ncclResult_t ncclTopoCheckGdr(struct ncclTopoSystem* topo, int rank, int64_t netId, int read, int* useGdr);
ncclResult_t ncclTopoNeedFlush(struct ncclComm* comm, int netDev, int rank, int* flush);
ncclResult_t ncclTopoIsGdrAvail(struct ncclTopoSystem* system, int rank, bool *avail);
>>>>>>> dcdc67c4
ncclResult_t ncclTopoCheckNet(struct ncclTopoSystem* system, int rank1, int rank2, int* net);
int ncclPxnDisable(struct ncclComm* comm);
ncclResult_t ncclTopoGetPxnRanks(struct ncclComm* comm, int** intermediateRanks, int* nranks);
ncclResult_t ncclGetLocalCpu(struct ncclTopoSystem* system, int gpu, int* retCpu);

// Find CPU affinity
ncclResult_t ncclTopoGetCpuAffinity(struct ncclTopoSystem* system, int rank, cpu_set_t* affinity);

#define NCCL_TOPO_CPU_ARCH_X86 1
#define NCCL_TOPO_CPU_ARCH_POWER 2
#define NCCL_TOPO_CPU_ARCH_ARM 3
#define NCCL_TOPO_CPU_ARCH_MIXED 4
#define NCCL_TOPO_CPU_VENDOR_INTEL 1
#define NCCL_TOPO_CPU_VENDOR_AMD 2
#define NCCL_TOPO_CPU_VENDOR_ZHAOXIN 3
#define NCCL_TOPO_CPU_VENDOR_MIXED 4
#define NCCL_TOPO_CPU_TYPE_BDW 1
#define NCCL_TOPO_CPU_TYPE_SKL 2
#define NCCL_TOPO_CPU_TYPE_ZEN 3
#define NCCL_TOPO_CPU_TYPE_ROME 4
#define NCCL_TOPO_CPU_TYPE_YONGFENG 1
ncclResult_t ncclTopoCpuType(struct ncclTopoSystem* system, int* arch, int* vendor, int* model);
ncclResult_t ncclTopoGetGpuCount(struct ncclTopoSystem* system, int* count);
ncclResult_t ncclTopoGetNetCount(struct ncclTopoSystem* system, int* count);
ncclResult_t ncclTopoGetNvsCount(struct ncclTopoSystem* system, int* count);
ncclResult_t ncclTopoGetLocalNet(struct ncclTopoSystem* system, int rank, int channelId, int64_t* id, int* dev);
ncclResult_t ncclTopoGetLocalGpu(struct ncclTopoSystem* system, int64_t netId, int* gpuIndex);
ncclResult_t getLocalNetCountByBw(struct ncclTopoSystem* system, int gpu, int *count);

#define NCCL_TOPO_MAX_NODES 64

// Init search. Needs to be done before calling ncclTopoCompute
ncclResult_t ncclTopoSearchInit(struct ncclTopoSystem* system);

#define NCCL_TOPO_PATTERN_BALANCED_TREE 1   // Spread NIC traffic between two GPUs (Tree parent + one child on first GPU, second child on second GPU)
#define NCCL_TOPO_PATTERN_SPLIT_TREE 2      // Spread NIC traffic between two GPUs (Tree parent on first GPU, tree children on the second GPU)
#define NCCL_TOPO_PATTERN_TREE 3            // All NIC traffic going to/from the same GPU
#define NCCL_TOPO_PATTERN_RING 4            // Ring
#define NCCL_TOPO_PATTERN_NVLS 5            // NVLS+SHARP and NVLS+Tree
#define NCCL_TOPO_PATTERN_COLLNET_DIRECT 6  // Collnet Direct
struct ncclTopoGraph {
  // Input / output
  int id; // ring : 0, tree : 1, collnet : 2, nvls : 3, collnetDirect : 4
  int pattern;
  int crossNic;
  int collNet;
  int minChannels;
  int maxChannels;
  // Output
  int nChannels;
  float bwIntra;
  float bwInter;
  float latencyInter;
  int typeIntra;
  int typeInter;
  int sameChannels;
  int nHops;
  int intra[MAXCHANNELS*NCCL_TOPO_MAX_NODES];
  int64_t inter[MAXCHANNELS*2];
  int nIntraChannels;
  int intraNets[MAXCHANNELS*NCCL_TOPO_MAX_NODES*2];
  char treeBase[NCCL_TOPO_MAX_NODES][NCCL_TOPO_MAX_NODES*4];
};
ncclResult_t ncclTopoCompute(struct ncclTopoSystem* system, struct ncclTopoGraph* graph);

ncclResult_t ncclTopoPrintGraph(struct ncclTopoSystem* system, struct ncclTopoGraph* graph);
ncclResult_t ncclTopoDumpGraphs(struct ncclTopoSystem* system, int ngraphs, struct ncclTopoGraph** graphs);

struct ncclTopoRanks {
  int ringRecv[MAXCHANNELS];
  int ringSend[MAXCHANNELS];
  int ringPrev[MAXCHANNELS];
  int ringNext[MAXCHANNELS];
  int treeToParent[MAXCHANNELS];
  int treeToChild0[MAXCHANNELS];
  int treeToChild1[MAXCHANNELS];
  int nvlsHeads[MAXCHANNELS];
  int nvlsHeadNum;
};

ncclResult_t ncclTopoPreset(struct ncclComm* comm, struct ncclTopoGraph** graphs, struct ncclTopoRanks* topoRanks);

ncclResult_t ncclTopoPostset(struct ncclComm* comm, int* firstRanks, int* treePatterns,
    struct ncclTopoRanks** allTopoRanks, int* rings, struct ncclTopoGraph** graphs, struct ncclComm* parent, int nc);
ncclResult_t ncclTreeBasePostset(struct ncclComm* comm, struct ncclTopoGraph* treeGraph);

ncclResult_t ncclTopoTuneModel(struct ncclComm* comm, int minCompCap, int maxCompCap, struct ncclTopoGraph** graphs);
ncclResult_t ncclTopoGetAlgoTime(struct ncclComm* comm, int coll, int algorithm, int protocol, size_t nBytes, int numPipeOps, float* time);

#endif<|MERGE_RESOLUTION|>--- conflicted
+++ resolved
@@ -36,17 +36,12 @@
 ncclResult_t ncclTopoGetNetDev(struct ncclComm* comm, int rank, struct ncclTopoGraph* graph, int channelId, int peerRank, int64_t* id, int* dev, int* proxyRank);
 ncclResult_t ncclTopoCheckP2p(struct ncclComm* comm, struct ncclTopoSystem* system, int rank1, int rank2, int* p2p, int *read, int* intermediateRank);
 ncclResult_t ncclTopoCheckMNNVL(struct ncclTopoSystem* system, struct ncclPeerInfo* info1, struct ncclPeerInfo* info2, int* ret);
-<<<<<<< HEAD
-ncclResult_t ncclTopoCheckGdr(struct ncclTopoSystem* topo, int64_t busId, int64_t netId, int read, int* useGdr);
+ncclResult_t ncclTopoCheckGdr(struct ncclTopoSystem* topo, int rank, int64_t netId, int read, int* useGdr);
 #define MAX_XGMI_INTER_GPUS 4
 ncclResult_t ncclTopoGetIntraNetDev(struct ncclTopoSystem* system, int rank, struct ncclTopoGraph* graph, int channelId, int type, int64_t* id, int* dev);
 ncclResult_t ncclTopoGetLinkType(struct ncclTopoSystem* system, int cudaDev1, int cudaDev2, bool* isXGMI, int maxInter=MAX_XGMI_INTER_GPUS, int nInter=0, int *inter=nullptr);
-ncclResult_t ncclTopoNeedFlush(struct ncclTopoSystem* system, int64_t busId, int* flush);
-=======
-ncclResult_t ncclTopoCheckGdr(struct ncclTopoSystem* topo, int rank, int64_t netId, int read, int* useGdr);
 ncclResult_t ncclTopoNeedFlush(struct ncclComm* comm, int netDev, int rank, int* flush);
 ncclResult_t ncclTopoIsGdrAvail(struct ncclTopoSystem* system, int rank, bool *avail);
->>>>>>> dcdc67c4
 ncclResult_t ncclTopoCheckNet(struct ncclTopoSystem* system, int rank1, int rank2, int* net);
 int ncclPxnDisable(struct ncclComm* comm);
 ncclResult_t ncclTopoGetPxnRanks(struct ncclComm* comm, int** intermediateRanks, int* nranks);
