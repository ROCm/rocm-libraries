/*************************************************************************
 * Copyright (c) 2016-2021, NVIDIA CORPORATION. All rights reserved.
 *
 * See LICENSE.txt for license information
 ************************************************************************/

#ifndef NCCL_GRAPH_H_
#define NCCL_GRAPH_H_

#include "nccl.h"
#include "devcomm.h"
#include <limits.h>
#include <stdlib.h>
#include <ctype.h>
#include <stdio.h>

ncclResult_t ncclTopoCudaPath(int cudaDev, char** path);

struct ncclTopoSystem;
// Build the topology
ncclResult_t ncclTopoGetSystem(struct ncclComm* comm, struct ncclTopoSystem** system);
ncclResult_t ncclTopoSortSystem(struct ncclTopoSystem* system);
ncclResult_t ncclTopoPrint(struct ncclTopoSystem* system);

ncclResult_t ncclTopoComputePaths(struct ncclTopoSystem* system, struct ncclPeerInfo* info);
void ncclTopoFree(struct ncclTopoSystem* system);
ncclResult_t ncclTopoTrimSystem(struct ncclTopoSystem* system, struct ncclComm* comm);
ncclResult_t ncclTopoComputeP2pChannels(struct ncclComm* comm);

// Query topology
ncclResult_t ncclTopoGetNetDev(struct ncclTopoSystem* system, int rank, struct ncclTopoGraph* graph, int channelId, int rr, int* net);
ncclResult_t ncclTopoCheckP2p(struct ncclTopoSystem* system, int64_t id1, int64_t id2, int* p2p, int *read, int* intermediateRank);
ncclResult_t ncclTopoCheckGdr(struct ncclTopoSystem* topo, int64_t busId, int netDev, int read, int* useGdr);

// Set CPU affinity
ncclResult_t ncclTopoSetAffinity(struct ncclTopoSystem* system, int rank);

#define NCCL_TOPO_CPU_ARCH_X86 1
#define NCCL_TOPO_CPU_ARCH_POWER 2
#define NCCL_TOPO_CPU_ARCH_ARM 3
#define NCCL_TOPO_CPU_VENDOR_INTEL 1
#define NCCL_TOPO_CPU_VENDOR_AMD 2
#define NCCL_TOPO_CPU_VENDOR_ZHAOXIN 3
#define NCCL_TOPO_CPU_TYPE_BDW 1
#define NCCL_TOPO_CPU_TYPE_SKL 2
#define NCCL_TOPO_CPU_TYPE_ZEN 3
#define NCCL_TOPO_CPU_TYPE_ROME 4
#define NCCL_TOPO_CPU_TYPE_YONGFENG 1
ncclResult_t ncclTopoCpuType(struct ncclTopoSystem* system, int* arch, int* vendor, int* model);
ncclResult_t ncclTopoGetNetCount(struct ncclTopoSystem* system, int* count);

#define NCCL_TOPO_MAX_NODES 256

// Init search. Needs to be done before calling ncclTopoCompute
ncclResult_t ncclTopoSearchInit(struct ncclTopoSystem* system);

#define NCCL_TOPO_PATTERN_BALANCED_TREE 1   // Spread NIC traffic between two GPUs (Tree parent + one child on first GPU, second child on second GPU)
#define NCCL_TOPO_PATTERN_SPLIT_TREE 2      // Spread NIC traffic between two GPUs (Tree parent on first GPU, tree children on the second GPU)
#define NCCL_TOPO_PATTERN_TREE 3            // All NIC traffic going to/from the same GPU
#define NCCL_TOPO_PATTERN_RING 4            // Ring
struct ncclTopoGraph {
  // Input / output
  int id; // ring : 0, tree : 1, collnet : 2
  int pattern;
  int crossNic;
  int collNet;
  int minChannels;
  int maxChannels;
  // Output
  int nChannels;
  float speedIntra;
  float speedInter;
  int typeIntra;
  int typeInter;
  int sameChannels;
  int nHops;
  int intra[MAXCHANNELS*NCCL_TOPO_MAX_NODES];
  int inter[MAXCHANNELS*2];
};
ncclResult_t ncclTopoCompute(struct ncclTopoSystem* system, struct ncclTopoGraph* graph);

ncclResult_t ncclTopoPrintGraph(struct ncclTopoSystem* system, struct ncclTopoGraph* graph);
ncclResult_t ncclTopoDumpGraphs(struct ncclTopoSystem* system, int ngraphs, struct ncclTopoGraph** graphs);

struct ncclTopoRanks {
  int ringRecv[MAXCHANNELS];
  int ringSend[MAXCHANNELS];
  int ringPrev[MAXCHANNELS];
  int ringNext[MAXCHANNELS];
  int treeToParent[MAXCHANNELS];
  int treeToChild0[MAXCHANNELS];
  int treeToChild1[MAXCHANNELS];
};

ncclResult_t ncclTopoPreset(struct ncclComm* comm,
    struct ncclTopoGraph* treeGraph, struct ncclTopoGraph* ringGraph,
    struct ncclTopoRanks* topoRanks);

ncclResult_t ncclTopoPostset(struct ncclComm* comm, int* firstRanks, int* treePatterns,
<<<<<<< HEAD
    struct ncclTopoRanks** allTopoRanks, int* rings, int nc);

ncclResult_t ncclTopoConnectCollNet(struct ncclComm* comm, struct ncclTopoGraph* collNetGraph, int rank);
=======
    struct ncclTopoRanks** allTopoRanks, int* rings, struct ncclTopoGraph* collNetGraph);
>>>>>>> a46ea105

ncclResult_t ncclTopoTuneModel(struct ncclComm* comm, int minCompCap, int maxCompCap, struct ncclTopoGraph* treeGraph, struct ncclTopoGraph* ringGraph, struct ncclTopoGraph* collNetGraph);
#include "info.h"
ncclResult_t ncclTopoGetAlgoTime(struct ncclInfo* info, int algorithm, int protocol, float* time);

#endif<|MERGE_RESOLUTION|>--- conflicted
+++ resolved
@@ -1,5 +1,6 @@
 /*************************************************************************
  * Copyright (c) 2016-2021, NVIDIA CORPORATION. All rights reserved.
+ * Modifications Copyright (c) 2019-2021 Advanced Micro Devices, Inc. All rights reserved.
  *
  * See LICENSE.txt for license information
  ************************************************************************/
@@ -97,13 +98,7 @@
     struct ncclTopoRanks* topoRanks);
 
 ncclResult_t ncclTopoPostset(struct ncclComm* comm, int* firstRanks, int* treePatterns,
-<<<<<<< HEAD
-    struct ncclTopoRanks** allTopoRanks, int* rings, int nc);
-
-ncclResult_t ncclTopoConnectCollNet(struct ncclComm* comm, struct ncclTopoGraph* collNetGraph, int rank);
-=======
-    struct ncclTopoRanks** allTopoRanks, int* rings, struct ncclTopoGraph* collNetGraph);
->>>>>>> a46ea105
+    struct ncclTopoRanks** allTopoRanks, int* rings, struct ncclTopoGraph* collNetGraph, int nc);
 
 ncclResult_t ncclTopoTuneModel(struct ncclComm* comm, int minCompCap, int maxCompCap, struct ncclTopoGraph* treeGraph, struct ncclTopoGraph* ringGraph, struct ncclTopoGraph* collNetGraph);
 #include "info.h"
