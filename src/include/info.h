/*************************************************************************
 * Copyright (c) 2019-2022, NVIDIA CORPORATION. All rights reserved.
 * Modifications Copyright (c) 2019-2022 Advanced Micro Devices, Inc. All rights reserved.
 *
 * See LICENSE.txt for license information
 ************************************************************************/

#ifndef NCCL_INFO_H_
#define NCCL_INFO_H_

#include "nccl.h"
#include "collectives.h"
#include "core.h"
#include "utils.h"

// Used to pass NCCL call information between functions
struct ncclInfo {
  ncclFunc_t coll;
  const char* opName;
  // NCCL Coll Args
  const void* sendbuff;
  void* recvbuff;
  size_t count;
  ncclDataType_t datatype;
  ncclRedOp_t op;
  int root; // peer for p2p operations
  ncclComm_t comm;
  cudaStream_t stream;
  // Algorithm details
  int chunkSteps;
  int sliceSteps;
<<<<<<< HEAD
  // Computed later
  ncclDevRedOpFull opFull;
  ncclPattern_t pattern;
  size_t nBytes;
  size_t aggnBytes;
  size_t workBytes;
  size_t sendbuffSize;
  size_t recvbuffSize;
  int stepSize;
  int chunkCount;
  int chunkSize;
  int channelId;
  int workFuncIndex;
  ncclRegBufferType regBufType;
  void* regBufSend[NCCL_MAX_LOCAL_RANKS];
  void* regBufRecv[NCCL_MAX_LOCAL_RANKS];
  // collnet buffer reg handles
  void* sendMhandle;
  void* recvMhandle;
  // Need to initialize
  int nThreads;
  int nChannels;
  int algorithm;
  int protocol;
  bool userTuned;
  struct ncclInfo *next;
};

inline ncclResult_t ncclInfoSetDerived(struct ncclInfo* info, int nRanks) {
  info->nBytes = info->workBytes = info->count * ncclTypeSize(info->datatype);
  if (info->coll == ncclFuncAllGather || info->coll == ncclFuncBroadcast || info->coll == ncclFuncAllToAllPivot) {
    info->count = info->workBytes;
    info->datatype = ncclInt8;
  }
  if (info->coll == ncclFuncAllGather || info->coll == ncclFuncReduceScatter) info->nBytes *= nRanks; // count is per rank

  /* compute buffer size for NVLS buffer registration */
  if (info->coll == ncclFuncAllGather) {
    info->sendbuffSize = info->workBytes;
    info->recvbuffSize = info->sendbuffSize * nRanks;
  } else if (info->coll == ncclFuncReduceScatter) {
    info->recvbuffSize = info->workBytes;
    info->sendbuffSize = info->recvbuffSize * nRanks;
  } else {
    info->sendbuffSize = info->recvbuffSize = info->workBytes;
  }
  return ncclSuccess;
}

struct ncclTaskColl {
  struct ncclTaskColl* next;
  ncclFunc_t func;
  void const* sendbuff;
  void* recvbuff;
  size_t count;
  int root;
  ncclDataType_t datatype;
  ncclDevRedOpFull op;
  int chunkSteps, sliceSteps;
  struct ncclInfo info;
};
struct ncclTaskP2p {
  ncclTaskP2p *next;
  void *buff;
  size_t bytes;
  // Stateful chunk index. If a p2p gets "cut" over two plans this keeps track
  // of where it left off.
  int chunk;
};

struct ncclCudaStreamList {
  struct ncclCudaStreamList *next;
  cudaStream_t stream;
};
struct ncclTasks {
  struct Peer {
    bool sendSeen, recvSeen;
    struct ncclIntruQueue<struct ncclTaskP2p, &ncclTaskP2p::next> sendQueue;
    struct ncclIntruQueue<struct ncclTaskP2p, &ncclTaskP2p::next> recvQueue;
  };
  struct ncclIntruQueue<struct ncclInfo, &ncclInfo::next> collQueue;
  // Queue for user-tuned executed collectives
  struct ncclIntruQueue<struct ncclInfo, &ncclInfo::next> collTunedQueue;
  // Queue for continuous bytes distribution (CBD) collectives
  struct ncclIntruQueue<struct ncclInfo, &ncclInfo::next> collCBDQueue;
  // Queue for collnet
  struct ncclIntruQueue<struct ncclInfo, &ncclInfo::next> collnetQueue;
  size_t workBytesTotal;
  int usableChannels;
  bool sorted;
  struct Peer* peers/*[nRanks]*/;
  int *p2pSendOrder, *p2pRecvOrder;
  int p2pOrderSteps;
  int nTasksColl, nTasksP2p;

  // The list of user streams aggregated over all tasks present.
  struct ncclCudaStreamList* streams;
  // Keep track of the number of user streams
  int numStreams;
  // The most recent user stream. Ignored if streams==nullptr
  cudaStream_t streamRecent;
  // The graph capturing all user streams or invalid if none. Thus we restrict the
  // user that all streams must be captured in the same graph or not captured
  // at all. Technically we could probably relax this, but that would mean
  // collecting a different `ncclTasks` per graph and one for non-graph.
  struct ncclCudaGraph capturingGraph;
=======
>>>>>>> 178b6b75
};

#endif<|MERGE_RESOLUTION|>--- conflicted
+++ resolved
@@ -29,115 +29,6 @@
   // Algorithm details
   int chunkSteps;
   int sliceSteps;
-<<<<<<< HEAD
-  // Computed later
-  ncclDevRedOpFull opFull;
-  ncclPattern_t pattern;
-  size_t nBytes;
-  size_t aggnBytes;
-  size_t workBytes;
-  size_t sendbuffSize;
-  size_t recvbuffSize;
-  int stepSize;
-  int chunkCount;
-  int chunkSize;
-  int channelId;
-  int workFuncIndex;
-  ncclRegBufferType regBufType;
-  void* regBufSend[NCCL_MAX_LOCAL_RANKS];
-  void* regBufRecv[NCCL_MAX_LOCAL_RANKS];
-  // collnet buffer reg handles
-  void* sendMhandle;
-  void* recvMhandle;
-  // Need to initialize
-  int nThreads;
-  int nChannels;
-  int algorithm;
-  int protocol;
-  bool userTuned;
-  struct ncclInfo *next;
-};
-
-inline ncclResult_t ncclInfoSetDerived(struct ncclInfo* info, int nRanks) {
-  info->nBytes = info->workBytes = info->count * ncclTypeSize(info->datatype);
-  if (info->coll == ncclFuncAllGather || info->coll == ncclFuncBroadcast || info->coll == ncclFuncAllToAllPivot) {
-    info->count = info->workBytes;
-    info->datatype = ncclInt8;
-  }
-  if (info->coll == ncclFuncAllGather || info->coll == ncclFuncReduceScatter) info->nBytes *= nRanks; // count is per rank
-
-  /* compute buffer size for NVLS buffer registration */
-  if (info->coll == ncclFuncAllGather) {
-    info->sendbuffSize = info->workBytes;
-    info->recvbuffSize = info->sendbuffSize * nRanks;
-  } else if (info->coll == ncclFuncReduceScatter) {
-    info->recvbuffSize = info->workBytes;
-    info->sendbuffSize = info->recvbuffSize * nRanks;
-  } else {
-    info->sendbuffSize = info->recvbuffSize = info->workBytes;
-  }
-  return ncclSuccess;
-}
-
-struct ncclTaskColl {
-  struct ncclTaskColl* next;
-  ncclFunc_t func;
-  void const* sendbuff;
-  void* recvbuff;
-  size_t count;
-  int root;
-  ncclDataType_t datatype;
-  ncclDevRedOpFull op;
-  int chunkSteps, sliceSteps;
-  struct ncclInfo info;
-};
-struct ncclTaskP2p {
-  ncclTaskP2p *next;
-  void *buff;
-  size_t bytes;
-  // Stateful chunk index. If a p2p gets "cut" over two plans this keeps track
-  // of where it left off.
-  int chunk;
-};
-
-struct ncclCudaStreamList {
-  struct ncclCudaStreamList *next;
-  cudaStream_t stream;
-};
-struct ncclTasks {
-  struct Peer {
-    bool sendSeen, recvSeen;
-    struct ncclIntruQueue<struct ncclTaskP2p, &ncclTaskP2p::next> sendQueue;
-    struct ncclIntruQueue<struct ncclTaskP2p, &ncclTaskP2p::next> recvQueue;
-  };
-  struct ncclIntruQueue<struct ncclInfo, &ncclInfo::next> collQueue;
-  // Queue for user-tuned executed collectives
-  struct ncclIntruQueue<struct ncclInfo, &ncclInfo::next> collTunedQueue;
-  // Queue for continuous bytes distribution (CBD) collectives
-  struct ncclIntruQueue<struct ncclInfo, &ncclInfo::next> collCBDQueue;
-  // Queue for collnet
-  struct ncclIntruQueue<struct ncclInfo, &ncclInfo::next> collnetQueue;
-  size_t workBytesTotal;
-  int usableChannels;
-  bool sorted;
-  struct Peer* peers/*[nRanks]*/;
-  int *p2pSendOrder, *p2pRecvOrder;
-  int p2pOrderSteps;
-  int nTasksColl, nTasksP2p;
-
-  // The list of user streams aggregated over all tasks present.
-  struct ncclCudaStreamList* streams;
-  // Keep track of the number of user streams
-  int numStreams;
-  // The most recent user stream. Ignored if streams==nullptr
-  cudaStream_t streamRecent;
-  // The graph capturing all user streams or invalid if none. Thus we restrict the
-  // user that all streams must be captured in the same graph or not captured
-  // at all. Technically we could probably relax this, but that would mean
-  // collecting a different `ncclTasks` per graph and one for non-graph.
-  struct ncclCudaGraph capturingGraph;
-=======
->>>>>>> 178b6b75
 };
 
 #endif