--- conflicted
+++ resolved
@@ -81,15 +81,9 @@
 };
 
 inline ncclResult_t ncclInfoSetDerived(struct ncclInfo* info, int nRanks) {
-<<<<<<< HEAD
-  info->nBytes = info->count * ncclTypeSize(info->datatype);
+  info->nBytes = info->workBytes = info->count * ncclTypeSize(info->datatype);
   if (info->coll == ncclFuncAllGather || info->coll == ncclFuncBroadcast || info->coll == ncclFuncAllToAllPivot) {
-    info->count = info->nBytes;
-=======
-  info->nBytes = info->workBytes = info->count * ncclTypeSize(info->datatype);
-  if (info->coll == ncclFuncAllGather || info->coll == ncclFuncBroadcast) {
     info->count = info->workBytes;
->>>>>>> 6dd51f15
     info->datatype = ncclInt8;
   }
   if (info->coll == ncclFuncAllGather || info->coll == ncclFuncReduceScatter) info->nBytes *= nRanks; // count is per rank
