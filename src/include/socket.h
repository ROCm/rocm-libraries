--- conflicted
+++ resolved
@@ -1,10 +1,5 @@
 /*************************************************************************
-<<<<<<< HEAD
- * Copyright (c) 2016-2020, NVIDIA CORPORATION. All rights reserved.
- * Modifications Copyright (c) 2019-2021 Advanced Micro Devices, Inc. All rights reserved.
-=======
  * Copyright (c) 2016-2022, NVIDIA CORPORATION. All rights reserved.
->>>>>>> 9bfc1c6e
  *
  * See LICENSE.txt for license information
  ************************************************************************/
@@ -34,374 +29,6 @@
   struct sockaddr_in6 sin6;
 };
 
-<<<<<<< HEAD
-/* Format a string representation of a (union socketAddress *) socket address using getnameinfo()
- *
- * Output: "IPv4/IPv6 address<port>"
- */
-static inline const char *socketToString(union socketAddress *addr, char *buf) {
-  if (buf == NULL || addr == NULL) return NULL;
-  struct sockaddr *saddr = &addr->sa;
-  if (saddr->sa_family != AF_INET && saddr->sa_family != AF_INET6) { buf[0]='\0'; return buf; }
-  char host[NI_MAXHOST], service[NI_MAXSERV];
-  (void) getnameinfo(saddr, sizeof(union socketAddress), host, NI_MAXHOST, service, NI_MAXSERV, NI_NUMERICHOST|NI_NUMERICSERV);
-  sprintf(buf, "%s<%s>", host, service);
-  return buf;
-}
-
-static inline uint16_t socketToPort(union socketAddress *addr) {
-  struct sockaddr *saddr = &addr->sa;
-  return ntohs(saddr->sa_family == AF_INET ? addr->sin.sin_port : addr->sin6.sin6_port);
-}
-
-/* Allow the user to force the IPv4/IPv6 interface selection */
-static inline int envSocketFamily(void) {
-  int family = -1; // Family selection is not forced, will use first one found
-  char* env = getenv("NCCL_SOCKET_FAMILY");
-  if (env == NULL)
-    return family;
-
-  INFO(NCCL_ENV, "NCCL_SOCKET_FAMILY set by environment to %s", env);
-
-  if (strcmp(env, "AF_INET") == 0)
-    family = AF_INET;  // IPv4
-  else if (strcmp(env, "AF_INET6") == 0)
-    family = AF_INET6; // IPv6
-  return family;
-}
-
-static int findInterfaces(const char* prefixList, char* names, union socketAddress *addrs, int sock_family, int maxIfNameSize, int maxIfs) {
-#ifdef ENABLE_TRACE
-  char line[SOCKET_NAME_MAXLEN+1];
-#endif
-  struct netIf userIfs[MAX_IFS];
-  bool searchNot = prefixList && prefixList[0] == '^';
-  if (searchNot) prefixList++;
-  bool searchExact = prefixList && prefixList[0] == '=';
-  if (searchExact) prefixList++;
-  int nUserIfs = parseStringList(prefixList, userIfs, MAX_IFS);
-
-  int found = 0;
-  struct ifaddrs *interfaces, *interface;
-  getifaddrs(&interfaces);
-  for (interface = interfaces; interface && found < maxIfs; interface = interface->ifa_next) {
-    if (interface->ifa_addr == NULL) continue;
-
-    /* We only support IPv4 & IPv6 */
-    int family = interface->ifa_addr->sa_family;
-    if (family != AF_INET && family != AF_INET6)
-      continue;
-
-    TRACE(NCCL_INIT|NCCL_NET,"Found interface %s:%s", interface->ifa_name, socketToString((union socketAddress *)interface->ifa_addr, line));
-
-    /* Allow the caller to force the socket family type */
-    if (sock_family != -1 && family != sock_family)
-      continue;
-
-    /* We also need to skip IPv6 loopback interfaces */
-    if (family == AF_INET6) {
-      struct sockaddr_in6* sa = (struct sockaddr_in6*)(interface->ifa_addr);
-      if (IN6_IS_ADDR_LOOPBACK(&sa->sin6_addr)) continue;
-    }
-
-    // check against user specified interfaces
-    if (!(matchIfList(interface->ifa_name, -1, userIfs, nUserIfs, searchExact) ^ searchNot)) {
-      continue;
-    }
-
-    // Check that this interface has not already been saved
-    // getifaddrs() normal order appears to be; IPv4, IPv6 Global, IPv6 Link
-    bool duplicate = false;
-    for (int i = 0; i < found; i++) {
-      if (strcmp(interface->ifa_name, names+i*maxIfNameSize) == 0) { duplicate = true; break; }
-    }
-
-    if (!duplicate) {
-      // Store the interface name
-      strncpy(names+found*maxIfNameSize, interface->ifa_name, maxIfNameSize);
-      // Store the IP address
-      int salen = (family == AF_INET) ? sizeof(sockaddr_in) : sizeof(sockaddr_in6);
-      memcpy(addrs+found, interface->ifa_addr, salen);
-      found++;
-    }
-  }
-
-  freeifaddrs(interfaces);
-  return found;
-}
-
-static bool matchSubnet(struct ifaddrs local_if, union socketAddress* remote) {
-  /* Check family first */
-  int family = local_if.ifa_addr->sa_family;
-  if (family != remote->sa.sa_family) {
-    return false;
-  }
-
-  if (family == AF_INET) {
-    struct sockaddr_in* local_addr = (struct sockaddr_in*)(local_if.ifa_addr);
-    struct sockaddr_in* mask = (struct sockaddr_in*)(local_if.ifa_netmask);
-    struct sockaddr_in& remote_addr = remote->sin;
-    struct in_addr local_subnet, remote_subnet;
-    local_subnet.s_addr = local_addr->sin_addr.s_addr & mask->sin_addr.s_addr;
-    remote_subnet.s_addr = remote_addr.sin_addr.s_addr & mask->sin_addr.s_addr;
-    return (local_subnet.s_addr ^ remote_subnet.s_addr) ? false : true;
-  } else if (family == AF_INET6) {
-    struct sockaddr_in6* local_addr = (struct sockaddr_in6*)(local_if.ifa_addr);
-    struct sockaddr_in6* mask = (struct sockaddr_in6*)(local_if.ifa_netmask);
-    struct sockaddr_in6& remote_addr = remote->sin6;
-    struct in6_addr& local_in6 = local_addr->sin6_addr;
-    struct in6_addr& mask_in6 = mask->sin6_addr;
-    struct in6_addr& remote_in6 = remote_addr.sin6_addr;
-    bool same = true;
-    int len = 16;  //IPv6 address is 16 unsigned char
-    for (int c = 0; c < len; c++) {  //Network byte order is big-endian
-      char c1 = local_in6.s6_addr[c] & mask_in6.s6_addr[c];
-      char c2 = remote_in6.s6_addr[c] & mask_in6.s6_addr[c];
-      if (c1 ^ c2) {
-        same = false;
-        break;
-      }
-    }
-    // At last, we need to compare scope id
-    // Two Link-type addresses can have the same subnet address even though they are not in the same scope
-    // For Global type, this field is 0, so a comparison wouldn't matter
-    same &= (local_addr->sin6_scope_id == remote_addr.sin6_scope_id);
-    return same;
-  } else {
-    WARN("Net : Unsupported address family type");
-    return false;
-  }
-}
-
-static int findInterfaceMatchSubnet(char* ifNames, union socketAddress* localAddrs, union socketAddress* remoteAddr, int ifNameMaxSize, int maxIfs) {
-#ifdef ENABLE_TRACE
-  char line[SOCKET_NAME_MAXLEN+1];
-#endif
-  char line_a[SOCKET_NAME_MAXLEN+1];
-  int found = 0;
-  struct ifaddrs *interfaces, *interface;
-  getifaddrs(&interfaces);
-  for (interface = interfaces; interface && !found; interface = interface->ifa_next) {
-    if (interface->ifa_addr == NULL) continue;
-
-    /* We only support IPv4 & IPv6 */
-    int family = interface->ifa_addr->sa_family;
-    if (family != AF_INET && family != AF_INET6)
-      continue;
-
-    // check against user specified interfaces
-    if (!matchSubnet(*interface, remoteAddr)) {
-      continue;
-    }
-
-    // Store the local IP address
-    int salen = (family == AF_INET) ? sizeof(sockaddr_in) : sizeof(sockaddr_in6);
-    memcpy(localAddrs+found, interface->ifa_addr, salen);
-
-    // Store the interface name
-    strncpy(ifNames+found*ifNameMaxSize, interface->ifa_name, ifNameMaxSize);
-
-    TRACE(NCCL_INIT|NCCL_NET,"NET : Found interface %s:%s in the same subnet as remote address %s", interface->ifa_name, socketToString(localAddrs+found, line), socketToString(remoteAddr, line_a));
-    found++;
-    if (found == maxIfs) break;
-  }
-
-  if (found == 0) {
-    WARN("Net : No interface found in the same subnet as remote address %s", socketToString(remoteAddr, line_a));
-  }
-  freeifaddrs(interfaces);
-  return found;
-}
-
-static ncclResult_t GetSocketAddrFromString(union socketAddress* ua, const char* ip_port_pair) {
-  if (!(ip_port_pair && strlen(ip_port_pair) > 1)) {
-    WARN("Net : string is null");
-    return ncclInvalidArgument;
-  }
-
-  bool ipv6 = ip_port_pair[0] == '[';
-  /* Construct the sockaddress structure */
-  if (!ipv6) {
-    struct netIf ni;
-    // parse <ip_or_hostname>:<port> string, expect one pair
-    if (parseStringList(ip_port_pair, &ni, 1) != 1) {
-      WARN("Net : No valid <IPv4_or_hostname>:<port> pair found");
-      return ncclInvalidArgument;
-    }
-
-    struct addrinfo hints, *p;
-    int rv;
-    memset(&hints, 0, sizeof(hints));
-    hints.ai_family = AF_UNSPEC;
-    hints.ai_socktype = SOCK_STREAM;
-
-    if ( (rv = getaddrinfo(ni.prefix, NULL, &hints, &p)) != 0) {
-      WARN("Net : error encountered when getting address info : %s", gai_strerror(rv));
-      return ncclInvalidArgument;
-    }
-
-    // use the first
-    if (p->ai_family == AF_INET) {
-      struct sockaddr_in& sin = ua->sin;
-      memcpy(&sin, p->ai_addr, sizeof(struct sockaddr_in));
-      sin.sin_family = AF_INET;                        // IPv4
-      //inet_pton(AF_INET, ni.prefix, &(sin.sin_addr));  // IP address
-      sin.sin_port = htons(ni.port);                   // port
-    } else if (p->ai_family == AF_INET6) {
-      struct sockaddr_in6& sin6 = ua->sin6;
-      memcpy(&sin6, p->ai_addr, sizeof(struct sockaddr_in6));
-      sin6.sin6_family = AF_INET6;                     // IPv6
-      sin6.sin6_port = htons(ni.port);                 // port
-      sin6.sin6_flowinfo = 0;                          // needed by IPv6, but possibly obsolete
-      sin6.sin6_scope_id = 0;                          // should be global scope, set to 0
-    } else {
-      WARN("Net : unsupported IP family");
-      return ncclInvalidArgument;
-    }
-
-    freeaddrinfo(p); // all done with this structure
-
-  } else {
-    int i, j = -1, len = strlen(ip_port_pair);
-    for (i = 1; i < len; i++) {
-      if (ip_port_pair[i] == '%') j = i;
-      if (ip_port_pair[i] == ']') break;
-    }
-    if (i == len) {
-      WARN("Net : No valid [IPv6]:port pair found");
-      return ncclInvalidArgument;
-    }
-    bool global_scope = (j == -1 ? true : false);     // If no % found, global scope; otherwise, link scope
-
-    char ip_str[NI_MAXHOST], port_str[NI_MAXSERV], if_name[IFNAMSIZ];
-    memset(ip_str, '\0', sizeof(ip_str));
-    memset(port_str, '\0', sizeof(port_str));
-    memset(if_name, '\0', sizeof(if_name));
-    strncpy(ip_str, ip_port_pair+1, global_scope ? i-1 : j-1);
-    strncpy(port_str, ip_port_pair+i+2, len-i-1);
-    int port = atoi(port_str);
-    if (!global_scope) strncpy(if_name, ip_port_pair+j+1, i-j-1); // If not global scope, we need the intf name
-
-    struct sockaddr_in6& sin6 = ua->sin6;
-    sin6.sin6_family = AF_INET6;                       // IPv6
-    inet_pton(AF_INET6, ip_str, &(sin6.sin6_addr));    // IP address
-    sin6.sin6_port = htons(port);                      // port
-    sin6.sin6_flowinfo = 0;                            // needed by IPv6, but possibly obsolete
-    sin6.sin6_scope_id = global_scope ? 0 : if_nametoindex(if_name);  // 0 if global scope; intf index if link scope
-  }
-  return ncclSuccess;
-}
-
-static int findInterfaces(char* ifNames, union socketAddress *ifAddrs, int ifNameMaxSize, int maxIfs) {
-  static int shownIfName = 0;
-  int nIfs = 0;
-  // Allow user to force the INET socket family selection
-  int sock_family = envSocketFamily();
-  // User specified interface
-  char* env = getenv("NCCL_SOCKET_IFNAME");
-  if (env && strlen(env) > 1) {
-    INFO(NCCL_ENV, "NCCL_SOCKET_IFNAME set by environment to %s", env);
-    // Specified by user : find or fail
-    if (shownIfName++ == 0) INFO(NCCL_NET, "NCCL_SOCKET_IFNAME set to %s", env);
-    nIfs = findInterfaces(env, ifNames, ifAddrs, sock_family, ifNameMaxSize, maxIfs);
-  } else {
-    // Try to automatically pick the right one
-    // Start with IB
-    nIfs = findInterfaces("ib", ifNames, ifAddrs, sock_family, ifNameMaxSize, maxIfs);
-    // else see if we can get some hint from COMM ID
-    if (nIfs == 0) {
-      char* commId = getenv("NCCL_COMM_ID");
-      if (commId && strlen(commId) > 1) {
-	INFO(NCCL_ENV, "NCCL_COMM_ID set by environment to %s", commId);
-	// Try to find interface that is in the same subnet as the IP in comm id
-        union socketAddress idAddr;
-        GetSocketAddrFromString(&idAddr, commId);
-        nIfs = findInterfaceMatchSubnet(ifNames, ifAddrs, &idAddr, ifNameMaxSize, maxIfs);
-      }
-    }
-    // Then look for anything else (but not docker or lo)
-    if (nIfs == 0) nIfs = findInterfaces("^docker,lo", ifNames, ifAddrs, sock_family, ifNameMaxSize, maxIfs);
-    // Finally look for docker, then lo.
-    if (nIfs == 0) nIfs = findInterfaces("docker", ifNames, ifAddrs, sock_family, ifNameMaxSize, maxIfs);
-    if (nIfs == 0) nIfs = findInterfaces("lo", ifNames, ifAddrs, sock_family, ifNameMaxSize, maxIfs);
-  }
-  return nIfs;
-}
-
-static ncclResult_t createListenSocket(int *fd, union socketAddress *localAddr) {
-  /* IPv4/IPv6 support */
-  int family = localAddr->sa.sa_family;
-  int salen = (family == AF_INET) ? sizeof(sockaddr_in) : sizeof(sockaddr_in6);
-
-  /* Create socket and bind it to a port */
-  int sockfd = socket(family, SOCK_STREAM, 0);
-  if (sockfd == -1) {
-    WARN("Net : Socket creation failed : %s", strerror(errno));
-    return ncclSystemError;
-  }
-
-#if defined(RCCL_IB_TEST)
-  static int port = 23456;
-  localAddr->sin.sin_port = htons(port++);
-#endif
-
-  if (socketToPort(localAddr)) {
-    // Port is forced by env. Make sure we get the port.
-    int opt = 1;
-#if defined(SO_REUSEPORT)
-    SYSCHECK(setsockopt(sockfd, SOL_SOCKET, SO_REUSEADDR | SO_REUSEPORT, &opt, sizeof(opt)), "setsockopt");
-#else
-    SYSCHECK(setsockopt(sockfd, SOL_SOCKET, SO_REUSEADDR, &opt, sizeof(opt)), "setsockopt");
-#endif
-  }
-
-  // localAddr port should be 0 (Any port)
-  SYSCHECK(bind(sockfd, &localAddr->sa, salen), "bind");
-
-  /* Get the assigned Port */
-  socklen_t size = salen;
-  SYSCHECK(getsockname(sockfd, &localAddr->sa, &size), "getsockname");
-
-#ifdef ENABLE_TRACE
-  char line[SOCKET_NAME_MAXLEN+1];
-  TRACE(NCCL_INIT|NCCL_NET,"Listening on socket %s", socketToString(localAddr, line));
-#endif
-
-  /* Put the socket in listen mode
-   * NB: The backlog will be silently truncated to the value in /proc/sys/net/core/somaxconn
-   */
-  SYSCHECK(listen(sockfd, 16384), "listen");
-  *fd = sockfd;
-  return ncclSuccess;
-}
-
-static ncclResult_t connectAddress(int* fd, union socketAddress* remoteAddr) {
-  char line[SOCKET_NAME_MAXLEN+1];
-  /* IPv4/IPv6 support */
-  int family = remoteAddr->sa.sa_family;
-  if (family != AF_INET && family != AF_INET6) {
-    WARN("Net : connecting to address %s with family %d is neither AF_INET(%d) nor AF_INET6(%d)",
-         socketToString(remoteAddr, line), family, AF_INET, AF_INET6);
-    return ncclInternalError;
-  }
-  int salen = (family == AF_INET) ? sizeof(sockaddr_in) : sizeof(sockaddr_in6);
-
-  /* Connect to a hostname / port */
-  *fd = socket(family, SOCK_STREAM, 0);
-  if (*fd == -1) {
-    WARN("Net : Socket creation failed : %s", strerror(errno));
-    return ncclSystemError;
-  }
-
-  const int one = 1;
-  SYSCHECK(setsockopt(*fd, IPPROTO_TCP, TCP_NODELAY, (char*)&one, sizeof(int)), "setsockopt");
-
-  /*  const int bufsize = 128*1024;
-    SYSCHECK(setsockopt(*fd, SOL_SOCKET, SO_SNDBUF, (char*)&bufsize, sizeof(int)), "setsockopt");
-    SYSCHECK(setsockopt(*fd, SOL_SOCKET, SO_RCVBUF, (char*)&bufsize, sizeof(int)), "setsockopt");*/
-
-  TRACE(NCCL_INIT|NCCL_NET,"Connecting to socket %s", socketToString(remoteAddr, line));
-=======
 enum ncclSocketState {
   ncclSocketConnecting = 0,
   ncclSocketConnected = 1,
@@ -416,7 +43,6 @@
   int asyncFlag;
   enum ncclSocketState state;
 };
->>>>>>> 9bfc1c6e
 
 const char *ncclSocketToString(union ncclSocketAddress *addr, char *buf, const int numericHostForm = 1);
 ncclResult_t ncclGetSocketAddrFromString(union ncclSocketAddress* ua, const char* ip_port_pair);
