--- conflicted
+++ resolved
@@ -55,11 +55,7 @@
     if(!float_equal(*(static_cast<const float*>(alpha)), 1.0) ||
        !float_equal(*(static_cast<const float*>(beta)), 0))
     {
-<<<<<<< HEAD
-        MIOPEN_THROW("Only alpha=1 and beta=0 is supported");
-=======
         MIOPEN_THROW(miopenStatusNotImplemented, "Only alpha=1 and beta=0 is supported");
->>>>>>> 6690f7d9
     }
     int n, c, h, w;
     std::tie(n, c, h, w) = tie4(yDesc.GetLengths());
@@ -126,11 +122,7 @@
     if(!float_equal(*(static_cast<const float*>(alpha)), 1.0) ||
        !float_equal(*(static_cast<const float*>(beta)), 0))
     {
-<<<<<<< HEAD
-        MIOPEN_THROW("Only alpha=1 and beta=0 is supported");
-=======
         MIOPEN_THROW(miopenStatusNotImplemented, "Only alpha=1 and beta=0 is supported");
->>>>>>> 6690f7d9
     }
 
     int n, c, h, w;
