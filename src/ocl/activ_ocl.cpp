--- conflicted
+++ resolved
@@ -96,20 +96,6 @@
         MIOPEN_THROW("activation does not support tensor size larger than 4 or smaller than 1");
     }
 
-<<<<<<< HEAD
-    construct_params.setTopDescFromMLDesc(yDesc);
-    int nIn;
-    int cIn;
-    int hIn;
-    int wIn;
-    int nInStride;
-    int cInStride;
-    int hInStride;
-    int wInStride;
-
-    std::tie(nIn, cIn, hIn, wIn)                         = tien<4>(xDesc.GetLengths());
-    std::tie(nInStride, cInStride, hInStride, wInStride) = tien<4>(xDesc.GetStrides());
-=======
     construct_params.setTopDescr(
         "NCHW", "FP32", nOut, cOut, hOut, wOut, nOutStride, cOutStride, hOutStride, wOutStride);
     int nIn       = 1;
@@ -156,7 +142,6 @@
         MIOPEN_THROW(
             "Activation does not support tensor dimension larger than 4 or smaller than 1");
     }
->>>>>>> e2f62a63
 
     construct_params.setBotDescFromMLDesc(xDesc);
 
