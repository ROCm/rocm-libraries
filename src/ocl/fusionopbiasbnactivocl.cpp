--- conflicted
+++ resolved
@@ -84,21 +84,13 @@
                                                         Handle& handle,
                                                         const FusionKernelSourceType source)
 {
-<<<<<<< HEAD
     (void)handle;
     std::string add;
     switch(source)
-=======
-    (void)(handle);
-    if(is_asm)
-    {
-        compile_config +=
-            " -Wa,-defsym,enable_activ=1 -Wa,-defsym,activ_mode=" + std::to_string(activMode);
-    }
-    else
->>>>>>> cfeaf9f4
-    {
-    case AsmText: add += " -Wa,-defsym,activ_mode=" + std::to_string(activMode); break;
+    {
+    case AsmText:
+        add += " -Wa,-defsym,enable_activ=1 -Wa,-defsym,activ_mode=" + std::to_string(activMode);
+        break;
     case OpenclText:
         add += " -DMIOPEN_YES_ACTIV=1 -DMIOPEN_NRN_OP_ID=" + std::to_string(activMode);
         break;
