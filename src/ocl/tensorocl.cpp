/*******************************************************************************
 *
 * MIT License
 *
 * Copyright (c) 2017 Advanced Micro Devices, Inc.
 *
 * Permission is hereby granted, free of charge, to any person obtaining a copy
 * of this software and associated documentation files (the "Software"), to deal
 * in the Software without restriction, including without limitation the rights
 * to use, copy, modify, merge, publish, distribute, sublicense, and/or sell
 * copies of the Software, and to permit persons to whom the Software is
 * furnished to do so, subject to the following conditions:
 *
 * The above copyright notice and this permission notice shall be included in all
 * copies or substantial portions of the Software.
 *
 * THE SOFTWARE IS PROVIDED "AS IS", WITHOUT WARRANTY OF ANY KIND, EXPRESS OR
 * IMPLIED, INCLUDING BUT NOT LIMITED TO THE WARRANTIES OF MERCHANTABILITY,
 * FITNESS FOR A PARTICULAR PURPOSE AND NONINFRINGEMENT. IN NO EVENT SHALL THE
 * AUTHORS OR COPYRIGHT HOLDERS BE LIABLE FOR ANY CLAIM, DAMAGES OR OTHER
 * LIABILITY, WHETHER IN AN ACTION OF CONTRACT, TORT OR OTHERWISE, ARISING FROM,
 * OUT OF OR IN CONNECTION WITH THE SOFTWARE OR THE USE OR OTHER DEALINGS IN THE
 * SOFTWARE.
 *
 *******************************************************************************/
#include <cassert>
#include <algorithm>
#include <miopen/errors.hpp>
#include <miopen/tensor.hpp>
#include <miopen/tensor_ops.hpp>
#include <numeric>

#define MIO_TENSOROCL_DEBUG 0

namespace miopen {

void SetTensor(Handle& handle,
               const TensorDescriptor& yDesc,
               Data_t y,
               const void* alpha,
               const size_t yOffset)
{

    if(y == nullptr || alpha == nullptr)
    {
        MIOPEN_THROW(miopenStatusBadParm);
    }

    size_t global_threads = yDesc.GetElementSize();
    size_t local_threads  = 256;
    const std::vector<size_t> vld{local_threads, 1, 1};
    const std::vector<size_t> vgd{global_threads, 1, 1};

    std::string program_name = "MIOpenTensorScaleKernel.cl";
    switch(yDesc.GetType())
    {
    case miopenFloat:
    case miopenHalf:
    {
        float miopen_alpha = *(static_cast<const float*>(alpha));
        std::string parms =
            " -DMIOPEN_TYPE=" + GetDataType(yDesc.GetType()) + " -DMIOPEN_ALPHA_TYPE=float";

        handle.GetKernel("SetTensor", "", program_name, "SetTensor", vld, vgd, parms)(
            y, miopen_alpha, global_threads, long(yOffset));
    }
    break;
    }
}

void ScaleTensor(Handle& handle,
                 const TensorDescriptor& yDesc,
                 Data_t y,
                 const void* alpha,
                 const size_t yOffset)
{

    if(y == nullptr || alpha == nullptr)
    {
        MIOPEN_THROW(miopenStatusBadParm);
    }

    size_t global_threads = yDesc.GetElementSize();
    size_t local_threads  = 256;
    const std::vector<size_t> vld{local_threads, 1, 1};
    const std::vector<size_t> vgd{global_threads, 1, 1};

    std::string program_name = "MIOpenTensorScaleKernel.cl";
    switch(yDesc.GetType())
    {
    case miopenFloat:
    case miopenHalf:
    {
        float miopen_alpha = *(static_cast<const float*>(alpha));
        std::string parms =
            " -DMIOPEN_TYPE=" + GetDataType(yDesc.GetType()) + " -DMIOPEN_ALPHA_TYPE=float";

        handle.GetKernel("ScaleTensor", "", program_name, "ScaleTensor", vld, vgd, parms)(
            y, miopen_alpha, global_threads, long(yOffset));
    }
    break;
    }
}

// Free Tensor Functions
static void CreateBitmapAndGrid(unsigned int& bitmap,
                                std::vector<std::size_t>& a_lens,
                                std::vector<std::size_t>& c_lens,
                                int& num_wg,
                                int& work,
                                int d)
{
    for(int i = d; i >= 0; i--)
    {
        if(a_lens[i] != 1)
        {
            bitmap |= (1 << (a_lens.size() - (i + 1)));
            num_wg *= a_lens[i];
        }
        else
        {
            work *= c_lens[i];
        }
    }
}

static bool IsBitmapLeadingOnes(unsigned int& bitmap, int n_size, int first_not_one)
{
    bool leading_ones = true;

    for(int i = first_not_one; i >= 0; i--)
    {
        bool is_one = (bitmap & (1 << (n_size - 1 - i)));
        leading_ones &= is_one;
    }
    return leading_ones;
}

void OpTensor(Handle& handle,
              miopenTensorOp_t tensorOp,
              const void* alpha0,
              const TensorDescriptor& aTensorDesc,
              ConstData_t ATensor,
              const void* alpha1,
              const TensorDescriptor& bTensorDesc,
              ConstData_t BTensor,
              const void* beta,
              const TensorDescriptor& cTensorDesc,
              Data_t CTensor,
              const size_t Aoffset,
              const size_t Boffset,
              const size_t Coffset)
{

    if(ATensor == nullptr || BTensor == nullptr || CTensor == nullptr)
    {
        MIOPEN_THROW(miopenStatusBadParm);
    }

    // if(aTensorDesc != cTensorDesc)
    if(aTensorDesc.GetElementSize() != cTensorDesc.GetElementSize())
    {
        MIOPEN_THROW("A and C Tensors do not match");
    }

    if(bTensorDesc.GetType() != cTensorDesc.GetType())
    {
        MIOPEN_THROW("Datatypes for B and C tensors do not match !");
    }

    auto blens = bTensorDesc.GetLengths();
    auto clens = cTensorDesc.GetLengths();
    auto dims  = clens.size();

    if(clens.size() > 5)
    {
        MIOPEN_THROW("Tensor dimension larger than 5: " + std::to_string(clens.size()));
    }

    if(blens.size() != clens.size())
    {
        MIOPEN_THROW("Number of dims in B and C Tensors do not match: " +
                     std::to_string(blens.size()) + ", " + std::to_string(clens.size()));
    }

    for(auto i = 0; i < clens.size(); i++)
    {
        if(blens[i] != 1 && blens[i] != clens[i])
        {
            MIOPEN_THROW("BTensor dim != 1 && BTensor dim != CTensor dim: " + std::to_string(i));
        }
    }

    auto astrides = aTensorDesc.GetStrides();
    auto bstrides = bTensorDesc.GetStrides();
    auto bsize    = blens.size();
    auto cstrides = cTensorDesc.GetStrides();

    // first_not_one is incorrect if btensor size equal to 1
    auto first_not_one = std::find_if(blens.rbegin(), blens.rend(), [](int i) { return i != 1; });
<<<<<<< HEAD
    if(blens.size() == 1)
    {
        first_not_one = blens.rbegin();
    }
    auto d             = std::distance(blens.begin(), first_not_one.base());
=======
>>>>>>> 640dd21c

    auto d = std::distance(blens.begin(), first_not_one.base());

    int num_wg = 1;
    // quick fix
    num_wg = first_not_one != blens.rend() ? (*first_not_one == 0 ? 1 : *first_not_one) : 1;
    int work_per_wg = std::accumulate(clens.begin() + d, clens.end(), 1, std::multiplies<int>());

    unsigned int bitmap = 0;
    // update bitmap for first_not_one
    bitmap |= (1 << (bsize - d));

    // (d-2) is because distance starts from 1 and 0
    // also, we need to go past the "first_not_one" as that is already
    // accounted for in the bitmap
    CreateBitmapAndGrid(bitmap, blens, clens, num_wg, work_per_wg, (d - 2));

#if(MIO_TENSOROCL_DEBUG == 1)
    printf("d: %d\n", d);
    printf("bitmap: %u\n", bitmap);
    printf("work_per_wg: %d, num_wg: %d\n", work_per_wg, num_wg);
#endif

    // Forward Convolution Bias specialization
    // for fwd-bias, bitmap looks like <0, 1, 0, 0>
    // Is the no. of work-groups and the work for each wg balanced?
    auto fwd_conv_bias = bitmap == (1 << 2) ? 1 : 0;
    auto incr_wg       = 0;
    // This block gives off indexing for 5d tensors, skipping
    if(fwd_conv_bias == 1 && dims < 5 && num_wg < 640 && work_per_wg > 256 && clens[0] > 0)
    { // 640 workgroups of size 256 needed to completely fill the GPU

        work_per_wg /= clens[0]; // c_n;
        num_wg *= clens[0];      // c_n;
        incr_wg = 1;
    }
    size_t local_threads = 256;

    // Does the bitmap contain leading ones, i.e. 1,1,1,0 or 1,1,0,0
    // or 1,1,1,1 or 1,0,0,0
    bool leading_ones = IsBitmapLeadingOnes(bitmap, dims, (d - 2));
    if(leading_ones && work_per_wg < 64)
    {
        local_threads = 64;
    }

    std::string parms = " -DFWD_CONV_BIAS=" + std::to_string(fwd_conv_bias) + " -DINCR_WG=" +
                        std::to_string(incr_wg) + " -DLEADING_ONES=" +
                        std::to_string(leading_ones) + " -DMIOPEN_TYPE=" +
                        GetDataType(bTensorDesc.GetType()) + " -DFIRST_NOT_ONE=" +
                        std::to_string(d - 1) + " -DMIOPEN_TENSOR_DIMS=" + std::to_string(bsize);

    parms += " -DMIOPEN_TENSOR_OP=";
    switch(tensorOp)
    {
    case 0: parms += "miopenAdd"; break;
    case 1: parms += "miopenMul"; break;
    case 2: parms += "miopenMin"; break;
    case 3: parms += "miopenMax"; break;
    }
    std::string program_name = "MIOpenTensorKernels.cl";

    const std::vector<size_t> vld{local_threads, 1, 1};

    // Special case for adding tensors in place
    size_t global_threads;
    // if(dims == 4)
    // global_threads = (leading_ones == 1 && (d - 1) == 3) ? num_wg : num_wg * local_threads;
    // else
    global_threads = (leading_ones == 1 && (d - 1) == dims) ? num_wg : num_wg * local_threads;
    global_threads = (global_threads < local_threads) ? local_threads : global_threads;

    const std::vector<size_t> vgd{global_threads, 1, 1};

    float miopen_alpha0, miopen_alpha1, miopen_beta;
    switch(bTensorDesc.GetType())
    {
    case miopenFloat:
    case miopenHalf:
    {
        miopen_alpha0 = *(static_cast<const float*>(alpha0));
        miopen_alpha1 = *(static_cast<const float*>(alpha1));
        miopen_beta   = *(static_cast<const float*>(beta));
    }
    break;
    }

    if(bsize == 5)
    {
        handle.GetKernel(
            "Op5dTensorGeneric", "", program_name, "Op5dTensorGeneric", vld, vgd, parms)(
            ATensor,
            int(astrides[0]),
            int(astrides[1]),
            int(astrides[2]),
            int(astrides[3]),
            BTensor,
            int(blens[1]),    // b_c,
            int(blens[2]),    // b_d,
            int(blens[3]),    // b_h,
            int(blens[4]),    // b_w,
            int(bstrides[0]), // b_nstride,
            int(bstrides[1]), // b_cstride,
            int(bstrides[2]), // b_dstride,
            int(bstrides[3]), // b_hstride,
            CTensor,
            int(clens[1]),    // c_c,
            int(clens[2]),    // c_d,
            int(clens[3]),    // c_h,
            int(clens[4]),    // c_w,
            int(cstrides[0]), // c_nstride,
            int(cstrides[1]), // c_cstride,
            int(cstrides[2]), // c_dstride,
            int(cstrides[3]), // c_hstride,
            miopen_alpha0,
            miopen_alpha1,
            miopen_beta,
<<<<<<< HEAD
=======
            bitmap,
            work_per_wg,
            long(Aoffset),
            long(Boffset),
            long(Coffset));
    }
    else if(bsize == 4)
    {
        handle.GetKernel(
            "Op4dTensorGeneric", "", program_name, "Op4dTensorGeneric", vld, vgd, parms)(
            ATensor,
            int(astrides[0]), // a_nstride,
            int(astrides[1]), // a_cstride,
            int(astrides[2]), // a_hstride,
            BTensor,
            int(blens[1]),    // b_c,
            int(blens[2]),    // b_h,
            int(blens[3]),    // b_w,
            int(bstrides[0]), // b_nstride,
            int(bstrides[1]), // b_cstride,
            int(bstrides[2]), // b_hstride,
            CTensor,
            int(clens[1]),    // c_c,
            int(clens[2]),    // c_h,
            int(clens[3]),    // c_w,
            int(cstrides[0]), // c_nstride,
            int(cstrides[1]), // c_cstride,
            int(cstrides[2]), // c_hstride,
            miopen_alpha0,
            miopen_alpha1,
            miopen_beta,
>>>>>>> 640dd21c
            bitmap,
            work_per_wg,
            long(Aoffset),
            long(Boffset),
            long(Coffset));
<<<<<<< HEAD
    }
    else if(bsize == 4)
    {
        handle.GetKernel(
            "Op4dTensorGeneric", "", program_name, "Op4dTensorGeneric", vld, vgd, parms)(
            ATensor,
            int(astrides[0]), // a_nstride,
            int(astrides[1]), // a_cstride,
            int(astrides[2]), // a_hstride,
            BTensor,
            int(blens[1]),    // b_c,
            int(blens[2]),    // b_h,
            int(blens[3]),    // b_w,
            int(bstrides[0]), // b_nstride,
            int(bstrides[1]), // b_cstride,
            int(bstrides[2]), // b_hstride,
            CTensor,
            int(clens[1]),    // c_c,
            int(clens[2]),    // c_h,
            int(clens[3]),    // c_w,
            int(cstrides[0]), // c_nstride,
            int(cstrides[1]), // c_cstride,
            int(cstrides[2]), // c_hstride,
            miopen_alpha0,
            miopen_alpha1,
            miopen_beta,
            bitmap,
            work_per_wg,
            long(Aoffset),
            long(Boffset),
            long(Coffset));
=======
>>>>>>> 640dd21c
    }
    else if(bsize == 3)
    {
        handle.GetKernel(
            "Op3dTensorGeneric", "", program_name, "Op3dTensorGeneric", vld, vgd, parms)(
            ATensor,
            int(astrides[0]), // a_nstride,
            int(astrides[1]), // a_cstride,
            BTensor,
            int(blens[1]),    // b_c,
            int(blens[2]),    // b_h,
            int(bstrides[0]), // b_nstride,
            int(bstrides[1]), // b_cstride,
            CTensor,
            int(clens[1]),    // c_c,
            int(clens[2]),    // c_h,
            int(cstrides[0]), // c_nstride,
            int(cstrides[1]), // c_cstride,
            miopen_alpha0,
            miopen_alpha1,
            miopen_beta,
            bitmap,
            work_per_wg,
            long(Aoffset),
            long(Boffset),
            long(Coffset));
    }
    else if(bsize == 2)
    {
        handle.GetKernel(
            "Op2dTensorGeneric", "", program_name, "Op2dTensorGeneric", vld, vgd, parms)(
            ATensor,
            int(astrides[0]),
            BTensor,
            int(blens[1]),
            int(bstrides[0]),
            CTensor,
            int(clens[1]),
            int(cstrides[0]),
            miopen_alpha0,
            miopen_alpha1,
            miopen_beta,
            bitmap,
            work_per_wg,
            long(Aoffset),
            long(Boffset),
            long(Coffset));
    }
    else if(bsize == 1)
    {
        handle.GetKernel(
            "Op1dTensorGeneric", "", program_name, "Op1dTensorGeneric", vld, vgd, parms)(
            ATensor,
            BTensor,
            int(blens[0]),
            CTensor,
            int(clens[0]),
            miopen_alpha0,
            miopen_alpha1,
            miopen_beta,
            bitmap,
            work_per_wg,
            long(Aoffset),
            long(Boffset),
            long(Coffset));
    }
    else if(fwd_conv_bias)
    {
        handle.GetKernel("OpTensorFwdBias", "", program_name, "OpTensorFwdBias", vld, vgd, parms)(
            ATensor,
            int(astrides[0]),
            int(astrides[1]),
            BTensor,
            int(blens[1]),
            int(bstrides[0]),
            int(bstrides[1]),
            CTensor,
            int(clens[0]),
            int(cstrides[0]),
            int(cstrides[1]),
            miopen_alpha0,
            miopen_alpha1,
            miopen_beta,
            work_per_wg,
            long(Aoffset),
            long(Boffset),
            long(Coffset));
    }
    else if(leading_ones)
    {
        handle.GetKernel(
            "OpTensorLeadingOnes", "", program_name, "OpTensorLeadingOnes", vld, vgd, parms)(
            ATensor,
            BTensor,
            CTensor,
            int(clens[1]),
            int(clens[2]),
            int(clens[3]),
            int(cstrides[0]),
            int(cstrides[1]),
            miopen_alpha0,
            miopen_alpha1,
            miopen_beta,
            work_per_wg,
            long(Aoffset),
            long(Boffset),
            long(Coffset));
    }
    else
    {
        handle.GetKernel(
            "Op4dTensorGeneric", "", program_name, "Op4dTensorGeneric", vld, vgd, parms)(
            ATensor,
            int(astrides[0]), // a_nstride,
            int(astrides[1]), // a_cstride,
            int(astrides[2]), // a_hstride,
            BTensor,
            int(blens[1]),    // b_c,
            int(blens[2]),    // b_h,
            int(blens[3]),    // b_w,
            int(bstrides[0]), // b_nstride,
            int(bstrides[1]), // b_cstride,
            int(bstrides[2]), // b_hstride,
            CTensor,
            int(clens[1]),    // c_c,
            int(clens[2]),    // c_h,
            int(clens[3]),    // c_w,
            int(cstrides[0]), // c_nstride,
            int(cstrides[1]), // c_cstride,
            int(cstrides[2]), // c_hstride,
            miopen_alpha0,
            miopen_alpha1,
            miopen_beta,
            bitmap,
            work_per_wg,
            long(Aoffset),
            long(Boffset),
            long(Coffset));
    }
}

struct copyTensorDesc
{
    int dims;
    int lens[5];
    int strides[5];
    long realsize;
};

void CopyTensor(Handle& handle,
                const TensorDescriptor& srcDesc,
                ConstData_t src,
                const TensorDescriptor& destDesc,
                Data_t dest,
                int srcOffset,
                int destOffset)
{

    using tensorDesc_t = copyTensorDesc;
    if(src == nullptr || dest == nullptr)
    {
        MIOPEN_THROW(miopenStatusBadParm, "Null pointer for tensor.");
    }
    if(srcDesc.GetElementSize() != destDesc.GetElementSize())
    {
        MIOPEN_THROW(miopenStatusBadParm, "Tensor data sizes do not match.");
    }

    if(srcDesc.GetType() != destDesc.GetType())
    {
        MIOPEN_THROW(miopenStatusBadParm, "Tensor types do not match.");
    }

    if(srcDesc.GetLengths().size() != destDesc.GetLengths().size())
    {
        MIOPEN_THROW(miopenStatusBadParm, "Tensor dimension lengths do not match.");
    }

    if(srcDesc.GetLengths().size() > 5 || destDesc.GetLengths().size() > 5)
    {
        MIOPEN_THROW(miopenStatusBadParm, "Tensor dimension sizes unsupported.");
    }

    size_t srcSize = srcDesc.GetElementSize();
    std::string parms{};

    if(srcOffset > 0 || destOffset > 0 || srcDesc != destDesc ||
       (srcDesc.GetElementSpace() != srcDesc.GetElementSize() ||
        destDesc.GetElementSpace() != destDesc.GetElementSize()))
    {
        tensorDesc_t sKernDesc;
        tensorDesc_t dKernDesc;

        sKernDesc.dims = srcDesc.GetLengths().size();
        for(int i = 0; i < 5; i++)
        {
            if(i < sKernDesc.dims)
            {
                sKernDesc.lens[i]    = srcDesc.GetLengths()[i];
                sKernDesc.strides[i] = srcDesc.GetStrides()[i];
                dKernDesc.lens[i]    = destDesc.GetLengths()[i];
                dKernDesc.strides[i] = destDesc.GetStrides()[i];
            }
            else
            {
                sKernDesc.lens[i] = dKernDesc.lens[i] = 1;
                sKernDesc.strides[i] = dKernDesc.strides[i] = 0;
            }
        }

        std::vector<size_t> vld = {1, 1, 1};
        std::vector<size_t> vgd = {1, 1, 1};

        if(sKernDesc.dims > 2)
        {
            vld[0] = vld[1] = 4;
            vld[2]          = 16;
            vgd[0]          = (srcDesc.GetLengths()[sKernDesc.dims - 3] > vld[0]
                          ? srcDesc.GetLengths()[sKernDesc.dims - 3]
                          : vld[0]);
            vgd[1] = (srcDesc.GetLengths()[sKernDesc.dims - 2] > vld[1]
                          ? srcDesc.GetLengths()[sKernDesc.dims - 2]
                          : vld[1]);
            vgd[2] = (srcDesc.GetLengths()[sKernDesc.dims - 1] > vld[2]
                          ? srcDesc.GetLengths()[sKernDesc.dims - 1]
                          : vld[2]);
        }
        else if(sKernDesc.dims == 1)
        {
            vld[0] = 256;
            vgd[0] = (srcDesc.GetLengths()[0] > vld[0] ? srcDesc.GetLengths()[0] : vld[0]);
        }
        else if(sKernDesc.dims == 2)
        {
            vld[0] = vld[1] = 16;
            vgd[0]          = (srcDesc.GetLengths()[0] > vld[0] ? srcDesc.GetLengths()[0] : vld[0]);
            vgd[1]          = (srcDesc.GetLengths()[1] > vld[1] ? srcDesc.GetLengths()[1] : vld[1]);
        }
        std::string program_name = "MIOpenTensorScaleKernel.cl";
        handle.GetKernel("CopyTensor", "", program_name, "CopyTensor", vld, vgd, parms)(
            src,
            dest,
            srcOffset,
            sKernDesc.strides[0],
            sKernDesc.strides[1],
            sKernDesc.strides[2],
            sKernDesc.strides[3],
            sKernDesc.lens[0],
            sKernDesc.lens[1],
            srcDesc.GetElementSpace(),
            destOffset,
            dKernDesc.strides[0],
            dKernDesc.strides[1],
            dKernDesc.strides[2],
            dKernDesc.strides[3],
            dKernDesc.lens[0],
            dKernDesc.lens[1],
            dKernDesc.lens[2],
            dKernDesc.lens[3],
            dKernDesc.lens[4],
            destDesc.GetElementSpace(),
            sKernDesc.dims);
    }
    else
    {
        //        printf("Using handle copy.\n");
        //        for(int i=0;i<srcDesc.GetStrides().size();i++){
        //            printf("srcStrides[%d]: %d\n",i,srcDesc.GetStrides()[i]);
        //            printf("destStrides[%d]: %d\n",i,destDesc.GetStrides()[i]);
        //        }
        handle.Copy(src, dest, srcSize * sizeof(srcDesc.GetType()));
    }
}

} // namespace miopen<|MERGE_RESOLUTION|>--- conflicted
+++ resolved
@@ -34,11 +34,7 @@
 
 namespace miopen {
 
-void SetTensor(Handle& handle,
-               const TensorDescriptor& yDesc,
-               Data_t y,
-               const void* alpha,
-               const size_t yOffset)
+void SetTensor(Handle& handle, const TensorDescriptor& yDesc, Data_t y, const void* alpha)
 {
 
     if(y == nullptr || alpha == nullptr)
@@ -62,17 +58,13 @@
             " -DMIOPEN_TYPE=" + GetDataType(yDesc.GetType()) + " -DMIOPEN_ALPHA_TYPE=float";
 
         handle.GetKernel("SetTensor", "", program_name, "SetTensor", vld, vgd, parms)(
-            y, miopen_alpha, global_threads, long(yOffset));
+            y, miopen_alpha, global_threads);
     }
     break;
     }
 }
 
-void ScaleTensor(Handle& handle,
-                 const TensorDescriptor& yDesc,
-                 Data_t y,
-                 const void* alpha,
-                 const size_t yOffset)
+void ScaleTensor(Handle& handle, const TensorDescriptor& yDesc, Data_t y, const void* alpha)
 {
 
     if(y == nullptr || alpha == nullptr)
@@ -96,7 +88,7 @@
             " -DMIOPEN_TYPE=" + GetDataType(yDesc.GetType()) + " -DMIOPEN_ALPHA_TYPE=float";
 
         handle.GetKernel("ScaleTensor", "", program_name, "ScaleTensor", vld, vgd, parms)(
-            y, miopen_alpha, global_threads, long(yOffset));
+            y, miopen_alpha, global_threads);
     }
     break;
     }
@@ -198,14 +190,6 @@
 
     // first_not_one is incorrect if btensor size equal to 1
     auto first_not_one = std::find_if(blens.rbegin(), blens.rend(), [](int i) { return i != 1; });
-<<<<<<< HEAD
-    if(blens.size() == 1)
-    {
-        first_not_one = blens.rbegin();
-    }
-    auto d             = std::distance(blens.begin(), first_not_one.base());
-=======
->>>>>>> 640dd21c
 
     auto d = std::distance(blens.begin(), first_not_one.base());
 
@@ -323,8 +307,6 @@
             miopen_alpha0,
             miopen_alpha1,
             miopen_beta,
-<<<<<<< HEAD
-=======
             bitmap,
             work_per_wg,
             long(Aoffset),
@@ -356,46 +338,11 @@
             miopen_alpha0,
             miopen_alpha1,
             miopen_beta,
->>>>>>> 640dd21c
             bitmap,
             work_per_wg,
             long(Aoffset),
             long(Boffset),
             long(Coffset));
-<<<<<<< HEAD
-    }
-    else if(bsize == 4)
-    {
-        handle.GetKernel(
-            "Op4dTensorGeneric", "", program_name, "Op4dTensorGeneric", vld, vgd, parms)(
-            ATensor,
-            int(astrides[0]), // a_nstride,
-            int(astrides[1]), // a_cstride,
-            int(astrides[2]), // a_hstride,
-            BTensor,
-            int(blens[1]),    // b_c,
-            int(blens[2]),    // b_h,
-            int(blens[3]),    // b_w,
-            int(bstrides[0]), // b_nstride,
-            int(bstrides[1]), // b_cstride,
-            int(bstrides[2]), // b_hstride,
-            CTensor,
-            int(clens[1]),    // c_c,
-            int(clens[2]),    // c_h,
-            int(clens[3]),    // c_w,
-            int(cstrides[0]), // c_nstride,
-            int(cstrides[1]), // c_cstride,
-            int(cstrides[2]), // c_hstride,
-            miopen_alpha0,
-            miopen_alpha1,
-            miopen_beta,
-            bitmap,
-            work_per_wg,
-            long(Aoffset),
-            long(Boffset),
-            long(Coffset));
-=======
->>>>>>> 640dd21c
     }
     else if(bsize == 3)
     {
