--- conflicted
+++ resolved
@@ -313,7 +313,6 @@
             long(Aoffset),
             long(Boffset),
             long(Coffset));
-<<<<<<< HEAD
     }
     else if(bsize == 4)
     {
@@ -344,8 +343,6 @@
             long(Aoffset),
             long(Boffset),
             long(Coffset));
-=======
->>>>>>> 885690b5
     }
     else if(bsize == 3)
     {
@@ -401,11 +398,8 @@
             int(blens[0]),
             CTensor,
             int(clens[0]),
-<<<<<<< HEAD
-            miopen_alpha,
-            miopen_beta,
-=======
->>>>>>> 885690b5
+            miopen_alpha,
+            miopen_beta,
             bitmap,
             work_per_wg,
             long(Aoffset),
@@ -426,11 +420,8 @@
             int(clens[0]),
             int(cstrides[0]),
             int(cstrides[1]),
-<<<<<<< HEAD
-            miopen_alpha,
-            miopen_beta,
-=======
->>>>>>> 885690b5
+            miopen_alpha,
+            miopen_beta,
             work_per_wg,
             long(Aoffset),
             long(Boffset),
@@ -448,11 +439,8 @@
             int(clens[3]),
             int(cstrides[0]),
             int(cstrides[1]),
-<<<<<<< HEAD
-            miopen_alpha,
-            miopen_beta,
-=======
->>>>>>> 885690b5
+            miopen_alpha,
+            miopen_beta,
             work_per_wg,
             long(Aoffset),
             long(Boffset),
