#include <mlopen/convolution.hpp>
#include <mlopen/util.hpp>
#include <mlopen/mlo_internal.hpp>

namespace mlopen {

void ConvolutionDescriptor::FindConvFwdAlgorithm(Handle& handle,
		const TensorDescriptor&		xDesc,
		const cl_mem				x,
		const TensorDescriptor&		wDesc,
		const cl_mem				w,
		const TensorDescriptor&		yDesc,
		const cl_mem				y,
		const int					 /*requestAlgoCount*/,
		int							* /*returnedAlgoCount*/,
		mlopenConvAlgoPerf_t		* /*perfResults*/,
		mlopenConvPreference_t		 /*preference*/,
		void						* /*workSpace*/,
		size_t						 /*workSpaceSize*/,
		bool						exhaustiveSearch) const {
	
	if(x == nullptr || w == nullptr || y == nullptr) {
		MLOPEN_THROW(mlopenStatusBadParm);
	}
#if 0
	if(returnedAlgoCount == nullptr || perfResults == nullptr) {
		MLOPEN_THROW(mlopenStatusBadParm);
	}
	if(requestAlgoCount < 1) {
		MLOPEN_THROW(mlopenStatusBadParm);
	}
#endif 

	// Generate kernels if OpenCL
	// Compile, cache kernels, etc.
	// Launch all kernels and store the perf, workspace limits, etc.
	mlo_construct_direct2D construct_params(1); // forward
	{
		construct_params.doSearch(exhaustiveSearch);
		construct_params.saveSearchRequest(true);

		construct_params.setGeneralCompOptions("");

		construct_params.setStream(handle.GetStream());

		construct_params.setOutputDescFromMLDesc(yDesc);
		construct_params.setInputDescFromMLDesc(xDesc);
		construct_params.setWeightDescFromMLDesc(wDesc);

		construct_params.setConvDescr(pad_h, pad_w, u, v, upscalex, upscaley);

		construct_params.mloConstruct();
	}

	std::string program_name = construct_params.getKernelFile();  //"../src/Hello.cl"; // CL kernel filename
	std::string kernel_name = construct_params.getKernelName(); // "hello_world_kernel"; // kernel name
	std::string parms = construct_params.getCompilerOptions(); // kernel parameters

	std::string network_config;
	construct_params.mloBuildConf_Key(network_config);

	const std::vector<size_t> & vld = construct_params.getLocalWkSize();
	const std::vector<size_t> & vgd = construct_params.getGlobalWkSize();

	float padding_val = 0;
	handle.GetKernel("mlopenConvolutionFwdAlgoDirect",
			network_config,
			program_name, 
			kernel_name,
			vld,
			vgd,
			parms)(x, w, y, padding_val);
}

void ConvolutionDescriptor::ConvolutionForward(Handle& handle,
		const void					* /*alpha*/,
		const TensorDescriptor&		xDesc,
		const cl_mem				x,
		const TensorDescriptor&		wDesc,
		const cl_mem				w,
		mlopenConvFwdAlgorithm_t	algo,
		const void					* /*beta*/,
		const TensorDescriptor&		yDesc,
		cl_mem						y, 
		void						* /*workSpace*/,
		size_t						 /*workSpaceSize*/) const {

	if(x == nullptr || w == nullptr || y == nullptr) {
		MLOPEN_THROW(mlopenStatusBadParm);
	}
	if(xDesc.GetSize() != yDesc.GetSize() || xDesc.GetSize() != wDesc.GetSize()) {
		MLOPEN_THROW(mlopenStatusBadParm);
	}
	if(xDesc.GetType() != yDesc.GetType() || xDesc.GetType() != wDesc.GetType()) {
		MLOPEN_THROW(mlopenStatusBadParm);
	}
	if(xDesc.GetLengths()[1] != wDesc.GetLengths()[1]) {
		MLOPEN_THROW(mlopenStatusBadParm);
	}
	if(xDesc.GetSize() < 3) {
		MLOPEN_THROW(mlopenStatusBadParm);
	}
	
	// TODO(paul): Replicating code for now.
	mlo_construct_direct2D construct_params(1); // forward
	{
		construct_params.setOutputDescFromMLDesc(yDesc);
		construct_params.setInputDescFromMLDesc(xDesc);
		construct_params.setWeightDescFromMLDesc(wDesc);
	}

	std::string network_config;
	construct_params.mloBuildConf_Key(network_config);

	std::string algorithm_name;
	switch(algo) {
		case mlopenConvolutionFwdAlgoDirect:
			algorithm_name = "mlopenConvolutionFwdAlgoDirect";
			break;
		case mlopenConvolutionFwdAlgoGEMM:
			algorithm_name = "mlopenConvolutionFwdAlgoGEMM";
			break;
		case mlopenConvolutionFwdAlgoFFT:
			algorithm_name = "mlopenConvolutionFwdAlgoFFT";
			break;
		case mlopenConvolutionFwdAlgoWinograd:
			algorithm_name = "mlopenConvolutionFwdAlgoWinograd";
			break;
	}

	float padding_val = 0;
	handle.GetKernel(algorithm_name, network_config)(x, w, y, padding_val);
}

// FindBackwardDataAlgorithm()
//
void ConvolutionDescriptor::FindConvBwdDataAlgorithm(Handle& handle,
		const TensorDescriptor&		dyDesc,
		const cl_mem				dy,
		const TensorDescriptor&		wDesc,
		const cl_mem				w,
		const TensorDescriptor&		dxDesc,
		const cl_mem				dx,
		const int					 /*requestAlgoCount*/,
		int							* /*returnedAlgoCount*/,
		mlopenConvAlgoPerf_t		* /*perfResults*/,
		mlopenConvPreference_t		 /*preference*/,
		void						* /*workSpace*/,
		size_t						 /*workSpaceSize*/,
		bool						exhaustiveSearch) const {
	
	if(dx == nullptr || w == nullptr || dy == nullptr) {
		MLOPEN_THROW(mlopenStatusBadParm);
	}
#if 0
	if(returnedAlgoCount == nullptr || perfResults == nullptr) {
		MLOPEN_THROW(mlopenStatusBadParm);
	}
	if(requestAlgoCount < 1) {
		MLOPEN_THROW(mlopenStatusBadParm);
	}
#endif 

	// Generate kernels if OpenCL
	// Compile, cache kernels, etc.
	// Launch all kernels and store the perf, workspace limits, etc.
	mlo_construct_direct2D construct_params(0); // backward
	{
<<<<<<< HEAD
		// Generate kernels if OpenCL
		// Compile, cache kernels, etc.
		// Launch all kernels and store the perf, workspace limits, etc.
		mlo_construct_direct2D construct_params(0); // backward
		{
			construct_params.doSearch(exhaustiveSearch);
			construct_params.saveSearchRequest(true);
=======
		construct_params.setTimerIter(100);
		construct_params.doSearch(exhaustiveSearch);
		construct_params.saveSearchRequest(true);
>>>>>>> 2e27cba6

		construct_params.setGeneralCompOptions("");

		construct_params.setStream(handle.GetStream());

		construct_params.setOutputDescFromMLDesc(dyDesc);
		construct_params.setInputDescFromMLDesc(dxDesc);
		construct_params.setWeightDescFromMLDesc(wDesc);

		construct_params.setConvDescr(pad_h, pad_w, u, v, upscalex, upscaley);

		construct_params.mloConstruct();
	}

	std::string program_name = construct_params.getKernelFile();
	std::string kernel_name = construct_params.getKernelName(); // kernel name
	std::string parms = construct_params.getCompilerOptions(); // kernel parameters

	std::string network_config;
	construct_params.mloBuildConf_Key(network_config);

	const std::vector<size_t> & vld = construct_params.getLocalWkSize();
	const std::vector<size_t> & vgd = construct_params.getGlobalWkSize();

	float padding_val = 0;
	handle.GetKernel("mlopenConvolutionBwdDataAlgo_0",
			network_config,
			program_name,
			kernel_name,
			vld,
			vgd,
			parms)(dy, w, dx, padding_val);
}

// BackwardDataAlgorithm()
void ConvolutionDescriptor::ConvolutionBackwardData(Handle& handle,
		const void						* /*alpha*/,
		const TensorDescriptor&			dyDesc,
		const cl_mem					dy,
		const TensorDescriptor&			wDesc,
		const cl_mem					w,
		mlopenConvBwdDataAlgorithm_t	/* algo */,
		const void						* /*beta*/,
		const TensorDescriptor&			dxDesc,
		cl_mem							dx, 
		void							* /*workSpace*/,
		size_t							 /*workSpaceSize*/) const {

	if(dx == nullptr || w == nullptr || dy == nullptr) {
		MLOPEN_THROW(mlopenStatusBadParm);
	}
	if(dyDesc.GetSize() != dxDesc.GetSize() || dyDesc.GetSize() != wDesc.GetSize()) {
		MLOPEN_THROW(mlopenStatusBadParm);
	}
	if(dyDesc.GetType() != dxDesc.GetType() || dyDesc.GetType() != wDesc.GetType()) {
		MLOPEN_THROW(mlopenStatusBadParm);
	}
	if(dyDesc.GetLengths()[1] != wDesc.GetLengths()[0]) {
		MLOPEN_THROW(mlopenStatusBadParm);
	}
	if(dyDesc.GetSize() < 3) {
		MLOPEN_THROW(mlopenStatusBadParm);
	}

	// Launch all kernels and store the perf, workspace limits, etc.
	mlo_construct_direct2D construct_params(0); // backward
	{
		construct_params.setOutputDescFromMLDesc(dyDesc);
		construct_params.setInputDescFromMLDesc(dxDesc);
		construct_params.setWeightDescFromMLDesc(wDesc);
	}

	std::string network_config;
	construct_params.mloBuildConf_Key(network_config);

	float padding_val = 0;
	handle.GetKernel("mlopenConvolutionBwdDataAlgo_0", network_config) (dy, w, dx, padding_val);
}

// ConvolutionBackwardWeightsGetWorkSpaceSiz
//
void ConvolutionDescriptor::ConvolutionBackwardWeightsGetWorkSpaceSize(
	const TensorDescriptor&		 dyDesc,
	const TensorDescriptor&		 xDesc,
	const TensorDescriptor&		 dwDesc,
	size_t						*workSpaceSize)
{
	mlo_construct_BwdWrW2D construct_params(0); // backward with regards to weights
	
	construct_params.doSearch(false);

	construct_params.setOutputDescFromMLDesc(dyDesc);
	construct_params.setInputDescFromMLDesc(xDesc);
	construct_params.setWeightDescFromMLDesc(dwDesc);

	construct_params.setConvDescr(pad_h, pad_w, u, v, upscalex, upscaley);

	construct_params.mloConstruct();
	

	*workSpaceSize = construct_params.getWorkSpaceSzBytes();
}


// FindBackwardWeightsAlgorithm()
//
void ConvolutionDescriptor::FindConvBwdWeightsAlgorithm(Handle& handle,
		const TensorDescriptor&		dyDesc,
		const cl_mem				dy,
		const TensorDescriptor&		xDesc,
		const cl_mem				x,
		const TensorDescriptor&		dwDesc,
		const cl_mem				dw,
		const int					 /*requestAlgoCount*/,
		int							* /*returnedAlgoCount*/,
		mlopenConvAlgoPerf_t		* /*perfResults*/,
		mlopenConvPreference_t		 /*preference*/,
		cl_mem						workSpace,
		size_t						workSpaceSize,
		bool						/*exhaustiveSearch*/) const {
	
	if (x == nullptr || dw == nullptr || dy == nullptr) {
		MLOPEN_THROW(mlopenStatusBadParm);
	}



	int in_n, in_c, in_h, in_w;
	std::tie(in_n, in_c, in_h, in_w) = tie4(xDesc.GetLengths());

	int wei_n, wei_h, wei_w;
	std::tie(wei_n, std::ignore, wei_h, wei_w) = tie4(dwDesc.GetLengths());

	int out_h, out_w;
	std::tie(std::ignore, std::ignore, out_h, out_w) = tie4(dyDesc.GetLengths());

//	int M = in_c * wei_h * wei_w;
//	int N = wei_n;
//	int K = out_h * out_w;
//	float alpha = 1.;
//	float beta = 1.;

	for(int i = 0; i < in_n; i++) {
		size_t in_offset = i * in_c * in_h * in_w;
		Im2ColGPU(handle, x, in_offset, in_c, in_h, in_w, wei_h, wei_w, out_h, out_w, pad_h, pad_w, v, u, workSpace);

	}




	mlo_construct_BwdWrW2D construct_params(0); // backward with regards to weights
	{
		construct_params.doSearch(false);


		construct_params.setStream(handle.GetStream());

		construct_params.setOutputDescFromMLDesc(dyDesc);
		construct_params.setInputDescFromMLDesc(xDesc);
		construct_params.setWeightDescFromMLDesc(dwDesc);

		construct_params.setConvDescr(pad_h, pad_w, u, v, upscalex, upscaley);

		construct_params.mloConstruct();
	}


	std::string network_config;
	construct_params.mloBuildConf_Key(network_config);

	const std::vector<mlo_kernel_info> & bwd_wrw_info = construct_params.getKernelsInfo();
	/*
	* get info for all kernels of the layer
	* std::string _kernel_name;
	* std::string _kernel_file;
	* std::string _comp_options;
	* std::vector<size_t> _g_wk;
	* std::vector<size_t> _l_wk;
	*/
// reset profiler
	handle.ResetKernelTime();

// main kernel
	{
		const mlo_kernel_info &bwd_wrw = bwd_wrw_info[0];
		float padding_val = 0;

		handle.GetKernel("mlopenConvolutionBwdWeightsAlgoDirect",
			network_config,
			std::get<1>(bwd_wrw),
			std::get<0>(bwd_wrw),
			std::get<4>(bwd_wrw),
			std::get<3>(bwd_wrw),
			std::get<2>(bwd_wrw))
			(dy, x, workSpace, padding_val);
	}

	float time0 = handle.GetKernelTime(); 
// second kernel hash
	network_config += "x1";
	// reduction  kernel
	{
		const mlo_kernel_info &bwd_wrw = bwd_wrw_info[1];

		float padding_val = 0;

		handle.GetKernel("mlopenConvolutionBwdWeightsAlgoDirect",
			network_config,
			std::get<1>(bwd_wrw),
			std::get<0>(bwd_wrw),
			std::get<4>(bwd_wrw),
			std::get<3>(bwd_wrw),
			std::get<2>(bwd_wrw))(workSpace, dw);

	}

	handle.AccumKernelTime(time0);

}

// BackwardWeightsAlgorithm()
void ConvolutionDescriptor::ConvolutionBackwardWeights(Handle& handle,
		const void						* /*alpha*/,
		const TensorDescriptor&			dyDesc,
		const cl_mem					dy,
		const TensorDescriptor&			xDesc,
		const cl_mem					x,
		mlopenConvBwdWeightsAlgorithm_t algo,
		const void						* /*beta*/,
		const TensorDescriptor&			dwDesc,
		cl_mem							dw, 
		cl_mem							workSpace,
		size_t							/*workSpaceSize*/) const {

	if(x == nullptr || dw == nullptr || dy == nullptr) {
		MLOPEN_THROW(mlopenStatusBadParm);
	}
	if(dyDesc.GetSize() != dwDesc.GetSize() || dyDesc.GetSize() != xDesc.GetSize()) {
		MLOPEN_THROW(mlopenStatusBadParm);
	}
	if(dyDesc.GetType() != dwDesc.GetType() || dyDesc.GetType() != xDesc.GetType()) {
		MLOPEN_THROW(mlopenStatusBadParm);
	}
	if(dyDesc.GetLengths()[0] != xDesc.GetLengths()[0]) {
		MLOPEN_THROW(mlopenStatusBadParm);
	}
	if(dyDesc.GetSize() < 3) {
		MLOPEN_THROW(mlopenStatusBadParm);
	}
	switch (algo)
	{

		case mlopenConvolutionBwdWeightsAlgoGEMM:
		{
			int in_n, in_c, in_h, in_w;
			std::tie(in_n, in_c, in_h, in_w) = tie4(xDesc.GetLengths());

			int wei_n, wei_h, wei_w;
			std::tie(wei_n, std::ignore, wei_h, wei_w) = tie4(dwDesc.GetLengths());

			int out_h, out_w;
			std::tie(std::ignore, std::ignore, out_h, out_w) = tie4(dyDesc.GetLengths());

			for (int i = 0; i < in_n; i++) {
				size_t in_offset = i * in_c * in_h * in_w;
				Im2ColGPU(handle, x, in_offset, in_c, in_h, in_w, wei_h, wei_w, out_h, out_w, pad_h, pad_w, v, u, workSpace);
			}
		}
		break;
		case mlopenConvolutionBwdWeightsAlgoDirect:
		{
			mlo_construct_BwdWrW2D construct_params(0); // backward with regards to weights

			construct_params.doSearch(false);

			construct_params.setStream(handle.GetStream());

			construct_params.setOutputDescFromMLDesc(dyDesc);
			construct_params.setInputDescFromMLDesc(xDesc);
			construct_params.setWeightDescFromMLDesc(dwDesc);

			construct_params.setConvDescr(pad_h, pad_w, u, v, upscalex, upscaley);

			construct_params.mloConstruct();



			std::string network_config;
			construct_params.mloBuildConf_Key(network_config);

			handle.ResetKernelTime();

		// main kernel
			{
				float padding_val = 0;

				handle.GetKernel("mlopenConvolutionBwdWeightsAlgoDirect",
					network_config)
					(dy, x, workSpace, padding_val);
			}
			float time0 = handle.GetKernelTime();
		// second kernel has
			network_config += "x1";
		// reduction  kernel
			{
				handle.GetKernel("mlopenConvolutionBwdWeightsAlgoDirect",
					network_config)
					(workSpace, dw);

			}

			handle.AccumKernelTime(time0);

		}
	break;
	};

}

}  // namespace mlopen<|MERGE_RESOLUTION|>--- conflicted
+++ resolved
@@ -166,19 +166,8 @@
 	// Launch all kernels and store the perf, workspace limits, etc.
 	mlo_construct_direct2D construct_params(0); // backward
 	{
-<<<<<<< HEAD
-		// Generate kernels if OpenCL
-		// Compile, cache kernels, etc.
-		// Launch all kernels and store the perf, workspace limits, etc.
-		mlo_construct_direct2D construct_params(0); // backward
-		{
-			construct_params.doSearch(exhaustiveSearch);
-			construct_params.saveSearchRequest(true);
-=======
-		construct_params.setTimerIter(100);
 		construct_params.doSearch(exhaustiveSearch);
 		construct_params.saveSearchRequest(true);
->>>>>>> 2e27cba6
 
 		construct_params.setGeneralCompOptions("");
 
