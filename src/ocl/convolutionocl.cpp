--- conflicted
+++ resolved
@@ -4337,7 +4337,6 @@
                 if(!kernels.empty())
                 {
                     auto kernel = kernels[0];
-<<<<<<< HEAD
 
                     // For fp16/bfp16 backward data case, do zero init, bwd data with fp32 output
                     // and cast from fp32 to fp16/bfp16
@@ -4356,26 +4355,6 @@
                         kernel(x, dy, workSpace);
                         elapsed += handle.GetKernelTime();
 
-=======
-
-                    // For fp16/bfp16 backward data case, do zero init, bwd data with fp32 output
-                    // and cast from fp32 to fp16/bfp16
-                    // clang-format off
-                    if((dwDesc.GetType() == miopenHalf || dwDesc.GetType() == miopenBFloat16) &&
-                       (kernel.GetName() == "gridwise_convolution_implicit_gemm_v4r4_gen_xdlops_nchw_kcyx_nkhw_lds_double_buffer" ||
-                        kernel.GetName() == "gridwise_convolution_implicit_gemm_v4r4_gen_xdlops_gnchw_gkcyx_gnkhw_lds_double_buffer"))
-                    // clang-format on
-                    {
-                        float zero = 0.f;
-                        TensorDescriptor workSpaceDesc(
-                            miopenFloat, dwDesc.GetLengths(), dwDesc.GetStrides());
-                        SetTensor(handle, workSpaceDesc, workSpace, &zero);
-                        elapsed = handle.GetKernelTime();
-
-                        kernel(x, dy, workSpace);
-                        elapsed += handle.GetKernelTime();
-
->>>>>>> 481d6b94
                         CastTensor(handle, &lowp_quant, workSpaceDesc, workSpace, dwDesc, dw, 0, 0);
                         elapsed += handle.GetKernelTime();
                     }
@@ -4526,20 +4505,7 @@
         break;
         case miopenConvolutionBwdWeightsAlgoImplicitGEMM:
         {
-<<<<<<< HEAD
-            auto ctx = ConvolutionContext{xDesc, dwDesc, dyDesc, *this, 0};
-            ctx.direction.SetBackwardWrW();
-            ctx.SetStream(&handle);
-
-            std::string network_config;
-            ctx.mloBuildConf_Key(network_config);
-
-            auto&& kernels =
-                handle.GetKernels("miopenConvolutionBwdWeightsAlgoImplicitGEMM", network_config);
-
-=======
             auto&& kernels = handle.GetKernels(algorithm_name, network_config);
->>>>>>> 481d6b94
             if(kernels.empty())
                 MIOPEN_THROW("Error running Implicit GEMM WrW. Was Find() run previously?");
 
