/*******************************************************************************
 *
 * MIT License
 *
 * Copyright (c) 2020 Advanced Micro Devices, Inc.
 *
 * Permission is hereby granted, free of charge, to any person obtaining a copy
 * of this software and associated documentation files (the "Software"), to deal
 * in the Software without restriction, including without limitation the rights
 * to use, copy, modify, merge, publish, distribute, sublicense, and/or sell
 * copies of the Software, and to permit persons to whom the Software is
 * furnished to do so, subject to the following conditions:
 *
 * The above copyright notice and this permission notice shall be included in all
 * copies or substantial portions of the Software.
 *
 * THE SOFTWARE IS PROVIDED "AS IS", WITHOUT WARRANTY OF ANY KIND, EXPRESS OR
 * IMPLIED, INCLUDING BUT NOT LIMITED TO THE WARRANTIES OF MERCHANTABILITY,
 * FITNESS FOR A PARTICULAR PURPOSE AND NONINFRINGEMENT. IN NO EVENT SHALL THE
 * AUTHORS OR COPYRIGHT HOLDERS BE LIABLE FOR ANY CLAIM, DAMAGES OR OTHER
 * LIABILITY, WHETHER IN AN ACTION OF CONTRACT, TORT OR OTHERWISE, ARISING FROM,
 * OUT OF OR IN CONNECTION WITH THE SOFTWARE OR THE USE OR OTHER DEALINGS IN THE
 * SOFTWARE.
 *
 *******************************************************************************/
#include <miopen/algorithm.hpp>
#include <miopen/check_numerics.hpp>
#include <miopen/config.h>
#include <miopen/convolution.hpp>
#include <miopen/conv_algo_name.hpp>
#include <miopen/db.hpp>
#include <miopen/db_record.hpp>
#include <miopen/env.hpp>
#include <miopen/find_db.hpp>
#include <miopen/finddb_kernel_cache_key.hpp>
#include <miopen/float_equal.hpp>
#include <miopen/invoker.hpp>
#include <miopen/kernel.hpp>
#include <miopen/solver.hpp>
#include <miopen/tensor_ops.hpp>
#include <miopen/tensor.hpp>
#include <miopen/util.hpp>
#include <miopen/visit_float.hpp>
#include <miopen/datatype.hpp>
#include <miopen/any_solver.hpp>
<<<<<<< HEAD
=======
#include <miopen/conv/tensors.hpp>
#include <miopen/conv/compiled_in_parameters.hpp>
#include <miopen/conv/fwd_invoke_params.hpp>
>>>>>>> ef17912f

#if MIOPEN_USE_SCGEMM
#include <miopen/scgemm_utils.hpp>
#endif

#if MIOPEN_USE_GEMM
#include <miopen/gemm_v2.hpp>
#endif

#include <cassert>
#include <type_traits>

#include <boost/range/adaptors.hpp>

namespace miopen {

MIOPEN_DECLARE_ENV_VAR(MIOPEN_DEBUG_CONV_GEMM)
MIOPEN_DECLARE_ENV_VAR(MIOPEN_DEBUG_CONV_DIRECT)
MIOPEN_DECLARE_ENV_VAR(MIOPEN_DEBUG_CONV_WINOGRAD)
MIOPEN_DECLARE_ENV_VAR(MIOPEN_DEBUG_CONV_IMPLICIT_GEMM)
MIOPEN_DECLARE_ENV_VAR(MIOPEN_CONV_PRECISE_ROCBLAS_TIMING)
MIOPEN_DECLARE_ENV_VAR(MIOPEN_DEBUG_CONV_FFT)
MIOPEN_DECLARE_ENV_VAR(MIOPEN_DEBUG_CONV_SCGEMM)

#if MIOPEN_USE_GEMM
#ifdef CPPCHECK
// Keep the value unknown in cppcheck since this can differ between opencl and hip
static bool IsUseRocBlas;
#else
static const bool IsUseRocBlas = (MIOPEN_USE_ROCBLAS == 1);
#endif

static inline bool IsAnyBufferBF16(const TensorDescriptor& xDesc,
                                   const TensorDescriptor& yDesc,
                                   const TensorDescriptor& wDesc)
{
    return xDesc.GetType() == miopenBFloat16 || yDesc.GetType() == miopenBFloat16 ||
           wDesc.GetType() == miopenBFloat16;
}
#endif

size_t GetKernelGlobalWorkDim(const KernelInvoke& kernel, int dim)
{
#if(MIOPEN_BACKEND_HIP)
    return kernel.gdims[dim];
#else
    return kernel.global_work_dim[dim];
#endif
}

size_t GetKernelLocalWorkDim(const KernelInvoke& kernel, int dim)
{
#if(MIOPEN_BACKEND_HIP)
    return kernel.ldims[dim];
#else
    // sometimes local_work_dim = {0,0,0} look in issue #1724
    return kernel.local_work_dim[dim];
#endif
}

static inline void AddKernels(Handle& handle,
                              const std::string& algorithm_name,
                              const std::string& network_config,
                              const miopen::solver::ConvSolution& s,
                              std::vector<KernelInvoke>* const kernels)
{
    if(!algorithm_name.empty() && !network_config.empty())
    {
        handle.ClearKernels(algorithm_name, network_config);
    }
    else
    {
        assert(algorithm_name.empty() && network_config.empty());
    }
    int i = 0;
    for(auto& k : s.construction_params)
    {
        MIOPEN_LOG_I2(k.kernel_name);
        auto kernel = handle.AddKernel(algorithm_name,
                                       network_config,
                                       k.kernel_file,
                                       k.kernel_name,
                                       k.l_wk,
                                       k.g_wk,
                                       k.comp_options,
                                       i);
        if(kernels != nullptr)
        {
            kernels->push_back(kernel);
        }
        ++i;
    }
}

static inline void ValidateGroupCount(const TensorDescriptor& xDesc,
                                      const TensorDescriptor& wDesc,
                                      const ConvolutionDescriptor& conv)
{
    if(conv.group_count == 1)
    {
        if(xDesc.GetLengths()[1] != wDesc.GetLengths()[1])
            MIOPEN_THROW(miopenStatusBadParm, "Invalid filter channel number");
    }
    if(conv.group_count > 1)
    {
        if(xDesc.GetLengths()[1] % conv.group_count != 0 ||
           wDesc.GetLengths()[0] % conv.group_count != 0 ||
           conv.group_count > xDesc.GetLengths()[1] || conv.group_count > wDesc.GetLengths()[0] ||
           conv.group_count < 1)
            MIOPEN_THROW(miopenStatusBadParm, "Invalid group number");
        if(xDesc.GetLengths()[1] / conv.group_count != wDesc.GetLengths()[1])
            MIOPEN_THROW(miopenStatusBadParm, "Invalid filter channel number");
    }
}

template <typename T>
inline int EvaluateDataDirectSolution(Handle& handle,
                                      const miopen::solver::ConvSolution& solution,
                                      const ExtraKernelArgs& extraArgs,
                                      ConstData_t in, // Fwd: x, Bwd: dy
                                      ConstData_t weights,
                                      Data_t out, // Fwd: y, Bwd: dx
                                      const TensorDescriptor& outDesc,
                                      Data_t workSpace,
                                      const size_t workSpaceSize,
                                      T padding_val,
                                      float& elapsed)
{
    // Fail if required workspace is not provided.
    if(solution.workspce_sz != 0)
    {
        if(workSpace == nullptr || workSpaceSize < solution.workspce_sz)
            return -1;
    }
    std::vector<KernelInvoke> kernels;
    AddKernels(handle, "", "", solution, &kernels);
    if(kernels.size() > 2)
        return -2;

    bool with_subsample = false;
    bool with_upsample  = false;
    for(auto& k : kernels)
    {
        if(k.GetName() == "SubSample")
            with_subsample = true;
        else if(k.GetName() == "UpSample")
            with_upsample = true;
    }
    assert(!(with_subsample && with_upsample));
    if(with_subsample && with_upsample)
        return -3;

    // Note implicit conversion: Data_t to ConstData_t (workSpace).
    ConstData_t conv_in = with_subsample ? workSpace : in;
    Data_t conv_out     = with_upsample ? workSpace : out;

    elapsed = 0.0f;
    for(auto& k : kernels)
    {

        if(k.GetName() == "SubSample")
        {
            k(in, workSpace);
        }
        else if(k.GetName() == "UpSample")
        {
            {
                /// \todo Initialization is required for upsampling. This leads to small perf drop.
                /// 1: Add kernel (from SetTensor) to the Solution in the Solver.
                /// 2: Fix UpSample kernel, probably by means of conditional compilation.
                float zero = 0.f;
                SetTensor(handle, outDesc, out, &zero);
                elapsed += handle.GetKernelTime();
            }
            k(workSpace, out);
        }
        else if(k.GetName() == "miopenGcnAsmConv1x1U" ||
                k.GetName() == "miopenGcnAsmConv1x1U_stride2")
        {
            int unused       = 0;
            int* return_addr = nullptr;
            int N, C, H, W, K, n_groups, out_H, out_W;
            std::tie(N, C, H, W, K, n_groups, out_H, out_W) = extraArgs;
            int conv_H = (with_subsample ? out_H : H); // Trick; see respective Solver.
            int conv_W = (with_subsample ? out_W : W);
            k(N,
              C,
              conv_H,
              conv_W,
              K,
              n_groups,
              unused,
              unused,
              conv_in,
              weights,
              conv_out,
              return_addr);
        }
        else
        {
            k(conv_in, weights, conv_out, padding_val);
        }
        elapsed += handle.GetKernelTime();
    }
    return 0;
}

template <typename T>
void ConvWinograd(const ConvolutionContext& ctx, const T& tensors, const KernelInvoke& kernel);

template <typename T>
int EvaluateWinogradSolution(Handle& handle,
                             const ConvolutionContext& ctx,
                             const miopen::solver::ConvSolution& solution,
                             const T& tensors,
                             float& elapsed)
{
    assert(!ctx.direction.IsBackwardWrW());

    std::vector<KernelInvoke> kernels;
    AddKernels(handle, "", "", solution, &kernels);
    if(kernels.size() > 1)
        return -2;

    elapsed = 0.0f;
    ConvWinograd(ctx, tensors, kernels[0]);
    elapsed += handle.GetKernelTime();
    return 0;
}

template <typename T>
inline int
EvaluateDataImplicitGemmSolution(Handle& handle,
                                 const miopen::solver::ConvSolution& solution,
                                 ConstData_t in, // Fwd: x, Bwd: dy, this is really a confusion trap
                                 ConstData_t weights,
                                 Data_t out,                      // Fwd: y, Bwd: dx
                                 const TensorDescriptor& outDesc, // Fwd: dyDesc, Bwd: dxDesc
                                 bool isForward,
                                 const std::vector<int>& strides,
                                 Data_t workSpace,
                                 const size_t workSpaceSize,
                                 T /*padding_val*/,
                                 float lowp_quant,
                                 float& elapsed)
{
    if(solution.workspce_sz != 0)
    {
        if(workSpace == nullptr || workSpaceSize < solution.workspce_sz)
            return -1;
    }

    std::vector<KernelInvoke> kernels;
    AddKernels(handle, "", "", solution, &kernels);
    auto kernel = kernels[0];

    elapsed = 0.0f;

    // For fp16/bfp16 backward data case, do zero init, bwd data with fp32 output
    // and cast from fp32 to fp16/bfp16
    if((outDesc.GetType() == miopenHalf || outDesc.GetType() == miopenBFloat16) &&
       (kernel.GetName() ==
            "gridwise_convolution_backward_data_implicit_gemm_v1r1_xdlops_nchw_kcyx_nkhw" ||
        kernel.GetName() ==
            "gridwise_convolution_backward_data_implicit_gemm_v1r1_xdlops_gnchw_gkcyx_gnkhw"))
    {
        float zero = 0.f;
        TensorDescriptor workSpaceDesc(miopenFloat, outDesc.GetLengths(), outDesc.GetStrides());
        SetTensor(handle, workSpaceDesc, workSpace, &zero);
        elapsed += handle.GetKernelTime();

        for(auto& k : kernels)
        {
            k(in, weights, workSpace);
            elapsed += handle.GetKernelTime();
        }

        CastTensor(handle, &lowp_quant, workSpaceDesc, workSpace, outDesc, out, 0, 0);
        elapsed += handle.GetKernelTime();
    }
    else // All other cases w/o CastTensor needed
    {
        if((kernel.GetName() ==
            "gridwise_convolution_implicit_gemm_v4_nchw_kc1x1_nkhw_lds_double_buffer") ||
           (kernel.GetName() ==
            "gridwise_convolution_implicit_gemm_v4r4_xdlops_nchw_kc1x1_nkhw_lds_double_buffer"))
        {
            /// \todo set zero within implicitGEMM kernel
            if(!isForward && (strides[0] > 1 || strides[1] > 1))
            {
                MIOPEN_LOG_I2("hasStride, call SetTensor with zero");
                float zero = 0.f;
                SetTensor(handle, outDesc, out, &zero);
                elapsed += handle.GetKernelTime();
            }
        }
        // clang-format off
        else if(kernel.GetName() ==
                    "gridwise_convolution_backward_data_implicit_gemm_v1r1_nchw_kcyx_nkhw" ||
                kernel.GetName() ==
                    "gridwise_convolution_backward_data_implicit_gemm_v1r1_xdlops_nchw_kcyx_nkhw" ||
                kernel.GetName() == 
                    "gridwise_convolution_backward_data_implicit_gemm_v1r1_xdlops_gnchw_gkcyx_gnkhw")
        // clang-format on
        {
            // this kernel accumulate results into input tensor, therefore need to set zero
            float zero = 0.f;
            SetTensor(handle, outDesc, out, &zero);
            elapsed += handle.GetKernelTime();
        }
        else if(kernel.GetName() ==
                "gridwise_convolution_backward_data_implicit_gemm_v4r1_nchw_kcyx_nkhw")
        {
            // \todo this kernel doesn't always need to set-zero
            float zero = 0.f;
            SetTensor(handle, outDesc, out, &zero);
            elapsed += handle.GetKernelTime();
        }

        for(auto& k : kernels)
        {
            k(in, weights, out);
            elapsed += handle.GetKernelTime();
        }
    }

    return 0;
}

// cppcheck-suppress constParameter
inline int EvaluateSCGemmSolution(Handle& handle,
                                  const miopen::solver::ConvSolution& solution,
                                  ConstData_t x,
                                  ConstData_t w,
                                  Data_t y,
                                  Data_t workSpace,
                                  size_t workSpaceSize,
                                  const ConvolutionContext& params,
                                  int mask,
                                  float coef,
                                  float& elapsed)
{
#if MIOPEN_USE_SCGEMM
    // Fail if required workspace is not provided.
    if(solution.workspce_sz != 0)
    {
        if(workSpace == nullptr || workSpaceSize < solution.workspce_sz)
        {
            MIOPEN_LOG_E("Expected workspace is " << solution.workspce_sz << " but is "
                                                  << workSpaceSize);
            return -1;
        }
    }

    std::vector<KernelInvoke> kernels;
    AddKernels(handle, "", "", solution, &kernels);

    elapsed = CallSCGemm(handle, params, x, y, w, nullptr, workSpace, kernels, mask, coef);
    return 0;
#else
    std::ignore = handle;
    std::ignore = solution;
    std::ignore = x;
    std::ignore = w;
    std::ignore = y;
    std::ignore = workSpace;
    std::ignore = workSpaceSize;
    std::ignore = params;
    std::ignore = mask;
    std::ignore = coef;
    std::ignore = elapsed;
    elapsed     = 0;
    return -1;
#endif
}

std::vector<miopen::solver::ConvSolution>
ConvolutionDescriptor::FindWinogradSolutions(const ConvolutionContext& ctx) const
{
    if(miopen::IsDisabled(MIOPEN_DEBUG_CONV_WINOGRAD{}))
        return {};
    try
    {
        return FindAllWinogradSolutions(ctx);
    }
    catch(miopen::Exception& ex)
    {
        MIOPEN_LOG_WE(ex.what());
        return {};
    }
}

std::vector<miopen::solver::ConvSolution>
ConvolutionDescriptor::FindDataDirectSolutions(Handle& handle,
                                               const TensorDescriptor& xDesc,
                                               const TensorDescriptor& wDesc,
                                               const TensorDescriptor& yDesc,
                                               bool exhaustiveSearch,
                                               bool isForward,
                                               std::string& network_config,
                                               ExtraKernelArgs& extraArgs,
                                               const ConvolutionUserBuffers& bufs) const
{

    if(miopen::IsDisabled(MIOPEN_DEBUG_CONV_DIRECT{}))
        return {};

    auto ctx                    = ConvolutionContext{xDesc, wDesc, yDesc, *this, isForward ? 1 : 0};
    ctx.do_search               = exhaustiveSearch;
    ctx.save_srch_req           = true;
    ctx.general_compile_options = "";
    ctx.SetStream(&handle);
    ctx.SetBufs(bufs);
    ctx.DetectRocm();
    ctx.SetupFloats();

    try
    {
        int N, C, H, W, K, n_groups, out_H, out_W;
        GetCompiledInParameters(ctx, &N, &C, &H, &W, &K, &n_groups, &out_H, &out_W);
        extraArgs = std::make_tuple(N, C, H, W, K, n_groups, out_H, out_W);
        ctx.mloBuildConf_Key(network_config);
        return FindAllDirectSolutions(ctx);
    }
    catch(miopen::Exception& ex)
    {
        MIOPEN_LOG_WE(ex.what());
        return {};
    }
}

std::vector<miopen::solver::ConvSolution>
ConvolutionDescriptor::FindDataImplicitGemmSolutions(Handle& handle,
                                                     const TensorDescriptor& xDesc,
                                                     const TensorDescriptor& wDesc,
                                                     const TensorDescriptor& yDesc,
                                                     bool exhaustiveSearch,
                                                     bool isForward,
                                                     std::string& network_config,
                                                     const ConvolutionUserBuffers& bufs) const
{

    if(miopen::IsDisabled(MIOPEN_DEBUG_CONV_IMPLICIT_GEMM{}))
        return {};

    auto ctx                    = ConvolutionContext{xDesc, wDesc, yDesc, *this, isForward ? 1 : 0};
    ctx.do_search               = exhaustiveSearch;
    ctx.save_srch_req           = true;
    ctx.general_compile_options = "";
    ctx.SetStream(&handle);
    ctx.SetBufs(bufs);
    ctx.DetectRocm();
    ctx.SetupFloats();
    ctx.mloBuildConf_Key(network_config);

    try
    {
        return FindAllImplicitGemmSolutions(ctx);
    }
    catch(miopen::Exception& ex)
    {
        MIOPEN_LOG_WE(ex.what());
        return {};
    }
}

std::vector<miopen::solver::ConvSolution>
ConvolutionDescriptor::FindSCGemmSolutions(Handle& handle,
                                           const TensorDescriptor& xDesc,
                                           const TensorDescriptor& wDesc,
                                           const TensorDescriptor& yDesc,
                                           bool exhaustiveSearch,
                                           bool isForward,
                                           std::string& network_config,
                                           const ConvolutionUserBuffers& bufs) const
{
    if(miopen::IsDisabled(MIOPEN_DEBUG_CONV_SCGEMM{}))
        return {};

    auto ctx                    = ConvolutionContext{xDesc, wDesc, yDesc, *this, isForward ? 1 : 0};
    ctx.do_search               = exhaustiveSearch;
    ctx.save_srch_req           = true;
    ctx.general_compile_options = "";
    ctx.SetStream(&handle);
    ctx.SetBufs(bufs);
    ctx.DetectRocm();
    ctx.SetupFloats();

    try
    {
        network_config.clear();
        ctx.mloBuildConf_Key(network_config);

        return FindAllFwdSCGemmSolutions(ctx);
    }
    catch(miopen::Exception& ex)
    {
        MIOPEN_LOG_WE(ex.what());
        return {};
    }
}

static void EvaluateInvokers(Handle& handle,
                             const std::vector<solver::ConvSolution>& solutions,
                             const AlgorithmName& algorithm_name,
                             const NetworkConfig& network_config,
                             const boost::any& invoke_ctx,
                             DbRecord& record)
{
    miopen::solver::ConvSolution selected{miopenStatusUnknownError};
    float best = std::numeric_limits<float>::max();
    Invoker best_invoker;

    for(const auto& sol : solutions)
    {
        if(!sol.invoker_factory)
            MIOPEN_THROW("Invoker is not provided by solver " + sol.solver_id);

        const auto invoker = handle.PrepareInvoker(*sol.invoker_factory, sol.construction_params);
        invoker(handle, invoke_ctx);
        const auto elapsed = handle.GetKernelTime();

        MIOPEN_LOG_I(sol << ": " << elapsed << (elapsed < best ? " < " : " >= ") << best);
        if(elapsed < best)
        {
            best         = elapsed;
            selected     = sol;
            best_invoker = invoker;
        }
    }

    if(selected.Succeeded())
    {
        handle.RegisterInvoker(best_invoker, network_config, selected.solver_id, algorithm_name);
        MIOPEN_LOG_I(
            "Selected: " << selected << ": " << best << ", workspce_sz = " << selected.workspce_sz);
        record.SetValues(algorithm_name,
                         FindDbData{selected.solver_id,
                                    best,
                                    selected.workspce_sz,
                                    FindDbKCacheKey::MakeUnused(algorithm_name)});
    }
}

static void DirConvFindCore(Handle& handle,
                            const TensorDescriptor& xDesc,
                            ConstData_t x,
                            const TensorDescriptor& wDesc,
                            ConstData_t w,
                            const TensorDescriptor& yDesc,
                            Data_t y,
                            Data_t workSpace,
                            size_t workSpaceSize,
                            const ConvolutionDescriptor& conv,
                            bool exhaustiveSearch,
                            DbRecord& record)
{
    AutoEnableProfiling enableProfiling{handle};

    ValidateGroupCount(xDesc, wDesc, conv);

    auto ctx = ConvolutionContext{xDesc, wDesc, yDesc, conv, 1}; // Forward
    ctx.SetStream(&handle);
    ctx.DetectRocm();
    const auto use_winograd_only = conv.IsWinograd3x3SupportedAndFast(ctx);

#if MIOPEN_USE_GEMM
    if(!use_winograd_only && !miopen::IsDisabled(MIOPEN_DEBUG_CONV_GEMM{}) &&
       !(IsAnyBufferBF16(xDesc, yDesc, wDesc) && !IsUseRocBlas))
    { // GEMM algo
        std::size_t in_n, in_c;
        std::tie(in_n, in_c) = tie_pick<0, 1>()(xDesc.GetLengths());

        std::size_t wei_k = wDesc.GetLengths()[0];

        std::size_t spatial_dim = conv.GetSpatialDimension();

        auto in_spatial  = boost::adaptors::slice(xDesc.GetLengths(), 2, 2 + spatial_dim);
        auto wei_spatial = boost::adaptors::slice(wDesc.GetLengths(), 2, 2 + spatial_dim);
        auto out_spatial = boost::adaptors::slice(yDesc.GetLengths(), 2, 2 + spatial_dim);

        float time_gemm           = 0;
        const bool time_precision = (!IsDisabled(MIOPEN_CONV_PRECISE_ROCBLAS_TIMING{}));
        // Use transpose path 1x1, stride=2
        if(conv.GetSpatialDimension() == 2 &&
           miopen::all_of(wei_spatial, [](auto v) { return v == 1; }) &&
           miopen::all_of(conv.GetConvPads(), [](auto v) { return v == 0; }) &&
           miopen::all_of(conv.GetConvStrides(), [](auto v) { return v == 2; }))
        {
            size_t workspace_req = conv.ForwardGetWorkSpaceSizeGEMMTranspose(xDesc, yDesc);
            if(workSpace != nullptr && workSpaceSize >= workspace_req)
            {
                if(conv.group_count > 1)
                {
                    MIOPEN_LOG_FUNCTION("groupconv, 1x1 u2xv2");
                }
                else
                {
                    MIOPEN_LOG_FUNCTION("convolution, 1x1 u2xv2");
                }

                // y = CNHW2NCHW(w * NCHW2CNHW(x))
                transpose_NCHW2CNHW(handle,
                                    in_n,
                                    in_c,
                                    in_spatial[0],
                                    in_spatial[1],
                                    out_spatial[0],
                                    out_spatial[1],
                                    x,
                                    workSpace,
                                    0,
                                    0,
                                    conv.GetConvStrides()[0],
                                    conv.GetConvStrides()[1],
                                    xDesc.GetType());
                time_gemm = handle.GetKernelTime();

                std::size_t out_spatial_size = std::accumulate(out_spatial.begin(),
                                                               out_spatial.end(),
                                                               std::size_t(1),
                                                               std::multiplies<std::size_t>());

                std::size_t x_t_size = in_n * in_c * out_spatial_size;

                std::size_t wksp_offset = 0;
                if(wDesc.GetType() == miopenInt8)
                {
                    wksp_offset = x_t_size;
                    transpose_packed_MN2NM(handle,
                                           in_c,
                                           static_cast<int>(in_n * out_spatial_size),
                                           0,
                                           wksp_offset,
                                           workSpace,
                                           workSpace,
                                           xDesc.GetType());

                    time_gemm += handle.GetKernelTime();

                    x_t_size *= 2;
                }
                if((wDesc.GetType() == miopenInt8 || wDesc.GetType() == miopenInt8x4) &&
                   (yDesc.GetType() == miopenInt32 || yDesc.GetType() == miopenFloat))
                    x_t_size /= 4;

                FindDbKCacheKey kcache_key;

                GemmDescriptor gemm_desc =
                    conv.group_count > 1 ? CreateGemmDescriptorGroupConvCNHWFwd(
                                               wDesc, xDesc, yDesc, conv.group_count)
                                         : CreateGemmDescriptorConvCNHWFwd(wDesc, xDesc, yDesc);

                miopenStatus_t gemm_status =
                    CallGemmTimeMeasure(handle,
                                        gemm_desc,
                                        w,
                                        0,
                                        workSpace,
                                        wksp_offset,
                                        workSpace,
                                        x_t_size,
                                        &kcache_key,
                                        time_precision,
                                        conv.group_count > 1 ? callGemmStridedBatched : callGemm);

                time_gemm += handle.GetKernelTime();

                transpose_CNHW2NCHW(handle,
                                    in_n,
                                    wei_k,
                                    out_spatial[0],
                                    out_spatial[1],
                                    out_spatial[0],
                                    out_spatial[1],
                                    workSpace,
                                    y,
                                    x_t_size,
                                    0,
                                    1,
                                    1,
                                    yDesc.GetType());
                time_gemm += handle.GetKernelTime();

                if((wDesc.GetType() == miopenInt8 || wDesc.GetType() == miopenInt8x4) &&
                   yDesc.GetType() != miopenInt32)
                {
                    TensorDescriptor ygemmDesc(miopenInt32, yDesc.GetLengths(), yDesc.GetStrides());

                    CastTensor(handle, &conv.lowp_quant, ygemmDesc, y, yDesc, y, 0, 0);
                    time_gemm += handle.GetKernelTime();
                }

                if(gemm_status == miopenStatusSuccess)
                    record.SetValues(
                        "miopenConvolutionFwdAlgoGEMM",
                        FindDbData{
                            "gemm", time_gemm, workspace_req, kcache_key}); // Todo: gemm solver id?
            }
        }
        // 1x1_stride=1 with GEMM and zero workspace
        else if(miopen::all_of(wei_spatial, [](auto v) { return v == 1; }) &&
                miopen::all_of(conv.GetConvPads(), [](auto v) { return v == 0; }) &&
                miopen::all_of(conv.GetConvStrides(), [](auto v) { return v == 1; }))
        {
            if(conv.group_count > 1)
            {
                MIOPEN_LOG_FUNCTION("groupconv, 1x1");
            }
            else
            {
                MIOPEN_LOG_FUNCTION("convolution, 1x1");
            }

            // y = w * x
            FindDbKCacheKey kcache_key;
            miopenStatus_t gemm_status = miopenStatusNotInitialized;

            if(wDesc.GetType() == miopenInt8)
            {
                GemmDescriptor gemm_desc = CreateGemmDescriptorConvFwd(wDesc, xDesc, yDesc);

                std::size_t out_offset      = 0;
                std::size_t in_offset       = 0;
                std::size_t in_spatial_size = std::accumulate(in_spatial.begin(),
                                                              in_spatial.end(),
                                                              std::size_t(1),
                                                              std::multiplies<std::size_t>());
                transpose_packed_MN2NM(
                    handle, in_c, in_spatial_size, in_offset, 0, x, workSpace, xDesc.GetType());

                time_gemm += (in_n * handle.GetKernelTime());

                gemm_status = CallGemmTimeMeasure(handle,
                                                  gemm_desc,
                                                  w,
                                                  0,
                                                  workSpace,
                                                  0,
                                                  y,
                                                  out_offset,
                                                  &kcache_key,
                                                  time_precision,
                                                  callGemm);

                time_gemm += (in_n * handle.GetKernelTime());
            }
            else
            {
                GemmDescriptor gemm_desc =
                    conv.group_count > 1
                        ? CreateGemmDescriptorGroupConvFwd(wDesc, xDesc, yDesc, conv.group_count)
                        : CreateGemmStridedBatchedDescriptorConv1x1Fwd(wDesc, xDesc, yDesc);

                gemm_status = CallGemmTimeMeasure(handle,
                                                  gemm_desc,
                                                  w,
                                                  0,
                                                  x,
                                                  0,
                                                  y,
                                                  0,
                                                  &kcache_key,
                                                  time_precision,
                                                  callGemmStridedBatched);

                time_gemm = handle.GetKernelTime();
                if(conv.group_count > 1)
                    time_gemm *= in_n;
            }

            if((wDesc.GetType() == miopenInt8 || wDesc.GetType() == miopenInt8x4) &&
               yDesc.GetType() != miopenInt32)
            {
                TensorDescriptor ygemmDesc(miopenInt32, yDesc.GetLengths(), yDesc.GetStrides());

                CastTensor(handle, &conv.lowp_quant, ygemmDesc, y, yDesc, y, 0, 0);
                time_gemm += handle.GetKernelTime();
            }

            if(gemm_status == miopenStatusSuccess)
                record.SetValues(
                    "miopenConvolutionFwdAlgoGEMM",
                    FindDbData{"gemm", time_gemm, 0, kcache_key}); // Todo: gemm solver id?
        }
        // if not 1x1
        else if(workSpace != nullptr &&
                workSpaceSize >=
                    (conv.ForwardGetWorkSpaceSizeGEMM(wDesc, yDesc) * conv.group_count))
        {
            if(conv.group_count > 1)
            {
                MIOPEN_LOG_FUNCTION("groupconv, non 1x1");
            }
            else
            {
                MIOPEN_LOG_FUNCTION("convolution, non 1x1");
            }

            // y = w * Im2Col(x)
            float time_im2col = 0;
            int in_offset     = 0;
            time_im2col       = Im2ColGPU(handle,
                                    conv.GetSpatialDimension(),
                                    x,
                                    in_offset,
                                    in_c,
                                    in_spatial,
                                    wei_spatial,
                                    out_spatial,
                                    conv.GetConvPads(),
                                    conv.GetConvStrides(),
                                    conv.GetConvDilations(),
                                    workSpace,
                                    xDesc.GetType());

            std::size_t wksp_offset = 0;
            if(wDesc.GetType() == miopenInt8)
            {
                std::size_t wei_spatial_size = std::accumulate(wei_spatial.begin(),
                                                               wei_spatial.end(),
                                                               std::size_t(1),
                                                               std::multiplies<std::size_t>());

                std::size_t out_spatial_size = std::accumulate(out_spatial.begin(),
                                                               out_spatial.end(),
                                                               std::size_t(1),
                                                               std::multiplies<std::size_t>());

                wksp_offset = in_c * wei_spatial_size * out_spatial_size;

                transpose_packed_MN2NM(handle,
                                       static_cast<int>(in_c * wei_spatial_size),
                                       out_spatial_size,
                                       0,
                                       wksp_offset,
                                       workSpace,
                                       workSpace,
                                       xDesc.GetType());
                time_gemm += (in_n * handle.GetKernelTime());
            }

            FindDbKCacheKey kcache_key;

            GemmDescriptor gemm_desc =
                conv.group_count > 1
                    ? CreateGemmDescriptorGroupConvFwd(wDesc, xDesc, yDesc, conv.group_count)
                    : CreateGemmDescriptorConvFwd(wDesc, xDesc, yDesc);

            miopenStatus_t gemm_status = CallGemmTimeMeasure(
                handle,
                gemm_desc,
                w,
                0,
                workSpace,
                wksp_offset,
                y,
                0,
                &kcache_key,
                time_precision,
                conv.group_count > 1 ? callGemmStridedBatched : callGemm,
                (conv.group_count > 1 || wDesc.GetType() == miopenInt8 ||
                 wDesc.GetType() == miopenInt8x4 || wDesc.GetType() == miopenBFloat16)
                    ? GemmBackend_t::rocblas
                    : GemmBackend_t::miopengemm);

            time_gemm += (in_n * (time_im2col + handle.GetKernelTime()));

            if((wDesc.GetType() == miopenInt8 || wDesc.GetType() == miopenInt8x4) &&
               yDesc.GetType() != miopenInt32)
            {
                TensorDescriptor ygemmDesc(miopenInt32, yDesc.GetLengths(), yDesc.GetStrides());

                CastTensor(handle, &conv.lowp_quant, ygemmDesc, y, yDesc, y, 0, 0);
                time_gemm += handle.GetKernelTime();
            }

            if(gemm_status == miopenStatusSuccess)
                record.SetValues(
                    "miopenConvolutionFwdAlgoGEMM",
                    FindDbData{"gemm",
                               time_gemm,
                               (conv.ForwardGetWorkSpaceSizeGEMM(wDesc, yDesc) * conv.group_count),
                               kcache_key}); // Todo: gemm solver id?
        }
    }
#endif

    // Winograd algo
    {
        std::string network_config;
        ctx.mloBuildConf_Key(network_config);

        const auto all = conv.FindWinogradSolutions(ctx);

        miopen::solver::ConvSolution selected{miopenStatusUnknownError};
        float best         = std::numeric_limits<float>::max();
        const auto tensors = ConvFwdTensors{xDesc, x, wDesc, w, yDesc, y};
        // We do not need visit_float here because the signature of winograd kernel invocation
        // (i.e. types and sizes of kernel parameters) does not depend on tensor data types.
        for(const auto& sol : all)
        {
            float elapsed = 0.0f;
            const int rc  = EvaluateWinogradSolution(handle, ctx, sol, tensors, elapsed);
            if(rc != 0)
            {
                MIOPEN_LOG_E(sol << " returns " << rc);
            }
            else
            {
                MIOPEN_LOG_I(sol << ": " << elapsed << (elapsed < best ? " < " : " >= ") << best);
                if(elapsed < best)
                {
                    best     = elapsed;
                    selected = sol;
                }
            }
        }
        if(selected.Succeeded())
        {
            const std::string algorithm_name = "miopenConvolutionFwdAlgoWinograd";
            AddKernels(handle, algorithm_name, network_config, selected, nullptr);
            MIOPEN_LOG_I("Selected: " << selected << ": " << best << ", workspce_sz = "
                                      << selected.workspce_sz);
            record.SetValues(algorithm_name,
                             FindDbData{selected.solver_id,
                                        best,
                                        selected.workspce_sz,
                                        {algorithm_name, network_config}});
        }
    }

    // Direct algo
    if(!use_winograd_only)
    {
        ExtraKernelArgs eka;
        std::string network_config;
        ConvolutionUserBuffers bufs(workSpace, workSpaceSize);
        bufs.SetFwd(x, w, y);
        const auto all = conv.FindDataDirectSolutions(
            handle, xDesc, wDesc, yDesc, exhaustiveSearch, true, network_config, eka, bufs);
        PrecompileSolutions(handle, all);
        const auto invoke_ctx = conv::FwdInvokeParams{
            ConvFwdTensors{xDesc, x, wDesc, w, yDesc, y}, workSpace, workSpaceSize};
        const auto algorithm_name = AlgorithmName{"miopenConvolutionFwdAlgoDirect"};
        EvaluateInvokers(
            handle, all, algorithm_name, NetworkConfig{network_config}, invoke_ctx, record);
    }

    // Implicit GEMM algo
    if(!use_winograd_only)
    {
        std::string network_config;
        ConvolutionUserBuffers bufs(workSpace, workSpaceSize);
        bufs.SetFwd(x, w, y);
        const auto all = conv.FindDataImplicitGemmSolutions(
            handle, xDesc, wDesc, yDesc, exhaustiveSearch, true, network_config, bufs);
        PrecompileSolutions(handle, all);
        miopen::solver::ConvSolution selected{miopenStatusUnknownError};
        float best = std::numeric_limits<float>::max();
        visit_float(xDesc.GetType(), [&](auto as_float) {
            for(const auto& sol : all)
            {
                float elapsed = 0.0f;
                const int rc  = EvaluateDataImplicitGemmSolution(handle,
                                                                sol,
                                                                x,
                                                                w,
                                                                y,
                                                                yDesc,
                                                                true,
                                                                conv.GetConvStrides(),
                                                                workSpace,
                                                                workSpaceSize,
                                                                as_float(0.0f),
                                                                conv.lowp_quant,
                                                                elapsed);

                if(rc != 0)
                {
                    MIOPEN_LOG_E(sol << " returns " << rc);
                }
                else
                {
                    MIOPEN_LOG_I(sol << ": " << elapsed << (elapsed < best ? " < " : " >= ")
                                     << best);
                    if(elapsed < best)
                    {
                        best     = elapsed;
                        selected = sol;
                    }
                }
            }
        });

        if(selected.Succeeded())
        {
            const std::string algorithm_name = "miopenConvolutionFwdAlgoImplicitGEMM";
            AddKernels(handle, algorithm_name, network_config, selected, nullptr);
            MIOPEN_LOG_I("Selected: " << selected << ": " << best << ", workspce_sz = "
                                      << selected.workspce_sz);
            record.SetValues(algorithm_name,
                             FindDbData{selected.solver_id,
                                        best,
                                        selected.workspce_sz,
                                        {algorithm_name, network_config}});
        }
    }

    // FFT algo
    if(!use_winograd_only && conv.GetSpatialDimension() == 2 &&
       miopen::all_of(conv.GetConvDilations(), [](auto v) { return v == 1; }) &&
       conv.group_count == 1 && wDesc.GetType() != miopenInt8 && wDesc.GetType() != miopenInt8x4)
    {
        std::string network_config;
        std::vector<KernelInvoke> kernels_fft;
        size_t workspace_fft = conv.ForwardGetWorkSpaceSizeFFT(wDesc, xDesc, yDesc);
        if(conv.FindFwdFFTKernel(
               handle, xDesc, wDesc, yDesc, workspace_fft, kernels_fft, network_config) == 0)
        {
            (void)kernels_fft; // not used now, but needed as fft coverage widens
            if(workSpace != nullptr && workSpaceSize >= workspace_fft)
            {
                float time_fft = conv.ExecuteFwdFFTKernel(
                    handle, xDesc, x, wDesc, w, yDesc, y, workSpace, workSpaceSize, true);
                record.SetValues("miopenConvolutionFwdAlgoFFT",
                                 FindDbData{"fft",
                                            time_fft,
                                            workspace_fft,
                                            {"miopenConvolutionFwdAlgoFFT",
                                             network_config}}); // Todo: fft solver id?
            }
        }
    }

    // static compiled gemm algo
    if(!use_winograd_only)
    {
        std::string network_config;
        ConvolutionContext params(xDesc, wDesc, yDesc, conv, 1 /*FORWARD*/, 0);
        ConvolutionUserBuffers bufs(workSpace, workSpaceSize);
        bufs.SetFwd(x, w, y);
        const auto all = conv.FindSCGemmSolutions(
            handle, xDesc, wDesc, yDesc, exhaustiveSearch, true, network_config, bufs);
        PrecompileSolutions(handle, all);
        miopen::solver::ConvSolution selected{miopenStatusUnknownError};

        float best = std::numeric_limits<float>::max();

        visit_float(xDesc.GetType(), [&](auto as_float) {
            for(const auto& sol : all)
            {

                float elapsed = 0.0f;
                const int rc  = EvaluateSCGemmSolution(handle,
                                                      sol,
                                                      x,
                                                      w,
                                                      y,
                                                      workSpace,
                                                      workSpaceSize,
                                                      params,
                                                      0,
                                                      as_float(0.0f),
                                                      elapsed);
                if(rc != 0)
                {
                    MIOPEN_LOG_E(sol << " returns " << rc);
                }
                else
                {
                    MIOPEN_LOG_I(sol << ": " << elapsed << (elapsed < best ? " < " : " >= ")
                                     << best);
                    if(elapsed < best)
                    {
                        best     = elapsed;
                        selected = sol;
                    }
                }
            }
        });

        if(selected.Succeeded())
        {
            const std::string algorithm_name = "miopenConvolutionFwdAlgoStaticCompiledGEMM";
            AddKernels(handle, algorithm_name, network_config, selected, nullptr);

            MIOPEN_LOG_I("Selected: " << selected << ": " << best << ", workspce_sz = "
                                      << selected.workspce_sz);
            record.SetValues(algorithm_name,
                             FindDbData{selected.solver_id,
                                        best,
                                        selected.workspce_sz,
                                        {algorithm_name, network_config}});
        }
    }
}

void ConvolutionDescriptor::FindConvFwdAlgorithm(Handle& handle,
                                                 const TensorDescriptor& xDesc,
                                                 ConstData_t x,
                                                 const TensorDescriptor& wDesc,
                                                 ConstData_t w,
                                                 const TensorDescriptor& yDesc,
                                                 Data_t y,
                                                 const int requestAlgoCount,
                                                 int* const returnedAlgoCount,
                                                 miopenConvAlgoPerf_t* perfResults,
                                                 Data_t workSpace,
                                                 size_t workSpaceSize,
                                                 bool exhaustiveSearch) const
{
    MIOPEN_LOG_I("requestAlgoCount = " << requestAlgoCount << ", workspace = " << workSpaceSize);
    if(x == nullptr || w == nullptr || y == nullptr)
        MIOPEN_THROW(miopenStatusBadParm, "Buffers cannot be NULL");
    if(returnedAlgoCount == nullptr)
        MIOPEN_THROW(miopenStatusBadParm, "returnedAlgoCount cannot be nullptr");
    if(perfResults == nullptr)
        MIOPEN_THROW(miopenStatusBadParm, "perfResults cannot be nullptr");
    if(requestAlgoCount < 1)
        MIOPEN_THROW(miopenStatusBadParm, "requestAlgoCount cannot be < 1");

    *returnedAlgoCount = 0;

    const ProblemDescription problem(xDesc, wDesc, yDesc, *this, 1);

    std::vector<PerfField> perf_db =
        UserFindDbRecord::TryLoad(handle, problem, [&](DbRecord& record) {
            DirConvFindCore(handle,
                            xDesc,
                            x,
                            wDesc,
                            w,
                            yDesc,
                            y,
                            workSpace,
                            workSpaceSize,
                            *this,
                            exhaustiveSearch,
                            record);
        });

    if(perf_db.empty())
        MIOPEN_THROW("Fwd Convolution cannot be executed due to incorrect params");

    std::sort(begin(perf_db), end(perf_db));

    for(const auto& entry : perf_db)
        MIOPEN_LOG_I(entry.name << "\t" << entry.time << "\t" << entry.workspace);

    *returnedAlgoCount = std::min(requestAlgoCount, static_cast<int>(perf_db.size()));

    for(int i = 0; i < *returnedAlgoCount; i++)
    {
        perfResults[i].fwd_algo = StringToConvolutionFwdAlgo(perf_db[i].name);
        perfResults[i].time     = perf_db[i].time;
        perfResults[i].memory   = perf_db[i].workspace;
    }

    MIOPEN_LOG_I("FW Chosen Algorithm: " << perf_db[0].solver_id << " , " << perf_db[0].workspace
                                         << ", "
                                         << perf_db[0].time);
}

void ValidateConvTensors(const ConvTensors& tensors)
{
    const auto invalid_buffers =
        tensors.x == nullptr || tensors.w == nullptr || tensors.y == nullptr;

    const auto tensor_sizes_not_matched = tensors.xDesc.GetSize() != tensors.yDesc.GetSize() ||
                                          tensors.xDesc.GetSize() != tensors.wDesc.GetSize();

    const auto tensor_types_not_matched =
        (tensors.xDesc.GetType() != tensors.yDesc.GetType() &&
         tensors.xDesc.GetType() != miopenInt8 && tensors.xDesc.GetType() != miopenInt8x4) ||
        tensors.xDesc.GetType() != tensors.wDesc.GetType();

    // if(xDesc.GetLengths()[1] != wDesc.GetLengths()[1]) {
    //    MIOPEN_THROW(miopenStatusBadParm);
    //}

    const auto x_tensor_invalid = tensors.xDesc.GetSize() < 3;

    const auto bad_parameters =
        invalid_buffers || tensor_sizes_not_matched || tensor_types_not_matched || x_tensor_invalid;

    if(bad_parameters)
        MIOPEN_THROW(miopenStatusBadParm);
}

void ValidateAlphaBeta(const void* alpha, const void* beta)
{
    if(!float_equal(*(static_cast<const float*>(alpha)), 1.0) ||
       !float_equal(*(static_cast<const float*>(beta)), 0))
    {
        MIOPEN_THROW(miopenStatusNotImplemented, "Only alpha=1 and beta=0 is supported");
    }
}

static void ConvForwardCheckNumerics(Handle& handle,
                                     const ConvFwdTensors& tensors,
                                     std::function<void()>&& worker)
{
    if(!miopen::CheckNumericsEnabled())
    {
        worker();
        return;
    }

    miopen::checkNumericsInput(handle, tensors.xDesc, tensors.x);
    miopen::checkNumericsInput(handle, tensors.wDesc, tensors.w);

    worker();

    miopen::checkNumericsOutput(handle, tensors.yDesc, tensors.y);
}

template <class TKernels>
void ConvFwdImplicitGemm(const ConvolutionContext& ctx,
                         Handle& handle,
                         const ConvFwdTensors& tensors,
                         Data_t workSpace,
                         std::size_t workSpaceSize,
                         const TKernels& kernels);

template <class TKernels>
void ConvFwdSCGemm(const ConvolutionContext& ctx,
                   Handle& handle,
                   const ConvFwdTensors& tensors,
                   Data_t workSpace,
                   std::size_t workSpaceSize,
                   const TKernels& kernels);

void ConvolutionDescriptor::ConvolutionForward(Handle& handle,
                                               const void* alpha,
                                               const TensorDescriptor& xDesc,
                                               ConstData_t x,
                                               const TensorDescriptor& wDesc,
                                               ConstData_t w,
                                               miopenConvFwdAlgorithm_t algo,
                                               const void* beta,
                                               const TensorDescriptor& yDesc,
                                               Data_t y,
                                               Data_t workSpace,
                                               size_t workSpaceSize) const
{
    MIOPEN_LOG_I("algo = " << algo << ", workspace = " << workSpaceSize);
    const auto tensors = ConvFwdTensors{xDesc, x, wDesc, w, yDesc, y};
    ValidateConvTensors(tensors);
    ValidateAlphaBeta(alpha, beta);

    if(algo != miopenConvolutionFwdAlgoGEMM &&
       (xDesc.GetType() == miopenInt8 || xDesc.GetType() == miopenInt8x4))
    {
        MIOPEN_THROW(miopenStatusBadParm);
    }

    ConvForwardCheckNumerics(handle, tensors, [&]() {
        ValidateGroupCount(xDesc, wDesc, *this);

        const auto algorithm_name = AlgorithmName{([=]() {
            switch(algo)
            {
            case miopenConvolutionFwdAlgoDirect: return "miopenConvolutionFwdAlgoDirect";
            case miopenConvolutionFwdAlgoImplicitGEMM:
                return "miopenConvolutionFwdAlgoImplicitGEMM";
            case miopenConvolutionFwdAlgoWinograd: return "miopenConvolutionFwdAlgoWinograd";
            case miopenConvolutionFwdAlgoGEMM: return "miopenConvolutionFwdAlgoGEMM";
            case miopenConvolutionFwdAlgoFFT: return "miopenConvolutionFwdAlgoFFT";
            case miopenConvolutionFwdAlgoStaticCompiledGEMM:
                return "miopenConvolutionFwdAlgoStaticCompiledGEMM";
            }
            MIOPEN_THROW("Unknown conv fwd algorigthm: " + std::to_string(algo));
        })()};

        auto ctx = ConvolutionContext{xDesc, wDesc, yDesc, *this, 1}; // forward
        ctx.SetStream(&handle);
        const auto network_config = ctx.BuildConfKey();
        const auto& invoker       = handle.GetInvoker(network_config, boost::none, algorithm_name);

        if(invoker)
        {
            const auto& invoke_ctx = conv::FwdInvokeParams{tensors, workSpace, workSpaceSize};
            (*invoker)(handle, invoke_ctx);
            return;
        }

        switch(algo)
        {
        case miopenConvolutionFwdAlgoDirect:
            MIOPEN_THROW(
                "No invoker was registered for convolution forward direct. Was find executed?");

        case miopenConvolutionFwdAlgoImplicitGEMM:
        {
            auto&& kernels = handle.GetKernels(algorithm_name, network_config);
            ConvFwdImplicitGemm(ctx, handle, tensors, workSpace, workSpaceSize, kernels);
        }
        break;

        case miopenConvolutionFwdAlgoWinograd:
        {
            auto kernel = handle.GetKernel(algorithm_name, network_config);
            ConvWinograd(ctx, tensors, kernel);
        }
        break;

        case miopenConvolutionFwdAlgoGEMM:
            ConvFwdGemm(handle, tensors, workSpace, workSpaceSize);
            break;

        case miopenConvolutionFwdAlgoFFT:
            ConvFwdFFT(handle, tensors, workSpace, workSpaceSize);
            break;
        case miopenConvolutionFwdAlgoStaticCompiledGEMM:
        {
            auto&& kernels = handle.GetKernels(algorithm_name, network_config);
            ConvFwdSCGemm(ctx, handle, tensors, workSpace, workSpaceSize, kernels);
        }
        break;
        }
    });
}

template <class TKernels>
<<<<<<< HEAD
void ConvFwdDirect(const ConvolutionContext& ctx,
                   Handle& handle,
                   const ConvFwdTensors& tensors,
                   Data_t workSpace,
                   std::size_t workSpaceSize,
                   const TKernels& kernels)
{
#if(!defined(__GNUC__) || defined(__clang__)) // w/a for segfault in gcc 5.4.0
    const
#endif
        auto num_kernels = kernels.size();
    if(kernels.empty())
        MIOPEN_THROW("Error running Direct Forward convolution. Was Find() executed previously?");

    auto kernel = kernels[0];

    visit_float(tensors.xDesc.GetType(), [&](auto as_float) {
        // Miminum checks. Only check what is required to select
        // proper invocation procedure & workspace sanity.
        float padding_val = 0;
        float elapsed     = 0;
        if((kernel.GetName() == "MIOpenCvFwd11x11") && num_kernels == 2)
        {
            kernel(tensors.x, tensors.w, tensors.y, as_float(padding_val));
            if(handle.IsProfilingEnabled())
                elapsed += handle.GetKernelTime();

            kernels[1](tensors.x, tensors.w, tensors.y, as_float(padding_val));
            if(handle.IsProfilingEnabled())
                elapsed += handle.GetKernelTime();
        }
        else if(num_kernels == 2 && workSpace != nullptr && workSpaceSize != 0)
        {
            assert(kernel.GetName() == "SubSample");
            kernel(tensors.x, workSpace);
            if(handle.IsProfilingEnabled())
                elapsed += handle.GetKernelTime();

            assert(kernels[1].GetName() == "miopenGcnAsmConv1x1U");
            int unused       = 0;
            int* return_addr = nullptr;
            int N, C, H, W, K, n_groups, out_H, out_W;
            GetCompiledInParameters(ctx, &N, &C, &H, &W, &K, &n_groups, &out_H, &out_W);
            kernels[1](N,
                       C,
                       out_H,
                       out_W,
                       K,
                       n_groups,
                       unused,
                       unused,
                       workSpace,
                       tensors.w,
                       tensors.y,
                       return_addr);
            if(handle.IsProfilingEnabled())
                elapsed += handle.GetKernelTime();
        }
        else if(num_kernels == 1)
        {
            if(kernel.GetName() == "miopenGcnAsmConv1x1U" ||
               kernel.GetName() == "miopenGcnAsmConv1x1U_stride2")
            {
                int unused       = 0;
                int* return_addr = nullptr;
                int N, C, H, W, K, n_groups;
                GetCompiledInParameters(ctx, &N, &C, &H, &W, &K, &n_groups);
                kernel(N,
                       C,
                       H,
                       W,
                       K,
                       n_groups,
                       unused,
                       unused,
                       tensors.x,
                       tensors.w,
                       tensors.y,
                       return_addr);
            }
            else
            {
                kernel(tensors.x, tensors.w, tensors.y, as_float(padding_val));
            }
            if(handle.IsProfilingEnabled())
                elapsed += handle.GetKernelTime();
        }
        else
        {
            MIOPEN_THROW("Error running Direct Forward convolution (none workspace?)");
        }
        if(handle.IsProfilingEnabled())
        {
            handle.ResetKernelTime();
            handle.AccumKernelTime(elapsed);
        }
    });
}

template <class TKernels>
=======
>>>>>>> ef17912f
void ConvFwdImplicitGemm(const ConvolutionContext& /*ctx*/,
                         Handle& handle,
                         const ConvFwdTensors& tensors,
                         Data_t /*workSpace*/,
                         std::size_t /*workSpaceSize*/,
                         const TKernels& kernels)
{
    if(kernels.empty())
        MIOPEN_THROW(
            "Error running Implicit GEMM Forward convolution. Was Find() executed previously?");

    auto kernel = kernels[0];

    float elapsed = 0;

    // clang-format off
    if(kernel.GetName() ==
           "gridwise_convolution_implicit_gemm_v4r1_gnchw_gkcyx_gnkhw_lds_double_buffer" ||
       kernel.GetName() ==
           "gridwise_convolution_implicit_gemm_v4r1_nchw_kcyx_nkhw_lds_double_buffer" ||
       kernel.GetName() ==
           "gridwise_convolution_implicit_gemm_v4_nchw_kcyx_nkhw_lds_double_buffer" ||
       kernel.GetName() ==
           "gridwise_convolution_implicit_gemm_v4_nchw_kc1x1_nkhw_lds_double_buffer" ||
       kernel.GetName() ==
           "gridwise_convolution_implicit_gemm_v4r4_gen_xdlops_nchw_kcyx_nkhw_lds_double_buffer" ||
       kernel.GetName() == 
           "gridwise_convolution_implicit_gemm_v4r4_gen_xdlops_gnchw_gkcyx_gnkhw_lds_double_buffer" ||
       kernel.GetName() ==
           "gridwise_convolution_implicit_gemm_v4r4_xdlops_nchw_kc1x1_nkhw_lds_double_buffer" ||
       kernel.GetName() ==
           "gridwise_convolution_implicit_gemm_v4r4_xdlops_nchw_kcyx_nkhw_lds_double_buffer" ||
       kernel.GetName() == "gridwise_convolution_implicit_gemm_v4r4_nchw_kcyx_nkhw")
    // clang-format on
    {
        kernel(tensors.x, tensors.w, tensors.y);

        if(handle.IsProfilingEnabled())
            elapsed += handle.GetKernelTime();
    }
    else
    {
        MIOPEN_THROW("Error running Implicit GEMM Forward convolution (none workspace?)");
    }
    if(handle.IsProfilingEnabled())
    {
        handle.ResetKernelTime();
        handle.AccumKernelTime(elapsed);
    }
}

template <typename T>
void ConvWinograd(const ConvolutionContext& ctx, const T& tensors, const KernelInvoke& kernel)
{
    static_assert(std::is_same<T, ConvFwdTensors>::value || std::is_same<T, ConvBwdTensors>::value,
                  "ConvWinograd() can be used with Fwd or Bwd convolutions only");
    constexpr bool is_forward = std::is_same<T, ConvFwdTensors>::value;
    constexpr int F_REVERSE_R = 1 << 0;
    constexpr int F_REVERSE_S = 1 << 1;
    constexpr int F_FLIP_K_C  = 1 << 2;
    // These are not used yet. Nevertheless let's keep as a shader documentation.
    // constexpr int F_FLIP_DATA_N_C = 1 << 3; // Unsupported in f3x2.
    // constexpr int F_FLIP_OUT_N_K = 1 << 4; // Unsupported in f3x2.
    // constexpr int L_F_ADDR_INDIRECT  = 1 << 6;
    // constexpr int L_F_BIAS  = 1 << 7;
    // constexpr int L_F_LEAKY_RELU  = 1 << 8;
    constexpr int L_F_NKC_STRIDES   = 1 << 9;
    constexpr int L_F_GROUP_STRIDES = 1 << 10;

    int flags         = is_forward ? 0 : F_REVERSE_R + F_REVERSE_S + F_FLIP_K_C;
    int reserved      = 0;
    int* reserved_ptr = nullptr;
    int N, C, H, W, K, n_groups, out_H, out_W, R, S, pad_H, pad_W;
    GetCompiledInParameters(
        ctx, &N, &C, &H, &W, &K, &n_groups, &out_H, &out_W, &R, &S, &pad_H, &pad_W);
    MIOPEN_LOG_I2(" N=" << N << " C=" << C << " H=" << H << " W=" << W << " K=" << K << " n_groups="
                        << n_groups
                        << " flags="
                        << flags
                        << " R="
                        << R
                        << " S="
                        << S
                        << " pad_H="
                        << pad_H
                        << " pad_W="
                        << pad_W
                        << " out_H="
                        << out_H
                        << " out_W="
                        << out_W);

    if(kernel.GetName() == "miopenSp3AsmConvRxSU")
    {
        kernel(N,
               C,
               H,
               W,
               K,
               n_groups,
               flags,
               reserved,
               tensors.in(),
               tensors.w,
               tensors.out(),
               reserved_ptr,
               R,
               S,
               pad_H,
               pad_W,
               out_H,
               out_W);
    }
    else if(kernel.GetName() == "miopenSp3AsmConvRxSf3x2")
    {
        flags += L_F_NKC_STRIDES;
        /// \todo Consider using BufferInfo to compute strides
        constexpr int SIZEOF_DATA = 4;
        int d_C_stride            = H * W * SIZEOF_DATA;
        int d_N_stride            = C * d_C_stride;
        int f_C_stride            = R * S * SIZEOF_DATA * (is_forward ? 1 : K);
        int f_K_stride            = R * S * SIZEOF_DATA * (is_forward ? C : 1);
        int o_K_stride            = out_H * out_W * SIZEOF_DATA;
        int o_N_stride            = K * o_K_stride;
        MIOPEN_LOG_I2("...flags=" << flags << " d_N_stride=" << d_N_stride << " d_C_stride="
                                  << d_C_stride
                                  << " f_K_stride="
                                  << f_K_stride
                                  << " f_C_stride="
                                  << f_C_stride
                                  << " o_N_stride="
                                  << o_N_stride
                                  << " o_K_stride="
                                  << o_K_stride);
        kernel(N,
               C,
               H,
               W,
               K,
               n_groups,
               flags,
               reserved,
               tensors.in(),
               tensors.w,
               tensors.out(),
               reserved_ptr,
               R,
               S,
               pad_H,
               pad_W,
               out_H,
               out_W,
               reserved_ptr,
               reserved,
               d_N_stride,
               d_C_stride,
               f_K_stride,
               f_C_stride,
               o_N_stride,
               o_K_stride);
    }
    else if(kernel.GetName().rfind("miopenSp3AsmConv_group_20_5_23_M", 0) == 0)
    { // ConvBinWinogradRxSf2x3
        flags |= L_F_NKC_STRIDES + L_F_GROUP_STRIDES;
        auto group_cnt = ctx.group_counts;
        C              = C / group_cnt;
        K              = K / group_cnt;
        // cppcheck-suppress unreadVariable
        BuffInfo d_buf(GetGroupConvLayout(GetMemLayout_t(ctx.in_layout), true),
                       N,
                       C,
                       H,
                       W,
                       1,
                       group_cnt,
                       GetTypeSize(ctx.in_data_type)),
            // cppcheck-suppress unreadVariable
            o_buf(GetGroupConvLayout(GetMemLayout_t(ctx.out_layout), true),
                  N,
                  K,
                  out_H,
                  out_W,
                  1,
                  group_cnt,
                  GetTypeSize(ctx.out_data_type)),
            // cppcheck-suppress unreadVariable
            f_buf(GetGroupConvLayout(is_forward ? (MemLayout_t::NCHW)
                                                : GetSwappedNCLayout(MemLayout_t::NCHW),
                                     false),
                  K,
                  C,
                  R,
                  S,
                  1,
                  group_cnt,
                  GetTypeSize(ctx.weights_data_type));

        if(GetKernelLocalWorkDim(kernel, 0) != 0)
            n_groups = solver::ConvBinWinogradRxSf2x3::GetNGroups(
                ctx.group_counts,
                GetKernelGlobalWorkDim(kernel, 0) / GetKernelLocalWorkDim(kernel, 0));
        else
            n_groups = solver::ConvBinWinogradRxSf2x3::GetNGroups(
                ctx.group_counts,
                GetKernelGlobalWorkDim(kernel, 0) / 512); // For OCL runtime. Issue #1724

        // clang-format off
        MIOPEN_LOG_I2(" N=" << N << " G=" << group_cnt << " C=" << C << " H=" << H << " W=" << W << " K=" << K
            << " n_groups=" << n_groups << " flags=" << flags << " R=" << R << " S=" << S
            << " pad_H=" << pad_H << " pad_W=" << pad_W << " out_H=" << out_H << " out_W=" << out_W
            << " d_buf.byte_stride.nk=" << d_buf.byte_stride.nk << " d_buf.byte_stride.c=" << d_buf.byte_stride.c
            << " d_buf.byte_stride.h=" << d_buf.byte_stride.h << " d_buf.byte_stride.w=" << d_buf.byte_stride.w
            << " f_buf.byte_stride.nk=" << f_buf.byte_stride.nk << " f_buf.byte_stride.c=" << f_buf.byte_stride.c
            << " f_buf.byte_stride.h=" << f_buf.byte_stride.h << " f_buf.byte_stride.w=" << f_buf.byte_stride.w
            << " o_buf.byte_stride.nk=" << o_buf.byte_stride.nk << " o_buf.byte_stride.c=" << o_buf.byte_stride.c
            << " o_buf.byte_stride.h="  << o_buf.byte_stride.h <<  " o_buf.byte_stride.w=" << o_buf.byte_stride.w
            << " d_buf.byte_stride.g=" << d_buf.byte_stride.g  << " o_buf.byte_stride.g="  << o_buf.byte_stride.g
            << " f_buf.byte_stride.g=" << f_buf.byte_stride.g); // clang-format on

        kernel(N,
               C,
               H,
               W,
               K,
               n_groups,
               flags,
               reserved,
               tensors.in(),
               tensors.w,
               tensors.out(),
               reserved_ptr, // Unused return_addr.
               R,
               S,
               pad_H, // Like Fwd wino.
               pad_W,
               out_H,
               out_W,
               reserved_ptr, // Unused bias_addr.
               reserved,     // Unused relu_alpha.
               d_buf.byte_stride.nk,
               d_buf.byte_stride.c,
               d_buf.byte_stride.h,
               d_buf.byte_stride.w,
               f_buf.byte_stride.nk,
               f_buf.byte_stride.c,
               f_buf.byte_stride.h,
               f_buf.byte_stride.w,
               o_buf.byte_stride.nk,
               o_buf.byte_stride.c,
               o_buf.byte_stride.h,
               o_buf.byte_stride.w,
               group_cnt,
               d_buf.byte_stride.g,
               f_buf.byte_stride.g,
               o_buf.byte_stride.g);
    }
    else
    {
        kernel(N,
               C,
               H,
               W,
               K,
               n_groups,
               flags,
               reserved,
               tensors.in(),
               tensors.w,
               tensors.out(),
               reserved_ptr);
    }
}

void ConvolutionDescriptor::ConvFwdGemm(Handle& handle,
                                        const ConvFwdTensors& tensors,
                                        Data_t workSpace,
                                        std::size_t workSpaceSize) const
{
#if MIOPEN_USE_GEMM
    if(miopen::IsDisabled(MIOPEN_DEBUG_CONV_GEMM{}))
    {
        MIOPEN_THROW("GEMM convolution is disabled");
    }
    if(IsAnyBufferBF16(tensors.xDesc, tensors.yDesc, tensors.wDesc) && !IsUseRocBlas)
    {
        MIOPEN_THROW("GEMM convolution is unsupported");
    }

    std::size_t in_n, in_c;
    std::tie(in_n, in_c) = tie_pick<0, 1>()(tensors.xDesc.GetLengths());

    std::size_t wei_k = tensors.wDesc.GetLengths()[0];

    std::size_t spatial_dim = GetSpatialDimension();

    auto in_spatial  = boost::adaptors::slice(tensors.xDesc.GetLengths(), 2, 2 + spatial_dim);
    auto wei_spatial = boost::adaptors::slice(tensors.wDesc.GetLengths(), 2, 2 + spatial_dim);
    auto out_spatial = boost::adaptors::slice(tensors.yDesc.GetLengths(), 2, 2 + spatial_dim);

    // Use transpose path for 1x1, stride=2
    if(GetSpatialDimension() == 2 && miopen::all_of(wei_spatial, [](auto v) { return v == 1; }) &&
       miopen::all_of(GetConvPads(), [](auto v) { return v == 0; }) &&
       miopen::all_of(GetConvStrides(), [](auto v) { return v == 2; }))
    {
        if(group_count > 1)
        {
            MIOPEN_LOG_FUNCTION("groupconv, 1x1 u2xv2");
        }
        else
        {
            MIOPEN_LOG_FUNCTION("convolution, 1x1 u2xv2");
        }

        assert(workSpace != nullptr &&
               workSpaceSize >= ForwardGetWorkSpaceSizeGEMMTranspose(tensors.xDesc, tensors.yDesc));

        float t1 = 0;
        transpose_NCHW2CNHW(handle,
                            in_n,
                            in_c,
                            in_spatial[0],
                            in_spatial[1],
                            out_spatial[0],
                            out_spatial[1],
                            tensors.x,
                            workSpace,
                            0,
                            0,
                            GetConvStrides()[0],
                            GetConvStrides()[1],
                            tensors.xDesc.GetType());
        if(handle.IsProfilingEnabled())
            t1 = handle.GetKernelTime();

        std::size_t out_spatial_size = std::accumulate(
            out_spatial.begin(), out_spatial.end(), std::size_t(1), std::multiplies<std::size_t>());

        std::size_t x_t_size = in_n * in_c * out_spatial_size;

        std::size_t wksp_offset = 0;
        if(tensors.wDesc.GetType() == miopenInt8)
        {
            wksp_offset = x_t_size;

            transpose_packed_MN2NM(handle,
                                   in_c,
                                   static_cast<int>(in_n * out_spatial_size),
                                   0,
                                   wksp_offset,
                                   workSpace,
                                   workSpace,
                                   tensors.xDesc.GetType());
            if(handle.IsProfilingEnabled())
                t1 += handle.GetKernelTime();

            x_t_size *= 2;
        }

        if(tensors.wDesc.GetType() == miopenInt8 || tensors.wDesc.GetType() == miopenInt8x4)
        {
            const auto xts = GetTypeSize(tensors.xDesc.GetType());
            if(xts > 0)
            {
                const auto yts_div_xts = GetTypeSize(tensors.yDesc.GetType()) / xts;
                if(yts_div_xts > 0)
                    x_t_size /= yts_div_xts;
            }
        }

        if(group_count > 1)
        {
            GemmDescriptor gemm_desc = CreateGemmDescriptorGroupConvCNHWFwd(
                tensors.wDesc, tensors.xDesc, tensors.yDesc, group_count);

            CallGemmStridedBatched(
                handle, gemm_desc, tensors.w, 0, workSpace, 0, workSpace, x_t_size, nullptr, false);
        }
        else
        {
            // tensors.y = CNHW2NCHW(tensors.w * NCHW2CNHW(tensors.x))
            GemmDescriptor gemm_desc =
                CreateGemmDescriptorConvCNHWFwd(tensors.wDesc, tensors.xDesc, tensors.yDesc);

            // tensors.y = CNHW2NCHW(tensors.w * NCHW2CNHW(tensors.x))
            CallGemm(handle,
                     gemm_desc,
                     tensors.w,
                     0,
                     workSpace,
                     wksp_offset,
                     workSpace,
                     x_t_size,
                     nullptr,
                     false);
        }
        if(handle.IsProfilingEnabled())
            t1 += handle.GetKernelTime();

        transpose_CNHW2NCHW(handle,
                            in_n,
                            wei_k,
                            out_spatial[0],
                            out_spatial[1],
                            out_spatial[0],
                            out_spatial[1],
                            workSpace,
                            tensors.y,
                            x_t_size,
                            0,
                            1,
                            1,
                            tensors.yDesc.GetType());
        if(handle.IsProfilingEnabled())
            t1 += handle.GetKernelTime();

        if((tensors.wDesc.GetType() == miopenInt8 || tensors.wDesc.GetType() == miopenInt8x4) &&
           tensors.yDesc.GetType() != miopenInt32)
        {
            TensorDescriptor ygemmDesc(
                miopenInt32, tensors.yDesc.GetLengths(), tensors.yDesc.GetStrides());

            CastTensor(handle, &lowp_quant, ygemmDesc, tensors.y, tensors.yDesc, tensors.y, 0, 0);
            if(handle.IsProfilingEnabled())
                t1 += handle.GetKernelTime();
        }

        if(handle.IsProfilingEnabled())
        {
            handle.ResetKernelTime();
            handle.AccumKernelTime(t1);
        }
    }
    else if(miopen::all_of(wei_spatial, [](auto v) { return v == 1; }) &&
            miopen::all_of(GetConvPads(), [](auto v) { return v == 0; }) &&
            miopen::all_of(GetConvStrides(), [](auto v) { return v == 1; }))
    {
        if(group_count > 1)
        {
            MIOPEN_LOG_FUNCTION("groupconv, 1x1");

            GemmDescriptor gemm_desc = CreateGemmDescriptorGroupConvFwd(
                tensors.wDesc, tensors.xDesc, tensors.yDesc, group_count);
            float time_0 = 0;

            std::size_t out_spatial_size = std::accumulate(out_spatial.begin(),
                                                           out_spatial.end(),
                                                           std::size_t(1),
                                                           std::multiplies<std::size_t>());

            std::size_t in_spatial_size = std::accumulate(in_spatial.begin(),
                                                          in_spatial.end(),
                                                          std::size_t(1),
                                                          std::multiplies<std::size_t>());

            for(std::size_t i = 0; i < in_n; i++)
            {
                std::size_t out_offset = i * wei_k * out_spatial_size;

                std::size_t in_offset = i * in_c * in_spatial_size;

                CallGemmStridedBatched(handle,
                                       gemm_desc,
                                       tensors.w,
                                       0,
                                       tensors.x,
                                       in_offset,
                                       tensors.y,
                                       out_offset,
                                       nullptr,
                                       false);
                if(handle.IsProfilingEnabled())
                {
                    if(i == in_n - 1)
                        handle.AccumKernelTime(time_0);
                    time_0 += handle.GetKernelTime();
                }
            }
        }
        else
        {
            MIOPEN_LOG_FUNCTION("convolution, 1x1");
            float time_0 = 0;
            float t1     = 0;

            if(tensors.wDesc.GetType() == miopenInt8)
            {
                GemmDescriptor gemm_desc =
                    CreateGemmDescriptorConvFwd(tensors.wDesc, tensors.xDesc, tensors.yDesc);

                std::size_t out_spatial_size = std::accumulate(out_spatial.begin(),
                                                               out_spatial.end(),
                                                               std::size_t(1),
                                                               std::multiplies<std::size_t>());

                std::size_t in_spatial_size = std::accumulate(in_spatial.begin(),
                                                              in_spatial.end(),
                                                              std::size_t(1),
                                                              std::multiplies<std::size_t>());

                for(std::size_t i = 0; i < in_n; i++)
                {
                    std::size_t out_offset = i * wei_k * out_spatial_size;

                    std::size_t in_offset = i * in_c * in_spatial_size;

                    transpose_packed_MN2NM(handle,
                                           in_c,
                                           in_spatial_size,
                                           in_offset,
                                           0,
                                           tensors.x,
                                           workSpace,
                                           tensors.xDesc.GetType());
                    if(handle.IsProfilingEnabled())
                        t1 += handle.GetKernelTime();

                    CallGemm(handle,
                             gemm_desc,
                             tensors.w,
                             0,
                             workSpace,
                             0,
                             tensors.y,
                             out_offset,
                             nullptr,
                             false);
                    if(handle.IsProfilingEnabled())
                        time_0 += handle.GetKernelTime();
                }
            }
            else
            {
                // tensors.y = tensors.w * tensors.x
                GemmDescriptor gemm_desc = CreateGemmStridedBatchedDescriptorConv1x1Fwd(
                    tensors.wDesc, tensors.xDesc, tensors.yDesc);

                // tensors.y = tensors.w * tensors.x
                CallGemmStridedBatched(
                    handle, gemm_desc, tensors.w, 0, tensors.x, 0, tensors.y, 0, nullptr, false);
                if(handle.IsProfilingEnabled())
                    time_0 += handle.GetKernelTime();
            }

            if((tensors.wDesc.GetType() == miopenInt8 || tensors.wDesc.GetType() == miopenInt8x4) &&
               tensors.yDesc.GetType() != miopenInt32)
            {
                TensorDescriptor ygemmDesc(
                    miopenInt32, tensors.yDesc.GetLengths(), tensors.yDesc.GetStrides());

                CastTensor(
                    handle, &lowp_quant, ygemmDesc, tensors.y, tensors.yDesc, tensors.y, 0, 0);
                if(handle.IsProfilingEnabled())
                    handle.AccumKernelTime(t1 + time_0);
            }
        }
    }
    // if not 1x1
    else
    {
        if(group_count > 1)
        {
            MIOPEN_LOG_FUNCTION("groupconv, non 1x1");
        }
        else
        {
            MIOPEN_LOG_FUNCTION("convolution, non 1x1");
        }
        assert(workSpace != nullptr &&
               workSpaceSize >=
                   (ForwardGetWorkSpaceSizeGEMM(tensors.wDesc, tensors.yDesc) * group_count));

        // tensors.y = tensors.w * Im2Col(tensors.x)
        GemmDescriptor gemm_desc{};
        if(group_count > 1)
            gemm_desc = CreateGemmDescriptorGroupConvFwd(
                tensors.wDesc, tensors.xDesc, tensors.yDesc, group_count);
        else
            gemm_desc = CreateGemmDescriptorConvFwd(tensors.wDesc, tensors.xDesc, tensors.yDesc);

        std::size_t out_spatial_size = std::accumulate(
            out_spatial.begin(), out_spatial.end(), std::size_t(1), std::multiplies<std::size_t>());

        std::size_t in_spatial_size = std::accumulate(
            in_spatial.begin(), in_spatial.end(), std::size_t(1), std::multiplies<std::size_t>());

        float time_0 = 0;
        float t1     = 0;
        for(std::size_t i = 0; i < in_n; i++)
        {
            std::size_t out_offset = i * wei_k * out_spatial_size;

            std::size_t in_offset = i * in_c * in_spatial_size;

            Im2ColGPU(handle,
                      GetSpatialDimension(),
                      tensors.x,
                      in_offset,
                      in_c,
                      in_spatial,
                      wei_spatial,
                      out_spatial,
                      GetConvPads(),
                      GetConvStrides(),
                      GetConvDilations(),
                      workSpace,
                      tensors.xDesc.GetType());

            if(handle.IsProfilingEnabled())
                t1 = handle.GetKernelTime();

            std::size_t wksp_offset = 0;
            if(tensors.wDesc.GetType() == miopenInt8)
            {
                std::size_t wei_spatial_size = std::accumulate(wei_spatial.begin(),
                                                               wei_spatial.end(),
                                                               std::size_t(1),
                                                               std::multiplies<std::size_t>());

                wksp_offset = in_c * wei_spatial_size * out_spatial_size;

                transpose_packed_MN2NM(handle,
                                       static_cast<int>(in_c * wei_spatial_size),
                                       out_spatial_size,
                                       0,
                                       wksp_offset,
                                       workSpace,
                                       workSpace,
                                       tensors.xDesc.GetType());

                if(handle.IsProfilingEnabled())
                    t1 += handle.GetKernelTime();
            }

            // tensors.y = tensors.w * Im2Col(tensors.x)
            if(group_count > 1)
                CallGemmStridedBatched(handle,
                                       gemm_desc,
                                       tensors.w,
                                       0,
                                       workSpace,
                                       0,
                                       tensors.y,
                                       out_offset,
                                       nullptr,
                                       false);
            else
                CallGemm(handle,
                         gemm_desc,
                         tensors.w,
                         0,
                         workSpace,
                         wksp_offset,
                         tensors.y,
                         out_offset,
                         nullptr,
                         false,
                         (tensors.wDesc.GetType() == miopenInt8 ||
                          tensors.wDesc.GetType() == miopenInt8x4)
                             ? GemmBackend_t::rocblas
                             : GemmBackend_t::miopengemm);

            // Update times for both the kernels
            if(handle.IsProfilingEnabled())
            {
                if(i == in_n - 1)
                {
                    handle.AccumKernelTime(t1 + time_0);
                    time_0 = handle.GetKernelTime();
                }
                else
                {
                    handle.AccumKernelTime(t1);
                    time_0 += handle.GetKernelTime();
                }
            }
        }

        if((tensors.wDesc.GetType() == miopenInt8 || tensors.wDesc.GetType() == miopenInt8x4) &&
           tensors.yDesc.GetType() != miopenInt32)
        {
            TensorDescriptor ygemmDesc(
                miopenInt32, tensors.yDesc.GetLengths(), tensors.yDesc.GetStrides());

            CastTensor(handle, &lowp_quant, ygemmDesc, tensors.y, tensors.yDesc, tensors.y, 0, 0);
            if(handle.IsProfilingEnabled())
                handle.AccumKernelTime(time_0);
        }
    }
#ifdef NDEBUG
    (void)workSpaceSize;
#endif
#else
    (void)handle;
    (void)tensors;
    (void)workSpace;
    (void)workSpaceSize;
    MIOPEN_THROW("GEMM is not supported");
#endif
}

void ConvolutionDescriptor::ConvFwdFFT(Handle& handle,
                                       const ConvFwdTensors& tensors,
                                       Data_t workSpace,
                                       std::size_t workSpaceSize) const
{
    if(group_count > 1)
        MIOPEN_THROW("FFT is not supported for group conv");

    assert(workSpaceSize >=
           ForwardGetWorkSpaceSizeFFT(tensors.wDesc, tensors.xDesc, tensors.yDesc));

    if(workSpace == nullptr || workSpaceSize == 0)
        MIOPEN_THROW("Error running FFT: none workspace");

    bool timed  = handle.IsProfilingEnabled();
    float timev = ExecuteFwdFFTKernel(handle,
                                      tensors.xDesc,
                                      tensors.x,
                                      tensors.wDesc,
                                      tensors.w,
                                      tensors.yDesc,
                                      tensors.y,
                                      workSpace,
                                      workSpaceSize,
                                      timed);
    if(timed)
    {
        handle.ResetKernelTime();
        handle.AccumKernelTime(timev);
    }
}

template <class TKernels>
void ConvFwdSCGemm(const ConvolutionContext& ctx,
                   Handle& handle,
                   const ConvFwdTensors& tensors,
                   Data_t workSpace,
                   std::size_t workSpaceSize,
                   const TKernels& kernels)
{
#if MIOPEN_USE_SCGEMM
    if(miopen::IsDisabled(MIOPEN_DEBUG_CONV_SCGEMM{}))
    {
        MIOPEN_THROW("Static Compiled GEMM is disabled");
    }

    if(kernels.empty() /*|| scgParams.params == nullptr*/)
        MIOPEN_THROW(
            "Error running Static Compiled GEMM convolution. Was Find() executed previously?");

    auto ks = std::vector<KernelInvoke>{kernels.begin(), kernels.end()};

    float elapsed = 0;

    elapsed = CallSCGemm(handle, ctx, tensors.x, tensors.y, tensors.w, nullptr, workSpace, ks);

    if(handle.IsProfilingEnabled())
    {
        MIOPEN_LOG_I2("CallSCGemm elapsed time = " << elapsed << " ms");
        handle.ResetKernelTime();
        handle.AccumKernelTime(elapsed);
    }
    std::ignore = workSpaceSize;
#else
    std::ignore = ctx;
    std::ignore = handle;
    std::ignore = tensors;
    std::ignore = workSpace;
    std::ignore = workSpaceSize;
    std::ignore = kernels;
    MIOPEN_THROW("Static Compiled GEMM is not supported");
#endif
}

std::size_t ConvolutionDescriptor::GetFwdSolutionCountFallback(const TensorDescriptor& wDesc,
                                                               const TensorDescriptor& xDesc,
                                                               const TensorDescriptor& yDesc) const
{
    // This is needed on fallback path only.
    // Regular (find-db) path have been verified during Find().
    ValidateGroupCount(xDesc, wDesc, *this);

    if(IsGemmApplicableFwd(wDesc, xDesc, yDesc))
    {
        MIOPEN_LOG_I("Fallback path, GEMM");
        return 1;
    }
    MIOPEN_LOG_I("Fallback path, GEMM disabled");
    /// When count=0 the reason could be:
    /// * (1) Convolution is not implemented in the library at all, so Find() would fail as
    ///   well. This is case when rc = miopenStatusNotImplemented is correct.
    /// * (2) Variant of the above: Convolution is implemented, but implementation is disabled,
    ///   for example, rocBLAS is not installed or some convolutions are disabled by the
    ///   environment setting.
    /// * (3) There is none relevant record in the find-db and fallback path was unable to
    ///   choose suitable solution.
    ///
    /// We can't distinguish these three cases.
    /// Let's do like Find() does:
    MIOPEN_THROW(miopenStatusNotImplemented,
                 "Requested convolution is not supported or immedate mode fallback has failed.");
}

std::size_t ConvolutionDescriptor::GetBwdSolutionCountFallback(const TensorDescriptor& dyDesc,
                                                               const TensorDescriptor& wDesc,
                                                               const TensorDescriptor& dxDesc) const
{
    ValidateGroupCount(dxDesc, wDesc, *this); // See comment in Forward method.

    if(IsGemmApplicableBwd(dyDesc, wDesc, dxDesc))
    {
        MIOPEN_LOG_I("Fallback path, GEMM");
        return 1;
    }
    MIOPEN_LOG_I("Fallback path, GEMM disabled");
    // See comment in Forward method.
    MIOPEN_THROW(miopenStatusNotImplemented,
                 "Requested convolution is not supported or immedate mode fallback has failed.");
}

bool ConvolutionDescriptor::IsGemmApplicableWrw(const TensorDescriptor& dyDesc,
                                                const TensorDescriptor& xDesc,
                                                const TensorDescriptor& dwDesc) const
{
#if MIOPEN_USE_GEMM
    if(!miopen::IsDisabled(MIOPEN_DEBUG_CONV_GEMM{}) &&
       !(IsAnyBufferBF16(xDesc, dyDesc, dwDesc) && !IsUseRocBlas))
    {
        const std::size_t spatial_dim = GetSpatialDimension();
        const auto wei_spatial = boost::adaptors::slice(dwDesc.GetLengths(), 2, 2 + spatial_dim);

        // if not 1x1
        if((miopen::any_of(wei_spatial, [](auto v) { return v != 1; }) ||
            miopen::any_of(GetConvPads(), [](auto v) { return v != 0; }) ||
            miopen::any_of(GetConvStrides(), [](auto v) { return v != 1; })))
            return true;

        if(miopen::any_of(wei_spatial, [](auto v) { return v == 1; }) &&
           miopen::any_of(GetConvPads(), [](auto v) { return v == 0; }) &&
           miopen::any_of(GetConvStrides(), [](auto v) { return v == 1; }))
            return true;

        return false;
    }
#else
    std::ignore = dyDesc;
    std::ignore = xDesc;
    std::ignore = dwDesc;
#endif
    return false;
}

bool ConvolutionDescriptor::IsGemmApplicableFwd(const TensorDescriptor& wDesc,
                                                const TensorDescriptor& xDesc,
                                                const TensorDescriptor& yDesc) const
{
#if MIOPEN_USE_GEMM
    return !miopen::IsDisabled(MIOPEN_DEBUG_CONV_GEMM{}) &&
           !(IsAnyBufferBF16(xDesc, yDesc, wDesc) && !IsUseRocBlas);
#else
    std::ignore = wDesc;
    std::ignore = xDesc;
    std::ignore = yDesc;
    return false;
#endif
}

bool ConvolutionDescriptor::IsGemmApplicableBwd(const TensorDescriptor& dyDesc,
                                                const TensorDescriptor& wDesc,
                                                const TensorDescriptor& dxDesc) const
{
#if MIOPEN_USE_GEMM
    return !miopen::IsDisabled(MIOPEN_DEBUG_CONV_GEMM{}) &&
           !(IsAnyBufferBF16(dxDesc, dyDesc, wDesc) && !IsUseRocBlas);
#else
    std::ignore = dyDesc;
    std::ignore = wDesc;
    std::ignore = dxDesc;
    return false;
#endif
}

std::size_t ConvolutionDescriptor::GetWrwSolutionCountFallback(const TensorDescriptor& dyDesc,
                                                               const TensorDescriptor& xDesc,
                                                               const TensorDescriptor& dwDesc) const
{
    ValidateGroupCount(xDesc, dwDesc, *this); // See comment in Forward method.

    if(IsGemmApplicableWrw(xDesc, dyDesc, dwDesc))
    {
        MIOPEN_LOG_I("Fallback path, GEMM");
        return 1;
    }
    MIOPEN_LOG_I("Fallback path, GEMM disabled");
    // See comment in Forward method.
    MIOPEN_THROW(miopenStatusNotImplemented,
                 "Requested convolution is not supported or immedate mode fallback has failed.");
}

std::size_t GetSolutionCount(Handle& handle, const ProblemDescription& problem)
{
    const FindDbRecord fdb_record{handle, problem};
    if(fdb_record.empty())
        return 0;
    return std::distance(fdb_record.begin(), fdb_record.end());
}

std::size_t ConvolutionDescriptor::GetForwardSolutionCount(Handle& handle,
                                                           const TensorDescriptor& wDesc,
                                                           const TensorDescriptor& xDesc,
                                                           const TensorDescriptor& yDesc) const
{
    MIOPEN_LOG_I("");
    const auto problem = ProblemDescription{xDesc, wDesc, yDesc, *this, 1};
    const auto n       = GetSolutionCount(handle, problem);
    if(n > 0)
        return n;
    return GetFwdSolutionCountFallback(wDesc, xDesc, yDesc);
}

static inline bool IsAlgorithmDisabled(const miopenConvAlgorithm_t algo)
{
    switch(algo)
    { // clang-format off
    case miopenConvolutionAlgoGEMM:
        return miopen::IsDisabled(MIOPEN_DEBUG_CONV_GEMM{}) || !MIOPEN_USE_GEMM;
    case miopenConvolutionAlgoDirect:
        return miopen::IsDisabled(MIOPEN_DEBUG_CONV_DIRECT{});
    case miopenConvolutionAlgoFFT:
        return miopen::IsDisabled(MIOPEN_DEBUG_CONV_FFT{});
    case miopenConvolutionAlgoWinograd:
        return miopen::IsDisabled(MIOPEN_DEBUG_CONV_WINOGRAD{});
    case miopenConvolutionAlgoImplicitGEMM:
        return miopen::IsDisabled(MIOPEN_DEBUG_CONV_IMPLICIT_GEMM{});
    case miopenConvolutionAlgoStaticCompiledGEMM:
        return miopen::IsDisabled(MIOPEN_DEBUG_CONV_SCGEMM{}) || !MIOPEN_USE_SCGEMM;
    default: // Disable future algos by default to enforce explicit handling:
        return true;
    } // clang-format on
}

void GetSolutions(Handle& handle,
                  const ProblemDescription& problem,
                  const size_t maxSolutionCount,
                  size_t* solutionCount,
                  miopenConvSolution_t* solutions,
                  std::function<int(const std::string&)>&& algoResolver)
{
    const FindDbRecord fdb_record{handle, problem};

    if(fdb_record.empty())
    {
        *solutionCount = 0;
        return;
    }

    // Read all what we have, then sort and write out up to max asked.
    // Fallback path currently returns only one solution, so no need to sort there.
    struct SortWrapper : miopenConvSolution_t // For emplace and sort.
    {
        SortWrapper(const float& t,
                    const size_t& ws,
                    const uint64_t& id,
                    const miopenConvAlgorithm_t& algo)
            : miopenConvSolution_t{t, ws, id, algo}
        {
        }
        bool operator<(const SortWrapper& other) const { return (time < other.time); }
    };
    std::vector<SortWrapper> interim;
    interim.reserve(maxSolutionCount); // For speed. In most cases we have less entries than asked.

    // Individual Solvers can be enabled/disabled by environment settings.
    // Applicability is also affected by presence of external tools (e.g. assembler)
    // ROCm version, specific features of GPU (like xnack) etc.
    // All the above can be found by calling IsApplicable().
    // We need fully initialized context for this, see below.
    auto ctx = ConvolutionContext{problem};
    ctx.SetStream(&handle);
    ctx.DetectRocm();

    for(const auto& pair : fdb_record)
    {
        const auto algo = static_cast<miopenConvAlgorithm_t>(algoResolver(pair.first));
        if(IsAlgorithmDisabled(algo))
            continue;

        const auto solver_id = solver::Id{pair.second.solver_id};
        // Wrong IDs can't be used to call IsApplicable(), so let's
        // ignore obsolete or invalid IDs read from find-db first.
        if(!solver_id.IsValid())
        {
            // Do not disturb users with warnings unless detailed log is enabled.
            MIOPEN_LOG_I("[Warning] incorrect solver_id: " << pair.second.solver_id);
            continue;
        }
        // gemm and fft are always applicable.
        // These can be disabled/enabled at algorithm level.
        if(!(solver_id == solver::Id::gemm() || solver_id == solver::Id::fft()))
            if(!solver_id.GetSolver().IsApplicable(ctx))
                continue;

        interim.emplace_back(pair.second.time, pair.second.workspace, solver_id.Value(), algo);
    }
    std::sort(begin(interim), end(interim));

    auto i = std::size_t{0};
    for(const auto& entry : interim)
    {
        if(i >= maxSolutionCount)
            break;
        solutions[i] = entry;
        ++i;
    }
    *solutionCount = i;
}

void ConvolutionDescriptor::GetForwardSolutionsFallback(Handle& handle,
                                                        const TensorDescriptor& wDesc,
                                                        const TensorDescriptor& xDesc,
                                                        const TensorDescriptor& yDesc,
                                                        const size_t maxSolutionCount,
                                                        size_t* const solutionCount,
                                                        miopenConvSolution_t* const solutions) const
{
    // This check is needed on fallback path only.
    // Regular (find-db) path have been verified during Find().
    ValidateGroupCount(xDesc, wDesc, *this);
    auto i = std::size_t{0};

    if(IsGemmApplicableFwd(wDesc, xDesc, yDesc))
    {
        MIOPEN_LOG_I("Fallback path, GEMM");
        if(i < maxSolutionCount)
        {
            solutions[i].algorithm = miopenConvolutionAlgoGEMM;
            solutions[i].time      = -1.0; /// \todo Evaluate time.
            solutions[i].workspace_size =
                ForwardGetValidWorkSpaceSizeGemm(handle, wDesc, xDesc, yDesc);
            solutions[i].solution_id = solver::Id::gemm().Value();
            ++i;
        }
    }
    else
        MIOPEN_LOG_I("Fallback path, GEMM disabled");

    *solutionCount = i;
}

void ConvolutionDescriptor::GetBwdSolutionsFallback(Handle& /*handle*/,
                                                    const TensorDescriptor& dyDesc,
                                                    const TensorDescriptor& wDesc,
                                                    const TensorDescriptor& dxDesc,
                                                    const size_t maxSolutionCount,
                                                    size_t* const solutionCount,
                                                    miopenConvSolution_t* const solutions) const
{
    ValidateGroupCount(dxDesc, wDesc, *this);
    auto i = std::size_t{0};

    if(IsGemmApplicableBwd(dyDesc, wDesc, dxDesc))
    {
        MIOPEN_LOG_I("Fallback path, GEMM");
        if(i < maxSolutionCount)
        {
            solutions[i].algorithm      = miopenConvolutionAlgoGEMM;
            solutions[i].time           = -1.0; /// \todo Evaluate time.
            solutions[i].workspace_size = BackwardGetValidWorkSpaceSizeGemm(dyDesc, wDesc, dxDesc);
            solutions[i].solution_id    = solver::Id::gemm().Value();
            ++i;
        }
    }
    else
        MIOPEN_LOG_I("Fallback path, GEMM disabled");

    *solutionCount = i;
}

void ConvolutionDescriptor::GetWrwSolutionsFallback(Handle& /*handle*/,
                                                    const TensorDescriptor& dyDesc,
                                                    const TensorDescriptor& xDesc,
                                                    const TensorDescriptor& dwDesc,
                                                    const size_t maxSolutionCount,
                                                    size_t* const solutionCount,
                                                    miopenConvSolution_t* const solutions) const
{
    ValidateGroupCount(xDesc, dwDesc, *this);
    auto i = std::size_t{0};

    if(IsGemmApplicableWrw(dyDesc, xDesc, dwDesc))
    {
        MIOPEN_LOG_I("Fallback path, GEMM");
        if(i < maxSolutionCount)
        {
            solutions[i].algorithm      = miopenConvolutionAlgoGEMM;
            solutions[i].time           = -1.0; /// \todo Evaluate time.
            solutions[i].workspace_size = WrwGetValidWorkSpaceSizeGemm(dyDesc, xDesc, dwDesc);
            solutions[i].solution_id    = solver::Id::gemm().Value();
            ++i;
        }
    }
    else
        MIOPEN_LOG_I("Fallback path, GEMM disabled");

    *solutionCount = i;
}

void ConvolutionDescriptor::GetForwardSolutions(Handle& handle,
                                                const TensorDescriptor& wDesc,
                                                const TensorDescriptor& xDesc,
                                                const TensorDescriptor& yDesc,
                                                const size_t maxSolutionCount,
                                                size_t* const solutionCount,
                                                miopenConvSolution_t* const solutions) const
{
    MIOPEN_LOG_I("");
    if(solutionCount == nullptr)
        MIOPEN_THROW(miopenStatusBadParm, "solutionCount cannot be nullptr");
    if(solutions == nullptr)
        MIOPEN_THROW(miopenStatusBadParm, "solutions cannot be nullptr");

    const auto problem = ProblemDescription{xDesc, wDesc, yDesc, *this, 1};
    GetSolutions(
        handle, problem, maxSolutionCount, solutionCount, solutions, StringToConvolutionFwdAlgo);

    if(*solutionCount == 0)
        GetForwardSolutionsFallback(
            handle, wDesc, xDesc, yDesc, maxSolutionCount, solutionCount, solutions);
}

std::size_t
ConvolutionDescriptor::GetFwdSolutionWorkspaceSizeFallback(Handle& handle,
                                                           const TensorDescriptor& wDesc,
                                                           const TensorDescriptor& xDesc,
                                                           const TensorDescriptor& yDesc,
                                                           solver::Id solver_id) const
{
    ValidateGroupCount(xDesc, wDesc, *this);
    if(solver_id == solver::Id::gemm() && IsGemmApplicableFwd(wDesc, xDesc, yDesc))
    {
        MIOPEN_LOG_I("Fallback path, GEMM");
        return ForwardGetValidWorkSpaceSizeGemm(handle, wDesc, xDesc, yDesc);
    }
    MIOPEN_THROW(miopenStatusNotImplemented);
}

std::size_t
ConvolutionDescriptor::BackwardGetValidWorkSpaceSizeGemm(const TensorDescriptor& dyDesc,
                                                         const TensorDescriptor& wDesc,
                                                         const TensorDescriptor& dxDesc) const
{
    const auto wei_spatial =
        boost::adaptors::slice(wDesc.GetLengths(), 2, 2 + GetSpatialDimension());

    if(GetSpatialDimension() == 2 && miopen::all_of(wei_spatial, [](auto v) { return v == 1; }) &&
       miopen::all_of(GetConvPads(), [](auto v) { return v == 0; }) &&
       miopen::all_of(GetConvStrides(), [](auto v) { return v == 2; }))
        return BackwardDataGetWorkSpaceSizeGEMMTranspose(dyDesc, dxDesc);

    if(miopen::all_of(wei_spatial, [](auto v) { return v == 1; }) &&
       miopen::all_of(GetConvPads(), [](auto v) { return v == 0; }) &&
       miopen::all_of(GetConvStrides(), [](auto v) { return v == 1; }))
        return 0;

    return BackwardDataGetWorkSpaceSizeGEMM(wDesc, dyDesc) * group_count;
}

std::size_t
ConvolutionDescriptor::GetBwdSolutionWorkspaceSizeFallback(const TensorDescriptor& dyDesc,
                                                           const TensorDescriptor& wDesc,
                                                           const TensorDescriptor& dxDesc,
                                                           solver::Id solver_id) const
{
    ValidateGroupCount(dxDesc, wDesc, *this);
    if(solver_id == solver::Id::gemm() && IsGemmApplicableBwd(dyDesc, wDesc, dxDesc))
    {
        MIOPEN_LOG_I("Fallback path, GEMM");
        return BackwardGetValidWorkSpaceSizeGemm(dyDesc, wDesc, dxDesc);
    }
    MIOPEN_THROW(miopenStatusNotImplemented);
}

std::size_t
ConvolutionDescriptor::GetWrwSolutionWorkspaceSizeFallback(Handle& /*handle*/,
                                                           const TensorDescriptor& dyDesc,
                                                           const TensorDescriptor& xDesc,
                                                           const TensorDescriptor& dwDesc,
                                                           solver::Id solver_id) const
{
    ValidateGroupCount(xDesc, dwDesc, *this);
    if(solver_id == solver::Id::gemm() && IsGemmApplicableWrw(dyDesc, xDesc, dwDesc))
    {
        MIOPEN_LOG_I("Fallback path, GEMM");
        return WrwGetValidWorkSpaceSizeGemm(dyDesc, xDesc, dwDesc);
    }
    MIOPEN_THROW(miopenStatusNotImplemented);
}

std::size_t ConvolutionDescriptor::GetForwardSolutionWorkspaceSize(Handle& handle,
                                                                   const TensorDescriptor& wDesc,
                                                                   const TensorDescriptor& xDesc,
                                                                   const TensorDescriptor& yDesc,
                                                                   solver::Id solver_id) const
{
    MIOPEN_LOG_I("solver_id = " << solver_id.ToString());
    if(!solver_id.IsValid())
        MIOPEN_THROW(miopenStatusBadParm, "invalid solution id = " + solver_id.ToString());
    if(solver_id != solver::Id::gemm() && solver_id != solver::Id::fft())
    {
        auto sol = solver_id.GetSolver();
        auto ctx = ConvolutionContext{xDesc, wDesc, yDesc, *this, 1};
        ctx.SetStream(&handle);
        ctx.DetectRocm();
        if(sol.IsApplicable(ctx))
            return sol.GetWorkspaceSize(ctx);
        else
        {
            MIOPEN_THROW(miopenStatusBadParm,
                         "The supplied solution id: " + solver_id.ToString() +
                             " is not applicable to the current problem");
        }
    }
    else if(solver_id == solver::Id::fft())
        return ForwardGetWorkSpaceSizeFFT(wDesc, xDesc, yDesc);
    // handles the GEMM case
    return GetFwdSolutionWorkspaceSizeFallback(handle, wDesc, xDesc, yDesc, solver_id);
}

// Todo: remove when all immediate mode calls will support invokers
static std::vector<KernelInvoke> CompileSolver(Handle& handle,
                                               ConvolutionContext& ctx,
                                               solver::Id solver_id,
                                               const FindDbKCacheKey& key)
{
    ctx.DetectRocm();
    ctx.SetupFloats();

    const auto solver   = solver_id.GetSolver();
    auto db             = GetDb(ctx);
    const auto solution = solver.FindSolution(ctx, db);

    std::vector<KernelInvoke> kernels;
    AddKernels(handle, key.algorithm_name, key.network_config, solution, &kernels);
    return kernels;
}

static Invoker PrepareInvoker(Handle& handle,
                              ConvolutionContext& ctx,
                              const NetworkConfig& config,
                              solver::Id solver_id)
{
    ctx.DetectRocm();
    ctx.SetupFloats();

    const auto solver = solver_id.GetSolver();
    auto db           = GetDb(ctx);
    auto solution     = solver.FindSolution(ctx, db);
    const auto invoker =
        handle.PrepareInvoker(*solution.invoker_factory, solution.construction_params);

    handle.RegisterInvoker(invoker, config, solver_id);
    return invoker;
}

static Invoker LoadOrPrepareInvoker(Handle& handle, ConvolutionContext& ctx, solver::Id solver_id)
{
    const auto config = ctx.BuildConfKey();
    auto invoker      = handle.GetInvoker(config, solver_id);
    if(invoker)
        return *invoker;
    return PrepareInvoker(handle, ctx, config, solver_id);
}

static bool CheckInvokerSupport(const solver::Id solver_id, miopenConvDirection_t dir)
{
    const auto& algo = solver_id.GetAlgo(dir);
    return CheckInvokerSupport(algo);
}

static void CompileSolution(Handle& handle,
                            const solver::Id solver_id,
                            ConvolutionContext& ctx,
                            miopenConvDirection_t dir,
                            std::function<void()>&& fft_finder)
{
    if(!solver_id.IsValid())
        MIOPEN_THROW(miopenStatusBadParm, "solver_id = " + solver_id.ToString());

    if(CheckInvokerSupport(solver_id, dir))
    {
        LoadOrPrepareInvoker(handle, ctx, solver_id);
        return;
    }

    // Todo: remove when all finds will use invokers.
    if(solver_id == solver::Id::gemm())
    {
        // Todo: gemm precompilation?
        return;
    }

    const FindDbRecord fdb_record{handle, ctx};
    for(const auto& pair : fdb_record)
    {
        if(solver::Id{pair.second.solver_id} != solver_id)
            continue;

        const auto&& kernels = handle.GetKernels(pair.second.kcache_key.algorithm_name,
                                                 pair.second.kcache_key.network_config);

        if(!kernels.empty())
            return;

        if(solver_id == solver::Id::fft())
        {
            fft_finder();
            return;
        }

        CompileSolver(handle, ctx, solver_id, pair.second.kcache_key);
        return;
    }

    // Todo: solver not found in find-db.
    MIOPEN_THROW(miopenStatusNotImplemented);
}

void ConvolutionDescriptor::CompileForwardSolution(Handle& handle,
                                                   const TensorDescriptor& wDesc,
                                                   const TensorDescriptor& xDesc,
                                                   const TensorDescriptor& yDesc,
                                                   const solver::Id solver_id) const
{
    MIOPEN_LOG_I("solver_id = " << solver_id.ToString());

    auto ctx = ConvolutionContext{xDesc, wDesc, yDesc, *this, 1};
    ctx.SetStream(&handle);
    ctx.disable_search_enforce = true;

    CompileSolution(handle, solver_id, ctx, miopenConvFwd, [&]() {
        const auto workspace_fft = ForwardGetWorkSpaceSizeFFT(wDesc, xDesc, yDesc);
        std::vector<KernelInvoke> ignore0;
        std::string ignore1;
        FindFwdFFTKernel(handle, xDesc, wDesc, yDesc, workspace_fft, ignore0, ignore1);
    });
}

void ConvolutionDescriptor::ConvolutionForwardImmediate(Handle& handle,
                                                        const TensorDescriptor& wDesc,
                                                        ConstData_t w,
                                                        const TensorDescriptor& xDesc,
                                                        ConstData_t x,
                                                        const TensorDescriptor& yDesc,
                                                        Data_t y,
                                                        Data_t workSpace,
                                                        const std::size_t workSpaceSize,
                                                        const solver::Id solver_id) const
{
    MIOPEN_LOG_I("solver_id = " << solver_id.ToString() << ", workspace = " << workSpaceSize);
    const auto tensors = ConvFwdTensors{xDesc, x, wDesc, w, yDesc, y};

    ValidateConvTensors(tensors);
    if(!solver_id.IsValid())
        MIOPEN_THROW(miopenStatusBadParm);

    ConvForwardCheckNumerics(handle, tensors, [&]() {
        std::string network_config;
        auto ctx = ConvolutionContext{xDesc, wDesc, yDesc, *this, 1};
        ctx.SetStream(&handle);
        ctx.mloBuildConf_Key(network_config);

        if(CheckInvokerSupport(solver_id, miopenConvFwd))
        {
            const auto invoker    = LoadOrPrepareInvoker(handle, ctx, solver_id);
            const auto invoke_ctx = conv::FwdInvokeParams{tensors, workSpace, workSpaceSize};
            invoker(handle, invoke_ctx);
            return;
        }

        // Todo: remove when all algorithms would support invokers
        if(solver_id == solver::Id::gemm())
        {
            ConvFwdGemm(handle, tensors, workSpace, workSpaceSize);
            return;
        }

        auto algo_name           = solver_id.GetAlgo(miopenConvFwd);
        const auto&& chk_kernels = handle.GetKernels(algo_name, network_config);
        auto v_chk_kernels = std::vector<KernelInvoke>{chk_kernels.begin(), chk_kernels.end()};

        if(!v_chk_kernels.empty())
        {
            MIOPEN_LOG_I2(
                "Found previously compiled kernels for solution: " << solver_id.ToString());
            if(solver_id == solver::Id::fft())
                ConvFwdFFT(handle, tensors, workSpace, workSpaceSize);
            else if(algo_name == "miopenConvolutionFwdAlgoWinograd")
                ConvWinograd(ctx, tensors, v_chk_kernels.front());
            else if(algo_name == "miopenConvolutionFwdAlgoImplicitGEMM")
                ConvFwdImplicitGemm(ctx, handle, tensors, workSpace, workSpaceSize, v_chk_kernels);
            else if(algo_name == "miopenConvolutionFwdAlgoStaticCompiledGEMM")
                ConvFwdSCGemm(ctx, handle, tensors, workSpace, workSpaceSize, v_chk_kernels);
            else
                MIOPEN_THROW("Invalid algorithm: " + algo_name);
            return;
        }

        const auto problem = ProblemDescription{xDesc, wDesc, yDesc, *this, 1};
        const FindDbRecord fdb_record{handle, problem};

        for(const auto& pair : fdb_record)
        {
            if(solver::Id{pair.second.solver_id} != solver_id)
                continue;

            const auto&& kernels = handle.GetKernels(pair.second.kcache_key.algorithm_name,
                                                     pair.second.kcache_key.network_config);
            auto v_kernels = std::vector<KernelInvoke>{kernels.begin(), kernels.end()};

            if(solver_id == solver::Id::fft())
            {
                if(v_kernels.empty())
                {
                    std::string ignore;
                    FindFwdFFTKernel(handle, xDesc, wDesc, yDesc, workSpaceSize, v_kernels, ignore);
                }

                ConvFwdFFT(handle, tensors, workSpace, workSpaceSize);
                return;
            }

            if(v_kernels.empty())
                v_kernels = CompileSolver(handle, ctx, solver_id, pair.second.kcache_key);

            if(algo_name == "miopenConvolutionFwdAlgoWinograd")
                ConvWinograd(ctx, tensors, v_kernels.front());
            else if(algo_name == "miopenConvolutionFwdAlgoImplicitGEMM")
                ConvFwdImplicitGemm(ctx, handle, tensors, workSpace, workSpaceSize, v_kernels);
            else if(algo_name == "miopenConvolutionFwdAlgoStaticCompiledGEMM")
                ConvFwdSCGemm(ctx, handle, tensors, workSpace, workSpaceSize, v_kernels);
            else
                MIOPEN_THROW("Invalid algorithm: " + pair.second.kcache_key.algorithm_name);
            return;
        }

        // Todo: solver not found in find-db.
        MIOPEN_THROW(miopenStatusNotImplemented);
    });
}

// FindBackwardDataAlgorithm()
//
void ConvolutionDescriptor::FindConvBwdDataAlgorithm(Handle& handle,
                                                     const TensorDescriptor& dyDesc,
                                                     ConstData_t dy,
                                                     const TensorDescriptor& wDesc,
                                                     ConstData_t w,
                                                     const TensorDescriptor& dxDesc,
                                                     Data_t dx,
                                                     const int requestAlgoCount,
                                                     int* const returnedAlgoCount,
                                                     miopenConvAlgoPerf_t* perfResults,
                                                     Data_t workSpace,
                                                     size_t workSpaceSize,
                                                     bool exhaustiveSearch) const
{
    MIOPEN_LOG_I("requestAlgoCount = " << requestAlgoCount << ", workspace = " << workSpaceSize);
    if(dx == nullptr || w == nullptr || dy == nullptr)
        MIOPEN_THROW(miopenStatusBadParm, "Buffers cannot be NULL");
    if(returnedAlgoCount == nullptr)
        MIOPEN_THROW(miopenStatusBadParm, "returnedAlgoCount cannot be nullptr");
    if(perfResults == nullptr)
        MIOPEN_THROW(miopenStatusBadParm, "perfResults cannot be nullptr");
    if(requestAlgoCount < 1)
        MIOPEN_THROW(miopenStatusBadParm, "requestAlgoCount cannot be < 1");
    if(wDesc.GetType() == miopenInt8)
        MIOPEN_THROW(miopenStatusBadParm);

    *returnedAlgoCount = 0;

    AutoEnableProfiling enableProfiling{handle};

    const ProblemDescription problem(dxDesc, wDesc, dyDesc, *this, 0);

    const auto use_winograd_only = [&]() {
        auto ctx = ConvolutionContext{problem};
        ctx.SetStream(&handle);
        ctx.DetectRocm();
        return IsWinograd3x3SupportedAndFast(ctx);
    }();

    // < algorith_name, <time, workspace_size> >
    std::vector<PerfField> perf_db =
        UserFindDbRecord::TryLoad(handle, problem, [&](DbRecord& record) {
<<<<<<< HEAD

=======
>>>>>>> ef17912f
            // Winograd algo
            {
                std::string network_config;
                auto ctx = ConvolutionContext{problem};
                ctx.SetStream(&handle);
                ctx.DetectRocm();
                ctx.mloBuildConf_Key(network_config);

                const auto all = FindWinogradSolutions(ctx);

                miopen::solver::ConvSolution selected{miopenStatusUnknownError};
                float best   = std::numeric_limits<float>::max();
                auto tensors = ConvBwdTensors{dyDesc, dy, wDesc, w, dxDesc, dx};
                // We do not need visit_float here because the signature of winograd kernel
                // invocation
                // (i.e. types and sizes of kernel parameters) does not depend on tensor data types.
                for(const auto& sol : all)
                {
                    float elapsed = 0.0f;
                    const int rc  = EvaluateWinogradSolution(handle, ctx, sol, tensors, elapsed);
                    if(rc != 0)
                    {
                        MIOPEN_LOG_E(sol << " returns " << rc);
                    }
                    else
                    {
                        MIOPEN_LOG_I(sol << ": " << elapsed << (elapsed < best ? " < " : " >= ")
                                         << best);
                        if(elapsed < best)
                        {
                            best     = elapsed;
                            selected = sol;
                        }
                    }
                }
                if(selected.Succeeded())
                {
                    const std::string algorithm_name = "miopenConvolutionBwdDataAlgoWinograd";
                    AddKernels(handle, algorithm_name, network_config, selected, nullptr);
                    MIOPEN_LOG_I("Selected: " << selected << ": " << best << ", workspce_sz = "
                                              << selected.workspce_sz);
                    record.SetValues(algorithm_name,
                                     FindDbData{selected.solver_id,
                                                best,
                                                selected.workspce_sz,
                                                {algorithm_name, network_config}});
                }
            }

            // Direct algo
            if(!use_winograd_only)
            {
                std::string network_config;
                ExtraKernelArgs eka;
                ConvolutionUserBuffers bufs(workSpace, workSpaceSize);
                bufs.SetBwd(dx, w, dy);
                const auto all = FindDataDirectSolutions(handle,
                                                         dxDesc,
                                                         wDesc,
                                                         dyDesc,
                                                         exhaustiveSearch,
                                                         false,
                                                         network_config,
                                                         eka,
                                                         bufs);
<<<<<<< HEAD
=======
                PrecompileSolutions(handle, all);
>>>>>>> ef17912f
                miopen::solver::ConvSolution selected{miopenStatusUnknownError};
                float best = std::numeric_limits<float>::max();
                visit_float(dyDesc.GetType(), [&](auto as_float) {
                    for(const auto& sol : all)
                    {
                        float elapsed = 0.0f;
                        const int rc  = EvaluateDataDirectSolution(handle,
                                                                  sol,
                                                                  eka,
                                                                  dy,
                                                                  w,
                                                                  dx,
                                                                  dyDesc,
                                                                  workSpace,
                                                                  workSpaceSize,
                                                                  as_float(0.0f),
                                                                  elapsed);
                        if(rc != 0)
                        {
                            MIOPEN_LOG_E(sol << " returns " << rc);
                        }
                        else
                        {
                            MIOPEN_LOG_I(sol << ": " << elapsed << (elapsed < best ? " < " : " >= ")
                                             << best);
                            if(elapsed < best)
                            {
                                best     = elapsed;
                                selected = sol;
                            }
                        }
                    }
                });
                if(selected.Succeeded())
                {
                    const std::string algorithm_name = "miopenConvolutionBwdDataAlgoDirect";
                    AddKernels(handle, algorithm_name, network_config, selected, nullptr);
                    MIOPEN_LOG_I("Selected: " << selected << ": " << best << ", workspce_sz = "
                                              << selected.workspce_sz);
                    record.SetValues(algorithm_name,
                                     FindDbData{
                                         selected.solver_id,
                                         best,
                                         selected.workspce_sz,
                                         {algorithm_name, network_config},
                                     });
                }
            }

            // Implicit GEMM algo
            if(!use_winograd_only)
            {
                std::string network_config;
                ConvolutionUserBuffers bufs(workSpace, workSpaceSize);
                bufs.SetBwd(dx, w, dy);
                const auto all = this->FindDataImplicitGemmSolutions(
                    handle, dxDesc, wDesc, dyDesc, exhaustiveSearch, false, network_config, bufs);
<<<<<<< HEAD
=======
                PrecompileSolutions(handle, all);
>>>>>>> ef17912f
                miopen::solver::ConvSolution selected{miopenStatusUnknownError};
                float best = std::numeric_limits<float>::max();
                visit_float(dxDesc.GetType(), [&](auto as_float) {
                    for(const auto& sol : all)
                    {
                        float elapsed = 0.0f;
                        const int rc  = EvaluateDataImplicitGemmSolution(handle,
                                                                        sol,
                                                                        dy,
                                                                        w,
                                                                        dx,
                                                                        dxDesc,
                                                                        false,
                                                                        this->GetConvStrides(),
                                                                        workSpace,
                                                                        workSpaceSize,
                                                                        as_float(0.0f),
<<<<<<< HEAD
=======
                                                                        lowp_quant,
>>>>>>> ef17912f
                                                                        elapsed);

                        if(rc != 0)
                        {
                            MIOPEN_LOG_E(sol << " returns " << rc);
                        }
                        else
                        {
                            MIOPEN_LOG_I(sol << ": " << elapsed << (elapsed < best ? " < " : " >= ")
                                             << best);
                            if(elapsed < best)
                            {
                                best     = elapsed;
                                selected = sol;
                            }
                        }
                    }
                });

                if(selected.Succeeded())
                {
                    const std::string algorithm_name = "miopenConvolutionBwdDataAlgoImplicitGEMM";
                    AddKernels(handle, algorithm_name, network_config, selected, nullptr);
                    MIOPEN_LOG_I("Selected: " << selected << ": " << best << ", workspce_sz = "
                                              << selected.workspce_sz);
                    record.SetValues(algorithm_name,
                                     FindDbData{selected.solver_id,
                                                best,
                                                selected.workspce_sz,
                                                {algorithm_name, network_config}});
                }
            }

            if(GetSpatialDimension() == 2 && GetConvDilations()[0] == 1 &&
               GetConvDilations()[1] == 1 && group_count == 1 && !use_winograd_only)
            {
                // FFT algo
                std::string network_config;
                std::vector<KernelInvoke> kernels_fft;
                size_t workspace_fft = BackwardGetWorkSpaceSizeFFT(wDesc, dyDesc, dxDesc);
                if(FindBwdFFTKernel(
                       handle, dyDesc, wDesc, dxDesc, workspace_fft, kernels_fft, network_config) ==
                   0)
                {
                    (void)kernels_fft; // not used now, but needed as fft coverage widens
                    if(workSpace != nullptr && workSpaceSize >= workspace_fft)
                    {
                        float time_fft = ExecuteBwdFFTKernel(handle,
                                                             dyDesc,
                                                             dy,
                                                             wDesc,
                                                             w,
                                                             dxDesc,
                                                             dx,
                                                             workSpace,
                                                             workSpaceSize,
                                                             true);
                        record.SetValues("miopenConvolutionBwdDataAlgoFFT",
                                         FindDbData{
                                             "fft",
                                             time_fft,
                                             workspace_fft,
                                             {"miopenConvolutionBwdDataAlgoFFT", network_config},
                                         });
                    }
                }
            }

/// The SCGemm Solver is applicable for Bwd Data convolutions, but it is not used here.
/// \todo Decide & use SCGemm here and in GWSS. Or, make the Solver not applicable for Bwd.

#if MIOPEN_USE_GEMM
            if(!use_winograd_only && !miopen::IsDisabled(MIOPEN_DEBUG_CONV_GEMM{}) &&
               !(IsAnyBufferBF16(dxDesc, dyDesc, wDesc) && !IsUseRocBlas))
            { // GEMM based
                ValidateGroupCount(dxDesc, wDesc, *this);

                const bool time_precision = (!IsDisabled(MIOPEN_CONV_PRECISE_ROCBLAS_TIMING{}));

                std::size_t in_n, in_c;
                std::tie(in_n, in_c) = tie_pick<0, 1>()(dxDesc.GetLengths());

                std::size_t wei_k = wDesc.GetLengths()[0];

                std::size_t spatial_dim = GetSpatialDimension();

                auto in_spatial  = boost::adaptors::slice(dxDesc.GetLengths(), 2, 2 + spatial_dim);
                auto wei_spatial = boost::adaptors::slice(wDesc.GetLengths(), 2, 2 + spatial_dim);
                auto out_spatial = boost::adaptors::slice(dyDesc.GetLengths(), 2, 2 + spatial_dim);

                // 1x1 does not require col2im
                if(GetSpatialDimension() == 2 &&
                   miopen::all_of(wei_spatial, [](auto v) { return v == 1; }) &&
                   miopen::all_of(GetConvPads(), [](auto v) { return v == 0; }) &&
                   miopen::all_of(GetConvStrides(), [](auto v) { return v == 2; }) &&
                   workSpace != nullptr &&
                   workSpaceSize >= BackwardDataGetWorkSpaceSizeGEMMTranspose(dyDesc, dxDesc))
                {
                    if(group_count > 1)
                    {
                        MIOPEN_LOG_FUNCTION("groupconv, 1x1 u2xv2");
                    }
                    else
                    {
                        MIOPEN_LOG_FUNCTION("convolution, 1x1 u2xv2");
                    }
                    float time_gemm = 0;

                    // Initialization required for upsampling in bwd direction
                    float zero = 0.f;
                    SetTensor(handle, dxDesc, dx, &zero);
                    time_gemm = handle.GetKernelTime();

                    // dx = CNHW2NCHW(transpose(w) * NCHW2CNHW(dy))
                    transpose_NCHW2CNHW(handle,
                                        in_n,
                                        wei_k,
                                        out_spatial[0],
                                        out_spatial[1],
                                        out_spatial[0],
                                        out_spatial[1],
                                        dy,
                                        workSpace,
                                        0,
                                        0,
                                        1,
                                        1,
                                        dyDesc.GetType());
                    time_gemm += handle.GetKernelTime();

                    GemmDescriptor gemm_desc =
                        group_count > 1
                            ? CreateGemmDescriptorGroupConvCNHWBwdData(
                                  wDesc, dyDesc, dxDesc, group_count)
                            : CreateGemmDescriptorConvCNHWBwdData(wDesc, dyDesc, dxDesc);

                    auto kcache_key = FindDbKCacheKey{};

                    miopenStatus_t gemm_status =
                        CallGemmTimeMeasure(handle,
                                            gemm_desc,
                                            w,
                                            0,
                                            workSpace,
                                            0,
                                            workSpace,
                                            dyDesc.GetElementSize(),
                                            &kcache_key,
                                            time_precision,
                                            group_count > 1 ? callGemmStridedBatched : callGemm);

                    time_gemm += handle.GetKernelTime();

                    transpose_CNHW2NCHW(handle,
                                        in_n,
                                        in_c,
                                        out_spatial[0],
                                        out_spatial[1],
                                        in_spatial[0],
                                        in_spatial[1],
                                        workSpace,
                                        dx,
                                        dyDesc.GetElementSize(),
                                        0,
                                        GetConvStrides()[0],
                                        GetConvStrides()[1],
                                        dyDesc.GetType());
                    time_gemm += handle.GetKernelTime();

                    if(gemm_status == miopenStatusSuccess)
                        record.SetValues(
                            "miopenConvolutionBwdDataAlgoGEMM",
                            FindDbData{"gemm",
                                       time_gemm,
                                       BackwardDataGetWorkSpaceSizeGEMMTranspose(dyDesc, dxDesc),
                                       kcache_key});
                }
                // 1x1_stride=1 convolutions use GEMM and zero workspace
                else if(miopen::all_of(wei_spatial, [](auto v) { return v == 1; }) &&
                        miopen::all_of(GetConvPads(), [](auto v) { return v == 0; }) &&
                        miopen::all_of(GetConvStrides(), [](auto v) { return v == 1; }))
                {
                    if(group_count > 1)
                    {
                        MIOPEN_LOG_FUNCTION("groupconv, 1x1");
                    }
                    else
                    {
                        MIOPEN_LOG_FUNCTION("convolution, 1x1");
                    }
                    // dx = transpose(w) * dy
                    GemmDescriptor gemm_desc =
                        group_count > 1 ? CreateGemmDescriptorGroupConvBwdData(
                                              wDesc, dyDesc, dxDesc, group_count)
                                        : CreateGemmStridedBatchedDescriptorConv1x1BwdData(
                                              wDesc, dyDesc, dxDesc);

                    auto kcache_key = FindDbKCacheKey{};

                    miopenStatus_t gemm_status = CallGemmTimeMeasure(handle,
                                                                     gemm_desc,
                                                                     w,
                                                                     0,
                                                                     dy,
                                                                     0,
                                                                     dx,
                                                                     0,
                                                                     &kcache_key,
                                                                     time_precision,
                                                                     callGemmStridedBatched);

                    float time_gemm = handle.GetKernelTime();
                    if(group_count > 1)
                        time_gemm *= in_n;

                    if(gemm_status == miopenStatusSuccess)
                        record.SetValues("miopenConvolutionBwdDataAlgoGEMM",
                                         FindDbData{
                                             "gemm", time_gemm, 0, kcache_key,
                                         });
                }
                // if not 1x1
                else if(workSpace != nullptr &&
                        workSpaceSize >=
                            (BackwardDataGetWorkSpaceSizeGEMM(wDesc, dyDesc) * group_count))
                {
                    if(group_count > 1)
                    {
                        MIOPEN_LOG_FUNCTION("groupconv, non 1x1");
                    }
                    else
                    {
                        MIOPEN_LOG_FUNCTION("convolution, non 1x1");
                    }
                    float time_col2im = 0;
                    int in_offset     = 0;

                    // dx = transpose(w) * dy
                    GemmDescriptor gemm_desc =
                        group_count > 1 ? CreateGemmDescriptorGroupConvBwdData(
                                              wDesc, dyDesc, dxDesc, group_count)
                                        : CreateGemmDescriptorConvBwdData(wDesc, dyDesc, dxDesc);

                    auto kcache_key = FindDbKCacheKey{};

                    miopenStatus_t gemm_status = CallGemmTimeMeasure(
                        handle,
                        gemm_desc,
                        w,
                        0,
                        dy,
                        0,
                        workSpace,
                        0,
                        &kcache_key,
                        time_precision,
                        group_count > 1 ? callGemmStridedBatched : callGemm,
                        group_count > 1 ? GemmBackend_t::rocblas : GemmBackend_t::miopengemm);

                    float time_gemm = in_n * handle.GetKernelTime();
                    time_col2im     = Col2ImGPU(handle,
                                            GetSpatialDimension(),
                                            workSpace,
                                            out_spatial,
                                            wei_spatial,
                                            GetConvPads(),
                                            GetConvStrides(),
                                            GetConvDilations(),
                                            in_c,
                                            in_spatial,
                                            dx,
                                            in_offset,
                                            dyDesc.GetType());

                    time_gemm += in_n * time_col2im;

                    if(gemm_status == miopenStatusSuccess)
                        record.SetValues(
                            "miopenConvolutionBwdDataAlgoGEMM",
                            FindDbData{
                                "gemm",
                                time_gemm,
                                BackwardDataGetWorkSpaceSizeGEMM(wDesc, dyDesc) * group_count,
                                kcache_key,
                            });
                }
            }
#endif
        });

    if(perf_db.empty())
        MIOPEN_THROW(miopenStatusUnknownError, "Backward Data Algo cannot be executed");

    std::sort(begin(perf_db), end(perf_db));

    for(const auto& entry : perf_db)
        MIOPEN_LOG_I(entry.name << "\t" << entry.time << "\t" << entry.workspace);

    *returnedAlgoCount = std::min(requestAlgoCount, static_cast<int>(perf_db.size()));

    for(int i = 0; i < *returnedAlgoCount; i++)
    {
        perfResults[i].bwd_data_algo = StringToConvolutionBwdDataAlgo(perf_db[i].name);
        perfResults[i].time          = perf_db[i].time;
        perfResults[i].memory        = perf_db[i].workspace;
    }

    MIOPEN_LOG_I("BWD Chosen Algorithm: " << perf_db[0].solver_id << " , " << perf_db[0].workspace
                                          << ", "
                                          << perf_db[0].time);
}

template <class TKernels>
void ConvBwdImplicitGemm(const ConvolutionContext& ctx,
                         Handle& handle,
                         const ConvBwdTensors& tensors,
                         Data_t workSpace,
                         std::size_t workSpaceSize,
                         const TKernels& kernels,
                         float lowp_quant);

static void ConvBwdCheckNumerics(Handle& handle,
                                 const ConvBwdTensors& tensors,
                                 const void* beta,
                                 std::function<void()>&& worker)
{
    if(!miopen::CheckNumericsEnabled())
    {
        worker();
        return;
    }

    miopen::checkNumericsInput(handle, tensors.dyDesc, tensors.dy);
    miopen::checkNumericsInput(handle, tensors.wDesc, tensors.w);
    if(!float_equal(*(static_cast<const float*>(beta)), 0))
        miopen::checkNumericsInput(handle, tensors.dxDesc, tensors.dx);

    worker();

    miopen::checkNumericsOutput(handle, tensors.dxDesc, tensors.dx);
}

template <class TKernels>
void ConvBwdDirect(const ConvolutionContext& ctx,
                   Handle& handle,
                   const ConvBwdTensors& tensors,
                   Data_t workSpace,
                   TKernels&& kernels);

// BackwardDataAlgorithm()
void ConvolutionDescriptor::ConvolutionBackwardData(Handle& handle,
                                                    const void* alpha,
                                                    const TensorDescriptor& dyDesc,
                                                    ConstData_t dy,
                                                    const TensorDescriptor& wDesc,
                                                    ConstData_t w,
                                                    miopenConvBwdDataAlgorithm_t algo,
                                                    const void* beta,
                                                    const TensorDescriptor& dxDesc,
                                                    Data_t dx,
                                                    Data_t workSpace,
                                                    size_t workSpaceSize) const
{
    MIOPEN_LOG_I("algo = " << algo << ", workspace = " << workSpaceSize);
    auto tensors = ConvBwdTensors{dyDesc, dy, wDesc, w, dxDesc, dx};

    ValidateConvTensors(tensors);
    ValidateAlphaBeta(alpha, beta);

    if(wDesc.GetType() == miopenInt8)
        MIOPEN_THROW(miopenStatusBadParm);

    ConvBwdCheckNumerics(handle, tensors, beta, [&]() {
        if(dyDesc.GetLengths()[1] != wDesc.GetLengths()[0])
        {
            MIOPEN_THROW(miopenStatusBadParm);
        }
        ValidateGroupCount(dxDesc, wDesc, *this);

        // Launch all kernels and store the perf, workspace limits, etc.
        switch(algo)
        {
        case miopenConvolutionBwdDataAlgoDirect:
        {
            auto ctx = ConvolutionContext{dxDesc, wDesc, dyDesc, *this, 0}; // backward
            ctx.SetStream(&handle);

            std::string network_config;
            ctx.mloBuildConf_Key(network_config);

            auto&& kernels =
                handle.GetKernels("miopenConvolutionBwdDataAlgoDirect", network_config);
            ConvBwdDirect(ctx, handle, tensors, workSpace, kernels);
            break;
        }

        case miopenConvolutionBwdDataAlgoImplicitGEMM:
        {
            auto ctx = ConvolutionContext{dxDesc, wDesc, dyDesc, *this, 0}; // backward
            ctx.SetStream(&handle);

            std::string network_config;
            ctx.mloBuildConf_Key(network_config);

            auto&& kernels =
                handle.GetKernels("miopenConvolutionBwdDataAlgoImplicitGEMM", network_config);
            ConvBwdImplicitGemm(
                ctx, handle, tensors, workSpace, workSpaceSize, kernels, lowp_quant);
            break;
        }

        case miopenConvolutionBwdDataAlgoWinograd:
        {

            auto ctx = ConvolutionContext{dxDesc, wDesc, dyDesc, *this, 0}; // backward data

            ctx.SetStream(&handle);
            std::string network_config;
            ctx.mloBuildConf_Key(network_config);

            auto kernel = handle.GetKernel("miopenConvolutionBwdDataAlgoWinograd", network_config);
            ConvWinograd(ctx, tensors, kernel);
            break;
        }

        case miopenConvolutionBwdDataAlgoGEMM:
            ConvBwdGemm(handle, tensors, workSpace, workSpaceSize);
            break;

        case miopenConvolutionBwdDataAlgoFFT:
            ConvBwdFFT(handle, tensors, workSpace, workSpaceSize);
            break;

        case miopenTransposeBwdDataAlgoGEMM: break;
        }
    });
}

template <class TKernels>
void ConvBwdDirect(const ConvolutionContext& ctx,
                   Handle& handle,
                   const ConvBwdTensors& tensors,
                   Data_t workSpace,
                   TKernels&& kernels)
{
    assert(!kernels.empty() && kernels.size() <= 2);

    visit_float(tensors.dyDesc.GetType(), [&](auto as_float) {
        float t1 = 0;
        if(kernels[0].GetName() == "miopenGcnAsmConv1x1U" ||
           kernels[0].GetName() == "miopenGcnAsmConv1x1U_stride2")
        {
            int unused       = 0;
            int* return_addr = nullptr;

            int N, C, H, W, K, n_groups;
            GetCompiledInParameters(ctx, &N, &C, &H, &W, &K, &n_groups);

            kernels[0](N,
                       C,
                       H,
                       W,
                       K,
                       n_groups,
                       unused,
                       unused,
                       tensors.dy,
                       tensors.w,
                       (kernels.size() == 2) ? workSpace : tensors.dx,
                       return_addr);
            if(handle.IsProfilingEnabled())
                t1 += handle.GetKernelTime();

            if(kernels.size() == 2)
            {
                assert(kernels[1].GetName() == "UpSample");

                /// \todo Initialization is required for upsampling. This leads to small
                /// perf drop.
                /// 1: Add kernel (from SetTensor) to the Solution in the Solver.
                /// 2: Fix UpSample kernel, probably by means of conditional
                /// compilation.
                float zero = 0.f;
                SetTensor(handle, tensors.dxDesc, tensors.dx, &zero);
                if(handle.IsProfilingEnabled())
                    t1 += handle.GetKernelTime();

                kernels[1](workSpace, tensors.dx);
                if(handle.IsProfilingEnabled())
                    t1 += handle.GetKernelTime();
            }
        }
        else
        {
            float padding_val = 0;
            kernels[0](tensors.dy, tensors.w, tensors.dx, as_float(padding_val));
            if(handle.IsProfilingEnabled())
                t1 += handle.GetKernelTime();
        }
        if(handle.IsProfilingEnabled())
        {
            handle.ResetKernelTime();
            handle.AccumKernelTime(t1);
        }
    });
}

template <class TKernels>
void ConvBwdImplicitGemm(const ConvolutionContext& /*ctx*/,
                         Handle& handle,
                         const ConvBwdTensors& tensors,
                         Data_t workSpace,
                         std::size_t /*workSpaceSize*/,
                         const TKernels& kernels,
                         float lowp_quant)
{
    if(kernels.empty())
        MIOPEN_THROW("Error running Direct Backward convolution. Was Find() executed previously?");

    // Miminum checks. Only check what is required to select
    // proper invocation procedure & workspace sanity.
    auto kernel = kernels[0];

    float elapsed = 0;
    if((tensors.dxDesc.GetType() == miopenHalf || tensors.dxDesc.GetType() == miopenBFloat16) &&
       (kernel.GetName() ==
            "gridwise_convolution_backward_data_implicit_gemm_v1r1_xdlops_nchw_kcyx_nkhw" ||
        kernel.GetName() ==
            "gridwise_convolution_backward_data_implicit_gemm_v1r1_xdlops_gnchw_gkcyx_gnkhw"))
    {
        float zero = 0.f;
        TensorDescriptor workspaceDesc(
            miopenFloat, tensors.dxDesc.GetLengths(), tensors.dxDesc.GetStrides());
        SetTensor(handle, workspaceDesc, workSpace, &zero);
        if(handle.IsProfilingEnabled())
            elapsed += handle.GetKernelTime();

        kernel(tensors.dy, tensors.w, workSpace);
        if(handle.IsProfilingEnabled())
            elapsed += handle.GetKernelTime();

        CastTensor(handle, &lowp_quant, workspaceDesc, workSpace, tensors.dxDesc, tensors.dx, 0, 0);
        if(handle.IsProfilingEnabled())
            elapsed += handle.GetKernelTime();
    }
    else if((kernel.GetName() ==
             "gridwise_convolution_implicit_gemm_v4_nchw_kc1x1_nkhw_lds_double_buffer") ||
            (kernel.GetName() ==
             "gridwise_convolution_implicit_gemm_v4r4_xdlops_nchw_kc1x1_nkhw_lds_double_buffer"))
    {
        bool hasStride = (tensors.dyDesc.GetLengths()[2] != tensors.dxDesc.GetLengths()[2]) ||
                         (tensors.dyDesc.GetLengths()[3] != tensors.dxDesc.GetLengths()[3]);
        /// \todo set zero within implicitGEMM kernel
        if(hasStride)
        {
            MIOPEN_LOG_I2("hasStride, call SetTensor with zero");
            float zero = 0.f;
            SetTensor(handle, tensors.dxDesc, tensors.dx, &zero);

            if(handle.IsProfilingEnabled())
                elapsed += handle.GetKernelTime();
        }

        kernel(tensors.dy, tensors.w, tensors.dx);

        if(handle.IsProfilingEnabled())
            elapsed += handle.GetKernelTime();
    }
    else if(kernel.GetName() ==
                "gridwise_convolution_backward_data_implicit_gemm_v1r1_nchw_kcyx_nkhw" ||
            kernel.GetName() ==
                "gridwise_convolution_backward_data_implicit_gemm_v1r1_xdlops_nchw_kcyx_nkhw" ||
            kernel.GetName() ==
                "gridwise_convolution_backward_data_implicit_gemm_v1r1_xdlops_gnchw_gkcyx_gnkhw")
    {
        // this kernel accumulate results into input tensor, therefore need to set zero
        float zero = 0.f;
        SetTensor(handle, tensors.dxDesc, tensors.dx, &zero);
        if(handle.IsProfilingEnabled())
            elapsed += handle.GetKernelTime();

        kernel(tensors.dy, tensors.w, tensors.dx);
        if(handle.IsProfilingEnabled())
            elapsed += handle.GetKernelTime();
    }
    else if(kernel.GetName() ==
            "gridwise_convolution_backward_data_implicit_gemm_v4r1_nchw_kcyx_nkhw")
    {
        // \todo this kernel doesn't always need to set-zero
        float zero = 0.f;
        SetTensor(handle, tensors.dxDesc, tensors.dx, &zero);

        if(handle.IsProfilingEnabled())
            elapsed += handle.GetKernelTime();

        // a group kernels (compiled from same source code) will be launched
        for(const auto& k : kernels)
        {
            k(tensors.dy, tensors.w, tensors.dx);
            elapsed += handle.GetKernelTime();
        }
    }
    else
    {
        MIOPEN_THROW("Error running implicit GEMM backward data convolution (none workspace?)");
    }

    if(handle.IsProfilingEnabled())
    {
        handle.ResetKernelTime();
        handle.AccumKernelTime(elapsed);
    }
}

void ConvolutionDescriptor::ConvBwdGemm(Handle& handle,
                                        const ConvBwdTensors& tensors,
                                        Data_t workSpace,
                                        std::size_t workSpaceSize) const
{
#if MIOPEN_USE_GEMM
    if(miopen::IsDisabled(MIOPEN_DEBUG_CONV_GEMM{}))
    {
        MIOPEN_THROW("GEMM convolution is disabled");
    }
    if(IsAnyBufferBF16(tensors.dxDesc, tensors.dyDesc, tensors.wDesc) && !IsUseRocBlas)
    {
        MIOPEN_THROW("GEMM convolution is unsupported");
    }

    std::size_t in_n, in_c;
    std::tie(in_n, in_c) = tie_pick<0, 1>()(tensors.dxDesc.GetLengths());

    std::size_t wei_k = tensors.wDesc.GetLengths()[0];

    std::size_t spatial_dim = GetSpatialDimension();

    auto in_spatial  = boost::adaptors::slice(tensors.dxDesc.GetLengths(), 2, 2 + spatial_dim);
    auto wei_spatial = boost::adaptors::slice(tensors.wDesc.GetLengths(), 2, 2 + spatial_dim);
    auto out_spatial = boost::adaptors::slice(tensors.dyDesc.GetLengths(), 2, 2 + spatial_dim);

    if(GetSpatialDimension() == 2 && miopen::all_of(wei_spatial, [](auto v) { return v == 1; }) &&
       miopen::all_of(GetConvPads(), [](auto v) { return v == 0; }) &&
       miopen::all_of(GetConvStrides(), [](auto v) { return v == 2; }))
    {
        if(group_count > 1)
        {
            MIOPEN_LOG_FUNCTION("groupconv, 1x1, u2xv2");
        }
        else
        {
            MIOPEN_LOG_FUNCTION("convolution, 1x1, u2xv2");
        }

        float t1 = 0;
        // Initialization required for upsampling in bwd direction
        float zero = 0.f;
        SetTensor(handle, tensors.dxDesc, tensors.dx, &zero);
        if(handle.IsProfilingEnabled())
            t1 = handle.GetKernelTime();

        assert(workSpace != nullptr &&
               workSpaceSize >=
                   BackwardDataGetWorkSpaceSizeGEMMTranspose(tensors.dyDesc, tensors.dxDesc));

        transpose_NCHW2CNHW(handle,
                            in_n,
                            wei_k,
                            out_spatial[0],
                            out_spatial[1],
                            out_spatial[0],
                            out_spatial[1],
                            tensors.dy,
                            workSpace,
                            0,
                            0,
                            1,
                            1,
                            tensors.dyDesc.GetType());
        if(handle.IsProfilingEnabled())
            t1 += handle.GetKernelTime();

        if(group_count > 1)
        {
            GemmDescriptor gemm_desc = CreateGemmDescriptorGroupConvCNHWBwdData(
                tensors.wDesc, tensors.dyDesc, tensors.dxDesc, group_count);

            CallGemmStridedBatched(handle,
                                   gemm_desc,
                                   tensors.w,
                                   0,
                                   workSpace,
                                   0,
                                   workSpace,
                                   tensors.dyDesc.GetElementSize(),
                                   nullptr,
                                   false);
        }
        else
        {
            // tensors.dx = CNHW2NCHW(transpose(tensors.w) * NCHW2CNHW(tensors.dy))
            GemmDescriptor gemm_desc =
                CreateGemmDescriptorConvCNHWBwdData(tensors.wDesc, tensors.dyDesc, tensors.dxDesc);

            // tensors.dx = CNHW2NCHW(transpose(tensors.w) * NCHW2CNHW(tensors.dy))
            CallGemm(handle,
                     gemm_desc,
                     tensors.w,
                     0,
                     workSpace,
                     0,
                     workSpace,
                     tensors.dyDesc.GetElementSize(),
                     nullptr,
                     false);
        }
        if(handle.IsProfilingEnabled())
            t1 += handle.GetKernelTime();

        transpose_CNHW2NCHW(handle,
                            in_n,
                            in_c,
                            out_spatial[0],
                            out_spatial[1],
                            in_spatial[0],
                            in_spatial[1],
                            workSpace,
                            tensors.dx,
                            tensors.dyDesc.GetElementSize(),
                            0,
                            GetConvStrides()[0],
                            GetConvStrides()[1],
                            tensors.dyDesc.GetType());
        if(handle.IsProfilingEnabled())
            t1 += handle.GetKernelTime();

        if(handle.IsProfilingEnabled())
        {
            handle.ResetKernelTime();
            handle.AccumKernelTime(t1);
        }
    }
    // 1x1_stride=1 convolutions use GEMM and zero workspace
    else if(miopen::all_of(wei_spatial, [](auto v) { return v == 1; }) &&
            miopen::all_of(GetConvPads(), [](auto v) { return v == 0; }) &&
            miopen::all_of(GetConvStrides(), [](auto v) { return v == 1; }))
    {
        if(group_count > 1)
        {
            MIOPEN_LOG_FUNCTION("groupconv, 1x1");

            GemmDescriptor gemm_desc = CreateGemmDescriptorGroupConvBwdData(
                tensors.wDesc, tensors.dyDesc, tensors.dxDesc, group_count);

            float time_0 = 0;
            for(std::size_t i = 0; i < in_n; i++)
            {
                std::size_t out_spatial_size = std::accumulate(out_spatial.begin(),
                                                               out_spatial.end(),
                                                               std::size_t(1),
                                                               std::multiplies<std::size_t>());

                std::size_t in_spatial_size = std::accumulate(in_spatial.begin(),
                                                              in_spatial.end(),
                                                              std::size_t(1),
                                                              std::multiplies<std::size_t>());

                std::size_t out_offset = i * wei_k * out_spatial_size;

                std::size_t in_offset = i * in_c * in_spatial_size;

                CallGemmStridedBatched(handle,
                                       gemm_desc,
                                       tensors.w,
                                       0,
                                       tensors.dy,
                                       out_offset,
                                       tensors.dx,
                                       in_offset,
                                       nullptr,
                                       false);

                if(handle.IsProfilingEnabled())
                {
                    if(i == in_n - 1)
                        handle.AccumKernelTime(time_0);
                    time_0 += handle.GetKernelTime();
                }
            }
        }
        else
        {
            MIOPEN_LOG_FUNCTION("convolution, 1x1");

            // tensors.dx = transpose(tensors.w) * tensors.dy
            GemmDescriptor gemm_desc = CreateGemmStridedBatchedDescriptorConv1x1BwdData(
                tensors.wDesc, tensors.dyDesc, tensors.dxDesc);

            // tensors.dx = transpose(tensors.w) * tensors.dy
            CallGemmStridedBatched(
                handle, gemm_desc, tensors.w, 0, tensors.dy, 0, tensors.dx, 0, nullptr, false);
        }
    }
    // if not 1x1
    else
    {
        if(group_count > 1)
        {
            MIOPEN_LOG_FUNCTION("groupconv, non 1x1");
        }
        else
        {
            MIOPEN_LOG_FUNCTION("convolution, non 1x1");
        }
        assert(workSpace != nullptr &&
               workSpaceSize >=
                   (BackwardDataGetWorkSpaceSizeGEMM(tensors.wDesc, tensors.dyDesc) * group_count));

        // tensors.dx = transpose(tensors.w) * tensors.dy
        GemmDescriptor gemm_desc{};
        if(group_count > 1)
            gemm_desc = CreateGemmDescriptorGroupConvBwdData(
                tensors.wDesc, tensors.dyDesc, tensors.dxDesc, group_count);
        else
            gemm_desc =
                CreateGemmDescriptorConvBwdData(tensors.wDesc, tensors.dyDesc, tensors.dxDesc);

        handle.ResetKernelTime();

        std::size_t out_spatial_size = std::accumulate(
            out_spatial.begin(), out_spatial.end(), std::size_t(1), std::multiplies<std::size_t>());

        std::size_t in_spatial_size = std::accumulate(
            in_spatial.begin(), in_spatial.end(), std::size_t(1), std::multiplies<std::size_t>());

        float time_0 = 0;
        float t1     = 0;
        for(std::size_t i = 0; i < in_n; i++)
        {
            std::size_t out_offset = i * wei_k * out_spatial_size;
            std::size_t in_offset  = i * in_c * in_spatial_size;

            // tensors.dx = transpose(tensors.w) * tensors.dy
            if(group_count > 1)
                CallGemmStridedBatched(handle,
                                       gemm_desc,
                                       tensors.w,
                                       0,
                                       tensors.dy,
                                       out_offset,
                                       workSpace,
                                       0,
                                       nullptr,
                                       false);
            else
                CallGemm(handle,
                         gemm_desc,
                         tensors.w,
                         0,
                         tensors.dy,
                         out_offset,
                         workSpace,
                         0,
                         nullptr,
                         false,
                         GemmBackend_t::miopengemm);

            if(handle.IsProfilingEnabled())
                t1 = handle.GetKernelTime();

            Col2ImGPU(handle,
                      GetSpatialDimension(),
                      workSpace,
                      out_spatial,
                      wei_spatial,
                      GetConvPads(),
                      GetConvStrides(),
                      GetConvDilations(),
                      in_c,
                      in_spatial,
                      tensors.dx,
                      in_offset,
                      tensors.dyDesc.GetType());

            // Update times for both the kernels
            if(handle.IsProfilingEnabled())
            {
                if(i == in_n - 1)
                    handle.AccumKernelTime(t1 + time_0);
                else
                    handle.AccumKernelTime(t1);
                time_0 += handle.GetKernelTime();
            }
        }
    }
#ifdef NDEBUG
    std::ignore = workSpaceSize;
#endif
#else
    std::ignore = handle;
    std::ignore = tensors;
    std::ignore = workSpace;
    std::ignore = workSpaceSize;
    MIOPEN_THROW("GEMM is not supported");
#endif
}

void ConvolutionDescriptor::ConvBwdFFT(Handle& handle,
                                       const ConvBwdTensors& tensors,
                                       Data_t workSpace,
                                       size_t workSpaceSize) const
{
    assert(workSpaceSize >=
           BackwardGetWorkSpaceSizeFFT(tensors.wDesc, tensors.dyDesc, tensors.dxDesc));

    if(workSpace == nullptr || workSpaceSize == 0)
        MIOPEN_THROW("Error running FFT: none workspace");

    bool timed  = handle.IsProfilingEnabled();
    float timev = ExecuteBwdFFTKernel(handle,
                                      tensors.dyDesc,
                                      tensors.dy,
                                      tensors.wDesc,
                                      tensors.w,
                                      tensors.dxDesc,
                                      tensors.dx,
                                      workSpace,
                                      workSpaceSize,
                                      timed);

    if(timed)
    {
        handle.ResetKernelTime();
        handle.AccumKernelTime(timev);
    }
}

std::size_t ConvolutionDescriptor::GetBackwardSolutionCount(Handle& handle,
                                                            const TensorDescriptor& dyDesc,
                                                            const TensorDescriptor& wDesc,
                                                            const TensorDescriptor& dxDesc) const
{
    MIOPEN_LOG_I("");
    ValidateGroupCount(dxDesc, wDesc, *this);
    const auto problem = ProblemDescription{dxDesc, wDesc, dyDesc, *this, 0};
    const auto count   = GetSolutionCount(handle, problem);
    if(count > 0)
        return count;
    return GetBwdSolutionCountFallback(dyDesc, wDesc, dxDesc);
}

void ConvolutionDescriptor::GetBackwardSolutions(Handle& handle,
                                                 const TensorDescriptor& dyDesc,
                                                 const TensorDescriptor& wDesc,
                                                 const TensorDescriptor& dxDesc,
                                                 size_t maxSolutionCount,
                                                 size_t* solutionCount,
                                                 miopenConvSolution_t* solutions) const
{
    MIOPEN_LOG_I("");
    if(solutionCount == nullptr)
        MIOPEN_THROW(miopenStatusBadParm, "solutionCount cannot be nullptr");
    if(solutions == nullptr)
        MIOPEN_THROW(miopenStatusBadParm, "solutions cannot be nullptr");

    const auto problem = ProblemDescription{dxDesc, wDesc, dyDesc, *this, 0};
    GetSolutions(handle,
                 problem,
                 maxSolutionCount,
                 solutionCount,
                 solutions,
                 StringToConvolutionBwdDataAlgo);

    if(*solutionCount == 0)
        GetBwdSolutionsFallback(
            handle, dyDesc, wDesc, dxDesc, maxSolutionCount, solutionCount, solutions);
}

void ConvolutionDescriptor::CompileBackwardSolution(Handle& handle,
                                                    const TensorDescriptor& dyDesc,
                                                    const TensorDescriptor& wDesc,
                                                    const TensorDescriptor& dxDesc,
                                                    solver::Id solver_id) const
{
    MIOPEN_LOG_I("solver_id = " << solver_id.ToString());

    auto ctx = ConvolutionContext{dxDesc, wDesc, dyDesc, *this, 0};
    ctx.SetStream(&handle);
    ctx.disable_search_enforce = true;

    CompileSolution(handle, solver_id, ctx, miopenConvBwdData, [&]() {
        const auto workspace_fft = BackwardGetWorkSpaceSizeFFT(wDesc, dyDesc, dxDesc);
        std::vector<KernelInvoke> ignore0;
        std::string ignore1;
        FindBwdFFTKernel(handle, dyDesc, wDesc, dxDesc, workspace_fft, ignore0, ignore1);
    });
}

std::size_t ConvolutionDescriptor::GetBackwardSolutionWorkspaceSize(Handle& handle,
                                                                    const TensorDescriptor& dyDesc,
                                                                    const TensorDescriptor& wDesc,
                                                                    const TensorDescriptor& dxDesc,
                                                                    solver::Id solver_id) const
{
    MIOPEN_LOG_I2("solver_id = " << solver_id.ToString());
    if(!solver_id.IsValid())
        MIOPEN_THROW(miopenStatusBadParm, "invalid solution id = " + solver_id.ToString());
    if(solver_id != solver::Id::gemm() && solver_id != solver::Id::fft())
    {
        auto sol = solver_id.GetSolver();
        auto ctx = ConvolutionContext{dxDesc, wDesc, dyDesc, *this, 0};
        ctx.SetStream(&handle);
        ctx.DetectRocm();
        if(sol.IsApplicable(ctx))
            return sol.GetWorkspaceSize(ctx);
        else
        {
            MIOPEN_THROW(miopenStatusBadParm,
                         "The supplied solution id: " + solver_id.ToString() +
                             " is not applicable to the current problem");
        }
    }
    else if(solver_id == solver::Id::fft())
        return BackwardGetWorkSpaceSizeFFT(wDesc, dyDesc, dxDesc);
    return GetBwdSolutionWorkspaceSizeFallback(dyDesc, wDesc, dxDesc, solver_id);
}

void ConvolutionDescriptor::ConvolutionBackwardImmediate(Handle& handle,
                                                         const TensorDescriptor& dyDesc,
                                                         ConstData_t dy,
                                                         const TensorDescriptor& wDesc,
                                                         ConstData_t w,
                                                         const TensorDescriptor& dxDesc,
                                                         Data_t dx,
                                                         Data_t workSpace,
                                                         std::size_t workSpaceSize,
                                                         solver::Id solver_id) const
{
    MIOPEN_LOG_I("solver_id = " << solver_id.ToString() << ", workspace = " << workSpaceSize);
    auto tensors = ConvBwdTensors{dyDesc, dy, wDesc, w, dxDesc, dx};

    ValidateConvTensors(tensors);

    if(wDesc.GetType() == miopenInt8)
        MIOPEN_THROW(miopenStatusBadParm);

    static const float beta = 0.0f;
    ConvBwdCheckNumerics(handle, tensors, &beta, [&]() {
        if(dyDesc.GetLengths()[1] != wDesc.GetLengths()[0])
        {
            MIOPEN_THROW(miopenStatusBadParm);
        }
        ValidateGroupCount(dxDesc, wDesc, *this);

        if(solver_id == solver::Id::gemm())
        {
            ConvBwdGemm(handle, tensors, workSpace, workSpaceSize);
            return;
        }

        std::string network_config;
        auto ctx = ConvolutionContext{dxDesc, wDesc, dyDesc, *this, 0};
        ctx.SetStream(&handle);
        ctx.mloBuildConf_Key(network_config);
        auto algo_name           = solver_id.GetAlgo(miopenConvBwdData);
        const auto&& chk_kernels = handle.GetKernels(algo_name, network_config);
        auto v_chk_kernels = std::vector<KernelInvoke>{chk_kernels.begin(), chk_kernels.end()};

        if(!v_chk_kernels.empty())
        {
            MIOPEN_LOG_I2(
                "Found previously compiled kernels for solution: " << solver_id.ToString());
            if(solver_id == solver::Id::fft())
            {
                ConvBwdFFT(handle, tensors, workSpace, workSpaceSize);
            }
            if(algo_name == "miopenConvolutionBwdDataAlgoWinograd")
                ConvWinograd(ctx, tensors, v_chk_kernels.front());
            else if(algo_name == "miopenConvolutionBwdDataAlgoDirect")
                ConvBwdDirect(ctx, handle, tensors, workSpace, v_chk_kernels);
            else if(algo_name == "miopenConvolutionBwdDataAlgoImplicitGEMM")
                ConvBwdImplicitGemm(
                    ctx, handle, tensors, workSpace, workSpaceSize, v_chk_kernels, lowp_quant);
            else
                MIOPEN_THROW("Invalid algorithm: " + algo_name);
            return;
        }

        const auto problem = ProblemDescription{dxDesc, wDesc, dyDesc, *this, 0};
        const FindDbRecord fdb_record{handle, problem};

        for(const auto& pair : fdb_record)
        {
            if(solver::Id{pair.second.solver_id} != solver_id)
                continue;

            const auto&& kernels = handle.GetKernels(pair.second.kcache_key.algorithm_name,
                                                     pair.second.kcache_key.network_config);
            auto v_kernels = std::vector<KernelInvoke>{kernels.begin(), kernels.end()};

            if(solver_id == solver::Id::fft())
            {
                if(v_kernels.empty())
                {
                    std::string ignore;
                    FindBwdFFTKernel(
                        handle, dyDesc, wDesc, dxDesc, workSpaceSize, v_kernels, ignore);
                }

                ConvBwdFFT(handle, tensors, workSpace, workSpaceSize);
                return;
            }

            if(v_kernels.empty())
                v_kernels = CompileSolver(handle, ctx, solver_id, pair.second.kcache_key);

            if(pair.second.kcache_key.algorithm_name == "miopenConvolutionBwdDataAlgoWinograd")
                ConvWinograd(ctx, tensors, v_kernels.front());
            else if(pair.second.kcache_key.algorithm_name == "miopenConvolutionBwdDataAlgoDirect")
                ConvBwdDirect(ctx, handle, tensors, workSpace, v_kernels);
            else if(pair.second.kcache_key.algorithm_name ==
                    "miopenConvolutionBwdDataAlgoImplicitGEMM")
                ConvBwdImplicitGemm(
                    ctx, handle, tensors, workSpace, workSpaceSize, v_kernels, lowp_quant);
            else
                MIOPEN_THROW("Invalid algorithm: " + pair.second.kcache_key.algorithm_name);
            return;
        }

        // Todo: solver not found in find-db.
        MIOPEN_THROW(miopenStatusNotImplemented);
    });
}

template <typename T>
inline int EvaluateWrWDirectSolution(Handle& handle,
                                     const ConvolutionContext& ctx,
                                     const solver::ConvSolution& s,
                                     ConstData_t dy,
                                     ConstData_t x,
                                     Data_t dw,
                                     Data_t workSpace,
                                     const size_t workSpaceSize,
                                     T padding_val,
                                     float& elapsed)
{
    if(s.workspce_sz != 0)
        if(workSpace == nullptr || workSpaceSize < s.workspce_sz)
            return -1;

    std::vector<KernelInvoke> kernels;
    AddKernels(handle, "", "", s, &kernels);
    const auto& k_info = s.construction_params;

    elapsed = 0.0f;
    if(k_info.size() == 1)
    {
        if(k_info[0].kernel_name == "miopenGcnAsmConv3x3WrW" ||
           k_info[0].kernel_name == "miopenGcnAsmConv1x1WrW")
        {
            int unused       = 0;
            int* return_addr = nullptr;
            int N, C, H, W, K, n_groups;
            GetCompiledInParameters(ctx, &N, &C, &H, &W, &K, &n_groups);
            kernels[0](N, C, H, W, K, n_groups, unused, unused, x, dw, dy, return_addr);
        }
        else
        {
            kernels[0](dy, x, dw, padding_val);
        }
        elapsed = handle.GetKernelTime();
    }
    else
    {
        if(k_info[0].kernel_name == "SubSample")
        {
            kernels[0](x, workSpace);
            elapsed = handle.GetKernelTime();
            if(k_info[1].kernel_name == "miopenGcnAsmConv1x1WrW")
            {
                int unused       = 0;
                int* return_addr = nullptr;
                int N, C, H, W, K, n_groups;
                GetCompiledInParameters(ctx, &N, &C, &H, &W, &K, &n_groups);
                kernels[1](N, C, H, W, K, n_groups, unused, unused, workSpace, dw, dy, return_addr);
            }
            else
            {
                kernels[1](dy, workSpace, dw, padding_val);
            }
            elapsed += handle.GetKernelTime();
        }
        else
        {
            kernels[0](dy, x, workSpace, padding_val);
            elapsed = handle.GetKernelTime();
            kernels[1](workSpace, dw); // reduction
            elapsed += handle.GetKernelTime();
        }
    }
    return 0;
}

template <int WinoDataH, int WinoFilterH, typename T>
inline void EvaluateWinograd3x3MultipassWrW(Handle& handle,
                                            const ConvolutionContext& ctx,
                                            const ConvWrwTensors& tensors,
                                            Data_t workSpace,
                                            T kernels,
                                            int pad_H,
                                            int pad_W,
                                            float* elapsed = nullptr)
{
    EvaluateWinograd3x3MultipassWrW<WinoDataH, WinoFilterH, WinoDataH, WinoFilterH, T>(
        handle, ctx, tensors, workSpace, kernels, pad_H, pad_W, elapsed);
}

template <int WinoDataH, int WinoFilterH, int WinoDataW, int WinoFilterW, typename T>
inline void EvaluateWinograd3x3MultipassWrW(Handle& handle,
                                            const ConvolutionContext& ctx,
                                            const ConvWrwTensors& tensors,
                                            Data_t workSpace,
                                            T kernels,
                                            int pad_H,
                                            int pad_W,
                                            float* elapsed = nullptr)

{
#if(MIOPEN_BACKEND_HIP && MIOPEN_USE_ROCBLAS)
    int flags         = 0;
    int reserved      = 0;
    int* reserved_ptr = nullptr;
    int unused        = 0;
    int N, C, H, W, K, n_groups, out_H, out_W, R, S;

    GetCompiledInParameters(
        ctx, &C, &K, &R, &S, &N, &n_groups, &H, &W, &out_H, &out_W, &unused, &unused);
    // clang-format off
    BuffInfo
        in_buff_info(
            GetSwappedNCLayout(GetMemLayout_t(ctx.in_layout)),
            N, C, H, W, 1,
            GetTypeSize(ctx.in_data_type)),
        out_buff_info(
            GetSwappedNCLayout(GetMemLayout_t(ctx.out_layout)),
            N, K, out_H, out_W, 1,
            GetTypeSize(ctx.out_data_type)),
        weights_buff_info(
            // weights_layout unsupported ... GetSwappedNCLayout(GetMemLayout_t(ctx.weights_layout))
            GetSwappedNCLayout(MemLayout_t::NCHW),
            K, C, R, S, 1,
            GetTypeSize(ctx.weights_data_type));

    int wino_xform_h =
            solver::ConvWinograd3x3MultipassWrW<WinoDataH, WinoFilterH, WinoDataW, WinoFilterW>::GetSolverWinoXformHWSize(ctx,0),
        wino_xform_w =
            solver::ConvWinograd3x3MultipassWrW<WinoDataH, WinoFilterH, WinoDataW, WinoFilterW>::GetSolverWinoXformHWSize(ctx,1);
    WinogradBufferInfo <WinoDataH, WinoFilterH, WinoDataW, WinoFilterW>
        // cppcheck-suppress unreadVariable
        wino_in(N,K,C,out_H,out_W,R,S,
            MemLayout_t::HWNC,
            1,GetTypeSize(ctx.in_data_type),
            ConvWinoBuffType::Input,
            wino_xform_h,
            wino_xform_w),
        // cppcheck-suppress unreadVariable
        wino_out(N,K,C,out_H,out_W,R,S,
            MemLayout_t::HWNC,
            1,GetTypeSize(ctx.out_data_type),
            ConvWinoBuffType::Output,
            wino_xform_h,
            wino_xform_w),
        // cppcheck-suppress unreadVariable
        wino_wei(N,K,C,out_H,out_W,R,S,
            MemLayout_t::HWNC,
            1,GetTypeSize(ctx.weights_data_type),
            ConvWinoBuffType::Weight,
            wino_xform_h,
            wino_xform_w);
    float total_time = 0;
    // clang-format on
    for(const auto& cur_kernel : kernels)
    {
        BuffInfo* d_buf         = nullptr;
        BuffInfo* o_buf         = nullptr;
        Data_t buff_out_adr     = nullptr;
        auto f_buf              = &weights_buff_info;
        auto const_buff_in_adr  = tensors.x;
        auto buff_in_adr        = workSpace;
        bool const_input        = false;
        float cur_time          = 0;
        int flat_GroupCountMult = 1;

        size_t wino_in_offset = 0, wino_out_offset = wino_in.buff_info.total_byte_size,
               wino_wei_offset = wino_out_offset + wino_out.buff_info.total_byte_size;

        size_t buff_in_addr_offset = 0, buff_out_addr_offset = 0;

        if(cur_kernel.GetName() ==
           solver::ConvWinograd3x3MultipassWrW<WinoDataH, WinoFilterH, WinoDataW, WinoFilterW>::
               GetSolverKernelNames(0)) // Input
                                        // Transform
        {
            d_buf               = &in_buff_info;
            o_buf               = &(wino_in.buff_info);
            const_buff_in_adr   = tensors.x;
            buff_out_adr        = workSpace;
            buff_in_addr_offset = wino_in_offset;
            const_input         = true;
            flat_GroupCountMult =
                solver::ConvWinograd3x3MultipassWrW<WinoDataH,
                                                    WinoFilterH,
                                                    WinoDataW,
                                                    WinoFilterW>::GetGroupCountMult();
        }
        else if(cur_kernel.GetName() ==
                solver::ConvWinograd3x3MultipassWrW<WinoDataH,
                                                    WinoFilterH,
                                                    WinoDataW,
                                                    WinoFilterW>::GetSolverKernelNames(1)) // filter
        // Transform
        {
            d_buf                = &weights_buff_info;
            o_buf                = &(wino_wei.buff_info);
            const_buff_in_adr    = tensors.dy;
            buff_out_adr         = workSpace;
            buff_out_addr_offset = wino_wei_offset;
            const_input          = true;
            flat_GroupCountMult =
                solver::ConvWinograd3x3MultipassWrW<WinoDataH,
                                                    WinoFilterH,
                                                    WinoDataW,
                                                    WinoFilterW>::GetGroupCountMult();
        }
        else // Output
             // and GEMM
        {
            const bool time_precision = (!IsDisabled(MIOPEN_CONV_PRECISE_ROCBLAS_TIMING{}));
            int m = N, n = K, k = wino_in.wino_c;
            int lda = k, ldb = k, ldc = n;
            int batch_count       = wino_xform_h * wino_xform_w;
            long long int strideA = m * k * 1LL, strideB = k * n * 1LL, strideC = m * n * 1LL;
            float alpha = 1., beta = 0.0;
            // clang-format off
            GemmDescriptor wino_gemm_desc{false,false,true,m,n,k,
                lda,ldb,ldc,batch_count,strideA,strideB,
                strideC,alpha,beta,ctx.in_data_type};

            if(elapsed == nullptr)
                CallGemmStridedBatched(handle,
                            wino_gemm_desc,
                            workSpace,
                            static_cast<int>(wino_in_offset / GetTypeSize(ctx.in_data_type)),
                            workSpace,
                            static_cast<int>(wino_wei_offset / GetTypeSize(ctx.in_data_type)),
                            workSpace,
                            static_cast<int>(wino_out_offset / GetTypeSize(ctx.in_data_type)),
                            nullptr,
                            false,
                            GemmBackend_t::rocblas);
            else
                CallGemmTimeMeasure(handle,
                            wino_gemm_desc,
                            workSpace,
                            static_cast<int>(wino_in_offset / GetTypeSize(ctx.in_data_type)),
                            workSpace,
                            static_cast<int>(wino_wei_offset / GetTypeSize(ctx.in_data_type)),
                            workSpace,
                            static_cast<int>(wino_out_offset / GetTypeSize(ctx.in_data_type)),
                            nullptr,
                            time_precision,
                            CallGemmType_t::callGemmStridedBatched,
                            GemmBackend_t::rocblas);
            // clang-format on
            if(handle.IsProfilingEnabled() || elapsed != nullptr)
            {
                cur_time = handle.GetKernelTime();
                total_time += cur_time;
            }
            if(elapsed != nullptr)
            {
                *elapsed += cur_time;
                MIOPEN_LOG_I2("WRW_WINO_GEMM: " << cur_time);
            }

            d_buf               = &(wino_out.buff_info);
            o_buf               = &(out_buff_info);
            buff_in_adr         = workSpace;
            buff_in_addr_offset = wino_out_offset;
            buff_out_adr        = tensors.dw;
        }

        const auto input_ptr = static_cast<const void*>(
            static_cast<const char*>(const_input ? const_buff_in_adr : buff_in_adr) +
            buff_in_addr_offset);
        const auto output_ptr =
            static_cast<void*>(static_cast<char*>(buff_out_adr) + buff_out_addr_offset);

        cur_kernel(N,
                   C,
                   H,
                   W,
                   K,
                   n_groups * flat_GroupCountMult,
                   flags,
                   reserved,
                   input_ptr,
                   reserved_ptr,
                   output_ptr,
                   reserved_ptr,
                   R,
                   S,
                   pad_H,
                   pad_W,
                   out_H,
                   out_W,
                   reserved_ptr,
                   reserved,
                   d_buf->byte_stride.nk,
                   d_buf->byte_stride.c,
                   d_buf->byte_stride.h,
                   d_buf->byte_stride.w,
                   f_buf->byte_stride.nk,
                   f_buf->byte_stride.c,
                   f_buf->byte_stride.h,
                   f_buf->byte_stride.w,
                   o_buf->byte_stride.nk,
                   o_buf->byte_stride.c,
                   o_buf->byte_stride.h,
                   o_buf->byte_stride.w);

        if(elapsed != nullptr)
        {
            cur_time = handle.GetKernelTime();
            *elapsed += cur_time;
            MIOPEN_LOG_I2(cur_kernel.GetName() << ": " << cur_time);
        }
        else
        {
            if(handle.IsProfilingEnabled())
            {
                if(!(cur_kernel.GetName() ==
                     solver::ConvWinograd3x3MultipassWrW<WinoDataH,
                                                         WinoFilterH,
                                                         WinoDataW,
                                                         WinoFilterW>::GetSolverKernelNames(2)))
                {
                    total_time += handle.GetKernelTime();
                }
                else
                {
                    handle.AccumKernelTime(total_time);
                }
            }
        }
    }
#else
    (void)handle;
    (void)ctx;
    (void)tensors;
    (void)workSpace;
    (void)kernels;
    (void)pad_H;
    (void)pad_W;
    if(elapsed != nullptr)
    {
        *elapsed = 0;
    }
    MIOPEN_THROW(miopenStatusBadParm, "MixedWrW3x3Winograd Unsupported ");
#endif
}

// ConvolutionBackwardWeightsGetWorkSpaceSize
// FindBackwardWeightsAlgorithm()
//
void ConvolutionDescriptor::FindConvBwdWeightsAlgorithm(Handle& handle,
                                                        const TensorDescriptor& dyDesc,
                                                        ConstData_t dy,
                                                        const TensorDescriptor& xDesc,
                                                        ConstData_t x,
                                                        const TensorDescriptor& dwDesc,
                                                        Data_t dw,
                                                        const int requestAlgoCount,
                                                        int* const returnedAlgoCount,
                                                        miopenConvAlgoPerf_t* perfResults,
                                                        Data_t workSpace,
                                                        size_t workSpaceSize,
                                                        bool exhaustiveSearch) const
{
    MIOPEN_LOG_I("requestAlgoCount = " << requestAlgoCount << ", workspace = " << workSpaceSize);
    if(x == nullptr || dw == nullptr || dy == nullptr)
        MIOPEN_THROW(miopenStatusBadParm, "Buffers cannot be NULL");
    if(returnedAlgoCount == nullptr)
        MIOPEN_THROW(miopenStatusBadParm, "returnedAlgoCount cannot be nullptr");
    if(perfResults == nullptr)
        MIOPEN_THROW(miopenStatusBadParm, "perfResults cannot be nullptr");
    if(requestAlgoCount < 1)
        MIOPEN_THROW(miopenStatusBadParm, "requestAlgoCount cannot be < 1");
    if(xDesc.GetType() == miopenInt8)
        MIOPEN_THROW(miopenStatusBadParm);

    *returnedAlgoCount = 0;

    AutoEnableProfiling enableProfiling{handle};

    auto problem = ProblemDescription{xDesc, dwDesc, dyDesc, *this, 0};
    problem.direction.SetBackwardWrW();

    // < algorith_name, <time, workspace_size> >
    auto perf_db = UserFindDbRecord::TryLoad(handle, problem, [&](DbRecord& record) {

#if MIOPEN_USE_GEMM
        if(!miopen::IsDisabled(MIOPEN_DEBUG_CONV_GEMM{}) &&
           !(IsAnyBufferBF16(xDesc, dyDesc, dwDesc) && !IsUseRocBlas))
        {
            const bool time_precision = (!IsDisabled(MIOPEN_CONV_PRECISE_ROCBLAS_TIMING{}));

            ValidateGroupCount(xDesc, dwDesc, *this);

            std::size_t in_n, in_c;
            std::tie(in_n, in_c) = tie_pick<0, 1>()(xDesc.GetLengths());

            auto in_spatial =
                boost::adaptors::slice(xDesc.GetLengths(), 2, 2 + GetSpatialDimension());
            auto wei_spatial =
                boost::adaptors::slice(dwDesc.GetLengths(), 2, 2 + GetSpatialDimension());
            auto out_spatial =
                boost::adaptors::slice(dyDesc.GetLengths(), 2, 2 + GetSpatialDimension());

            size_t workspace_req =
                BackwardWeightsGetWorkSpaceSizeGEMM(dyDesc, dwDesc) * group_count;

            float time_gemm = 0;

            // if not 1x1
            if((miopen::any_of(wei_spatial, [](auto v) { return v != 1; }) ||
                miopen::any_of(GetConvPads(), [](auto v) { return v != 0; }) ||
                miopen::any_of(GetConvStrides(), [](auto v) { return v != 1; })) &&
               (workSpace != nullptr && workSpaceSize >= workspace_req))
            {
                if(group_count > 1)
                {
                    MIOPEN_LOG_FUNCTION("groupconv, non 1x1");
                }
                else
                {
                    MIOPEN_LOG_FUNCTION("convolution, non 1x1");
                }
                float time_im2col = 0;
                int in_offset     = 0;
                time_im2col       = Im2ColGPU(handle,
                                        GetSpatialDimension(),
                                        x,
                                        in_offset,
                                        in_c,
                                        in_spatial,
                                        wei_spatial,
                                        out_spatial,
                                        GetConvPads(),
                                        GetConvStrides(),
                                        GetConvDilations(),
                                        workSpace,
                                        dyDesc.GetType());

                // dw = dy * transpose(Im2Col(x))
                GemmDescriptor gemm_desc =
                    group_count > 1
                        ? CreateGemmDescriptorGroupConvBwdWeight(dyDesc, xDesc, dwDesc, group_count)
                        : CreateGemmDescriptorConvBwdWeight(dyDesc, xDesc, dwDesc);

                auto kcache_key = FindDbKCacheKey{};

                miopenStatus_t gemm_status = CallGemmTimeMeasure(
                    handle,
                    gemm_desc,
                    dy,
                    0,
                    workSpace,
                    0,
                    dw,
                    0,
                    &kcache_key,
                    time_precision,
                    group_count > 1 ? callGemmStridedBatched : callGemm,
                    group_count > 1 ? GemmBackend_t::rocblas : GemmBackend_t::miopengemm);

                time_gemm = in_n * (time_im2col + handle.GetKernelTime());

                if(gemm_status == miopenStatusSuccess)
                    record.SetValues("miopenConvolutionBwdWeightsAlgoGEMM",
                                     FindDbData{
                                         "gemm", time_gemm, workspace_req, kcache_key,
                                     });
            }
            // 1x1 does not require im2col or workspace
            else if(miopen::any_of(wei_spatial, [](auto v) { return v == 1; }) &&
                    miopen::any_of(GetConvPads(), [](auto v) { return v == 0; }) &&
                    miopen::any_of(GetConvStrides(), [](auto v) { return v == 1; }))
            {
                if(group_count > 1)
                {
                    MIOPEN_LOG_FUNCTION("groupconv, 1x1");
                }
                else
                {
                    MIOPEN_LOG_FUNCTION("convolution, 1x1");
                }

                // dw = sum_over_batch(dy[i] * transpose(x[i])), i is batch id
                GemmDescriptor gemm_desc =
                    group_count > 1
                        ? CreateGemmDescriptorGroupConvBwdWeight(dyDesc, xDesc, dwDesc, group_count)
                        : CreateGemmStridedBatchedDescriptorConv1x1BwdWeight(dyDesc, xDesc, dwDesc);

                auto kcache_key = FindDbKCacheKey{};

                miopenStatus_t gemm_status = CallGemmTimeMeasure(
                    handle,
                    gemm_desc,
                    dy,
                    0,
                    x,
                    0,
                    dw,
                    0,
                    &kcache_key,
                    time_precision,
                    group_count > 1 ? callGemmStridedBatched : callGemmStridedBatchedSequential,
                    group_count > 1 ? GemmBackend_t::rocblas : GemmBackend_t::miopengemm);

                time_gemm = handle.GetKernelTime();
                if(group_count > 1)
                    time_gemm *= in_n;

                if(gemm_status == miopenStatusSuccess)
                    record.SetValues("miopenConvolutionBwdWeightsAlgoGEMM",
                                     FindDbData{
                                         "gemm", time_gemm, 0, kcache_key,
                                     });
            }
        }
#endif
        ConvolutionUserBuffers bufs(workSpace, workSpaceSize);
        bufs.SetWrW(x, dw, dy);
        auto ctx = ConvolutionContext{xDesc, dwDesc, dyDesc, *this, 0};
        ctx.direction.SetBackwardWrW();
        ctx.do_search = exhaustiveSearch;
        ctx.SetStream(&handle);
        ctx.SetBufs(bufs);
        ctx.SetupFloats();
        ctx.DetectRocm();
        std::string network_config;
        ctx.mloBuildConf_Key(network_config);
        // direct convolution
        {
            if(!miopen::IsDisabled(MIOPEN_DEBUG_CONV_DIRECT{}))
            {
                const std::string algorithm_name = "miopenConvolutionBwdWeightsAlgoDirect";

                miopen::solver::ConvSolution selected{miopenStatusUnknownError};
                float best     = std::numeric_limits<float>::max();
                const auto all = FindAllBwdWrW2DSolutions(ctx);

                visit_float(dyDesc.GetType(), [&](auto as_float) {
                    for(const auto& sol : all)
                    {
                        /// \todo If there is only one solution available,
                        /// we can avoid wasting time for building kernels with empty
                        /// algorithm_name and network_config.
                        float elapsed = 0.0f;
                        const int rc  = EvaluateWrWDirectSolution(handle,
                                                                 ctx,
                                                                 sol,
                                                                 dy,
                                                                 x,
                                                                 dw,
                                                                 workSpace,
                                                                 workSpaceSize,
                                                                 as_float(0.0f),
                                                                 elapsed);
                        if(rc != 0)
                        {
                            MIOPEN_LOG_E(sol << " returns " << rc);
                        }
                        else
                        {
                            MIOPEN_LOG_I(sol << ": " << elapsed << (elapsed < best ? " < " : " >= ")
                                             << best);
                            if(elapsed < best)
                            {
                                best     = elapsed;
                                selected = sol;
                            }
                        }
                    }
                });
                if(selected.Succeeded())
                {
                    AddKernels(handle, algorithm_name, network_config, selected, nullptr);
                    MIOPEN_LOG_I("Selected: " << selected << ": " << best << ", workspce_sz = "
                                              << selected.workspce_sz);
                    record.SetValues(algorithm_name,
                                     FindDbData{
                                         selected.solver_id,
                                         best,
                                         selected.workspce_sz,
                                         {algorithm_name, network_config},
                                     });
                }
            }
        }

        try
        {
            const auto all = miopen::IsDisabled(MIOPEN_DEBUG_CONV_WINOGRAD{})
                                 ? std::vector<miopen::solver::ConvSolution>()
                                 : FindWinogradWrWAllSolutions(ctx);

            float elapsed = 0.0f;
            if(!all.empty())
            {
                float best = std::numeric_limits<float>::max();
                miopen::solver::ConvSolution selected{miopenStatusUnknownError};
                for(const auto& sol : all)
                {
                    elapsed = 0.0f;
                    std::vector<KernelInvoke> kernels;

                    AddKernels(handle,
                               "miopenConvolutionBwdWeightsAlgoWinograd",
                               network_config,
                               sol,
                               &kernels);
                    auto tensors = ConvWrwTensors{dyDesc, dy, xDesc, x, dwDesc, dw};
                    if(workSpaceSize < sol.workspce_sz)
                        continue;
                    // clang-format off
                    if(sol.solver_id == SolverDbId(miopen::solver::ConvWinograd3x3MultipassWrW<3, 2>()))
                        EvaluateWinograd3x3MultipassWrW<3,2>(
                            handle, ctx, tensors, workSpace, kernels, GetConvPads()[0], GetConvPads()[1],&elapsed);
                    else if(sol.solver_id == SolverDbId(miopen::solver::ConvWinograd3x3MultipassWrW<3, 3>()))
                        EvaluateWinograd3x3MultipassWrW<3,3>(
                            handle, ctx, tensors, workSpace, kernels, GetConvPads()[0], GetConvPads()[1],&elapsed);
                    else if(sol.solver_id == SolverDbId(miopen::solver::ConvWinograd3x3MultipassWrW<3, 4>()))
                        EvaluateWinograd3x3MultipassWrW<3,4>(
                            handle, ctx, tensors, workSpace, kernels, GetConvPads()[0], GetConvPads()[1],&elapsed);
                    else if(sol.solver_id == SolverDbId(miopen::solver::ConvWinograd3x3MultipassWrW<3, 5>()))
                        EvaluateWinograd3x3MultipassWrW<3,5>(
                            handle, ctx, tensors, workSpace, kernels, GetConvPads()[0], GetConvPads()[1],&elapsed);
                    else if(sol.solver_id == SolverDbId(miopen::solver::ConvWinograd3x3MultipassWrW<3, 6>()))
                        EvaluateWinograd3x3MultipassWrW<3,6>(
                            handle, ctx, tensors, workSpace, kernels, GetConvPads()[0], GetConvPads()[1],&elapsed);
                    else if(sol.solver_id == SolverDbId(miopen::solver::ConvWinograd3x3MultipassWrW<7, 2>()))
                        EvaluateWinograd3x3MultipassWrW<7,2>(
                            handle, ctx, tensors, workSpace, kernels, GetConvPads()[0], GetConvPads()[1],&elapsed);
                    else if(sol.solver_id == SolverDbId(miopen::solver::ConvWinograd3x3MultipassWrW<7, 3>()))
                        EvaluateWinograd3x3MultipassWrW<7,3>(
                            handle, ctx, tensors, workSpace, kernels, GetConvPads()[0], GetConvPads()[1],&elapsed);
                    else if(sol.solver_id == SolverDbId(miopen::solver::ConvWinograd3x3MultipassWrW<7, 2, 1, 1>()))
                        EvaluateWinograd3x3MultipassWrW<7,2,1,1>(
                            handle, ctx, tensors, workSpace, kernels, GetConvPads()[0], GetConvPads()[1],&elapsed);
                    else if(sol.solver_id == SolverDbId(miopen::solver::ConvWinograd3x3MultipassWrW<7, 3, 1, 1>()))
                        EvaluateWinograd3x3MultipassWrW<7,3,1,1>(
                            handle, ctx, tensors, workSpace, kernels, GetConvPads()[0], GetConvPads()[1],&elapsed);
                    else if(sol.solver_id == SolverDbId(miopen::solver::ConvWinograd3x3MultipassWrW<1, 1, 7, 2>()))
                        EvaluateWinograd3x3MultipassWrW<1,1,7,2>(
                            handle, ctx, tensors, workSpace, kernels, GetConvPads()[0], GetConvPads()[1],&elapsed);
                    else if(sol.solver_id == SolverDbId(miopen::solver::ConvWinograd3x3MultipassWrW<1, 1, 7, 3>()))
                        EvaluateWinograd3x3MultipassWrW<1,1,7,3>(
                            handle, ctx, tensors, workSpace, kernels, GetConvPads()[0], GetConvPads()[1],&elapsed);
                    else if(sol.solver_id == SolverDbId(miopen::solver::ConvWinograd3x3MultipassWrW<5, 3>()))
                        EvaluateWinograd3x3MultipassWrW<5,3>(
                            handle, ctx, tensors, workSpace, kernels, GetConvPads()[0], GetConvPads()[1],&elapsed);
                    else if(sol.solver_id == SolverDbId(miopen::solver::ConvWinograd3x3MultipassWrW<5, 4>()))
                        EvaluateWinograd3x3MultipassWrW<5,4>(
                            handle, ctx, tensors, workSpace, kernels, GetConvPads()[0], GetConvPads()[1],&elapsed);

                    else // clang-format on
                    {    // single pass
                        int unused                       = 0;
                        using dataType                   = float;
                        static const int F_FLIP_K_C      = 1 << 2;
                        static const int F_NKC_STRIDES   = 1 << 9;
                        static const int F_GROUP_STRIDES = 1 << 10;
                        int reserved                     = 0;
                        int* reserved_ptr                = nullptr;
                        int pad_H                        = GetConvPads()[0];
                        int pad_W                        = GetConvPads()[1];
                        // clang-format off
                        int N, C, H, W, K, n_groups, out_H, out_W, R, S;
                        // clang-format on
                        if(kernels[0].GetName().rfind("miopenSp3AsmConv_group_20_5_23_M", 0) == 0)
                        {
                            GetCompiledInParameters(ctx,
                                                    &C,
                                                    &K,
                                                    &R,
                                                    &S,
                                                    &N,
                                                    &n_groups,
                                                    &H,
                                                    &W,
                                                    &out_H,
                                                    &out_W,
                                                    &unused,
                                                    &unused);
                            // GetCompiledInParameters(
                            // ctx, &N, &C, &H, &W, &K, &n_groups, &out_H, &out_W, &R, &S, &pad_H,
                            // &pad_W);
                            int flags      = F_NKC_STRIDES + F_GROUP_STRIDES;
                            auto group_cnt = ctx.group_counts;
                            N              = N / group_cnt;
                            K              = K / group_cnt;

                            BuffInfo d_buf(
                                GetGroupConvLayout(
                                    GetSwappedNCLayout(GetMemLayout_t(ctx.in_layout)), true),
                                N,
                                C,
                                H,
                                W,
                                1,
                                group_cnt,
                                GetTypeSize(ctx.in_data_type)),
                                o_buf(
                                    GetGroupConvLayout(
                                        GetSwappedNCLayout(GetMemLayout_t(ctx.out_layout)), false),
                                    N,
                                    K,
                                    out_H,
                                    out_W,
                                    1,
                                    group_cnt,
                                    GetTypeSize(ctx.out_data_type)),
                                f_buf(
                                    GetGroupConvLayout(GetSwappedNCLayout(MemLayout_t::NCHW), true),
                                    K,
                                    C,
                                    R,
                                    S,
                                    1,
                                    group_cnt,
                                    GetTypeSize(ctx.weights_data_type));

                            if(GetKernelLocalWorkDim(kernels[0], 0) != 0)
                                n_groups = solver::ConvBinWinogradRxSf2x3::GetNGroups(
                                    ctx.group_counts,
                                    GetKernelGlobalWorkDim(kernels[0], 0) /
                                        GetKernelLocalWorkDim(kernels[0], 0));
                            else
                                n_groups = solver::ConvBinWinogradRxSf2x3::GetNGroups(
                                    ctx.group_counts,
                                    GetKernelGlobalWorkDim(kernels[0], 0) /
                                        512); // For OCL runtime. Issue #1724

                            // clang-format off
                            MIOPEN_LOG_I2(" N=" << N << " G=" << group_cnt << " C=" << C << " H=" << H << " W=" << W << " K=" << K
                                << " n_groups=" << n_groups << " flags=" << flags << " R=" << R << " S=" << S
                                << " pad_H=" << pad_H << " pad_W=" << pad_W << " out_H=" << out_H << " out_W=" << out_W
                                << " d_buf.byte_stride.nk=" << d_buf.byte_stride.nk << " d_buf.byte_stride.c=" << d_buf.byte_stride.c
                                << " d_buf.byte_stride.h=" << d_buf.byte_stride.h << " d_buf.byte_stride.w=" << d_buf.byte_stride.w
                                << " f_buf.byte_stride.nk=" << f_buf.byte_stride.nk << " f_buf.byte_stride.c=" << f_buf.byte_stride.c
                                << " f_buf.byte_stride.h=" << f_buf.byte_stride.h << " f_buf.byte_stride.w=" << f_buf.byte_stride.w
                                << " o_buf.byte_stride.nk=" << o_buf.byte_stride.nk << " o_buf.byte_stride.c=" << o_buf.byte_stride.c
                                << " o_buf.byte_stride.h="  << o_buf.byte_stride.h <<  " o_buf.byte_stride.w=" << o_buf.byte_stride.w
                                << " d_buf.byte_stride.g=" << d_buf.byte_stride.g  << " o_buf.byte_stride.g="  << o_buf.byte_stride.g
                                << " f_buf.byte_stride.g=" << f_buf.byte_stride.g); // clang-format on
                            MIOPEN_LOG_I2(" ctx.batch_sz=" << ctx.batch_sz << "ctx.n_inputs="
                                                           << ctx.n_inputs);
                            elapsed = 0;

                            kernels[0](N,
                                       C,
                                       H,
                                       W,
                                       K,
                                       n_groups,
                                       flags,
                                       reserved,
                                       x,
                                       dy,
                                       dw,
                                       reserved_ptr, // Unused return_addr.
                                       R,
                                       S,
                                       pad_H, // Like Fwd wino.
                                       pad_W,
                                       out_H,
                                       out_W,
                                       reserved_ptr, // Unused bias_addr.
                                       reserved,     // Unused relu_alpha.
                                       d_buf.byte_stride.nk,
                                       d_buf.byte_stride.c,
                                       d_buf.byte_stride.h,
                                       d_buf.byte_stride.w,
                                       f_buf.byte_stride.nk,
                                       f_buf.byte_stride.c,
                                       f_buf.byte_stride.h,
                                       f_buf.byte_stride.w,
                                       o_buf.byte_stride.nk,
                                       o_buf.byte_stride.c,
                                       o_buf.byte_stride.h,
                                       o_buf.byte_stride.w,
                                       group_cnt,
                                       d_buf.byte_stride.g,
                                       f_buf.byte_stride.g,
                                       o_buf.byte_stride.g);
                            elapsed = handle.GetKernelTime();
                        }
                        else // miopenSp3AsmConvRxSf3x2 and other
                        {
                            // clang-format off
                            GetCompiledInParameters(ctx, &N,&K,&out_H,&out_W,
                                &C,&n_groups,&H,&W,&R,&S,&unused,&unused);
                            // clang-format on
                            int flags      = F_FLIP_K_C + F_NKC_STRIDES;
                            int d_N_stride = H * W * static_cast<int>(sizeof(dataType));
                            int d_C_stride = C * d_N_stride;
                            int f_K_stride = out_H * out_W * static_cast<int>(sizeof(dataType));
                            int f_C_stride = K * f_K_stride;
                            int o_N_stride = R * S * static_cast<int>(sizeof(dataType));
                            int o_K_stride = C * o_N_stride;

                            // clang-format off
                            MIOPEN_LOG_I2(" N=" << N << " C=" << C << " H=" << H << " W=" << W << " K=" << K
                                << " n_groups=" << n_groups << " flags=" << flags << " R=" << R << " S=" << S
                                << " pad_H=" << pad_H << " pad_W=" << pad_W << " out_H=" << out_H << " out_W=" << out_W
                                << " d_N_stride=" << d_N_stride << " d_C_stride=" << d_C_stride
                                << " f_K_stride=" << f_K_stride << " f_C_stride=" << f_C_stride
                                << " o_N_stride=" << o_N_stride << " o_K_stride=" << o_K_stride); // clang-format on
                            elapsed = 0;

                            kernels[0](C,
                                       N,
                                       H,
                                       W,
                                       K,
                                       n_groups,
                                       flags,
                                       reserved,
                                       x,
                                       dy,
                                       dw,
                                       reserved_ptr, // Unused return_addr.
                                       out_H,
                                       out_W,
                                       pad_H, // Like Fwd wino.
                                       pad_W,
                                       R,
                                       S,
                                       reserved_ptr, // Unused bias_addr.
                                       reserved,     // Unused relu_alpha.
                                       d_N_stride,
                                       d_C_stride,
                                       f_K_stride,
                                       f_C_stride,
                                       o_N_stride,
                                       o_K_stride);
                            elapsed = handle.GetKernelTime();
                        }
                    } ////single pass end
                    MIOPEN_LOG_I(sol << ": " << elapsed << (elapsed < best ? " < " : " >= ")
                                     << best);
                    if(elapsed < best)
                    {
                        best     = elapsed;
                        selected = sol;
                    }
                }
                if(selected.Succeeded())
                {
                    const std::string algorithm_name = "miopenConvolutionBwdWeightsAlgoWinograd";
                    AddKernels(handle, algorithm_name, network_config, selected, nullptr);
                    MIOPEN_LOG_I("Selected: " << selected << ": " << best << ", workspce_sz = "
                                              << selected.workspce_sz);
                    record.SetValues(algorithm_name,
                                     FindDbData{
                                         selected.solver_id,
                                         best,
                                         selected.workspce_sz,
                                         {algorithm_name, network_config},
                                     });
                }
            }
        }
        catch(const miopen::Exception& ex)
        {
            MIOPEN_LOG_WE("Find Winograd WrW failed:" << ex.what());
        }

        // Implicit GEMM
        if(!miopen::IsDisabled(MIOPEN_DEBUG_CONV_IMPLICIT_GEMM{}))
        {
            const auto all = FindImplicitGemmWrWAllSolutions(ctx);
            float best     = std::numeric_limits<float>::max();
            miopen::solver::ConvSolution selected{miopenStatusUnknownError};
            const auto algo_name = "miopenConvolutionBwdWeightsAlgoImplicitGEMM";
            float elapsed        = 0.0f;
            for(const auto& sol : all)
            {
                std::vector<KernelInvoke> kernels;
                AddKernels(handle, algo_name, network_config, sol, &kernels);
                if(!kernels.empty())
                {
                    auto kernel = kernels[0];

                    // For fp16/bfp16 backward data case, do zero init, bwd data with fp32 output
                    // and cast from fp32 to fp16/bfp16
                    // clang-format off
                    if((dwDesc.GetType() == miopenHalf || dwDesc.GetType() == miopenBFloat16) &&
                       (kernel.GetName() == "gridwise_convolution_implicit_gemm_v4r4_gen_xdlops_nchw_kcyx_nkhw_lds_double_buffer" ||
                        kernel.GetName() == "gridwise_convolution_implicit_gemm_v4r4_gen_xdlops_gnchw_gkcyx_gnkhw_lds_double_buffer"))
                    // clang-format on
                    {
                        float zero = 0.f;
                        TensorDescriptor workSpaceDesc(
                            miopenFloat, dwDesc.GetLengths(), dwDesc.GetStrides());
                        SetTensor(handle, workSpaceDesc, workSpace, &zero);
                        elapsed = handle.GetKernelTime();

                        kernel(x, dy, workSpace);
                        elapsed += handle.GetKernelTime();

                        CastTensor(handle, &lowp_quant, workSpaceDesc, workSpace, dwDesc, dw, 0, 0);
                        elapsed += handle.GetKernelTime();
                    }
                    else
                    {
                        // this kernel may accumulate results into input tensor, therefore need to
                        // set zero
                        float zero = 0.f;
                        SetTensor(handle, dwDesc, dw, &zero);
                        elapsed = handle.GetKernelTime();

                        kernel(x, dy, dw);
                        elapsed += handle.GetKernelTime();
                    }
                }

                MIOPEN_LOG_I(sol << ": " << elapsed << (elapsed < best ? " < " : " >= ") << best);

                if(elapsed < best)
                {
                    best     = elapsed;
                    selected = sol;
                }
            }
            if(selected.Succeeded())
            {
                AddKernels(handle, algo_name, network_config, selected, nullptr);
                MIOPEN_LOG_I("Selected: " << selected << ": " << best << ", workspce_sz = "
                                          << selected.workspce_sz);
                record.SetValues(algo_name,
                                 FindDbData{selected.solver_id,
                                            best,
                                            selected.workspce_sz,
                                            {algo_name, network_config}});
            }
        }
    });

    if(perf_db.empty())
        MIOPEN_THROW("Bwd Weights Convolution cannot be executed due to incorrect params");

    std::sort(begin(perf_db), end(perf_db));

    for(const auto& entry : perf_db)
        MIOPEN_LOG_I(entry.name << "\t" << entry.time << "\t" << entry.workspace);

    *returnedAlgoCount = std::min(requestAlgoCount, static_cast<int>(perf_db.size()));

    for(int i = 0; i < *returnedAlgoCount; i++)
    {
        perfResults[i].bwd_weights_algo = StringToConvolutionBwdWeightsAlgo(perf_db[i].name);
        perfResults[i].time             = perf_db[i].time;
        perfResults[i].memory           = perf_db[i].workspace;
    }
    MIOPEN_LOG_I("BWrW Chosen Algorithm: " << perf_db[0].solver_id << " , " << perf_db[0].workspace
                                           << ", "
                                           << perf_db[0].time);
}

static void ConvWrwCheckNumerics(Handle& handle,
                                 const ConvWrwTensors& tensors,
                                 const void* beta,
                                 std::function<void()>&& worker)
{
    if(!miopen::CheckNumericsEnabled())
    {
        worker();
        return;
    }

    miopen::checkNumericsInput(handle, tensors.dyDesc, tensors.dy);
    miopen::checkNumericsInput(handle, tensors.xDesc, tensors.x);
    if(!float_equal(*(static_cast<const float*>(beta)), 0))
        miopen::checkNumericsInput(handle, tensors.dwDesc, tensors.dw);

    worker();

    miopen::checkNumericsOutput(handle, tensors.dwDesc, tensors.dw);
}

// BackwardWeightsAlgorithm()
void ConvolutionDescriptor::ConvolutionBackwardWeights(Handle& handle,
                                                       const void* alpha,
                                                       const TensorDescriptor& dyDesc,
                                                       ConstData_t dy,
                                                       const TensorDescriptor& xDesc,
                                                       ConstData_t x,
                                                       miopenConvBwdWeightsAlgorithm_t algo,
                                                       const void* beta,
                                                       const TensorDescriptor& dwDesc,
                                                       Data_t dw,
                                                       Data_t workSpace,
                                                       size_t workSpaceSize) const
{
    MIOPEN_LOG_I("algo = " << algo << ", workspace = " << workSpaceSize);
    auto tensors = ConvWrwTensors{dyDesc, dy, xDesc, x, dwDesc, dw};
    ValidateConvTensors(tensors);
    ValidateAlphaBeta(alpha, beta);

    if(xDesc.GetType() == miopenInt8)
        MIOPEN_THROW(miopenStatusBadParm);

    ConvWrwCheckNumerics(handle, tensors, beta, [&]() {
        ValidateGroupCount(xDesc, dwDesc, *this);

        switch(algo)
        {
        case miopenConvolutionBwdWeightsAlgoGEMM:
            BackwardWeightsGemm(handle, tensors, workSpace, workSpaceSize);
            break;
        case miopenConvolutionBwdWeightsAlgoDirect:
        {
            auto ctx = ConvolutionContext{xDesc, dwDesc, dyDesc, *this, 0};
            ctx.direction.SetBackwardWrW();
            ctx.SetStream(&handle);

            std::string network_config;
            ctx.mloBuildConf_Key(network_config);

            auto&& kernels =
                handle.GetKernels("miopenConvolutionBwdWeightsAlgoDirect", network_config);
            if(kernels.empty())
                MIOPEN_THROW("Error running direct backwards weights convolution. Was Find() "
                             "executed previously?");
            BackwardWeightsDirect(handle, ctx, tensors, workSpace, kernels);
        }
        break;
        case miopenConvolutionBwdWeightsAlgoWinograd:
        {
            auto ctx = ConvolutionContext{xDesc, dwDesc, dyDesc, *this, 0};
            ctx.direction.SetBackwardWrW();
            ctx.SetStream(&handle);

            std::string network_config;
            ctx.mloBuildConf_Key(network_config);

            auto&& kernels =
                handle.GetKernels("miopenConvolutionBwdWeightsAlgoWinograd", network_config);
            if(kernels.empty())
                MIOPEN_THROW("Error running Winograd WrW. Was Find() run previously?");
            BackwardWeightsWinograd(handle, ctx, tensors, workSpace, kernels);
        }
        break;
        case miopenConvolutionBwdWeightsAlgoImplicitGEMM:
        {
            auto ctx = ConvolutionContext{xDesc, dwDesc, dyDesc, *this, 0};
            ctx.direction.SetBackwardWrW();
            ctx.SetStream(&handle);

            std::string network_config;
            ctx.mloBuildConf_Key(network_config);

            auto&& kernels =
                handle.GetKernels("miopenConvolutionBwdWeightsAlgoImplicitGEMM", network_config);

            if(kernels.empty())
                MIOPEN_THROW("Error running Implicit GEMM WrW. Was Find() run previously?");

            auto kernel = kernels[0];

            // For fp16/bfp16 backward data case, do zero init, bwd data with fp32 output
            // and cast from fp32 to fp16/bfp16
            // clang-format off
            if((dwDesc.GetType() == miopenHalf || dwDesc.GetType() == miopenBFloat16) &&
               (kernel.GetName() == "gridwise_convolution_implicit_gemm_v4r4_gen_xdlops_nchw_kcyx_nkhw_lds_double_buffer" ||
                kernel.GetName() == "gridwise_convolution_implicit_gemm_v4r4_gen_xdlops_gnchw_gkcyx_gnkhw_lds_double_buffer"))
            // clang-format on
            {
                float zero = 0.f;
                TensorDescriptor workSpaceDesc(
                    miopenFloat, dwDesc.GetLengths(), dwDesc.GetStrides());
                SetTensor(handle, workSpaceDesc, workSpace, &zero);
                kernel(x, dy, workSpace);
                CastTensor(handle, &lowp_quant, workSpaceDesc, workSpace, dwDesc, dw, 0, 0);
            }
            else
            {
                float zero = 0.f;
                SetTensor(handle, dwDesc, dw, &zero);
                kernel(x, dy, dw);
            }
        }
        }
    });
}

void ConvolutionDescriptor::BackwardWeightsGemm(Handle& handle,
                                                const ConvWrwTensors& tensors,
                                                Data_t workSpace,
                                                std::size_t workSpaceSize) const
{
#if MIOPEN_USE_GEMM
    if(miopen::IsDisabled(MIOPEN_DEBUG_CONV_GEMM{}))
    {
        MIOPEN_THROW("GEMM convolution is disabled");
    }
    if(IsAnyBufferBF16(tensors.xDesc, tensors.dyDesc, tensors.dwDesc) && !IsUseRocBlas)
    {
        MIOPEN_THROW("GEMM convolution is unsupported");
    }

    std::size_t in_n, in_c;
    std::tie(in_n, in_c) = tie_pick<0, 1>()(tensors.xDesc.GetLengths());

    std::size_t wei_k = tensors.dwDesc.GetLengths()[0];

    auto in_spatial =
        boost::adaptors::slice(tensors.xDesc.GetLengths(), 2, 2 + GetSpatialDimension());
    auto wei_spatial =
        boost::adaptors::slice(tensors.dwDesc.GetLengths(), 2, 2 + GetSpatialDimension());
    auto out_spatial =
        boost::adaptors::slice(tensors.dyDesc.GetLengths(), 2, 2 + GetSpatialDimension());

    // Zeroing out the output buffer
    float zero = 0.0f;
    SetTensor(handle, tensors.dwDesc, tensors.dw, &zero);

    handle.ResetKernelTime();
    float time_0 = 0;
    if((miopen::any_of(wei_spatial, [](auto v) { return v != 1; }) ||
        miopen::any_of(GetConvPads(), [](auto v) { return v != 0; }) ||
        miopen::any_of(GetConvStrides(), [](auto v) { return v != 1; })))
    {
        if(group_count > 1)
        {
            MIOPEN_LOG_FUNCTION("groupconv, non 1x1");
        }
        else
        {
            MIOPEN_LOG_FUNCTION("convolution, non 1x1");
        }
        assert(workSpace != nullptr &&
               workSpaceSize >=
                   (BackwardWeightsGetWorkSpaceSizeGEMM(tensors.dyDesc, tensors.dwDesc) *
                    group_count));

        std::size_t out_spatial_size = std::accumulate(
            out_spatial.begin(), out_spatial.end(), std::size_t(1), std::multiplies<std::size_t>());

        std::size_t in_spatial_size = std::accumulate(
            in_spatial.begin(), in_spatial.end(), std::size_t(1), std::multiplies<std::size_t>());

        float t1 = 0;

        for(std::size_t i = 0; i < in_n; i++)
        {
            std::size_t out_offset = i * wei_k * out_spatial_size;

            std::size_t in_offset = i * in_c * in_spatial_size;

            Im2ColGPU(handle,
                      GetSpatialDimension(),
                      tensors.x,
                      in_offset,
                      in_c,
                      in_spatial,
                      wei_spatial,
                      out_spatial,
                      GetConvPads(),
                      GetConvStrides(),
                      GetConvDilations(),
                      workSpace,
                      tensors.dyDesc.GetType());

            if(handle.IsProfilingEnabled())
                t1 = handle.GetKernelTime();

            if(group_count > 1)
            {
                GemmDescriptor gemm_desc = CreateGemmDescriptorGroupConvBwdWeight(
                    tensors.dyDesc, tensors.xDesc, tensors.dwDesc, group_count);
                CallGemmStridedBatched(handle,
                                       gemm_desc,
                                       tensors.dy,
                                       out_offset,
                                       workSpace,
                                       0,
                                       tensors.dw,
                                       0,
                                       nullptr,
                                       false);
            }
            else
            {
                // tensors.dw = tensors.dy * transpose(Im2Col(tensors.x))
                GemmDescriptor gemm_desc = CreateGemmDescriptorConvBwdWeight(
                    tensors.dyDesc, tensors.xDesc, tensors.dwDesc);

                // dw = dy * transpose(Im2Col(x))
                CallGemm(handle,
                         gemm_desc,
                         tensors.dy,
                         out_offset,
                         workSpace,
                         0,
                         tensors.dw,
                         0,
                         nullptr,
                         false,
                         GemmBackend_t::miopengemm);
            }
            // Update times for both the kernels
            if(handle.IsProfilingEnabled())
            {
                if(i == in_n - 1)
                    handle.AccumKernelTime(t1 + time_0);
                else
                    handle.AccumKernelTime(t1);
                time_0 += handle.GetKernelTime();
            }
        }
    }
    else if(miopen::any_of(wei_spatial, [](auto v) { return v == 1; }) &&
            miopen::any_of(GetConvPads(), [](auto v) { return v == 0; }) &&
            miopen::any_of(GetConvStrides(), [](auto v) { return v == 1; }))
    {
        if(group_count > 1)
        {
            MIOPEN_LOG_FUNCTION("groupconv, 1x1");

            GemmDescriptor gemm_desc = CreateGemmDescriptorGroupConvBwdWeight(
                tensors.dyDesc, tensors.xDesc, tensors.dwDesc, group_count);

            std::size_t out_spatial_size = std::accumulate(out_spatial.begin(),
                                                           out_spatial.end(),
                                                           std::size_t(1),
                                                           std::multiplies<std::size_t>());

            std::size_t in_spatial_size = std::accumulate(in_spatial.begin(),
                                                          in_spatial.end(),
                                                          std::size_t(1),
                                                          std::multiplies<std::size_t>());

            for(std::size_t i = 0; i < in_n; i++)
            {
                std::size_t out_offset = i * wei_k * out_spatial_size;

                std::size_t in_offset = i * in_c * in_spatial_size;

                CallGemmStridedBatched(handle,
                                       gemm_desc,
                                       tensors.dy,
                                       out_offset,
                                       tensors.x,
                                       in_offset,
                                       tensors.dw,
                                       0,
                                       nullptr,
                                       false);

                if(handle.IsProfilingEnabled())
                {
                    if(i == in_n - 1)
                        handle.AccumKernelTime(time_0);
                    time_0 += handle.GetKernelTime();
                }
            }
        }
        else
        {
            MIOPEN_LOG_FUNCTION("convolution, 1x1");

            // dw = sum_over_batch(dy[i] * transpose(x[i])), i is batch id
            GemmDescriptor gemm_desc = CreateGemmStridedBatchedDescriptorConv1x1BwdWeight(
                tensors.dyDesc, tensors.xDesc, tensors.dwDesc);

            // dw = sum_over_batch(dy[i] * transpose(x[i])), i is batch id
            CallGemmStridedBatchedSequential(handle,
                                             gemm_desc,
                                             tensors.dy,
                                             0,
                                             tensors.x,
                                             0,
                                             tensors.dw,
                                             0,
                                             nullptr,
                                             false,
                                             GemmBackend_t::miopengemm);
        }
    }

#ifdef NDEBUG
    std::ignore = workSpaceSize;
#endif
#else
    std::ignore = handle;
    std::ignore = tensors;
    std::ignore = workSpace;
    std::ignore = workSpaceSize;
    MIOPEN_THROW("GEMM is not supported");
#endif
}

template <class TKernels>
void ConvolutionDescriptor::BackwardWeightsDirect(Handle& handle,
                                                  const ConvolutionContext& ctx,
                                                  const ConvWrwTensors& tensors,
                                                  Data_t workSpace,
                                                  const TKernels& kernels) const
{
    auto kernel = kernels[0];

    visit_float(tensors.dyDesc.GetType(), [&](auto as_float) {
        handle.ResetKernelTime();

        if((kernel.GetName() == "miopenGcnAsmConv3x3WrW") ||
           (kernel.GetName() == "miopenGcnAsmConv1x1WrW"))
        {
            assert(kernels.size() == 1);
            int unused       = 0;
            int* return_addr = nullptr;
            int N, C, H, W, K, n_groups;
            GetCompiledInParameters(ctx, &N, &C, &H, &W, &K, &n_groups);
            kernel(N,
                   C,
                   H,
                   W,
                   K,
                   n_groups,
                   unused,
                   unused,
                   tensors.x,
                   tensors.dw,
                   tensors.dy,
                   return_addr);
        }
        else if(kernels.size() == 1)
        {
            float padding_val = 0;
            kernel(tensors.dy, tensors.x, tensors.dw, as_float(padding_val));
        }
        else
        {
            assert(kernels.size() == 2 && workSpace != nullptr);
            if(kernel.GetName() == "SubSample")
            {
                // subsampling kernel
                kernel(tensors.x, workSpace);
                float time0 = handle.GetKernelTime();

                // wrw  kernel
                if(kernels[1].GetName() == "miopenGcnAsmConv1x1WrW")
                {
                    int unused       = 0;
                    int* return_addr = nullptr;
                    int N, C, H, W, K, n_groups, out_H, out_W;
                    GetCompiledInParameters(ctx, &N, &C, &H, &W, &K, &n_groups, &out_H, &out_W);
                    // out_H/W are used instead of H/W; see comment in
                    // AsmImgHeight(), conv_asm_dir_BwdWrW1x1.cpp.
                    kernels[1](N,
                               C,
                               out_H,
                               out_W,
                               K,
                               n_groups,
                               unused,
                               unused,
                               workSpace,
                               tensors.dw,
                               tensors.dy,
                               return_addr);
                }
                else
                {
                    float padding_val = 0;
                    kernels[1](tensors.dy, workSpace, tensors.dw, as_float(padding_val));
                }

                handle.AccumKernelTime(time0);
            }
            else
            {
                float padding_val = 0;
                kernel(tensors.dy, tensors.x, workSpace, as_float(padding_val));

                float time0 = handle.GetKernelTime();
                // second kernel - reduction
                kernels[1](workSpace, tensors.dw);

                handle.AccumKernelTime(time0);
            }
        }
    });
}

template <class TKernels>
void ConvolutionDescriptor::BackwardWeightsWinograd(Handle& handle,
                                                    const ConvolutionContext& ctx,
                                                    const ConvWrwTensors& tensors,
                                                    Data_t workSpace,
                                                    const TKernels& kernels) const
{
    if(kernels.size() > 1)
    {
        auto kernel_1 = kernels.front();
        if(kernel_1.GetName() == solver::ConvWinograd3x3MultipassWrW<3, 2>::GetSolverKernelNames(0))
            EvaluateWinograd3x3MultipassWrW<3, 2>(
                handle, ctx, tensors, workSpace, kernels, GetConvPads()[0], GetConvPads()[1]);
        else if(kernel_1.GetName() ==
                solver::ConvWinograd3x3MultipassWrW<3, 3>::GetSolverKernelNames(0))
            EvaluateWinograd3x3MultipassWrW<3, 3>(
                handle, ctx, tensors, workSpace, kernels, GetConvPads()[0], GetConvPads()[1]);
        else if(kernel_1.GetName() ==
                solver::ConvWinograd3x3MultipassWrW<3, 4>::GetSolverKernelNames(0))
            EvaluateWinograd3x3MultipassWrW<3, 4>(
                handle, ctx, tensors, workSpace, kernels, GetConvPads()[0], GetConvPads()[1]);
        else if(kernel_1.GetName() ==
                solver::ConvWinograd3x3MultipassWrW<3, 5>::GetSolverKernelNames(0))
            EvaluateWinograd3x3MultipassWrW<3, 5>(
                handle, ctx, tensors, workSpace, kernels, GetConvPads()[0], GetConvPads()[1]);
        else if(kernel_1.GetName() ==
                solver::ConvWinograd3x3MultipassWrW<3, 6>::GetSolverKernelNames(0))
            EvaluateWinograd3x3MultipassWrW<3, 6>(
                handle, ctx, tensors, workSpace, kernels, GetConvPads()[0], GetConvPads()[1]);
        else if(kernel_1.GetName() ==
                solver::ConvWinograd3x3MultipassWrW<7, 2>::GetSolverKernelNames(0))
            EvaluateWinograd3x3MultipassWrW<7, 2>(
                handle, ctx, tensors, workSpace, kernels, GetConvPads()[0], GetConvPads()[1]);
        else if(kernel_1.GetName() ==
                solver::ConvWinograd3x3MultipassWrW<7, 3>::GetSolverKernelNames(0))
            EvaluateWinograd3x3MultipassWrW<7, 3>(
                handle, ctx, tensors, workSpace, kernels, GetConvPads()[0], GetConvPads()[1]);
        else if(kernel_1.GetName() ==
                solver::ConvWinograd3x3MultipassWrW<7, 2, 1, 1>::GetSolverKernelNames(0))
            EvaluateWinograd3x3MultipassWrW<7, 2, 1, 1>(
                handle, ctx, tensors, workSpace, kernels, GetConvPads()[0], GetConvPads()[1]);
        else if(kernel_1.GetName() ==
                solver::ConvWinograd3x3MultipassWrW<7, 3, 1, 1>::GetSolverKernelNames(0))
            EvaluateWinograd3x3MultipassWrW<7, 3, 1, 1>(
                handle, ctx, tensors, workSpace, kernels, GetConvPads()[0], GetConvPads()[1]);
        else if(kernel_1.GetName() ==
                solver::ConvWinograd3x3MultipassWrW<1, 1, 7, 2>::GetSolverKernelNames(0))
            EvaluateWinograd3x3MultipassWrW<1, 1, 7, 2>(
                handle, ctx, tensors, workSpace, kernels, GetConvPads()[0], GetConvPads()[1]);
        else if(kernel_1.GetName() ==
                solver::ConvWinograd3x3MultipassWrW<1, 1, 7, 3>::GetSolverKernelNames(0))
            EvaluateWinograd3x3MultipassWrW<1, 1, 7, 3>(
                handle, ctx, tensors, workSpace, kernels, GetConvPads()[0], GetConvPads()[1]);
        else if(kernel_1.GetName() ==
                solver::ConvWinograd3x3MultipassWrW<5, 3>::GetSolverKernelNames(0))
            EvaluateWinograd3x3MultipassWrW<5, 3>(
                handle, ctx, tensors, workSpace, kernels, GetConvPads()[0], GetConvPads()[1]);
        else if(kernel_1.GetName() ==
                solver::ConvWinograd3x3MultipassWrW<5, 4>::GetSolverKernelNames(0))
            EvaluateWinograd3x3MultipassWrW<5, 4>(
                handle, ctx, tensors, workSpace, kernels, GetConvPads()[0], GetConvPads()[1]);
    }
    else
    { // single pass
        static const int F_FLIP_K_C      = 1 << 2;
        static const int F_NKC_STRIDES   = 1 << 9;
        static const int F_GROUP_STRIDES = 1 << 10;
        int flags                        = F_FLIP_K_C + F_NKC_STRIDES;
        int reserved                     = 0;
        int* reserved_ptr                = nullptr;
        int pad_H                        = GetConvPads()[0];
        int pad_W                        = GetConvPads()[1];

        int N, C, H, W, K, n_groups, out_H, out_W, R, S, unused;

        if(kernels[0].GetName().rfind("miopenSp3AsmConv_group_20_5_23_M", 0) == 0)
        {
            GetCompiledInParameters(
                ctx, &C, &K, &R, &S, &N, &n_groups, &H, &W, &out_H, &out_W, &unused, &unused);
            // GetCompiledInParameters(
            //  ctx, &N, &C, &H, &W, &K, &n_groups, &out_H, &out_W, &R, &S, &pad_H, &pad_W);

            flags          = F_NKC_STRIDES + F_GROUP_STRIDES;
            auto group_cnt = ctx.group_counts;
            N              = N / group_cnt;
            K              = K / group_cnt;

            // cppcheck-suppress unreadVariable
            BuffInfo d_buf(
                GetGroupConvLayout(GetSwappedNCLayout(GetMemLayout_t(ctx.in_layout)), true),
                N,
                C,
                H,
                W,
                1,
                group_cnt,
                GetTypeSize(ctx.in_data_type)),
                // cppcheck-suppress unreadVariable
                o_buf(GetGroupConvLayout(GetSwappedNCLayout(GetMemLayout_t(ctx.out_layout)), false),
                      N,
                      K,
                      out_H,
                      out_W,
                      1,
                      group_cnt,
                      GetTypeSize(ctx.out_data_type)),
                // cppcheck-suppress unreadVariable
                f_buf(GetGroupConvLayout(GetSwappedNCLayout(MemLayout_t::NCHW), true),
                      K,
                      C,
                      R,
                      S,
                      1,
                      group_cnt,
                      GetTypeSize(ctx.weights_data_type));

            if(GetKernelLocalWorkDim(kernels[0], 0) != 0)
                n_groups = solver::ConvBinWinogradRxSf2x3::GetNGroups(
                    ctx.group_counts,
                    GetKernelGlobalWorkDim(kernels[0], 0) / GetKernelLocalWorkDim(kernels[0], 0));
            else
                n_groups = solver::ConvBinWinogradRxSf2x3::GetNGroups(
                    ctx.group_counts,
                    GetKernelGlobalWorkDim(kernels[0], 0) / 512); // For OCL runtime. Issue #1724

            // clang-format off
            MIOPEN_LOG_I2(" N=" << N << " G=" << group_cnt << " C=" << C << " H=" << H << " W=" << W << " K=" << K
                << " n_groups=" << n_groups << " flags=" << flags << " R=" << R << " S=" << S
                << " pad_H=" << pad_H << " pad_W=" << pad_W << " out_H=" << out_H << " out_W=" << out_W
                << " d_buf.byte_stride.nk=" << d_buf.byte_stride.nk << " d_buf.byte_stride.c=" << d_buf.byte_stride.c
                << " d_buf.byte_stride.h=" << d_buf.byte_stride.h << " d_buf.byte_stride.w=" << d_buf.byte_stride.w
                << " f_buf.byte_stride.nk=" << f_buf.byte_stride.nk << " f_buf.byte_stride.c=" << f_buf.byte_stride.c
                << " f_buf.byte_stride.h=" << f_buf.byte_stride.h << " f_buf.byte_stride.w=" << f_buf.byte_stride.w
                << " o_buf.byte_stride.nk=" << o_buf.byte_stride.nk << " o_buf.byte_stride.c=" << o_buf.byte_stride.c
                << " o_buf.byte_stride.h="  << o_buf.byte_stride.h <<  " o_buf.byte_stride.w=" << o_buf.byte_stride.w
                << " d_buf.byte_stride.g=" << d_buf.byte_stride.g
                << " f_buf.byte_stride.g=" << f_buf.byte_stride.g
                << " o_buf.byte_stride.g=" << o_buf.byte_stride.g); // clang-format on

            kernels[0](N,
                       C,
                       H,
                       W,
                       K,
                       n_groups,
                       flags,
                       reserved,
                       tensors.x,
                       tensors.dy,
                       tensors.dw,
                       reserved_ptr, // Unused return_addr.
                       R,
                       S,
                       pad_H, // Like Fwd wino.
                       pad_W,
                       out_H,
                       out_W,
                       reserved_ptr, // Unused bias_addr.
                       reserved,     // Unused relu_alpha.
                       d_buf.byte_stride.nk,
                       d_buf.byte_stride.c,
                       d_buf.byte_stride.h,
                       d_buf.byte_stride.w,
                       f_buf.byte_stride.nk,
                       f_buf.byte_stride.c,
                       f_buf.byte_stride.h,
                       f_buf.byte_stride.w,
                       o_buf.byte_stride.nk,
                       o_buf.byte_stride.c,
                       o_buf.byte_stride.h,
                       o_buf.byte_stride.w,
                       group_cnt,
                       d_buf.byte_stride.g,
                       f_buf.byte_stride.g,
                       o_buf.byte_stride.g);
        }
        else
        {
            auto kernel = kernels.front();
            // For bwd & wrw inputs and outputs reside in k_p in reversed order.
            GetCompiledInParameters(
                ctx, &N, &K, &out_H, &out_W, &C, &n_groups, &H, &W, &R, &S, &unused, &unused);
            using dataType = float;
            int d_N_stride = H * W * static_cast<int>(sizeof(dataType));
            int d_C_stride = C * d_N_stride;
            int f_K_stride = out_H * out_W * static_cast<int>(sizeof(dataType));
            int f_C_stride = K * f_K_stride;
            int o_N_stride = R * S * static_cast<int>(sizeof(dataType));
            int o_K_stride = C * o_N_stride;
            // clang-format off
            MIOPEN_LOG_I2(" N=" << N << " C=" << C << " H=" << H << " W=" << W << " K=" << K
                << " n_groups=" << n_groups << " flags=" << flags << " R=" << R << " S=" << S
                << " pad_H=" << pad_H << " pad_W=" << pad_W << " out_H=" << out_H << " out_W=" << out_W
                << " d_N_stride=" << d_N_stride << " d_C_stride=" << d_C_stride
                << " f_K_stride=" << f_K_stride << " f_C_stride=" << f_C_stride
                << " o_N_stride=" << o_N_stride << " o_K_stride=" << o_K_stride ); // clang-format on
            kernel(C,
                   N,
                   H,
                   W,
                   K,
                   n_groups,
                   flags,
                   reserved,
                   tensors.x,
                   tensors.dy,
                   tensors.dw,
                   reserved_ptr,
                   out_H,
                   out_W,
                   pad_H,
                   pad_W,
                   R,
                   S,
                   reserved_ptr,
                   reserved,
                   d_N_stride,
                   d_C_stride,
                   f_K_stride,
                   f_C_stride,
                   o_N_stride,
                   o_K_stride);
        }
    }
    ////single pass end
}

ProblemDescription ConvolutionDescriptor::MakeWrwProblem(const TensorDescriptor& dyDesc,
                                                         const TensorDescriptor& xDesc,
                                                         const TensorDescriptor& dwDesc) const
{
    auto problem = ProblemDescription{xDesc, dwDesc, dyDesc, *this, 0};
    problem.direction.SetBackwardWrW();
    return problem;
}

std::size_t ConvolutionDescriptor::GetWrwSolutionCount(Handle& handle,
                                                       const TensorDescriptor& dyDesc,
                                                       const TensorDescriptor& xDesc,
                                                       const TensorDescriptor& dwDesc) const
{
    MIOPEN_LOG_I("");
    const auto problem = MakeWrwProblem(dyDesc, xDesc, dwDesc);
    const auto count   = GetSolutionCount(handle, problem);
    if(count > 0)
        return count;
    return GetWrwSolutionCountFallback(dyDesc, xDesc, dwDesc);
}

void ConvolutionDescriptor::GetWrwSolutions(Handle& handle,
                                            const TensorDescriptor& dyDesc,
                                            const TensorDescriptor& xDesc,
                                            const TensorDescriptor& dwDesc,
                                            size_t maxSolutionCount,
                                            size_t* solutionCount,
                                            miopenConvSolution_t* solutions) const
{
    MIOPEN_LOG_I("");
    if(solutionCount == nullptr)
        MIOPEN_THROW(miopenStatusBadParm, "solutionCount cannot be nullptr");
    if(solutions == nullptr)
        MIOPEN_THROW(miopenStatusBadParm, "solutions cannot be nullptr");

    const auto problem = MakeWrwProblem(dyDesc, xDesc, dwDesc);
    GetSolutions(handle,
                 problem,
                 maxSolutionCount,
                 solutionCount,
                 solutions,
                 StringToConvolutionBwdWeightsAlgo);

    if(*solutionCount == 0)
        GetWrwSolutionsFallback(
            handle, dyDesc, xDesc, dwDesc, maxSolutionCount, solutionCount, solutions);
}

void ConvolutionDescriptor::CompileWrwSolution(Handle& handle,
                                               const TensorDescriptor& dyDesc,
                                               const TensorDescriptor& xDesc,
                                               const TensorDescriptor& dwDesc,
                                               solver::Id solver_id) const
{
    MIOPEN_LOG_I("solver_id = " << solver_id.ToString());
    auto ctx = ConvolutionContext{xDesc, dwDesc, dyDesc, *this, 0};
    ctx.direction.SetBackwardWrW();
    ctx.SetStream(&handle);
    ctx.disable_search_enforce = true;

    CompileSolution(handle, solver_id, ctx, miopenConvBwdWeights, [&]() {
        MIOPEN_THROW("FFT is not supported in WrW");
    });
}

std::size_t ConvolutionDescriptor::GetWrwSolutionWorkspaceSize(Handle& handle,
                                                               const TensorDescriptor& dyDesc,
                                                               const TensorDescriptor& xDesc,
                                                               const TensorDescriptor& dwDesc,
                                                               solver::Id solver_id) const
{
    MIOPEN_LOG_I2("solver_id = " << solver_id.ToString());
    if(!solver_id.IsValid())
        MIOPEN_THROW(miopenStatusBadParm, "invalid solution id = " + solver_id.ToString());
    if(solver_id != solver::Id::gemm() && solver_id != solver::Id::fft())
    {
        auto sol     = solver_id.GetSolver();
        auto problem = ProblemDescription{xDesc, dwDesc, dyDesc, *this, 0};
        problem.direction.SetBackwardWrW();
        auto ctx = ConvolutionContext{problem};
        ctx.SetStream(&handle);
        ctx.DetectRocm();
        if(sol.IsApplicable(ctx))
            return sol.GetWorkspaceSize(ctx);
        else
        {
            MIOPEN_THROW(miopenStatusBadParm,
                         "The supplied solution id: " + solver_id.ToString() +
                             " is not applicable to the current problem");
        }
    }
    return GetWrwSolutionWorkspaceSizeFallback(handle, dyDesc, xDesc, dwDesc, solver_id);
}

void ConvolutionDescriptor::ConvolutionWrwImmediate(Handle& handle,
                                                    const TensorDescriptor& dyDesc,
                                                    ConstData_t dy,
                                                    const TensorDescriptor& xDesc,
                                                    ConstData_t x,
                                                    const TensorDescriptor& dwDesc,
                                                    Data_t dw,
                                                    Data_t workSpace,
                                                    std::size_t workSpaceSize,
                                                    solver::Id solver_id) const
{
    MIOPEN_LOG_I("solver_id = " << solver_id.ToString() << ", workspace = " << workSpaceSize);
    auto tensors = ConvWrwTensors{dyDesc, dy, xDesc, x, dwDesc, dw};
    ValidateConvTensors(tensors);

    if(xDesc.GetType() == miopenInt8)
        MIOPEN_THROW(miopenStatusBadParm);

    float beta = 0;
    ConvWrwCheckNumerics(handle, tensors, &beta, [&]() {
        ValidateGroupCount(xDesc, dwDesc, *this);

        if(solver_id == solver::Id::gemm())
        {
            BackwardWeightsGemm(handle, tensors, workSpace, workSpaceSize);
            return;
        }

        std::string network_config;
        auto ctx = ConvolutionContext{xDesc, dwDesc, dyDesc, *this, 0};
        ctx.SetStream(&handle);
        ctx.direction.SetBackwardWrW();
        ctx.mloBuildConf_Key(network_config);
        auto algo_name           = solver_id.GetAlgo(miopenConvBwdWeights);
        const auto&& chk_kernels = handle.GetKernels(algo_name, network_config);
        auto v_chk_kernels = std::vector<KernelInvoke>{chk_kernels.begin(), chk_kernels.end()};
        if(!v_chk_kernels.empty())
        {
            MIOPEN_LOG_I2(
                "Found previously compiled kernels for solution: " << solver_id.ToString());

            if(algo_name == "miopenConvolutionBwdWeightsAlgoWinograd")
                BackwardWeightsWinograd(handle, ctx, tensors, workSpace, v_chk_kernels);
            else if(algo_name == "miopenConvolutionBwdWeightsAlgoDirect")
                BackwardWeightsDirect(handle, ctx, tensors, workSpace, v_chk_kernels);
            else if(algo_name == "miopenConvolutionBwdWeightsAlgoImplicitGEMM")
                v_chk_kernels[0](x, dy, dw);
            else
                MIOPEN_THROW("Invalid algorithm: " + algo_name);
            return;
        }

        const FindDbRecord fdb_record{handle, ctx};

        for(const auto& pair : fdb_record)
        {
            if(solver::Id{pair.second.solver_id} != solver_id)
                continue;

            const auto&& kernels = handle.GetKernels(pair.second.kcache_key.algorithm_name,
                                                     pair.second.kcache_key.network_config);
            auto v_kernels = std::vector<KernelInvoke>{kernels.begin(), kernels.end()};

            if(v_kernels.empty())
                v_kernels = CompileSolver(handle, ctx, solver_id, pair.second.kcache_key);

            if(pair.second.kcache_key.algorithm_name == "miopenConvolutionBwdWeightsAlgoWinograd")
                BackwardWeightsWinograd(handle, ctx, tensors, workSpace, v_kernels);
            else if(pair.second.kcache_key.algorithm_name ==
                    "miopenConvolutionBwdWeightsAlgoDirect")
                BackwardWeightsDirect(handle, ctx, tensors, workSpace, v_kernels);
            else if(pair.second.kcache_key.algorithm_name ==
                    "miopenConvolutionBwdWeightsAlgoImplicitGEMM")
                v_kernels[0](x, dy, dw);
            else
                MIOPEN_THROW("Invalid algorithm: " + pair.second.kcache_key.algorithm_name);
            return;
        }

        // Todo: solver not found in find-db.
        MIOPEN_THROW(miopenStatusNotImplemented);
    });
}

void ConvolutionBackwardBias(Handle& handle,
                             const void* alpha,
                             const TensorDescriptor& dyDesc,
                             ConstData_t dy,
                             const void* beta,
                             const TensorDescriptor& dbDesc,
                             Data_t db)
{
    if(dy == nullptr || db == nullptr)
    {
        MIOPEN_THROW(miopenStatusBadParm);
    }
    if(dyDesc.GetLengths()[1] != dbDesc.GetLengths()[1])
    {
        MIOPEN_THROW(miopenStatusBadParm);
    }
    if(!float_equal(*(static_cast<const float*>(alpha)), 1.0) ||
       !float_equal(*(static_cast<const float*>(beta)), 0))
    {
        MIOPEN_THROW("Only alpha=1 and beta=0 is supported");
    }
    if(miopen::CheckNumericsEnabled())
    {
        miopen::checkNumericsInput(handle, dyDesc, dy);
    }

    std::size_t out_n, out_k, stride_n, stride_k;
    std::tie(out_n, out_k)       = tie_pick<0, 1>()(dyDesc.GetLengths());
    std::tie(stride_n, stride_k) = tie_pick<0, 1>()(dyDesc.GetStrides());
    std::string program_name = "MIOpenConvBwdBias.cl";
    std::string kernel_name  = "MIOpenConvBwdB";

    std::string params;
    std::size_t lcl_grp_size0 = 256;
    std::size_t lcl_grp_size1 = 1;
    std::size_t local_mem_sz  = 256;

    std::size_t map_size = std::accumulate(dyDesc.GetLengths().begin() + 2,
                                           dyDesc.GetLengths().end(),
                                           std::size_t(1),
                                           std::multiplies<std::size_t>());
    std::size_t read_unit        = 4;
    std::size_t map_size_aligned = (map_size + (read_unit - 1)) / read_unit;
    std::size_t off_pix          = map_size - (map_size / read_unit) * read_unit;

    params = " -DMLO_CONVBWD_GROUP_SZ0=" + std::to_string(lcl_grp_size0);
    params += " -DMLO_CONVBWD_GROUP_SZ1=" + std::to_string(lcl_grp_size1);
    params += " -DMLO_CONVBWDB_LCL_MEMSZ=" + std::to_string(local_mem_sz);
    params += " -DMLO_CONVBWDB_UNITSIZE=" + std::to_string(read_unit);
    params += " -DMLO_OUT_BATCH_SZ=" + std::to_string(out_n);
    params += " -DMLO_OUT_CHANNEL_STRIDE=" + std::to_string(stride_k);
    params += " -DMLO_OUT_BATCH_STRIDE=" + std::to_string(stride_n);
    params += " -DMLO_WK_SIZE=" + std::to_string(map_size_aligned);
    params += " -DMLO_N_PIX_OFF=" + std::to_string(off_pix);

    params += GetDataTypeKernelParams(dyDesc.GetType());

    const std::vector<size_t> vld = {lcl_grp_size0, size_t{1}, size_t{1}};
    const std::vector<size_t> vgd = {lcl_grp_size0, static_cast<size_t>(out_k), size_t{1}};

    handle.AddKernel("miopenConvolutionBwdBias", "", program_name, kernel_name, vld, vgd, params)(
        dy, db);

    if(miopen::CheckNumericsEnabled())
    {
        miopen::checkNumericsOutput(handle, dbDesc, db);
    }
}

} // namespace miopen<|MERGE_RESOLUTION|>--- conflicted
+++ resolved
@@ -43,12 +43,9 @@
 #include <miopen/visit_float.hpp>
 #include <miopen/datatype.hpp>
 #include <miopen/any_solver.hpp>
-<<<<<<< HEAD
-=======
 #include <miopen/conv/tensors.hpp>
 #include <miopen/conv/compiled_in_parameters.hpp>
 #include <miopen/conv/fwd_invoke_params.hpp>
->>>>>>> ef17912f
 
 #if MIOPEN_USE_SCGEMM
 #include <miopen/scgemm_utils.hpp>
@@ -1374,109 +1371,6 @@
 }
 
 template <class TKernels>
-<<<<<<< HEAD
-void ConvFwdDirect(const ConvolutionContext& ctx,
-                   Handle& handle,
-                   const ConvFwdTensors& tensors,
-                   Data_t workSpace,
-                   std::size_t workSpaceSize,
-                   const TKernels& kernels)
-{
-#if(!defined(__GNUC__) || defined(__clang__)) // w/a for segfault in gcc 5.4.0
-    const
-#endif
-        auto num_kernels = kernels.size();
-    if(kernels.empty())
-        MIOPEN_THROW("Error running Direct Forward convolution. Was Find() executed previously?");
-
-    auto kernel = kernels[0];
-
-    visit_float(tensors.xDesc.GetType(), [&](auto as_float) {
-        // Miminum checks. Only check what is required to select
-        // proper invocation procedure & workspace sanity.
-        float padding_val = 0;
-        float elapsed     = 0;
-        if((kernel.GetName() == "MIOpenCvFwd11x11") && num_kernels == 2)
-        {
-            kernel(tensors.x, tensors.w, tensors.y, as_float(padding_val));
-            if(handle.IsProfilingEnabled())
-                elapsed += handle.GetKernelTime();
-
-            kernels[1](tensors.x, tensors.w, tensors.y, as_float(padding_val));
-            if(handle.IsProfilingEnabled())
-                elapsed += handle.GetKernelTime();
-        }
-        else if(num_kernels == 2 && workSpace != nullptr && workSpaceSize != 0)
-        {
-            assert(kernel.GetName() == "SubSample");
-            kernel(tensors.x, workSpace);
-            if(handle.IsProfilingEnabled())
-                elapsed += handle.GetKernelTime();
-
-            assert(kernels[1].GetName() == "miopenGcnAsmConv1x1U");
-            int unused       = 0;
-            int* return_addr = nullptr;
-            int N, C, H, W, K, n_groups, out_H, out_W;
-            GetCompiledInParameters(ctx, &N, &C, &H, &W, &K, &n_groups, &out_H, &out_W);
-            kernels[1](N,
-                       C,
-                       out_H,
-                       out_W,
-                       K,
-                       n_groups,
-                       unused,
-                       unused,
-                       workSpace,
-                       tensors.w,
-                       tensors.y,
-                       return_addr);
-            if(handle.IsProfilingEnabled())
-                elapsed += handle.GetKernelTime();
-        }
-        else if(num_kernels == 1)
-        {
-            if(kernel.GetName() == "miopenGcnAsmConv1x1U" ||
-               kernel.GetName() == "miopenGcnAsmConv1x1U_stride2")
-            {
-                int unused       = 0;
-                int* return_addr = nullptr;
-                int N, C, H, W, K, n_groups;
-                GetCompiledInParameters(ctx, &N, &C, &H, &W, &K, &n_groups);
-                kernel(N,
-                       C,
-                       H,
-                       W,
-                       K,
-                       n_groups,
-                       unused,
-                       unused,
-                       tensors.x,
-                       tensors.w,
-                       tensors.y,
-                       return_addr);
-            }
-            else
-            {
-                kernel(tensors.x, tensors.w, tensors.y, as_float(padding_val));
-            }
-            if(handle.IsProfilingEnabled())
-                elapsed += handle.GetKernelTime();
-        }
-        else
-        {
-            MIOPEN_THROW("Error running Direct Forward convolution (none workspace?)");
-        }
-        if(handle.IsProfilingEnabled())
-        {
-            handle.ResetKernelTime();
-            handle.AccumKernelTime(elapsed);
-        }
-    });
-}
-
-template <class TKernels>
-=======
->>>>>>> ef17912f
 void ConvFwdImplicitGemm(const ConvolutionContext& /*ctx*/,
                          Handle& handle,
                          const ConvFwdTensors& tensors,
@@ -2971,10 +2865,6 @@
     // < algorith_name, <time, workspace_size> >
     std::vector<PerfField> perf_db =
         UserFindDbRecord::TryLoad(handle, problem, [&](DbRecord& record) {
-<<<<<<< HEAD
-
-=======
->>>>>>> ef17912f
             // Winograd algo
             {
                 std::string network_config;
@@ -3040,10 +2930,7 @@
                                                          network_config,
                                                          eka,
                                                          bufs);
-<<<<<<< HEAD
-=======
                 PrecompileSolutions(handle, all);
->>>>>>> ef17912f
                 miopen::solver::ConvSolution selected{miopenStatusUnknownError};
                 float best = std::numeric_limits<float>::max();
                 visit_float(dyDesc.GetType(), [&](auto as_float) {
@@ -3101,10 +2988,7 @@
                 bufs.SetBwd(dx, w, dy);
                 const auto all = this->FindDataImplicitGemmSolutions(
                     handle, dxDesc, wDesc, dyDesc, exhaustiveSearch, false, network_config, bufs);
-<<<<<<< HEAD
-=======
                 PrecompileSolutions(handle, all);
->>>>>>> ef17912f
                 miopen::solver::ConvSolution selected{miopenStatusUnknownError};
                 float best = std::numeric_limits<float>::max();
                 visit_float(dxDesc.GetType(), [&](auto as_float) {
@@ -3122,10 +3006,7 @@
                                                                         workSpace,
                                                                         workSpaceSize,
                                                                         as_float(0.0f),
-<<<<<<< HEAD
-=======
                                                                         lowp_quant,
->>>>>>> ef17912f
                                                                         elapsed);
 
                         if(rc != 0)
