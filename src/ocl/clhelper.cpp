--- conflicted
+++ resolved
@@ -109,21 +109,8 @@
 			args.push_back(param);
 		};
 	}
-<<<<<<< HEAD
 	args.push_back("-");
 	args.push_back("-o");
-=======
-	opt_storage.push_back("-");
-	opt_storage.push_back("-o");
-
-	std::vector<char*> args;
-	args.push_back(&exec_path[0]);
-	for (auto& opt : opt_storage) {
-		args.push_back(&opt[0]);
-	}
-	
-	TempFile outfile("amdgcn-asm-out");
->>>>>>> f0bb2de8
 	args.push_back(outfile);
 	
 	std::istringstream clang_stdin(source);
