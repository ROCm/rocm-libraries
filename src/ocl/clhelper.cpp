#include <fstream>
#include <mlopen/clhelper.hpp>
#include <mlopen/kernel.hpp>
#include <mlopen/errors.hpp>

namespace mlopen {

static cl_program CreateProgram(cl_context ctx, const char* char_source, size_t size)
{
	cl_int status;
	auto result = clCreateProgramWithSource(ctx,
		1,
		&char_source,
		&size,
		&status);

	if (status != CL_SUCCESS) { MLOPEN_THROW_CL_STATUS(status, "Error Creating OpenCL Program (cl_program) in LoadProgram()"); }

<<<<<<< HEAD
	return result;
}

static cl_program CreateBinaryProgram(cl_context ctx, cl_device_id device, const char* char_source, size_t size)
{
	cl_int status, binaryStatus;
	auto result = clCreateProgramWithBinary(ctx,
		1,
		&device,
		reinterpret_cast<const size_t*>(&size),
		reinterpret_cast<const unsigned char**>(&char_source),
		&status,
		&binaryStatus);
=======
	params += " -cl-std=CL1.2";
	status = clBuildProgram(result.get(), 
			1, &device, params.c_str(), 
			nullptr, 
			nullptr);
>>>>>>> 09b04889

	if (status != CL_SUCCESS) { MLOPEN_THROW_CL_STATUS(status, "Error creating code object program (cl_program) in LoadProgramFromBinary()"); }

	return result;
}

static void BuildProgram(cl_program program, cl_device_id device, const std::string& params)
{
	auto status = clBuildProgram(program,
		1, &device, params.c_str(),
		nullptr,
		nullptr);

	if (status != CL_SUCCESS)
	{
		std::string msg = "Error Building OpenCL Program in BuildProgram()\n";
		std::vector<char> errorbuf(1024 * 1024);
		size_t psize;
		clGetProgramBuildInfo(program,
			device,
			CL_PROGRAM_BUILD_LOG,
			1024 * 1024,
			errorbuf.data(),
			&psize);

		msg += errorbuf.data();
		if (status != CL_SUCCESS) { MLOPEN_THROW_CL_STATUS(status, msg); }
	}
}

ClProgramPtr LoadProgram(cl_context ctx, cl_device_id device, const std::string &program_name, const std::string& params)
{
	std::string ext;
	cl_program result;

	auto source = mlopen::GetKernelSrc(program_name, ext);
	auto char_source = source.c_str();
	auto size = source.size();
	auto is_binary = ext == "SO";

	if (is_binary)
		result = CreateBinaryProgram(ctx, device, char_source, size);
	else
		result = CreateProgram(ctx, char_source, size);

	BuildProgram(result, device, params + " -cl-std=CL2.0");

	return ClProgramPtr{ result };
}

ClKernelPtr CreateKernel(cl_program program, const std::string& kernel_name)
{
	cl_int status;
	ClKernelPtr result{clCreateKernel(program, 
			kernel_name.c_str(), 
			&status)};

	if (status != CL_SUCCESS) { MLOPEN_THROW_CL_STATUS(status); }

	return result;
}

cl_device_id GetDevice(cl_command_queue q)
{
	cl_device_id device;
	cl_int status = clGetCommandQueueInfo(q,
			CL_QUEUE_DEVICE, 
			sizeof(cl_device_id),
			&device, 
			nullptr);
	if (status != CL_SUCCESS) { MLOPEN_THROW_CL_STATUS(status, "Error Getting Device Info from Queue in GetDevice()"); }

	return device;
}

cl_context GetContext(cl_command_queue q)
{
	cl_context context;
	cl_int status = clGetCommandQueueInfo(q,
			CL_QUEUE_CONTEXT, 
			sizeof(cl_context),
			&context, 
			nullptr);
	if (status != CL_SUCCESS) { MLOPEN_THROW_CL_STATUS(status, "Error Getting Device Info from Queue in GetDevice()"); }
	return context;
}

ClAqPtr CreateQueueWithProfiling(cl_context ctx, cl_device_id dev) 
{
	cl_int status;
	ClAqPtr q{clCreateCommandQueue(ctx, dev, CL_QUEUE_PROFILING_ENABLE, &status)};

	if(status != CL_SUCCESS) { MLOPEN_THROW_CL_STATUS(status); }

	return q;
}

} // namespace mlopen<|MERGE_RESOLUTION|>--- conflicted
+++ resolved
@@ -16,7 +16,6 @@
 
 	if (status != CL_SUCCESS) { MLOPEN_THROW_CL_STATUS(status, "Error Creating OpenCL Program (cl_program) in LoadProgram()"); }
 
-<<<<<<< HEAD
 	return result;
 }
 
@@ -30,13 +29,6 @@
 		reinterpret_cast<const unsigned char**>(&char_source),
 		&status,
 		&binaryStatus);
-=======
-	params += " -cl-std=CL1.2";
-	status = clBuildProgram(result.get(), 
-			1, &device, params.c_str(), 
-			nullptr, 
-			nullptr);
->>>>>>> 09b04889
 
 	if (status != CL_SUCCESS) { MLOPEN_THROW_CL_STATUS(status, "Error creating code object program (cl_program) in LoadProgramFromBinary()"); }
 
@@ -82,7 +74,7 @@
 	else
 		result = CreateProgram(ctx, char_source, size);
 
-	BuildProgram(result, device, params + " -cl-std=CL2.0");
+	BuildProgram(result, device, params + " -cl-std=CL1.2");
 
 	return ClProgramPtr{ result };
 }
