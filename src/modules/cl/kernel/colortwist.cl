#pragma OPENCL EXTENSION cl_amd_media_ops : enable
#pragma OPENCL EXTENSION cl_amd_media_ops2 : enable
#pragma OPENCL EXTENSION cl_khr_fp16 : enable
#define saturate_8u(value) ((value) > 255 ? 255 : ((value) < 0 ? 0 : (value)))

uchar4 convert_one_pixel_to_rgb(float4 pixel) {
  float r, g, b;
  float h, s, v;

  h = pixel.x;
  s = pixel.y;
  v = pixel.z;

  float f = h / 60.0f;
  float hi = floor(f);
  f = f - hi;
  float p = v * (1 - s);
  float q = v * (1 - s * f);
  float t = v * (1 - s * (1 - f));

  if (hi == 0.0f || hi == 6.0f) {
    r = v;
    g = t;
    b = p;
  } else if (hi == 1.0f) {
    r = q;
    g = v;
    b = p;
  } else if (hi == 2.0f) {
    r = p;
    g = v;
    b = t;
  } else if (hi == 3.0f) {
    r = p;
    g = q;
    b = v;
  } else if (hi == 4.0f) {
    r = t;
    g = p;
    b = v;
  } else {
    r = v;
    g = p;
    b = q;
  }

  unsigned char red = (unsigned char)(255.0f * r);
  unsigned char green = (unsigned char)(255.0f * g);
  unsigned char blue = (unsigned char)(255.0f * b);
  unsigned char alpha = 0.0; //(unsigned char)(pixel.w);
  return (uchar4){red, green, blue, alpha};
}

float4 convert_one_pixel_to_hsv(uchar4 pixel) {
  float r, g, b, a;
  float h, s, v;

  r = pixel.x / 255.0f;
  g = pixel.y / 255.0f;
  b = pixel.z / 255.0f;
  a = pixel.w;

  float max = amd_max3(r, g, b);
  float min = amd_min3(r, g, b);
  float diff = max - min;

  v = max;

  if (v == 0.0f) { // black
    h = s = 0.0f;
  } else {
    s = diff / v;
    if (diff < 0.001f) { // grey
      h = 0.0f;
    } else { // color
      if ((max > r - 0.001) && (max < r + 0.001)) {
        h = 60.0f * (g - b) / diff;
        if (h < 0.0f) {
          h += 360.0f;
        }
      } else if (max == g) {
        h = 60.0f * (2 + (b - r) / diff);
      } else {
        h = 60.0f * (4 + (r - g) / diff);
      }
    }
  }

  return (float4){h, s, v, a};
}

__kernel void colortwist_pkd(__global unsigned char *input,
                             __global unsigned char *output, const float alpha,
                             const float beta, const float hue, const float sat,
                             const unsigned int height,
                             const unsigned int width) {
  int id_x = get_global_id(0), id_y = get_global_id(1);
  float r, g, b, min, max, delta, h, s, v;
  if (id_x >= width || id_y >= height)
    return;

  int pixIdx = (id_y * width + id_x) * 3;
  uchar4 pixel;
  pixel.x = input[pixIdx];
  pixel.y = input[pixIdx + 1];
  pixel.z = input[pixIdx + 2];
  pixel.w = 0; // Transpency factor yet to come
  float4 hsv;
  hsv = convert_one_pixel_to_hsv(pixel);
  hsv.x += hue;
  if (hsv.x > 360.0) {
    hsv.x = hsv.x - 360.0;
  } else if (hsv.x < 0) {
    hsv.x = hsv.x + 360.0;
  }

  hsv.y *= sat;
  if (hsv.y > 1.0) {
    hsv.y = 1.0;
  } else if (hsv.y < 0.0) {
    hsv.y = 0.0;
  }

  pixel = convert_one_pixel_to_rgb(hsv);

  output[pixIdx] = saturate_8u(alpha * pixel.x + beta);
  output[pixIdx + 1] = saturate_8u(alpha * pixel.y + beta);
  output[pixIdx + 2] = saturate_8u(alpha * pixel.z + beta);
}

__kernel void colortwist_pln(__global unsigned char *input,
                             __global unsigned char *output, const float alpha,
                             const float beta, const float hue, const float sat,
                             const unsigned int height,
                             const unsigned int width) {
  int id_x = get_global_id(0), id_y = get_global_id(1);
  float r, g, b, min, max, delta, h, s, v;
  if (id_x >= width || id_y >= height)
    return;

  int pixIdx = (id_y * width + id_x);
  uchar4 pixel;
  pixel.x = input[pixIdx];
  pixel.y = input[pixIdx + width * height];
  pixel.z = input[pixIdx + 2 * width * height];
  pixel.w = 0; // Transpency factor yet to come
  float4 hsv;
  hsv = convert_one_pixel_to_hsv(pixel);
  hsv.x += hue;
  if (hsv.x > 360.0) {
    hsv.x = hsv.x - 360.0;
  } else if (hsv.x < 0) {
    hsv.x = hsv.x + 360.0;
  }

  hsv.y *= sat;
  if (hsv.y > 1.0) {
    hsv.y = 1.0;
  } else if (hsv.y < 0.0) {
    hsv.y = 0.0;
  }

  pixel = convert_one_pixel_to_rgb(hsv);

  output[pixIdx] = saturate_8u(alpha * pixel.x + beta);
  output[pixIdx + width * height] = saturate_8u(alpha * pixel.y + beta);
  output[pixIdx + 2 * width * height] = saturate_8u(alpha * pixel.z + beta);
}

__kernel void colortwist_batch(
    __global unsigned char *input, __global unsigned char *output,
    __global float *alpha, __global float *beta, __global float *hue,
    __global float *sat, __global int *xroi_begin, __global int *xroi_end,
    __global int *yroi_begin, __global int *yroi_end,
    __global unsigned int *height, __global unsigned int *width,
    __global unsigned int *max_width, __global unsigned long *batch_index,
    __global unsigned int *inc, // use width * height for pln and 1 for pkd
    const int plnpkdindex       // use 1 pln 3 for pkd
) {
  int id_x = get_global_id(0), id_y = get_global_id(1), id_z = get_global_id(2);
  if (id_x >= width[id_z] || id_y >= height[id_z])
    return;
  uchar4 pixel;
  float4 hsv;

  unsigned int l_inc = inc[id_z]; // for local increment
  int pixIdx =
      batch_index[id_z] + (id_y * max_width[id_z] + id_x) * plnpkdindex;
  pixel.x = input[pixIdx];
  pixel.y = input[pixIdx + l_inc];
  pixel.z = input[pixIdx + 2 * l_inc];
  pixel.w = 0.0;
  float alpha1 = alpha[id_z], beta1 = beta[id_z];

  if ((id_y >= yroi_begin[id_z]) && (id_y <= yroi_end[id_z]) &&
      (id_x >= xroi_begin[id_z]) && (id_x <= xroi_end[id_z])) {
    hsv = convert_one_pixel_to_hsv(pixel); // Converting to HSV
    hsv.x += hue[id_z];
    if (hsv.x > 360.0) {
      hsv.x = hsv.x - 360.0;
    } else if (hsv.x < 0) {
      hsv.x = hsv.x + 360.0;
    }
    hsv.y *= sat[id_z];
    if (hsv.y > 1.0) {
      hsv.y = 1.0;
    } else if (hsv.y < 0.0) {
      hsv.y = 0.0;
    }
    pixel = convert_one_pixel_to_rgb(
        hsv); // Converting to RGB back with hue modification
    output[pixIdx] = saturate_8u(alpha1 * pixel.x + beta1);
    output[pixIdx + l_inc] = saturate_8u(alpha1 * pixel.y + beta1);
    output[pixIdx + 2 * l_inc] = saturate_8u(alpha1 * pixel.z + beta1);
  } else {
    output[pixIdx] = pixel.x;
    output[pixIdx + l_inc] = pixel.y;
    output[pixIdx + 2 * l_inc] = pixel.z;
  }
}

__kernel void colortwist_batch_fp32(
    __global float *input, __global float *output, __global float *alpha,
    __global float *beta, __global float *hue, __global float *sat,
    __global int *xroi_begin, __global int *xroi_end, __global int *yroi_begin,
    __global int *yroi_end, __global unsigned int *height,
    __global unsigned int *width, __global unsigned int *max_width,
    __global unsigned long *batch_index,
    __global unsigned int *inc, // use width * height for pln and 1 for pkd
    const int plnpkdindex       // use 1 pln 3 for pkd
) {
  int id_x = get_global_id(0), id_y = get_global_id(1), id_z = get_global_id(2);
  if (id_x >= width[id_z] || id_y >= height[id_z])
    return;
  uchar4 pixel;
  float4 hsv;

<<<<<<< HEAD
  unsigned int l_inc = inc[id_z]; // for local increment
  int pixIdx =
      batch_index[id_z] + (id_y * max_width[id_z] + id_x) * plnpkdindex;
  pixel.x = (uchar)(input[pixIdx] * 255);
  pixel.y = (uchar)(input[pixIdx + l_inc] * 255);
  pixel.z = (uchar)(input[pixIdx + 2 * l_inc] * 255);
  pixel.w = 0.0;
  float alpha1 = alpha[id_z], beta1 = beta[id_z];

  if ((id_y >= yroi_begin[id_z]) && (id_y <= yroi_end[id_z]) &&
      (id_x >= xroi_begin[id_z]) && (id_x <= xroi_end[id_z])) {
    hsv = convert_one_pixel_to_hsv(pixel); // Converting to HSV
    hsv.x += hue[id_z];
    if (hsv.x > 360.0) {
      hsv.x = hsv.x - 360.0;
    } else if (hsv.x < 0) {
      hsv.x = hsv.x + 360.0;
=======
    if((id_y >= yroi_begin[id_z] ) && (id_y <= yroi_end[id_z]) && (id_x >= xroi_begin[id_z]) && (id_x <= xroi_end[id_z]))
    {
        hsv = convert_one_pixel_to_hsv(pixel); // Converting to HSV
        hsv.x += hue[id_z];
        if(hsv.x > 360.0) {hsv.x = hsv.x - 360.0;}
        else if(hsv.x < 0){hsv.x = hsv.x + 360.0;}
        hsv.y *= sat[id_z];
        if(hsv.y > 1.0){hsv.y = 1.0;}
        else if(hsv.y < 0.0){hsv.y = 0.0;}
        pixel = convert_one_pixel_to_rgb(hsv); // Converting to RGB back with hue modification
        output[pixIdx]           = (alpha1 * pixel.x  + beta1) / 255.0;
        output[pixIdx + l_inc]   = (alpha1 * pixel.y  + beta1) / 255.0;
        output[pixIdx + 2*l_inc] = (alpha1 * pixel.z  + beta1) / 255.0;
>>>>>>> e97151e5
    }
    hsv.y *= sat[id_z];
    if (hsv.y > 1.0) {
      hsv.y = 1.0;
    } else if (hsv.y < 0.0) {
      hsv.y = 0.0;
    }
    pixel = convert_one_pixel_to_rgb(
        hsv); // Converting to RGB back with hue modification
    output[pixIdx] = (alpha1 * pixel.x + beta1) / 255.0;
    output[pixIdx + l_inc] = (alpha1 * pixel.y + beta1) / 255.0;
    output[pixIdx + 2 * l_inc] = (alpha1 * pixel.z + beta1) / 255.0;
  } else {
    output[pixIdx] = input[pixIdx];
    output[pixIdx + l_inc] = input[pixIdx + l_inc];
    output[pixIdx + 2 * l_inc] = input[pixIdx + 2 * l_inc];
  }
}

__kernel void colortwist_batch_fp16(
    __global half *input, __global half *output, __global float *alpha,
    __global float *beta, __global float *hue, __global float *sat,
    __global int *xroi_begin, __global int *xroi_end, __global int *yroi_begin,
    __global int *yroi_end, __global unsigned int *height,
    __global unsigned int *width, __global unsigned int *max_width,
    __global unsigned long *batch_index,
    __global unsigned int *inc, // use width * height for pln and 1 for pkd
    const int plnpkdindex       // use 1 pln 3 for pkd
) {
  int id_x = get_global_id(0), id_y = get_global_id(1), id_z = get_global_id(2);
  if (id_x >= width[id_z] || id_y >= height[id_z])
    return;
  uchar4 pixel;
  float4 hsv;

  unsigned int l_inc = inc[id_z]; // for local increment
  int pixIdx =
      batch_index[id_z] + (id_y * max_width[id_z] + id_x) * plnpkdindex;
  pixel.x = (uchar)(input[pixIdx]);
  pixel.y = (uchar)(input[pixIdx + l_inc]);
  pixel.z = (uchar)(input[pixIdx + 2 * l_inc]);
  pixel.w = 0.0;
  float alpha1 = alpha[id_z], beta1 = beta[id_z];

<<<<<<< HEAD
  if ((id_y >= yroi_begin[id_z]) && (id_y <= yroi_end[id_z]) &&
      (id_x >= xroi_begin[id_z]) && (id_x <= xroi_end[id_z])) {
    hsv = convert_one_pixel_to_hsv(pixel); // Converting to HSV
    hsv.x += hue[id_z];
    if (hsv.x > 360.0) {
      hsv.x = hsv.x - 360.0;
    } else if (hsv.x < 0) {
      hsv.x = hsv.x + 360.0;
=======
    if((id_y >= yroi_begin[id_z] ) && (id_y <= yroi_end[id_z]) && (id_x >= xroi_begin[id_z]) && (id_x <= xroi_end[id_z]))
    {
        hsv = convert_one_pixel_to_hsv(pixel); // Converting to HSV
        hsv.x += hue[id_z];
        if(hsv.x > 360.0) {hsv.x = hsv.x - 360.0;}
        else if(hsv.x < 0){hsv.x = hsv.x + 360.0;}
        hsv.y *= sat[id_z];
        if(hsv.y > 1.0){hsv.y = 1.0;}
        else if(hsv.y < 0.0){hsv.y = 0.0;}
        pixel = convert_one_pixel_to_rgb(hsv); // Converting to RGB back with hue modification
        output[pixIdx]           = (half)((alpha1 * pixel.x  + beta1) / 255.0);
        output[pixIdx + l_inc]   = (half)((alpha1 * pixel.y  + beta1) / 255.0);
        output[pixIdx + 2*l_inc] = (half)((alpha1 * pixel.z  + beta1) / 255.0);
>>>>>>> e97151e5
    }
    hsv.y *= sat[id_z];
    if (hsv.y > 1.0) {
      hsv.y = 1.0;
    } else if (hsv.y < 0.0) {
      hsv.y = 0.0;
    }
    pixel = convert_one_pixel_to_rgb(
        hsv); // Converting to RGB back with hue modification
    output[pixIdx] = (half)((alpha1 * pixel.x + beta1) / 255.0);
    output[pixIdx + l_inc] = (half)((alpha1 * pixel.y + beta1) / 255.0);
    output[pixIdx + 2 * l_inc] = (half)((alpha1 * pixel.z + beta1) / 255.0);
  } else {
    output[pixIdx] = input[pixIdx];
    output[pixIdx + l_inc] = input[pixIdx + l_inc];
    output[pixIdx + 2 * l_inc] = input[pixIdx + 2 * l_inc];
  }
}<|MERGE_RESOLUTION|>--- conflicted
+++ resolved
@@ -235,7 +235,6 @@
   uchar4 pixel;
   float4 hsv;
 
-<<<<<<< HEAD
   unsigned int l_inc = inc[id_z]; // for local increment
   int pixIdx =
       batch_index[id_z] + (id_y * max_width[id_z] + id_x) * plnpkdindex;
@@ -253,21 +252,6 @@
       hsv.x = hsv.x - 360.0;
     } else if (hsv.x < 0) {
       hsv.x = hsv.x + 360.0;
-=======
-    if((id_y >= yroi_begin[id_z] ) && (id_y <= yroi_end[id_z]) && (id_x >= xroi_begin[id_z]) && (id_x <= xroi_end[id_z]))
-    {
-        hsv = convert_one_pixel_to_hsv(pixel); // Converting to HSV
-        hsv.x += hue[id_z];
-        if(hsv.x > 360.0) {hsv.x = hsv.x - 360.0;}
-        else if(hsv.x < 0){hsv.x = hsv.x + 360.0;}
-        hsv.y *= sat[id_z];
-        if(hsv.y > 1.0){hsv.y = 1.0;}
-        else if(hsv.y < 0.0){hsv.y = 0.0;}
-        pixel = convert_one_pixel_to_rgb(hsv); // Converting to RGB back with hue modification
-        output[pixIdx]           = (alpha1 * pixel.x  + beta1) / 255.0;
-        output[pixIdx + l_inc]   = (alpha1 * pixel.y  + beta1) / 255.0;
-        output[pixIdx + 2*l_inc] = (alpha1 * pixel.z  + beta1) / 255.0;
->>>>>>> e97151e5
     }
     hsv.y *= sat[id_z];
     if (hsv.y > 1.0) {
@@ -275,8 +259,7 @@
     } else if (hsv.y < 0.0) {
       hsv.y = 0.0;
     }
-    pixel = convert_one_pixel_to_rgb(
-        hsv); // Converting to RGB back with hue modification
+    pixel = convert_one_pixel_to_rgb(hsv); 
     output[pixIdx] = (alpha1 * pixel.x + beta1) / 255.0;
     output[pixIdx + l_inc] = (alpha1 * pixel.y + beta1) / 255.0;
     output[pixIdx + 2 * l_inc] = (alpha1 * pixel.z + beta1) / 255.0;
@@ -312,7 +295,6 @@
   pixel.w = 0.0;
   float alpha1 = alpha[id_z], beta1 = beta[id_z];
 
-<<<<<<< HEAD
   if ((id_y >= yroi_begin[id_z]) && (id_y <= yroi_end[id_z]) &&
       (id_x >= xroi_begin[id_z]) && (id_x <= xroi_end[id_z])) {
     hsv = convert_one_pixel_to_hsv(pixel); // Converting to HSV
@@ -321,21 +303,6 @@
       hsv.x = hsv.x - 360.0;
     } else if (hsv.x < 0) {
       hsv.x = hsv.x + 360.0;
-=======
-    if((id_y >= yroi_begin[id_z] ) && (id_y <= yroi_end[id_z]) && (id_x >= xroi_begin[id_z]) && (id_x <= xroi_end[id_z]))
-    {
-        hsv = convert_one_pixel_to_hsv(pixel); // Converting to HSV
-        hsv.x += hue[id_z];
-        if(hsv.x > 360.0) {hsv.x = hsv.x - 360.0;}
-        else if(hsv.x < 0){hsv.x = hsv.x + 360.0;}
-        hsv.y *= sat[id_z];
-        if(hsv.y > 1.0){hsv.y = 1.0;}
-        else if(hsv.y < 0.0){hsv.y = 0.0;}
-        pixel = convert_one_pixel_to_rgb(hsv); // Converting to RGB back with hue modification
-        output[pixIdx]           = (half)((alpha1 * pixel.x  + beta1) / 255.0);
-        output[pixIdx + l_inc]   = (half)((alpha1 * pixel.y  + beta1) / 255.0);
-        output[pixIdx + 2*l_inc] = (half)((alpha1 * pixel.z  + beta1) / 255.0);
->>>>>>> e97151e5
     }
     hsv.y *= sat[id_z];
     if (hsv.y > 1.0) {
@@ -343,8 +310,7 @@
     } else if (hsv.y < 0.0) {
       hsv.y = 0.0;
     }
-    pixel = convert_one_pixel_to_rgb(
-        hsv); // Converting to RGB back with hue modification
+    pixel = convert_one_pixel_to_rgb(hsv); 
     output[pixIdx] = (half)((alpha1 * pixel.x + beta1) / 255.0);
     output[pixIdx + l_inc] = (half)((alpha1 * pixel.y + beta1) / 255.0);
     output[pixIdx + 2 * l_inc] = (half)((alpha1 * pixel.z + beta1) / 255.0);
