--- conflicted
+++ resolved
@@ -438,11 +438,7 @@
 rotate_cl_batch_tensor(cl_mem srcPtr, cl_mem dstPtr, rpp::Handle &handle, RPPTensorFunctionMetaData &tensor_info)
 {
     int in_plnpkdind = getplnpkdind(tensor_info._in_format), out_plnpkdind = getplnpkdind(tensor_info._out_format);
-<<<<<<< HEAD
-    int batch_size = handle.GetBatchSize();
-=======
     // int batch_size = handle.GetBatchSize();
->>>>>>> 32a95d7b
     InitHandle *handle_obj = handle.GetInitHandle();
     Rpp32u max_height, max_width;
     max_size(handle_obj->mem.mgpu.cdstSize.height, handle_obj->mem.mgpu.cdstSize.width, handle.GetBatchSize(), &max_height, &max_width);
@@ -478,11 +474,7 @@
     unsigned int padding = 10;
     unsigned int type =  1;
     int in_plnpkdind = getplnpkdind(tensor_info._in_format), out_plnpkdind = getplnpkdind(tensor_info._out_format);
-<<<<<<< HEAD
-    int batch_size = handle.GetBatchSize();
-=======
     // int batch_size = handle.GetBatchSize();
->>>>>>> 32a95d7b
     InitHandle *handle_obj = handle.GetInitHandle();
     Rpp32u max_height, max_width;
     max_size(handle_obj->mem.mgpu.cdstSize.height, handle_obj->mem.mgpu.cdstSize.width, handle.GetBatchSize(), &max_height, &max_width);
@@ -520,11 +512,7 @@
     unsigned int padding = 0;
     unsigned int type = 0;
     int in_plnpkdind = getplnpkdind(tensor_info._in_format), out_plnpkdind = getplnpkdind(tensor_info._out_format);
-<<<<<<< HEAD
-    int batch_size = handle.GetBatchSize();
-=======
     // int batch_size = handle.GetBatchSize();
->>>>>>> 32a95d7b
     InitHandle *handle_obj = handle.GetInitHandle();
     Rpp32u max_height, max_width;
     max_size(handle_obj->mem.mgpu.cdstSize.height, handle_obj->mem.mgpu.cdstSize.width, handle.GetBatchSize(), &max_height, &max_width);
