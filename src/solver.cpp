/*******************************************************************************
 *
 * MIT License
 *
 * Copyright (c) 2017 Advanced Micro Devices, Inc.
 *
 * Permission is hereby granted, free of charge, to any person obtaining a copy
 * of this software and associated documentation files (the "Software"), to deal
 * in the Software without restriction, including without limitation the rights
 * to use, copy, modify, merge, publish, distribute, sublicense, and/or sell
 * copies of the Software, and to permit persons to whom the Software is
 * furnished to do so, subject to the following conditions:
 *
 * The above copyright notice and this permission notice shall be included in all
 * copies or substantial portions of the Software.
 *
 * THE SOFTWARE IS PROVIDED "AS IS", WITHOUT WARRANTY OF ANY KIND, EXPRESS OR
 * IMPLIED, INCLUDING BUT NOT LIMITED TO THE WARRANTIES OF MERCHANTABILITY,
 * FITNESS FOR A PARTICULAR PURPOSE AND NONINFRINGEMENT. IN NO EVENT SHALL THE
 * AUTHORS OR COPYRIGHT HOLDERS BE LIABLE FOR ANY CLAIM, DAMAGES OR OTHER
 * LIABILITY, WHETHER IN AN ACTION OF CONTRACT, TORT OR OTHERWISE, ARISING FROM,
 * OUT OF OR IN CONNECTION WITH THE SOFTWARE OR THE USE OR OTHER DEALINGS IN THE
 * SOFTWARE.
 *
 *******************************************************************************/

#include <miopen/solver.hpp>
#include <miopen/conv_algo_name.hpp>

#include <miopen/db.hpp>
#include <miopen/solver_id.hpp>
#include <miopen/stringutils.hpp>

#include <boost/range/adaptor/transformed.hpp>
#include <ostream>

namespace miopen {
namespace solver {

std::ostream& operator<<(std::ostream& os, const KernelInfo& k)
{
    os << k.kernel_file << ", " << k.kernel_name << " g_wk={ ";
    for(const auto& size : k.g_wk)
        os << size << ' ';
    os << "}, l_wk={ ";
    for(const auto& size : k.l_wk)
        os << size << ' ';
    return os << "} '" << k.comp_options << '\'';
}

std::ostream& operator<<(std::ostream& os, const ConvSolution& s)
{
    auto strings =
        s.construction_params | boost::adaptors::transformed([](auto k) { return k.kernel_name; });
    os << s.solver_id << ": " << JoinStrings(strings, "/");
    return os;
}

struct IdRegistryData
{
    std::unordered_map<uint64_t, std::string> value_to_str;
    std::unordered_map<std::string, uint64_t> str_to_value;
    std::unordered_map<uint64_t, AnySolver> value_to_solver;
    std::unordered_map<uint64_t, miopenConvAlgorithm_t> value_to_algo;
};

struct SolverRegistrar
{
    SolverRegistrar(IdRegistryData& registry);
};

static auto& IdRegistry()
{
    static auto data            = IdRegistryData{};
    static const auto registrar = SolverRegistrar{data};
    (void)registrar; // clang-tidy
    return data;
}

Id::Id(uint64_t value_) : value(value_)
{
    is_valid = (IdRegistry().value_to_str.find(value) != IdRegistry().value_to_str.end());
}

Id::Id(const std::string& str) : Id(str.c_str()) {}

Id::Id(const char* str)
{
    const auto it = IdRegistry().str_to_value.find(str);
    is_valid      = (it != IdRegistry().str_to_value.end());
    value         = is_valid ? it->second : invalid_value;
}

std::string Id::ToString() const
{
    if(!IsValid())
        return "INVALID_SOLVER_ID_" + std::to_string(value);
    return IdRegistry().value_to_str[value];
}

AnySolver Id::GetSolver() const
{
    const auto it = IdRegistry().value_to_solver.find(value);
    return it != IdRegistry().value_to_solver.end() ? it->second : AnySolver{};
}

std::string Id::GetAlgo(miopenConvDirection_t dir) const
{
    const auto it = IdRegistry().value_to_algo.find(value);
    if(it == IdRegistry().value_to_algo.end())
        MIOPEN_THROW(miopenStatusInternalError);

    return ConvolutionAlgoToDirectionalString(it->second, dir);
}

inline bool Register(IdRegistryData& registry,
                     uint64_t value,
                     const std::string& str,
                     miopenConvAlgorithm_t algo)
{
    if(value == Id::invalid_value)
    {
        MIOPEN_LOG_E(Id::invalid_value << " is special id value for invalid solver (" << str
                                       << ")");
        return false;
    }

    if(registry.value_to_str.find(value) != registry.value_to_str.end())
    {
        MIOPEN_LOG_E("Registered duplicate ids: [" << value << "]" << str << " and ["
                                                   << registry.value_to_str.find(value)->first
                                                   << "]"
                                                   << registry.value_to_str.find(value)->second);
        return false;
    }

    if(registry.str_to_value.find(str) != registry.str_to_value.end())
    {
        MIOPEN_LOG_E("Registered duplicate ids: [" << value << "]" << str << " and ["
                                                   << registry.str_to_value.find(str)->second
                                                   << "]"
                                                   << registry.str_to_value.find(str)->first);
        return false;
    }

    registry.value_to_str.emplace(value, str);
    registry.str_to_value.emplace(str, value);
    registry.value_to_algo.emplace(value, algo);
    return true;
}

template <class TSolver>
inline void
RegisterWithSolver(IdRegistryData& registry, uint64_t value, TSolver, miopenConvAlgorithm_t algo)
{
    if(Register(registry, value, SolverDbId(TSolver{}), algo))
        registry.value_to_solver.emplace(value, TSolver{});
}

inline SolverRegistrar::SolverRegistrar(IdRegistryData& registry)
{
    // When solver gets removed its registration line should be replaced with ++id to keep
    // backwards compatibility. New solvers should only be added to the end of list unless it is
    // intended to reuse an id of a removed solver.

    uint64_t id = 0; // 0 is reserved for invalid value.
    RegisterWithSolver(registry, ++id, ConvAsm3x3U{}, miopenConvolutionAlgoDirect);
    RegisterWithSolver(registry, ++id, ConvAsm1x1U{}, miopenConvolutionAlgoDirect);
    RegisterWithSolver(registry, ++id, ConvAsm1x1UV2{}, miopenConvolutionAlgoDirect);
    RegisterWithSolver(registry, ++id, ConvBiasActivAsm1x1U{}, miopenConvolutionAlgoDirect);
    RegisterWithSolver(registry, ++id, ConvAsm5x10u2v2f1{}, miopenConvolutionAlgoDirect);
    RegisterWithSolver(registry, ++id, ConvAsm5x10u2v2b1{}, miopenConvolutionAlgoDirect);
    RegisterWithSolver(
        registry, ++id, ConvAsm7x7c3h224w224k64u2v2p3q3f1{}, miopenConvolutionAlgoDirect);
    RegisterWithSolver(registry, ++id, ConvOclDirectFwd11x11{}, miopenConvolutionAlgoDirect);
    RegisterWithSolver(registry, ++id, ConvOclDirectFwdGen{}, miopenConvolutionAlgoDirect);
    RegisterWithSolver(registry, ++id, ConvOclDirectFwd3x3{}, miopenConvolutionAlgoDirect);
    RegisterWithSolver(registry, ++id, ConvOclDirectFwd{}, miopenConvolutionAlgoDirect);
    RegisterWithSolver(registry, ++id, ConvOclDirectFwdFused{}, miopenConvolutionAlgoDirect);
    RegisterWithSolver(registry, ++id, ConvOclDirectFwd1x1{}, miopenConvolutionAlgoDirect);
    RegisterWithSolver(registry, ++id, ConvBinWinograd3x3U{}, miopenConvolutionAlgoWinograd);
    RegisterWithSolver(registry, ++id, ConvBinWinogradRxS{}, miopenConvolutionAlgoWinograd);
    RegisterWithSolver(registry, ++id, ConvAsmBwdWrW3x3{}, miopenConvolutionAlgoDirect);
    RegisterWithSolver(registry, ++id, ConvAsmBwdWrW1x1{}, miopenConvolutionAlgoDirect);
    RegisterWithSolver(registry, ++id, ConvOclBwdWrW2<1>{}, miopenConvolutionAlgoDirect);
    RegisterWithSolver(registry, ++id, ConvOclBwdWrW2<2>{}, miopenConvolutionAlgoDirect);
    RegisterWithSolver(registry, ++id, ConvOclBwdWrW2<4>{}, miopenConvolutionAlgoDirect);
    RegisterWithSolver(registry, ++id, ConvOclBwdWrW2<8>{}, miopenConvolutionAlgoDirect);
    RegisterWithSolver(registry, ++id, ConvOclBwdWrW2<16>{}, miopenConvolutionAlgoDirect);
    RegisterWithSolver(registry, ++id, ConvOclBwdWrW2NonTunable{}, miopenConvolutionAlgoDirect);
    RegisterWithSolver(registry, ++id, ConvOclBwdWrW53{}, miopenConvolutionAlgoDirect);
    RegisterWithSolver(registry, ++id, ConvOclBwdWrW1x1{}, miopenConvolutionAlgoDirect);
    RegisterWithSolver(
        registry, ++id, ConvHipImplicitGemmV4Fwd{}, miopenConvolutionAlgoImplicitGEMM);
    RegisterWithSolver(
        registry, ++id, ConvHipImplicitGemmV4_1x1{}, miopenConvolutionAlgoImplicitGEMM);

    // Several ids w/o solver for immediate mode
    Register(registry, ++id, "gemm", miopenConvolutionAlgoGEMM);
    Register(registry, ++id, "fft", miopenConvolutionAlgoFFT);
    RegisterWithSolver(
<<<<<<< HEAD
        registry, ++id, ConvWinograd3x3MultipassWrW{}, miopenConvolutionAlgoWinograd);
=======
        registry, ++id, ConvWinograd3x3MultipassWrW<3, 4>{}, miopenConvolutionAlgoWinograd);
    RegisterWithSolver(
        registry, ++id, ConvSCGemmFwd<SCGemmOpFGemm>{}, miopenConvolutionAlgoStaticCompiledGEMM);
    RegisterWithSolver(registry, ++id, ConvBinWinogradRxSf3x2{}, miopenConvolutionAlgoWinograd);
    RegisterWithSolver(
        registry, ++id, ConvWinograd3x3MultipassWrW<3, 5>{}, miopenConvolutionAlgoWinograd);
    RegisterWithSolver(
        registry, ++id, ConvWinograd3x3MultipassWrW<3, 6>{}, miopenConvolutionAlgoWinograd);
>>>>>>> a5a4129f
}

} // namespace solver
} // namespace miopen<|MERGE_RESOLUTION|>--- conflicted
+++ resolved
@@ -199,9 +199,6 @@
     Register(registry, ++id, "gemm", miopenConvolutionAlgoGEMM);
     Register(registry, ++id, "fft", miopenConvolutionAlgoFFT);
     RegisterWithSolver(
-<<<<<<< HEAD
-        registry, ++id, ConvWinograd3x3MultipassWrW{}, miopenConvolutionAlgoWinograd);
-=======
         registry, ++id, ConvWinograd3x3MultipassWrW<3, 4>{}, miopenConvolutionAlgoWinograd);
     RegisterWithSolver(
         registry, ++id, ConvSCGemmFwd<SCGemmOpFGemm>{}, miopenConvolutionAlgoStaticCompiledGEMM);
@@ -210,7 +207,6 @@
         registry, ++id, ConvWinograd3x3MultipassWrW<3, 5>{}, miopenConvolutionAlgoWinograd);
     RegisterWithSolver(
         registry, ++id, ConvWinograd3x3MultipassWrW<3, 6>{}, miopenConvolutionAlgoWinograd);
->>>>>>> a5a4129f
 }
 
 } // namespace solver
