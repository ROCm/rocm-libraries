/*************************************************************************
 * Copyright (c) 2023, NVIDIA CORPORATION. All rights reserved.
 * Copyright (c) 2023, Meta Platforms, Inc. and affiliates.
 *
 * See LICENSE.txt for license information
 ************************************************************************/

#include <dlfcn.h>
#include <errno.h>
#include <stdlib.h>

#include "checks.h"
#include "debug.h"
#include "tuner.h"

pthread_mutex_t tunerPluginLock = PTHREAD_MUTEX_INITIALIZER;
static int tunerPluginRefCount;
static void* tunerPluginLib = nullptr;
static ncclTuner_v3_t* tunerSymbol = nullptr;
static ncclTuner_v2_t* ncclTuner_v2 = nullptr;
static ncclTuner_v3_t ncclTuner_v2_as_v3;

static int hasNvlsSupport(float** collCostTable) {
  // Requirements for support of different algorithms:
  //
  // - NVLS intra-node: nvlsSupport
  // - NVLS intra+inter-node: collNetSupport
  // - NVLSTree intra-node: always disabled
  // - NVLSTree inter-node: nvlsSupport
  // - Collnet* inter-node: collNetSupport
  //
  // nvlsSupport = 1 if either NVLS or NVLS_TREE entries in the cost table are not -1
  float (*table)[NCCL_NUM_PROTOCOLS] = (float (*)[NCCL_NUM_PROTOCOLS])collCostTable;
  return (table[NCCL_ALGO_NVLS][NCCL_PROTO_SIMPLE] != NCCL_ALGO_PROTO_IGNORE || table[NCCL_ALGO_NVLS_TREE][NCCL_PROTO_SIMPLE] != NCCL_ALGO_PROTO_IGNORE) ? 1 : 0;
}

static int hasCollNetSupport(float** collCostTable) {
  float (*table)[NCCL_NUM_PROTOCOLS] = (float (*)[NCCL_NUM_PROTOCOLS])collCostTable;
  return (table[NCCL_ALGO_COLLNET_CHAIN][NCCL_PROTO_SIMPLE] == NCCL_ALGO_PROTO_IGNORE) ? 0 : 1;
}

static ncclResult_t ncclTuner_v2_as_v3_getCollInfo(void* context, ncclFunc_t collType, size_t nBytes, int numPipeOps, float** collCostTable, int numAlgo __attribute__((unused)), int numProto __attribute__((unused)), int* nChannels) {
  int algorithm = NCCL_ALGO_UNDEF;
  int protocol = NCCL_PROTO_UNDEF;
  int nvlsSupport = hasNvlsSupport(collCostTable);
  int collNetSupport = hasCollNetSupport(collCostTable);
  NCCLCHECK(ncclTuner_v2->getCollInfo(context, collType, nBytes, collNetSupport, nvlsSupport, numPipeOps, &algorithm, &protocol, nChannels));
  // set time to 0 below to make sure this algorithm/protocol is selected later on
  if (algorithm >= 0 && algorithm < NCCL_NUM_ALGORITHMS && protocol >= 0 && protocol < NCCL_NUM_PROTOCOLS) {
    float (*table)[NCCL_NUM_PROTOCOLS] = (float (*)[NCCL_NUM_PROTOCOLS])collCostTable;
    if (table[algorithm][protocol] != NCCL_ALGO_PROTO_IGNORE) table[algorithm][protocol] = 0.0;
  }
  return ncclSuccess;
}

static ncclResult_t ncclTuner_v2_as_v3_init(size_t nRanks, size_t nNodes, ncclDebugLogger_t logFunction, void** context) {
  NCCLCHECK(ncclTuner_v2->init(nRanks, nNodes, logFunction, context));
  ncclTuner_v2_as_v3.name = ncclTuner_v2->name;
  ncclTuner_v2_as_v3.getCollInfo = ncclTuner_v2_as_v3_getCollInfo;
  ncclTuner_v2_as_v3.destroy = ncclTuner_v2->destroy;
  return ncclSuccess;
}

#define MAX_STR_LEN 255

static void* tryOpenLib(const char* name, int* err, char* errStr) {
  *err = 0;
  if (nullptr == name || strlen(name) == 0) {
    return nullptr;
  }

  if (strncasecmp(name, "STATIC_PLUGIN", strlen(name)) == 0) {
    name = nullptr;
  }

  void *handle = dlopen(name, RTLD_LAZY | RTLD_LOCAL);
  if (nullptr == handle) {
    strncpy(errStr, dlerror(), MAX_STR_LEN);
    errStr[MAX_STR_LEN] = '\0';
    if (strstr(errStr, name) && strstr(errStr, "No such file or directory")) {
      *err = ENOENT;
    }
  }
  return handle;
}

static char* tryOpenLibCheck(int openErr, char* openErrStr, char* nameList, int *nameListLen, char* name) {
  if (openErr == ENOENT) {
    snprintf(nameList, *nameListLen, " %s", name);
    nameList += strlen(name) + 1;
    *nameListLen -= strlen(name) + 1;
    return nameList;
  }
  INFO(NCCL_ENV|NCCL_TUNING, "TUNER/Plugin: %s", openErrStr);
  return nameList;
}

static void* openTunerPluginLib(char* couldNotFindNames, int len) {
  int openErr;
  void *pluginLib;
  char tunerPluginLibName[PATH_MAX];
  char openErrStr[MAX_STR_LEN + 1] = { 0 };
  const char *envTunerPluginName = getenv("NCCL_TUNER_PLUGIN");
  if (envTunerPluginName && strlen(envTunerPluginName)) {
    INFO(NCCL_ENV|NCCL_TUNING, "TUNER/Plugin: NCCL_TUNER_PLUGIN set to %s", envTunerPluginName);
    snprintf(tunerPluginLibName, PATH_MAX, "%s", envTunerPluginName);
    pluginLib = tryOpenLib(tunerPluginLibName, &openErr, openErrStr);
    if (pluginLib) {
      INFO(NCCL_ENV|NCCL_TUNING, "TUNER/Plugin: Plugin name set by env to %s", tunerPluginLibName);
      return pluginLib;
    }
    couldNotFindNames = tryOpenLibCheck(openErr, openErrStr, couldNotFindNames, &len, tunerPluginLibName);

<<<<<<< HEAD
    snprintf(tunerPluginLibName, PATH_MAX, "librccl-tuner-%s.so", envTunerPluginName);
    pluginLib = tryOpenDynamicLib(tunerPluginLibName);
=======
    snprintf(tunerPluginLibName, PATH_MAX, "libnccl-tuner-%s.so", envTunerPluginName);
    pluginLib = tryOpenLib(tunerPluginLibName, &openErr, openErrStr);
>>>>>>> 178b6b75
    if (pluginLib) {
      INFO(NCCL_ENV|NCCL_TUNING, "TUNER/Plugin: Plugin name set by env to %s", tunerPluginLibName);
      return pluginLib;
    }
    couldNotFindNames = tryOpenLibCheck(openErr, openErrStr, couldNotFindNames, &len, tunerPluginLibName);
  } else {
<<<<<<< HEAD
    snprintf(tunerPluginLibName, PATH_MAX, "librccl-tuner.so");
    pluginLib = tryOpenDynamicLib(tunerPluginLibName);
=======
    snprintf(tunerPluginLibName, PATH_MAX, "libnccl-tuner.so");
    pluginLib = tryOpenLib(tunerPluginLibName, &openErr, openErrStr);
>>>>>>> 178b6b75
    if (pluginLib) {
      return pluginLib;
    }
    couldNotFindNames = tryOpenLibCheck(openErr, openErrStr, couldNotFindNames, &len, tunerPluginLibName);
  }

  const char *envNetPluginName = getenv("NCCL_NET_PLUGIN");
  if (envNetPluginName && strlen(envNetPluginName)) {
    // Users are allowed to pack tuner into the net plugin
    snprintf(tunerPluginLibName, PATH_MAX, "%s", envNetPluginName);
    pluginLib = tryOpenLib(tunerPluginLibName, &openErr, openErrStr);
    if (pluginLib) {
      INFO(NCCL_ENV|NCCL_TUNING, "TUNER/Plugin: Plugin name set by env to %s", tunerPluginLibName);
      return pluginLib;
    }
    couldNotFindNames = tryOpenLibCheck(openErr, openErrStr, couldNotFindNames, &len, tunerPluginLibName);

<<<<<<< HEAD
    snprintf(tunerPluginLibName, PATH_MAX, "librccl-net-%s.so", envNetPluginName);
    pluginLib = tryOpenDynamicLib(tunerPluginLibName);
=======
    snprintf(tunerPluginLibName, PATH_MAX, "libnccl-net-%s.so", envNetPluginName);
    pluginLib = tryOpenLib(tunerPluginLibName, &openErr, openErrStr);
>>>>>>> 178b6b75
    if (pluginLib) {
      INFO(NCCL_ENV|NCCL_TUNING, "TUNER/Plugin: Plugin name set by env to %s", tunerPluginLibName);
      return pluginLib;
    }
    couldNotFindNames = tryOpenLibCheck(openErr, openErrStr, couldNotFindNames, &len, tunerPluginLibName);
  } else {
<<<<<<< HEAD
    snprintf(tunerPluginLibName, PATH_MAX, "librccl-net.so");
    pluginLib = tryOpenDynamicLib(tunerPluginLibName);
=======
    snprintf(tunerPluginLibName, PATH_MAX, "libnccl-net.so");
    pluginLib = tryOpenLib(tunerPluginLibName, &openErr, openErrStr);
>>>>>>> 178b6b75
    if (pluginLib) {
      return pluginLib;
    }
    couldNotFindNames = tryOpenLibCheck(openErr, openErrStr, couldNotFindNames, &len, tunerPluginLibName);
  }
  tunerPluginLibName[0] = '\0';
  return nullptr;
}

enum {
  tunerPluginLoadFailed  = -1,
  tunerPluginLoadReady   =  0,
  tunerPluginLoadSuccess =  1,
};

#define MAX_PLUGIN_LOAD 4

static int status = tunerPluginLoadReady;

ncclResult_t ncclTunerPluginLoad(struct ncclComm* comm) {
  // Initialize to nullptr by default if plugin tuner cannot be loaded.
  char couldNotFindNames[MAX_PLUGIN_LOAD * PATH_MAX] = { 0 };
  comm->tuner = nullptr;
  if (tunerPluginLoadFailed == status) {
    return ncclSuccess;
  }

  pthread_mutex_lock(&tunerPluginLock);
  if (tunerPluginLoadFailed == status) {
    goto exit;
  }

  if (tunerPluginLoadSuccess == status) {
    comm->tuner = tunerSymbol;
    ++tunerPluginRefCount;
    goto exit;
  }

  tunerPluginLib = openTunerPluginLib(couldNotFindNames, MAX_PLUGIN_LOAD * PATH_MAX);
  if (nullptr == tunerPluginLib) {
    if (strlen(couldNotFindNames)) {
      INFO(NCCL_ENV|NCCL_TUNING, "TUNER/Plugin: Could not find:%s. Using internal tuner plugin.", couldNotFindNames);
    } else {
      INFO(NCCL_ENV|NCCL_TUNING, "TUNER/Plugin: Using internal tuner plugin.");
    }
    goto fail;
  }

  tunerSymbol = (ncclTuner_v3_t*)dlsym(tunerPluginLib, "ncclTunerPlugin_v3");
  if (tunerSymbol == nullptr) {
    INFO(NCCL_ENV|NCCL_TUNING, "TUNER/Plugin: Failed to find ncclTunerPlugin_v3 symbol.");
    ncclTuner_v2 = (ncclTuner_v2_t*)dlsym(tunerPluginLib, "ncclTunerPlugin_v2");
    if (ncclTuner_v2 == nullptr) {
      INFO(NCCL_ENV|NCCL_TUNING, "TUNER/Plugin: Failed to find ncclTunerPlugin_v2 symbol, using internal tuner instead.");
      dlclose(tunerPluginLib);
      goto fail;
    } else {
      ncclTuner_v2_as_v3.init = ncclTuner_v2_as_v3_init;
      ncclTuner_v2_as_v3.name = ncclTuner_v2->name;
      tunerSymbol = &ncclTuner_v2_as_v3;
    }
  }

  INFO(NCCL_ENV|NCCL_TUNING, "TUNER/Plugin: Using tuner plugin %s", tunerSymbol->name);
  comm->tuner = tunerSymbol;
  ++tunerPluginRefCount;
  status = tunerPluginLoadSuccess;
  comm->tunerPluginLoaded = 1;

exit:
  pthread_mutex_unlock(&tunerPluginLock);
  return ncclSuccess;
fail:
  tunerPluginLib = nullptr;
  status = tunerPluginLoadFailed;
  goto exit;
}

ncclResult_t ncclTunerPluginUnload(struct ncclComm* comm) {
  pthread_mutex_lock(&tunerPluginLock);
  if (comm->tunerPluginLoaded && 0 == (--tunerPluginRefCount)) {
    INFO(NCCL_TUNING, "TUNER/Plugin: Closing tuner: '%s'", tunerSymbol->name);
    dlclose(tunerPluginLib);
    tunerPluginLib = nullptr;
    tunerSymbol = nullptr;
    comm->tuner = nullptr;
    status = tunerPluginLoadReady;
    comm->tunerPluginLoaded = 0;
  }
  pthread_mutex_unlock(&tunerPluginLock);
  return ncclSuccess;
}<|MERGE_RESOLUTION|>--- conflicted
+++ resolved
@@ -111,26 +111,16 @@
     }
     couldNotFindNames = tryOpenLibCheck(openErr, openErrStr, couldNotFindNames, &len, tunerPluginLibName);
 
-<<<<<<< HEAD
     snprintf(tunerPluginLibName, PATH_MAX, "librccl-tuner-%s.so", envTunerPluginName);
-    pluginLib = tryOpenDynamicLib(tunerPluginLibName);
-=======
-    snprintf(tunerPluginLibName, PATH_MAX, "libnccl-tuner-%s.so", envTunerPluginName);
-    pluginLib = tryOpenLib(tunerPluginLibName, &openErr, openErrStr);
->>>>>>> 178b6b75
+    pluginLib = tryOpenLib(tunerPluginLibName, &openErr, openErrStr);
     if (pluginLib) {
       INFO(NCCL_ENV|NCCL_TUNING, "TUNER/Plugin: Plugin name set by env to %s", tunerPluginLibName);
       return pluginLib;
     }
     couldNotFindNames = tryOpenLibCheck(openErr, openErrStr, couldNotFindNames, &len, tunerPluginLibName);
   } else {
-<<<<<<< HEAD
     snprintf(tunerPluginLibName, PATH_MAX, "librccl-tuner.so");
-    pluginLib = tryOpenDynamicLib(tunerPluginLibName);
-=======
-    snprintf(tunerPluginLibName, PATH_MAX, "libnccl-tuner.so");
-    pluginLib = tryOpenLib(tunerPluginLibName, &openErr, openErrStr);
->>>>>>> 178b6b75
+    pluginLib = tryOpenLib(tunerPluginLibName, &openErr, openErrStr);
     if (pluginLib) {
       return pluginLib;
     }
@@ -148,26 +138,16 @@
     }
     couldNotFindNames = tryOpenLibCheck(openErr, openErrStr, couldNotFindNames, &len, tunerPluginLibName);
 
-<<<<<<< HEAD
     snprintf(tunerPluginLibName, PATH_MAX, "librccl-net-%s.so", envNetPluginName);
-    pluginLib = tryOpenDynamicLib(tunerPluginLibName);
-=======
-    snprintf(tunerPluginLibName, PATH_MAX, "libnccl-net-%s.so", envNetPluginName);
-    pluginLib = tryOpenLib(tunerPluginLibName, &openErr, openErrStr);
->>>>>>> 178b6b75
+    pluginLib = tryOpenLib(tunerPluginLibName, &openErr, openErrStr);
     if (pluginLib) {
       INFO(NCCL_ENV|NCCL_TUNING, "TUNER/Plugin: Plugin name set by env to %s", tunerPluginLibName);
       return pluginLib;
     }
     couldNotFindNames = tryOpenLibCheck(openErr, openErrStr, couldNotFindNames, &len, tunerPluginLibName);
   } else {
-<<<<<<< HEAD
     snprintf(tunerPluginLibName, PATH_MAX, "librccl-net.so");
-    pluginLib = tryOpenDynamicLib(tunerPluginLibName);
-=======
-    snprintf(tunerPluginLibName, PATH_MAX, "libnccl-net.so");
-    pluginLib = tryOpenLib(tunerPluginLibName, &openErr, openErrStr);
->>>>>>> 178b6b75
+    pluginLib = tryOpenLib(tunerPluginLibName, &openErr, openErrStr);
     if (pluginLib) {
       return pluginLib;
     }
