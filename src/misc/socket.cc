/*************************************************************************
 * Copyright (c) 2016-2022, NVIDIA CORPORATION. All rights reserved.
 *
 * See LICENSE.txt for license information
 ************************************************************************/

#include "socket.h"
#include "utils.h"
#include <stdlib.h>

#include <unistd.h>
#include <ifaddrs.h>
#include <net/if.h>
#include <unistd.h>
#include <sys/syscall.h>
#include "param.h"
#include <time.h>

NCCL_PARAM(RetryCnt, "SOCKET_RETRY_CNT", 34);
NCCL_PARAM(RetryTimeOut, "SOCKET_RETRY_SLEEP_MSEC", 100);
static void msleep(unsigned int time_msec) {
  const long c_1e6 = 1e6;
  struct timespec tv = (struct timespec){
      .tv_sec = time_msec / 1000,
      .tv_nsec = (time_msec % 1000) * c_1e6,
  };
  nanosleep(&tv, NULL);
}

RCCL_PARAM(SocketReuseAddr, "SOCKET_REUSEADDR", 0);
RCCL_PARAM(SocketLinger, "SOCKET_LINGER", -1);

static ncclResult_t socketProgressOpt(int op, struct ncclSocket* sock, void* ptr, int size, int* offset, int block, int* closed) {
  int bytes = 0;
  *closed = 0;
  char* data = (char*)ptr;
  char line[SOCKET_NAME_MAXLEN+1];
  do {
    if (op == NCCL_SOCKET_RECV) bytes = recv(sock->fd, data+(*offset), size-(*offset), block ? 0 : MSG_DONTWAIT);
    if (op == NCCL_SOCKET_SEND) bytes = send(sock->fd, data+(*offset), size-(*offset), block ? MSG_NOSIGNAL : MSG_DONTWAIT | MSG_NOSIGNAL);
    if (op == NCCL_SOCKET_RECV && bytes == 0) {
      *closed = 1;
      return ncclSuccess;
    }
    if (bytes == -1) {
      if ((op == NCCL_SOCKET_SEND && errno == EPIPE) || (op == NCCL_SOCKET_RECV && errno == ECONNRESET)) {
        *closed = 1;
        return ncclSuccess;
      }
      if (errno != EINTR && errno != EWOULDBLOCK && errno != EAGAIN) {
        WARN("socketProgressOpt: Call to %s %s failed : %s", (op == NCCL_SOCKET_RECV ? "recv from" : "send to"),
             ncclSocketToString(&sock->addr, line), strerror(errno));
        return ncclRemoteError;
      } else {
        bytes = 0;
      }
    }
    (*offset) += bytes;
    if (sock->abortFlag && __atomic_load_n(sock->abortFlag, __ATOMIC_ACQUIRE)) {
      INFO(NCCL_NET, "socketProgressOpt: abort called");
      return ncclInternalError;
    }
  } while (sock->asyncFlag == 0 && bytes > 0 && (*offset) < size);
  return ncclSuccess;
}

static ncclResult_t socketProgress(int op, struct ncclSocket* sock, void* ptr, int size, int* offset, int* pclosed = NULL) {
  int closed;
  NCCLCHECK(socketProgressOpt(op, sock, ptr, size, offset, 0 /*block*/, &closed));
  if (closed) {
    if (pclosed) {
      *pclosed = closed;
      return ncclSuccess;
    } else {
      char line[SOCKET_NAME_MAXLEN+1];
      WARN("socketProgress: Connection closed by remote peer %s", ncclSocketToString(&sock->addr, line, 0));
      return ncclRemoteError;
    }
  }
  return ncclSuccess;
}

static ncclResult_t socketWait(int op, struct ncclSocket* sock, void* ptr, int size, int* offset) {
  while (*offset < size)
    NCCLCHECK(socketProgress(op, sock, ptr, size, offset));
  return ncclSuccess;
}

/* Format a string representation of a (union ncclSocketAddress *) socket address using getnameinfo()
 *
 * Output: "IPv4/IPv6 address<port>"
 */
const char *ncclSocketToString(const union ncclSocketAddress *addr, char *buf, const int numericHostForm /*= 1*/) {
  if (buf == NULL || addr == NULL) return NULL;
  const struct sockaddr *saddr = &addr->sa;
  if (saddr->sa_family != AF_INET && saddr->sa_family != AF_INET6) { buf[0]='\0'; return buf; }
  char host[NI_MAXHOST], service[NI_MAXSERV];
  /* NI_NUMERICHOST: If set, then the numeric form of the hostname is returned.
   * (When not set, this will still happen in case the node's name cannot be determined.)
   */
  int flag = NI_NUMERICSERV | (numericHostForm ? NI_NUMERICHOST : 0);
  (void) getnameinfo(saddr, sizeof(union ncclSocketAddress), host, NI_MAXHOST, service, NI_MAXSERV, flag);
  sprintf(buf, "%s<%s>", host, service);
  return buf;
}

static uint16_t socketToPort(union ncclSocketAddress *addr) {
  struct sockaddr *saddr = &addr->sa;
  return ntohs(saddr->sa_family == AF_INET ? addr->sin.sin_port : addr->sin6.sin6_port);
}

/* Allow the user to force the IPv4/IPv6 interface selection */
static int envSocketFamily(void) {
  int family = -1; // Family selection is not forced, will use first one found
  const char* env = ncclGetEnv("NCCL_SOCKET_FAMILY");
  if (env == NULL)
    return family;

  INFO(NCCL_ENV, "NCCL_SOCKET_FAMILY set by environment to %s", env);

  if (strcmp(env, "AF_INET") == 0)
    family = AF_INET;  // IPv4
  else if (strcmp(env, "AF_INET6") == 0)
    family = AF_INET6; // IPv6
  return family;
}

static int findInterfaces(const char* prefixList, char* names, union ncclSocketAddress *addrs, int sock_family, int maxIfNameSize, int maxIfs) {
#ifdef ENABLE_TRACE
  char line[SOCKET_NAME_MAXLEN+1];
#endif
  struct netIf userIfs[MAX_IFS];
  bool searchNot = prefixList && prefixList[0] == '^';
  if (searchNot) prefixList++;
  bool searchExact = prefixList && prefixList[0] == '=';
  if (searchExact) prefixList++;
  int nUserIfs = parseStringList(prefixList, userIfs, MAX_IFS);

  int found = 0;
  struct ifaddrs *interfaces, *interface;
  getifaddrs(&interfaces);
  for (interface = interfaces; interface && found < maxIfs; interface = interface->ifa_next) {
    if (interface->ifa_addr == NULL) continue;

    /* We only support IPv4 & IPv6 */
    int family = interface->ifa_addr->sa_family;
    if (family != AF_INET && family != AF_INET6)
      continue;

    TRACE(NCCL_INIT|NCCL_NET,"Found interface %s:%s", interface->ifa_name, ncclSocketToString((union ncclSocketAddress *) interface->ifa_addr, line));

    /* Allow the caller to force the socket family type */
    if (sock_family != -1 && family != sock_family)
      continue;

    /* We also need to skip IPv6 loopback interfaces */
    if (family == AF_INET6) {
      struct sockaddr_in6* sa = (struct sockaddr_in6*)(interface->ifa_addr);
      if (IN6_IS_ADDR_LOOPBACK(&sa->sin6_addr)) continue;
    }

    // check against user specified interfaces
    if (!(matchIfList(interface->ifa_name, -1, userIfs, nUserIfs, searchExact) ^ searchNot)) {
      continue;
    }

    // Check that this interface has not already been saved
    // getifaddrs() normal order appears to be; IPv4, IPv6 Global, IPv6 Link
    bool duplicate = false;
    for (int i = 0; i < found; i++) {
      if (strcmp(interface->ifa_name, names+i*maxIfNameSize) == 0) { duplicate = true; break; }
    }

    if (!duplicate) {
      // Store the interface name
      strncpy(names+found*maxIfNameSize, interface->ifa_name, maxIfNameSize);
      // Store the IP address
      int salen = (family == AF_INET) ? sizeof(struct sockaddr_in) : sizeof(struct sockaddr_in6);
      memcpy(addrs+found, interface->ifa_addr, salen);
      found++;
    }
  }

  freeifaddrs(interfaces);
  return found;
}

static bool matchSubnet(struct ifaddrs local_if, union ncclSocketAddress* remote) {
  /* Check family first */
  int family = local_if.ifa_addr->sa_family;
  if (family != remote->sa.sa_family) {
    return false;
  }

  if (family == AF_INET) {
    struct sockaddr_in* local_addr = (struct sockaddr_in*)(local_if.ifa_addr);
    struct sockaddr_in* mask = (struct sockaddr_in*)(local_if.ifa_netmask);
    struct sockaddr_in& remote_addr = remote->sin;
    struct in_addr local_subnet, remote_subnet;
    local_subnet.s_addr = local_addr->sin_addr.s_addr & mask->sin_addr.s_addr;
    remote_subnet.s_addr = remote_addr.sin_addr.s_addr & mask->sin_addr.s_addr;
    return (local_subnet.s_addr ^ remote_subnet.s_addr) ? false : true;
  } else if (family == AF_INET6) {
    struct sockaddr_in6* local_addr = (struct sockaddr_in6*)(local_if.ifa_addr);
    struct sockaddr_in6* mask = (struct sockaddr_in6*)(local_if.ifa_netmask);
    struct sockaddr_in6& remote_addr = remote->sin6;
    struct in6_addr& local_in6 = local_addr->sin6_addr;
    struct in6_addr& mask_in6 = mask->sin6_addr;
    struct in6_addr& remote_in6 = remote_addr.sin6_addr;
    bool same = true;
    int len = 16;  //IPv6 address is 16 unsigned char
    for (int c = 0; c < len; c++) {  //Network byte order is big-endian
      char c1 = local_in6.s6_addr[c] & mask_in6.s6_addr[c];
      char c2 = remote_in6.s6_addr[c] & mask_in6.s6_addr[c];
      if (c1 ^ c2) {
        same = false;
        break;
      }
    }
    // At last, we need to compare scope id
    // Two Link-type addresses can have the same subnet address even though they are not in the same scope
    // For Global type, this field is 0, so a comparison wouldn't matter
    same &= (local_addr->sin6_scope_id == remote_addr.sin6_scope_id);
    return same;
  } else {
    WARN("Net : Unsupported address family type");
    return false;
  }
}

int ncclFindInterfaceMatchSubnet(char* ifNames, union ncclSocketAddress* localAddrs, union ncclSocketAddress* remoteAddr, int ifNameMaxSize, int maxIfs) {
#ifdef ENABLE_TRACE
  char line[SOCKET_NAME_MAXLEN+1];
#endif
  char line_a[SOCKET_NAME_MAXLEN+1];
  int found = 0;
  struct ifaddrs *interfaces, *interface;
  getifaddrs(&interfaces);
  for (interface = interfaces; interface && !found; interface = interface->ifa_next) {
    if (interface->ifa_addr == NULL) continue;

    /* We only support IPv4 & IPv6 */
    int family = interface->ifa_addr->sa_family;
    if (family != AF_INET && family != AF_INET6)
      continue;

    // check against user specified interfaces
    if (!matchSubnet(*interface, remoteAddr)) {
      continue;
    }

    // Store the local IP address
    int salen = (family == AF_INET) ? sizeof(struct sockaddr_in) : sizeof(struct sockaddr_in6);
    memcpy(localAddrs+found, interface->ifa_addr, salen);

    // Store the interface name
    strncpy(ifNames+found*ifNameMaxSize, interface->ifa_name, ifNameMaxSize);

    TRACE(NCCL_INIT|NCCL_NET,"NET : Found interface %s:%s in the same subnet as remote address %s", interface->ifa_name, ncclSocketToString(localAddrs+found, line), ncclSocketToString(remoteAddr, line_a));
    found++;
    if (found == maxIfs) break;
  }

  if (found == 0) {
    WARN("Net : No interface found in the same subnet as remote address %s", ncclSocketToString(remoteAddr, line_a));
  }
  freeifaddrs(interfaces);
  return found;
}

ncclResult_t ncclSocketGetAddrFromString(union ncclSocketAddress* ua, const char* ip_port_pair) {
  if (!(ip_port_pair && strlen(ip_port_pair) > 1)) {
    WARN("Net : string is null");
    return ncclInvalidArgument;
  }

  bool ipv6 = ip_port_pair[0] == '[';
  /* Construct the sockaddress structure */
  if (!ipv6) {
    struct netIf ni;
    // parse <ip_or_hostname>:<port> string, expect one pair
    if (parseStringList(ip_port_pair, &ni, 1) != 1) {
      WARN("Net : No valid <IPv4_or_hostname>:<port> pair found");
      return ncclInvalidArgument;
    }

    struct addrinfo hints, *p;
    int rv;
    memset(&hints, 0, sizeof(hints));
    hints.ai_family = AF_UNSPEC;
    hints.ai_socktype = SOCK_STREAM;

    if ( (rv = getaddrinfo(ni.prefix, NULL, &hints, &p)) != 0) {
      WARN("Net : error encountered when getting address info : %s", gai_strerror(rv));
      return ncclInvalidArgument;
    }

    // use the first
    if (p->ai_family == AF_INET) {
      struct sockaddr_in& sin = ua->sin;
      memcpy(&sin, p->ai_addr, sizeof(struct sockaddr_in));
      sin.sin_family = AF_INET;                        // IPv4
      //inet_pton(AF_INET, ni.prefix, &(sin.sin_addr));  // IP address
      sin.sin_port = htons(ni.port);                   // port
    } else if (p->ai_family == AF_INET6) {
      struct sockaddr_in6& sin6 = ua->sin6;
      memcpy(&sin6, p->ai_addr, sizeof(struct sockaddr_in6));
      sin6.sin6_family = AF_INET6;                     // IPv6
      sin6.sin6_port = htons(ni.port);                 // port
      sin6.sin6_flowinfo = 0;                          // needed by IPv6, but possibly obsolete
      sin6.sin6_scope_id = 0;                          // should be global scope, set to 0
    } else {
      WARN("Net : unsupported IP family");
      freeaddrinfo(p);
      return ncclInvalidArgument;
    }

    freeaddrinfo(p); // all done with this structure

  } else {
    int i, j = -1, len = strlen(ip_port_pair);
    for (i = 1; i < len; i++) {
      if (ip_port_pair[i] == '%') j = i;
      if (ip_port_pair[i] == ']') break;
    }
    if (i == len) {
      WARN("Net : No valid [IPv6]:port pair found");
      return ncclInvalidArgument;
    }
    bool global_scope = (j == -1 ? true : false);     // If no % found, global scope; otherwise, link scope

    char ip_str[NI_MAXHOST], port_str[NI_MAXSERV], if_name[IFNAMSIZ];
    memset(ip_str, '\0', sizeof(ip_str));
    memset(port_str, '\0', sizeof(port_str));
    memset(if_name, '\0', sizeof(if_name));
    strncpy(ip_str, ip_port_pair+1, global_scope ? i-1 : j-1);
    strncpy(port_str, ip_port_pair+i+2, len-i-1);
    int port = atoi(port_str);
    if (!global_scope) strncpy(if_name, ip_port_pair+j+1, i-j-1); // If not global scope, we need the intf name

    struct sockaddr_in6& sin6 = ua->sin6;
    sin6.sin6_family = AF_INET6;                       // IPv6
    inet_pton(AF_INET6, ip_str, &(sin6.sin6_addr));    // IP address
    sin6.sin6_port = htons(port);                      // port
    sin6.sin6_flowinfo = 0;                            // needed by IPv6, but possibly obsolete
    sin6.sin6_scope_id = global_scope ? 0 : if_nametoindex(if_name);  // 0 if global scope; intf index if link scope
  }
  return ncclSuccess;
}

int ncclFindInterfaces(char* ifNames, union ncclSocketAddress *ifAddrs, int ifNameMaxSize, int maxIfs) {
  static int shownIfName = 0;
  int nIfs = 0;
  // Allow user to force the INET socket family selection
  int sock_family = envSocketFamily();
  // User specified interface
  const char* env = ncclGetEnv("NCCL_SOCKET_IFNAME");
  if (env && strlen(env) > 1) {
    INFO(NCCL_ENV, "NCCL_SOCKET_IFNAME set by environment to %s", env);
    // Specified by user : find or fail
    if (shownIfName++ == 0) INFO(NCCL_NET, "NCCL_SOCKET_IFNAME set to %s", env);
    nIfs = findInterfaces(env, ifNames, ifAddrs, sock_family, ifNameMaxSize, maxIfs);
  } else {
    // Try to automatically pick the right one
    // Start with IB
    nIfs = findInterfaces("ib", ifNames, ifAddrs, sock_family, ifNameMaxSize, maxIfs);
    // else see if we can get some hint from COMM ID
    if (nIfs == 0) {
      const char* commId = ncclGetEnv("NCCL_COMM_ID");
      if (commId && strlen(commId) > 1) {
        INFO(NCCL_ENV, "NCCL_COMM_ID set by environment to %s", commId);
        // Try to find interface that is in the same subnet as the IP in comm id
        union ncclSocketAddress idAddr;
        ncclSocketGetAddrFromString(&idAddr, commId);
        nIfs = ncclFindInterfaceMatchSubnet(ifNames, ifAddrs, &idAddr, ifNameMaxSize, maxIfs);
      }
    }
    // Then look for anything else (but not docker or lo)
    if (nIfs == 0) nIfs = findInterfaces("^docker,lo", ifNames, ifAddrs, sock_family, ifNameMaxSize, maxIfs);
    // Finally look for docker, then lo.
    if (nIfs == 0) nIfs = findInterfaces("docker", ifNames, ifAddrs, sock_family, ifNameMaxSize, maxIfs);
    if (nIfs == 0) nIfs = findInterfaces("lo", ifNames, ifAddrs, sock_family, ifNameMaxSize, maxIfs);
  }
  return nIfs;
}

ncclResult_t ncclSocketListen(struct ncclSocket* sock) {
  if (sock == NULL) {
    WARN("ncclSocketListen: pass NULL socket");
    return ncclInvalidArgument;
  }
  if (sock->fd == -1) {
    WARN("ncclSocketListen: file descriptor is -1");
    return ncclInvalidArgument;
  }

  if (socketToPort(&sock->addr)) {
    // Port is forced by env. Make sure we get the port.
    int opt = 1;
    SYSCHECK(setsockopt(sock->fd, SOL_SOCKET, SO_REUSEADDR, &opt, sizeof(opt)), "setsockopt");
#if defined(SO_REUSEPORT)
    SYSCHECK(setsockopt(sock->fd, SOL_SOCKET, SO_REUSEPORT, &opt, sizeof(opt)), "setsockopt");
#endif
  }

  // addr port should be 0 (Any port)
  SYSCHECK(bind(sock->fd, &sock->addr.sa, sock->salen), "bind");

  /* Get the assigned Port */
  socklen_t size = sock->salen;
  SYSCHECK(getsockname(sock->fd, &sock->addr.sa, &size), "getsockname");

#ifdef ENABLE_TRACE
  char line[SOCKET_NAME_MAXLEN+1];
  TRACE(NCCL_INIT|NCCL_NET,"Listening on socket %s", ncclSocketToString(&sock->addr, line));
#endif

  /* Put the socket in listen mode
   * NB: The backlog will be silently truncated to the value in /proc/sys/net/core/somaxconn
   */
  SYSCHECK(listen(sock->fd, 16384), "listen");
  sock->state = ncclSocketStateReady;
  return ncclSuccess;
}

ncclResult_t ncclSocketGetAddr(struct ncclSocket* sock, union ncclSocketAddress* addr) {
  if (sock == NULL) {
    WARN("ncclSocketGetAddr: pass NULL socket");
    return ncclInvalidArgument;
  }
  if (sock->state != ncclSocketStateReady) return ncclInternalError;
  memcpy(addr, &sock->addr, sizeof(union ncclSocketAddress));
  return ncclSuccess;
}

static ncclResult_t socketTryAccept(struct ncclSocket* sock) {
  socklen_t socklen = sizeof(union ncclSocketAddress);
  sock->fd = accept(sock->acceptFd, (struct sockaddr*)&sock->addr, &socklen);
  if (sock->fd != -1) {
    sock->state = ncclSocketStateAccepted;
  } else if (errno == ENETDOWN || errno == EPROTO || errno == ENOPROTOOPT || errno == EHOSTDOWN ||
             errno == ENONET || errno == EHOSTUNREACH || errno == EOPNOTSUPP || errno == ENETUNREACH) {
    /* per accept's man page, for linux sockets, the following errors might be already pending errors
     * and should be considered as EAGAIN. To avoid infinite loop in case of errors, we use the retry count*/
    if (++sock->errorRetries == ncclParamRetryCnt()) {
      WARN("socketTryAccept: exceeded error retry count (%d), %s", sock->errorRetries, strerror(errno));
      return ncclSystemError;
    }
    INFO(NCCL_ALL, "Call to accept returned %s, retrying", strerror(errno));
  } else if (errno != EAGAIN && errno != EWOULDBLOCK) {
    WARN("socketTryAccept: Accept failed: %s", strerror(errno));
    return ncclSystemError;
  }
  return ncclSuccess;
}

static ncclResult_t socketSetFlags(struct ncclSocket* sock) {
  const int one = 1;
  /* Set socket as non-blocking if async or if we need to be able to abort */
  if ((sock->asyncFlag || sock->abortFlag) && sock->fd >= 0) {
    int flags;
    SYSCHECK(flags = fcntl(sock->fd, F_GETFL), "fcntl");
    SYSCHECK(fcntl(sock->fd, F_SETFL, flags | O_NONBLOCK), "fcntl");
  }
  SYSCHECK(setsockopt(sock->fd, IPPROTO_TCP, TCP_NODELAY, (char*)&one, sizeof(int)), "setsockopt");
  return ncclSuccess;
}

static ncclResult_t socketFinalizeAccept(struct ncclSocket* sock) {
  uint64_t magic;
  enum ncclSocketType type;
  int received;
  // once accepted, linux sockets do NOT inherit file status flags such as O_NONBLOCK (BSD ones do)
  NCCLCHECK(socketSetFlags(sock));

  if (sock->asyncFlag == 0 || sock->finalizeCounter < sizeof(magic)) {
    if (sock->asyncFlag == 0) {
      received = 0;
      NCCLCHECK(socketWait(NCCL_SOCKET_RECV, sock, &magic, sizeof(magic), &received));
    } else {
      received = sock->finalizeCounter;
      NCCLCHECK(socketProgress(NCCL_SOCKET_RECV, sock, sock->finalizeBuffer, sizeof(magic), &received));
      sock->finalizeCounter = received;
      if (received < sizeof(magic)) return ncclSuccess;
      memcpy(&magic, sock->finalizeBuffer, sizeof(magic));
    }
    if (magic != sock->magic) {
      WARN("socketFinalizeAccept: wrong magic %lx != %lx", magic, sock->magic);
      close(sock->fd);
      sock->fd = -1;
      // Ignore spurious connection and accept again
      sock->state = ncclSocketStateAccepting;
      return ncclSuccess;
    }
  }
  if (sock->asyncFlag == 0) {
    received = 0;
    NCCLCHECK(socketWait(NCCL_SOCKET_RECV, sock, &type, sizeof(type), &received));
  } else {
    received = sock->finalizeCounter - sizeof(magic);
    NCCLCHECK(socketProgress(NCCL_SOCKET_RECV, sock, sock->finalizeBuffer, sizeof(type), &received));
    sock->finalizeCounter = received + sizeof(magic);
    if (received < sizeof(type)) return ncclSuccess;
    memcpy(&type, sock->finalizeBuffer, sizeof(type));
  }
  if (type != sock->type) {
    WARN("socketFinalizeAccept: wrong type %d != %d", type, sock->type);
    sock->state = ncclSocketStateError;
    close(sock->fd);
    sock->fd = -1;
    return ncclInternalError;
  } else {
    sock->state = ncclSocketStateReady;
  }
  return ncclSuccess;
}

static ncclResult_t socketResetFd(struct ncclSocket* sock) {
  ncclResult_t ret = ncclSuccess;
  int fd = -1;
  SYSCHECKGOTO(fd = socket(sock->addr.sa.sa_family, SOCK_STREAM, 0), "socket", ret, cleanup);
  // if sock->fd is valid, close it and reuse its number
  if (sock->fd != -1) {
    SYSCHECKGOTO(dup2(fd, sock->fd), "dup2", ret, cleanup);
    SYSCHECKGOTO(close(fd), "close", ret, cleanup);
  } else {
    sock->fd = fd;
  }
  NCCLCHECKGOTO(socketSetFlags(sock), ret, exit);
exit:
  return ret;
cleanup:
  // cleanup fd, leave sock->fd untouched
  if (fd != -1) {
    (void)close(fd);
  }
  goto exit;
}
static ncclResult_t socketConnectCheck(struct ncclSocket* sock, int errCode, const char funcName[]) {
  if (errCode == 0) {
    sock->state = ncclSocketStateConnected;
  } else if (errCode == EINPROGRESS) {
    sock->state = ncclSocketStateConnectPolling;
  } else if (errCode == ETIMEDOUT || errCode == EHOSTUNREACH || errCode == ECONNREFUSED) {
    if (sock->customRetry == 0) {
      if (sock->errorRetries++ == ncclParamRetryCnt()) {
        sock->state = ncclSocketStateError;
        WARN("%s: connect returned %s, exceeded error retry count (%d)", funcName, strerror(errCode), sock->errorRetries);
        return ncclRemoteError;
      }
      unsigned int sleepTime = sock->errorRetries * ncclParamRetryTimeOut();
      INFO(NCCL_ALL, "%s: connect returned %s, retrying (%d/%ld) after sleep for %u msec", funcName, strerror(errCode), sock->errorRetries, ncclParamRetryCnt(), sleepTime);
      msleep(sleepTime);
    }
    NCCLCHECK(socketResetFd(sock)); /* in case of failure in connect, socket state is unspecified */
    sock->state = ncclSocketStateConnecting;
  } else {
    char line[SOCKET_NAME_MAXLEN+1];
    sock->state = ncclSocketStateError;
    WARN("%s: Connect to %s failed : %s", funcName, ncclSocketToString(&sock->addr, line), strerror(errCode));
    return ncclSystemError;
  }
  return ncclSuccess;
}
static ncclResult_t socketStartConnect(struct ncclSocket* sock) {
  /* blocking/non-blocking connect() is determined by asyncFlag. */
  int ret = connect(sock->fd, &sock->addr.sa, sock->salen);
  return socketConnectCheck(sock, (ret == -1) ? errno : 0, __func__);
}

static ncclResult_t socketPollConnect(struct ncclSocket* sock) {
  struct pollfd pfd;
  int timeout = 1, ret;
  socklen_t rlen = sizeof(int);

  memset(&pfd, 0, sizeof(struct pollfd));
  pfd.fd = sock->fd;
  pfd.events = POLLOUT;
  ret = poll(&pfd, 1, timeout);

  if (ret == 0 || (ret < 0 && errno == EINTR)) {
    return ncclSuccess;
  } else if (ret < 0) {
    WARN("socketPollConnect poll() failed with error %s", strerror(errno));
    return ncclRemoteError;
  } else if (ret != 1 || (pfd.revents & POLLOUT) == 0) {
    WARN("socketPollConnect poll() returned %d%s", ret, (pfd.revents & POLLOUT) ? "" : ", no POLLOUT events");
    return ncclSystemError;
  }

  /* check socket status */
  SYSCHECK(getsockopt(sock->fd, SOL_SOCKET, SO_ERROR, (void*)&ret, &rlen), "getsockopt");
  return socketConnectCheck(sock, ret, __func__);
}

ncclResult_t ncclSocketPollConnect(struct ncclSocket* sock) {
  if (sock == NULL) {
    WARN("ncclSocketPollConnect: pass NULL socket");
    return ncclInvalidArgument;
  }
  NCCLCHECK(socketPollConnect(sock));
  return ncclSuccess;
}

static ncclResult_t socketFinalizeConnect(struct ncclSocket* sock) {
  int sent;
  if (sock->asyncFlag == 0) {
    sent = 0;
    NCCLCHECK(socketWait(NCCL_SOCKET_SEND, sock, &sock->magic, sizeof(sock->magic), &sent));
    sent = 0;
    NCCLCHECK(socketWait(NCCL_SOCKET_SEND, sock, &sock->type, sizeof(sock->type), &sent));
  } else {
    if (sock->finalizeCounter < sizeof(sock->magic)) {
      sent = sock->finalizeCounter;
      NCCLCHECK(socketProgress(NCCL_SOCKET_SEND, sock, &sock->magic, sizeof(sock->magic), &sent));
      sock->finalizeCounter = sent;
      if (sent < sizeof(sock->magic)) return ncclSuccess;
    }
    sent = sock->finalizeCounter - sizeof(sock->magic);
    NCCLCHECK(socketProgress(NCCL_SOCKET_SEND, sock, &sock->type, sizeof(sock->type), &sent));
    sock->finalizeCounter = sent + sizeof(sock->magic);
    if (sent < sizeof(sock->type)) return ncclSuccess;
  }
  sock->state = ncclSocketStateReady;
  return ncclSuccess;
}

static ncclResult_t socketProgressState(struct ncclSocket* sock) {
  if (sock->state == ncclSocketStateAccepting) {
    NCCLCHECK(socketTryAccept(sock));
  }
  if (sock->state == ncclSocketStateAccepted) {
    NCCLCHECK(socketFinalizeAccept(sock));
  }
  if (sock->state == ncclSocketStateConnecting) {
    NCCLCHECK(socketStartConnect(sock));
  }
  if (sock->state == ncclSocketStateConnectPolling) {
    NCCLCHECK(socketPollConnect(sock));
  }
  if (sock->state == ncclSocketStateConnected) {
    NCCLCHECK(socketFinalizeConnect(sock));
  }
  return ncclSuccess;
}

ncclResult_t ncclSocketReady(struct ncclSocket* sock, int *running) {
  if (sock == NULL) {
    *running = 0;
    return ncclSuccess;
  }
  if (sock->state == ncclSocketStateError || sock->state == ncclSocketStateClosed) {
    WARN("ncclSocketReady: unexpected socket state %d", sock->state);
    return ncclRemoteError;
  }
  *running = (sock->state == ncclSocketStateReady) ? 1 : 0;
  if (*running == 0) {
    NCCLCHECK(socketProgressState(sock));
    *running = (sock->state == ncclSocketStateReady) ? 1 : 0;
  }
  return ncclSuccess;
}

ncclResult_t ncclSocketConnect(struct ncclSocket* sock) {
  char line[SOCKET_NAME_MAXLEN+1];
<<<<<<< HEAD
  const int one = 1;
=======
#endif
>>>>>>> dcdc67c4

  if (sock == NULL) {
    WARN("ncclSocketConnect: pass NULL socket");
    return ncclInvalidArgument;
  }
  if (sock->fd == -1) {
    WARN("ncclSocketConnect: file descriptor is -1");
    return ncclInvalidArgument;
  }

  if (sock->state != ncclSocketStateInitialized) {
    WARN("ncclSocketConnect: wrong socket state %d", sock->state);
    if (sock->state == ncclSocketStateError) return ncclRemoteError;
    return ncclInternalError;
  }
  TRACE(NCCL_INIT|NCCL_NET,"Connecting to socket %s", ncclSocketToString(&sock->addr, line));

  sock->state = ncclSocketStateConnecting;
  sock->finalizeCounter = 0;
  do {
    NCCLCHECK(socketProgressState(sock));
  } while (sock->asyncFlag == 0 &&
      (sock->abortFlag == NULL || __atomic_load_n(sock->abortFlag, __ATOMIC_ACQUIRE) == 0) &&
      (sock->state == ncclSocketStateConnecting ||
       sock->state == ncclSocketStateConnectPolling ||
       sock->state == ncclSocketStateConnected));

  if (sock->abortFlag && __atomic_load_n(sock->abortFlag, __ATOMIC_ACQUIRE)) return ncclInternalError;

  switch (sock->state) {
    case ncclSocketStateConnecting:
    case ncclSocketStateConnectPolling:
    case ncclSocketStateConnected:
    case ncclSocketStateReady:
      return ncclSuccess;
    case ncclSocketStateError:
      return ncclSystemError;
    default:
      WARN("ncclSocketConnect: wrong socket state %d", sock->state);
      return ncclInternalError;
  }
}

ncclResult_t ncclSocketAccept(struct ncclSocket* sock, struct ncclSocket* listenSock) {
  ncclResult_t ret = ncclSuccess;

  if (listenSock == NULL || sock == NULL) {
    WARN("ncclSocketAccept: pass NULL socket");
    ret = ncclInvalidArgument;
    goto exit;
  }
  if (listenSock->state != ncclSocketStateReady) {
    WARN("ncclSocketAccept: wrong socket state %d", listenSock->state);
    if (listenSock->state == ncclSocketStateError)
      ret = ncclSystemError;
    else
      ret = ncclInternalError;
    goto exit;
  }

  if (sock->acceptFd == -1) {
    memcpy(sock, listenSock, sizeof(struct ncclSocket));
    sock->acceptFd = listenSock->fd;
    sock->state = ncclSocketStateAccepting;
    sock->finalizeCounter = 0;
  }

  do {
    NCCLCHECKGOTO(socketProgressState(sock), ret, exit);
  } while (sock->asyncFlag == 0 &&
      (sock->abortFlag == NULL || __atomic_load_n(sock->abortFlag, __ATOMIC_ACQUIRE) == 0) &&
      (sock->state == ncclSocketStateAccepting ||
       sock->state == ncclSocketStateAccepted));

  if (sock->abortFlag && __atomic_load_n(sock->abortFlag, __ATOMIC_ACQUIRE)) return ncclInternalError;

  switch (sock->state) {
    case ncclSocketStateAccepting:
    case ncclSocketStateAccepted:
    case ncclSocketStateReady:
      ret = ncclSuccess;
      break;
    case ncclSocketStateError:
      ret = ncclSystemError;
      break;
    default:
      WARN("ncclSocketAccept: wrong socket state %d", sock->state);
      ret = ncclInternalError;
      break;
  }

exit:
  return ret;
}

ncclResult_t ncclSocketInit(struct ncclSocket* sock, const union ncclSocketAddress* addr, uint64_t magic, enum ncclSocketType type, volatile uint32_t* abortFlag, int asyncFlag, int customRetry) {
  ncclResult_t ret = ncclSuccess;

  if (sock == NULL) goto exit;
  sock->errorRetries = 0;
  sock->abortFlag = abortFlag;
  sock->asyncFlag = asyncFlag;
  sock->state = ncclSocketStateInitialized;
  sock->magic = magic;
  sock->type = type;
  sock->fd = -1;
  sock->acceptFd = -1;
  sock->customRetry = customRetry;

  if (addr) {
    /* IPv4/IPv6 support */
    int family;
    memcpy(&sock->addr, addr, sizeof(union ncclSocketAddress));
    family = sock->addr.sa.sa_family;
    if (family != AF_INET && family != AF_INET6) {
      char line[SOCKET_NAME_MAXLEN+1];
      WARN("ncclSocketInit: connecting to address %s with family %d is neither AF_INET(%d) nor AF_INET6(%d)",
          ncclSocketToString(&sock->addr, line), family, AF_INET, AF_INET6);
      ret = ncclInternalError;
      goto exit;
    }
    sock->salen = (family == AF_INET) ? sizeof(struct sockaddr_in) : sizeof(struct sockaddr_in6);
<<<<<<< HEAD

    /* Connect to a hostname / port */
    sock->fd = socket(family, SOCK_STREAM, 0);
    if (sock->fd == -1) {
      WARN("ncclSocketInit: Socket creation failed : %s", strerror(errno));
      ret = ncclSystemError;
      goto fail;
    }

    // [RCCL] Runtime socket options
    if (rcclParamSocketReuseAddr()) {
      int opt = 1;
      SYSCHECKGOTO(setsockopt(sock->fd, SOL_SOCKET, SO_REUSEADDR, &opt, sizeof(opt)), "setsockopt", ret, fail);
    }
    int lingerParam = (int)rcclParamSocketLinger();
    if (lingerParam > -1) {
      linger linger_opt = { 1, lingerParam };
      SYSCHECKGOTO(setsockopt(sock->fd, SOL_SOCKET, SO_LINGER, &linger_opt, sizeof(linger_opt)), "setsockopt", ret, fail);
    }
=======
    // in case of error, we close the fd before returning as it's unclear if the caller has to use ncclSocketClose for cleanup
    NCCLCHECKGOTO(socketResetFd(sock), ret, fail);
>>>>>>> dcdc67c4
  } else {
    memset(&sock->addr, 0, sizeof(union ncclSocketAddress));
  }
exit:
  return ret;
fail:
  if (sock->fd != -1) {
    close(sock->fd);
    sock->fd = -1;
  }
  goto exit;
}

ncclResult_t ncclSocketProgress(int op, struct ncclSocket* sock, void* ptr, int size, int* offset, int* closed) {
  if (sock == NULL) {
    WARN("ncclSocketProgress: pass NULL socket");
    return ncclInvalidArgument;
  }
  NCCLCHECK(socketProgress(op, sock, ptr, size, offset, closed));
  return ncclSuccess;
}

ncclResult_t ncclSocketWait(int op, struct ncclSocket* sock, void* ptr, int size, int* offset) {
  if (sock == NULL) {
    WARN("ncclSocketWait: pass NULL socket");
    return ncclInvalidArgument;
  }
  NCCLCHECK(socketWait(op, sock, ptr, size, offset));
  return ncclSuccess;
}

ncclResult_t ncclSocketSend(struct ncclSocket* sock, void* ptr, int size) {
  int offset = 0;
  if (sock == NULL) {
    WARN("ncclSocketSend: pass NULL socket");
    return ncclInvalidArgument;
  }
  if (sock->state != ncclSocketStateReady) {
    WARN("ncclSocketSend: socket state (%d) is not ready", sock->state);
    return ncclInternalError;
  }
  NCCLCHECK(socketWait(NCCL_SOCKET_SEND, sock, ptr, size, &offset));
  return ncclSuccess;
}

ncclResult_t ncclSocketRecv(struct ncclSocket* sock, void* ptr, int size) {
  int offset = 0;
  if (sock == NULL) {
    WARN("ncclSocketRecv: pass NULL socket");
    return ncclInvalidArgument;
  }
  if (sock->state != ncclSocketStateReady && sock->state != ncclSocketStateTerminating) {
    WARN("ncclSocketRecv: socket state (%d) is not ready", sock->state);
    return ncclInternalError;
  }
  NCCLCHECK(socketWait(NCCL_SOCKET_RECV, sock, ptr, size, &offset));
  return ncclSuccess;
}

ncclResult_t ncclSocketSendRecv(struct ncclSocket* sendSock, void* sendPtr, int sendSize, struct ncclSocket* recvSock, void* recvPtr, int recvSize) {
  int sendOffset = 0, recvOffset = 0;
  if (sendSock == NULL || recvSock == NULL) {
    WARN("ncclSocketSendRecv: invalid socket %p/%p", sendSock, recvSock);
    return ncclInternalError;
  }
  if (sendSock->state != ncclSocketStateReady ||
      (recvSock->state != ncclSocketStateReady && recvSock->state != ncclSocketStateTerminating)) {
    WARN("ncclSocketSendRecv: socket state (%d/%d) is not ready", sendSock->state, recvSock->state);
    return ncclInternalError;
  }
  while (sendOffset < sendSize || recvOffset < recvSize) {
    if (sendOffset < sendSize) NCCLCHECK(socketProgress(NCCL_SOCKET_SEND, sendSock, sendPtr, sendSize, &sendOffset));
    if (recvOffset < recvSize) NCCLCHECK(socketProgress(NCCL_SOCKET_RECV, recvSock, recvPtr, recvSize, &recvOffset));
  }
  return ncclSuccess;
}


// Receive or detect connection closed
ncclResult_t ncclSocketTryRecv(struct ncclSocket* sock, void* ptr, int size, int* closed, bool blocking) {
  int offset = 0;
  if (sock == NULL) {
    WARN("ncclSocketTryRecv: pass NULL socket");
    return ncclInvalidArgument;
  }
  *closed = 0;
  // Block until connection closes or nbytes received
  if (blocking) {
    while (offset < size) {
      NCCLCHECK(socketProgressOpt(NCCL_SOCKET_RECV, sock, ptr, size, &offset, 0, closed));
      if (*closed) return ncclSuccess;
    }
  } else {
    NCCLCHECK(socketProgressOpt(NCCL_SOCKET_RECV, sock, ptr, size, &offset, 0, closed));
    if (*closed) return ncclSuccess;

    // If any bytes were received, block waiting for the rest
    if (offset > 0) {
      while (offset < size) {
        NCCLCHECK(socketProgressOpt(NCCL_SOCKET_RECV, sock, ptr, size, &offset, 0, closed));
        if (*closed) return ncclSuccess;
      }
    // No bytes were received, return ncclInProgress
    } else {
      return ncclInProgress;
    }
  }
  return ncclSuccess;
}

// Make it possible to close just one part of a socket.
ncclResult_t ncclSocketShutdown(struct ncclSocket* sock, int how) {
  if (sock != NULL) {
    if (sock->fd >= 0) {
      shutdown(sock->fd, how);
    }
    sock->state = ncclSocketStateTerminating;
  }
  return ncclSuccess;
}

ncclResult_t ncclSocketClose(struct ncclSocket* sock) {
  if (sock != NULL) {
    if (sock->state > ncclSocketStateNone && sock->state < ncclSocketStateNum && sock->fd >= 0) {
      /* shutdown() is needed to send FIN packet to proxy thread; shutdown() is not affected
       * by refcount of fd, but close() is. close() won't close a fd and send FIN packet if
       * the fd is duplicated (e.g. fork()). So shutdown() guarantees the correct and graceful
       * connection close here. */
      shutdown(sock->fd, SHUT_RDWR);
      close(sock->fd);
    }
    sock->state = ncclSocketStateClosed;
    sock->fd = -1;
  }
  return ncclSuccess;
}

ncclResult_t ncclSocketGetFd(struct ncclSocket* sock, int* fd) {
  if (sock == NULL) {
    WARN("ncclSocketGetFd: pass NULL socket");
    return ncclInvalidArgument;
  }
  if (fd) *fd = sock->fd;
  return ncclSuccess;
}

ncclResult_t ncclSocketSetFd(int fd, struct ncclSocket* sock) {
  if (sock == NULL) {
    WARN("ncclSocketGetFd: pass NULL socket");
    return ncclInvalidArgument;
  }
  sock->fd = fd;
  return ncclSuccess;
}<|MERGE_RESOLUTION|>--- conflicted
+++ resolved
@@ -663,11 +663,6 @@
 
 ncclResult_t ncclSocketConnect(struct ncclSocket* sock) {
   char line[SOCKET_NAME_MAXLEN+1];
-<<<<<<< HEAD
-  const int one = 1;
-=======
-#endif
->>>>>>> dcdc67c4
 
   if (sock == NULL) {
     WARN("ncclSocketConnect: pass NULL socket");
@@ -790,15 +785,8 @@
       goto exit;
     }
     sock->salen = (family == AF_INET) ? sizeof(struct sockaddr_in) : sizeof(struct sockaddr_in6);
-<<<<<<< HEAD
-
-    /* Connect to a hostname / port */
-    sock->fd = socket(family, SOCK_STREAM, 0);
-    if (sock->fd == -1) {
-      WARN("ncclSocketInit: Socket creation failed : %s", strerror(errno));
-      ret = ncclSystemError;
-      goto fail;
-    }
+    // in case of error, we close the fd before returning as it's unclear if the caller has to use ncclSocketClose for cleanup
+    NCCLCHECKGOTO(socketResetFd(sock), ret, fail);
 
     // [RCCL] Runtime socket options
     if (rcclParamSocketReuseAddr()) {
@@ -810,10 +798,6 @@
       linger linger_opt = { 1, lingerParam };
       SYSCHECKGOTO(setsockopt(sock->fd, SOL_SOCKET, SO_LINGER, &linger_opt, sizeof(linger_opt)), "setsockopt", ret, fail);
     }
-=======
-    // in case of error, we close the fd before returning as it's unclear if the caller has to use ncclSocketClose for cleanup
-    NCCLCHECKGOTO(socketResetFd(sock), ret, fail);
->>>>>>> dcdc67c4
   } else {
     memset(&sock->addr, 0, sizeof(union ncclSocketAddress));
   }
