--- conflicted
+++ resolved
@@ -50,28 +50,18 @@
 
 static void initEnvFunc() {
   char confFilePath[1024];
-<<<<<<< HEAD
-  const char * userDir = userHomeDir();
-  if (userDir) {
-    sprintf(confFilePath, "%s/.rccl.conf", userDir);
-=======
   const char* userFile = getenv("NCCL_CONF_FILE");
   if (userFile && strlen(userFile) > 0) {
     snprintf(confFilePath, sizeof(confFilePath), "%s", userFile);
->>>>>>> 68b54236
     setEnvFile(confFilePath);
   } else {
     const char* userDir = userHomeDir();
     if (userDir) {
-      snprintf(confFilePath, sizeof(confFilePath), "%s/.nccl.conf", userDir);
+      snprintf(confFilePath, sizeof(confFilePath), "%s/.rccl.conf", userDir);
       setEnvFile(confFilePath);
     }
   }
-<<<<<<< HEAD
-  sprintf(confFilePath, "/etc/rccl.conf");
-=======
-  snprintf(confFilePath, sizeof(confFilePath), "/etc/nccl.conf");
->>>>>>> 68b54236
+  snprintf(confFilePath, sizeof(confFilePath), "/etc/rccl.conf");
   setEnvFile(confFilePath);
 }
 
