/*************************************************************************
 * Copyright (c) 2019-2020, NVIDIA CORPORATION. All rights reserved.
 * Modifications Copyright (c) 2019-2020 Advanced Micro Devices, Inc. All rights reserved.
 *
 * See LICENSE.txt for license information
 ************************************************************************/

#include "argcheck.h"
#include "comm.h"

static ncclResult_t CudaPtrCheck(const void* pointer, struct ncclComm* comm, const char* ptrname, const char* opname) {
  hipPointerAttribute_t attr;
  hipError_t err = hipPointerGetAttributes(&attr, pointer);
  if (err != hipSuccess || attr.devicePointer == NULL) {
    WARN("%s : %s is not a valid pointer", opname, ptrname);
    return ncclInvalidArgument;
  }
#if CUDART_VERSION >= 10000
  if (attr.type == hipMemoryTypeDevice && attr.device != comm->cudaDev) {
#else
  if (attr.memoryType == hipMemoryTypeDevice && attr.device != comm->cudaDev) {
#endif
    WARN("%s : %s allocated on device %d mismatchs with NCCL device %d", opname, ptrname, attr.device, comm->cudaDev);
    return ncclInvalidArgument;
  }
  return ncclSuccess;
}

ncclResult_t PtrCheck(void* ptr, const char* opname, const char* ptrname) {
  if (ptr == NULL) {
    WARN("%s : %s argument is NULL", opname, ptrname);
    return ncclInvalidArgument;
  }
  return ncclSuccess;
}

ncclResult_t ArgsCheck(struct ncclInfo* info) {
  // First, the easy ones
  if (info->root < 0 || info->root >= info->comm->nRanks) {
    WARN("%s : invalid root %d (root should be in the 0..%d range)", info->opName, info->root, info->comm->nRanks);
    return ncclInvalidArgument;
  }
  if (info->datatype < 0 || info->datatype >= ncclNumTypes) {
    WARN("%s : invalid type %d", info->opName, info->datatype);
    return ncclInvalidArgument;
  }
  // Type is OK, compute nbytes. Convert Allgather/Broadcast/P2P calls to chars.
  info->nBytes = info->count * ncclTypeSize(info->datatype);
<<<<<<< HEAD
  if (info->coll == ncclCollAllGather || info->coll == ncclCollBroadcast
    || info->coll == ncclCollGather || info->coll == ncclCollScatter || info->coll == ncclCollAllToAll) {
    info->count = info->nBytes;
    info->datatype = ncclInt8;
  }
  if (info->coll == ncclCollAllGather || info->coll == ncclCollReduceScatter
    || info->coll == ncclCollGather || info->coll == ncclCollScatter || info->coll == ncclCollAllToAll)
    info->nBytes *= info->comm->nRanks; // count is per rank
  if (info->coll == ncclCollAllToAllv) {
    // Use count to store data type size for alltoallv
    info->count = ncclTypeSize(info->datatype);
    info->datatype = ncclInt8;
  }
=======
  if (info->coll == ncclFuncAllGather || info->coll == ncclFuncBroadcast) {
    info->count = info->nBytes;
    info->datatype = ncclInt8;
  }
  if (info->coll == ncclFuncAllGather || info->coll == ncclFuncReduceScatter) info->nBytes *= info->comm->nRanks; // count is per rank

>>>>>>> 920dbe5b
  if (info->op < 0 || info->op >= ncclNumOps) {
    WARN("%s : invalid reduction operation %d", info->opName, info->op);
    return ncclInvalidArgument;
  }

  if (info->comm->checkPointers) {
    if (info->coll == ncclFuncSendRecv) {
      if (strcmp(info->opName, "Send") == 0) {
        NCCLCHECK(CudaPtrCheck(info->sendbuff, info->comm, "sendbuff", "Send"));
      } else {
        NCCLCHECK(CudaPtrCheck(info->recvbuff, info->comm, "recvbuff", "Recv"));
      }
    } else {
      // Check CUDA device pointers
<<<<<<< HEAD
      if ((info->coll != ncclCollBroadcast && info->coll != ncclCollScatter) || info->comm->rank == info->root) {
        NCCLCHECK(CudaPtrCheck(info->sendbuff, info->comm, "sendbuff", info->opName));
      }
      if ((info->coll != ncclCollReduce && info->coll != ncclCollGather) || info->comm->rank == info->root) {
=======
      if (info->coll != ncclFuncBroadcast || info->comm->rank == info->root) {
        NCCLCHECK(CudaPtrCheck(info->sendbuff, info->comm, "sendbuff", info->opName));
      }
      if (info->coll != ncclFuncReduce || info->comm->rank == info->root) {
>>>>>>> 920dbe5b
        NCCLCHECK(CudaPtrCheck(info->recvbuff, info->comm, "recvbuff", info->opName));
      }
    }
  }
  return ncclSuccess;
}<|MERGE_RESOLUTION|>--- conflicted
+++ resolved
@@ -46,28 +46,12 @@
   }
   // Type is OK, compute nbytes. Convert Allgather/Broadcast/P2P calls to chars.
   info->nBytes = info->count * ncclTypeSize(info->datatype);
-<<<<<<< HEAD
-  if (info->coll == ncclCollAllGather || info->coll == ncclCollBroadcast
-    || info->coll == ncclCollGather || info->coll == ncclCollScatter || info->coll == ncclCollAllToAll) {
-    info->count = info->nBytes;
-    info->datatype = ncclInt8;
-  }
-  if (info->coll == ncclCollAllGather || info->coll == ncclCollReduceScatter
-    || info->coll == ncclCollGather || info->coll == ncclCollScatter || info->coll == ncclCollAllToAll)
-    info->nBytes *= info->comm->nRanks; // count is per rank
-  if (info->coll == ncclCollAllToAllv) {
-    // Use count to store data type size for alltoallv
-    info->count = ncclTypeSize(info->datatype);
-    info->datatype = ncclInt8;
-  }
-=======
   if (info->coll == ncclFuncAllGather || info->coll == ncclFuncBroadcast) {
     info->count = info->nBytes;
     info->datatype = ncclInt8;
   }
   if (info->coll == ncclFuncAllGather || info->coll == ncclFuncReduceScatter) info->nBytes *= info->comm->nRanks; // count is per rank
 
->>>>>>> 920dbe5b
   if (info->op < 0 || info->op >= ncclNumOps) {
     WARN("%s : invalid reduction operation %d", info->opName, info->op);
     return ncclInvalidArgument;
@@ -82,17 +66,10 @@
       }
     } else {
       // Check CUDA device pointers
-<<<<<<< HEAD
-      if ((info->coll != ncclCollBroadcast && info->coll != ncclCollScatter) || info->comm->rank == info->root) {
-        NCCLCHECK(CudaPtrCheck(info->sendbuff, info->comm, "sendbuff", info->opName));
-      }
-      if ((info->coll != ncclCollReduce && info->coll != ncclCollGather) || info->comm->rank == info->root) {
-=======
       if (info->coll != ncclFuncBroadcast || info->comm->rank == info->root) {
         NCCLCHECK(CudaPtrCheck(info->sendbuff, info->comm, "sendbuff", info->opName));
       }
       if (info->coll != ncclFuncReduce || info->comm->rank == info->root) {
->>>>>>> 920dbe5b
         NCCLCHECK(CudaPtrCheck(info->recvbuff, info->comm, "recvbuff", info->opName));
       }
     }
