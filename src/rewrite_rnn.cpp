#include <migraphx/rewrite_rnn.hpp>
#include <migraphx/program.hpp>
#include <migraphx/instruction.hpp>
#include <migraphx/operators.hpp>
#include <migraphx/iterator_for.hpp>
#include <migraphx/dfor.hpp>

namespace migraphx {
inline namespace MIGRAPHX_INLINE_NS {

void rewrite_rnn::apply(program& prog) const
{
    instruction_ref last_output = prog.end();
    for(auto ins : iterator_for(prog))
    {
        // rewrite rnn operator
        if(ins->name() == "rnn")
        {
            // could be 3 to 6 inputs, but the 5th input is undefined in
            // pytorch exported onnx, and it is ignored by protobuf. So
            // for input arguments 5 and 6, we need to check the shape,
            // then based on the shape to judge the specific input info
            auto args = ins->inputs();

            shape seq_shape         = args[0]->get_shape();
            std::size_t hidden_size = args[1]->get_shape().lens()[1];
            std::size_t batch_size  = seq_shape.lens()[1];
            shape::type_t type      = seq_shape.type();
            migraphx::shape ih_shape{type, {batch_size, hidden_size}};
            std::vector<char> data(ih_shape.bytes(), 0);

            auto rnn_op                    = any_cast<op::rnn>(ins->get_operator());
            op::rnn::rnn_direction_t dicrt = rnn_op.direction;
            if(dicrt == op::rnn::rnn_direction_t::bidirectional)
            {
                // input weight matrix
                auto w_forward = prog.insert_instruction(ins, op::slice{{0}, {0}, {1}}, args[1]);
                auto w_reverse = prog.insert_instruction(ins, op::slice{{0}, {1}, {2}}, args[1]);

                // hidden state weight matrix
                auto r_forward = prog.insert_instruction(ins, op::slice{{0}, {0}, {1}}, args[2]);
                auto r_reverse = prog.insert_instruction(ins, op::slice{{0}, {1}, {2}}, args[2]);

                // process bias
                instruction_ref bias_forward, bias_reverse;
                bias_forward = bias_reverse = prog.end();
                if(args.size() >= 4)
                {
                    bias_forward = prog.insert_instruction(ins, op::slice{{0}, {0}, {1}}, args[3]);
                    bias_reverse = prog.insert_instruction(ins, op::slice{{0}, {1}, {2}}, args[3]);
                }

                // process intial hidden state, it could be the 6th argument
                // or the 5th one (if the sequence len argument is ignored)
                instruction_ref ih_forward, ih_reverse;
                if(args.size() == 6 ||
                   (args.size() == 5 && args[4]->get_shape().lens().size() == 3))
                {
                    auto arg_ih = (args.size() == 6) ? args[5] : args[4];
                    ih_forward  = prog.insert_instruction(ins, op::slice{{0}, {0}, {1}}, arg_ih);
                    ih_reverse  = prog.insert_instruction(ins, op::slice{{0}, {1}, {2}}, arg_ih);
                }
                else
                {
                    ih_forward = prog.add_literal(migraphx::literal{ih_shape, data});
                    ih_reverse = prog.add_literal(migraphx::literal{ih_shape, data});
                }

                auto ret_forward = rnn_cell(true,
                                            prog,
                                            ins,
                                            args[0],
                                            w_forward,
                                            r_forward,
                                            bias_forward,
                                            ih_forward,
                                            rnn_op.actv_funcs.at(0));
                auto ret_reverse = rnn_cell(false,
                                            prog,
                                            ins,
                                            args[0],
                                            w_reverse,
                                            r_reverse,
                                            bias_reverse,
                                            ih_reverse,
                                            rnn_op.actv_funcs.at(1));

                last_output =
                    prog.insert_instruction(ins, op::concat{0}, ret_forward[1], ret_reverse[1]);

                // add the dimension of num_direction
                ret_forward[0] = prog.insert_instruction(ins, op::unsqueeze{{1}}, ret_forward[0]);
                ret_reverse[0] = prog.insert_instruction(ins, op::unsqueeze{{1}}, ret_reverse[0]);

                // concat the forward and reverse output
                prog.replace_instruction(ins, op::concat{1}, {ret_forward[0], ret_reverse[0]});
            }
            else
            {
                bool is_forward = (dicrt == op::rnn::rnn_direction_t::forward) ? true : false;
                // input weight matrix
                auto w = args[1];

                // hidden state weight matrix
                auto r = args[2];

                // process bias and initial hidden state
                instruction_ref bias = prog.end();
                if(args.size() >= 4)
                {
                    bias = args[3];
                }

                // process intial hidden state
                instruction_ref ih;
                if(args.size() == 6 ||
                   (args.size() == 5 && args[4]->get_shape().lens().size() == 3))
                {
                    ih = (args.size() == 6) ? args[5] : args[4];
                }
                else
                {
                    ih = prog.add_literal(migraphx::literal{ih_shape, data});
                }

                auto ret = rnn_cell(
                    is_forward, prog, ins, args[0], w, r, bias, ih, rnn_op.actv_funcs.at(0));
                last_output = ret[1];

                // add the dimension of num_direction
                prog.replace_instruction(ins, op::unsqueeze{{1}}, ret[0]);
            }
        }
<<<<<<< HEAD
        else
        {
            bool is_forward = (dicrt == op::rnn::forward) ? true : false;
            std::vector<int64_t> perm{1, 0};
            // process input weight matrix
            auto sxw      = prog.insert_instruction(ins, op::squeeze{{0}}, args[1]);
            auto trans_xw = prog.insert_instruction(ins, op::transpose{perm}, sxw);

            // process hidden state weight matrix
            auto shw      = prog.insert_instruction(ins, op::squeeze{{0}}, args[2]);
            auto trans_hw = prog.insert_instruction(ins, op::transpose{perm}, shw);

            // process bias and initial hidden state
            instruction_ref bias = prog.end();
            if(args.size() >= 4)
            {
                long h_size = static_cast<long>(hidden_size);
                auto bwr    = prog.insert_instruction(ins, op::squeeze{{0}}, args[3]);
                auto wb     = prog.insert_instruction(ins, op::slice{{0}, {0}, {h_size}}, bwr);
                auto rb = prog.insert_instruction(ins, op::slice{{0}, {h_size}, {2 * h_size}}, bwr);
                auto b  = prog.insert_instruction(ins, op::add{}, wb, rb);
                bias    = prog.insert_instruction(ins, op::broadcast{1, s}, b);
            }
=======
>>>>>>> 62044b86

        // rewrite the rnn_last_output operator that right after the rnn
        // operator. Intuitively, we can do a slice on the input to get
        // the last output, but it is already existed in the rnn operator,
        // so we can just use it as the output here
        if(ins->name() == "rnn_last_output")
        {
            // if rnn operator is executed, the last_output != prog.end()
            if(last_output != prog.end())
            {
                prog.replace_instruction(ins, op::identity{}, last_output);
                last_output = prog.end();
            }
        }
    }
}

std::vector<instruction_ref> rewrite_rnn::rnn_cell(bool is_forward,
                                                   program& prog,
                                                   instruction_ref ins,
                                                   instruction_ref input,
                                                   instruction_ref w,
                                                   instruction_ref r,
                                                   instruction_ref bias,
                                                   instruction_ref ih,
                                                   operation& actv_func) const
{
    // squeeze and transpose w
    std::vector<int64_t> perm{1, 0};
    auto sw      = prog.insert_instruction(ins, op::squeeze{{0}}, w);
    auto tran_sw = prog.insert_instruction(ins, op::transpose{perm}, sw);

    // squeeze and transpose r
    auto sr      = prog.insert_instruction(ins, op::squeeze{{0}}, r);
    auto tran_sr = prog.insert_instruction(ins, op::transpose{perm}, sr);

    // initial hidden state
    auto sih = prog.insert_instruction(ins, op::squeeze{{0}}, ih);

    // bias
    if(bias != prog.end())
    {
        long hs    = r->get_shape().lens()[2];
        auto sbias = prog.insert_instruction(ins, op::squeeze{{0}}, bias);
        auto wb    = prog.insert_instruction(ins, op::slice{{0}, {0}, {hs}}, sbias);
        auto rb    = prog.insert_instruction(ins, op::slice{{0}, {hs}, {2 * hs}}, sbias);
        auto b     = prog.insert_instruction(ins, op::add{}, wb, rb);
        bias       = prog.insert_instruction(ins, op::broadcast{1, sih->get_shape()}, b);
    }

    instruction_ref hidden_out, last_out;
    std::size_t seq_len = input->get_shape().lens()[0];
    long seq_index      = is_forward ? 0 : seq_len - 1;
    for(std::size_t i = 0; i < seq_len; i++)
    {
        auto xt = prog.insert_instruction(ins, op::slice{{0}, {seq_index}, {seq_index + 1}}, input);
        xt      = prog.insert_instruction(ins, op::squeeze{{0}}, xt);
        auto xt_wi = prog.insert_instruction(ins, op::dot{}, xt, tran_sw);
        auto ht_ri = prog.insert_instruction(ins, op::dot{}, sih, tran_sr);
        auto xt_ht = prog.insert_instruction(ins, op::add{}, xt_wi, ht_ri);
        instruction_ref ht;
        if(bias != prog.end())
        {
            ht = prog.insert_instruction(ins, op::add{}, xt_ht, bias);
        }
        else
        {
            ht = xt_ht;
        }

        // apply activation function
        ht  = prog.insert_instruction(ins, actv_func, ht);
        sih = ht;

        // add the dimension of sequence length
        last_out = prog.insert_instruction(ins, op::unsqueeze{{0}}, ht);

        if(is_forward)
        {
            hidden_out = (seq_index == 0)
                             ? last_out
                             : prog.insert_instruction(ins, op::concat{0}, hidden_out, last_out);
        }
        else
        {
            hidden_out = (seq_index == seq_len - 1)
                             ? last_out
                             : prog.insert_instruction(ins, op::concat{0}, last_out, hidden_out);
        }
        seq_index = is_forward ? (seq_index + 1) : (seq_index - 1);
    }

    std::vector<instruction_ref> out_args;
    out_args.push_back(hidden_out);
    out_args.push_back(last_out);

    return out_args;
}

} // namespace MIGRAPHX_INLINE_NS
} // namespace migraphx<|MERGE_RESOLUTION|>--- conflicted
+++ resolved
@@ -131,32 +131,6 @@
                 prog.replace_instruction(ins, op::unsqueeze{{1}}, ret[0]);
             }
         }
-<<<<<<< HEAD
-        else
-        {
-            bool is_forward = (dicrt == op::rnn::forward) ? true : false;
-            std::vector<int64_t> perm{1, 0};
-            // process input weight matrix
-            auto sxw      = prog.insert_instruction(ins, op::squeeze{{0}}, args[1]);
-            auto trans_xw = prog.insert_instruction(ins, op::transpose{perm}, sxw);
-
-            // process hidden state weight matrix
-            auto shw      = prog.insert_instruction(ins, op::squeeze{{0}}, args[2]);
-            auto trans_hw = prog.insert_instruction(ins, op::transpose{perm}, shw);
-
-            // process bias and initial hidden state
-            instruction_ref bias = prog.end();
-            if(args.size() >= 4)
-            {
-                long h_size = static_cast<long>(hidden_size);
-                auto bwr    = prog.insert_instruction(ins, op::squeeze{{0}}, args[3]);
-                auto wb     = prog.insert_instruction(ins, op::slice{{0}, {0}, {h_size}}, bwr);
-                auto rb = prog.insert_instruction(ins, op::slice{{0}, {h_size}, {2 * h_size}}, bwr);
-                auto b  = prog.insert_instruction(ins, op::add{}, wb, rb);
-                bias    = prog.insert_instruction(ins, op::broadcast{1, s}, b);
-            }
-=======
->>>>>>> 62044b86
 
         // rewrite the rnn_last_output operator that right after the rnn
         // operator. Intuitively, we can do a slice on the input to get
