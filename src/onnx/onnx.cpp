--- conflicted
+++ resolved
@@ -51,19 +51,15 @@
     {
         add_generic_op("MatMul", op::dot{});
         add_generic_op("Relu", op::relu{});
-<<<<<<< HEAD
+        // disable dropout for inference
+        add_generic_op("Dropout", op::identity{});
+
 
         add_broadcastable_binary_op("Add", op::add{});
         add_broadcastable_binary_op("Div", op::div{});
         add_broadcastable_binary_op("Mul", op::mul{});
         add_broadcastable_binary_op("Sub", op::sub{});
         add_broadcastable_binary_op("Sum", op::add{});
-=======
-        add_generic_op("Sub", op::sub{});
-        add_generic_op("Sum", op::add{});
-        // disable dropout for inference
-        add_generic_op("Dropout", op::identity{});
->>>>>>> ed5f9897
 
         add_mem_op("ImageScaler", &onnx_parser::parse_imagescaler);
         add_mem_op("LeakyRelu", &onnx_parser::parse_leaky_relu);
