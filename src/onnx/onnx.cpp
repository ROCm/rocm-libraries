#include <google/protobuf/text_format.h>
#include <google/protobuf/io/zero_copy_stream_impl.h>
#include <onnx.pb.h>
#include <iostream>
#include <fstream>
#include <unordered_map>
#include <functional>
#include <array>
#include <vector>

#include <migraph/fallthrough.hpp>
#include <migraph/program.hpp>
#include <migraph/operators.hpp>
#include <migraph/ranges.hpp>
#include <migraph/instruction.hpp>

namespace migraph {

struct unknown
{
    std::string op;
    std::string name() const { return "unknown:" + op; }
    shape compute_shape(std::vector<shape> input) const
    {
        if(input.empty())
            return {};
        else
            return input.front();
    }
    argument compute(context&, shape, std::vector<argument>) const
    {
        MIGRAPH_THROW("not computable");
    }
    friend std::ostream& operator<<(std::ostream& os, const unknown& x)
    {
        os << x.name();
        return os;
    }
};

struct onnx_parser
{
    using attribute_map = std::unordered_map<std::string, onnx::AttributeProto>;
    using node_map      = std::unordered_map<std::string, onnx::NodeProto>;
    using op_func = std::function<instruction_ref(attribute_map, std::vector<instruction_ref>)>;
    node_map nodes;
    std::unordered_map<std::string, instruction_ref> instructions;
    program prog = program();

    std::unordered_map<std::string, op_func> ops;

    onnx_parser()
    {
        add_generic_op("Add", add{});
        add_generic_op("Div", div{});
        add_generic_op("MatMul", gemm{});
        add_generic_op("Mul", mul{});
        add_generic_op("Relu", activation{"relu"});
        add_generic_op("Sub", sub{});

        add_mem_op("Constant", &onnx_parser::parse_constant);
        add_mem_op("Conv", &onnx_parser::parse_conv);
<<<<<<< HEAD
        add_mem_op("MaxPool", &onnx_parser::parse_max_pooling);
        add_mem_op("AveragePool", &onnx_parser::parse_average_pooling);
=======
        add_mem_op("MaxPool", &onnx_parser::parse_pooling);
        add_mem_op("AveragePool", &onnx_parser::parse_pooling);
>>>>>>> 8b6a35bb
        add_mem_op("Reshape", &onnx_parser::parse_reshape);
        add_mem_op("Flatten", &onnx_parser::parse_flatten);
        add_mem_op("Gemm", &onnx_parser::parse_gemm);
        add_mem_op("BatchNormalization", &onnx_parser::parse_batchnorm);
    }

    template <class F>
    void add_op(std::string name, F f)
    {
        ops.emplace(name, f);
    }

    template <class F>
    void add_mem_op(std::string name, F f)
    {
        ops.emplace(name, [=](auto&&... xs) {
            return std::mem_fn(f)(*this, name, std::forward<decltype(xs)>(xs)...);
        });
    }

    template <class T>
    void add_generic_op(std::string name, T x)
    {
        ops.emplace(name, [this, x](attribute_map attributes, std::vector<instruction_ref> args) {
            if(args.size() == 2 and contains(attributes, "broadcast"))
            {
                uint64_t broadcasted = parse_value(attributes.at("broadcast")).at<uint64_t>();
                if(broadcasted != 0)
                {
                    uint64_t axis = (contains(attributes, "axis"))
                                        ? parse_value(attributes.at("axis")).at<uint64_t>()
                                        : 0;
                    auto l = prog.add_instruction(broadcast{axis}, args);
                    return prog.add_instruction(x, args[0], l);
                }
            }
            return prog.add_instruction(x, args);
        });
    }

    instruction_ref
    parse_conv(std::string, attribute_map attributes, std::vector<instruction_ref> args)
    {
        convolution op;
        if(contains(attributes, "pads"))
        {
            copy(attributes["pads"].ints(), op.padding.begin());
        }
        if(contains(attributes, "strides"))
        {
            copy(attributes["strides"].ints(), op.stride.begin());
        }
        if(contains(attributes, "dilations"))
        {
            copy(attributes["dilations"].ints(), op.dilation.begin());
        }
        if(args.size() == 3)
        {
            uint64_t axis = 1;
            auto l1       = prog.add_instruction(op, args[0], args[1]);
            auto l2       = prog.add_instruction(broadcast{axis}, l1, args[2]);
            return prog.add_instruction(add{}, l1, l2);
        }
        return prog.add_instruction(op, args);
    }

    instruction_ref
<<<<<<< HEAD
    parse_max_pooling(std::string, attribute_map attributes, std::vector<instruction_ref> args)
=======
    parse_pooling(std::string name, attribute_map attributes, std::vector<instruction_ref> args)
>>>>>>> 8b6a35bb
    {
        pooling op{name == "MaxPool" ? "max" : "average"};
        if(contains(attributes, "pads"))
        {
            copy(attributes["pads"].ints(), op.padding.begin());
        }
        if(contains(attributes, "strides"))
        {
            copy(attributes["strides"].ints(), op.stride.begin());
        }
        if(contains(attributes, "kernel_shape"))
        {
            copy(attributes["kernel_shape"].ints(), op.lengths.begin());
        }
        return prog.add_instruction(op, args);
    }

    instruction_ref
    parse_average_pooling(std::string, attribute_map attributes, std::vector<instruction_ref> args)
    {
        pooling op{"average"};
        if(contains(attributes, "pads"))
        {
            copy(attributes["pads"].ints(), op.padding.begin());
        }
        if(contains(attributes, "strides"))
        {
            copy(attributes["strides"].ints(), op.stride.begin());
        }
        if(contains(attributes, "kernel_shape"))
        {
            copy(attributes["kernel_shape"].ints(), op.lengths.begin());
        }
        return prog.add_instruction(op, args);
    }

    instruction_ref
    parse_reshape(std::string, attribute_map attributes, std::vector<instruction_ref> args)
    {
        reshape op;
        if(args.size() == 1)
        {
            literal s = parse_value(attributes.at("shape"));
            s.visit([&](auto v) { copy(v, std::back_inserter(op.dims)); });
        }
        if(args.size() == 2)
        {
            literal s = args[1]->lit;
            s.visit([&](auto v) { copy(v, std::back_inserter(op.dims)); });
        }
        return prog.add_instruction(op, args[0]);
    }

    instruction_ref
    parse_flatten(std::string, attribute_map attributes, std::vector<instruction_ref> args)
    {
        uint64_t axis = 0;
<<<<<<< HEAD
        // if(contains(attributes, "axis"))
        // {
        //     axis = parse_value(attributes.at("axis")).at<int>();
        // }
=======
        if(contains(attributes, "axis"))
        {
            axis = parse_value(attributes.at("axis")).at<int>();
        }
>>>>>>> 8b6a35bb
        return prog.add_instruction(flatten{axis}, args[0]);
    }

    instruction_ref
    parse_constant(std::string, attribute_map attributes, std::vector<instruction_ref>)
    {
        literal v = parse_value(attributes.at("value"));
        return prog.add_literal(v);
    }

    instruction_ref
    parse_gemm(std::string, attribute_map attributes, std::vector<instruction_ref> args)
    {
        float alpha = 1.0f;
        float beta  = 0.0f;
        bool transa = false;
        bool transb = false;
        if(contains(attributes, "alpha"))
        {
            alpha = parse_value(attributes.at("alpha")).at<float>();
        }
        if(contains(attributes, "beta"))
        {
            alpha = parse_value(attributes.at("beta")).at<float>();
        }
        if(contains(attributes, "transA"))
        {
            transa = parse_value(attributes.at("transA")).at<bool>();
        }
        if(contains(attributes, "transB"))
        {
            transb = parse_value(attributes.at("transB")).at<bool>();
        }
        std::vector<int64_t> perm = {1, 0};
        auto l1 = (transa) ? prog.add_instruction(transpose{perm}, args[0]) : args[0];
        auto l2 = (transb) ? prog.add_instruction(transpose{perm}, args[1]) : args[1];
        if(args.size() == 3)
        {
            uint64_t axis = 1;
            auto l3       = prog.add_instruction(gemm{alpha, beta}, l1, l2);
            auto l4       = prog.add_instruction(broadcast{axis}, l3, args[2]);
            return prog.add_instruction(add{}, l3, l4);
        }
        return prog.add_instruction(gemm{alpha, beta}, l1, l2);
    }

    instruction_ref
    parse_batchnorm(std::string, attribute_map attributes, std::vector<instruction_ref> args)
    {
        float epsilon                                 = 1e-5f;
        float momentum                                = 0.9f;
        batch_norm_inference::bn_infer_mode_t bn_mode = batch_norm_inference::spatial;
        bool is_test                                  = false;
        if(contains(attributes, "epsilon"))
        {
            epsilon = parse_value(attributes.at("epsilon")).at<float>();
        }
        if(contains(attributes, "momentum"))
        {
            epsilon = parse_value(attributes.at("momentum")).at<float>();
        }
        if(contains(attributes, "is_test"))
        {
            is_test = parse_value(attributes.at("is_test")).at<uint64_t>() > 0;
        }
        if(contains(attributes, "spatial"))
        {
            bn_mode = (parse_value(attributes.at("spatial")).at<uint64_t>() > 0)
                          ? batch_norm_inference::spatial
                          : batch_norm_inference::per_activation;
        }
        batch_norm_inference op{epsilon, momentum, bn_mode, is_test};
        return prog.add_instruction(op, args);
    }

    void parse_from(std::istream& is)
    {
        onnx::ModelProto model;
        if(model.ParseFromIstream(&is))
        {
            if(model.has_graph())
            {
                this->parse_graph(model.graph());
            }
        }
        else
        {
            throw std::runtime_error("Failed reading");
        }
    }

    void parse_graph(const onnx::GraphProto& graph)
    {
        nodes = get_nodes(graph);
        std::unordered_map<std::string, onnx::TensorProto> initializer_data;
        for(auto&& f : graph.initializer())
        {
            initializer_data[f.name()] = f;
        }
        for(auto&& input : graph.input())
        {
            const std::string& name = input.name();
            // Does the input have an initializer?
            if(contains(initializer_data, name))
            {
                auto t             = initializer_data[name];
                instructions[name] = prog.add_literal(parse_tensor(t));
            }
            else
            {
                // TODO: Get shape of input parameter
                shape s            = parse_type(input.type());
                instructions[name] = prog.add_parameter(name, s);
            }
        }
        for(auto&& p : nodes)
        {
            this->parse_node(get_name(p.second));
        }
    }

    void parse_node(std::string name)
    {
        if(name.empty())
            MIGRAPH_THROW("Onnx node must have a name");
        if(instructions.count(name) == 0)
        {
            auto&& node = nodes.at(name);
            std::vector<instruction_ref> args;
            for(auto&& input : node.input())
            {
                if(nodes.count(input) > 0)
                {
                    auto&& iname = get_name(nodes.at(input));
                    assert(name != iname);
                    this->parse_node(iname);
                    args.push_back(instructions.at(iname));
                }
                else
                {
                    args.push_back(instructions.at(input));
                }
            }
            if(ops.count(node.op_type()) == 0)
            {
                instructions[name] = prog.add_instruction(unknown{node.op_type()}, args);
            }
            else
            {
                instructions[name] = ops[node.op_type()](get_attributes(node), args);
            }
        }
    }

    static attribute_map get_attributes(const onnx::NodeProto& node)
    {
        std::unordered_map<std::string, onnx::AttributeProto> result;
        for(auto&& attr : node.attribute())
        {
            result[attr.name()] = attr;
        }
        return result;
    }

    static std::string get_name(const onnx::NodeProto& node)
    {
        if(node.name().empty())
        {
            std::string generated = "migraph_unnamed_node";
            for(auto&& output : node.output())
            {
                generated += "_" + output;
            }
            return generated;
        }
        return node.name();
    }

    static node_map get_nodes(const onnx::GraphProto& graph)
    {
        std::unordered_map<std::string, onnx::NodeProto> result;
        for(auto&& node : graph.node())
        {
            result[get_name(node)] = node;
            for(auto&& output : node.output())
            {
                result[output] = node;
            }
        }
        return result;
    }

    template <class T>
    static literal from_repeated(shape::type_t t, const T& r)
    {
        std::size_t size = r.size();
        return literal{{t, {size}}, r.begin(), r.end()};
    }

    static literal parse_value(const onnx::AttributeProto& attr)
    {
        switch(attr.type())
        {
        case onnx::AttributeProto::UNDEFINED: return {};
        case onnx::AttributeProto::FLOAT: return literal{attr.f()};
        case onnx::AttributeProto::INT: return literal{attr.i()};
        case onnx::AttributeProto::STRING: return {};
        case onnx::AttributeProto::TENSOR: return parse_tensor(attr.t());
        case onnx::AttributeProto::GRAPH: return {};
        case onnx::AttributeProto::FLOATS: return from_repeated(shape::float_type, attr.floats());
        case onnx::AttributeProto::INTS: return from_repeated(shape::int64_type, attr.ints());
        case onnx::AttributeProto::STRINGS: return {};
        case onnx::AttributeProto::TENSORS: return {};
        case onnx::AttributeProto::GRAPHS: return {};
        }
        MIGRAPH_THROW("Invalid attribute type");
    }

    static literal parse_tensor(const onnx::TensorProto& t)
    {
        std::vector<std::size_t> dims(t.dims().begin(), t.dims().end());
        if(t.has_raw_data())
        {
            const std::string& s = t.raw_data();
            switch(t.data_type())
            {
            case onnx::TensorProto::UNDEFINED: throw std::runtime_error("");
            case onnx::TensorProto::FLOAT: return literal{{shape::float_type, dims}, s.data()};
            case onnx::TensorProto::UINT8: throw std::runtime_error("");
            case onnx::TensorProto::INT8: return literal{{shape::int32_type, dims}, s.data()};
            case onnx::TensorProto::UINT16: return literal{{shape::int32_type, dims}, s.data()};
            case onnx::TensorProto::INT16: return literal{{shape::int32_type, dims}, s.data()};
            case onnx::TensorProto::INT32: return literal{{shape::int32_type, dims}, s.data()};
            case onnx::TensorProto::INT64: return literal{{shape::int64_type, dims}, s.data()};
            case onnx::TensorProto::STRING: throw std::runtime_error("");
            case onnx::TensorProto::BOOL: return literal{{shape::int32_type, dims}, s.data()};
            case onnx::TensorProto::FLOAT16: throw std::runtime_error("");
            case onnx::TensorProto::DOUBLE: return literal{{shape::double_type, dims}, s.data()};
            case onnx::TensorProto::UINT32: throw std::runtime_error("");
            case onnx::TensorProto::UINT64: throw std::runtime_error("");
            case onnx::TensorProto::COMPLEX64: throw std::runtime_error("");
            case onnx::TensorProto::COMPLEX128: throw std::runtime_error("");
            }
            MIGRAPH_THROW("Invalid tensor type");
        }
        switch(t.data_type())
        {
        case onnx::TensorProto::UNDEFINED: throw std::runtime_error("");
        case onnx::TensorProto::FLOAT:
            return literal{{shape::float_type, dims}, t.float_data().begin(), t.float_data().end()};
        case onnx::TensorProto::UINT8: throw std::runtime_error("");
        case onnx::TensorProto::INT8:
            return literal{{shape::int32_type, dims}, t.int32_data().begin(), t.int32_data().end()};
        case onnx::TensorProto::UINT16:
            return literal{{shape::int32_type, dims}, t.int32_data().begin(), t.int32_data().end()};
        case onnx::TensorProto::INT16:
            return literal{{shape::int32_type, dims}, t.int32_data().begin(), t.int32_data().end()};
        case onnx::TensorProto::INT32:
            return literal{{shape::int32_type, dims}, t.int32_data().begin(), t.int32_data().end()};
        case onnx::TensorProto::INT64:
            return literal{{shape::int64_type, dims}, t.int64_data().begin(), t.int64_data().end()};
        case onnx::TensorProto::STRING: throw std::runtime_error("");
        case onnx::TensorProto::BOOL:
            return literal{{shape::int32_type, dims}, t.int32_data().begin(), t.int32_data().end()};
        case onnx::TensorProto::FLOAT16: throw std::runtime_error("");
        case onnx::TensorProto::DOUBLE:
            return literal{
                {shape::double_type, dims}, t.double_data().begin(), t.double_data().end()};
        case onnx::TensorProto::UINT32: throw std::runtime_error("");
        case onnx::TensorProto::UINT64: throw std::runtime_error("");
        case onnx::TensorProto::COMPLEX64: throw std::runtime_error("");
        case onnx::TensorProto::COMPLEX128: throw std::runtime_error("");
        }
        MIGRAPH_THROW("Invalid tensor type");
    }

    static shape parse_type(const onnx::TypeProto& t)
    {
        shape::type_t shape_type{};
        switch(t.tensor_type().elem_type())
        {
        case onnx::TensorProto::UNDEFINED:
            break; // throw std::runtime_error("Unsupported type UNDEFINED");
        case onnx::TensorProto::FLOAT: shape_type = shape::float_type; break;
        case onnx::TensorProto::UINT8:
            break; // throw std::runtime_error("Unsupported type UINT8");
        case onnx::TensorProto::INT8: shape_type = shape::int8_type; break;
        case onnx::TensorProto::UINT16: shape_type = shape::uint16_type; break;
        case onnx::TensorProto::INT16: shape_type = shape::int16_type; break;
        case onnx::TensorProto::INT32: shape_type = shape::int32_type; break;
        case onnx::TensorProto::INT64: shape_type = shape::int64_type; break;
        case onnx::TensorProto::STRING:
            break; // throw std::runtime_error("Unsupported type STRING");
        case onnx::TensorProto::BOOL:
            break; // throw std::runtime_error("Unsupported type BOOL");
        case onnx::TensorProto::FLOAT16:
            break; // throw std::runtime_error("Unsupported type FLOAT16");
        case onnx::TensorProto::DOUBLE: shape_type = shape::double_type; break;
        case onnx::TensorProto::UINT32: shape_type = shape::uint32_type; break;
        case onnx::TensorProto::UINT64: shape_type = shape::uint64_type; break;
        case onnx::TensorProto::COMPLEX64:
            break; // throw std::runtime_error("Unsupported type COMPLEX64");
        case onnx::TensorProto::COMPLEX128:
            break; // throw std::runtime_error("Unsupported type COMPLEX128");
        }
        std::vector<std::size_t> dims;
        // TODO: USe std::transform
        for(auto&& d : t.tensor_type().shape().dim())
        {
            dims.push_back(d.dim_value());
        }
        return {shape_type, dims};
    }
};

program parse_onnx(const std::string& name)
{
    std::fstream input(name.c_str(), std::ios::in | std::ios::binary);
    onnx_parser parser;
#ifndef NDEBUG
    // Log the program when it can't be parsed
    try
    {
        parser.parse_from(input);
    }
    catch(...)
    {
        std::cerr << parser.prog << std::endl;
        throw;
    }
#else
    parser.parse_from(input);
#endif
    return std::move(parser.prog);
}

} // namespace migraph<|MERGE_RESOLUTION|>--- conflicted
+++ resolved
@@ -60,13 +60,8 @@
 
         add_mem_op("Constant", &onnx_parser::parse_constant);
         add_mem_op("Conv", &onnx_parser::parse_conv);
-<<<<<<< HEAD
-        add_mem_op("MaxPool", &onnx_parser::parse_max_pooling);
-        add_mem_op("AveragePool", &onnx_parser::parse_average_pooling);
-=======
         add_mem_op("MaxPool", &onnx_parser::parse_pooling);
         add_mem_op("AveragePool", &onnx_parser::parse_pooling);
->>>>>>> 8b6a35bb
         add_mem_op("Reshape", &onnx_parser::parse_reshape);
         add_mem_op("Flatten", &onnx_parser::parse_flatten);
         add_mem_op("Gemm", &onnx_parser::parse_gemm);
@@ -134,11 +129,7 @@
     }
 
     instruction_ref
-<<<<<<< HEAD
-    parse_max_pooling(std::string, attribute_map attributes, std::vector<instruction_ref> args)
-=======
     parse_pooling(std::string name, attribute_map attributes, std::vector<instruction_ref> args)
->>>>>>> 8b6a35bb
     {
         pooling op{name == "MaxPool" ? "max" : "average"};
         if(contains(attributes, "pads"))
@@ -196,17 +187,10 @@
     parse_flatten(std::string, attribute_map attributes, std::vector<instruction_ref> args)
     {
         uint64_t axis = 0;
-<<<<<<< HEAD
-        // if(contains(attributes, "axis"))
-        // {
-        //     axis = parse_value(attributes.at("axis")).at<int>();
-        // }
-=======
         if(contains(attributes, "axis"))
         {
             axis = parse_value(attributes.at("axis")).at<int>();
         }
->>>>>>> 8b6a35bb
         return prog.add_instruction(flatten{axis}, args[0]);
     }
 
