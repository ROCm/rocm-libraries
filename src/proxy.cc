--- conflicted
+++ resolved
@@ -418,13 +418,7 @@
   case ncclPatternSend:
   case ncclPatternRecv: {
       if (op->root == comm->rank) return ncclSuccess;
-<<<<<<< HEAD
-      op->nsteps = DIVUP(op->nbytes, op->chunkSize);
-      if (op->nsteps == 0) op->nsteps = 1;
       NCCLCHECK(SaveProxy(channel, op->pattern == ncclPatternSend ? proxySend : proxyRecv, op->root, op, op->connIndex, justInquire));
-=======
-      NCCLCHECK(SaveProxy(channel, op->pattern == ncclPatternSend ? proxySend : proxyRecv, op->root, op, 1, justInquire));
->>>>>>> 99c28f2e
     } break;
   }
   return ncclSuccess;
