--- conflicted
+++ resolved
@@ -23,12 +23,8 @@
 #include <sys/time.h>
 #include <sched.h>
 
-<<<<<<< HEAD
-=======
-enum { proxyRecv=0, proxySend=1 };
 void* ncclProxyServiceUDS(void* _args);
 
->>>>>>> 68b54236
 static bool NeedProxy(int type, int pattern, int root, struct ncclRing* ring, int nranks) {
   if (pattern == ncclPatternRing || pattern == ncclPatternRingTwice) return true;
 
