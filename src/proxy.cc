/*************************************************************************
 * Copyright (c) 2016-2022, NVIDIA CORPORATION. All rights reserved.
 * Modifications Copyright (c) 2019-2023 Advanced Micro Devices, Inc. All rights reserved.
 * Modifications Copyright (c) Microsoft Corporation. Licensed under the MIT License.
 *
 * See LICENSE.txt for license information
 ************************************************************************/

#include "comm.h"
#include "info.h"
#include "collectives.h"
#include "socket.h"
#include "shm.h"
#include "profiler.h"
#define ENABLE_TIMER 0
#include "timer.h"

#include <sys/syscall.h>
#include <assert.h>
#include <unistd.h>
#include <sys/time.h>

#define PROGRESS_RUNNING 0
#define PROGRESS_REQUEST_STOP 1
#define PROGRESS_ABORT 2
#define PROGRESS_COMPLETE 3

#define SERVICE_RUNNING 0
#define SERVICE_COMPLETE 1

static bool NeedProxy(int type, int pattern, int root, struct ncclRing* ring, int nranks) {
  if (pattern == ncclPatternRing || pattern == ncclPatternRingTwice) return true;

  /* In chains, one rank does not need a proxy. Let's figure out which one it is */
  /* Which index in the reorganized rings should we compare root against */
  const int myrank = 0, nextrank = 1, prevrank = nranks-1;
  int index = pattern == ncclPatternPipelineFrom ?
      /*                            no recv /  no send    if root = */
      /* bcast  */ (type == proxyRecv ?   myrank : nextrank ):
      /* reduce */ (type == proxyRecv ? prevrank :   myrank );
  int rank = ring->userRanks[index];
  return (root != rank);
}

#define PROXYARGS_ALLOCATE_SIZE NCCL_MAX_OPS
struct ncclProxyPool {
  struct ncclProxyPool *next;
  struct ncclProxyArgs elems[PROXYARGS_ALLOCATE_SIZE];
};

static void expectedProxyResponseFree(struct ncclProxyState* state) {
  struct ncclExpectedProxyResponse* elem = state->expectedResponses;
  struct ncclExpectedProxyResponse* prev = NULL;

  while (elem) {
    prev = elem;
    elem = elem->next;
    free(prev->respBuff);
    free(prev);
  }
}

static ncclResult_t expectedProxyResponseStore(struct ncclProxyState* state, void* opId, void* respBuff, int respSize, ncclResult_t res) {
  struct ncclExpectedProxyResponse* elem = state->expectedResponses;
  while (elem) {
    if (elem->opId == opId) {
      if (respSize != elem->respSize) {
        WARN("Mismatched response size for opId=%p", opId);
        return ncclInternalError;
      }

      if (elem->done) {
        WARN("Storing response for already completed opId=%p", opId);
        return ncclInternalError;
      }

      memcpy(elem->respBuff, respBuff, respSize);
      free(respBuff);
      elem->done = true;
      elem->res  = res;
      return ncclSuccess;
    }
    elem = elem->next;
  }

  WARN("Proxy response for opId=%p doesn't match any expected response", opId);
  return ncclInternalError;
}

static ncclResult_t expectedProxyResponseEnqueue(struct ncclProxyState* state, void* opId, int respSize) {
  struct ncclExpectedProxyResponse* ex;
  NCCLCHECK(ncclCalloc(&ex, 1));
  ex->opId = opId;

  // Pre-alloc response buffer
  ex->respBuff = malloc(respSize);
  ex->respSize = respSize;
  ex->res      = ncclInternalError;
  ex->done     = false;

  // Enqueue
  struct ncclExpectedProxyResponse* list = state->expectedResponses;
  if (list == NULL) {
    state->expectedResponses = ex;
    return ncclSuccess;
  }
  while (list->next) list = list->next;
  list->next = ex;
  return ncclSuccess;
}

static ncclResult_t expectedProxyResponseDequeue(struct ncclProxyState* state, void* opId, void* respBuff, int* found) {
  struct ncclExpectedProxyResponse* elem = state->expectedResponses;
  struct ncclExpectedProxyResponse* prev = NULL;
  *found = 0;
  while (elem) {
    if ((elem->opId == opId) && elem->done) {
      if (prev == NULL) {
        state->expectedResponses = elem->next;
      } else {
        prev->next = elem->next;
      }
      memcpy(respBuff, elem->respBuff, elem->respSize);
      ncclResult_t res = elem->res;
      free(elem->respBuff);
      free(elem);
      *found = 1;
      return res;
    }
    prev = elem;
    elem = elem->next;
  }
  return ncclSuccess;
}

static ncclResult_t expectedProxyResponseRemove(struct ncclProxyState* state, void* opId) {
  struct ncclExpectedProxyResponse* elem = state->expectedResponses;
  struct ncclExpectedProxyResponse* prev = NULL;
  while (elem) {
    if (elem->opId == opId) {
      if (prev == NULL) {
        state->expectedResponses = elem->next;
      } else {
        prev->next = elem->next;
      }
      free(elem->respBuff);
      free(elem);
      return ncclSuccess;
    }
    prev = elem;
    elem = elem->next;
  }
  WARN("Couldn't find opId=%p", opId);
  return ncclInternalError;
}

static ncclResult_t asyncProxyOpEnqueue(struct ncclProxyLocalPeer* peer, ncclProxyAsyncOp* op) {
  ncclProxyAsyncOp* list = peer->asyncOps;
  if (list == NULL) {
    peer->asyncOps = op;
    return ncclSuccess;
  }
  while (list->next) list = list->next;
  list->next = op;
  return ncclSuccess;
}

static ncclResult_t asyncProxyOpDequeue(struct ncclProxyLocalPeer* peer, ncclProxyAsyncOp* op) {
  struct ncclProxyAsyncOp* elem = peer->asyncOps;
  struct ncclProxyAsyncOp* prev = NULL;
  while (elem) {
    if (elem->opId == op->opId) {
      if (prev == NULL) {
        peer->asyncOps = elem->next;
      } else {
        prev->next = elem->next;
      }

      if (elem->reqBuff) {
        free(elem->reqBuff);
      }
      if (elem->respBuff) {
        free(elem->respBuff);
      }
      free(elem);

      return ncclSuccess;
    }
    prev = elem;
    elem = elem->next;
  }
  if (op) {
    WARN("Attempting to dequeue nonexistent async opId=%p", op->opId);
  } else {
    WARN("Attempting to dequeue null operation");
  }
  return ncclInternalError;
}

static ncclResult_t allocateArgs(struct ncclProxyProgressState* state, struct ncclProxyArgs** argsptr) {
  struct ncclProxyArgs* elem;
  if (state->pool == NULL) {
    // Allocate a new pool of elements. Make sure we allocate the memory close
    // to the network thread
    struct ncclProxyPool* newPool;
    NCCLCHECK(ncclCalloc(&newPool, 1));

    struct ncclProxyArgs* newElems = newPool->elems;
    // Chain newly allocated elements
    for (int i=0; i<PROXYARGS_ALLOCATE_SIZE; i++) {
      if (i+1 < PROXYARGS_ALLOCATE_SIZE) newElems[i].next = newElems+i+1;
    }
    // Add them all to the pool list
    state->pool = newElems;
    // Save the pool memory block for later resource release
    newPool->next = state->pools;
    state->pools = newPool;
  }
  elem = state->pool;
  state->pool = state->pool->next;
  elem->next = elem->nextPeer = NULL;
  *argsptr = elem;
  return ncclSuccess;
}

//#define DEBUG_PROXY 1
#ifdef DEBUG_PROXY
#define DEBUG_PROXY_PRINT printf
#else
#define DEBUG_PROXY_PRINT(...)
#endif

#define OP_INDEX(op) ((op) ? (op)-state->pools->elems : -1)
#define OP_SEEN 0x100000

ncclResult_t getOpIndex(struct ncclProxyArgs* op, struct ncclProxyProgressState* state, int* poolIndex, int* opIndex) {
  struct ncclProxyPool* pool = state->pools;
  int p = 0;
  while (pool) {
    uint64_t o = op-pool->elems;
    if (o < PROXYARGS_ALLOCATE_SIZE) {
      *opIndex = o;
      *poolIndex = p;
      return ncclSuccess;
    }
    pool = pool->next;
    p++;
  }
  WARN("Could not find pool of op %p", op);
  return ncclInternalError;
}

ncclResult_t printProxyOp(struct ncclProxyArgs* op, int poolIndex, int opIndex) {
  printf("[%d-%d|%ld| %s", poolIndex, opIndex, op->opCount, op->pattern == ncclPatternSend ? "Send" : op->pattern == ncclPatternRecv ? "Recv" : "Coll");
  for (int s=0; s<op->nsubs; s++) {
    struct ncclProxySubArgs* sub = op->subs+s;
    if (op->state == ncclProxyOpProgress) {
      char status = ' ';
      if (op->pattern == ncclPatternRecv) {
        if (sub->posted < sub->nsteps && sub->posted < sub->done + NCCL_STEPS) status = 'I'; // Init
        else if (sub->received < sub->posted) status = 'R'; // Receiving
        else if (sub->received < sub->transmitted) status = 'R'; // Receiving
        else if (sub->transmitted < sub->received) status = 'F'; // Flushing
        else if (sub->done < sub->transmitted) status = 'G'; // Waiting on GPU
        else status = 'D'; // Done
      } else if (op->pattern == ncclPatternSend) {
        if (sub->posted < sub->nsteps && sub->posted < sub->done + NCCL_STEPS) status = 'I'; // Init
        else if (sub->transmitted < sub->posted) status = 'G'; // Waiting on GPU
        else if (sub->done < sub->transmitted) status = 'S'; // Sending
        else status = 'D'; // Done
      }
      printf(" %d%c/%d", sub->peer, status, sub->channelId);
    } else {
      printf(" %d/%d", sub->peer, sub->channelId);
    }
  }
  printf("]");
  return ncclSuccess;
}
ncclResult_t dumpProxyState(struct ncclProxyProgressState* state) {
  struct ncclProxyArgs* op = state->active;
  int poolIndex, opIndex;
  printf("ACTIVE OPS\n");
  while (op) {
    NCCLCHECK(getOpIndex(op, state, &poolIndex, &opIndex));
    if (op->state & OP_SEEN) {
      WARN("List loop at element %d-%d", poolIndex, opIndex);
    }
    NCCLCHECK(printProxyOp(op, poolIndex, opIndex));
    op->state |= OP_SEEN;
    printf("\n");
    struct ncclProxyArgs* nextOp = op->nextPeer;
    while (nextOp) {
      NCCLCHECK(getOpIndex(nextOp, state, &poolIndex, &opIndex));
      if (nextOp->state & OP_SEEN) {
        WARN("List loop at element %d-%d", poolIndex, opIndex);
      }
      printf("| `-> ");
      NCCLCHECK(printProxyOp(nextOp, poolIndex, opIndex));
      nextOp->state |= OP_SEEN;
      printf("\n");
      if (nextOp->next) {
        WARN("Inactive op has next set!");
      }
      nextOp = nextOp->nextPeer;
    }
    if (op->nextPeer == NULL) printf("|\n");
    op = op->next;
    printf("v\n");
  }
  printf("[X]\n");

# if 0
  printf("FREE OPS\n");
  op = state->pool;
  while (op) {
    NCCLCHECK(getOpIndex(op, state, &poolIndex, &opIndex));
    if (op->state & OP_SEEN) {
      WARN("List loop at element %d-%d", poolIndex, opIndex);
    }
    NCCLCHECK(printProxyOp(op, poolIndex, opIndex));
    op->state |= OP_SEEN;
    printf("->");
    op = op->next;
  }
  printf("[X]\n");
#else
  op = state->pool;
  while (op) {
    NCCLCHECK(getOpIndex(op, state, &poolIndex, &opIndex));
    if (op->state & OP_SEEN) {
      WARN("List loop at element %d-%d", poolIndex, opIndex);
    }
    op->state |= OP_SEEN;
    op = op->next;
  }
#endif

  struct ncclProxyPool* pool = state->pools;
  poolIndex = 0;
  while (pool) {
    struct ncclProxyArgs* elem = pool->elems;
    for (int e=0; e<PROXYARGS_ALLOCATE_SIZE; e++, elem++) {
      if ((elem->state & OP_SEEN) == 0) {
        printf("Elem %d-%d is not in any list:\n", poolIndex, e);
        NCCLCHECK(printProxyOp(elem, poolIndex, e));
        printf("\n");
      } else {
        elem->state -= OP_SEEN;
      }
    }
    pool = pool->next;
    poolIndex++;
  }
  return ncclSuccess;
}

static ncclResult_t ncclProxyOpToArgs(struct ncclProxyOp* op, struct ncclProxyArgs* args, int subIndex) {
  struct ncclProxySubArgs* sub = args->subs+subIndex;
  if (subIndex >= NCCL_PROXY_MAX_SUBS) {
    WARN("Proxy append out of bounds");
    return ncclInternalError;
  }

  //memset(sub, 0, sizeof(struct ncclProxySubArgs));
  sub->connection = op->connection;
  sub->channelId = op->channelId;
  sub->nsteps = op->nsteps;
  sub->nbytes = op->nbytes;
  sub->peer = op->root;
  args->nsubs = subIndex+1;
  if (subIndex) {
    if ((args->sliceSteps != op->sliceSteps) ||
        (args->chunkSteps != op->chunkSteps) ||
        (args->protocol != op->protocol) ||
        (args->dtype != op->dtype) ||
        (args->redOp != op->redOp)) {
      WARN("Proxy append mismatch");
      return ncclInternalError;
    }
    if (args->state != ncclProxyOpReady) {
      WARN("Proxy append on running operation");
      return ncclInternalError;
    }
    return ncclSuccess;
  }
  //memset(&args->progress, 0, sizeof(struct ncclProxyArgs)-offsetof(struct ncclProxyArgs, progress));
  args->done = 0;
  args->opCount = op->opCount;
  args->sliceSteps = op->sliceSteps;
  args->chunkSteps = op->chunkSteps;
  args->chunkSize = op->chunkSize;
  args->dtype = op->dtype;
  args->redOp = op->redOp;
  args->pattern = op->pattern;
  args->protocol = op->protocol;
  args->state = ncclProxyOpReady;
  args->progress = op->connection->tcomm->proxyProgress;
  args->proxyAppendPtr = op->connection->proxyAppendPtr;
  return ncclSuccess;
}

static ncclResult_t ProxyAppend(struct ncclProxyProgressState* state, struct ncclProxyOp* op) {
  struct ncclProxyConnection* connection = op->connection;
  int shared = connection->shared;
  struct ncclProxyArgs* args = *connection->proxyAppendPtr;

  if (args) {
    if (shared && args->opCount == op->opCount) {
      NCCLCHECK(ncclProxyOpToArgs(op, args, args->nsubs));
      DEBUG_PROXY_PRINT("Insert (%d/%5ld/%5ld) as group with %5ld\n", shared, args->opCount, op->opCount, OP_INDEX(args));
    } else {
      struct ncclProxyArgs* prevArgs = args;
      NCCLCHECK(allocateArgs(state, &args));
      NCCLCHECK(ncclProxyOpToArgs(op, args, 0));
      prevArgs->nextPeer = args;
      DEBUG_PROXY_PRINT("Insert  %5ld (%d/%5ld/%5ld) as nextPeer of %5ld\n", OP_INDEX(args), shared, prevArgs->opCount, args->opCount, OP_INDEX(prevArgs));
      *(args->proxyAppendPtr) = args;
    }
  } else {
    // Nothing running for that peer. Add to the list
    NCCLCHECK(allocateArgs(state, &args));
    NCCLCHECK(ncclProxyOpToArgs(op, args, 0));
    if (state->active == NULL) {
      // Create the list
      DEBUG_PROXY_PRINT("Insert  %5ld (%d/%5ld) as first element\n", OP_INDEX(args), shared, args->opCount);
      state->active = args;
    } else {
      // Append element at the end of the list
      struct ncclProxyArgs* last = state->active;
      while (last->next) last = last->next;
      last->next = args;
      DEBUG_PROXY_PRINT("Insert  %5ld (%d/%5ld) as last element\n", OP_INDEX(args), shared, args->opCount);
    }
    *(args->proxyAppendPtr) = args;
  }
  return ncclSuccess;
}

ncclResult_t ncclProxyPost(struct ncclProxyOpsPool* pool, int nextOps, int nextOpsEnd) {
  pthread_mutex_lock(&pool->mutex);
  if (pool->nextOps == -1) {
    pool->nextOps = nextOps;
    pthread_cond_signal(&pool->cond);
  } else {
    pool->ops[pool->nextOpsEnd].next = nextOps;
  }
  pool->nextOpsEnd = nextOpsEnd;
  pthread_mutex_unlock(&pool->mutex);
  return ncclSuccess;
}

static ncclResult_t ncclLocalOpAppend(struct ncclComm* comm, struct ncclProxyConnector* proxyConn, struct ncclProxyOp* proxyOp) {
  int tpLocalRank = comm->topParentLocalRanks[comm->localRank];
  struct ncclProxyOps* proxyOps = comm->proxyState->proxyOps;
  if (proxyOps == NULL) return ncclInternalError;
  proxyOps += proxyConn->tpLocalRank;
  struct ncclProxyOpsPool* pool = proxyOps->pool;

  TIME_START(0);
  int opIndex = proxyOps->freeOp;
  struct ncclProxyOp* op;
  if (opIndex != -1) {
    op = pool->ops+opIndex;
    proxyOps->freeOp = op->next;
  } else {
    int freeOp;
    while ((freeOp = pool->freeOps[tpLocalRank]) == -1) sched_yield();
    int freeOpNew;
    while ((freeOpNew = __sync_val_compare_and_swap(pool->freeOps+tpLocalRank, freeOp, -1)) != freeOp) freeOp = freeOpNew;
    opIndex = freeOp;
    op = pool->ops+opIndex;
    proxyOps->freeOp = op->next;
  }
  if (op->next != -1) __builtin_prefetch(pool->ops+op->next); // Prefetch next free op
  memcpy(op, proxyOp, sizeof(struct ncclProxyOp));
  op->next = -1;
  op->connection = proxyConn->connection;
  if (proxyOps->nextOps == -1) {
    proxyOps->nextOps = proxyOps->nextOpsEnd = opIndex;
  } else {
    pool->ops[proxyOps->nextOpsEnd].next = opIndex;
    proxyOps->nextOpsEnd = opIndex;
  }
  if (++proxyOps->count == MAX_OPS_PER_PEER) {
    // Post what we have so far to free some ops in the pool
    // Do not post last operations as we could have more coming with the same opCount, and posting
    // them in different batches would break proxyArgs aggregation with subs.
    uint64_t lastOpCount = pool->ops[proxyOps->nextOpsEnd].opCount;
    int lastOp = -1;
    int toSend = 0;
    int ops = 0;
    for (int op= proxyOps->nextOps; op != proxyOps->nextOpsEnd; op=pool->ops[op].next) {
      ops++;
      if (pool->ops[op].opCount != lastOpCount) {
        lastOp = op;
        toSend = ops;
      }
    }
    if (lastOp == -1) {
      WARN("Unable to post incomplete proxy op chain %d..%d (opCount %ld)", proxyOps->nextOps, proxyOps->nextOpsEnd, lastOpCount);
      return ncclInternalError;
    }
    // Cut chain at lastOp
    int nextOps = proxyOps->nextOps;
    proxyOps->nextOps = pool->ops[lastOp].next;
    pool->ops[lastOp].next = -1;
    NCCLCHECK(ncclProxyPost(proxyOps->pool, nextOps, lastOp));
    proxyOps->count -= toSend;
  }
  TIME_STOP(0);
  return ncclSuccess;
}

static ncclResult_t SaveProxy(struct ncclComm* comm, struct ncclChannel* channel, int type, int peer, struct ncclProxyOp* op, int connIndex, bool* justInquire) {
  if (peer < 0) return ncclSuccess;

  struct ncclChannelPeer* peerComm = channel->peers[peer];
  struct ncclConnector* connector = type == proxyRecv ? peerComm->recv+connIndex : peerComm->send+connIndex;
  if (connector->transportComm == NULL) {
    WARN("Rank %d has no transport for %s peer %d on channel %d/%d", comm->rank,
        type == proxyRecv ? "recv" : "send", peer, channel->id, connIndex);
    return ncclInternalError;
  }
  if (connector->proxyConn.proxyProgress == NULL) return ncclSuccess;

  if (justInquire) *justInquire = true;
  else {
    NCCLCHECK(ncclLocalOpAppend(comm, &connector->proxyConn, op));
  }
  return ncclSuccess;
}

ncclResult_t mscclSaveProxy(struct ncclComm* comm, struct ncclChannel* channel, int type, int peer, struct ncclProxyOp* op, int connIndex) {
  NCCLCHECK(SaveProxy(comm, channel, type, peer, op, connIndex, nullptr));
  return ncclSuccess;
}

// justInquire != nullptr means don't actually do anything, just assertain need of
// ncclProxySaveOp for this op.
ncclResult_t ncclProxySaveOp(struct ncclComm* comm, struct ncclProxyOp* op, bool* justInquire) {
  struct ncclChannel* channel = &comm->channels[op->channelId];
  if (justInquire) *justInquire = false;
  switch (op->pattern) {
  case ncclPatternRing:
  case ncclPatternRingTwice:
  case ncclPatternPipelineFrom:
  case ncclPatternPipelineTo: {
      struct ncclRing* ring = &channel->ring;
      if (NeedProxy(proxyRecv, op->pattern, op->root, ring, comm->nRanks)) {
        NCCLCHECK(SaveProxy(comm, channel, proxyRecv, ring->prev, op, op->connIndex, justInquire));
      }
      if (NeedProxy(proxySend, op->pattern, op->root, ring, comm->nRanks)) {
        NCCLCHECK(SaveProxy(comm, channel, proxySend, ring->next, op, op->connIndex, justInquire));
      }
    } break;
  case ncclPatternTreeUp:
  case ncclPatternTreeDown:
  case ncclPatternTreeUpDown: {
      if (op->pattern != ncclPatternTreeDown) { // Tree up
        struct ncclTree* tree = &channel->tree;
        for (int i=0; i<NCCL_MAX_TREE_ARITY; i++) {
          NCCLCHECK(SaveProxy(comm, channel, proxyRecv, tree->down[i], op, 0, justInquire));
        }
        NCCLCHECK(SaveProxy(comm, channel, proxySend, tree->up, op, 0, justInquire));
      }
      if (op->pattern != ncclPatternTreeUp) { // Tree down
        struct ncclTree* tree = &channel->tree;
        for (int i=0; i< NCCL_MAX_TREE_ARITY; i++) {
          NCCLCHECK(SaveProxy(comm, channel, proxySend, tree->down[i], op, 0, justInquire));
        }
        NCCLCHECK(SaveProxy(comm, channel, proxyRecv, tree->up, op, 0, justInquire));
      }
    } break;
  case ncclPatternCollnetChain: {
      NCCLCHECK(SaveProxy(comm, channel, proxySend, channel->collnetChain.up, op, 1, justInquire));
      NCCLCHECK(SaveProxy(comm, channel, proxyRecv, channel->collnetChain.up, op, 0, justInquire));
    } break;
  case ncclPatternCollnetDirect: {
      NCCLCHECK(SaveProxy(comm, channel, proxySend, channel->collnetDirect.out, op, 1, justInquire));
      NCCLCHECK(SaveProxy(comm, channel, proxyRecv, channel->collnetDirect.out, op, 0, justInquire));
    } break;
  case ncclPatternNvls: {
      NCCLCHECK(SaveProxy(comm, channel, proxySend, channel->nvls.out, op, 1, justInquire));
      NCCLCHECK(SaveProxy(comm, channel, proxyRecv, channel->nvls.out, op, 0, justInquire));
    } break;
  case ncclPatternNvlsTree: {
      NCCLCHECK(SaveProxy(comm, channel, proxyRecv, channel->nvls.treeDown[1], op, 0, justInquire));
      NCCLCHECK(SaveProxy(comm, channel, proxyRecv, channel->nvls.treeDown[2], op, 0, justInquire));
      NCCLCHECK(SaveProxy(comm, channel, proxySend, channel->nvls.treeUp, op, 0, justInquire));
      NCCLCHECK(SaveProxy(comm, channel, proxySend, channel->nvls.treeDown[1], op, 0, justInquire));
      NCCLCHECK(SaveProxy(comm, channel, proxySend, channel->nvls.treeDown[2], op, 0, justInquire));
      NCCLCHECK(SaveProxy(comm, channel, proxyRecv, channel->nvls.treeUp, op, 0, justInquire));
    } break;
  case ncclPatternSend:
  case ncclPatternRecv: {
      if (op->root == comm->rank) return ncclSuccess;
      NCCLCHECK(SaveProxy(comm, channel, op->pattern == ncclPatternSend ? proxySend : proxyRecv, op->root, op, op->connIndex, justInquire));
    } break;
  }
  return ncclSuccess;
}

NCCL_PARAM(ChunkSize, "CHUNK_SIZE", 0);

ncclResult_t ncclProxyComputeP2p(struct ncclInfo* info, struct ncclProxyOp* op) {
  memset(op, 0, sizeof(struct ncclProxyOp));
  int channelId = info->channelId;
  struct ncclChannel* channel = info->comm->channels+channelId;
  op->channelId = channelId;
  op->sliceSteps = 1;
  op->chunkSteps = 1;
  op->dtype = info->datatype;
  op->protocol = info->protocol;

  int stepSize = info->comm->buffSizes[op->protocol]/NCCL_STEPS;

  if (op->protocol == NCCL_PROTO_SIMPLE) stepSize = info->comm->p2pChunkSize;
  info->chunkSize = stepSize;
  op->root = info->root;

  struct ncclChannelPeer* peer = channel->peers[op->root];
  if (info->coll == ncclFuncSend) {
    op->pattern = ncclPatternSend;
    if (op->root != info->comm->rank && peer->send[1].transportComm == &netTransport.send) {
      // Tune chunk size for the network
      if (info->count < stepSize) info->chunkSize /= 4;
      else if (info->count < 8*stepSize) info->chunkSize /= 2;
    }
  } else if (info->coll == ncclFuncRecv) {
    op->pattern = ncclPatternRecv;
    if (op->root != info->comm->rank && peer->recv[1].transportComm == &netTransport.recv) {
      // Tune chunk size for the network
      if (info->count < stepSize) info->chunkSize /= 4;
      else if (info->count < 8*stepSize) info->chunkSize /= 2;
    }
  } else {
    WARN("P2p operation is neither send or recv");
    return ncclInternalError;
  }
  if (ncclParamChunkSize() != 0) {
    info->chunkSize = ncclParamChunkSize();
  }
  op->chunkSize = info->chunkSize;

  // Compute nSteps for proxies
  int chunkEffectiveSize = op->chunkSize;
  if (op->protocol == NCCL_PROTO_LL) {
    chunkEffectiveSize /= 2;
  }

  op->nbytes = stepSize;
  op->nsteps = DIVUP(info->count, chunkEffectiveSize);
  if (op->nsteps == 0) op->nsteps = 1;

  return ncclSuccess;
}

static ncclResult_t removeOp(struct ncclProxyProgressState* state, struct ncclProxyArgs** opPtr, struct ncclProxyArgs** prevOpPtr) {
  struct ncclProxyArgs* freeOp = *opPtr;
  struct ncclProxyArgs* next = freeOp->next;
  DEBUG_PROXY_PRINT("Remove %ld -> %ld -> %ld\n", OP_INDEX(*prevOpPtr), OP_INDEX(freeOp), OP_INDEX(next));
  *opPtr = next;
  if (freeOp->nextPeer) {
    // replace op by nextPeer
    struct ncclProxyArgs* nextPeer = freeOp->nextPeer;
    if (*prevOpPtr) {
      (*prevOpPtr)->next = nextPeer;
    } else {
      state->active = nextPeer;
    }
    nextPeer->next = next;
    *(prevOpPtr) = nextPeer;
  } else {
    *(freeOp->proxyAppendPtr) = NULL;
    if (*prevOpPtr) {
      (*prevOpPtr)->next = next;
    } else {
      state->active = next;
    }
  }
  freeOp->next = state->pool;
  state->pool = freeOp;
  DEBUG_PROXY_PRINT("Removed %5ld (%5ld) : ", OP_INDEX(freeOp), OP_INDEX(*freeOp->proxyAppendPtr));
#ifdef DEBUG_PROXY
  NCCLCHECK(dumpProxyState(state));
#endif
  return ncclSuccess;
}

static ncclResult_t progressOps(struct ncclProxyState* proxyState, struct ncclProxyProgressState* state, struct ncclProxyArgs* opStart, int* idle) {
  struct ncclProxyArgs* prevOp = NULL;
  struct ncclProxyArgs* op = opStart;
  while (op) {
    if (op->state == ncclProxyOpNone) return ncclInternalError;
    TIME_START(0); TIME_START(1);
    NCCLCHECK(op->progress(proxyState, op));
    if (op->idle) { TIME_STOP(1); TIME_CANCEL(0); } else { TIME_CANCEL(1); TIME_STOP(0); }
    *idle &= op->idle;
    if (op->state == ncclProxyOpNone) {
      TIME_START(2);
      NCCLCHECK(removeOp(state, &op, &prevOp));
      TIME_STOP(2);
    } else {
      prevOp = op;
      op = op->next;
    }
  }
  return ncclSuccess;
}

NCCL_PARAM(ProxyAppendBatchSize, "PROXY_APPEND_BATCH_SIZE", 16);

static ncclResult_t ncclProxyGetPostedOps(struct ncclProxyState* proxyState, int* added) {
  struct ncclProxyProgressState* state = &proxyState->progressState;
  if (state->opsPool == NULL) return ncclInternalError;
  struct ncclProxyOpsPool* pool = state->opsPool;

  struct ncclProxyArgs profArgs; // Only used for profiling purposes
  if (state->nextOps != -1) goto process_nextops;

  // If we have ops to progress, no need to block waiting for something to arrive or even wait for the lock
  // to be available. Exit, continue progress, and come back later.
  if (state->active != NULL && (pool->nextOps == -1 || pthread_mutex_trylock(&pool->mutex) != 0)) return ncclSuccess;

  if (state->active == NULL) {
    pthread_mutex_lock(&pool->mutex);
    while (pool->nextOps == -1 && state->stop == PROGRESS_RUNNING) {
      struct ncclProxyArgs profArgs; // Only used for profiling purposes
      ncclProfilingRecord(&profArgs, 0, 0, ncclProxyProfileSleep);
      pthread_cond_wait(&pool->cond, &pool->mutex);
      ncclProfilingRecord(&profArgs, 0, 0, ncclProxyProfileWakeup);
    }
    if (state->stop != PROGRESS_RUNNING) { // We might have been woken up to stop.
      pthread_mutex_unlock(&pool->mutex);
      return ncclSuccess;
    }
  }

  state->nextOps = pool->nextOps;
  pool->nextOps = pool->nextOpsEnd = -1;
  pthread_mutex_unlock(&pool->mutex);
  if (state->nextOps == -1) return ncclInternalError;

process_nextops:
  ncclProfilingRecord(&profArgs, 0, 0, ncclProxyProfileAppend);
  TIME_START(2);
  int freeOp[NCCL_MAX_LOCAL_RANKS];
  int freeOpEnd[NCCL_MAX_LOCAL_RANKS];
  for (int i = 0; i < proxyState->tpLocalnRanks; i++) freeOp[i] = -1;

  uint64_t lastOpCount = 0;
  int lastPeer = -1;
  int count = 0;
  for (int opIndex = state->nextOps; opIndex != -1;) {
    struct ncclProxyOp* peerOp = pool->ops+opIndex;
    int peer = opIndex / MAX_OPS_PER_PEER;
    if ((lastOpCount && peerOp->opCount != lastOpCount) || ((lastPeer != -1) && peer != lastPeer)) count++;
    if (count == ncclParamProxyAppendBatchSize()+1) break;
    lastOpCount = peerOp->opCount;
    lastPeer = peer;
    if (peerOp->connection == NULL) return ncclInternalError;
    if (peerOp->next != -1) __builtin_prefetch(pool->ops+peerOp->next);
    NCCLCHECK(ProxyAppend(state, peerOp));
    (*added)++;
    int lastOpIndex = opIndex;
    opIndex = peerOp->next;
    // Return op to peer pool
    if (freeOp[peer] == -1) {
      freeOpEnd[peer] = lastOpIndex;
    } else {
      peerOp->next = freeOp[peer];
    }
    freeOp[peer] = lastOpIndex;
    state->nextOps = opIndex;
  }

  for (int i = 0; i < proxyState->tpLocalnRanks; i++) {
    if (freeOp[i] == -1) continue;
    int newFree = freeOp[i];
    int oldFree = pool->freeOps[i];
    pool->ops[freeOpEnd[i]].next = oldFree;
    if (oldFree == -1) {
      // Nothing for the main thread to consume, we can set it.
      pool->freeOps[i] = newFree;
    } else {
      // The main thread may recycle free ops at any time, replace the freeOps value atomically and check it worked.
      int swap = __sync_val_compare_and_swap(pool->freeOps+i, oldFree, newFree);
      if (swap != oldFree) {
        if (swap != -1) return ncclInternalError;
        // Ops were recycled while we were trying to swap, just set the value directly now.
        pool->ops[freeOpEnd[i]].next = -1;
        pool->freeOps[i] = newFree;
      }
    }
  }
  profArgs.opCount = *added;
  ncclProfilingRecord(&profArgs, 0, 0, ncclProxyProfileAppendEnd);
  TIME_STOP(2);
  return ncclSuccess;
}

#include <signal.h>
static ncclProxyProgressState* ncclLastProxyState;
void ncclDumpProxyState(int signal) {
  dumpProxyState(ncclLastProxyState);
}

NCCL_PARAM(CreateThreadContext, "CREATE_THREAD_CONTEXT", 0);
static int setProxyThreadContext(struct ncclProxyState* proxyState) {
#if CUDART_VERSION >= 11030
  static int createThreadContext = -1;

  if (createThreadContext == -1) {
    createThreadContext = ncclParamCreateThreadContext();
    if (createThreadContext) {
      if (CUPFN(cuCtxCreate) == nullptr || CUPFN(cuCtxDestroy) == nullptr || CUPFN(cuCtxSetCurrent) == nullptr) {
        WARN("Unable to create thread context due to old driver, disabling.");
        createThreadContext = 0;
      }
    }
  }
  if (createThreadContext) {
    if (proxyState->cudaCtx == NULL) {
      if (CUPFN(cuCtxCreate(&proxyState->cudaCtx,
                                  CU_CTX_SCHED_SPIN|CU_CTX_MAP_HOST, proxyState->cudaDev)) != CUDA_SUCCESS) {
        WARN("Failed to create CUDA context on device %d", proxyState->cudaDev);
        createThreadContext = 0;
      }
    } else {
      if (CUPFN(cuCtxSetCurrent(proxyState->cudaCtx)) != CUDA_SUCCESS) {
        WARN("Failed to set CUDA context on device %d", proxyState->cudaDev);
        return 0;
      }
      return 1;
    }
  }
#endif
  return 0;
}

// Set to SIGUSR1 or SIGUSR2 to help debug proxy state during hangs
NCCL_PARAM(ProxyDumpSignal, "PROXY_DUMP_SIGNAL", -1);
NCCL_PARAM(ProgressAppendOpFreq, "PROGRESS_APPENDOP_FREQ", 8);

void* ncclProxyProgress(void *proxyState_) {
  struct ncclProxyState* proxyState = (struct ncclProxyState*)proxyState_;
  if (setProxyThreadContext(proxyState)) {
    INFO(NCCL_INIT, "[Proxy Progress] Created CUDA context on device %d", proxyState->cudaDev);
  } else if (cudaSetDevice(proxyState->cudaDev) != cudaSuccess) {
    WARN("[Proxy Progress] Failed to set CUDA device %d", proxyState->cudaDev);
  }
  // if (CPU_COUNT(&comm->cpuAffinity)) sched_setaffinity(0, sizeof(cpu_set_t), &comm->cpuAffinity);

  struct ncclProxyProgressState* state = &proxyState->progressState;
  state->nextOps = -1;
  const int sig = ncclParamProxyDumpSignal();
  if (sig != -1) signal(sig, ncclDumpProxyState);
  ncclLastProxyState = state;
  char threadName[NCCL_THREAD_NAMELEN];
  snprintf(threadName, NCCL_THREAD_NAMELEN, "NCCL Progress%2d", proxyState->cudaDev);
  nvtxNameOsThreadA(syscall(SYS_gettid), threadName);

  int lastIdle = 0;
  /* Too frequent call of ncclProxyGetPostedOps() will result in perf regression for small message
   * communication. proxyOpAppendCounter is a counter that helps us decide if we need to append proxy ops.
   * After each progress, proxyOpAppendCounter will increase by 1 and compare with environment variable
   * ncclParamProgressAppendOpFreq(). If they are equal, we will append proxy ops. This will decrease the
   * frequency of calling ncclProxyGetPostedOps() and reduce the perf impact. */
  int proxyOpAppendCounter = 0;
  struct ncclProxyArgs profArgs; // Only used for profiling purposes
<<<<<<< HEAD
  while (state->stop == PROGRESS_RUNNING || (state->stop == PROGRESS_REQUEST_STOP && state->active)) {
=======
  while ((state->stop == 0 || (state->stop == 1 && state->active)) && *proxyState->abortFlag == 0) {
>>>>>>> b6d7438d
    int idle = 1;
    ncclResult_t ret = progressOps(proxyState, state, state->active, &idle);
    if (ret != ncclSuccess) {
      __atomic_store_n(&proxyState->asyncResult, ret, __ATOMIC_RELEASE);
      INFO(NCCL_ALL,"%s:%d -> %d [Progress Thread]", __FILE__, __LINE__, ret);
      continue;
    }
    if (lastIdle == 0 && idle == 1) ncclProfilingRecord(&profArgs, 0, 0, ncclProxyProfileIdle);
    if (lastIdle == 1 && idle == 0) ncclProfilingRecord(&profArgs, 0, 0, ncclProxyProfileActive);
    if (idle || (++proxyOpAppendCounter == ncclParamProgressAppendOpFreq())) {
      int added = 0;
      proxyOpAppendCounter = 0;
      TIME_START(3);
<<<<<<< HEAD
      if (state->stop == PROGRESS_RUNNING)
=======
      if (state->stop == 0)
>>>>>>> b6d7438d
        ret = ncclProxyGetPostedOps(proxyState, &added);
      if (added) { TIME_STOP(3); } else { TIME_CANCEL(3); }
      if (ret != ncclSuccess) {
        __atomic_store_n(&proxyState->asyncResult, ret, __ATOMIC_RELEASE);
        INFO(NCCL_ALL,"%s:%d -> %d [Progress Thread]", __FILE__, __LINE__, ret);
      }
      if (added == 0) {
        sched_yield(); // No request progressed. Let others run.
      }
    }
    lastIdle = idle;
  }

  /* progress serive thread should be waiting for me, I need to notify it. */
  __atomic_store_n(&state->stop, PROGRESS_COMPLETE, __ATOMIC_RELEASE);
  return NULL;
}

ncclResult_t ncclProxyStart(struct ncclComm* comm) {
  struct ncclProxyOps* proxyOps = comm->proxyState->proxyOps;
  if (proxyOps == NULL) return ncclSuccess;
  TIME_START(1);
  for (int r = 0; r < comm->sharedRes->tpNLocalRanks; r++) {
    struct ncclProxyOps* ops = proxyOps + r;
    if (ops->pool == NULL || ops->nextOps == -1) continue;
    NCCLCHECK(ncclProxyPost(ops->pool, ops->nextOps, ops->nextOpsEnd));
    ops->nextOps = ops->nextOpsEnd = -1;
    ops->count = 0;
  }
  comm->opCount++;
  TIME_STOP(1);
  return ncclSuccess;
}

static ncclResult_t ncclProxyProgressCreate(struct ncclProxyState* proxyState) {
  struct ncclProxyProgressState* state = &proxyState->progressState;
  if (!state->thread) {
    pthread_attr_t attr;
    SYSCHECK(pthread_attr_init(&attr), "pthread_attr_init");
    SYSCHECK(pthread_attr_setdetachstate(&attr, PTHREAD_CREATE_DETACHED), "pthread_attr_setdetachstate");
    SYSCHECK(pthread_create(&state->thread, &attr, ncclProxyProgress, proxyState), "pthread_create");
    SYSCHECK(pthread_attr_destroy(&attr), "pthread_attr_destroy");
    ncclSetThreadName(state->thread, "NCCL Progress%2d", proxyState->tpLocalnRanks);
  }
  return ncclSuccess;
}

ncclResult_t ncclProxyProgressDestroy(struct ncclProxyState* proxyState) {
  struct ncclProxyProgressState* state = &proxyState->progressState;

  // Request the proxy to stop and then wake it
  if (state->opsPool) {
    pthread_mutex_lock(&state->opsPool->mutex);
<<<<<<< HEAD
    if (*proxyState->abortFlag == 0) 
      state->stop = PROGRESS_REQUEST_STOP;
    else
      state->stop = PROGRESS_ABORT;
=======
    state->stop = 1;
>>>>>>> b6d7438d
    pthread_cond_signal(&state->opsPool->cond);
    pthread_mutex_unlock(&state->opsPool->mutex);
    /* progress thread is always detached, wait for it to exit. */
    uint64_t t0 = clockNano();
    while (__atomic_load_n(&state->stop, __ATOMIC_ACQUIRE) != PROGRESS_COMPLETE) {
      if (clockNano() - t0 >= 1000) sched_yield();
    }
  }

  // Free off any memory allocated for the proxy arg pools
  while (state->pools != NULL) {
    struct ncclProxyPool *next = state->pools->next;
    free(state->pools);
    state->pools = next;
  }

  ncclProfilingDump();
  TIME_PRINT("Proxy");
  return ncclSuccess;
}

#define NCCL_PROXY_CONN_POOL_SIZE_POW2 7
#define NCCL_PROXY_CONN_POOL_SIZE (1<<(NCCL_PROXY_CONN_POOL_SIZE_POW2))
#define NCCL_PROXY_CONN_POOL_MASK ((NCCL_PROXY_CONN_POOL_SIZE)-1)
struct ncclProxyConnectionPool {
  struct ncclProxyConnection** pools;
  int banks;
  int offset;
};

static ncclResult_t ncclProxyNewConnection(struct ncclProxyConnectionPool* pool, int* id) {
  if (pool->offset == NCCL_PROXY_CONN_POOL_SIZE) {
    NCCLCHECK(ncclRealloc(&pool->pools, pool->banks, pool->banks+1));
    NCCLCHECK(ncclCalloc(pool->pools+pool->banks, NCCL_PROXY_CONN_POOL_SIZE));
    pool->banks++;
    pool->offset = 0;
  }
  *id = ((pool->banks-1) << NCCL_PROXY_CONN_POOL_SIZE_POW2) + pool->offset;
  pool->offset++;
  return ncclSuccess;
}

static ncclResult_t ncclProxyGetConnection(struct ncclProxyConnectionPool* pool, int id, struct ncclProxyConnection** conn) {
  int bank = id>>NCCL_PROXY_CONN_POOL_SIZE_POW2;
  int offset = id&NCCL_PROXY_CONN_POOL_MASK;
  if ((pool->pools == NULL) || (bank > pool->banks) || (pool->pools[bank] == NULL)) return ncclInternalError;
  *conn = pool->pools[bank]+offset;
  return ncclSuccess;
}

static ncclResult_t proxyFree(struct ncclProxyConnection* connection, struct ncclProxyState* proxyState) {
  if (connection->send) {
    if (ncclTransports[connection->transport]->send.proxyFree) {
      NCCLCHECK(ncclTransports[connection->transport]->send.proxyFree(connection, proxyState));
    }
  } else {
    if (ncclTransports[connection->transport]->recv.proxyFree) {
      NCCLCHECK(ncclTransports[connection->transport]->recv.proxyFree(connection, proxyState));
    }
  }
  return ncclSuccess;
}

static ncclResult_t ncclProxyFreeConnections(struct ncclProxyConnectionPool* pool, struct ncclProxyState* proxyState) {
  for (int b=0; b<pool->banks; b++) {
    int max = b == pool->banks-1 ? pool->offset : NCCL_PROXY_CONN_POOL_SIZE;
    for (int i=0; i<max; i++) {
      ncclProxyConnection *connection = pool->pools[b]+i;
      if (connection->state != connUninitialized) {
        NCCLCHECK(proxyFree(connection, proxyState));
      }
    }
    free(pool->pools[b]);
  }
  free(pool->pools);
  return ncclSuccess;
}

#include "transport.h"

struct ncclProxyInitReq {
  int transport;
  int send;
  int tpLocalRank;
  int tpRank;
  int sameProcess;
};

struct ncclProxyInitResp {
  ncclProxyConnection* connection;
  char devShmPath[6]; // "XXXXXX" - May or may not be set
};

ncclResult_t ncclProxyConnect(struct ncclComm* comm, int transport, int send, int tpProxyRank, struct ncclProxyConnector* proxyConn) {
  struct ncclSocket* sock;
  int ready, proxyRank = -1;
  struct ncclProxyState* sharedProxyState = comm->proxyState;

  // Keep one connection per local rank
  for (int i = 0; i < comm->localRanks; ++i) {
    /* find the proxy rank in comm. */
    if (comm->topParentRanks[comm->localRankToRank[i]] == tpProxyRank) {
      proxyRank = comm->localRankToRank[i];
      break;
    }
  }
  proxyConn->sameProcess = comm->peerInfo[proxyRank].pidHash == comm->peerInfo[comm->rank].pidHash ? 1 : 0;
  // Keep one connection per local rank
  proxyConn->connection = NULL;
  proxyConn->tpRank = tpProxyRank;
  if (sharedProxyState->peerSocks == NULL) {
    NCCLCHECK(ncclCalloc(&sharedProxyState->peerSocks, comm->sharedRes->tpNLocalRanks));
    NCCLCHECK(ncclCalloc(&sharedProxyState->proxyOps, comm->sharedRes->tpNLocalRanks));
    NCCLCHECK(ncclCalloc(&sharedProxyState->sharedDevMems, comm->sharedRes->tpNLocalRanks));
    for (int i = 0; i < comm->sharedRes->tpNLocalRanks; ++i) {
      NCCLCHECK(ncclSocketSetFd(-1, &sharedProxyState->peerSocks[i]));
    }
  }

  proxyConn->tpLocalRank = comm->sharedRes->tpRankToLocalRank[proxyConn->tpRank];
  sock = sharedProxyState->peerSocks + proxyConn->tpLocalRank;
  NCCLCHECK(ncclSocketReady(sock, &ready));
  if (!ready) {
    NCCLCHECK(ncclSocketInit(sock, sharedProxyState->peerAddresses+proxyConn->tpRank, comm->sharedRes->magic, ncclSocketTypeProxy, comm->abortFlag));
    NCCLCHECK(ncclSocketConnect(sock));
  }

  struct ncclProxyInitReq req = {0};
  req.transport = transport;
  req.send = send;
  req.tpLocalRank = comm->topParentLocalRanks[comm->localRank];
  req.tpRank = comm->topParentRanks[comm->rank];
  req.sameProcess = proxyConn->sameProcess;

  struct ncclProxyInitResp resp = {0};
  // This usually sends proxyConn->connection to identify which connection this is.
  // However, this is part of the response and therefore is ignored
  NCCLCHECK(ncclProxyCallBlocking(comm, proxyConn, ncclProxyMsgInit, &req, sizeof(req), &resp, sizeof(resp)));
  proxyConn->connection = resp.connection;

  // If we need proxy progress, map progress ops
  struct ncclTransportComm* tcomm = send ? &ncclTransports[transport]->send : &ncclTransports[transport]->recv;
  if (tcomm->proxyProgress) {
    char poolPath[] = "/dev/shm/nccl-XXXXXX";
    strncpy(poolPath+sizeof("/dev/shm/nccl-")-1, resp.devShmPath, sizeof("XXXXXX")-1);
    struct ncclProxyOps* proxyOps = sharedProxyState->proxyOps + proxyConn->tpLocalRank;
    if (proxyOps->pool == NULL) {
      NCCLCHECK(ncclShmOpen(poolPath, sizeof(struct ncclProxyOpsPool), (void**)(&proxyOps->pool), NULL, 0, &proxyOps->handle));
      proxyOps->nextOps = proxyOps->nextOpsEnd = proxyOps->freeOp = -1;
    }
  }
  INFO(NCCL_NET|NCCL_PROXY, "Connected to proxy localRank %d -> connection %p", proxyConn->tpLocalRank, proxyConn->connection);
  return ncclSuccess;
}

// cuMem API support
// The response is sent out-of-band using ncclIpcSocket for this specific command
ncclResult_t ncclProxyClientGetFdBlocking(struct ncclComm* comm, struct ncclProxyConnector* proxyConn, void *handle, int* convertedFd) {
  ncclResult_t ret = ncclSuccess;
  ncclResult_t res = ncclInProgress;
  struct ncclIpcSocket ipcSock = { 0 };
  void *opId = (void*)((((uintptr_t)random()) << 32) | random());

  // Create a UDS socket to receive the converted fd
  NCCLCHECK(ncclIpcSocketInit(&ipcSock, comm->topParentLocalRanks[comm->localRank], (uint64_t)opId, comm->abortFlag));

  // Request the allocation of a UDS fd for the handle over sockets
  NCCLCHECKGOTO(ncclProxyCallAsync(comm, proxyConn, ncclProxyMsgGetFd, handle, sizeof(CUmemGenericAllocationHandle), 0, opId), ret, error);

  // Receive the converted fd over UDS
  NCCLCHECKGOTO(ncclIpcSocketRecvFd(&ipcSock, convertedFd), ret, error);
  TRACE(NCCL_PROXY, "UDS: ClientGetFd handle 0x%lx rank %d returned fd %d", *(uint64_t*)handle, proxyConn->tpLocalRank, *convertedFd);
  NCCLCHECKGOTO(ncclIpcSocketClose(&ipcSock), ret, error);

  // Wait for proxy response (sockets)
  while (res == ncclInProgress) {
    res = ncclPollProxyResponse(comm, proxyConn, NULL, opId);
  }

  return ret;

error:
  NCCLCHECK(ncclIpcSocketClose(&ipcSock));
  WARN("ncclProxyClientGetFd call to rank %d handle 0x%lx failed : %d", proxyConn->tpRank, *(uint64_t*)handle, ret);
  return ret;
}

const char* ncclProxyMsgTypeStr[] = { "Unknown", "Init", "SharedInit", "Setup", "Connect", "Start", "Close", "Abort", "Stop", "GetFd" };
ncclResult_t ncclProxyCallAsync(struct ncclComm* comm, struct ncclProxyConnector* proxyConn, int type, void* reqBuff, int reqSize, int respSize, void* opId) {
  struct ncclSocket* sock;
  ncclResult_t ret = ncclSuccess;
  struct ncclProxyState* sharedProxyState = comm->proxyState;

  if (sharedProxyState->peerSocks == NULL) return ncclInternalError;

  sock = sharedProxyState->peerSocks + proxyConn->tpLocalRank;
  if (sock == NULL) return ncclInternalError;

  NCCLCHECKGOTO(ncclSocketSend(sock, &type, sizeof(int)), ret, error);
  NCCLCHECKGOTO(ncclSocketSend(sock, &proxyConn->connection, sizeof(void*)), ret, error);
  NCCLCHECKGOTO(ncclSocketSend(sock, &reqSize, sizeof(int)), ret, error);
  NCCLCHECKGOTO(ncclSocketSend(sock, &respSize, sizeof(int)), ret, error);
  if (reqSize) NCCLCHECKGOTO(ncclSocketSend(sock, reqBuff, reqSize), ret, error);

  // Send opId to proxy
  NCCLCHECKGOTO(ncclSocketSend(sock, &opId, sizeof(opId)), ret, error);

  // Add proxyOp to expected response queue
  NCCLCHECK(expectedProxyResponseEnqueue(sharedProxyState, opId, respSize));

  return ncclSuccess;
error:
  return ret;
}

ncclResult_t ncclPollProxyResponse(struct ncclComm* comm, struct ncclProxyConnector* proxyConn, void* respBuff, void* opId) {
  struct ncclProxyState* sharedProxyState = comm->proxyState;
  // Receive the connection pointer from the Proxy
  if (*comm->abortFlag) {
    WARN("Comm %p is in abort state", comm);
    return ncclInternalError;
  }
  if (sharedProxyState->peerSocks == NULL) return ncclInternalError;

  // Check response queue
  int found = 0;
  ncclResult_t res = expectedProxyResponseDequeue(sharedProxyState, opId, respBuff, &found);
  if (found == 0) {
    // Attempt to read in a new response header from the proxy thread
    struct ncclSocket* sock = sharedProxyState->peerSocks + proxyConn->tpLocalRank;
    ncclProxyRpcResponseHeader resp = {0};
    int offset = 0;
    if (ncclSuccess != ncclSocketProgress(NCCL_SOCKET_RECV, sock, &resp, sizeof(resp), &offset)) {
      WARN("Socket recv failed while polling for opId=%p", opId);
      return ncclInternalError;
    }

    if (offset == 0) {
      return ncclInProgress;
    // If we've returned a partial response, block to receive the rest of it
    } else if (offset < sizeof(resp)) {
      while (offset < sizeof(resp))
        NCCLCHECK(ncclSocketProgress(NCCL_SOCKET_RECV, sock, &resp, sizeof(resp), &offset));
    }

    INFO(NCCL_PROXY, "ncclPollProxyResponse Received new opId=%p", resp.opId);

    // If there's a respSize to recv
    if (resp.respSize > 0) {
      if (resp.opId != opId) {
        // Unexpected response, need to buffer the socket data
        respBuff = malloc(resp.respSize);
      }
      assert(respBuff != NULL);
      NCCLCHECK(ncclSocketRecv(sock, respBuff, resp.respSize));
    }

    if (resp.opId == opId) {
      INFO(NCCL_PROXY, "resp.opId=%p matches expected opId=%p", resp.opId, opId);
      NCCLCHECK(expectedProxyResponseRemove(sharedProxyState, resp.opId));
      return resp.res;
    } else {
      INFO(NCCL_PROXY, "Queuing opId=%p respBuff=%p respSize=%d", resp.opId, respBuff, resp.respSize);
      // Store the result and mark response as completed
      NCCLCHECK(expectedProxyResponseStore(sharedProxyState, resp.opId, respBuff, resp.respSize, resp.res));
      return ncclInProgress;
    }
  } else {
    INFO(NCCL_PROXY, "ncclPollProxyResponse Dequeued cached opId=%p", opId);
  }

  return res;
}

ncclResult_t ncclProxyCallBlocking(struct ncclComm* comm, struct ncclProxyConnector* proxyConn, int type, void* reqBuff, int reqSize, void* respBuff, int respSize) {
  // Alloc some memory to act as a handle
  ncclResult_t res = ncclSuccess;
  void* opId = malloc(1);

  NCCLCHECKGOTO(ncclProxyCallAsync(comm, proxyConn, type, reqBuff, reqSize, respSize, opId), res, fail);

  do {
    res = ncclPollProxyResponse(comm, proxyConn, respBuff, opId);
  } while (res == ncclInProgress);

exit:
  free(opId);
  return res;
fail:
  goto exit;
}

static ncclResult_t proxyProgressInit(struct ncclProxyState* proxyState) {
  struct ncclProxyProgressState* state = &proxyState->progressState;
  if (state->opsPool == NULL) {
    int size = sizeof(struct ncclProxyOpsPool);
    struct ncclProxyOpsPool* pool = NULL;

    char shmPath[sizeof("/dev/shm/nccl-XXXXXX")];
    shmPath[0] = '\0';
    NCCLCHECK(ncclShmOpen(shmPath, size, (void**)&pool, NULL, proxyState->tpLocalnRanks + 1, &state->handle));
    // Init pool
    pool->nextOps = -1;

    for (int r = 0; r < proxyState->tpLocalnRanks; r++) {
      pool->freeOps[r] = r*MAX_OPS_PER_PEER;
      for (int i=0; i<MAX_OPS_PER_PEER-1; i++) pool->ops[r*MAX_OPS_PER_PEER+i].next = r*MAX_OPS_PER_PEER+i+1;
      pool->ops[(r+1)*MAX_OPS_PER_PEER-1].next = -1;
    }

    // Setup mutex/cond to work inter-process
    pthread_mutexattr_t mutexAttr;
    pthread_mutexattr_init(&mutexAttr);
    pthread_mutexattr_setpshared(&mutexAttr, PTHREAD_PROCESS_SHARED);
    pthread_mutex_init(&pool->mutex, &mutexAttr);
    pthread_condattr_t condAttr;
    pthread_condattr_setpshared(&condAttr, PTHREAD_PROCESS_SHARED);
    pthread_cond_init(&pool->cond, &condAttr);
    state->opsPool = pool;

    memcpy(state->opsPoolShmSuffix, shmPath+sizeof("/dev/shm/nccl-")-1, sizeof("XXXXXX")-1);

    // All ops structures are created, we can start the progress thread
    NCCLCHECK(ncclProxyProgressCreate(proxyState));
  }
  return ncclSuccess;
}

static void proxyOpsFree(struct ncclProxyState* proxyState) {
  struct ncclProxyProgressState* state = &proxyState->progressState;
  if (ncclShmClose(state->handle) != ncclSuccess) {
    WARN("[Service thread] shm close failed");
  }
}

ncclResult_t ncclProxyShmUnlink(struct ncclComm* comm) {
  struct ncclProxyProgressState* state = &comm->proxyState->progressState;
  if (state->opsPool == NULL) return ncclSuccess;

  if (ncclShmUnlink(state->handle) != ncclSuccess) {
    WARN("[Service thread] proxy ops shm unlink failed");
  }
  return ncclSuccess;
}

static ncclResult_t proxyConnInit(struct ncclProxyLocalPeer* peer, struct ncclProxyConnectionPool* connectionPool, struct ncclProxyState* proxyState, ncclProxyInitReq* req, ncclProxyInitResp* resp, struct ncclProxyConnection** connection) {
  int id;
  NCCLCHECK(ncclProxyNewConnection(connectionPool, &id));
  NCCLCHECK(ncclProxyGetConnection(connectionPool, id, connection));

  (*connection)->sock = &peer->sock;
  (*connection)->transport = req->transport;
  (*connection)->send = req->send;
  (*connection)->tpLocalRank = req->tpLocalRank;
  (*connection)->sameProcess = req->sameProcess;
  peer->tpLocalRank = req->tpLocalRank;
  peer->tpRank = req->tpRank;

  resp->connection = *connection;

  (*connection)->tcomm = (*connection)->send ? &ncclTransports[(*connection)->transport]->send : &ncclTransports[(*connection)->transport]->recv;
  // If we need proxy progress, let's allocate ops and start the thread
  if ((*connection)->tcomm->proxyProgress) {
    NCCLCHECK(proxyProgressInit(proxyState));
    struct ncclProxyProgressState* state = &proxyState->progressState;
    strncpy(resp->devShmPath, state->opsPoolShmSuffix, sizeof(resp->devShmPath));
  }
  INFO(NCCL_NET|NCCL_PROXY, "New proxy %s connection %d from local rank %d, transport %d", (*connection)->send ? "send":"recv", id, (*connection)->tpLocalRank, (*connection)->transport);
  __atomic_store_n(&(*connection)->state, connInitialized, __ATOMIC_RELEASE);
  return ncclSuccess;
}

// cuMem API support
static ncclResult_t proxyGetFd(struct ncclProxyLocalPeer* peer, void *opId, struct ncclProxyState* proxyState, uint64_t handle) {
#if CUDART_VERSION >= 11030
  // cuMem API support
  ncclResult_t ret = ncclSuccess;
  struct ncclIpcSocket ipcSock = { 0 };
  uint64_t hash = (uint64_t) opId;
  INFO(NCCL_PROXY, "UDS proxyGetFd received handle 0x%lx peer %d opId %lx", handle, peer->tpLocalRank, hash);

  CUmemAllocationHandleType type = CU_MEM_HANDLE_TYPE_POSIX_FILE_DESCRIPTOR;
  int fd = -1;

  CUCHECK(cuMemExportToShareableHandle(&fd, handle, type, 0));
  // Send back the converted fd using UDS
  NCCLCHECKGOTO(ncclIpcSocketInit(&ipcSock, proxyState->tpRank, hash^1, proxyState->abortFlag), ret, error);
  NCCLCHECKGOTO(ncclIpcSocketSendFd(&ipcSock, fd, peer->tpLocalRank, hash), ret, error);
error:
  NCCLCHECK(ncclIpcSocketClose(&ipcSock));
  // We can now safely close the exported fd
  (void) close(fd);
  return ret;
#else
  return ncclInternalError;
#endif
}

static ncclResult_t proxyProgressAsync(struct ncclProxyAsyncOp* op, struct ncclProxyState* proxyState, int* asyncOpCount, struct ncclProxyLocalPeer* peer, struct ncclProxyConnectionPool* connectionPool) {
  int done = 1;
  ncclResult_t res = ncclInternalError;
  if (op->type == ncclProxyMsgSetup) {
    TRACE(NCCL_PROXY, "proxyProgressAsync::proxySetup() opId=%p", op->opId);
    res = op->connection->tcomm->proxySetup(op->connection, proxyState, op->reqBuff, op->reqSize, op->respBuff, op->respSize, &done);
  } else if (op->type == ncclProxyMsgConnect) {
    TRACE(NCCL_PROXY, "proxyProgressAsync::proxyConnect() opId=%p op.reqBuff=%p", op->opId, op->reqBuff);
    res = op->connection->tcomm->proxyConnect(op->connection, proxyState, op->reqBuff, op->reqSize, op->respBuff, op->respSize, &done);
  } else if (op->type == ncclProxyMsgSharedInit) {
    int nChannels = (int) *op->reqBuff;
    TRACE(NCCL_PROXY, "proxyProgressAsync::ncclProxyMsgSharedInit opId=%p op.reqBuff=%p nChannels=%d", op->opId, op->reqBuff, nChannels);
    if (op->connection->tcomm->proxySharedInit) res = op->connection->tcomm->proxySharedInit(op->connection, proxyState, nChannels);
    __atomic_store_n(&op->connection->state, connSharedInitialized, __ATOMIC_RELEASE);
  } else if (op->type == ncclProxyMsgGetFd) {
    uint64_t handle = *(uint64_t*)op->reqBuff;
    TRACE(NCCL_PROXY, "proxyProgressAsync::ncclProxyMsgGetFd opId=%p op.reqBuff=%p handle=0x%lx", op->opId, op->reqBuff, handle);
    res = proxyGetFd(peer, op->opId, proxyState, handle); // cuMem API support
  } else if (op->type == ncclProxyMsgInit) {
    TRACE(NCCL_PROXY, "proxyProgressAsync::ncclProxyMsgInit opId=%p op.reqBuff=%p", op->opId, op->reqBuff);
    res = proxyConnInit(peer, connectionPool, proxyState, (ncclProxyInitReq*) op->reqBuff, (ncclProxyInitResp*) op->respBuff, &op->connection);
  } else return ncclInternalError;

  if (done) {
    INFO(NCCL_PROXY, "proxyProgressAsync opId=%p op.type=%d op.reqBuff=%p op.respSize=%d done", op->opId, op->type, op->reqBuff, op->respSize);
    if (op->type == ncclProxyMsgSetup)
      __atomic_store_n(&op->connection->state, connSetupDone, __ATOMIC_RELEASE);
    else if (op->type == ncclProxyMsgConnect)
      __atomic_store_n(&op->connection->state, connConnected, __ATOMIC_RELEASE);
    /* if setup or connect is done, we should not return any error at this point since
     * ncclSocketSend might already send the respBuff to the requester. If we still choose
     * to abort and close the connection, it can cause segfault if the requester is using
     * the respBuff. */

    ncclProxyRpcResponseHeader resp = {op->opId, res, op->respSize};

    // Send the opId for referencing async operation
    NCCLCHECK(ncclSocketSend(op->connection->sock, &resp, sizeof(resp)));

    if (op->respSize) {
      // Send the response
      NCCLCHECK(ncclSocketSend(op->connection->sock, op->respBuff, op->respSize));
    }

    asyncProxyOpDequeue(peer, op);
    (*asyncOpCount)--;
    return ncclSuccess;

  } else if (*proxyState->abortFlag != 0) {
    return ncclInternalError;
  }

  return ncclInProgress;
}

static ncclResult_t proxyServiceInitOp(int type, struct ncclProxyLocalPeer* peer, struct ncclProxyConnectionPool* connectionPool, struct ncclProxyState* proxyState, int* asyncOpCount) {
  struct ncclSocket* sock = &peer->sock;
  struct ncclProxyAsyncOp* asyncOp;
  NCCLCHECK(ncclCalloc(&asyncOp, 1));

  asyncOp->type = type;
  NCCLCHECK(ncclSocketRecv(sock, &asyncOp->connection, sizeof(void*)));

  NCCLCHECK(ncclSocketRecv(sock, &asyncOp->reqSize, sizeof(int)));
  NCCLCHECK(ncclSocketRecv(sock, &asyncOp->respSize, sizeof(int)));
  if (asyncOp->reqSize) {
    NCCLCHECK(ncclCalloc(&asyncOp->reqBuff, asyncOp->reqSize));
    NCCLCHECK(ncclSocketRecv(sock, asyncOp->reqBuff, asyncOp->reqSize));
  }

  // Store opId for completion response
  NCCLCHECK(ncclSocketRecv(sock, &asyncOp->opId, sizeof(asyncOp->opId)));

  if (asyncOp->respSize) NCCLCHECK(ncclCalloc(&asyncOp->respBuff, asyncOp->respSize));

  asyncProxyOpEnqueue(peer, asyncOp);

  (*asyncOpCount)++;
  NCCLCHECK(proxyProgressAsync(asyncOp, proxyState, asyncOpCount, peer, connectionPool));
  return ncclSuccess;
}

#include <poll.h>

static bool proxyMatchOpType(int type) {
  switch (type) {
    case ncclProxyMsgInit:
    case ncclProxyMsgSharedInit:
    case ncclProxyMsgSetup:
    case ncclProxyMsgConnect:
    case ncclProxyMsgGetFd:
      return true;
    default:
      return false;
  }
}

void* ncclProxyService(void* _args) {
  struct ncclProxyState* proxyState =  (struct ncclProxyState*) _args;
  // if (CPU_COUNT(&comm->cpuAffinity)) sched_setaffinity(0, sizeof(cpu_set_t), &comm->cpuAffinity);
  if (setProxyThreadContext(proxyState)) {
    INFO(NCCL_INIT, "[Proxy Service] Created CUDA context on device %d", proxyState->cudaDev);
  } else if (cudaSetDevice(proxyState->cudaDev) != cudaSuccess) {
    WARN("[Proxy Service] Failed to set CUDA device %d", proxyState->cudaDev);
  }
  // if (CPU_COUNT(&comm->cpuAffinity)) sched_setaffinity(0, sizeof(cpu_set_t), &comm->cpuAffinity);

  // Prepare poll descriptor
  struct ncclProxyConnectionPool connectionPool;
  connectionPool.pools = NULL;
  connectionPool.banks = 0;
  connectionPool.offset = NCCL_PROXY_CONN_POOL_SIZE;

  struct pollfd pollfds[NCCL_MAX_LOCAL_RANKS+1];
  struct ncclProxyLocalPeer peers[NCCL_MAX_LOCAL_RANKS];
  memset(&peers, 0, sizeof(struct ncclProxyLocalPeer)*NCCL_MAX_LOCAL_RANKS);
  for (int s=0; s<NCCL_MAX_LOCAL_RANKS; s++) {
    pollfds[s].fd = -1;
    pollfds[s].events = POLLHUP|POLLIN;
  }
  if (ncclSocketGetFd(proxyState->listenSock, &pollfds[NCCL_MAX_LOCAL_RANKS].fd) != ncclSuccess) {
    WARN("[Proxy Service] Get listenSock fd fails");
    return NULL;
  };
  pollfds[NCCL_MAX_LOCAL_RANKS].events = POLLIN;

  int maxnpeers = 0;
  int npeers = 0;
  int stop = 0;
  int asyncOpCount = 0;
  while (stop == 0 || (stop == 1 && npeers > 0)) {
    /* Even if local comm aborts, we cannot let proxy thread exit if we still have peer
     * connections. Need to wait until all other related comms call abort and safely exit
     * together, or we could face segmentation fault. */
    if (*proxyState->abortFlag != 0) stop = 1;
    /* never let proxy service thread blocks in poll, or it cannot receive abortFlag. */
    int ret;
    do {
      ret = poll(pollfds, NCCL_MAX_LOCAL_RANKS+1, asyncOpCount ? 0 : 500);
    } while (ret < 0 && errno == EINTR);
    if (ret < 0) {
      WARN("[Proxy Service] Poll failed: %s", strerror(errno));
      return NULL;
    }
    if (pollfds[NCCL_MAX_LOCAL_RANKS].revents) {
      int s = 0;
      while (s < NCCL_MAX_LOCAL_RANKS && pollfds[s].fd >= 0) s++;
      if (s == NCCL_MAX_LOCAL_RANKS) {
        WARN("[Proxy service] Too many connections (%d max)", NCCL_MAX_LOCAL_RANKS);
        return NULL;
      }
      if (maxnpeers < s+1) maxnpeers = s+1;
      if (ncclSocketInit(&peers[s].sock) != ncclSuccess) {
        WARN("[Service thread] Initialize peers[%d].sock fails", s);
        return NULL;
      }
      if (ncclSocketAccept(&peers[s].sock, proxyState->listenSock) != ncclSuccess) {
        WARN("[Service thread] Accept failed %s", strerror(errno));
      } else {
        if (ncclSocketGetFd(&peers[s].sock, &pollfds[s].fd) != ncclSuccess) {
          WARN("[Service thread] Get peers[%d].sock fd fails", s);
          return NULL;
        }
        npeers++;
        peers[s].tpLocalRank = -1;
      }
    }
    for (int s=0; s<maxnpeers; s++) {
      struct ncclProxyLocalPeer* peer = peers+s;
      struct ncclSocket* sock = &peer->sock;
      int closeConn = 0;
      int type = 0;
      ncclResult_t res = ncclSuccess;
      if (pollfds[s].fd == -1) continue;

      // Progress all ops for this ncclProxyLocalPeer
      ncclProxyAsyncOp* op = peer->asyncOps;
      while (op != nullptr) {
        ncclProxyAsyncOp* opnext = op->next; /* in case op is freed in proxyProgressAsync */
        type = op->type;
        res = proxyProgressAsync(op, proxyState, &asyncOpCount, peer, &connectionPool);
        if (res == ncclSuccess || res == ncclInProgress) {
          op = opnext;
        } else {
          // Res is a bad result
          closeConn = 1;
          WARN("[Service thread] Error encountered progressing operation=%s, res=%d, closing connection", ncclProxyMsgTypeStr[type], res);
          break;
        }
      }

      // Check for additional ops coming in
      if (pollfds[s].revents & POLLIN) {
        int closed;
        res = ncclSocketTryRecv(sock, &type, sizeof(int), &closed, false /*blocking*/);
        if (res != ncclSuccess && res != ncclInProgress) {
          WARN("[Service thread] Could not receive type from localRank %d, res=%u, closed=%d", peer->tpLocalRank, res, closed);
          closeConn = 1;
        } else if (closed) {
          INFO(NCCL_INIT|NCCL_NET|NCCL_PROXY, "[Service thread] Connection closed by localRank %d", peer->tpLocalRank);
          closeConn = 1;
        } else if (res == ncclSuccess) { // We received something from the sock
          if (type == ncclProxyMsgStop) {
            stop = 1;
            closeConn = 1;
          } else if (type == ncclProxyMsgClose) {
            closeConn = 1;
          } else if (proxyMatchOpType(type)) {
            res = proxyServiceInitOp(type, peers+s, &connectionPool, proxyState, &asyncOpCount);
          } else {
            WARN("[Service thread] Unknown command %d from localRank %d", type, peer->tpLocalRank);
            closeConn = 1;
          }

          INFO(NCCL_PROXY, "Received and initiated operation=%s res=%d", ncclProxyMsgTypeStr[type], res);
        }
      } else if (pollfds[s].revents & POLLHUP) {
        closeConn = 1;
      }
      if (res != ncclSuccess && res != ncclInProgress) {
        WARN("[Proxy Service %d] Failed to execute operation %s from rank %d, retcode %d", proxyState->tpRank, ncclProxyMsgTypeStr[type], peer->tpRank, res);
        closeConn = 1;
      }

      if (closeConn) {
        ncclSocketClose(sock);

        if (op != nullptr) {
          asyncProxyOpDequeue(peer, op);
          asyncOpCount--;
        }
        pollfds[s].fd = -1;
        npeers--;
      }
    }
  }

  // Wait for all operations to complete and stop progress thread before freeing any resource
  if (ncclProxyProgressDestroy(proxyState) != ncclSuccess) {
    WARN("[Proxy Service] proxyDestroy failed");
  }
  for (int s=0; s<maxnpeers; s++) {
    ncclSocketClose(&peers[s].sock);
  }
  ncclProxyFreeConnections(&connectionPool, proxyState);
  ncclSocketClose(proxyState->listenSock);
  free(proxyState->listenSock);
  proxyOpsFree(proxyState);

  if (*proxyState->abortFlag) {
    /* abort happened, need to notify main thread I am done. */
    __atomic_store_n(&proxyState->stop, SERVICE_COMPLETE, __ATOMIC_RELEASE);
  }

  if (ncclAtomicRefCountDecrement(proxyState->abortFlagRefCount) == 0) {
    ncclCudaHostFree((void *)proxyState->abortFlag);
    free((void*)proxyState->abortFlagRefCount);
  }

  /* proxy itself holds one internal ref count, needs to call ncclProxyDestroy */
  ncclProxyDestroy(proxyState);
  return NULL;
}

ncclResult_t ncclProxyInit(struct ncclComm* comm, struct ncclSocket* sock, union ncclSocketAddress* peerAddresses) {
  assert(comm->sharedRes->proxyState == NULL);
  NCCLCHECK(ncclCalloc(&comm->sharedRes->proxyState, 1));
  comm->proxyState = comm->sharedRes->proxyState;
  comm->proxyState->refCount = 1;
  /* ref count for communicator and proxy service thread. */
  comm->proxyState->internalRefCount = 2;
  comm->proxyState->listenSock = sock;
  comm->proxyState->peerAddresses = peerAddresses;
  // Seed the random number generator for UDS filename generation
  struct timeval time;
  gettimeofday(&time,NULL);
  unsigned int seed = time.tv_sec*time.tv_usec;
  seed ^= getpid();
  srandom(seed);
  return ncclSuccess;
}

ncclResult_t ncclProxyCreate(struct ncclComm* comm) {
  /* proxyState is shared among parent comm and split comms. comm->proxyState->thread is
   * pthread_join()'d by commFree() in init.cc when the refCount reduces down to 0. */
  struct ncclProxyState* proxyState = comm->proxyState;
  if (proxyState->refCount == 1) {
    /* we have to make sure all following fields in comm have been initialized. */
    proxyState->tpRank = comm->rank;
    proxyState->tpnRanks = comm->nRanks;
    proxyState->tpLocalnRanks = comm->localRanks;
    proxyState->cudaDev = comm->cudaDev;
    proxyState->abortFlag = comm->abortFlag;
    proxyState->abortFlagRefCount = comm->abortFlagRefCount;
    ncclAtomicRefCountIncrement(comm->abortFlagRefCount);
    proxyState->p2pnChannels = comm->p2pnChannels;
    proxyState->p2pChunkSize = comm->p2pChunkSize;
    proxyState->nChannels = comm->nChannels;
    proxyState->allocP2pNetLLBuffers = comm->allocP2pNetLLBuffers;
    proxyState->dmaBufSupport = comm->dmaBufSupport;
    proxyState->ncclNet = comm->ncclNet;
    proxyState->ncclCollNet = comm->ncclCollNet;
    memcpy(proxyState->buffSizes, comm->buffSizes, sizeof(comm->buffSizes));

    pthread_create(&comm->proxyState->thread, NULL, ncclProxyService, comm->proxyState);
    ncclSetThreadName(comm->proxyState->thread, "NCCL Service %2d", comm->cudaDev);
  }
  return ncclSuccess;
}

ncclResult_t ncclProxyStop(struct ncclComm* comm) {
  if (comm->proxyState) {
    struct ncclProxyState* sharedProxyState = comm->proxyState;

    if ((comm->proxyRefCountOld = ncclAtomicRefCountDecrement(&sharedProxyState->refCount)) == 0) {
      if (sharedProxyState->peerAddresses) {
        if (*comm->abortFlag == 0) {
          struct ncclSocket sock;
          int type = ncclProxyMsgStop;
          NCCLCHECK(ncclSocketInit(&sock, sharedProxyState->peerAddresses + comm->topParentRanks[comm->rank], comm->sharedRes->magic, ncclSocketTypeProxy, comm->abortFlag));
          NCCLCHECK(ncclSocketConnect(&sock));
          NCCLCHECK(ncclSocketSend(&sock, &type, sizeof(int)));
          NCCLCHECK(ncclSocketClose(&sock));
        }
      }

      if (sharedProxyState->peerSocks) {
        int tplocalRanks = comm->sharedRes->tpNLocalRanks;
        for (int i = 0; i < tplocalRanks; i++) {
          int fd;
          NCCLCHECK(ncclSocketGetFd(sharedProxyState->peerSocks + i, &fd));
          if (fd >= 0) {
            if (sharedProxyState->proxyOps[i].pool) {
              NCCLCHECK(ncclShmClose(sharedProxyState->proxyOps[i].handle));
            }
            if (sharedProxyState->sharedDevMems[i]) {
              if (!ncclCuMemEnable()) {
                CUDACHECK(cudaIpcCloseMemHandle(sharedProxyState->sharedDevMems[i]));
              }
            }
            int type = ncclProxyMsgClose;
            if (*comm->abortFlag == 0) NCCLCHECK(ncclSocketSend(sharedProxyState->peerSocks + i, &type, sizeof(int)));
            NCCLCHECK(ncclSocketClose(sharedProxyState->peerSocks + i));
          }
        }
      }
    }
  }

  return ncclSuccess;
}

ncclResult_t ncclProxyDestroy(struct ncclProxyState *proxyState) {
  if (__atomic_sub_fetch(&proxyState->internalRefCount, 1, __ATOMIC_ACQ_REL) == 0) {
    free(proxyState->peerAddresses);
    free(proxyState->peerSocks);
    free(proxyState->proxyOps);
    free(proxyState->sharedDevMems);
    expectedProxyResponseFree(proxyState);
    free(proxyState);
  }
  return ncclSuccess;
}

/* detach all proxy threads in case of abort */
ncclResult_t ncclProxyTryDetach(struct ncclProxyState *proxyState) {
  if (proxyState && proxyState->thread) {
    /* proxy service thread can call cudaFreeHost to free pinned host mem, but
     * it can cause a hang if main thread is issuing other cuda calls. To solution
     * should be allocate/free pinned host mem using cuMem* driver API, this waiting
     * 5 secs is just a workaround for now. */
    bool join = false;
    struct timespec start, now;
    clock_gettime(CLOCK_MONOTONIC, &start);
    do {
      clock_gettime(CLOCK_MONOTONIC, &now);
      if (__atomic_load_n(&proxyState->stop, __ATOMIC_ACQUIRE) == SERVICE_COMPLETE) {
        /* proxy thread is done, join it. */
        pthread_join(proxyState->thread, NULL);
        join = true;
        break;
      }
    } while(now.tv_sec - start.tv_sec < 5);
    
    if (join == false) {
      pthread_detach(proxyState->thread);
    }
  }
  return ncclSuccess;
}<|MERGE_RESOLUTION|>--- conflicted
+++ resolved
@@ -19,14 +19,6 @@
 #include <assert.h>
 #include <unistd.h>
 #include <sys/time.h>
-
-#define PROGRESS_RUNNING 0
-#define PROGRESS_REQUEST_STOP 1
-#define PROGRESS_ABORT 2
-#define PROGRESS_COMPLETE 3
-
-#define SERVICE_RUNNING 0
-#define SERVICE_COMPLETE 1
 
 static bool NeedProxy(int type, int pattern, int root, struct ncclRing* ring, int nranks) {
   if (pattern == ncclPatternRing || pattern == ncclPatternRingTwice) return true;
@@ -725,13 +717,13 @@
 
   if (state->active == NULL) {
     pthread_mutex_lock(&pool->mutex);
-    while (pool->nextOps == -1 && state->stop == PROGRESS_RUNNING) {
+    while (pool->nextOps == -1 && !state->stop) {
       struct ncclProxyArgs profArgs; // Only used for profiling purposes
       ncclProfilingRecord(&profArgs, 0, 0, ncclProxyProfileSleep);
       pthread_cond_wait(&pool->cond, &pool->mutex);
       ncclProfilingRecord(&profArgs, 0, 0, ncclProxyProfileWakeup);
     }
-    if (state->stop != PROGRESS_RUNNING) { // We might have been woken up to stop.
+    if (state->stop) { // We might have been woken up to stop.
       pthread_mutex_unlock(&pool->mutex);
       return ncclSuccess;
     }
@@ -869,11 +861,7 @@
    * frequency of calling ncclProxyGetPostedOps() and reduce the perf impact. */
   int proxyOpAppendCounter = 0;
   struct ncclProxyArgs profArgs; // Only used for profiling purposes
-<<<<<<< HEAD
-  while (state->stop == PROGRESS_RUNNING || (state->stop == PROGRESS_REQUEST_STOP && state->active)) {
-=======
   while ((state->stop == 0 || (state->stop == 1 && state->active)) && *proxyState->abortFlag == 0) {
->>>>>>> b6d7438d
     int idle = 1;
     ncclResult_t ret = progressOps(proxyState, state, state->active, &idle);
     if (ret != ncclSuccess) {
@@ -887,11 +875,7 @@
       int added = 0;
       proxyOpAppendCounter = 0;
       TIME_START(3);
-<<<<<<< HEAD
-      if (state->stop == PROGRESS_RUNNING)
-=======
       if (state->stop == 0)
->>>>>>> b6d7438d
         ret = ncclProxyGetPostedOps(proxyState, &added);
       if (added) { TIME_STOP(3); } else { TIME_CANCEL(3); }
       if (ret != ncclSuccess) {
@@ -904,9 +888,6 @@
     }
     lastIdle = idle;
   }
-
-  /* progress serive thread should be waiting for me, I need to notify it. */
-  __atomic_store_n(&state->stop, PROGRESS_COMPLETE, __ATOMIC_RELEASE);
   return NULL;
 }
 
@@ -929,11 +910,7 @@
 static ncclResult_t ncclProxyProgressCreate(struct ncclProxyState* proxyState) {
   struct ncclProxyProgressState* state = &proxyState->progressState;
   if (!state->thread) {
-    pthread_attr_t attr;
-    SYSCHECK(pthread_attr_init(&attr), "pthread_attr_init");
-    SYSCHECK(pthread_attr_setdetachstate(&attr, PTHREAD_CREATE_DETACHED), "pthread_attr_setdetachstate");
-    SYSCHECK(pthread_create(&state->thread, &attr, ncclProxyProgress, proxyState), "pthread_create");
-    SYSCHECK(pthread_attr_destroy(&attr), "pthread_attr_destroy");
+    pthread_create(&state->thread, NULL, ncclProxyProgress, proxyState);
     ncclSetThreadName(state->thread, "NCCL Progress%2d", proxyState->tpLocalnRanks);
   }
   return ncclSuccess;
@@ -945,21 +922,10 @@
   // Request the proxy to stop and then wake it
   if (state->opsPool) {
     pthread_mutex_lock(&state->opsPool->mutex);
-<<<<<<< HEAD
-    if (*proxyState->abortFlag == 0) 
-      state->stop = PROGRESS_REQUEST_STOP;
-    else
-      state->stop = PROGRESS_ABORT;
-=======
     state->stop = 1;
->>>>>>> b6d7438d
     pthread_cond_signal(&state->opsPool->cond);
     pthread_mutex_unlock(&state->opsPool->mutex);
-    /* progress thread is always detached, wait for it to exit. */
-    uint64_t t0 = clockNano();
-    while (__atomic_load_n(&state->stop, __ATOMIC_ACQUIRE) != PROGRESS_COMPLETE) {
-      if (clockNano() - t0 >= 1000) sched_yield();
-    }
+    pthread_join(state->thread, NULL);
   }
 
   // Free off any memory allocated for the proxy arg pools
@@ -1599,19 +1565,6 @@
   ncclSocketClose(proxyState->listenSock);
   free(proxyState->listenSock);
   proxyOpsFree(proxyState);
-
-  if (*proxyState->abortFlag) {
-    /* abort happened, need to notify main thread I am done. */
-    __atomic_store_n(&proxyState->stop, SERVICE_COMPLETE, __ATOMIC_RELEASE);
-  }
-
-  if (ncclAtomicRefCountDecrement(proxyState->abortFlagRefCount) == 0) {
-    ncclCudaHostFree((void *)proxyState->abortFlag);
-    free((void*)proxyState->abortFlagRefCount);
-  }
-
-  /* proxy itself holds one internal ref count, needs to call ncclProxyDestroy */
-  ncclProxyDestroy(proxyState);
   return NULL;
 }
 
@@ -1620,8 +1573,6 @@
   NCCLCHECK(ncclCalloc(&comm->sharedRes->proxyState, 1));
   comm->proxyState = comm->sharedRes->proxyState;
   comm->proxyState->refCount = 1;
-  /* ref count for communicator and proxy service thread. */
-  comm->proxyState->internalRefCount = 2;
   comm->proxyState->listenSock = sock;
   comm->proxyState->peerAddresses = peerAddresses;
   // Seed the random number generator for UDS filename generation
@@ -1644,8 +1595,6 @@
     proxyState->tpLocalnRanks = comm->localRanks;
     proxyState->cudaDev = comm->cudaDev;
     proxyState->abortFlag = comm->abortFlag;
-    proxyState->abortFlagRefCount = comm->abortFlagRefCount;
-    ncclAtomicRefCountIncrement(comm->abortFlagRefCount);
     proxyState->p2pnChannels = comm->p2pnChannels;
     proxyState->p2pChunkSize = comm->p2pChunkSize;
     proxyState->nChannels = comm->nChannels;
@@ -1703,41 +1652,15 @@
   return ncclSuccess;
 }
 
-ncclResult_t ncclProxyDestroy(struct ncclProxyState *proxyState) {
-  if (__atomic_sub_fetch(&proxyState->internalRefCount, 1, __ATOMIC_ACQ_REL) == 0) {
-    free(proxyState->peerAddresses);
-    free(proxyState->peerSocks);
-    free(proxyState->proxyOps);
-    free(proxyState->sharedDevMems);
-    expectedProxyResponseFree(proxyState);
-    free(proxyState);
-  }
-  return ncclSuccess;
-}
-
-/* detach all proxy threads in case of abort */
-ncclResult_t ncclProxyTryDetach(struct ncclProxyState *proxyState) {
-  if (proxyState && proxyState->thread) {
-    /* proxy service thread can call cudaFreeHost to free pinned host mem, but
-     * it can cause a hang if main thread is issuing other cuda calls. To solution
-     * should be allocate/free pinned host mem using cuMem* driver API, this waiting
-     * 5 secs is just a workaround for now. */
-    bool join = false;
-    struct timespec start, now;
-    clock_gettime(CLOCK_MONOTONIC, &start);
-    do {
-      clock_gettime(CLOCK_MONOTONIC, &now);
-      if (__atomic_load_n(&proxyState->stop, __ATOMIC_ACQUIRE) == SERVICE_COMPLETE) {
-        /* proxy thread is done, join it. */
-        pthread_join(proxyState->thread, NULL);
-        join = true;
-        break;
-      }
-    } while(now.tv_sec - start.tv_sec < 5);
-    
-    if (join == false) {
-      pthread_detach(proxyState->thread);
-    }
-  }
+ncclResult_t ncclProxyDestroy(struct ncclComm* comm) {
+  struct ncclProxyState* sharedProxyState = comm->sharedRes->proxyState;
+
+  assert(sharedProxyState->refCount == 0);
+  free(sharedProxyState->peerAddresses);
+  free(sharedProxyState->peerSocks);
+  free(sharedProxyState->proxyOps);
+  free(sharedProxyState->sharedDevMems);
+  expectedProxyResponseFree(sharedProxyState);
+  free(sharedProxyState);
   return ncclSuccess;
 }