/*************************************************************************
<<<<<<< HEAD
 * Copyright (c) 2016-2021, NVIDIA CORPORATION. All rights reserved.
 * Modifications Copyright (c) 2019-2021 Advanced Micro Devices, Inc. All rights reserved.
=======
 * Copyright (c) 2016-2022, NVIDIA CORPORATION. All rights reserved.
>>>>>>> 9bfc1c6e
 *
 * See LICENSE.txt for license information
 ************************************************************************/

#include "comm.h"
#include "info.h"
#include "collectives.h"
#include "socket.h"
#include "shm.h"
#include "profiler.h"
#define ENABLE_TIMER 0
#include "timer.h"

enum { proxyRecv=0, proxySend=1 };

static bool NeedProxy(int type, int pattern, int root, struct ncclRing* ring, int nranks) {
  if (pattern == ncclPatternRing || pattern == ncclPatternRingTwice) return true;

  /* In chains, one rank does not need a proxy. Let's figure out which one it is */
  /* Which index in the reorganized rings should we compare root against */
  const int myrank = 0, nextrank = 1, prevrank = nranks-1;
  int index = pattern == ncclPatternPipelineFrom ?
      /*                            no recv /  no send    if root = */
      /* bcast  */ (type == proxyRecv ?   myrank : nextrank ):
      /* reduce */ (type == proxyRecv ? prevrank :   myrank );
  int rank = ring->userRanks[index];
  return (root != rank);
}

#define PROXYARGS_ALLOCATE_SIZE NCCL_MAX_OPS
struct ncclProxyPool {
  struct ncclProxyPool *next;
  struct ncclProxyArgs elems[PROXYARGS_ALLOCATE_SIZE];
};

static ncclResult_t allocateArgs(struct ncclProxyProgressState* state, struct ncclProxyArgs** argsptr) {
  struct ncclProxyArgs* elem;
  if (state->pool == NULL) {
    // Allocate a new pool of elements. Make sure we allocate the memory close
    // to the network thread
    struct ncclProxyPool* newPool;
    NCCLCHECK(ncclCalloc(&newPool, 1));

    struct ncclProxyArgs* newElems = newPool->elems;
    // Chain newly allocated elements
    for (int i=0; i<PROXYARGS_ALLOCATE_SIZE; i++) {
      if (i+1 < PROXYARGS_ALLOCATE_SIZE) newElems[i].next = newElems+i+1;
    }
    // Add them all to the pool list
    state->pool = newElems;
    // Save the pool memory block for later resource release
    newPool->next = state->pools;
    state->pools = newPool;
  }
  elem = state->pool;
  state->pool = state->pool->next;
  elem->next = elem->nextPeer = NULL;
  *argsptr = elem;
  return ncclSuccess;
}

//#define DEBUG_PROXY 1
#ifdef DEBUG_PROXY
#define DEBUG_PROXY_PRINT printf
#else
#define DEBUG_PROXY_PRINT(...)
#endif

#define OP_INDEX(op) ((op) ? (op)-state->pools->elems : -1)
#define OP_SEEN 0x100000

ncclResult_t getOpIndex(struct ncclProxyArgs* op, struct ncclProxyProgressState* state, int* poolIndex, int* opIndex) {
  struct ncclProxyPool* pool = state->pools;
  int p = 0;
  while (pool) {
    uint64_t o = op-pool->elems;
    if (o < PROXYARGS_ALLOCATE_SIZE) {
      *opIndex = o;
      *poolIndex = p;
      return ncclSuccess;
    }
    pool = pool->next;
    p++;
  }
  WARN("Could not find pool of op %p\n", op);
  return ncclInternalError;
}

ncclResult_t printProxyOp(struct ncclProxyArgs* op, int poolIndex, int opIndex) {
  printf("[%d-%d|%ld| %s", poolIndex, opIndex, op->opCount, op->pattern == ncclPatternSend ? "Send" : op->pattern == ncclPatternRecv ? "Recv" : "Coll");
  for (int s=0; s<op->nsubs; s++) {
    struct ncclProxySubArgs* sub = op->subs+s;
    if (op->state == ncclProxyOpProgress) {
      char status = ' ';
      if (op->pattern == ncclPatternRecv) {
        if (sub->posted < sub->nsteps && sub->posted < sub->done + NCCL_STEPS) status = 'I'; // Init
        else if (sub->received < sub->posted) status = 'R'; // Receiving
        else if (sub->received < sub->transmitted) status = 'R'; // Receiving
        else if (sub->transmitted < sub->received) status = 'F'; // Flushing
        else if (sub->done < sub->transmitted) status = 'G'; // Waiting on GPU
        else status = 'D'; // Done
      } else if (op->pattern == ncclPatternSend) {
        if (sub->posted < sub->nsteps && sub->posted < sub->done + NCCL_STEPS) status = 'I'; // Init
        else if (sub->transmitted < sub->posted) status = 'G'; // Waiting on GPU
        else if (sub->done < sub->transmitted) status = 'S'; // Sending
        else status = 'D'; // Done
      }
      printf(" %d%c/%d", sub->peer, status, sub->channelId);
    } else {
      printf(" %d/%d", sub->peer, sub->channelId);
    }
  }
  printf("]");
  return ncclSuccess;
}
ncclResult_t dumpProxyState(struct ncclProxyProgressState* state) {
  struct ncclProxyArgs* op = state->active;
  int poolIndex, opIndex;
  printf("ACTIVE OPS\n");
  while (op) {
    NCCLCHECK(getOpIndex(op, state, &poolIndex, &opIndex));
    if (op->state & OP_SEEN) {
      WARN("List loop at element %d-%d", poolIndex, opIndex);
    }
    NCCLCHECK(printProxyOp(op, poolIndex, opIndex));
    op->state |= OP_SEEN;
    printf("\n");
    struct ncclProxyArgs* nextOp = op->nextPeer;
    while (nextOp) {
      NCCLCHECK(getOpIndex(nextOp, state, &poolIndex, &opIndex));
      if (nextOp->state & OP_SEEN) {
        WARN("List loop at element %d-%d", poolIndex, opIndex);
      }
      printf("| `-> ");
      NCCLCHECK(printProxyOp(nextOp, poolIndex, opIndex));
      nextOp->state |= OP_SEEN;
      printf("\n");
      if (nextOp->next) {
        WARN("Inactive op has next set!\n");
      }
      nextOp = nextOp->nextPeer;
    }
    if (op->nextPeer == NULL) printf("|\n");
    op = op->next;
    printf("v\n");
  }
  printf("[X]\n");

# if 0
  printf("FREE OPS\n");
  op = state->pool;
  while (op) {
    NCCLCHECK(getOpIndex(op, state, &poolIndex, &opIndex));
    if (op->state & OP_SEEN) {
      WARN("List loop at element %d-%d", poolIndex, opIndex);
    }
    NCCLCHECK(printProxyOp(op, poolIndex, opIndex));
    op->state |= OP_SEEN;
    printf("->");
    op = op->next;
  }
  printf("[X]\n");
#else
  op = state->pool;
  while (op) {
    NCCLCHECK(getOpIndex(op, state, &poolIndex, &opIndex));
    if (op->state & OP_SEEN) {
      WARN("List loop at element %d-%d", poolIndex, opIndex);
    }
    op->state |= OP_SEEN;
    op = op->next;
  }
#endif

  struct ncclProxyPool* pool = state->pools;
  poolIndex = 0;
  while (pool) {
    struct ncclProxyArgs* elem = pool->elems;
    for (int e=0; e<PROXYARGS_ALLOCATE_SIZE; e++, elem++) {
      if ((elem->state & OP_SEEN) == 0) {
        printf("Elem %d-%d is not in any list:\n", poolIndex, e);
        NCCLCHECK(printProxyOp(elem, poolIndex, e));
        printf("\n");
      } else {
        elem->state -= OP_SEEN;
      }
    }
    pool = pool->next;
    poolIndex++;
  }
  return ncclSuccess;
}

static ncclResult_t ncclProxyOpToArgs(struct ncclProxyOp* op, struct ncclProxyArgs* args, int subIndex) {
  struct ncclProxySubArgs* sub = args->subs+subIndex;
  if (subIndex >= NCCL_PROXY_MAX_SUBS) {
    WARN("Proxy append out of bounds");
    return ncclInternalError;
  }

  //memset(sub, 0, sizeof(struct ncclProxySubArgs));
  sub->connection = op->connection;
  sub->channelId = op->channelId;
  sub->nsteps = op->nsteps;
  sub->nbytes = op->nbytes;
  sub->peer = op->root;
  args->nsubs = subIndex+1;
  if (subIndex) {
    if ((args->sliceSteps != op->sliceSteps) ||
        (args->chunkSteps != op->chunkSteps) ||
        (args->protocol != op->protocol) ||
        (args->dtype != op->dtype) ||
        (args->redOp != op->redOp)) {
      WARN("Proxy append mismatch");
      return ncclInternalError;
    }
    if (args->state != ncclProxyOpReady) {
      WARN("Proxy append on running operation");
      return ncclInternalError;
    }
    return ncclSuccess;
  }
  //memset(&args->progress, 0, sizeof(struct ncclProxyArgs)-offsetof(struct ncclProxyArgs, progress));
  args->done = 0;
  args->opCount = op->opCount;
  args->sliceSteps = op->sliceSteps;
  args->chunkSteps = op->chunkSteps;
  args->chunkSize = op->chunkSize;
  args->dtype = op->dtype;
  args->redOp = op->redOp;
  args->pattern = op->pattern;
  args->protocol = op->protocol;
  args->state = ncclProxyOpReady;
  args->progress = op->connection->tcomm->proxyProgress;
  args->proxyAppendPtr = op->connection->proxyAppendPtr;
  return ncclSuccess;
}

static ncclResult_t ProxyAppend(struct ncclProxyProgressState* state, struct ncclProxyOp* op) {
  struct ncclProxyConnection* connection = op->connection;
  int shared = connection->shared;
  struct ncclProxyArgs* args = *connection->proxyAppendPtr;

  if (args) {
    if (shared && args->opCount == op->opCount) {
      NCCLCHECK(ncclProxyOpToArgs(op, args, args->nsubs));
      DEBUG_PROXY_PRINT("Insert (%d/%5ld/%5ld) as group with %5ld\n", shared, args->opCount, op->opCount, OP_INDEX(args));
    } else {
      struct ncclProxyArgs* prevArgs = args;
      NCCLCHECK(allocateArgs(state, &args));
      NCCLCHECK(ncclProxyOpToArgs(op, args, 0));
      prevArgs->nextPeer = args;
      DEBUG_PROXY_PRINT("Insert  %5ld (%d/%5ld/%5ld) as nextPeer of %5ld\n", OP_INDEX(args), shared, prevArgs->opCount, args->opCount, OP_INDEX(prevArgs));
      *(args->proxyAppendPtr) = args;
    }
  } else {
    // Nothing running for that peer. Add to the list
    NCCLCHECK(allocateArgs(state, &args));
    NCCLCHECK(ncclProxyOpToArgs(op, args, 0));
    if (state->active == NULL) {
      // Create the list
      DEBUG_PROXY_PRINT("Insert  %5ld (%d/%5ld) as first element\n", OP_INDEX(args), shared, args->opCount);
      state->active = args;
    } else {
      // Append element at the end of the list
      struct ncclProxyArgs* last = state->active;
      while (last->next) last = last->next;
      last->next = args;
      DEBUG_PROXY_PRINT("Insert  %5ld (%d/%5ld) as last element\n", OP_INDEX(args), shared, args->opCount);
    }
    *(args->proxyAppendPtr) = args;
  }
  return ncclSuccess;
}

ncclResult_t ncclProxyPost(struct ncclProxyOpsPool* pool, int nextOps, int nextOpsEnd) {
  pthread_mutex_lock(&pool->mutex);
  if (pool->nextOps == -1) {
    pool->nextOps = nextOps;
    pthread_cond_signal(&pool->cond);
  } else {
    pool->ops[pool->nextOpsEnd].next = nextOps;
  }
  pool->nextOpsEnd = nextOpsEnd;
  pthread_mutex_unlock(&pool->mutex);
  return ncclSuccess;
}

ncclResult_t ncclLocalOpAppend(struct ncclComm* comm, struct ncclProxyConnector* proxyConn, struct ncclProxyOp* proxyOp) {
  struct ncclProxyOps* proxyOps = proxyConn->comm->proxyState.proxyOps;
  if (proxyOps == NULL) return ncclInternalError;
  proxyOps += proxyConn->localRank;
  struct ncclProxyOpsPool* pool = proxyOps->pool;

  TIME_START(0);
  int opIndex = proxyOps->freeOp;
  struct ncclProxyOp* op;
  if (opIndex != -1) {
    op = pool->ops+opIndex;
    proxyOps->freeOp = op->next;
  } else {
    int freeOp;
    while ((freeOp = pool->freeOps[comm->localRank]) == -1) sched_yield();
    int freeOpNew;
    while ((freeOpNew = __sync_val_compare_and_swap(pool->freeOps+comm->localRank, freeOp, -1)) != freeOp) freeOp = freeOpNew;
    opIndex = freeOp;
    op = pool->ops+opIndex;
    proxyOps->freeOp = op->next;
  }
  if (op->next != -1) __builtin_prefetch(pool->ops+op->next); // Prefetch next free op
  memcpy(op, proxyOp, sizeof(struct ncclProxyOp));
  op->next = -1;
  op->connection = proxyConn->connection;
  if (proxyOps->nextOps == -1) {
    proxyOps->nextOps = proxyOps->nextOpsEnd = opIndex;
  } else {
    pool->ops[proxyOps->nextOpsEnd].next = opIndex;
    proxyOps->nextOpsEnd = opIndex;
  }
  if (++proxyOps->count == MAX_OPS_PER_PEER) {
    // Post what we have so far to free some ops in the pool
    // Do not post last operations as we could have more coming with the same opCount, and posting
    // them in different batches would break proxyArgs aggregation with subs.
    uint64_t lastOpCount = pool->ops[proxyOps->nextOpsEnd].opCount;
    int lastOp = -1;
    int toSend = 0;
    int ops = 0;
    for (int op= proxyOps->nextOps; op != proxyOps->nextOpsEnd; op=pool->ops[op].next) {
      ops++;
      if (pool->ops[op].opCount != lastOpCount) {
        lastOp = op;
        toSend = ops;
      }
    }
    if (lastOp == -1) {
      WARN("Unable to post incomplete proxy op chain %d..%d (opCount %ld)\n", proxyOps->nextOps, proxyOps->nextOpsEnd, lastOpCount);
      return ncclInternalError;
    }
    // Cut chain at lastOp
    int nextOps = proxyOps->nextOps;
    proxyOps->nextOps = pool->ops[lastOp].next;
    pool->ops[lastOp].next = -1;
    NCCLCHECK(ncclProxyPost(proxyOps->pool, nextOps, lastOp));
    proxyOps->count -= toSend;
  }
  TIME_STOP(0);
  return ncclSuccess;
}

static ncclResult_t SaveProxy(struct ncclChannel* channel, int type, int peer, struct ncclProxyOp* op, int connIndex) {
  if (peer < 0) return ncclSuccess;

  struct ncclPeer* peerComm = channel->peers+peer;
  struct ncclConnector* connector = type == proxyRecv ? peerComm->recv+connIndex : peerComm->send+connIndex;
  if (connector->transportComm == NULL) {
    WARN("Rank %d has no transport for %s peer %d on channel %d/%d", connector->comm->rank,
        type == proxyRecv ? "recv" : "send", peer, channel->id, connIndex);
    return ncclInternalError;
  }
  if (connector->transportComm->proxyProgress == NULL) return ncclSuccess;

  NCCLCHECK(ncclLocalOpAppend(connector->comm, &connector->proxyConn, op));
  return ncclSuccess;
}

ncclResult_t ncclProxySaveColl(struct ncclComm* comm, struct ncclProxyOp* op, int nranks) {
  struct ncclChannel* channel = comm->channels+op->channelId;
  int pattern = op->pattern;
  if (pattern == ncclPatternRing || pattern == ncclPatternRingTwice || pattern == ncclPatternPipelineFrom || pattern == ncclPatternPipelineTo) {
    struct ncclRing* ring = &channel->ring;
<<<<<<< HEAD
    if (NeedProxy(proxyRecv, pattern, args->root, ring, nranks)) NCCLCHECK(SaveProxy(proxyRecv, ring->prev, args, args->connIndex));
    if (NeedProxy(proxySend, pattern, args->root, ring, nranks)) NCCLCHECK(SaveProxy(proxySend, ring->next, args, args->connIndex));
=======
    if (NeedProxy(proxyRecv, pattern, op->root, ring, nranks)) NCCLCHECK(SaveProxy(channel, proxyRecv, ring->prev, op, 0));
    if (NeedProxy(proxySend, pattern, op->root, ring, nranks)) NCCLCHECK(SaveProxy(channel, proxySend, ring->next, op, 0));
>>>>>>> 9bfc1c6e
  }
  if (pattern == ncclPatternTreeUp || pattern == ncclPatternTreeUpDown) {
    // Tree up
    struct ncclTree* tree = &channel->tree;
    for (int i=0; i<NCCL_MAX_TREE_ARITY; i++) NCCLCHECK(SaveProxy(channel, proxyRecv, tree->down[i], op, 0));
    NCCLCHECK(SaveProxy(channel, proxySend, tree->up, op, 0));
  }
  if (pattern == ncclPatternTreeDown || pattern == ncclPatternTreeUpDown) {
    // Tree down
    struct ncclTree* tree = &channel->tree;
    for (int i=0; i< NCCL_MAX_TREE_ARITY; i++) NCCLCHECK(SaveProxy(channel, proxySend, tree->down[i], op, 0));
    NCCLCHECK(SaveProxy(channel, proxyRecv, tree->up, op, 0));
  }
  if (pattern == ncclPatternCollTreeUpDown) {
    // CollTree up
    NCCLCHECK(SaveProxy(channel, proxySend, channel->collTree.out, op, 1));  // For CollTree up, we are using push
    // CollTree down
    NCCLCHECK(SaveProxy(channel, proxyRecv, channel->collTree.out, op, 0));
  }
  return ncclSuccess;
}

NCCL_PARAM(ChunkSize, "CHUNK_SIZE", 0);

ncclResult_t ncclProxyComputeP2p(struct ncclInfo* info, struct ncclProxyOp* op) {
  memset(op, 0, sizeof(struct ncclProxyOp));
  int channelId = info->channelId;
  struct ncclChannel* channel = info->comm->channels+channelId;
  op->channelId = channelId;
  op->sliceSteps = 1;
  op->chunkSteps = 1;
  op->protocol = NCCL_PROTO_SIMPLE;
  op->dtype = info->datatype;

  int stepSize = info->comm->buffSizes[NCCL_PROTO_SIMPLE]/NCCL_STEPS/SENDRECV_SLICEFACTOR;
  info->chunkSize = stepSize;
  op->root = info->root;
  op->nbytes = info->count;
  struct ncclPeer* peer = channel->peers + op->root;

  if (info->coll == ncclFuncSend) {
    op->pattern = ncclPatternSend;
    if (op->root != info->comm->rank && peer->send[1].transportComm && peer->send[1].transportComm->proxyProgress) {
      // Tune chunk size for the network
      if (info->count < stepSize) info->chunkSize /= 4;
      else if (info->count < 8*stepSize) info->chunkSize /= 2;
    }
  } else if (info->coll == ncclFuncRecv) {
    op->pattern = ncclPatternRecv;
    if (op->root != info->comm->rank && peer->recv[1].transportComm && peer->recv[1].transportComm->proxyProgress) {
      // Tune chunk size for the network
      if (info->count < stepSize) info->chunkSize /= 4;
      else if (info->count < 8*stepSize) info->chunkSize /= 2;
    }
  } else {
    WARN("P2p operation is neither send or recv");
    return ncclInternalError;
  }
  if (ncclParamChunkSize() != 0) {
    info->chunkSize = ncclParamChunkSize();
  }
  op->chunkSize = info->chunkSize;
  return ncclSuccess;
}

<<<<<<< HEAD
ncclResult_t ncclProxySaveP2p(struct ncclComm* comm, struct ncclProxyArgs* args) {
  struct ncclProxySubArgs* sub = args->subs;
  struct ncclChannel* channel = sub->channel;
  args->opCount = channel->workFifoTail-1;
  args->commOpCount = comm->opCount;
  const ssize_t recvbytesOrig = sub->recvbytes;
  const ssize_t sendbytesOrig = sub->sendbytes;
  if (sub->delta > 0 && recvbytesOrig >= ssize_t(0)) {
    int peerrecv = (comm->nRanks+comm->rank-sub->delta)%comm->nRanks;
    sub->recvbytes = recvbytesOrig;
    sub->sendbytes = 0;
    sub->nsteps = DIVUP(sub->recvbytes, sub->recvChunkSize);
    if (sub->nsteps == 0) sub->nsteps = 1;
    NCCLCHECK(SaveProxy(proxyRecv, peerrecv, args, args->recvIdx));
  }
  if (sub->delta > 0 && sendbytesOrig >= ssize_t(0)) {
    int peersend = (comm->rank+sub->delta)%comm->nRanks;
    sub->sendbytes = sendbytesOrig;
    sub->recvbytes = 0;
    sub->nsteps = DIVUP(sub->sendbytes, sub->sendChunkSize);
    if (sub->nsteps == 0) sub->nsteps = 1;
    NCCLCHECK(SaveProxy(proxySend, peersend, args, args->sendIdx));
=======
ncclResult_t ncclProxySaveP2p(struct ncclComm* comm, struct ncclProxyOp* op) {
  struct ncclChannel* channel = comm->channels+op->channelId;
  op->opCount = channel->workFifoTail-1;
  if (op->root == comm->rank) return ncclSuccess;
  if (op->pattern == ncclPatternRecv) {
    op->nsteps = DIVUP(op->nbytes, op->chunkSize);
    if (op->nsteps == 0) op->nsteps = 1;
    NCCLCHECK(SaveProxy(channel, proxyRecv, op->root, op, 1));
  } else if (op->pattern == ncclPatternSend) {
    op->nsteps = DIVUP(op->nbytes, op->chunkSize);
    if (op->nsteps == 0) op->nsteps = 1;
    NCCLCHECK(SaveProxy(channel, proxySend, op->root, op, 1));
>>>>>>> 9bfc1c6e
  }
  return ncclSuccess;
}

static ncclResult_t removeOp(struct ncclProxyProgressState* state, struct ncclProxyArgs** opPtr, struct ncclProxyArgs** prevOpPtr) {
  struct ncclProxyArgs* freeOp = *opPtr;
  struct ncclProxyArgs* next = freeOp->next;
  DEBUG_PROXY_PRINT("Remove %ld -> %ld -> %ld\n", OP_INDEX(*prevOpPtr), OP_INDEX(freeOp), OP_INDEX(next));
  *opPtr = next;
  if (freeOp->nextPeer) {
    // replace op by nextPeer
    struct ncclProxyArgs* nextPeer = freeOp->nextPeer;
    if (*prevOpPtr) {
      (*prevOpPtr)->next = nextPeer;
    } else {
      state->active = nextPeer;
    }
    nextPeer->next = next;
    *(prevOpPtr) = nextPeer;
  } else {
    *(freeOp->proxyAppendPtr) = NULL;
    if (*prevOpPtr) {
      (*prevOpPtr)->next = next;
    } else {
      state->active = next;
    }
  }
  freeOp->next = state->pool;
  state->pool = freeOp;
  DEBUG_PROXY_PRINT("Removed %5ld (%5ld) : ", OP_INDEX(freeOp), OP_INDEX(*freeOp->proxyAppendPtr));
#ifdef DEBUG_PROXY
  NCCLCHECK(dumpProxyState(state));
#endif
  return ncclSuccess;
}

static ncclResult_t progressOps(struct ncclComm* comm, struct ncclProxyProgressState* state, struct ncclProxyArgs* opStart, int* idle) {
  struct ncclProxyArgs* prevOp = NULL;
  struct ncclProxyArgs* op = opStart;
  while (op) {
    if (op->state == ncclProxyOpNone) return ncclInternalError;
    TIME_START(0); TIME_START(1);
    NCCLCHECK(op->progress(comm, op));
    if (op->idle) { TIME_STOP(1); TIME_CANCEL(0); } else { TIME_CANCEL(1); TIME_STOP(0); }
    *idle &= op->idle;
    if (op->state == ncclProxyOpNone) {
      TIME_START(2);
      NCCLCHECK(removeOp(state, &op, &prevOp));
      TIME_STOP(2);
    } else {
      prevOp = op;
      op = op->next;
    }
  }
  return ncclSuccess;
}

static ncclResult_t ncclProxyGetPostedOps(struct ncclComm* comm, int* added) {
  struct ncclProxyProgressState* state = &comm->proxyState.progressState;
  if (state->opsPool == NULL) return ncclInternalError;
  struct ncclProxyOpsPool* pool = state->opsPool;

  struct ncclProxyArgs profArgs; // Only used for profiling purposes
  if (state->nextOps != -1) goto process_nextops;

  // If we have ops to progress, no need to block waiting for something to arrive or even wait for the lock
  // to be available. Exit, continue progress, and come back later.
  if (state->active != NULL && (pool->nextOps == -1 || pthread_mutex_trylock(&pool->mutex) != 0)) return ncclSuccess;

  if (state->active == NULL) {
    pthread_mutex_lock(&pool->mutex);
    while (pool->nextOps == -1 && !state->stop) {
      struct ncclProxyArgs profArgs; // Only used for profiling purposes
      ncclProfilingRecord(&profArgs, 0, 0, ncclProxyProfileSleep);
      pthread_cond_wait(&pool->cond, &pool->mutex);
      ncclProfilingRecord(&profArgs, 0, 0, ncclProxyProfileWakeup);
    }
    if (state->stop) { // We might have been woken up to stop.
      pthread_mutex_unlock(&pool->mutex);
      return ncclSuccess;
    }
  }

  state->nextOps = pool->nextOps;
  pool->nextOps = pool->nextOpsEnd = -1;
  pthread_mutex_unlock(&pool->mutex);
  if (state->nextOps == -1) return ncclInternalError;

process_nextops:
  ncclProfilingRecord(&profArgs, 0, 0, ncclProxyProfileAppend);
  TIME_START(2);
  int freeOp[NCCL_MAX_LOCAL_RANKS];
  int freeOpEnd[NCCL_MAX_LOCAL_RANKS];
  for (int i=0; i<comm->localRanks; i++) freeOp[i] = -1;

  for (int opIndex = state->nextOps; opIndex != -1;) {
    struct ncclProxyOp* peerOp = pool->ops+opIndex;
    int peer = opIndex / MAX_OPS_PER_PEER;
    if (peerOp->connection == NULL) return ncclInternalError;
    if (peerOp->next != -1) __builtin_prefetch(pool->ops+peerOp->next);
    NCCLCHECK(ProxyAppend(state, peerOp));
    (*added)++;
    int lastOpIndex = opIndex;
    opIndex = peerOp->next;
    // Return op to peer pool
    if (freeOp[peer] == -1) {
      freeOpEnd[peer] = lastOpIndex;
    } else {
      peerOp->next = freeOp[peer];
    }
    freeOp[peer] = lastOpIndex;
    state->nextOps = opIndex;
  }

  for (int i=0; i<comm->localRanks; i++) {
    if (freeOp[i] == -1) continue;
    int newFree = freeOp[i];
    int oldFree = pool->freeOps[i];
    pool->ops[freeOpEnd[i]].next = oldFree;
    if (oldFree == -1) {
      // Nothing for the main thread to consume, we can set it.
      pool->freeOps[i] = newFree;
    } else {
      // The main thread may recycle free ops at any time, replace the freeOps value atomically and check it worked.
      int swap = __sync_val_compare_and_swap(pool->freeOps+i, oldFree, newFree);
      if (swap != oldFree) {
        if (swap != -1) return ncclInternalError;
        // Ops were recycled while we were trying to swap, just set the value directly now.
        pool->ops[freeOpEnd[i]].next = -1;
        pool->freeOps[i] = newFree;
      }
    }
  }
  profArgs.opCount = *added;
  ncclProfilingRecord(&profArgs, 0, 0, ncclProxyProfileAppendEnd);
  TIME_STOP(2);
  return ncclSuccess;
}

#include <signal.h>
static ncclProxyProgressState* ncclLastProxyState;
void ncclDumpProxyState(int signal) {
  dumpProxyState(ncclLastProxyState);
}

void* ncclProxyProgress(void *comm_) {
  struct ncclComm* comm = (struct ncclComm*)comm_;
  struct ncclProxyProgressState* state = &comm->proxyState.progressState;
  state->nextOps = -1;
  signal(SIGUSR1, ncclDumpProxyState);
  ncclLastProxyState = state;
  char threadName[NCCL_THREAD_NAMELEN];
  snprintf(threadName, NCCL_THREAD_NAMELEN, "NCCL Progress%2d", comm->cudaDev);
  nvtxNameOsThreadA(syscall(SYS_gettid), threadName);

  int lastIdle = 0;
  struct ncclProxyArgs profArgs; // Only used for profiling purposes
  while (state->stop == 0 && *comm->abortFlag == 0) {
    int idle = 1;
    ncclResult_t ret = progressOps(comm, state, state->active, &idle);
    if (ret != ncclSuccess) {
      comm->fatalError = ret;
      INFO(NCCL_ALL,"%s:%d -> %d [Proxy Thread]", __FILE__, __LINE__, ret);
      return NULL;
    }
    if (lastIdle == 0 && idle == 1) ncclProfilingRecord(&profArgs, 0, 0, ncclProxyProfileIdle);
    if (lastIdle == 1 && idle == 0) ncclProfilingRecord(&profArgs, 0, 0, ncclProxyProfileActive);
    if (idle) {
      int added = 0;
      TIME_START(3);
      ret = ncclProxyGetPostedOps(comm, &added);
      if (added) { TIME_STOP(3); } else { TIME_CANCEL(3); }
      if (ret != ncclSuccess) {
        comm->fatalError = ret;
        INFO(NCCL_ALL,"%s:%d -> %d [Proxy Thread]", __FILE__, __LINE__, ret);
      }
      if (added == 0) {
        sched_yield(); // No request progressed. Let others run.
      }
    }
    lastIdle = idle;
  }
  return NULL;
}

ncclResult_t ncclProxyStart(struct ncclComm* comm) {
  struct ncclProxyOps* proxyOps = comm->proxyState.proxyOps;
  if (proxyOps == NULL) return ncclSuccess;
  TIME_START(1);
  for (int r=0; r<comm->localRanks; r++) {
    struct ncclProxyOps* ops = proxyOps+r;
    if (ops->pool == NULL || ops->nextOps == -1) continue;
    NCCLCHECK(ncclProxyPost(ops->pool, ops->nextOps, ops->nextOpsEnd));
    ops->nextOps = ops->nextOpsEnd = -1;
    ops->count = 0;
  }
  comm->opCount++;
  TIME_STOP(1);
  return ncclSuccess;
}

ncclResult_t ncclProxyProgressCreate(struct ncclComm* comm) {
  struct ncclProxyProgressState* state = &comm->proxyState.progressState;
  if (!state->thread) {
    pthread_create(&state->thread, NULL, ncclProxyProgress, comm);
    ncclSetThreadName(state->thread, "NCCL Progress%2d", comm->cudaDev);
  }
  return ncclSuccess;
}

ncclResult_t ncclProxyProgressDestroy(struct ncclComm* comm) {
  struct ncclProxyProgressState* state = &comm->proxyState.progressState;

<<<<<<< HEAD
  if (cuda && state->cudaBuff == NULL) {
    NCCLCHECK(ncclCudaCalloc(&state->cudaBuff, *size, cuda));
  } else if (state->hostBuff == NULL) {
    NCCLCHECK(ncclCudaHostCalloc(&state->hostBuff, *size));
=======
  // Request the proxy to stop and then wake it
  if (state->opsPool) {
    pthread_mutex_lock(&state->opsPool->mutex);
    state->stop = true;
    pthread_cond_signal(&state->opsPool->cond);
    pthread_mutex_unlock(&state->opsPool->mutex);
    pthread_join(state->thread, NULL);
  }

  // Free off any memory allocated for the proxy arg pools
  while (state->pools != NULL) {
    struct ncclProxyPool *next = state->pools->next;
    free(state->pools);
    state->pools = next;
>>>>>>> 9bfc1c6e
  }

  ncclProfilingDump();
  TIME_PRINT("Proxy");
  return ncclSuccess;
}

struct ncclProxyAsyncOp {
  int type;
  struct ncclProxyConnection* connection;
  int reqSize, respSize;
  char *reqBuff, *respBuff;
};

struct ncclProxyLocalPeer {
  struct ncclSocket sock;
  int localRank;
  struct ncclProxyAsyncOp asyncOps;
};

#define NCCL_PROXY_CONN_POOL_SIZE_POW2 7
#define NCCL_PROXY_CONN_POOL_SIZE (1<<(NCCL_PROXY_CONN_POOL_SIZE_POW2))
#define NCCL_PROXY_CONN_POOL_MASK ((NCCL_PROXY_CONN_POOL_SIZE)-1)
struct ncclProxyConnectionPool {
  struct ncclProxyConnection** pools;
  int banks;
  int offset;
  struct ncclProxyAsyncOp* ops;
};

static ncclResult_t ncclProxyNewConnection(struct ncclProxyConnectionPool* pool, int* id) {
  if (pool->offset == NCCL_PROXY_CONN_POOL_SIZE) {
    NCCLCHECK(ncclRealloc(&pool->pools, pool->banks, pool->banks+1));
    NCCLCHECK(ncclCalloc(pool->pools+pool->banks, NCCL_PROXY_CONN_POOL_SIZE));
    pool->banks++;
    pool->offset = 0;
  }
  *id = ((pool->banks-1) << NCCL_PROXY_CONN_POOL_SIZE_POW2) + pool->offset;
  pool->offset++;
  return ncclSuccess;
}

static ncclResult_t ncclProxyGetConnection(struct ncclProxyConnectionPool* pool, int id, struct ncclProxyConnection** conn) {
  int bank = id>>NCCL_PROXY_CONN_POOL_SIZE_POW2;
  int offset = id&NCCL_PROXY_CONN_POOL_MASK;
  if ((pool->pools == NULL) || (bank > pool->banks) || (pool->pools[bank] == NULL)) return ncclInternalError;
  *conn = pool->pools[bank]+offset;
  return ncclSuccess;
}

<<<<<<< HEAD
ncclResult_t ncclProxySharedBuffersDestroy(struct ncclComm* comm) {
  struct ncclProxySharedBuffers* state = &comm->proxyState.sharedBuffs;
  CUDACHECK(hipFree(state->cudaBuff));
  NCCLCHECK(ncclCudaHostFree(state->hostBuff));
=======
static ncclResult_t proxyFree(struct ncclProxyConnection* connection, struct ncclComm* comm) {
  if (connection->send) {
    NCCLCHECK(ncclTransports[connection->transport].send.proxyFree(connection, comm));
  } else {
    NCCLCHECK(ncclTransports[connection->transport].recv.proxyFree(connection, comm));
  }
>>>>>>> 9bfc1c6e
  return ncclSuccess;
}

static ncclResult_t ncclProxyFreeConnections(struct ncclProxyConnectionPool* pool, struct ncclComm* comm) {
  for (int b=0; b<pool->banks; b++) {
    int max = b == pool->banks-1 ? pool->offset : NCCL_PROXY_CONN_POOL_SIZE;
    for (int i=0; i<max; i++) {
      NCCLCHECK(proxyFree(pool->pools[b]+i, comm));
    }
    free(pool->pools[b]);
  }
  free(pool->pools);
  return ncclSuccess;
}

#include "transport.h"

ncclResult_t ncclProxyConnect(struct ncclComm* comm, int transport, int send, int rank, struct ncclProxyConnector* proxyConn) {
  // Keep one connection per mlocal rank
  proxyConn->connection = NULL;
  proxyConn->rank = rank;
  if (comm->proxyState.peerSocks == NULL) {
    NCCLCHECK(ncclCalloc(&comm->proxyState.peerSocks, comm->localRanks));
    NCCLCHECK(ncclCalloc(&comm->proxyState.proxyOps, comm->localRanks));
    NCCLCHECK(ncclCalloc(&comm->proxyState.sharedDevMems, comm->localRanks));
    for (int r=0; r<comm->localRanks; r++) {
      comm->proxyState.peerSocks[r].fd = -1;
      comm->proxyState.peerSocks[r].abortFlag = comm->abortFlag;
    }
  }
  NCCLCHECK(ncclTopoGetLocalRank(comm->topo, rank, &proxyConn->localRank));
  struct ncclSocket* sock = comm->proxyState.peerSocks+proxyConn->localRank;
  if (sock->fd == -1) {
    memcpy(&sock->addr, comm->proxyState.peerAddresses+rank, sizeof(union ncclSocketAddress));
    NCCLCHECK(ncclSocketConnect(sock));
  }
  int type = ncclProxyMsgInit;
  NCCLCHECK(ncclSocketSend(sock, &type, sizeof(int)));
  NCCLCHECK(ncclSocketSend(sock, &transport, sizeof(int)));
  NCCLCHECK(ncclSocketSend(sock, &send, sizeof(int)));
  NCCLCHECK(ncclSocketSend(sock, &comm->localRank, sizeof(int)));
  NCCLCHECK(ncclSocketRecv(sock, &proxyConn->connection, sizeof(void*)));
  struct ncclTransportComm* tcomm = send ? &ncclTransports[transport].send : &ncclTransports[transport].recv;
  // If we need proxy progress, map progress ops
  if (tcomm->proxyProgress) {
    char poolPath[] = "/dev/shm/nccl-XXXXXX";
    NCCLCHECK(ncclSocketRecv(sock, poolPath+sizeof("/dev/shm/nccl-")-1, sizeof("XXXXXX")-1));
    struct ncclProxyOps* proxyOps = comm->proxyState.proxyOps+proxyConn->localRank;
    if (proxyOps->pool == NULL) {
      NCCLCHECK(ncclShmOpen(poolPath, sizeof(struct ncclProxyOpsPool), (void**)(&proxyOps->pool), NULL, 0));
      proxyOps->nextOps = proxyOps->nextOpsEnd = proxyOps->freeOp = -1;
    }
  }
  INFO(NCCL_NET, "Connection to proxy localRank %d -> connection %p", proxyConn->localRank, proxyConn->connection);
  proxyConn->comm = comm;
  return ncclSuccess;
}

const char* ncclProxyMsgTypeStr[] = { "Unknown", "Init", "SharedInit", "Setup", "Connect", "Start", "Close", "Abort", "Stop" };
ncclResult_t ncclProxyCall(struct ncclProxyConnector* proxyConn, int type, void* reqBuff, int reqSize, void* respBuff, int respSize) {
  if (proxyConn->comm->proxyState.peerSocks == NULL) return ncclInternalError;
  struct ncclSocket* sock = proxyConn->comm->proxyState.peerSocks+proxyConn->localRank;
  if (sock->fd == -1) return ncclInternalError;
  ncclResult_t ret;

  NCCLCHECKGOTO(ncclSocketSend(sock, &type, sizeof(int)), ret, error);
  NCCLCHECKGOTO(ncclSocketSend(sock, &proxyConn->connection, sizeof(void*)), ret, error);
  NCCLCHECKGOTO(ncclSocketSend(sock, &reqSize, sizeof(int)), ret, error);
  NCCLCHECKGOTO(ncclSocketSend(sock, &respSize, sizeof(int)), ret, error);
  if (reqSize) NCCLCHECKGOTO(ncclSocketSend(sock, reqBuff, reqSize), ret, error);
  if (respSize) NCCLCHECKGOTO(ncclSocketRecv(sock, respBuff, respSize), ret, error);
  return ncclSuccess;
error:
  WARN("Proxy Call to rank %d failed (%s)", proxyConn->comm->localRankToRank[proxyConn->localRank], ncclProxyMsgTypeStr[type]);
  sock->fd = -1;
  return ret;
}

static ncclResult_t proxyProgressInit(struct ncclComm* comm) {
  struct ncclProxyProgressState* state = &comm->proxyState.progressState;
  if (state->opsPool == NULL) {
    int size = sizeof(struct ncclProxyOpsPool);
    struct ncclProxyOpsPool* pool = NULL;

    char shmPath[sizeof("/dev/shm/nccl-XXXXXX")];
    shmPath[0] = '\0';
    NCCLCHECK(ncclShmOpen(shmPath, size, (void**)&pool, NULL, 1));

    // Init pool
    pool->nextOps = -1;

    // The service thread may be launched already but localRanks may not be set yet.
    while (comm->localRanks == 0) sched_yield();

    for (int r=0; r<comm->localRanks; r++) {
      pool->freeOps[r] = r*MAX_OPS_PER_PEER;
      for (int i=0; i<MAX_OPS_PER_PEER-1; i++) pool->ops[r*MAX_OPS_PER_PEER+i].next = r*MAX_OPS_PER_PEER+i+1;
      pool->ops[(r+1)*MAX_OPS_PER_PEER-1].next = -1;
    }

    // Setup mutex/cond to work inter-process
    pthread_mutexattr_t mutexAttr;
    pthread_mutexattr_init(&mutexAttr);
    pthread_mutexattr_setpshared(&mutexAttr, PTHREAD_PROCESS_SHARED);
    pthread_mutex_init(&pool->mutex, &mutexAttr);
    pthread_condattr_t condAttr;
    pthread_condattr_setpshared(&condAttr, PTHREAD_PROCESS_SHARED);
    pthread_cond_init(&pool->cond, &condAttr);
    state->opsPool = pool;

    memcpy(state->opsPoolShmSuffix, shmPath+sizeof("/dev/shm/nccl-")-1, sizeof("XXXXXX")-1);

    // All ops structures are created, we can start the progress thread
    NCCLCHECK(ncclProxyProgressCreate(comm));
  }
  return ncclSuccess;
}

static void proxyOpsFree(struct ncclComm* comm) {
  struct ncclProxyProgressState* state = &comm->proxyState.progressState;
  if (ncclShmClose(state->opsPool, NULL, sizeof(struct ncclProxyOpsPool)) != ncclSuccess) {
    WARN("[Service thread] shm close failed");
  }
}

ncclResult_t ncclProxyShmUnlink(struct ncclComm* comm) {
  struct ncclProxyProgressState* state = &comm->proxyState.progressState;
  if (state->opsPool == NULL) return ncclSuccess;

  char shmPath[] = "/dev/shm/nccl-XXXXXX";
  memcpy(shmPath+sizeof("/dev/shm/nccl-")-1, state->opsPoolShmSuffix, sizeof("XXXXXX")-1);
  if (ncclShmUnlink(shmPath) != ncclSuccess) {
    WARN("[Service thread] shm unlink failed");
  }
  return ncclSuccess;
}

static ncclResult_t proxyConnInit(struct ncclProxyLocalPeer* peer, struct ncclProxyConnectionPool* connectionPool, struct ncclComm* comm) {
  struct ncclSocket* sock = &peer->sock;
  int id;
  struct ncclProxyConnection* connection;
  NCCLCHECK(ncclProxyNewConnection(connectionPool, &id));
  NCCLCHECK(ncclProxyGetConnection(connectionPool, id, &connection));
  connection->sock = sock;
  NCCLCHECK(ncclSocketRecv(sock, &connection->transport, sizeof(int)));
  NCCLCHECK(ncclSocketRecv(sock, &connection->send, sizeof(int)));
  NCCLCHECK(ncclSocketRecv(sock, &peer->localRank, sizeof(int)));
  connection->localRank = peer->localRank;
  NCCLCHECK(ncclSocketSend(sock, &connection, sizeof(void*)));
  connection->tcomm = connection->send ? &ncclTransports[connection->transport].send : &ncclTransports[connection->transport].recv;
  // If we need proxy progress, let's allocate ops and start the thread
  if (connection->tcomm->proxyProgress) {
    NCCLCHECK(proxyProgressInit(comm));
    struct ncclProxyProgressState* state = &comm->proxyState.progressState;
    NCCLCHECK(ncclSocketSend(sock, state->opsPoolShmSuffix, sizeof("XXXXXX")-1));
  }
  INFO(NCCL_NET, "New proxy %s connection %d from local rank %d, transport %d", connection->send ? "send":"recv", id, connection->localRank, connection->transport);
  return ncclSuccess;
}

static ncclResult_t proxyConnSharedInit(struct ncclProxyLocalPeer* peer, struct ncclProxyConnectionPool* connectionPool, struct ncclComm* comm) {
  struct ncclSocket* sock = &peer->sock;
  struct ncclProxyConnection* connection;
  NCCLCHECK(ncclSocketRecv(sock, &connection, sizeof(void*)));
  int reqSize, respSize;
  NCCLCHECK(ncclSocketRecv(sock, &reqSize, sizeof(int)));
  NCCLCHECK(ncclSocketRecv(sock, &respSize, sizeof(int)));
  if (reqSize != sizeof(int) || respSize != 0) return ncclInternalError;
  int nChannels;
  NCCLCHECK(ncclSocketRecv(sock, &nChannels, sizeof(int)));
  if (connection->tcomm->proxySharedInit) NCCLCHECK(connection->tcomm->proxySharedInit(connection, comm, nChannels));
  return ncclSuccess;
}

static ncclResult_t proxyProgressAsync(struct ncclProxyAsyncOp* op, struct ncclComm* comm, int* asyncOpCount) {
  int done = 1;
  if (op->type == ncclProxyMsgSetup) {
    NCCLCHECK(op->connection->tcomm->proxySetup(op->connection, comm, op->reqBuff, op->reqSize, op->respBuff, op->respSize, &done));
  } else if (op->type == ncclProxyMsgConnect) {
    NCCLCHECK(op->connection->tcomm->proxyConnect(op->connection, comm, op->reqBuff, op->reqSize, op->respBuff, op->respSize, &done));
  } else return ncclInternalError;
  if (done) {
    if (op->respSize) NCCLCHECK(ncclSocketSend(op->connection->sock, op->respBuff, op->respSize));
    if (op->reqBuff) free(op->reqBuff);
    if (op->respBuff) free(op->respBuff);
    op->reqBuff = NULL;
    op->respBuff = NULL;
    op->type = 0;
    (*asyncOpCount)--;
  }
  return ncclSuccess;
}

static ncclResult_t proxyConnSetupConnect(int type, struct ncclProxyLocalPeer* peer, struct ncclProxyConnectionPool* connectionPool, struct ncclComm* comm, int* asyncOpCount) {
  struct ncclSocket* sock = &peer->sock;
  struct ncclProxyAsyncOp* asyncOp = &peer->asyncOps;
  asyncOp->type = type;
  NCCLCHECK(ncclSocketRecv(sock, &asyncOp->connection, sizeof(void*)));

  NCCLCHECK(ncclSocketRecv(sock, &asyncOp->reqSize, sizeof(int)));
  NCCLCHECK(ncclSocketRecv(sock, &asyncOp->respSize, sizeof(int)));
  if (asyncOp->reqSize) {
    NCCLCHECK(ncclCalloc(&asyncOp->reqBuff, asyncOp->reqSize));
    NCCLCHECK(ncclSocketRecv(sock, asyncOp->reqBuff, asyncOp->reqSize));
  }
  if (asyncOp->respSize) NCCLCHECK(ncclCalloc(&asyncOp->respBuff, asyncOp->respSize));
  (*asyncOpCount)++;
  NCCLCHECK(proxyProgressAsync(asyncOp, comm, asyncOpCount));
  return ncclSuccess;
}

#include <poll.h>

void* ncclProxyService(void* _args) {
  struct ncclComm* comm =  (struct ncclComm *) _args;
  if (cudaSetDevice(comm->cudaDev) != cudaSuccess) {
    WARN("[Proxy Service] Failed to set CUDA device %d", comm->cudaDev);
  }
  if (CPU_COUNT(&comm->cpuAffinity)) sched_setaffinity(0, sizeof(cpu_set_t), &comm->cpuAffinity);

  // Prepare poll descriptor
  struct ncclProxyConnectionPool connectionPool;
  connectionPool.pools = NULL;
  connectionPool.banks = 0;
  connectionPool.offset = NCCL_PROXY_CONN_POOL_SIZE;

  struct pollfd pollfds[NCCL_MAX_LOCAL_RANKS+1];
  struct ncclProxyLocalPeer peers[NCCL_MAX_LOCAL_RANKS];
  for (int s=0; s<NCCL_MAX_LOCAL_RANKS; s++) {
    peers[s].sock.fd = pollfds[s].fd = -1;
    peers[s].sock.abortFlag = NULL;
    peers[s].sock.asyncFlag = 0;
    pollfds[s].events = POLLHUP|POLLIN;
    peers[s].asyncOps.type = 0;
  }
  pollfds[NCCL_MAX_LOCAL_RANKS].fd = comm->proxyState.listenSock->fd;
  pollfds[NCCL_MAX_LOCAL_RANKS].events = POLLIN;

  int maxnpeers = 0;
  int npeers = 0;
  int stop = 0;
  int asyncOpCount = 0;
  while (stop == 0 || (stop == 1 && npeers > 0)) {
    if (int error = poll(pollfds, NCCL_MAX_LOCAL_RANKS+1, asyncOpCount ? 0 : -1) < 0) {
      WARN("[Proxy Service] Poll failed with error %d", error);
      return NULL;
    }
    if (pollfds[NCCL_MAX_LOCAL_RANKS].revents) {
      int s = 0;
      while (s < NCCL_MAX_LOCAL_RANKS && peers[s].sock.fd != -1) s++;
      if (s == NCCL_MAX_LOCAL_RANKS) {
        WARN("[Proxy service] Too many connections (%d max)", NCCL_MAX_LOCAL_RANKS);
        return NULL;
      }
      if (maxnpeers < s+1) maxnpeers = s+1;
      struct ncclSocket* sock = &peers[s].sock;
      if (ncclSocketAccept(sock, comm->proxyState.listenSock) != ncclSuccess) {
        WARN("[Service thread] Accept failed %s", strerror(errno));
      } else {
        pollfds[s].fd = sock->fd;
        npeers++;
        peers[s].localRank = -1;
      }
    }
    for (int s=0; s<maxnpeers; s++) {
      struct ncclProxyLocalPeer* peer = peers+s;
      struct ncclSocket* sock = &peer->sock;
      struct ncclProxyAsyncOp* op = &peer->asyncOps;
      int closeConn = 0;
      int type = 0;
      ncclResult_t res = ncclSuccess;
      if (op->type != 0) {
        res = proxyProgressAsync(op, comm, &asyncOpCount);
        type = op->type;
        if (res != ncclSuccess) op->type = 0;
      } else if (pollfds[s].revents & POLLIN) {
        int closed;
        if (ncclSocketTryRecv(sock, &type, sizeof(int), &closed) != ncclSuccess) {
          WARN("[Service thread] Could not receive type from localRank %d", peer->localRank);
          closeConn = 1;
        } else if (closed) {
          INFO(NCCL_INIT|NCCL_NET, "[Service thread] Connection closed by localRank %d", peer->localRank);
          closeConn = 1;
        } else {
          if (type == ncclProxyMsgAbort) {
            stop = 2;
            closeConn = 1;
          } else if (type == ncclProxyMsgStop) {
            stop = 1;
            closeConn = 1;
          } else if (type == ncclProxyMsgClose) {
            closeConn = 1;
          } else if (type == ncclProxyMsgInit) {
            res = proxyConnInit(peers+s, &connectionPool, comm);
          } else if (type == ncclProxyMsgSharedInit) {
            res = proxyConnSharedInit(peers+s, &connectionPool, comm);
          } else if (type == ncclProxyMsgSetup || type == ncclProxyMsgConnect) {
            res = proxyConnSetupConnect(type, peers+s, &connectionPool, comm, &asyncOpCount);
          } else {
            WARN("[Service thread] Unknown command %d from localRank %d\n", type, peer->localRank);
            closeConn = 1;
          }
        }
      } else if (pollfds[s].revents & POLLHUP) {
        closeConn = 1;
      } 
      if (res != ncclSuccess) {
        WARN("[Proxy Service %d] Failed to execute operation %s from rank %d, retcode %d", comm->rank, ncclProxyMsgTypeStr[type], comm->localRankToRank[peer->localRank], res);
        closeConn = 1;
      }
      if (closeConn) {
        close(sock->fd);
        sock->fd = pollfds[s].fd = -1;
        npeers--;
      }
    }
  }
  // Wait for all operations to complete and stop progress thread before freeing any resource
  if (ncclProxyProgressDestroy(comm) != ncclSuccess) {
    WARN("[Proxy Service] proxyDestroy failed");
  }
  for (int s=0; s<maxnpeers; s++) {
    if (peers[s].sock.fd != -1) close(peers[s].sock.fd);
  }
  ncclProxyFreeConnections(&connectionPool, comm);
  close(comm->proxyState.listenSock->fd);
  free(comm->proxyState.listenSock);
  proxyOpsFree(comm);
  return NULL;
}

ncclResult_t ncclProxyInit(struct ncclComm* comm, struct ncclSocket* sock, union ncclSocketAddress* peerAddresses) {
  comm->proxyState.listenSock = sock;
  comm->proxyState.peerAddresses = peerAddresses;
  ncclSetThreadName(comm->proxyState.thread, "NCCL Service %2d", comm->cudaDev);
  return ncclSuccess;
}

ncclResult_t ncclProxyCreate(struct ncclComm* comm) {
  // comm->proxyState.thread is pthread_join()'d by commFree() in init.cc
  pthread_create(&comm->proxyState.thread, NULL, ncclProxyService, comm);
  return ncclSuccess;
}

ncclResult_t ncclProxyDestroy(struct ncclComm* comm) {
  struct ncclProxyState* state = &comm->proxyState;
  if (state->peerAddresses) {
    struct ncclSocket sock;
    sock.abortFlag = NULL;
    sock.asyncFlag = 0;
    memcpy(&sock.addr, comm->proxyState.peerAddresses+comm->rank, sizeof(union ncclSocketAddress));
    NCCLCHECK(ncclSocketConnect(&sock));
    int type = (*comm->abortFlag) ? ncclProxyMsgAbort : ncclProxyMsgStop;
    NCCLCHECK(ncclSocketSend(&sock, &type, sizeof(int)));
    close(sock.fd);
    free(state->peerAddresses);
  }
  if (state->peerSocks) {
    for (int i=0; i<comm->localRanks; i++) {
      if (state->peerSocks[i].fd != -1) {
        if (state->proxyOps[i].pool) {
          NCCLCHECK(ncclShmClose(state->proxyOps[i].pool, NULL, sizeof(struct ncclProxyOpsPool)));
        }
        if (state->sharedDevMems[i]) {
          CUDACHECK(cudaIpcCloseMemHandle(state->sharedDevMems[i]));
        }
        int type = ncclProxyMsgClose;
        if (*comm->abortFlag == 0) NCCLCHECK(ncclSocketSend(state->peerSocks+i, &type, sizeof(int)));
        close(state->peerSocks[i].fd);
      }
    }
    free(state->peerSocks);
    free(state->proxyOps);
    free(state->sharedDevMems);
  }
  return ncclSuccess;
}<|MERGE_RESOLUTION|>--- conflicted
+++ resolved
@@ -1,10 +1,6 @@
 /*************************************************************************
-<<<<<<< HEAD
- * Copyright (c) 2016-2021, NVIDIA CORPORATION. All rights reserved.
- * Modifications Copyright (c) 2019-2021 Advanced Micro Devices, Inc. All rights reserved.
-=======
  * Copyright (c) 2016-2022, NVIDIA CORPORATION. All rights reserved.
->>>>>>> 9bfc1c6e
+ * Modifications Copyright (c) 2019-2022 Advanced Micro Devices, Inc. All rights reserved.
  *
  * See LICENSE.txt for license information
  ************************************************************************/
@@ -375,13 +371,8 @@
   int pattern = op->pattern;
   if (pattern == ncclPatternRing || pattern == ncclPatternRingTwice || pattern == ncclPatternPipelineFrom || pattern == ncclPatternPipelineTo) {
     struct ncclRing* ring = &channel->ring;
-<<<<<<< HEAD
-    if (NeedProxy(proxyRecv, pattern, args->root, ring, nranks)) NCCLCHECK(SaveProxy(proxyRecv, ring->prev, args, args->connIndex));
-    if (NeedProxy(proxySend, pattern, args->root, ring, nranks)) NCCLCHECK(SaveProxy(proxySend, ring->next, args, args->connIndex));
-=======
-    if (NeedProxy(proxyRecv, pattern, op->root, ring, nranks)) NCCLCHECK(SaveProxy(channel, proxyRecv, ring->prev, op, 0));
-    if (NeedProxy(proxySend, pattern, op->root, ring, nranks)) NCCLCHECK(SaveProxy(channel, proxySend, ring->next, op, 0));
->>>>>>> 9bfc1c6e
+    if (NeedProxy(proxyRecv, pattern, op->root, ring, nranks)) NCCLCHECK(SaveProxy(channel, proxyRecv, ring->prev, op, op->connIndex));
+    if (NeedProxy(proxySend, pattern, op->root, ring, nranks)) NCCLCHECK(SaveProxy(channel, proxySend, ring->next, op, op->connIndex));
   }
   if (pattern == ncclPatternTreeUp || pattern == ncclPatternTreeUpDown) {
     // Tree up
@@ -415,6 +406,7 @@
   op->chunkSteps = 1;
   op->protocol = NCCL_PROTO_SIMPLE;
   op->dtype = info->datatype;
+  op->connIndex = info->connIndex;
 
   int stepSize = info->comm->buffSizes[NCCL_PROTO_SIMPLE]/NCCL_STEPS/SENDRECV_SLICEFACTOR;
   info->chunkSize = stepSize;
@@ -424,14 +416,14 @@
 
   if (info->coll == ncclFuncSend) {
     op->pattern = ncclPatternSend;
-    if (op->root != info->comm->rank && peer->send[1].transportComm && peer->send[1].transportComm->proxyProgress) {
+    if (op->root != info->comm->rank && peer->send[info->connIndex].transportComm && peer->send[info->connIndex].transportComm->proxyProgress) {
       // Tune chunk size for the network
       if (info->count < stepSize) info->chunkSize /= 4;
       else if (info->count < 8*stepSize) info->chunkSize /= 2;
     }
   } else if (info->coll == ncclFuncRecv) {
     op->pattern = ncclPatternRecv;
-    if (op->root != info->comm->rank && peer->recv[1].transportComm && peer->recv[1].transportComm->proxyProgress) {
+    if (op->root != info->comm->rank && peer->recv[info->connIndex].transportComm && peer->recv[info->connIndex].transportComm->proxyProgress) {
       // Tune chunk size for the network
       if (info->count < stepSize) info->chunkSize /= 4;
       else if (info->count < 8*stepSize) info->chunkSize /= 2;
@@ -447,30 +439,6 @@
   return ncclSuccess;
 }
 
-<<<<<<< HEAD
-ncclResult_t ncclProxySaveP2p(struct ncclComm* comm, struct ncclProxyArgs* args) {
-  struct ncclProxySubArgs* sub = args->subs;
-  struct ncclChannel* channel = sub->channel;
-  args->opCount = channel->workFifoTail-1;
-  args->commOpCount = comm->opCount;
-  const ssize_t recvbytesOrig = sub->recvbytes;
-  const ssize_t sendbytesOrig = sub->sendbytes;
-  if (sub->delta > 0 && recvbytesOrig >= ssize_t(0)) {
-    int peerrecv = (comm->nRanks+comm->rank-sub->delta)%comm->nRanks;
-    sub->recvbytes = recvbytesOrig;
-    sub->sendbytes = 0;
-    sub->nsteps = DIVUP(sub->recvbytes, sub->recvChunkSize);
-    if (sub->nsteps == 0) sub->nsteps = 1;
-    NCCLCHECK(SaveProxy(proxyRecv, peerrecv, args, args->recvIdx));
-  }
-  if (sub->delta > 0 && sendbytesOrig >= ssize_t(0)) {
-    int peersend = (comm->rank+sub->delta)%comm->nRanks;
-    sub->sendbytes = sendbytesOrig;
-    sub->recvbytes = 0;
-    sub->nsteps = DIVUP(sub->sendbytes, sub->sendChunkSize);
-    if (sub->nsteps == 0) sub->nsteps = 1;
-    NCCLCHECK(SaveProxy(proxySend, peersend, args, args->sendIdx));
-=======
 ncclResult_t ncclProxySaveP2p(struct ncclComm* comm, struct ncclProxyOp* op) {
   struct ncclChannel* channel = comm->channels+op->channelId;
   op->opCount = channel->workFifoTail-1;
@@ -478,12 +446,11 @@
   if (op->pattern == ncclPatternRecv) {
     op->nsteps = DIVUP(op->nbytes, op->chunkSize);
     if (op->nsteps == 0) op->nsteps = 1;
-    NCCLCHECK(SaveProxy(channel, proxyRecv, op->root, op, 1));
+    NCCLCHECK(SaveProxy(channel, proxyRecv, op->root, op, op->connIndex));
   } else if (op->pattern == ncclPatternSend) {
     op->nsteps = DIVUP(op->nbytes, op->chunkSize);
     if (op->nsteps == 0) op->nsteps = 1;
-    NCCLCHECK(SaveProxy(channel, proxySend, op->root, op, 1));
->>>>>>> 9bfc1c6e
+    NCCLCHECK(SaveProxy(channel, proxySend, op->root, op, op->connIndex));
   }
   return ncclSuccess;
 }
@@ -697,12 +664,6 @@
 ncclResult_t ncclProxyProgressDestroy(struct ncclComm* comm) {
   struct ncclProxyProgressState* state = &comm->proxyState.progressState;
 
-<<<<<<< HEAD
-  if (cuda && state->cudaBuff == NULL) {
-    NCCLCHECK(ncclCudaCalloc(&state->cudaBuff, *size, cuda));
-  } else if (state->hostBuff == NULL) {
-    NCCLCHECK(ncclCudaHostCalloc(&state->hostBuff, *size));
-=======
   // Request the proxy to stop and then wake it
   if (state->opsPool) {
     pthread_mutex_lock(&state->opsPool->mutex);
@@ -717,7 +678,6 @@
     struct ncclProxyPool *next = state->pools->next;
     free(state->pools);
     state->pools = next;
->>>>>>> 9bfc1c6e
   }
 
   ncclProfilingDump();
@@ -768,19 +728,12 @@
   return ncclSuccess;
 }
 
-<<<<<<< HEAD
-ncclResult_t ncclProxySharedBuffersDestroy(struct ncclComm* comm) {
-  struct ncclProxySharedBuffers* state = &comm->proxyState.sharedBuffs;
-  CUDACHECK(hipFree(state->cudaBuff));
-  NCCLCHECK(ncclCudaHostFree(state->hostBuff));
-=======
 static ncclResult_t proxyFree(struct ncclProxyConnection* connection, struct ncclComm* comm) {
   if (connection->send) {
     NCCLCHECK(ncclTransports[connection->transport].send.proxyFree(connection, comm));
   } else {
     NCCLCHECK(ncclTransports[connection->transport].recv.proxyFree(connection, comm));
   }
->>>>>>> 9bfc1c6e
   return ncclSuccess;
 }
 
@@ -996,7 +949,7 @@
 
 void* ncclProxyService(void* _args) {
   struct ncclComm* comm =  (struct ncclComm *) _args;
-  if (cudaSetDevice(comm->cudaDev) != cudaSuccess) {
+  if (hipSetDevice(comm->cudaDev) != hipSuccess) {
     WARN("[Proxy Service] Failed to set CUDA device %d", comm->cudaDev);
   }
   if (CPU_COUNT(&comm->cpuAffinity)) sched_setaffinity(0, sizeof(cpu_set_t), &comm->cpuAffinity);
@@ -1145,7 +1098,7 @@
           NCCLCHECK(ncclShmClose(state->proxyOps[i].pool, NULL, sizeof(struct ncclProxyOpsPool)));
         }
         if (state->sharedDevMems[i]) {
-          CUDACHECK(cudaIpcCloseMemHandle(state->sharedDevMems[i]));
+          CUDACHECK(hipIpcCloseMemHandle(state->sharedDevMems[i]));
         }
         int type = ncclProxyMsgClose;
         if (*comm->abortFlag == 0) NCCLCHECK(ncclSocketSend(state->peerSocks+i, &type, sizeof(int)));
