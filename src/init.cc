--- conflicted
+++ resolved
@@ -702,7 +702,7 @@
   struct ncclDevCommAndChannels tmpCommAndChans;
   struct ncclDevCommAndChannels *devCommAndChans = NULL;
   struct ncclNvmlCCStatus ccStatus;
-  bool ccEnable;
+  bool ccEnable = false;
 
   NCCLCHECKGOTO(ncclStrongStreamAcquireUncaptured(&comm->sharedRes->deviceStream), ret, fail);
   NCCLCHECKGOTO(ncclCudaCallocAsync(&devCommAndChans, 1, comm->sharedRes->deviceStream.cudaStream), ret, fail);
@@ -716,12 +716,8 @@
   tmpCommAndChans.comm.node = comm->node;
   tmpCommAndChans.comm.nNodes = comm->nNodes;
   tmpCommAndChans.comm.abortFlag = comm->abortFlagDev;
-<<<<<<< HEAD
-  tmpCommAndChans.comm.isNvlink = ncclTopoPathAllNVLink(comm->topo);
+  tmpCommAndChans.comm.isAllNvlink = comm->isAllNvlink;
   tmpCommAndChans.comm.p2pnChannelsPerPeer = comm->p2pnChannelsPerPeer;
-=======
-  tmpCommAndChans.comm.isAllNvlink = comm->isAllNvlink;
->>>>>>> dcdc67c4
   for (int p=0; p < NCCL_NUM_PROTOCOLS; p++) {
     tmpCommAndChans.comm.buffSizes[p] = comm->buffSizes[p];
   }
@@ -1794,7 +1790,6 @@
   // launch NCCL kernels before all cuda mem allocation is complete. That could cause a deadlock.
   NCCLCHECKGOTO(devCommSetup(comm), ret, fail);
   timers[TIMER_INIT_CONNECT] = clockNano() -  timers[TIMER_INIT_CONNECT];
-<<<<<<< HEAD
 
   if (mscclEnabled() && (comm->topo->mscclEnabled || mscclForceEnabled())) {
     NCCLCHECK(mscclInit(comm));
@@ -1802,8 +1797,6 @@
     status.needsProxy |= mscclNeedsProxy;
   }
 
-=======
->>>>>>> dcdc67c4
   /* Local intra-node barrier */
   NCCLCHECKGOTO(bootstrapIntraNodeBarrier(comm->bootstrap, comm->localRankToRank, comm->localRank, comm->localRanks, comm->localRankToRank[0]), ret, fail);
 
@@ -2568,34 +2561,17 @@
 }
 
 static ncclResult_t commCleanup(ncclComm_t comm) {
-<<<<<<< HEAD
-  int savedDevice;
-  int commDevice = comm->cudaDev;
   bool mscclEnabledForTopo = comm->topo->mscclEnabled;
 
-  CUDACHECK(cudaGetDevice(&savedDevice));
-  if (savedDevice != commDevice) {
-    CUDACHECK(cudaSetDevice(commDevice));
-  }
-
-=======
   CUDACHECK(cudaSetDevice(comm->cudaDev));
->>>>>>> dcdc67c4
   if (comm->tuner != NULL) {
     NCCLCHECK(comm->tuner->destroy(comm->tunerContext));
     NCCLCHECK(ncclTunerPluginUnload(comm));
   }
-<<<<<<< HEAD
-
   if (mscclEnabled() && (mscclEnabledForTopo || mscclForceEnabled())) {
     NCCLCHECK(mscclTeardown(comm->rank));
   }
-
   NCCLCHECK(commFree(comm));
-
-  if (savedDevice != commDevice) {
-    CUDACHECK(cudaSetDevice(savedDevice));
-  }
 
 #if defined(ENABLE_NPKIT)
   // Dump NPKit events and shutdown
@@ -2608,9 +2584,6 @@
   NCCLCHECK(NpKit::Shutdown());
 #endif
 
-=======
-  NCCLCHECK(commFree(comm));
->>>>>>> dcdc67c4
   return ncclSuccess;
 }
 
@@ -2883,15 +2856,11 @@
   NCCLCHECKGOTO(ncclAsyncLaunch((struct ncclAsyncJob*)job, ncclCommInitRankFunc, NULL, free, comm), res, fail);
 
 exit:
-<<<<<<< HEAD
   // for loggin only, not ready for replaying
   // TODO: further integrate overloaded record header
   // !recording at sink
   Recorder::instance().record(rrCommSplit, color, key, (ncclUniqueId*)comm, config, *newcomm);
-  cudaSetDevice(oldDev);
-=======
   (void)cudaSetDevice(oldDev);
->>>>>>> dcdc67c4
   (void)ncclGroupErrCheck(res);
   NCCLCHECK(ncclGroupEndInternal());
   return res;
