/*************************************************************************
 * Copyright (c) 2015-2020, NVIDIA CORPORATION. All rights reserved.
 * Modifications Copyright (c) 2019-2020 Advanced Micro Devices, Inc. All rights reserved.
 *
 * See LICENSE.txt for license information
 ************************************************************************/

#include "nccl.h"
#include "channel.h"
#include "nvmlwrap.h"
#include "bootstrap.h"
#include "transport.h"
#include "group.h"
#include "net.h"
#include "coll_net.h"
#include "enqueue.h"
#include "graph.h"
#include "argcheck.h"
#include <fcntl.h>
#include <unistd.h>
#include <hip/hip_runtime.h>
#include <string.h>
#include <errno.h>
#include <assert.h>
#include <dlfcn.h>
#include <sys/types.h>
#include <sys/stat.h>
#include <unistd.h>
#include "graph/topo.h"

#define STR2(v) #v
#define STR(v) STR2(v)

#ifdef ENABLE_TRACE
std::chrono::high_resolution_clock::time_point ncclEpoch;
#endif

#if CUDART_VERSION >= 9020 || defined(__HIP_PLATFORM_HCC__) || defined(__HCC__) || defined(__HIPCC__)
#define NCCL_GROUP_CUDA_STREAM 0 // CGMD: CUDA 9.2,10.X Don't need to use an internal CUDA stream
#else
#define NCCL_GROUP_CUDA_STREAM 1 // CGMD: CUDA 9.0,9.1 Need to use an internal CUDA stream
#endif

const char* ncclFuncStr[NCCL_NUM_FUNCTIONS+4] = { "Broadcast", "Reduce", "AllGather", "ReduceScatter", "AllReduce", "Gather", "Scatter", "AllToAll", "AllToAllv" };
const char* ncclAlgoStr[NCCL_NUM_ALGORITHMS] = { "Tree", "Ring", "CollNet" };
const char* ncclProtoStr[NCCL_NUM_PROTOCOLS] = { "LL", "LL128", "Simple" };

NCCL_PARAM(GroupCudaStream, "GROUP_CUDA_STREAM", NCCL_GROUP_CUDA_STREAM);

NCCL_PARAM(CheckPointers, "CHECK_POINTERS", 0);

ncclNet_t* ncclNet = NULL;
ncclCollNet_t* ncclCollNet = NULL;

// Returns ncclInternalError if anything fails, causing that network to be ignored.
ncclResult_t initNet(ncclNet_t* net) {
  int ndev;
  if (net->init(ncclDebugLog) != ncclSuccess) return ncclInternalError;
  if (net->devices(&ndev) != ncclSuccess) return ncclInternalError;
  if (ndev <= 0) return ncclSystemError;
  return ncclSuccess;
}

ncclResult_t initCollNet(ncclCollNet_t* collnet) {
  int ndev;
  if (collnet->init(ncclDebugLog) != ncclSuccess) return ncclInternalError;
  if (collnet->devices(&ndev) != ncclSuccess) return ncclInternalError;
  if (ndev <= 0) return ncclSystemError;
  return ncclSuccess;
}

ncclResult_t initNetPlugin(ncclNet_t** net, ncclCollNet_t** collnet) {
  void* netPluginLib = dlopen("librccl-net.so", RTLD_NOW | RTLD_LOCAL);
  if (netPluginLib == NULL) {
    // dlopen does not guarantee to set errno, but dlerror only gives us a
    // string, so checking errno doesn't hurt to try to provide a better
    // error message
    if (errno == ENOENT) {
      INFO(NCCL_INIT|NCCL_NET, "NET/Plugin : No plugin found (librccl-net.so), using internal implementation");
    } else {
      INFO(NCCL_INIT|NCCL_NET, "NET/Plugin : Plugin load returned %d : %s.", errno, dlerror());
    }
    return ncclSuccess;
  }
  ncclNet_t* extNet = (ncclNet_t*) dlsym(netPluginLib, STR(NCCL_PLUGIN_SYMBOL));
  if (extNet == NULL) {
    INFO(NCCL_INIT|NCCL_NET, "NET/Plugin: Failed to find " STR(NCCL_PLUGIN_SYMBOL) " symbol.");
  } else if (initNet(extNet) == ncclSuccess) {
    *net = extNet;
    // Check for CollNet
    ncclCollNet_t* extCollNet = (ncclCollNet_t*) dlsym(netPluginLib, STR(NCCL_COLLNET_PLUGIN_SYMBOL));
    if (extCollNet == NULL) {
      INFO(NCCL_INIT|NCCL_NET, "NET/Plugin: Failed to find " STR(NCCL_COLLNET_PLUGIN_SYMBOL) " symbol.");
    } else if (initCollNet(extCollNet) == ncclSuccess) {
      *collnet = extCollNet;
    }
    return ncclSuccess;
  }
  if (netPluginLib != NULL) dlclose(netPluginLib);
  return ncclSuccess;
}

ncclResult_t initNet() {
  // Always initialize bootstrap network
  NCCLCHECK(bootstrapNetInit());

  NCCLCHECK(initNetPlugin(&ncclNet, &ncclCollNet));
  if (ncclNet != NULL) return ncclSuccess;
  if (initNet(&ncclNetIb) == ncclSuccess) {
    ncclNet = &ncclNetIb;
  } else {
    NCCLCHECK(initNet(&ncclNetSocket));
    ncclNet = &ncclNetSocket;
  }
  return ncclSuccess;
}

NCCL_PARAM(CollNetEnable, "COLLNET_ENABLE", 0);

pthread_mutex_t initLock = PTHREAD_MUTEX_INITIALIZER;
static bool initialized = false;
static ncclResult_t ncclInit() {
  if (initialized) return ncclSuccess;
  pthread_mutex_lock(&initLock);
  if (!initialized) {
    initEnv();
    NCCLCHECK(initNet());
    INFO(NCCL_INIT, "Using network %s", ncclNetName());
    initialized = true;
  }
  pthread_mutex_unlock(&initLock);
  return ncclSuccess;
}

NCCL_API(ncclResult_t, ncclGetVersion, int* version);
ncclResult_t ncclGetVersion(int* version) {
  if (version == NULL) return ncclInvalidArgument;
  *version = NCCL_VERSION_CODE;
  return ncclSuccess;
}

NCCL_API(ncclResult_t, ncclGetUniqueId, ncclUniqueId* out);
ncclResult_t ncclGetUniqueId(ncclUniqueId* out) {
  NCCLCHECK(ncclInit());
  NCCLCHECK(PtrCheck(out, "GetUniqueId", "out"));
  return bootstrapGetUniqueId(out);
}

// Prevent compiler from optimizing out these operations
#ifdef __clang__
#define NCCL_NO_OPTIMIZE __attribute__((optnone))
#else
#define NCCL_NO_OPTIMIZE __attribute__((optimize("O0")))
#endif

void NCCL_NO_OPTIMIZE commPoison(ncclComm_t comm) {
  comm->rank = comm->cudaDev = comm->busId = comm->nRanks = -1;
}

#ifdef ENABLE_COLLTRACE
void *ncclCommThreadMain(void *arg) {
  ncclComm_t comm = (ncclComm_t)arg;
  do {
    int tail = LOAD(comm->hostDevComm.collTraceTail)%COLLTRACE_NUM_ITEMS;
    int head = comm->hostDevComm.collTraceHead;
    int count;
    if (head <= tail)
      count = tail - head;
    else
      count = COLLTRACE_NUM_ITEMS + head - tail;
    usleep(1000); //sleep 1ms
    for (int i = 0; i < count; i++) {
      char line[1024];
      int offset = 0;
      #define VEGA_GPU_RTC_FREQUENCY 2.5E7
      sprintf(line, "## [%12.6f] [%02d:%02d] %06lx",
        (double)(comm->hostDevComm.collTrace[head].timeStamp)/VEGA_GPU_RTC_FREQUENCY, comm->rank, comm->hostDevComm.collTrace[head].bid, comm->hostDevComm.collTrace[head].opCount);
      offset = strlen(line);
      switch (comm->hostDevComm.collTrace[head].type) {
        case ncclCollTraceKernelLaunchType:
          sprintf(line+offset, " KL hwid %8x funcIndex %d",
            comm->hostDevComm.collTrace[head].data_0, comm->hostDevComm.collTrace[head].funcIndex);
          break;
        case ncclCollTraceCollEndType:
          if (comm->hostDevComm.collTrace[head].funcIndex != -1)
            sprintf(line+offset, " CE next funcIndex %d",
              comm->hostDevComm.collTrace[head].funcIndex);
          else
            sprintf(line+offset, " KE");
          break;
        case ncclCollTraceAbortType:
          sprintf(line+offset, " Abort");
          break;
        default:
          sprintf(line+offset, " unknown collective trace data type");
          break;
      }
      INFO(NCCL_COLL, "%s", line);
      head ++;
      head %= COLLTRACE_NUM_ITEMS;
    }
    comm->hostDevComm.collTraceHead = tail;
  } while(!LOAD(&comm->hostDevComm.collTraceExit));
  pthread_exit(NULL);
}
#endif

#undef NCCL_NO_OPTIMIZE

static ncclResult_t commFree(ncclComm_t comm) {
  if (comm == NULL)
    return ncclSuccess;
  free(comm->connectSend);
  free(comm->connectRecv);
  free(comm->p2pSends);
  free(comm->p2pRecvs);
  free(comm->asyncOps);

#ifdef ENABLE_PROFILING
  struct ncclProf* prof = (struct ncclProf*)malloc(sizeof(struct ncclProf));
  CUDACHECK(hipMemcpy(prof, comm->hostDevComm.devProf, sizeof(struct ncclProf), hipMemcpyDeviceToHost));
  uint64_t wait_cycle = 0, wait_recv_cycle = 0;
  for (int chan=0; chan<comm->nChannels; chan++) {
    wait_cycle += prof->wait_cycle[chan];
    wait_recv_cycle += prof->wait_recv_cycle[chan];
  }
  #define VEGA_GPU_RTC_FREQUENCY 2.5E7
  if (comm->rank == 0) {
    INFO(NCCL_INIT, "# %4s %6s %6s %6s %6s %6s %7s %6s %6s %6s %6s %6s", "Rank", "total", "  wait", "w_recv", "send", "rcRdS", "dRcRdCS", "dRcCS", "dRc", "cS", "rc", "rcCS");
    INFO(NCCL_INIT, "# %4s %6s %6s %6s %6s %6s %7s %6s %6s %6s %6s %6s", "", "(s)", "(s)", "(s)", "(GB/s)", "(GB/s)", "(GB/s)", "(GB/s)", "(GB/s)", "(GB/s)", "(GB/s)", "(GB/s)", "(GB/s)");
  }
  INFO(NCCL_INIT, "# %4d %6.4f %6.4f %6.4f %6.2f %6.2f %7.2f %6.2f %6.2f %6.2f %6.2f %6.2f",
    comm->rank, (double)prof->total_cycle/VEGA_GPU_RTC_FREQUENCY/comm->nChannels,
    (double)wait_cycle/VEGA_GPU_RTC_FREQUENCY/comm->nChannels,
    (double)wait_recv_cycle/VEGA_GPU_RTC_FREQUENCY/comm->nChannels,
    (prof->send_cycle) ? (double)prof->send_byte*comm->nChannels/((double)prof->send_cycle/VEGA_GPU_RTC_FREQUENCY*1.0E9) : 0,
    (prof->recvReduceSend_cycle) ? (double)prof->recvReduceSend_byte*comm->nChannels/((double)prof->recvReduceSend_cycle/VEGA_GPU_RTC_FREQUENCY*1.0E9) : 0,
    (prof->directRecvReduceCopySend_cycle) ? (double)prof->directRecvReduceCopySend_byte*comm->nChannels/((double)prof->directRecvReduceCopySend_cycle/VEGA_GPU_RTC_FREQUENCY*1.0E9) : 0,
    (prof->directRecvCopySend_cycle) ? (double)prof->directRecvCopySend_byte*comm->nChannels/((double)prof->directRecvCopySend_cycle/VEGA_GPU_RTC_FREQUENCY*1.0E9) : 0,
    (prof->directRecv_cycle) ? (double)prof->directRecv_byte*comm->nChannels/((double)prof->directRecv_cycle/VEGA_GPU_RTC_FREQUENCY*1.0E9) : 0,
    (prof->copySend_cycle) ? (double)prof->copySend_byte*comm->nChannels/((double)prof->copySend_cycle/VEGA_GPU_RTC_FREQUENCY*1.0E9) : 0,
    (prof->recv_cycle) ? (double)prof->recv_byte*comm->nChannels/((double)prof->recv_cycle/VEGA_GPU_RTC_FREQUENCY*1.0E9) : 0,
    (prof->recvCopySend_cycle) ? (double)prof->recvCopySend_byte*comm->nChannels/((double)prof->recvCopySend_cycle/VEGA_GPU_RTC_FREQUENCY*1.0E9) : 0);
  free(prof);
  CUDACHECK(hipFree(comm->hostDevComm.devProf));

  for (int channel=0; channel<std::max(comm->nChannels, comm->p2pnChannels); channel++) {
    if (comm->channels[channel].send_byte) INFO(NCCL_INIT, "# [%03d:%02d] Proxy Send %6.2f GB/s (%ld bytes %d measurements)",
      comm->rank, channel, (comm->channels[channel].bw_count) ?
      (float)comm->channels[channel].bw_cumulative/comm->channels[channel].bw_count : 0,
      comm->channels[channel].send_byte, comm->channels[channel].bw_count);
    if (comm->channels[channel].recv_byte) INFO(NCCL_INIT, "# [%03d:%02d] Proxy Recv %6.2f GB/s (%ld bytes %d measurements)",
      comm->rank, channel, (comm->channels[channel].bw_count) ?
      (float)comm->channels[channel].bw_cumulative/comm->channels[channel].bw_count : 0,
      comm->channels[channel].recv_byte, comm->channels[channel].bw_count);
  }
#endif

#ifdef ENABLE_COLLTRACE
  STORE(&comm->hostDevComm.collTraceExit, 1);
  if (comm->hostDevComm.collTraceThread) pthread_join(comm->hostDevComm.collTraceThread, NULL);
  CUDACHECK(hipHostFree((void *)comm->hostDevComm.collTrace));
  CUDACHECK(hipHostFree((void *)comm->hostDevComm.collTraceTail));
#endif

  free(comm->peerInfo);
  ncclTopoFree(comm->topo);

  if (comm->bootstrap)
    NCCLCHECK(bootstrapClose(comm->bootstrap));

  CUDACHECK(hipFree(comm->hostDevComm.channels));
  CUDACHECK(hipFree(comm->devComm));

  for (int channel=0; channel<MAXCHANNELS; channel++)
    NCCLCHECK(freeChannel(comm->channels+channel, comm->nRanks));

  if (comm->doneEvent != NULL)
    CUDACHECK(hipEventDestroy(comm->doneEvent));

  if (comm->launchMode == ncclComm::GROUP) {
    CUDACHECK(hipStreamDestroy(comm->groupStream));
  }

  // Last rank frees shared resources between threads
  int isLast;
  NCCLCHECK(ncclCpuBarrierIn(comm, &isLast));
  if (isLast) {
    free(comm->intraBarrier);
    free(comm->intraParams);
    free(comm->intraCudaDevs);
    free(comm->intraCGMode);
    free(comm->intraCC);
  }
<<<<<<< HEAD
  CUDACHECK(hipHostFree((void *)comm->abortFlag));
=======
  NCCLCHECK(ncclCudaHostFree((void *)comm->abortFlag));
>>>>>>> 920dbe5b

  // Poison comm to try and catch a double free
  commPoison(comm);

  free(comm);
  return ncclSuccess;
}

RCCL_PARAM(AllToAllDisable, "ALLTOALL_KERNEL_DISABLE", 1);

static ncclResult_t commAlloc(ncclComm_t* comret, int ndev, int rank) {
  if (ndev < 1) {
    WARN("invalid device count (%d) requested", ndev);
    return ncclInvalidArgument;
  }
  if (rank >= ndev || rank < 0) {
    WARN("rank %d exceeds ndev=%d", rank, ndev);
    return ncclInvalidArgument;
  }

  // Try to create a CUDA object right away. If there is something wrong with
  // the device we're on (failure cause #1) , better know it early.
  hipEvent_t doneEvent;
  CUDACHECK(hipEventCreateWithFlags(&doneEvent, hipEventDisableTiming));

  struct ncclComm* comm;
  NCCLCHECK(ncclCalloc(&comm, 1));

  comm->rank = comm->hostDevComm.rank = rank;
  comm->nRanks = comm->hostDevComm.nRanks = ndev;
  hipGetDevice(&comm->cudaDev);
  NCCLCHECK(getBusId(comm->cudaDev, &comm->busId));
  TRACE(NCCL_INIT,"comm %p rank %d nranks %d cudaDev %d busId %x", comm, rank, ndev, comm->cudaDev, comm->busId);

  comm->doneEvent = doneEvent;
  comm->checkPointers = ncclParamCheckPointers() == 1 ? true : false;
#if CUDART_VERSION >= 9020 || defined(__HIP_PLATFORM_HCC__) || defined(__HCC__) || defined(__HIPCC__)
  comm->groupCudaStream = ncclParamGroupCudaStream();
#else
  // Don't allow the user to overload the default setting in older CUDA builds
  comm->groupCudaStream = NCCL_GROUP_CUDA_STREAM;
#endif
  comm->fatalError = ncclSuccess;

  NCCLCHECK(ncclCudaHostCalloc((uint32_t**)&comm->abortFlag, 1));
  comm->hostDevComm.abortFlag = comm->abortFlag;
  STORE(comm->abortFlag, 0);

  comm->argsptr = &comm->args;
#ifdef ENABLE_PROFILING
  NCCLCHECK(ncclCudaCalloc(&comm->hostDevComm.devProf, 1));
#endif

#ifdef ENABLE_COLLTRACE
  CUDACHECK(hipHostMalloc((void**) &comm->hostDevComm.collTraceTail, sizeof(uint32_t), hipHostMallocMapped));
  CUDACHECK(hipHostMalloc((void**) &comm->hostDevComm.collTrace, sizeof(struct ncclCollTrace) * COLLTRACE_NUM_ITEMS, hipHostMallocMapped));
  memset(comm->hostDevComm.collTrace, 0, sizeof(struct ncclCollTrace) * COLLTRACE_NUM_ITEMS);
  comm->hostDevComm.collTraceExit = comm->hostDevComm.collTraceHead = *comm->hostDevComm.collTraceTail = 0;
  if ((ncclDebugLevel >= NCCL_LOG_INFO) && (ncclDebugMask & NCCL_COLL))
    pthread_create(&comm->hostDevComm.collTraceThread, NULL, ncclCommThreadMain, (void *)comm);
  else
    comm->hostDevComm.collTraceThread = 0;
#endif
  comm->collNetSupport = 0;

  NCCLCHECK(ncclCalloc(&comm->asyncOps, NCCL_MAX_OPS));
  comm->asyncOpCount = 0;
  comm->asyncTotalSize = 0;

  static_assert(MAXCHANNELS <= sizeof(*comm->connectSend)*8, "comm->connectSend must have enough bits for all channels");
  static_assert(MAXCHANNELS <= sizeof(*comm->connectRecv)*8, "comm->connectRecv must have enough bits for all channels");
  NCCLCHECK(ncclCalloc(&comm->connectSend, comm->nRanks));
  NCCLCHECK(ncclCalloc(&comm->connectRecv, comm->nRanks));

  comm->p2pSendCount = comm->p2pRecvCount = 0;
  NCCLCHECK(ncclCalloc(&comm->p2pSends, comm->nRanks));
  NCCLCHECK(ncclCalloc(&comm->p2pRecvs, comm->nRanks));

  // Mark channels as non initialized.
  for (int c=0; c<MAXCHANNELS; c++) comm->channels[c].id = -1;

  comm->alltoallDisable = false;
  if (rcclParamAllToAllDisable()) comm->alltoallDisable = true;

  *comret = comm;
  return ncclSuccess;
}

static ncclResult_t devCommSetup(ncclComm_t comm) {
  // Duplicate the channels on the device
  NCCLCHECK(ncclCudaCalloc(&comm->hostDevComm.channels, std::max(comm->nChannels, comm->p2pnChannels)));
  NCCLCHECK(ncclCudaMemcpy(comm->hostDevComm.channels, comm->channels, std::max(comm->nChannels, comm->p2pnChannels)));

  // Copy userRanks and peers
  for (int r=0; r<std::max(comm->nChannels, comm->p2pnChannels); r++) {
    NCCLCHECK(ncclCudaMemcpy(comm->channels[r].ring.devUserRanks, comm->channels[r].ring.userRanks, comm->nRanks));
  }

  // Duplicate the dev comm on the device
  NCCLCHECK(ncclCudaCalloc(&comm->devComm, 1));
  NCCLCHECK(ncclCudaMemcpy(comm->devComm, &comm->hostDevComm, 1));
  return ncclSuccess;
}

// Pre-process the string so that running "strings" on the lib can quickly reveal the version.
#if defined(__HIP_PLATFORM_HCC__) || defined(__HCC__) || defined(__HIPCC__)
#define VERSION_STRING "RCCL version " STR(NCCL_MAJOR) "." STR(NCCL_MINOR) "." STR(NCCL_PATCH) NCCL_SUFFIX "+hip" STR(HIP_VERSION_MAJOR) "." STR(HIP_VERSION_MINOR)
#else
#define VERSION_STRING "NCCL version " STR(NCCL_MAJOR) "." STR(NCCL_MINOR) "." STR(NCCL_PATCH) NCCL_SUFFIX "+cuda" STR(CUDA_MAJOR) "." STR(CUDA_MINOR)
#endif
static void showVersion() {
  static int shown = 0;
  if (shown == 0 && ncclDebugLevel >= NCCL_LOG_VERSION) {
    printf("%s\n", VERSION_STRING);
    fflush(stdout);
    if (ncclDebugFile != stdout)
      INFO(NCCL_ALL,"%s", VERSION_STRING); // Also log NCCL version in one of the files
    shown = 1;
  }
}

static ncclResult_t fillInfo(struct ncclComm* comm, struct ncclPeerInfo* info, uint64_t commHash) {
  info->rank = comm->rank;
  CUDACHECK(hipGetDevice(&info->cudaDev));
  info->hostHash=getHostHash()+commHash;
  info->pidHash=getPidHash()+commHash;

  // Get the device MAJOR:MINOR of /dev/shm so we can use that
  // information to decide whether we can use SHM for inter-process
  // communication in a container environment
  struct stat statbuf;
  SYSCHECK(stat("/dev/shm", &statbuf), "stat");
  info->shmDev = statbuf.st_dev;

  info->busId = comm->busId;

  NCCLCHECK(ncclGpuGdrSupport(&info->gdrSupport));
  return ncclSuccess;
}

static ncclResult_t setupChannel(struct ncclComm* comm, int channelId, int rank, int nranks, int* ringRanks) {
  TRACE(NCCL_INIT, "rank %d nranks %d", rank, nranks);
  NCCLCHECK(initChannel(comm, channelId));

  struct ncclRing* ring = &comm->channels[channelId].ring;
  // Reorganize ranks to start with rank.
  int shift;
  for (shift = 0; shift<nranks; shift++) {
    if (ringRanks[shift] == rank) {
      break;
    }
  }
  for (int i=0; i<nranks; i++) {
    ring->userRanks[i] = ringRanks[(i+shift)%nranks];
  }
  return ncclSuccess;
}

void* waitForNonNullPtr(void* p) {
  volatile void** ptr = (volatile void**) p;
  while (LOAD(ptr) == NULL) sched_yield();
  return (void*)(LOAD(ptr));
}

ncclResult_t initParams(struct ncclComm* comm) {
  hipLaunchParams* params = comm->myParams = comm->intraParams+comm->intraRank;
  params->args =(void **)&comm->argsptr;
  params->stream = NULL;
  params->sharedMem = 0;
  params->blockDim.x = 0; params->blockDim.y = params->blockDim.z = 1;
  params->gridDim.x = 0; params->gridDim.y = params->gridDim.z = 1;
  return ncclSuccess;
}

// Allocate/Set Intra Process Structures and set CG options
ncclResult_t ncclCommSetIntra(struct ncclComm* comm, int rank, int ranks, struct ncclComm* comm0) {
  comm->intraRank = rank;
  comm->intraRanks = ranks;
  comm->intraPhase = 0;

  // Alloc shared structures
  if (rank == 0) {
    assert(comm == comm0);
    int* bar;
    NCCLCHECK(ncclCalloc(&bar, 2));
    bar[0] = bar[1] = 0;
    comm->intraBarrier = bar;
    NCCLCHECK(ncclCalloc(&comm->intraParams, comm->intraRanks));
    NCCLCHECK(ncclCalloc(&comm->intraCudaDevs, comm->intraRanks));
    int* CGMode;
    NCCLCHECK(ncclCalloc(&CGMode, 1));
    *CGMode = 0x11;
    comm->intraCGMode = CGMode;
    int* CC;
    NCCLCHECK(ncclCalloc(&CC, 1));
    *CC = ncclCudaCompCap();
    comm->intraCC = CC;
  } else {
    comm->intraBarrier = (int*)waitForNonNullPtr(&comm0->intraBarrier);
    comm->intraParams = (hipLaunchParams*)waitForNonNullPtr(&comm0->intraParams);
    comm->intraCudaDevs = (int*)waitForNonNullPtr(&comm0->intraCudaDevs);
    comm->intraCGMode = (int*)waitForNonNullPtr(&comm0->intraCGMode);
    comm->intraCC = (int*)waitForNonNullPtr(&comm0->intraCC);
  }
  comm->intraCudaDevs[comm->intraRank] = comm->cudaDev;
  NCCLCHECK(initParams(comm));

  int cgMdLaunch = 1;

  // Set CG Mode
  comm->launchMode = ncclComm::GROUP;
  char* str = getenv("NCCL_LAUNCH_MODE");
  if (str) INFO(NCCL_ENV, "NCCL_LAUNCH_MODE set by environment to %s", str);
  if (comm->intraRanks == 1 || (str && strcmp(str, "PARALLEL") == 0)) {
    comm->launchMode = ncclComm::PARALLEL;
  }
  if (comm->launchMode == ncclComm::GROUP) {
    CUDACHECK(hipStreamCreateWithFlags(&comm->groupStream, hipStreamNonBlocking));
#if CUDART_VERSION >= 9000
    if (*comm->intraCC && (ncclCudaCompCap() == *comm->intraCC)) {
      // Check whether the GPU supports Cooperative Group Multi Device Launch
      (void) hipDeviceGetAttribute(&cgMdLaunch, cudaDevAttrCooperativeMultiDeviceLaunch, comm->cudaDev);
    }
#endif
  }

  // Disable cgMdLaunch if any rank does not support it
  if (cgMdLaunch == 0) {
    *comm->intraCGMode = 0x10;
  }
  return ncclSuccess;
}

#define DEFAULT_LL_BUFFSIZE (NCCL_LL_LINES_PER_THREAD*NCCL_LL_MAX_NTHREADS*NCCL_STEPS*sizeof(union ncclLLFifoLine))
#define DEFAULT_LL128_BUFFSIZE (NCCL_LL128_ELEMS_PER_THREAD*NCCL_LL128_MAX_NTHREADS*NCCL_STEPS*sizeof(uint64_t))
#define DEFAULT_BUFFSIZE (1 << 22) /* 4MiB */
#define DEFAULT_BUFFSIZE_ARM (1 << 20) /* 1MiB */
NCCL_PARAM(BuffSize, "BUFFSIZE", -2);
NCCL_PARAM(LlBuffSize, "LL_BUFFSIZE", -2);
NCCL_PARAM(Ll128BuffSize, "LL128_BUFFSIZE", -2);

static ncclResult_t computeBuffSizes(struct ncclComm* comm) {
  int cpuArch, cpuVendor, cpuModel;
  NCCLCHECK(ncclTopoCpuType(comm->topo, &cpuArch, &cpuVendor, &cpuModel));

  int64_t envs[NCCL_NUM_PROTOCOLS] = { ncclParamLlBuffSize(), ncclParamLl128BuffSize(), ncclParamBuffSize() };
  int defaults[NCCL_NUM_PROTOCOLS] = { DEFAULT_LL_BUFFSIZE, DEFAULT_LL128_BUFFSIZE, DEFAULT_BUFFSIZE };

  if (cpuArch == NCCL_TOPO_CPU_ARCH_ARM) defaults[NCCL_PROTO_SIMPLE] = DEFAULT_BUFFSIZE_ARM;
  if (comm->nRanks >= 32) {
    defaults[NCCL_PROTO_SIMPLE] = 524288;
    INFO(NCCL_INIT, "Setting DEFAULT_BUFFSIZE to %d for nRanks %d", defaults[NCCL_PROTO_SIMPLE], comm->nRanks);
  }

  for (int p=0; p<NCCL_NUM_PROTOCOLS; p++) {
    comm->buffSizes[p] = comm->hostDevComm.buffSizes[p] = envs[p] != -2 ? envs[p] : defaults[p];
  }
  return ncclSuccess;
}

extern struct ncclTransport collNetTransport;

// All ranks must participate in collNetSetup call
// type: 0 for send, 1 for recv
// return: 0 - unsupported, 1 - supported
// We do not NCCLCHECK this call because we would fall back to P2P network in case CollNet setup fails
static int collNetSetup(struct ncclComm* comm, struct ncclTopoGraph* collNetGraph, struct ncclChannel* channel, int rank, int nranks,  int masterRank, int masterPeer, int nMasters, int type) {
  int rankInCollNet = -1;
  int supported = 0;
  int isMaster = (rank == masterRank) ? 1 : 0;
  struct {
    int collNetRank;
    ncclConnect connect;
  } sendrecvExchange;

  // check if we can connect to collnet, whose root is the nranks-th rank
  struct ncclPeerInfo *myInfo = comm->peerInfo+rank, *peerInfo = comm->peerInfo+nranks;
  peerInfo->rank = nranks;
  int ret = 1;
  if (isMaster) {
    NCCLCHECK(collNetTransport.canConnect(&ret, comm->topo, collNetGraph, myInfo, peerInfo));
  }

  // send master receives connect info from peer recv master
  if (isMaster && type == 0) {
    NCCLCHECK(bootstrapRecv(comm->bootstrap, masterPeer, &sendrecvExchange, sizeof(sendrecvExchange)));
    rankInCollNet = sendrecvExchange.collNetRank;
    INFO(NCCL_INIT, "CollNet [send] : rank %d collNetRank %d collNetNranks %d received connect from rank %d", rank, rankInCollNet, nMasters, masterPeer);
  }

  // select
  struct ncclPeer* root = channel->peers+nranks;
  struct ncclConnector* conn = (type == 1) ? &root->recv : &root->send;
  struct ncclTransportComm* transportComm = (type == 1) ? &(collNetTransport.recv) : &(collNetTransport.send);
  conn->transportComm = transportComm;
  // setup
  struct ncclConnect myConnect;
  if (isMaster && ret > 0) {
    NCCLCHECK(transportComm->setup(comm, collNetGraph, myInfo, peerInfo, &myConnect, conn, channel->id));
  }
  // prepare connect handles
  ncclResult_t res;
  struct {
    int isMaster;
    ncclConnect connect;
  } *allConnects = NULL;
  ncclConnect *masterConnects = NULL;
  NCCLCHECK(ncclCalloc(&masterConnects, nMasters));
  if (type == 1) {  // recv side: AllGather
    // all ranks must participate
    NCCLCHECK(ncclCalloc(&allConnects, nranks));
    allConnects[rank].isMaster = isMaster;
    memcpy(&(allConnects[rank].connect), &myConnect, sizeof(struct ncclConnect));
    NCCLCHECKGOTO(bootstrapAllGather(comm->bootstrap, allConnects, sizeof(*allConnects)), res, cleanup);
    // consolidate
    int c = 0;
    for (int r = 0; r < nranks; r++) {
      if (allConnects[r].isMaster) {
        memcpy(masterConnects+c, &(allConnects[r].connect), sizeof(struct ncclConnect));
        if (r == rank) rankInCollNet = c;
        c++;
      }
    }
  } else { // send side : copy in connect info received from peer recv master
    if (isMaster) memcpy(masterConnects+rankInCollNet, &(sendrecvExchange.connect), sizeof(struct ncclConnect));
  }
  // connect
  if (isMaster && ret > 0) {
    NCCLCHECKGOTO(transportComm->connect(comm, masterConnects, nMasters, rankInCollNet, conn), res, cleanup);
    struct ncclPeer* devRoot = channel->devPeers+nranks;
    struct ncclConnector* devConn = (type == 1) ? &devRoot->recv : &devRoot->send;
    CUDACHECKGOTO(hipMemcpy(devConn, conn, sizeof(struct ncclConnector), hipMemcpyHostToDevice), res, cleanup);
  }
  // recv side sends connect info to send side
  if (isMaster && type == 1) {
    sendrecvExchange.collNetRank = rankInCollNet;
    memcpy(&sendrecvExchange.connect, masterConnects+rankInCollNet, sizeof(struct ncclConnect));
    NCCLCHECKGOTO(bootstrapSend(comm->bootstrap, masterPeer, &sendrecvExchange, sizeof(sendrecvExchange)), res, cleanup);
    INFO(NCCL_INIT, "CollNet [recv] : rank %d collNetRank %d collNetNranks %d sent connect to rank %d", rank, rankInCollNet, nMasters, masterPeer);
  }
  if (ret > 0) {
    supported = 1;
  }
cleanup:
  if (allConnects != NULL) free(allConnects);
  if (masterConnects != NULL) free(masterConnects);
  return supported;
}

static ncclResult_t checkCollNetSetup(struct ncclComm* comm, int rank, int collNetSetupFail) {
  int nranks = comm->nRanks;
  // AllGather collNet setup results
  int* allGatherFailures;
  NCCLCHECK(ncclCalloc(&allGatherFailures, nranks));
  allGatherFailures[rank] = collNetSetupFail;
  NCCLCHECK(bootstrapAllGather(comm->bootstrap, allGatherFailures, sizeof(int)));
  for (int i=0; i<nranks; i++) {
    if (allGatherFailures[i] != 0) {
      collNetSetupFail = 1;
      break;
    }
  }
  free(allGatherFailures);
  if (collNetSetupFail) {
    if (rank == 0) WARN("Cannot initialize CollNet, using %s instead", ncclNetName());
    // Free collNet resources
    for (int r=0; r<comm->nChannels; r++) {
      struct ncclChannel* channel = comm->channels+r;
      struct ncclPeer* peer = channel->peers+nranks;
      if (peer->send.transportResources && peer->send.transportComm) NCCLCHECK(peer->send.transportComm->free(peer->send.transportResources));
      if (peer->recv.transportResources && peer->recv.transportComm) NCCLCHECK(peer->recv.transportComm->free(peer->recv.transportResources));
      peer->send.transportResources = NULL; // avoid double free
      peer->recv.transportResources = NULL; // avoid double free
    }
    // Set support to 0
    comm->collNetSupport = 0;
  } else {
    comm->collNetSupport = 1;
  }
  return ncclSuccess;
}

NCCL_PARAM(CrossNic, "CROSS_NIC", 2);
NCCL_PARAM(GraphDumpFileRank, "GRAPH_DUMP_FILE_RANK", 0);

static ncclResult_t initTransportsRank(struct ncclComm* comm, ncclUniqueId* commId) {
  // We use 2 AllGathers
  // 1. { peerInfo, comm, compCap}
  // 2. { nChannels, graphInfo, topoRanks }

  int rank = comm->rank;
  int nranks = comm->nRanks;
  uint64_t commHash = getHash(commId->internal, NCCL_UNIQUE_ID_BYTES);
  TRACE(NCCL_INIT, "comm %p, commHash %lx, rank %d nranks %d - BEGIN", comm, commHash, rank, nranks);
  NCCLCHECK(bootstrapInit(commId, rank, nranks, &comm->bootstrap));

  // AllGather1 - begin
  struct {
    struct ncclPeerInfo peerInfo;
    struct ncclComm* comm;
    int cudaCompCap;
  } *allGather1Data;

  NCCLCHECK(ncclCalloc(&allGather1Data, nranks));
  allGather1Data[rank].comm = comm;
  allGather1Data[rank].cudaCompCap = ncclCudaCompCap();
  struct ncclPeerInfo* myInfo = &allGather1Data[rank].peerInfo;
  NCCLCHECK(fillInfo(comm, myInfo, commHash));
  NCCLCHECK(bootstrapAllGather(comm->bootstrap, allGather1Data, sizeof(*allGather1Data)));

  NCCLCHECK(ncclCalloc(&comm->peerInfo, nranks+1)); // Extra rank to represent CollNet root
  for (int i = 0; i < nranks; i++) {
    memcpy(comm->peerInfo+i, &allGather1Data[i].peerInfo, sizeof(struct ncclPeerInfo));
    if ((i != rank) && (comm->peerInfo[i].hostHash == myInfo->hostHash) && (comm->peerInfo[i].busId == myInfo->busId)) {
      WARN("Duplicate GPU detected : rank %d and rank %d both on CUDA device %x", rank, i, myInfo->busId);
      return ncclInvalidUsage;
    }
  }

  // Compute intra ranks and minimum CUDA Compute capabilities of intra-node GPUs and all GPUs
  int intraRank0 = -1, intraRank = -1, intraRanks = 0;
  int myCompCap = allGather1Data[rank].cudaCompCap;
  int minCompCap = myCompCap, maxCompCap = myCompCap;
  uint64_t otherHostHash;
  int tmpNnodes = 1;
  for (int i = 0; i < nranks; i++) {
    if (allGather1Data[i].peerInfo.hostHash == allGather1Data[rank].peerInfo.hostHash) {
      if (allGather1Data[i].peerInfo.pidHash == allGather1Data[rank].peerInfo.pidHash) {
        if (intraRanks == 0) intraRank0 = i;
        if (i == rank) intraRank = intraRanks;
        intraRanks++;
      }
    } else {  // Determine whether number of nodes is 2 (for use in tree pattern determination)
      if (tmpNnodes == 1) {
        otherHostHash = allGather1Data[i].peerInfo.hostHash;
        tmpNnodes = 2;
      } else if (tmpNnodes == 2 && otherHostHash != allGather1Data[i].peerInfo.hostHash) {
        tmpNnodes = 3;
      }
    }
    minCompCap = std::min(allGather1Data[i].cudaCompCap, minCompCap);
    maxCompCap = std::max(allGather1Data[i].cudaCompCap, maxCompCap);
  }
  TRACE(NCCL_INIT,"hostHash[%d] %lx intraRank %d intraRanks %d intraRank0 %d",
        rank, allGather1Data[rank].peerInfo.hostHash, intraRank, intraRanks, intraRank0);
  if (intraRank == -1 || intraRank0 == -1 || allGather1Data[intraRank0].comm == NULL) {
    WARN("Failed to determine intra ranks hostHash[%d] %lx intraRank %d intraRanks %d intraRank0 %d",
         rank, allGather1Data[rank].peerInfo.hostHash, intraRank, intraRanks, intraRank0);
    return ncclInternalError;
  }
  struct ncclComm* intraRank0Comm = allGather1Data[intraRank0].comm;

  free(allGather1Data);

  // AllGather1 - end

  // Topo detection / System graph creation
  NCCLCHECK(ncclTopoGetSystem(comm, &comm->topo));
  // Compute paths between GPUs and NICs
  NCCLCHECK(ncclTopoComputePaths(comm->topo, comm->peerInfo));
  // Remove inaccessible GPUs and unused NICs
  NCCLCHECK(ncclTopoTrimSystem(comm->topo, comm));
  // Recompute paths after trimming
  NCCLCHECK(ncclTopoComputePaths(comm->topo, comm->peerInfo));
  // Init search
  NCCLCHECK(ncclTopoSearchInit(comm->topo));
  // Print final topology
  NCCLCHECK(ncclTopoPrint(comm->topo));

  // Get rings and trees
  struct ncclTopoGraph ringGraph;
  ringGraph.id = 0;
  ringGraph.pattern = NCCL_TOPO_PATTERN_RING;
  ringGraph.crossNic = ncclParamCrossNic();
  ringGraph.collNet = 0;
  ringGraph.minChannels = 1;
  ringGraph.maxChannels = MAXCHANNELS/2;
  NCCLCHECK(ncclTopoCompute(comm->topo, &ringGraph));
  NCCLCHECK(ncclTopoPrintGraph(comm->topo, &ringGraph));

  struct ncclTopoGraph treeGraph;
  treeGraph.id = 1;
  treeGraph.pattern = tmpNnodes <= 2 ? NCCL_TOPO_PATTERN_TREE : NCCL_TOPO_PATTERN_BALANCED_TREE;
  treeGraph.crossNic = ncclParamCrossNic();
  treeGraph.collNet = 0;
  treeGraph.minChannels = comm->topo->nodes[NET].count != 0 ? 1 : ringGraph.nChannels;
  treeGraph.maxChannels = ringGraph.nChannels;
  NCCLCHECK(ncclTopoCompute(comm->topo, &treeGraph));
  NCCLCHECK(ncclTopoPrintGraph(comm->topo, &treeGraph));

  struct ncclTopoGraph collNetGraph;
  collNetGraph.id = 2;
  collNetGraph.pattern = NCCL_TOPO_PATTERN_TREE;
  collNetGraph.collNet = 1;
  collNetGraph.crossNic = ncclParamCrossNic();
  collNetGraph.minChannels = collNetGraph.maxChannels = ringGraph.nChannels;
  NCCLCHECK(ncclTopoCompute(comm->topo, &collNetGraph));
  NCCLCHECK(ncclTopoPrintGraph(comm->topo, &collNetGraph));

  if (comm->rank == ncclParamGraphDumpFileRank()) {
    struct ncclTopoGraph* graphs[3] = { &ringGraph, &treeGraph, &collNetGraph };
    NCCLCHECK(ncclTopoDumpGraphs(comm->topo, 3, graphs));
  }

  // AllGather3 - begin
  struct ncclGraphInfo {
    int pattern;
    int sameChannels;
    float speedIntra;
    float speedInter;
    int typeIntra;
    int typeInter;
  };

  struct {
    int cudaCompCap;
    int nChannels;
    int gcn;
    int alltoallDisable;
    struct ncclGraphInfo tree;
    struct ncclGraphInfo ring;
    struct ncclGraphInfo collNet;
    struct ncclTopoRanks topoRanks;
  } *allGather3Data;

  NCCLCHECK(ncclCalloc(&allGather3Data, nranks));
<<<<<<< HEAD
  int idx;
  NCCLCHECK(ncclTopoIdToIndex(comm->topo, GPU, myInfo->busId, &idx));
  allGather3Data[rank].cudaCompCap = comm->topo->nodes[GPU].nodes[idx].gpu.cudaCompCap;
  allGather3Data[rank].gcn = comm->topo->nodes[GPU].nodes[idx].gpu.gcn;
  allGather3Data[rank].nChannels = comm->nChannels = treeGraph.nChannels = ringGraph.nChannels =
    std::min(treeGraph.nChannels, ringGraph.nChannels);
  allGather3Data[rank].alltoallDisable = comm->alltoallDisable;
=======
  allGather3Data[rank].nChannels = comm->nChannels = treeGraph.nChannels = ringGraph.nChannels =
    std::min(treeGraph.nChannels, ringGraph.nChannels);
  allGather3Data[rank].tree.pattern = treeGraph.pattern;
>>>>>>> 920dbe5b
  allGather3Data[rank].tree.sameChannels = treeGraph.sameChannels;
  allGather3Data[rank].tree.speedIntra = treeGraph.speedIntra;
  allGather3Data[rank].tree.speedInter = treeGraph.speedInter;
  allGather3Data[rank].tree.typeIntra = treeGraph.typeIntra;
  allGather3Data[rank].tree.typeInter = treeGraph.typeInter;
  allGather3Data[rank].ring.pattern = ringGraph.pattern;
  allGather3Data[rank].ring.sameChannels = ringGraph.sameChannels;
  allGather3Data[rank].ring.speedIntra = ringGraph.speedIntra;
  allGather3Data[rank].ring.speedInter = ringGraph.speedInter;
  allGather3Data[rank].ring.typeIntra = ringGraph.typeIntra;
  allGather3Data[rank].ring.typeInter = ringGraph.typeInter;
  allGather3Data[rank].collNet.pattern = collNetGraph.pattern;
  allGather3Data[rank].collNet.sameChannels = collNetGraph.sameChannels;
  allGather3Data[rank].collNet.speedIntra = collNetGraph.speedIntra;
  allGather3Data[rank].collNet.speedInter = collNetGraph.speedInter;
  allGather3Data[rank].collNet.typeIntra = collNetGraph.typeIntra;
  allGather3Data[rank].collNet.typeInter = collNetGraph.typeInter;

  NCCLCHECK(ncclTopoPreset(comm, &treeGraph, &ringGraph, &collNetGraph, &allGather3Data[rank].topoRanks));

  NCCLCHECK(bootstrapAllGather(comm->bootstrap, allGather3Data, sizeof(*allGather3Data)));

  // Determine nNodes, firstRanks, ...
  int *nodesFirstRank, *nodesTreePatterns;
  NCCLCHECK(ncclCalloc(&nodesFirstRank, nranks));
  NCCLCHECK(ncclCalloc(&nodesTreePatterns, nranks));
  for (int i=0; i<nranks; i++) {
    int node = -1;
    int firstRank = allGather3Data[i].topoRanks.ringRecv[0];
    for (int n=0; n<comm->nNodes; n++) {
      if (nodesFirstRank[n] == firstRank) node = n;
    }
    if (node == -1) {
      node = comm->nNodes++;
      nodesFirstRank[node] = firstRank;
      // Record tree pattern of each node as they can be different depending on sm arch
      nodesTreePatterns[node] = allGather3Data[i].tree.pattern;
    }
    if (i == comm->rank) comm->node = node;
  }

  int nChannelsOrig = comm->nChannels;
  struct ncclTopoRanks** allTopoRanks;
  NCCLCHECK(ncclCalloc(&allTopoRanks, comm->nRanks));
  int gcn = allGather3Data[0].gcn;
  int alltoallDisable = 0;
  for (int i=0; i<nranks; i++) {
    allTopoRanks[i] = &allGather3Data[i].topoRanks;
    gcn = std::min(allGather3Data[i].gcn, gcn);
    alltoallDisable = std::max(allGather3Data[i].alltoallDisable, alltoallDisable);
    // Make sure we align all ranks so that the tuning is consistent across ranks
    treeGraph.nChannels = ringGraph.nChannels = comm->nChannels = std::min(allGather3Data[i].nChannels, comm->nChannels);
    treeGraph.sameChannels = std::min(allGather3Data[i].tree.sameChannels, treeGraph.sameChannels);
    treeGraph.speedIntra = std::min(allGather3Data[i].tree.speedIntra, treeGraph.speedIntra);
    treeGraph.speedInter = std::min(allGather3Data[i].tree.speedInter, treeGraph.speedInter);
    treeGraph.typeIntra = std::min(allGather3Data[i].tree.typeIntra, treeGraph.typeIntra);
    treeGraph.typeInter = std::min(allGather3Data[i].tree.typeInter, treeGraph.typeInter);
    ringGraph.sameChannels = std::min(allGather3Data[i].ring.sameChannels, ringGraph.sameChannels);
    ringGraph.speedIntra = std::min(allGather3Data[i].ring.speedIntra, ringGraph.speedIntra);
    ringGraph.speedInter = std::min(allGather3Data[i].ring.speedInter, ringGraph.speedInter);
    ringGraph.typeIntra = std::min(allGather3Data[i].ring.typeIntra, ringGraph.typeIntra);
    ringGraph.typeInter = std::min(allGather3Data[i].ring.typeInter, ringGraph.typeInter);
    collNetGraph.sameChannels = std::min(allGather3Data[i].collNet.sameChannels, collNetGraph.sameChannels);
    collNetGraph.speedIntra = std::min(allGather3Data[i].collNet.speedIntra, collNetGraph.speedIntra);
    collNetGraph.speedInter = std::min(allGather3Data[i].collNet.speedInter, collNetGraph.speedInter);
    collNetGraph.typeIntra = std::min(allGather3Data[i].collNet.typeIntra, collNetGraph.typeIntra);
    collNetGraph.typeInter = std::min(allGather3Data[i].collNet.typeInter, collNetGraph.typeInter);
  }
  if (comm->alltoallDisable != alltoallDisable) {
    comm->alltoallDisable = alltoallDisable;
  }
  INFO(NCCL_INIT, "RCCL AllToAll(v)/Scatter/Gather kernels %s", comm->alltoallDisable ? "disabled" : "enabled");

  // count NETs used by ring
  int nNets = 0;
  int nets[MAXCHANNELS*2];
  for (int i = 0; i < ringGraph.nChannels; i++) {
    for (int j = 0; j < 2; j++) {
      int k;
      for (k = 0; k < nNets; k++)
        if (nets[k] == ringGraph.inter[i*2+j]) break;
      if (k >= nNets) {
        nets[nNets] = ringGraph.inter[i*2+j];
        nNets++;
      }
    }
  }

  if (comm->nChannels < nChannelsOrig) {
    // We started duplicating channels during Preset(), so we need to move the
    // duplicated channels since we have removed some.
    for (int i=0; i<comm->nChannels; i++) memcpy(comm->channels+comm->nChannels+i, comm->channels+nChannelsOrig+i, sizeof(struct ncclChannel));
  }

  int *rings;
  NCCLCHECK(ncclCalloc(&rings, nranks*MAXCHANNELS));

<<<<<<< HEAD
  NCCLCHECK(ncclTopoPostset(comm, nodesFirstRank, allTopoRanks, rings, gcn, nNets));
=======
  NCCLCHECK(ncclTopoPostset(comm, nodesFirstRank, nodesTreePatterns, allTopoRanks, rings));
>>>>>>> 920dbe5b
  if (comm->nNodes > 1 &&
      ncclParamCollNetEnable() == 1 &&
      collNetSupport() && collNetGraph.nChannels) {
    NCCLCHECK(ncclTopoConnectCollNet(comm, &collNetGraph, rank));
  }

  free(allTopoRanks);
  free(nodesTreePatterns);
  free(nodesFirstRank);
  free(allGather3Data);

  // AllGather3 - end

  TRACE(NCCL_INIT, "rank %d nranks %d - BUILT %d TREES/RINGS", rank, nranks, comm->nChannels);

  char line[1024];
  line[0]='\0';
  for (int c=0; c<comm->nChannels; c++) {
<<<<<<< HEAD
    struct ncclTree* treeUp = &comm->channels[c].treeUp;
    struct ncclTree* treeDn = &comm->channels[c].treeDn;
    snprintf(line+strlen(line), 1023-strlen(line), " [%d] %d/%d/%d->%d->%d|%d->%d->%d/%d/%d",
        c, treeUp->down[0], treeUp->down[1], treeUp->down[2], rank, treeUp->up,
        treeDn->up, rank, treeDn->down[0], treeDn->down[1], treeDn->down[2]);
    INFO(NCCL_GRAPH, "Ring %d : %d -> %d -> %d", c, comm->channels[c].ring.prev, comm->rank, comm->channels[c].ring.next);
=======
    struct ncclTree* tree = &comm->channels[c].tree;
    snprintf(line+strlen(line), 1023-strlen(line), " [%d] %d/%d/%d->%d->%d",
        c, tree->down[0], tree->down[1], tree->down[2], rank, tree->up);
>>>>>>> 920dbe5b
  }
  line[1023] = '\0';
  INFO(NCCL_INIT, "Trees%s", line);

  // Set Affinity to a CPU local the our GPU, so that all memory we allocate
  // on the host is local.
  cpu_set_t affinitySave;
  sched_getaffinity(0, sizeof(cpu_set_t), &affinitySave);
  NCCLCHECK(ncclTopoSetAffinity(comm->topo, comm->rank));
  ncclResult_t ret;

  NCCLCHECK(computeBuffSizes(comm));

  // Connect with prev/next for each ring
  for (int c=0; c<comm->nChannels; c++) {
    struct ncclChannel* channel = comm->channels+c;
    NCCLCHECKGOTO(setupChannel(comm, c, rank, nranks, rings+c*nranks), ret, affinity_restore);
    if (comm->nRanks == 1) continue;
    NCCLCHECKGOTO(ncclTransportP2pConnect(comm, channel, 1, &channel->ring.prev, 1, &channel->ring.next), ret, affinity_restore);
  }
  NCCLCHECKGOTO(ncclTransportP2pSetup(comm, &ringGraph), ret, affinity_restore);
  INFO(NCCL_INIT, "Connected all rings");

  // Connect Trees
  for (int c=0; c<comm->nChannels; c++) {
    struct ncclChannel* channel = comm->channels+c;
    if (comm->nRanks == 1) continue;
    NCCLCHECKGOTO(ncclTransportP2pConnect(comm, channel, NCCL_MAX_TREE_ARITY, channel->tree.down, 1, &channel->tree.up), ret, affinity_restore);
    NCCLCHECKGOTO(ncclTransportP2pConnect(comm, channel, 1, &channel->tree.up, NCCL_MAX_TREE_ARITY, channel->tree.down), ret, affinity_restore);
  }
  NCCLCHECKGOTO(ncclTransportP2pSetup(comm, &treeGraph), ret, affinity_restore);
  INFO(NCCL_INIT, "Connected all trees");

  // Check if we can setup CollNet
  if (comm->nNodes > 1 &&
      ncclParamCollNetEnable() == 1 &&
      collNetSupport() && collNetGraph.nChannels) {
    int logicChannels = comm->nChannels/2;
    int collNetSetupFail = 0;
    const int recvIndex = 0;  // recv GPU index is always 0
    const int sendIndex = collNetGraph.pattern == NCCL_TOPO_PATTERN_TREE ? 0 : 1;  // send GPU index depends on topo pattern
    for (int c=0; c<logicChannels; c++) {
      struct ncclChannel* channelRecv = comm->channels+logicChannels+c;
      struct ncclChannel* channelSend = comm->channels+c;
      NCCLCHECK(ncclTransportP2pConnect(comm, channelRecv, 1, &channelRecv->collTree.up, 1, channelRecv->collTree.down));
      NCCLCHECK(ncclTransportP2pConnect(comm, channelSend, 1, channelSend->collTree.down, 1, &channelSend->collTree.up));
      const int recvMaster = collNetGraph.intra[c*comm->localRanks+recvIndex];
      const int sendMaster = collNetGraph.intra[c*comm->localRanks+sendIndex];
      if (collNetSetup(comm, &collNetGraph, channelRecv, rank, nranks, recvMaster, sendMaster, comm->nNodes, 1) != 1)
        collNetSetupFail = 1;
      else if (collNetSetup(comm, &collNetGraph, channelSend, rank, nranks, sendMaster, recvMaster, comm->nNodes, 0) != 1)
        collNetSetupFail = 1;
    }
    NCCLCHECK(ncclTransportP2pSetup(comm, &collNetGraph));
    // Verify CollNet setup across ranks
    NCCLCHECK(checkCollNetSetup(comm, rank, collNetSetupFail));
  }
  TRACE(NCCL_INIT, "rank %d nranks %d - CONNECTED %d RINGS AND TREES", rank, nranks, comm->nChannels);
  free(rings);

  // Compute time models for algorithm and protocol combinations
  NCCLCHECK(ncclTopoTuneModel(comm, minCompCap, maxCompCap, &treeGraph, &ringGraph, &collNetGraph));

  // Compute nChannels per peer for p2p
  NCCLCHECK(ncclTopoComputeP2pChannels(comm));

<<<<<<< HEAD
  if (!alltoallDisable) {
    int nc = comm->nChannels;
    if (comm->topo->type == RCCL_TOPO_4P2H_ROME)
      nc = 2;
    for (int c=0; c<nc; c++) {
      const int peersPerChan = DIVUP(nranks, nc);
      struct ncclP2PConnect* connect = &comm->p2plist.connect;
      connect->nrecv[c] = 0;
      connect->nsend[c] = 0;
      for (int p=0; p<peersPerChan; p++) {
        // first channel is reserved for self copy
        if ((c*peersPerChan+p)%nranks == 0)
          continue;
        int peerSend = (rank+c*peersPerChan+p)%nranks;
        int peerRecv = (2*nranks+rank-(c*peersPerChan)%nranks-p)%nranks;
        if (comm->channels[c].peers[peerSend].send.connected == 0) {
          connect->send[c*nranks+connect->nsend[c]++] = peerSend;
        }
        if (comm->channels[c].peers[peerRecv].recv.connected == 0) {
          connect->recv[c*nranks+connect->nrecv[c]++] = peerRecv;
        }
      }
    }

    for (int c=0; c<nc; c++) {
      struct ncclChannel* channel = comm->channels+c;
      struct ncclP2PConnect* connect = &comm->p2plist.connect;
#if 0
      printf("channel %d recv: ", c);
      for (int i=0; i<connect->nrecv[c]; i++)
        printf("%d ", connect->recv[c*nranks+i]);
      printf("\n");
      printf("channel %d send: ", c);
      for (int i=0; i<connect->nsend[c]; i++)
        printf("%d ", connect->send[c*nranks+i]);
      printf("\n");
#endif
      NCCLCHECK(ncclTransportP2pSetup(comm, NULL, channel, connect->nrecv[c], connect->recv+c*nranks, connect->nsend[c], connect->send+c*nranks));
      connect->nrecv[c] = 0;
      connect->nsend[c] = 0;
    }
  }

  // Compute intra ranks (using AllGather1 data)
  do {
    int intraRank0 = -1, intraRank = -1, intraRanks = 0;
    for (int i = 0; i < nranks; i++) {
      if ((allGather1Data[i].peerInfo.hostHash == allGather1Data[rank].peerInfo.hostHash) &&
          (allGather1Data[i].peerInfo.pidHash == allGather1Data[rank].peerInfo.pidHash)) {
        if (intraRanks == 0) intraRank0 = i;
        if (i == rank) intraRank = intraRanks;
        intraRanks++;
      }
    }
    TRACE(NCCL_INIT,"hostHash[%d] %lx intraRank %d intraRanks %d intraRank0 %d",
        rank, allGather1Data[rank].peerInfo.hostHash, intraRank, intraRanks, intraRank0);
    if (intraRank == -1 || intraRank0 == -1 || allGather1Data[intraRank0].comm == NULL) {
      WARN("Failed to determine intra ranks hostHash[%d] %lx intraRank %d intraRanks %d intraRank0 %d",
          rank, allGather1Data[rank].peerInfo.hostHash, intraRank, intraRanks, intraRank0);
      return ncclInternalError;
    }
    NCCLCHECK(ncclCommSetIntra(comm, intraRank, intraRanks, allGather1Data[intraRank0].comm));
  } while(0);

  // Done with AllGather1 data
  free(allGather1Data);
=======
  NCCLCHECK(ncclCommSetIntra(comm, intraRank, intraRanks, intraRank0Comm));
>>>>>>> 920dbe5b

  if (comm->nNodes) NCCLCHECK(ncclProxyCreate(comm));

  // We should have allocated all buffers, collective fifos, ... we can
  // restore the affinity.
affinity_restore:
  sched_setaffinity(0, sizeof(cpu_set_t), &affinitySave);
  if (ret != ncclSuccess) return ret;

  TRACE(NCCL_INIT, "rank %d nranks %d - DONE", rank, nranks);
  return ncclSuccess;
}

ncclResult_t ncclCommInitRankSync(ncclComm_t* newcomm, int nranks, ncclUniqueId commId, int myrank, int cudaDev) {
  ncclResult_t res;

  CUDACHECK(hipSetDevice(cudaDev));
  NCCLCHECKGOTO(commAlloc(newcomm, nranks, myrank), res, cleanup);
  NCCLCHECKGOTO(initTransportsRank(*newcomm, &commId), res, cleanup);
  NCCLCHECKGOTO(devCommSetup(*newcomm), res, cleanup);

  INFO(NCCL_INIT,"comm %p rank %d nranks %d cudaDev %d busId %x - Init COMPLETE", *newcomm, myrank, nranks, (*newcomm)->cudaDev, (*newcomm)->busId);

  return ncclSuccess;
cleanup:
  if ((*newcomm) && (*newcomm)->bootstrap) bootstrapAbort((*newcomm)->bootstrap);
  *newcomm = NULL;
  return res;
}

static ncclResult_t ncclCommInitRankDev(ncclComm_t* newcomm, int nranks, ncclUniqueId commId, int myrank, int cudaDev) {
  ncclResult_t res;
  char* env = getenv("NCCL_COMM_ID");
  if (env && myrank == 0) {
    INFO(NCCL_ENV, "NCCL_COMM_ID set by environment to %s", env);
    NCCLCHECKGOTO(bootstrapCreateRoot(&commId, true), res, end);
  }

  NCCLCHECKGOTO(ncclInit(), res, end);
  if (myrank == 0) showVersion();

  // Make sure the CUDA runtime is initialized.
  CUDACHECKGOTO(hipFree(NULL), res, end);

  NCCLCHECKGOTO(PtrCheck(newcomm, "CommInitRank", "newcomm"), res, end);
  if (nranks < 1 || myrank < 0 || myrank >= nranks) {
    WARN("Invalid rank requested : %d/%d", myrank, nranks);
    res = ncclInvalidArgument;
    goto end;
  }

  if (ncclAsyncMode()) {
    NCCLCHECKGOTO(ncclAsyncInit(ncclCommInitRankSync, newcomm, nranks, commId, myrank, cudaDev), res, end);
  } else {
    NCCLCHECKGOTO(ncclCommInitRankSync(newcomm, nranks, commId, myrank, cudaDev), res, end);
  }
end:
  if (ncclAsyncMode()) return ncclAsyncErrCheck(res);
  else return res;
}

NCCL_API(ncclResult_t, ncclCommInitRank, ncclComm_t* newcomm, int nranks, ncclUniqueId commId, int myrank);
ncclResult_t ncclCommInitRank(ncclComm_t* newcomm, int nranks, ncclUniqueId commId, int myrank) {
  NVTX3_FUNC_RANGE_IN(nccl_domain);
  int cudaDev;
  CUDACHECK(hipGetDevice(&cudaDev));
  NCCLCHECK(ncclCommInitRankDev(newcomm, nranks, commId, myrank, cudaDev));
  return ncclSuccess;
}

NCCL_API(ncclResult_t, ncclCommInitAll, ncclComm_t* comms, int ndev, const int* devlist);
ncclResult_t ncclCommInitAll(ncclComm_t* comms, int ndev, const int* devlist) {
  NVTX3_FUNC_RANGE_IN(nccl_domain);
  NCCLCHECK(PtrCheck(comms, "CommInitAll", "comms"));
  if (ndev < 0) {
    WARN("Invalid device count requested : %d", ndev);
    return ncclInvalidArgument;
  }

  ncclUniqueId uniqueId;
  NCCLCHECK(ncclGetUniqueId(&uniqueId));
  NCCLCHECK(ncclGroupStart());
  for (int i=0; i<ndev; i++) {
    // Ignore return codes .. we need to call ncclGroupEnd to clean up anyway
    ncclCommInitRankDev(comms+i, ndev, uniqueId, i, devlist ? devlist[i] : i);
  }
  NCCLCHECK(ncclGroupEnd());
  return ncclSuccess;
}

static ncclResult_t commDestroy(ncclComm_t comm) {
  int savedDevice;
<<<<<<< HEAD
#ifdef ENABLE_TRACE
  int rank = comm->rank;
#endif
  CUDACHECK(hipGetDevice(&savedDevice));
=======
  CUDACHECK(cudaGetDevice(&savedDevice));
>>>>>>> 920dbe5b
  int commDevice = comm->cudaDev;

  if (savedDevice != commDevice) {
    CUDACHECK(hipSetDevice(commDevice));
  }

<<<<<<< HEAD
  TRACE(NCCL_INIT, "Destroying comm %p rank %d abortFlag %d fatalError %d", comm, rank, LOAD(comm->abortFlag), comm->fatalError);
=======
  TRACE(NCCL_INIT, "Destroying comm %p rank %d abortFlag %d fatalError %d", comm, comm->rank, *comm->abortFlag, comm->fatalError);
>>>>>>> 920dbe5b

  CUDACHECK(hipStreamSynchronize(comm->groupStream));
  NCCLCHECK(ncclProxyDestroy(comm));
  NCCLCHECK(commFree(comm));

  if (savedDevice != commDevice)
    CUDACHECK(hipSetDevice(savedDevice));

  TRACE(NCCL_INIT, "Destroyed comm %p rank %d", comm, comm->rank);

  return ncclSuccess;
}

NCCL_API(ncclResult_t, ncclCommDestroy, ncclComm_t comm);
ncclResult_t ncclCommDestroy(ncclComm_t comm) {
  NVTX3_FUNC_RANGE_IN(nccl_domain);
  if (comm == NULL)
    return ncclSuccess;

  TRACE(NCCL_INIT, "comm %p rank %d nRanks %d cudaDev %d busId %x", comm, comm->rank, comm->nRanks, comm->cudaDev, comm->busId);

  // Try and prevent a double free of the comm struct (user error)
  if (comm->rank == -1 || comm->nRanks <= 0 || comm->cudaDev == -1 || comm->busId == -1) {
    WARN("comm %p has already been destroyed", comm);
    return ncclInvalidArgument;
  }

  return commDestroy(comm);
}

NCCL_API(ncclResult_t, ncclCommAbort, ncclComm_t comm);
ncclResult_t ncclCommAbort(ncclComm_t comm) {
  NVTX3_FUNC_RANGE_IN(nccl_domain);
  if (comm == NULL)
    return ncclSuccess;

  // Ask anything that might still be running on the device to quit
  STORE(comm->abortFlag, 1);

  // do not destroy comm because kernel maybe still running
  // return commDestroy(comm);
  return ncclSuccess;
}

NCCL_API(const char*, ncclGetErrorString, ncclResult_t code);
const char* ncclGetErrorString(ncclResult_t code) {
  switch (code) {
    case ncclSuccess                : return "no error";
    case ncclUnhandledCudaError     : return "unhandled cuda error";
    case ncclSystemError            : return "unhandled system error";
    case ncclInternalError          : return "internal error";
    case ncclInvalidArgument        : return "invalid argument";
    case ncclInvalidUsage           : return "invalid usage";
    default                         : return "unknown result code";
  }
}

NCCL_API(ncclResult_t, ncclCommGetAsyncError, ncclComm_t comm, ncclResult_t *asyncError);
ncclResult_t ncclCommGetAsyncError(ncclComm_t comm, ncclResult_t *asyncError) {
  NCCLCHECK(PtrCheck(comm, "ncclGetAsyncError", "comm"));
  NCCLCHECK(PtrCheck(asyncError, "ncclGetAsyncError", "asyncError"));
  *asyncError = comm->fatalError;
  return ncclSuccess;
}

NCCL_API(ncclResult_t, ncclCommCount, const ncclComm_t comm, int* count);
ncclResult_t ncclCommCount(const ncclComm_t comm, int* count) {
  NVTX3_FUNC_RANGE_IN(nccl_domain);
  NCCLCHECK(PtrCheck(comm, "CommCount", "comm"));
  NCCLCHECK(PtrCheck(count, "CommCount", "count"));
  *count = comm->nRanks;
  return ncclSuccess;
}

NCCL_API(ncclResult_t, ncclCommCuDevice, const ncclComm_t comm, int* devid);
ncclResult_t ncclCommCuDevice(const ncclComm_t comm, int* devid) {
  NVTX3_FUNC_RANGE_IN(nccl_domain);
  NCCLCHECK(PtrCheck(comm, "CommCuDevice", "comm"));
  NCCLCHECK(PtrCheck(devid, "CommCuDevice", "devid"));
  *devid = comm->cudaDev;
  return ncclSuccess;
}

NCCL_API(ncclResult_t, ncclCommUserRank, const ncclComm_t comm, int* rank);
ncclResult_t ncclCommUserRank(const ncclComm_t comm, int* rank) {
  NVTX3_FUNC_RANGE_IN(nccl_domain);
  NCCLCHECK(PtrCheck(comm, "CommUserRank", "comm"));
  NCCLCHECK(PtrCheck(rank, "CommUserRank", "rank"));
  *rank = comm->rank;
  return ncclSuccess;
}<|MERGE_RESOLUTION|>--- conflicted
+++ resolved
@@ -41,7 +41,7 @@
 #define NCCL_GROUP_CUDA_STREAM 1 // CGMD: CUDA 9.0,9.1 Need to use an internal CUDA stream
 #endif
 
-const char* ncclFuncStr[NCCL_NUM_FUNCTIONS+4] = { "Broadcast", "Reduce", "AllGather", "ReduceScatter", "AllReduce", "Gather", "Scatter", "AllToAll", "AllToAllv" };
+const char* ncclFuncStr[NCCL_NUM_FUNCTIONS] = { "Broadcast", "Reduce", "AllGather", "ReduceScatter", "AllReduce" };
 const char* ncclAlgoStr[NCCL_NUM_ALGORITHMS] = { "Tree", "Ring", "CollNet" };
 const char* ncclProtoStr[NCCL_NUM_PROTOCOLS] = { "LL", "LL128", "Simple" };
 
@@ -160,47 +160,67 @@
 #ifdef ENABLE_COLLTRACE
 void *ncclCommThreadMain(void *arg) {
   ncclComm_t comm = (ncclComm_t)arg;
+  int head = comm->hostDevComm.collTraceHead;
   do {
     int tail = LOAD(comm->hostDevComm.collTraceTail)%COLLTRACE_NUM_ITEMS;
-    int head = comm->hostDevComm.collTraceHead;
     int count;
     if (head <= tail)
       count = tail - head;
     else
       count = COLLTRACE_NUM_ITEMS + head - tail;
-    usleep(1000); //sleep 1ms
+    if (!count) {
+      if(LOAD(&comm->hostDevComm.collTraceExit))
+        break;
+      else {
+        usleep(1000); //sleep 1ms
+        continue;
+      }
+    }
     for (int i = 0; i < count; i++) {
+      uint8_t type = LOAD(&(comm->hostDevComm.collTrace[head].type));
+      if (type == ncclCollTraceNotReady)
+        break;
       char line[1024];
       int offset = 0;
       #define VEGA_GPU_RTC_FREQUENCY 2.5E7
-      sprintf(line, "## [%12.6f] [%02d:%02d] %06lx",
-        (double)(comm->hostDevComm.collTrace[head].timeStamp)/VEGA_GPU_RTC_FREQUENCY, comm->rank, comm->hostDevComm.collTrace[head].bid, comm->hostDevComm.collTrace[head].opCount);
-      offset = strlen(line);
-      switch (comm->hostDevComm.collTrace[head].type) {
-        case ncclCollTraceKernelLaunchType:
-          sprintf(line+offset, " KL hwid %8x funcIndex %d",
-            comm->hostDevComm.collTrace[head].data_0, comm->hostDevComm.collTrace[head].funcIndex);
-          break;
-        case ncclCollTraceCollEndType:
-          if (comm->hostDevComm.collTrace[head].funcIndex != -1)
-            sprintf(line+offset, " CE next funcIndex %d",
-              comm->hostDevComm.collTrace[head].funcIndex);
-          else
-            sprintf(line+offset, " KE");
-          break;
-        case ncclCollTraceAbortType:
-          sprintf(line+offset, " Abort");
-          break;
-        default:
-          sprintf(line+offset, " unknown collective trace data type");
-          break;
+      if (type == ncclCollTraceDataType) {
+        sprintf(line, "## [%12.6f] [%02d:%02d] L:%04d DT %08x %016lx %016lx",
+          (double)(comm->hostDevComm.collTrace[head].timeStamp)/VEGA_GPU_RTC_FREQUENCY, comm->rank, comm->hostDevComm.collTrace[head].bid,
+          comm->hostDevComm.collTrace[head].funcIndex,
+          comm->hostDevComm.collTrace[head].data_0,
+          comm->hostDevComm.collTrace[head].opCount,
+          comm->hostDevComm.collTrace[head].data_1);
+      } else {
+        sprintf(line, "## [%12.6f] [%02d:%02d] %06lx",
+          (double)(comm->hostDevComm.collTrace[head].timeStamp)/VEGA_GPU_RTC_FREQUENCY, comm->rank, comm->hostDevComm.collTrace[head].bid, comm->hostDevComm.collTrace[head].opCount);
+        offset = strlen(line);
+        switch (type) {
+          case ncclCollTraceKernelLaunchType:
+            sprintf(line+offset, " KL hwid %8x funcIndex %d",
+              comm->hostDevComm.collTrace[head].data_0, comm->hostDevComm.collTrace[head].funcIndex);
+            break;
+          case ncclCollTraceCollEndType:
+            if (comm->hostDevComm.collTrace[head].funcIndex != -1)
+              sprintf(line+offset, " CE next funcIndex %d",
+                comm->hostDevComm.collTrace[head].funcIndex);
+            else
+              sprintf(line+offset, " KE");
+            break;
+          case ncclCollTraceAbortType:
+            sprintf(line+offset, " Abort");
+            break;
+          default:
+            sprintf(line+offset, " unknown collective trace data type");
+            break;
+        }
       }
       INFO(NCCL_COLL, "%s", line);
+      STORE(&(comm->hostDevComm.collTrace[head].type), ncclCollTraceNotReady);
       head ++;
       head %= COLLTRACE_NUM_ITEMS;
     }
-    comm->hostDevComm.collTraceHead = tail;
-  } while(!LOAD(&comm->hostDevComm.collTraceExit));
+  } while(1);
+  comm->hostDevComm.collTraceHead = head;
   pthread_exit(NULL);
 }
 #endif
@@ -292,11 +312,7 @@
     free(comm->intraCGMode);
     free(comm->intraCC);
   }
-<<<<<<< HEAD
-  CUDACHECK(hipHostFree((void *)comm->abortFlag));
-=======
   NCCLCHECK(ncclCudaHostFree((void *)comm->abortFlag));
->>>>>>> 920dbe5b
 
   // Poison comm to try and catch a double free
   commPoison(comm);
@@ -378,8 +394,8 @@
   // Mark channels as non initialized.
   for (int c=0; c<MAXCHANNELS; c++) comm->channels[c].id = -1;
 
-  comm->alltoallDisable = false;
-  if (rcclParamAllToAllDisable()) comm->alltoallDisable = true;
+  comm->alltoallDisable = true;
+  //if (rcclParamAllToAllDisable() == 0) comm->alltoallDisable = false;
 
   *comret = comm;
   return ncclSuccess;
@@ -387,11 +403,11 @@
 
 static ncclResult_t devCommSetup(ncclComm_t comm) {
   // Duplicate the channels on the device
-  NCCLCHECK(ncclCudaCalloc(&comm->hostDevComm.channels, std::max(comm->nChannels, comm->p2pnChannels)));
-  NCCLCHECK(ncclCudaMemcpy(comm->hostDevComm.channels, comm->channels, std::max(comm->nChannels, comm->p2pnChannels)));
+  NCCLCHECK(ncclCudaCalloc(&comm->hostDevComm.channels, comm->p2pnChannels));
+  NCCLCHECK(ncclCudaMemcpy(comm->hostDevComm.channels, comm->channels, comm->p2pnChannels));
 
   // Copy userRanks and peers
-  for (int r=0; r<std::max(comm->nChannels, comm->p2pnChannels); r++) {
+  for (int r=0; r<comm->p2pnChannels; r++) {
     NCCLCHECK(ncclCudaMemcpy(comm->channels[r].ring.devUserRanks, comm->channels[r].ring.userRanks, comm->nRanks));
   }
 
@@ -463,7 +479,7 @@
 
 ncclResult_t initParams(struct ncclComm* comm) {
   hipLaunchParams* params = comm->myParams = comm->intraParams+comm->intraRank;
-  params->args =(void **)&comm->argsptr;
+  params->args = (void **)&comm->argsptr;
   params->stream = NULL;
   params->sharedMem = 0;
   params->blockDim.x = 0; params->blockDim.y = params->blockDim.z = 1;
@@ -546,10 +562,6 @@
   int defaults[NCCL_NUM_PROTOCOLS] = { DEFAULT_LL_BUFFSIZE, DEFAULT_LL128_BUFFSIZE, DEFAULT_BUFFSIZE };
 
   if (cpuArch == NCCL_TOPO_CPU_ARCH_ARM) defaults[NCCL_PROTO_SIMPLE] = DEFAULT_BUFFSIZE_ARM;
-  if (comm->nRanks >= 32) {
-    defaults[NCCL_PROTO_SIMPLE] = 524288;
-    INFO(NCCL_INIT, "Setting DEFAULT_BUFFSIZE to %d for nRanks %d", defaults[NCCL_PROTO_SIMPLE], comm->nRanks);
-  }
 
   for (int p=0; p<NCCL_NUM_PROTOCOLS; p++) {
     comm->buffSizes[p] = comm->hostDevComm.buffSizes[p] = envs[p] != -2 ? envs[p] : defaults[p];
@@ -749,8 +761,6 @@
   }
   struct ncclComm* intraRank0Comm = allGather1Data[intraRank0].comm;
 
-  free(allGather1Data);
-
   // AllGather1 - end
 
   // Topo detection / System graph creation
@@ -813,6 +823,7 @@
 
   struct {
     int cudaCompCap;
+    int fullCudaCompCap;
     int nChannels;
     int gcn;
     int alltoallDisable;
@@ -823,19 +834,15 @@
   } *allGather3Data;
 
   NCCLCHECK(ncclCalloc(&allGather3Data, nranks));
-<<<<<<< HEAD
   int idx;
   NCCLCHECK(ncclTopoIdToIndex(comm->topo, GPU, myInfo->busId, &idx));
   allGather3Data[rank].cudaCompCap = comm->topo->nodes[GPU].nodes[idx].gpu.cudaCompCap;
   allGather3Data[rank].gcn = comm->topo->nodes[GPU].nodes[idx].gpu.gcn;
-  allGather3Data[rank].nChannels = comm->nChannels = treeGraph.nChannels = ringGraph.nChannels =
-    std::min(treeGraph.nChannels, ringGraph.nChannels);
   allGather3Data[rank].alltoallDisable = comm->alltoallDisable;
-=======
+
   allGather3Data[rank].nChannels = comm->nChannels = treeGraph.nChannels = ringGraph.nChannels =
     std::min(treeGraph.nChannels, ringGraph.nChannels);
   allGather3Data[rank].tree.pattern = treeGraph.pattern;
->>>>>>> 920dbe5b
   allGather3Data[rank].tree.sameChannels = treeGraph.sameChannels;
   allGather3Data[rank].tree.speedIntra = treeGraph.speedIntra;
   allGather3Data[rank].tree.speedInter = treeGraph.speedInter;
@@ -904,6 +911,7 @@
     collNetGraph.typeIntra = std::min(allGather3Data[i].collNet.typeIntra, collNetGraph.typeIntra);
     collNetGraph.typeInter = std::min(allGather3Data[i].collNet.typeInter, collNetGraph.typeInter);
   }
+
   if (comm->alltoallDisable != alltoallDisable) {
     comm->alltoallDisable = alltoallDisable;
   }
@@ -933,11 +941,7 @@
   int *rings;
   NCCLCHECK(ncclCalloc(&rings, nranks*MAXCHANNELS));
 
-<<<<<<< HEAD
-  NCCLCHECK(ncclTopoPostset(comm, nodesFirstRank, allTopoRanks, rings, gcn, nNets));
-=======
-  NCCLCHECK(ncclTopoPostset(comm, nodesFirstRank, nodesTreePatterns, allTopoRanks, rings));
->>>>>>> 920dbe5b
+  NCCLCHECK(ncclTopoPostset(comm, nodesFirstRank, nodesTreePatterns, allTopoRanks, rings, gcn, nNets));
   if (comm->nNodes > 1 &&
       ncclParamCollNetEnable() == 1 &&
       collNetSupport() && collNetGraph.nChannels) {
@@ -947,6 +951,7 @@
   free(allTopoRanks);
   free(nodesTreePatterns);
   free(nodesFirstRank);
+  free(allGather1Data);
   free(allGather3Data);
 
   // AllGather3 - end
@@ -956,18 +961,10 @@
   char line[1024];
   line[0]='\0';
   for (int c=0; c<comm->nChannels; c++) {
-<<<<<<< HEAD
-    struct ncclTree* treeUp = &comm->channels[c].treeUp;
-    struct ncclTree* treeDn = &comm->channels[c].treeDn;
-    snprintf(line+strlen(line), 1023-strlen(line), " [%d] %d/%d/%d->%d->%d|%d->%d->%d/%d/%d",
-        c, treeUp->down[0], treeUp->down[1], treeUp->down[2], rank, treeUp->up,
-        treeDn->up, rank, treeDn->down[0], treeDn->down[1], treeDn->down[2]);
-    INFO(NCCL_GRAPH, "Ring %d : %d -> %d -> %d", c, comm->channels[c].ring.prev, comm->rank, comm->channels[c].ring.next);
-=======
     struct ncclTree* tree = &comm->channels[c].tree;
     snprintf(line+strlen(line), 1023-strlen(line), " [%d] %d/%d/%d->%d->%d",
         c, tree->down[0], tree->down[1], tree->down[2], rank, tree->up);
->>>>>>> 920dbe5b
+    INFO(NCCL_GRAPH, "Ring %d : %d -> %d -> %d", c, comm->channels[c].ring.prev, comm->rank, comm->channels[c].ring.next);
   }
   line[1023] = '\0';
   INFO(NCCL_INIT, "Trees%s", line);
@@ -1034,76 +1031,7 @@
   // Compute nChannels per peer for p2p
   NCCLCHECK(ncclTopoComputeP2pChannels(comm));
 
-<<<<<<< HEAD
-  if (!alltoallDisable) {
-    int nc = comm->nChannels;
-    if (comm->topo->type == RCCL_TOPO_4P2H_ROME)
-      nc = 2;
-    for (int c=0; c<nc; c++) {
-      const int peersPerChan = DIVUP(nranks, nc);
-      struct ncclP2PConnect* connect = &comm->p2plist.connect;
-      connect->nrecv[c] = 0;
-      connect->nsend[c] = 0;
-      for (int p=0; p<peersPerChan; p++) {
-        // first channel is reserved for self copy
-        if ((c*peersPerChan+p)%nranks == 0)
-          continue;
-        int peerSend = (rank+c*peersPerChan+p)%nranks;
-        int peerRecv = (2*nranks+rank-(c*peersPerChan)%nranks-p)%nranks;
-        if (comm->channels[c].peers[peerSend].send.connected == 0) {
-          connect->send[c*nranks+connect->nsend[c]++] = peerSend;
-        }
-        if (comm->channels[c].peers[peerRecv].recv.connected == 0) {
-          connect->recv[c*nranks+connect->nrecv[c]++] = peerRecv;
-        }
-      }
-    }
-
-    for (int c=0; c<nc; c++) {
-      struct ncclChannel* channel = comm->channels+c;
-      struct ncclP2PConnect* connect = &comm->p2plist.connect;
-#if 0
-      printf("channel %d recv: ", c);
-      for (int i=0; i<connect->nrecv[c]; i++)
-        printf("%d ", connect->recv[c*nranks+i]);
-      printf("\n");
-      printf("channel %d send: ", c);
-      for (int i=0; i<connect->nsend[c]; i++)
-        printf("%d ", connect->send[c*nranks+i]);
-      printf("\n");
-#endif
-      NCCLCHECK(ncclTransportP2pSetup(comm, NULL, channel, connect->nrecv[c], connect->recv+c*nranks, connect->nsend[c], connect->send+c*nranks));
-      connect->nrecv[c] = 0;
-      connect->nsend[c] = 0;
-    }
-  }
-
-  // Compute intra ranks (using AllGather1 data)
-  do {
-    int intraRank0 = -1, intraRank = -1, intraRanks = 0;
-    for (int i = 0; i < nranks; i++) {
-      if ((allGather1Data[i].peerInfo.hostHash == allGather1Data[rank].peerInfo.hostHash) &&
-          (allGather1Data[i].peerInfo.pidHash == allGather1Data[rank].peerInfo.pidHash)) {
-        if (intraRanks == 0) intraRank0 = i;
-        if (i == rank) intraRank = intraRanks;
-        intraRanks++;
-      }
-    }
-    TRACE(NCCL_INIT,"hostHash[%d] %lx intraRank %d intraRanks %d intraRank0 %d",
-        rank, allGather1Data[rank].peerInfo.hostHash, intraRank, intraRanks, intraRank0);
-    if (intraRank == -1 || intraRank0 == -1 || allGather1Data[intraRank0].comm == NULL) {
-      WARN("Failed to determine intra ranks hostHash[%d] %lx intraRank %d intraRanks %d intraRank0 %d",
-          rank, allGather1Data[rank].peerInfo.hostHash, intraRank, intraRanks, intraRank0);
-      return ncclInternalError;
-    }
-    NCCLCHECK(ncclCommSetIntra(comm, intraRank, intraRanks, allGather1Data[intraRank0].comm));
-  } while(0);
-
-  // Done with AllGather1 data
-  free(allGather1Data);
-=======
   NCCLCHECK(ncclCommSetIntra(comm, intraRank, intraRanks, intraRank0Comm));
->>>>>>> 920dbe5b
 
   if (comm->nNodes) NCCLCHECK(ncclProxyCreate(comm));
 
@@ -1196,25 +1124,14 @@
 
 static ncclResult_t commDestroy(ncclComm_t comm) {
   int savedDevice;
-<<<<<<< HEAD
-#ifdef ENABLE_TRACE
-  int rank = comm->rank;
-#endif
   CUDACHECK(hipGetDevice(&savedDevice));
-=======
-  CUDACHECK(cudaGetDevice(&savedDevice));
->>>>>>> 920dbe5b
   int commDevice = comm->cudaDev;
 
   if (savedDevice != commDevice) {
     CUDACHECK(hipSetDevice(commDevice));
   }
 
-<<<<<<< HEAD
-  TRACE(NCCL_INIT, "Destroying comm %p rank %d abortFlag %d fatalError %d", comm, rank, LOAD(comm->abortFlag), comm->fatalError);
-=======
-  TRACE(NCCL_INIT, "Destroying comm %p rank %d abortFlag %d fatalError %d", comm, comm->rank, *comm->abortFlag, comm->fatalError);
->>>>>>> 920dbe5b
+  TRACE(NCCL_INIT, "Destroying comm %p rank %d abortFlag %d fatalError %d", comm, comm->rank, LOAD(comm->abortFlag), comm->fatalError);
 
   CUDACHECK(hipStreamSynchronize(comm->groupStream));
   NCCLCHECK(ncclProxyDestroy(comm));
