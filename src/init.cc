/*************************************************************************
 * Copyright (c) 2015-2022, NVIDIA CORPORATION. All rights reserved.
 * Modifications Copyright (c) 2019-2023 Advanced Micro Devices, Inc. All rights reserved.
 * Modifications Copyright (c) Microsoft Corporation. Licensed under the MIT License.
 *
 * See LICENSE.txt for license information
 ************************************************************************/

#include "nccl.h"
#include "channel.h"
#include "nvmlwrap.h"
#include "gdrwrap.h"
#include "bootstrap.h"
#include "transport.h"
#include "group.h"
#include "net.h"
#include "coll_net.h"
#include "enqueue.h"
#include "graph.h"
#include "argcheck.h"
<<<<<<< HEAD
#include "devcomm.h"
#include "collectives.h"
#if defined(ENABLE_NPKIT)
#include "npkit/npkit.h"
#endif
=======
#include "tuner.h"
>>>>>>> 8c6c5951
#include <fcntl.h>
#include <unistd.h>
#include <hip/hip_runtime.h>
#include <string.h>
#include <errno.h>
#include <assert.h>
#include <dlfcn.h>
#include <sys/types.h>
#include <sys/stat.h>
#include <unistd.h>
<<<<<<< HEAD
#include <cstdarg>
#include "graph/topo.h"
#include "graph/xml.h"
#include "archinfo.h"

// [RCCL]
#include "git_version.h"
#include "rccl_vars.h"
//#include "clique/CliqueManager.h"
//#include <hsa/hsa_ext_amd.h>
// [/RCCL]

#include "msccl/msccl_lifecycle.h"
#include "msccl/msccl_status.h"
=======
#include "param.h"
>>>>>>> 8c6c5951

#define STR2(v) #v
#define STR(v) STR2(v)

#if CUDART_VERSION >= 9020 || defined(__HIP_PLATFORM_HCC__) || defined(__HCC__) || defined(__HIPCC__)
#define NCCL_GROUP_CUDA_STREAM 0 // CGMD: CUDA 9.2,10.X Don't need to use an internal CUDA stream
#else
#define NCCL_GROUP_CUDA_STREAM 1 // CGMD: CUDA 9.0,9.1 Need to use an internal CUDA stream
#endif

const char* ncclFuncStr[NCCL_NUM_FUNCTIONS+2] = { "AllGather", "AllReduce", "AllToAllPivot", "Broadcast", "Reduce", "ReduceScatter", "SendRecv"};
const char* ncclAlgoStr[NCCL_NUM_ALGORITHMS] = { "Tree", "Ring", "CollNetDirect", "CollNetChain", "NVLS", "NVLSTree" };
const char* ncclProtoStr[NCCL_NUM_PROTOCOLS] = { "LL", "LL128", "Simple" };
const char* ncclDevRedOpStr[ncclNumDevRedOps] = { "Sum", "Prod", "Max", "Min", "PreMulSum", "SumPostDiv" };
const char *ncclTypeStr[ncclNumTypes] = {"_i8", "_u8", "_i32", "_u32", "_i64", "_u64", "_f16", "_f32", "_f64", "_b16"};

NCCL_PARAM(GroupCudaStream, "GROUP_CUDA_STREAM", NCCL_GROUP_CUDA_STREAM);

NCCL_PARAM(CheckPointers, "CHECK_POINTERS", 0);
NCCL_PARAM(CommBlocking, "COMM_BLOCKING", NCCL_CONFIG_UNDEF_INT);

struct allocationTracker allocTracker[MAX_ALLOC_TRACK_NGPU] = {};
static ncclResult_t commReclaim(ncclComm_t comm);

static uint64_t hashUniqueId(ncclUniqueId const &id) {
  char const *bytes = (char const*)&id;
  uint64_t h = 0xdeadbeef;
  for(int i=0; i < (int)sizeof(ncclUniqueId); i++) {
    h ^= h >> 32;
    h *= 0x8db3db47fa2994ad;
    h += bytes[i];
  }
  return h;
}

// GDRCOPY support: Off by default
NCCL_PARAM(GdrCopyEnable, "GDRCOPY_ENABLE", 0);

// GDRCOPY support
gdr_t ncclGdrCopy = NULL;

ncclResult_t initGdrCopy() {
  if (ncclParamGdrCopyEnable() == 1) {
    ncclGdrCopy = ncclGdrInit();
  }
  return ncclSuccess;
}

pthread_mutex_t initLock = PTHREAD_MUTEX_INITIALIZER;
static bool initialized = false;

static ncclResult_t ncclInit() {
  if (__atomic_load_n(&initialized, __ATOMIC_ACQUIRE)) return ncclSuccess;
  pthread_mutex_lock(&initLock);
  if (!initialized) {
    initEnv();
    initGdrCopy();
    // Always initialize bootstrap network
    NCCLCHECK(bootstrapNetInit());
    NCCLCHECK(ncclNetPluginInit());

    char strValue[1024];
    NCCLCHECK(ncclTopoGetStrFromSys("/proc/sys/kernel", "numa_balancing", strValue));
    if (strcmp(strValue, "1") == 0)
      WARN("NUMA auto balancing enabled which can lead to variability in the RCCL performance! Disable by \"sudo sysctl kernel.numa_balancing=0\"");
    NCCLCHECK(ncclTopoGetStrFromSys("/proc", "version", strValue));
    char *verStr, *state;
    verStr = strtok_r(strValue, " ", &state);
    for (int i = 0; i < 2; i ++) {
      verStr = strtok_r(NULL, " ", &state);
      if (verStr == NULL) break;
    }
    INFO(NCCL_INIT, "Kernel version: %s", verStr);
    if (strstr(verStr, "cray") == NULL) {
      NCCLCHECK(ncclTopoGetStrFromSys("/sys/devices/virtual/dmi/id", "bios_version", strValue));
      if (strncmp("Hyper-V UEFI Release", strValue, 20) != 0) {
        FILE* file;
        if ((file = fopen("/proc/cmdline", "r")) != NULL) {
          if (feof(file) == 0 && ferror(file) == 0) {
            int len = fread(strValue, 1, 1024, file);
            strValue[len] = '\0';
          }
          fclose(file);
        }
        if (strstr(strValue, "iommu=pt") == NULL)
          WARN("Missing \"iommu=pt\" from kernel command line which can lead to system instablity or hang!");
      }
#ifndef HIP_UNCACHED_MEMORY
      char *env = getenv("HSA_FORCE_FINE_GRAIN_PCIE");
      if (env == NULL || strcmp(env, "1") != 0)
        WARN("Missing \"HSA_FORCE_FINE_GRAIN_PCIE=1\" from environment which can lead to low RCCL performance, system instablity or hang!");
#endif
    }
#ifndef NVTX_NO_IMPL
    initNvtxRegisteredEnums();
#endif
    __atomic_store_n(&initialized, true, __ATOMIC_RELEASE);
  }
  pthread_mutex_unlock(&initLock);
  return ncclSuccess;
}

NCCL_API(ncclResult_t, ncclGetVersion, int* version);
ncclResult_t ncclGetVersion(int* version) {
  if (version == NULL) return ncclInvalidArgument;
  *version = NCCL_VERSION_CODE;
  return ncclSuccess;
}

NCCL_API(ncclResult_t, ncclGetUniqueId, ncclUniqueId* out);
ncclResult_t ncclGetUniqueId(ncclUniqueId* out) {
  NCCLCHECK(ncclInit());
  NCCLCHECK(PtrCheck(out, "GetUniqueId", "out"));
  ncclResult_t res = bootstrapGetUniqueId((struct ncclBootstrapHandle*)out);
  TRACE_CALL("ncclGetUniqueId(0x%llx)", (unsigned long long)hashUniqueId(*out));
  return res;
}

// Prevent compiler from optimizing out these operations
#ifdef __clang__
#define NCCL_NO_OPTIMIZE __attribute__((optnone))
#else
#define NCCL_NO_OPTIMIZE __attribute__((optimize("O0")))
#endif

void NCCL_NO_OPTIMIZE commPoison(ncclComm_t comm) {
  // Important that this does not trash intraComm0.
  comm->rank = comm->cudaDev = comm->busId = comm->nRanks = -1;
}

RCCL_PARAM(KernelCollTraceEnable, "KERNEL_COLL_TRACE_ENABLE", 0);

#ifdef ENABLE_COLLTRACE
// Should be in sync with 'ALL_COLLS' in Generator.cmake
void *ncclCommThreadMain(void *arg) {
  ncclComm_t comm = (ncclComm_t)arg;
  int head[MAXCHANNELS];
  double vega_gpu_rtc_freq;

  memset(head, 0, sizeof(int)*MAXCHANNELS);
  vega_gpu_rtc_freq = GetDeviceWallClockRateInKhz(comm->cudaDev) * 1.0E3;
  do {
    for (int channel = 0; channel < MAXCHANNELS; channel++) {
      int tail = comm->collTraceTail[channel].tail%COLLTRACE_NUM_ITEMS;
      int count;
      if (head[channel] <= tail)
        count = tail - head[channel];
      else
        count = COLLTRACE_NUM_ITEMS + head[channel] - tail;
      if (!count) {
        usleep(1000); //sleep 1ms
        continue;
      }
      for (int i = 0; i < count; i++) {
        volatile struct ncclCollTrace *td = comm->collTrace+COLLTRACE_NUM_ITEMS*channel+head[channel];
        uint8_t type = td->type;
        if (type == ncclCollTraceNotReady)
          break;
        char line[1024];
        int offset = 0;
        uint16_t fIdx = td->funcIndex;
        if (type == ncclCollTraceDataType) {
          sprintf(line, "## [%012.6f] [%02d:%02d] L:%04d DT %08x %016lx %016lx",
            (double)(td->timeStamp)/vega_gpu_rtc_freq, comm->rank, td->bid,
            fIdx, td->data_0, td->opCount, td->data_1);
        } else {
          if (fIdx == ncclFuncId_P2p() || type == ncclCollTraceP2pElemType)
            sprintf(line, "## [%012.6f] [%02d:%02d] %06x-%06x", (double)(td->timeStamp)/vega_gpu_rtc_freq, comm->rank, td->bid, td->p2pOpCount[0], td->p2pOpCount[1]);
          else
            sprintf(line, "## [%012.6f] [%02d:%02d] %06lx", (double)(td->timeStamp)/vega_gpu_rtc_freq, comm->rank, td->bid, td->opCount);
          offset = strlen(line);
          if (type == ncclCollTraceCollElemType) {
            sprintf(line+offset, " CE %s nw %d bi %d nc %d busId %lx nRanks %d", funcNames[fIdx], td->coll.nWarps, td->coll.bid, td->coll.nChannels, comm->busId, comm->nRanks);
          } else if (type == ncclCollTraceP2pElemType) {
            sprintf(line+offset, " PE %s %d -> %d/%d/%d/%d conn/nw/ws/ng %d/%d/%d/%d -> %d busId %lx nRanks %d", funcNames[fIdx],
              td->p2p[0].peer, td->p2p[0].connIndex, td->p2p[0].nWarps, td->p2p[0].warpStart, td->p2p[0].ngroups,
              td->p2p[1].connIndex, td->p2p[1].nWarps, td->p2p[1].warpStart, td->p2p[1].ngroups, td->p2p[1].peer, comm->busId, comm->nRanks);
          } else {
            switch (type&0xf) {
              case ncclCollTraceKernelLaunchType:
              case ncclCollTraceCollLaunchType:
                if ((type&0xf) == ncclCollTraceKernelLaunchType)
                  sprintf(line+offset, " KL HWID %8x %s", td->data_0, funcNames[fIdx]);
                else if ((type&0xf) == ncclCollTraceCollLaunchType)
                  sprintf(line+offset, " CL %s", funcNames[fIdx]);
                offset = strlen(line);
                if ((type&0xf0) == ncclCollTraceCollElemType)
                  sprintf(line+offset, " nw %d bi %d nc %d busId %lx nRanks %d", td->coll.nWarps, td->coll.bid, td->coll.nChannels, comm->busId, comm->nRanks);
                else if ((type&0xf0) == ncclCollTraceP2pElemType)
                  sprintf(line+offset, " %d -> %d/%d/%d/%d conn/nw/ws/ng %d/%d/%d/%d -> %d busId %lx nRanks %d",
                    td->p2p[0].peer, td->p2p[0].connIndex, td->p2p[0].nWarps, td->p2p[0].warpStart, td->p2p[0].ngroups,
                    td->p2p[1].connIndex, td->p2p[1].nWarps, td->p2p[1].warpStart, td->p2p[1].ngroups, td->p2p[1].peer, comm->busId, comm->nRanks);
                break;
              case ncclCollTraceKernelEndType:
                sprintf(line+offset, " KE busId %lx nRanks %d", comm->busId, comm->nRanks);
                break;
              case ncclCollTraceAbortType:
                sprintf(line+offset, " Abort");
                break;
              default:
                sprintf(line+offset, " unknown collective trace data type");
                break;
            }
          }
        }
        INFO(NCCL_COLL, "%s", line);
        td->type = ncclCollTraceNotReady;
        head[channel] ++;
        head[channel] %= COLLTRACE_NUM_ITEMS;
      }
    }
  } while(!comm->collTraceExit);
  pthread_exit(NULL);
}
#endif

#undef NCCL_NO_OPTIMIZE


static ncclResult_t ncclDestructorFnFree(struct ncclDestructor* dtor) {
  free(dtor->obj);
  return ncclSuccess;
}
void ncclCommPushFree(struct ncclComm* comm, void* obj) {
  struct ncclDestructor* dtor = ncclMemoryStackAlloc<struct ncclDestructor>(&comm->memPermanent);
  dtor->fn = ncclDestructorFnFree;
  dtor->obj = obj;
  dtor->next = comm->destructorHead;
  comm->destructorHead = dtor;
}

static ncclResult_t ncclDestructorFnCudaFree(struct ncclDestructor* dtor) {
  NCCLCHECK(ncclCudaFree(dtor->obj));
  return ncclSuccess;
}
void ncclCommPushCudaFree(struct ncclComm* comm, void* obj) {
  struct ncclDestructor* dtor = ncclMemoryStackAlloc<struct ncclDestructor>(&comm->memPermanent);
  dtor->fn = ncclDestructorFnCudaFree;
  dtor->obj = obj;
  dtor->next = comm->destructorHead;
  comm->destructorHead = dtor;
}

static ncclResult_t ncclDestructorFnCudaHostFree(struct ncclDestructor* dtor) {
  CUDACHECK(cudaFreeHost(dtor->obj));
  return ncclSuccess;
}
void ncclCommPushCudaHostFree(struct ncclComm* comm, void* obj) {
  struct ncclDestructor* dtor = ncclMemoryStackAlloc<struct ncclDestructor>(&comm->memPermanent);
  dtor->fn = ncclDestructorFnCudaHostFree;
  dtor->obj = obj;
  dtor->next = comm->destructorHead;
  comm->destructorHead = dtor;
}

static ncclResult_t ncclDestructorFnCudaGdrFree(struct ncclDestructor* dtor) {
  NCCLCHECK(ncclGdrCudaFree(dtor->obj));
  return ncclSuccess;
}
void ncclCommPushCudaGdrFree(struct ncclComm* comm, void* handle) {
  struct ncclDestructor* dtor = ncclMemoryStackAlloc<struct ncclDestructor>(&comm->memPermanent);
  dtor->fn = ncclDestructorFnCudaGdrFree;
  dtor->obj = handle;
  dtor->next = comm->destructorHead;
  comm->destructorHead = dtor;
}

static ncclResult_t commFree(ncclComm_t comm) {
  /* commFree() should not involve any sync among ranks. */
  if (comm == NULL)
    return ncclSuccess;

  /* in commReclaim, we have guaranteed only last rank which calls ncclCommDestroy() will
   * free all intra-process communicators; therefore, we only need to focus on local
   * resource cleanup in commFree(). */
  if (comm->proxyState && comm->proxyRefCountOld == 0 && comm->proxyState->thread) {
    if (*comm->abortFlag == 0) {
      /* regular thread join */
      pthread_join(comm->proxyState->thread, nullptr);
    } else {
      /* try to detach thread due to abort */
      ncclProxyTryDetach(comm->proxyState);
    }
  }

  delete[] comm->userRedOps;

  free(comm->connectSend);
  free(comm->connectRecv);

#ifdef ENABLE_PROFILING
  struct ncclProf *prof, *prof_seq;
  prof = (struct ncclProf*)malloc(sizeof(struct ncclProf)*MAXCHANNELS*PROFILE_NUM_LAUNCHES);
  CUDACHECK(hipMemcpy(prof, comm->devComm->devProf, sizeof(struct ncclProf)*MAXCHANNELS*PROFILE_NUM_LAUNCHES, hipMemcpyDeviceToHost));
  #define VEGA_GPU_RTC_FREQUENCY 2.5E7
  for (int i=0; i<comm->nChannels; i++) {
    for (int s=0; s<prof[MAXCHANNELS*i].seq; s++) {
      if (prof[MAXCHANNELS*s+i].count == 0) continue;
      for (int j=0; j<prof[MAXCHANNELS*s+i].count; j++) {
        INFO(NCCL_INIT, "# [%02d:%02d] %02d-%02d L:%04u %6.2fus", comm->rank, i, s, j, prof[MAXCHANNELS*s+i].elem[j].line, (prof[MAXCHANNELS*s+i].elem[j].timeStamp-prof[MAXCHANNELS*s+i].elem[0].timeStamp)/VEGA_GPU_RTC_FREQUENCY*1.0E6);
      }
    }
  }
  free(prof);
  CUDACHECK(hipFree(comm->devComm->devProf));
#endif

#ifdef ENABLE_COLLTRACE
  comm->collTraceExit = 1;
  if (comm->collTraceThread) pthread_join(comm->collTraceThread, NULL);
  NCCLCHECK(ncclCudaHostFree((void *)comm->collTrace));
  NCCLCHECK(ncclCudaHostFree((void *)comm->collTraceTail));
#endif

  free(comm->peerInfo);
  if (comm->topo)
    ncclTopoFree(comm->topo);
  if (comm->nodeRanks) {
    for (int n=0; n<comm->nNodes; n++) free(comm->nodeRanks[n].localRankToRank);
    free(comm->nodeRanks);
  }
  free(comm->rankToNode);
  free(comm->rankToLocalRank);
  free(comm->collNetHeads);

  if (comm->bootstrap)
    NCCLCHECK(bootstrapClose(comm->bootstrap));

  for (int channel=0; channel<MAXCHANNELS; channel++)
    NCCLCHECK(freeChannel(comm->channels+channel, comm->nRanks, 1, comm->localRanks));

  if (comm->doneEvent != NULL)
    CUDACHECK(hipEventDestroy(comm->doneEvent));

  if (comm->sharedRes) {
    if (ncclAtomicRefCountDecrement(&comm->sharedRes->refCount) == 0) {
      for (int c=0; c<MAXCHANNELS; c++) {
        if (comm->sharedRes->peers[c]) free(comm->sharedRes->peers[c]);
        if (comm->sharedRes->devPeers[c]) ncclCudaFree(comm->sharedRes->devPeers[c]);
      }
      free(comm->sharedRes->tpRankToLocalRank);
      NCCLCHECK(ncclStrongStreamDestruct(&comm->sharedRes->hostStream));
      NCCLCHECK(ncclStrongStreamDestruct(&comm->sharedRes->deviceStream));
      NCCLCHECK(ncclProxyDestroy(comm->sharedRes->proxyState));
      free(comm->sharedRes);
    }
  }

#if CUDART_VERSION >= 12010
  if (comm->nvlsSupport) NCCLCHECK(ncclNvlsFree(comm));
#endif

  struct ncclDestructor* dtor = comm->destructorHead;
  while (dtor != nullptr) {
    NCCLCHECK(dtor->fn(dtor));
    dtor = dtor->next;
  }
  CUDACHECK(hipStreamDestroy(comm->sideStream));

  ncclMemoryStackDestruct(&comm->memScoped);
  ncclMemoryStackDestruct(&comm->memPermanent);

  if (ncclAtomicRefCountDecrement(comm->abortFlagRefCount) == 0) {
    NCCLCHECK(ncclCudaHostFree((void *)comm->abortFlag));
    free((void*)comm->abortFlagRefCount);
  }
  free((void*)comm->config.netName);

  free(comm->topParentRanks);
  free(comm->topParentLocalRanks);

  while (!ncclIntruQueueEmpty(&comm->regRecordQueue)) {
    struct ncclRegRecord* rec = ncclIntruQueueDequeue(&comm->regRecordQueue);
    NCCLCHECK(ncclNvlsDeregBuffer(&rec->mcHandle, rec->regAddr, rec->dev, rec->regSize));
    free(rec->addrs);
    free(rec);
  }

  while (!ncclIntruQueueEmpty(&comm->regRequestQueue)) {
    struct ncclRegRequest* req = ncclIntruQueueDequeue(&comm->regRequestQueue);
    free(req);
  }

  commPoison(comm); // poison comm before free to avoid comm reuse.
  free(comm);

  return ncclSuccess;
}

RCCL_PARAM(CliqueIgnoreTopo, "CLIQUE_IGNORE_TOPO", 0);
RCCL_PARAM(P2pNetDisable, "P2P_NET_DISABLE", 0);
RCCL_PARAM(PivotAlltoallEnable, "PIVOT_ALLTOALL_ENABLE", 1);
RCCL_PARAM(LL128ForceEnable, "LL128_FORCE_ENABLE", 0);
NCCL_PARAM(AggChannelSize, "AGG_CHANNEL_SIZE", -2);
NCCL_PARAM(DisableGraphHelper, "GRAPH_HELPER_DISABLE", 0);
// GDRCOPY support: FIFO_ENABLE when enabled locates a workFifo in CUDA memory
NCCL_PARAM(GdrCopyFifoEnable, "GDRCOPY_FIFO_ENABLE", 1);
NCCL_PARAM(WorkFifoDepth, "WORK_FIFO_DEPTH", 64<<10);
enum ncclLaunchMode ncclParamLaunchMode;


// Detect DMA-BUF support
static ncclResult_t dmaBufSupported(struct ncclComm* comm) {
  if (comm->ncclNet->regMrDmaBuf == NULL || rocmLibraryInit() != ncclSuccess) return ncclInternalError;
#if CUDA_VERSION >= 11070
  int flag = 0;
  CUdevice dev;
  int cudaDriverVersion;
  CUDACHECK(cudaDriverGetVersion(&cudaDriverVersion));
  if (CUPFN(cuDeviceGet) == NULL || cudaDriverVersion < 11070) return ncclInternalError;
  CUCHECK(cuDeviceGet(&dev, comm->cudaDev));
  // Query device to see if DMA-BUF support is available
  (void) CUPFN(cuDeviceGetAttribute(&flag, CU_DEVICE_ATTRIBUTE_DMA_BUF_SUPPORTED, dev));
  if (flag == 0) return ncclInternalError;
  INFO(NCCL_INIT, "DMA-BUF is available on GPU device %d", comm->cudaDev);
  return ncclSuccess;
#else
  return pfn_hsa_amd_portable_export_dmabuf != NULL ? ncclSuccess : ncclInternalError;
#endif
  return ncclInternalError;
}

ncclResult_t ncclCommEnsureReady(ncclComm_t comm) {
  /* comm must be ready, or error will be reported */
  ncclResult_t ret = ncclSuccess;

  if (*comm->abortFlag) {
    ncclGroupJobAbort(comm->groupJob);
  } else {
    NCCLCHECK(ncclCommGetAsyncError(comm, &ret));
    if (ret != ncclSuccess) {
      /* if ret is not ncclInProgress, we just keep it. */
      WARN("Attempt to use communicator before the previous operation returned ncclSuccess");
      if (ret == ncclInProgress) ret = ncclInvalidArgument;
      goto exit;
    }
    /* if there is linked group job, we should complete it. */
    if (comm->groupJob) {
      NCCLCHECK(ncclGroupJobComplete(comm->groupJob));
      comm->groupJob = NULL;
    }
  }

exit:
  return ret;
}

static ncclResult_t commAlloc(struct ncclComm* comm, struct ncclComm* parent, int ndev, int rank) {
  if (ndev < 1) {
    WARN("invalid device count (%d) requested", ndev);
    return ncclInvalidArgument;
  }
  if (rank >= ndev || rank < 0) {
    WARN("rank %d exceeds ndev=%d", rank, ndev);
    return ncclInvalidArgument;
  }

  ncclMemoryStackConstruct(&comm->memPermanent);
  ncclMemoryStackConstruct(&comm->memScoped);
  comm->destructorHead = nullptr;
  comm->rank = rank;
  comm->nRanks = ndev;

  NCCLCHECK(ncclNetInit(comm));
  INFO(NCCL_INIT, "Using network %s", comm->ncclNet->name);

  if (parent && parent->config.splitShare) {
    if (parent->ncclNet != comm->ncclNet) {
      WARN("Split shares resources, but parent comm netName %s is different from child comm netName %s", parent->ncclNet->name, comm->ncclNet->name);
      return ncclInvalidUsage;
    }
  }
  // Try to create a CUDA object right away. If there is something wrong with
  // the device we're on (failure cause #1) , better know it early.
  hipEvent_t doneEvent;
#ifdef HIP_EVENT_DISABLE_FENCE
  CUDACHECK(hipEventCreateWithFlags(&doneEvent, hipEventDisableTiming|hipEventDisableSystemFence));
#else
  CUDACHECK(hipEventCreateWithFlags(&doneEvent, hipEventDisableTiming));
#endif


  comm->doneEvent = doneEvent;
  comm->lastStream = nullptr;
  CUDACHECK(cudaGetDevice(&comm->cudaDev));

  NCCLCHECK(getBusId(comm->cudaDev, &comm->busId));
  comm->compCap = ncclCudaCompCap();
  TRACE(NCCL_INIT,"comm %p rank %d nranks %d cudaDev %d busId %lx compCap %d", comm, rank, ndev, comm->cudaDev, comm->busId, comm->compCap);

  // RCCL: create persistent stream for calloc
  CUDACHECK(hipStreamCreateWithFlags(&comm->sideStream, hipStreamNonBlocking));
  comm->checkPointers = ncclParamCheckPointers() == 1 ? true : false;
  comm->dmaBufSupport = (dmaBufSupported(comm) == ncclSuccess) ? true : false;

#ifdef ENABLE_COLLTRACE
  NCCLCHECK(ncclCudaHostCalloc(&comm->collTraceTail, MAXCHANNELS));
  NCCLCHECK(ncclCudaHostCalloc(&comm->collTrace, COLLTRACE_NUM_ITEMS*MAXCHANNELS));
  comm->collTraceExit = 0;
  if ((ncclDebugLevel >= NCCL_LOG_INFO) && rcclParamKernelCollTraceEnable())
    pthread_create(&comm->collTraceThread, NULL, ncclCommThreadMain, (void *)comm);
  else
    comm->collTraceThread = 0;
#endif
  comm->collNetSupport = 0;
  memset(comm->collNetSupportMatrix, 0, sizeof(comm->collNetSupportMatrix));

  ncclMemoryPoolConstruct(&comm->memPool_ncclKernelPlan);
  ncclMemoryPoolConstruct(&comm->memPool_ncclProxyOp);
  ncclMemoryPoolConstruct(&comm->memPool_ncclPointerList);
  ncclMemoryPoolConstruct(&comm->memPool_ncclNvlsHandleList);

  comm->groupNext = reinterpret_cast<struct ncclComm*>(0x1);
  comm->preconnectNext = reinterpret_cast<struct ncclComm*>(0x1);
  comm->channelSize = ncclParamAggChannelSize();

  static_assert(MAXCHANNELS <= sizeof(*comm->connectSend)*8, "comm->connectSend must have enough bits for all channels");
  static_assert(MAXCHANNELS <= sizeof(*comm->connectRecv)*8, "comm->connectRecv must have enough bits for all channels");
  NCCLCHECK(ncclCalloc(&comm->connectSend, comm->nRanks*NCCL_MAX_CONNS));
  NCCLCHECK(ncclCalloc(&comm->connectRecv, comm->nRanks*NCCL_MAX_CONNS));

  // Mark channels as non initialized.
  for (int c=0; c < MAXCHANNELS; c++) comm->channels[c].id = -1;

  if (parent == NULL || !parent->config.splitShare) {
    struct ncclSharedResources* sharedRes = NULL;
    NCCLCHECK(ncclCalloc(&sharedRes, 1));
    /* most of attributes are assigned later in initTransportsRank(). */
    sharedRes->owner = comm;
    sharedRes->tpNRanks = comm->nRanks;
    NCCLCHECK(ncclCalloc(&sharedRes->tpRankToLocalRank, comm->nRanks));
    NCCLCHECK(ncclStrongStreamConstruct(&sharedRes->deviceStream));
    NCCLCHECK(ncclStrongStreamConstruct(&sharedRes->hostStream));
    comm->sharedRes = sharedRes;
    sharedRes->refCount = 1;
  } else {
    comm->sharedRes = parent->sharedRes;
    ncclAtomicRefCountIncrement(&parent->sharedRes->refCount);
  }

  CUDACHECK(hipDeviceGetAttribute(&comm->WarpSize, hipDeviceAttributeWarpSize, comm->cudaDev));
  if (comm->topParentRanks == NULL) {
    NCCLCHECK(ncclCalloc(&comm->topParentRanks, comm->nRanks));
    for (int i = 0; i < comm->nRanks; ++i)
      comm->topParentRanks[i] = i;
  }

  ncclIntruQueueConstruct(&comm->regRequestQueue);
  ncclIntruQueueConstruct(&comm->regRecordQueue);
  ncclIntruQueueMpscConstruct(&comm->callbackQueue);
  return ncclSuccess;
}

static ncclResult_t devCommSetup(ncclComm_t comm) {
  ncclResult_t ret = ncclSuccess;
  int nRanks = comm->nRanks;
  struct ncclDevCommAndChannels tmpCommAndChans;
  struct ncclDevCommAndChannels *devCommAndChans = NULL;

  NCCLCHECKGOTO(ncclStrongStreamAcquireUncaptured(&comm->sharedRes->deviceStream), ret, fail);
  NCCLCHECKGOTO(ncclCudaCallocAsync(&devCommAndChans, 1, comm->sharedRes->deviceStream.cudaStream), ret, fail);
  ncclCommPushCudaFree(comm, devCommAndChans);
  comm->devComm = &devCommAndChans->comm;
  tmpCommAndChans.comm.rank = comm->rank;
  tmpCommAndChans.comm.nRanks = nRanks;
  tmpCommAndChans.comm.abortFlag = comm->abortFlag;
  for (int p=0; p < NCCL_NUM_PROTOCOLS; p++) {
    tmpCommAndChans.comm.buffSizes[p] = comm->buffSizes[p];
  }
  tmpCommAndChans.comm.p2pChunkSize = comm->p2pChunkSize;
  tmpCommAndChans.comm.channels = &devCommAndChans->channels[0];

  comm->workFifoDepth = ncclParamWorkFifoDepth();
  if (0 != (comm->workFifoDepth & (comm->workFifoDepth-1))) {
    WARN("NCCL_WORK_FIFO_DEPTH=%d is being ignored because it is not a power of 2.", comm->workFifoDepth);
    comm->workFifoDepth = 64<<10;
  }
  tmpCommAndChans.comm.workFifoDepth = comm->workFifoDepth;

  if (ncclGdrCopy != NULL && ncclParamGdrCopyFifoEnable() == 1) {
    // The workFifoHeap lives in GDR mapped CUDA memory.
    NCCLCHECKGOTO(ncclGdrCudaCalloc(&comm->workFifoHeap, &comm->devWorkFifoHeap, comm->workFifoDepth, &comm->workFifoHeapGdrHandle, comm->sideStream), ret, fail);
    ncclCommPushCudaGdrFree(comm, comm->workFifoHeapGdrHandle);
  } else {
    // The workFifoHeap lives in cudaHost memory.
    comm->workFifoHeapGdrHandle = nullptr;
    NCCLCHECKGOTO(ncclCudaHostCalloc(&comm->workFifoHeap, comm->workFifoDepth), ret, fail);
    ncclCommPushCudaHostFree(comm, comm->workFifoHeap);
    comm->devWorkFifoHeap = comm->workFifoHeap;
  }
  tmpCommAndChans.comm.workFifoHeap = comm->devWorkFifoHeap;

  NCCLCHECKGOTO(ncclCudaHostCalloc(&comm->workFifoDone, MAXCHANNELS), ret, fail);
  ncclCommPushCudaHostFree(comm, comm->workFifoDone);
  comm->workFifoSent = 0;
  comm->workFifoAckdMin = 0;

  for (int c=0; c < MAXCHANNELS; c++) {
    tmpCommAndChans.channels[c].peers = comm->channels[c].devPeers;
    tmpCommAndChans.channels[c].ring = comm->channels[c].ring;
    tmpCommAndChans.channels[c].ring.userRanks = comm->channels[c].devRingUserRanks;
    tmpCommAndChans.channels[c].tree = comm->channels[c].tree;
    tmpCommAndChans.channels[c].collnetChain = comm->channels[c].collnetChain;
    tmpCommAndChans.channels[c].collnetDirect = comm->channels[c].collnetDirect;
    tmpCommAndChans.channels[c].binTree = comm->channels[c].binTree;
    tmpCommAndChans.channels[c].nvls = comm->channels[c].nvls;
    tmpCommAndChans.channels[c].workFifoDone = &comm->workFifoDone[c];

    if (comm->channels[c].ring.userRanks != nullptr) {
      NCCLCHECKGOTO(ncclCudaMemcpyAsync(tmpCommAndChans.channels[c].ring.userRanks, comm->channels[c].ring.userRanks, nRanks, comm->sharedRes->deviceStream.cudaStream), ret, fail);
    }
  }

#ifdef ENABLE_COLLTRACE
  tmpCommAndChans.comm.collTrace = comm->collTrace;
  tmpCommAndChans.comm.collTraceTail = comm->collTraceTail;
  tmpCommAndChans.comm.collTraceThread = comm->collTraceThread;
#endif

#if defined(ENABLE_NPKIT)
  // Init NPKit
  NCCLCHECK(NpKit::Init(comm->rank));
  tmpCommAndChans.comm.npKitEventCollectContexts = NpKit::GetGpuEventCollectContexts();
  tmpCommAndChans.comm.cpuTimestamp = NpKit::GetCpuTimestamp();
#endif

#ifdef ENABLE_PROFILING
  NCCLCHECK(ncclCudaCalloc(&tmpCommAndChans.comm.devProf, MAXCHANNELS*PROFILE_NUM_LAUNCHES, comm->sideStream));
#endif

  NCCLCHECKGOTO(ncclCudaMemcpyAsync(devCommAndChans, &tmpCommAndChans, 1, comm->sharedRes->deviceStream.cudaStream), ret, fail);
exit:
  NCCLCHECK(ncclStrongStreamSynchronize(&comm->sharedRes->deviceStream));
  NCCLCHECK(ncclStrongStreamRelease(ncclCudaGraphNone(), &comm->sharedRes->deviceStream));
  return ret;
fail:
  goto exit;
}

// Pre-process the string so that running "strings" on the lib can quickly reveal the version.
#if defined(__HIP_PLATFORM_HCC__) || defined(__HCC__) || defined(__HIPCC__)
#define VERSION_STRING "RCCL version " STR(NCCL_MAJOR) "." STR(NCCL_MINOR) "." STR(NCCL_PATCH) NCCL_SUFFIX "+hip" STR(HIP_VERSION_MAJOR) "." STR(HIP_VERSION_MINOR)
#else
#define VERSION_STRING "NCCL version " STR(NCCL_MAJOR) "." STR(NCCL_MINOR) "." STR(NCCL_PATCH) NCCL_SUFFIX "+cuda" STR(CUDA_MAJOR) "." STR(CUDA_MINOR)
#endif
static void showVersion() {
  static int shown = 0;
  if (shown == 0 && ncclDebugLevel >= NCCL_LOG_VERSION) {
    printf("%s %s\n", VERSION_STRING, rcclGitHash);
    fflush(stdout);
    if (ncclDebugFile != stdout)
      INFO(NCCL_ALL,"%s %s", VERSION_STRING, rcclGitHash); // Also log NCCL version in one of the files
    shown = 1;
  }
}

static ncclResult_t fillInfo(struct ncclComm* comm, struct ncclPeerInfo* info, uint64_t commHash) {
  info->rank = comm->rank;
  CUDACHECK(cudaGetDevice(&info->cudaDev));
  info->hostHash=getHostHash()+commHash;
  info->pidHash=getPidHash()+commHash;

  // Get the device MAJOR:MINOR of /dev/shm so we can use that
  // information to decide whether we can use SHM for inter-process
  // communication in a container environment
  struct stat statbuf;
  SYSCHECK(stat("/dev/shm", &statbuf), "stat");
  info->shmDev = statbuf.st_dev;

  info->busId = comm->busId;

  // detect if fine grained memory is available on this GPU
  int *ptr;
#if defined(HIP_UNCACHED_MEMORY)
  if (hipExtMallocWithFlags((void**)&ptr, sizeof(int), hipDeviceMallocUncached) == hipSuccess) {
#else
  if (hipExtMallocWithFlags((void**)&ptr, sizeof(int), hipDeviceMallocFinegrained) == hipSuccess) {
#endif
    CUDACHECK(hipFree(ptr));
    info->hasFineGrain = true;
    NCCLCHECK(ncclGpuGdrSupport(comm, &info->gdrSupport));
  }
  else {
    info->hasFineGrain = false;
    info->gdrSupport = 0;
  }
  comm->hasFineGrain = info->hasFineGrain;

  info->comm = comm;
  info->cudaCompCap = comm->minCompCap = comm->maxCompCap = comm->compCap;
  return ncclSuccess;
}

static ncclResult_t setupChannel(struct ncclComm* comm, int channelId, int rank, int nranks, int* ringRanks) {
  TRACE(NCCL_INIT, "rank %d nranks %d", rank, nranks);
  NCCLCHECK(initChannel(comm, channelId));

  struct ncclRing* ring = &comm->channels[channelId].ring;
  // Find our ring-distance from rank zero and reorganize ranks to start with rank.
  int ixZero=0, ixRank=0;
  for (int i=0; i < nranks; i++) {
    if (ringRanks[i] == 0) ixZero = i;
    if (ringRanks[i] == rank) ixRank = i;
  }
  ring->index = (ixRank-ixZero + nranks)%nranks;
  for (int i=0; i<nranks; i++) {
    ring->userRanks[i] = ringRanks[(i+ixRank)%nranks];
  }
  return ncclSuccess;
}

#define DEFAULT_LL_BUFFSIZE (NCCL_LL_LINES_PER_THREAD*NCCL_LL_MAX_NTHREADS*NCCL_STEPS*sizeof(union ncclLLFifoLine))
#define DEFAULT_LL128_BUFFSIZE (NCCL_LL128_ELEMS_PER_THREAD*NCCL_LL128_MAX_NTHREADS*NCCL_STEPS*sizeof(uint64_t))
#define DEFAULT_BUFFSIZE (1 << 22) /* 4MiB */
NCCL_PARAM(BuffSize, "BUFFSIZE", -2);
NCCL_PARAM(LlBuffSize, "LL_BUFFSIZE", -2);
NCCL_PARAM(Ll128BuffSize, "LL128_BUFFSIZE", -2);

NCCL_PARAM(P2pNetChunkSize, "P2P_NET_CHUNKSIZE", (1 << 17)); /* 128 kB */
NCCL_PARAM(P2pPciChunkSize, "P2P_PCI_CHUNKSIZE", (1 << 17)); /* 128 kB */
NCCL_PARAM(P2pNvlChunkSize, "P2P_NVL_CHUNKSIZE", (1 << 19)); /* 512 kB */

static ncclResult_t computeBuffSizes(struct ncclComm* comm) {
  int cpuArch, cpuVendor, cpuModel;
  NCCLCHECK(ncclTopoCpuType(comm->topo, &cpuArch, &cpuVendor, &cpuModel));

  int64_t envs[NCCL_NUM_PROTOCOLS] = { ncclParamLlBuffSize(), ncclParamLl128BuffSize(), ncclParamBuffSize() };
  int defaults[NCCL_NUM_PROTOCOLS] = { DEFAULT_LL_BUFFSIZE, DEFAULT_LL128_BUFFSIZE, DEFAULT_BUFFSIZE };

  for (int p=0; p<NCCL_NUM_PROTOCOLS; p++) {
    comm->buffSizes[p] = envs[p] != -2 ? envs[p] : defaults[p];
  }

  if (comm->nNodes > 1) comm->p2pChunkSize = ncclParamP2pNetChunkSize();
  else if (ncclTopoPathAllNVLink(comm->topo)) comm->p2pChunkSize = ncclParamP2pNvlChunkSize();
  else comm->p2pChunkSize = ncclParamP2pPciChunkSize();

  // Make sure P2P chunksize is not larger than coll chunksize.
  if (comm->p2pChunkSize * NCCL_STEPS > comm->buffSizes[NCCL_PROTO_SIMPLE]) comm->p2pChunkSize = comm->buffSizes[NCCL_PROTO_SIMPLE]/NCCL_STEPS;

  if (comm->sharedRes->owner != comm) {
    /* make sure split comm p2pChunkSize won't exceed shared p2pChunkSize. */
    comm->p2pChunkSize = std::min(comm->p2pChunkSize, comm->sharedRes->tpP2pChunkSize);
  } else {
    comm->sharedRes->tpP2pChunkSize = comm->p2pChunkSize;
  }

  INFO(NCCL_INIT, "P2P Chunksize set to %d", comm->p2pChunkSize);
  return ncclSuccess;
}

NCCL_PARAM(GraphDumpFileRank, "GRAPH_DUMP_FILE_RANK", 0);
NCCL_PARAM(CollNetNodeThreshold, "COLLNET_NODE_THRESHOLD", 2);
NCCL_PARAM(NvbPreconnect, "NVB_PRECONNECT", 0);
NCCL_PARAM(AllocP2pNetLLBuffers, "ALLOC_P2P_NET_LL_BUFFERS", 0);

static ncclResult_t collNetTrySetup(ncclComm_t comm, ncclComm_t parent, struct ncclTopoGraph* collNetGraph) {
  ncclResult_t ret = ncclSuccess;
  int* heads = NULL;
  int rank = comm->rank;
  int collNetSetupFail = 0;
  int highestTypes[NCCL_MAX_LOCAL_RANKS] = { TRANSPORT_P2P };
  // Find all head ranks
  int nHeads = collNetGraph->nChannels;
  int highestTransportType0, highestTransportType1;
  char line[1024];
  bool share;

  struct collnetShareInfo {
    int headPosition;
    int isMaster;
  };
  struct collnetShareInfo* infos = NULL;

  NCCLCHECKGOTO(ncclCalloc(&heads, nHeads), ret, fail);
  // Head GPU index is always 0
  for (int c = 0; c < nHeads; c++) {
    heads[c] = collNetGraph->intra[c * comm->localRanks + 0];
  }

  comm->collNetHeads = heads;
  comm->collNetHeadsNum = nHeads;
  if (parent && parent->collNetSupport && parent->config.splitShare && parent->nNodes == comm->nNodes) {
    NCCLCHECKGOTO(ncclCalloc(&infos, comm->nRanks), ret, fail);
    /* check whether child can share collnet resources of parent. Since parent builds each collnet communicator
     * based on heads with the same head position in each node, as long as the collnet heads of child comm
     * can match parent's heads, we can let child communicator share parent's collnet resources. */
    for (int h = 0; h < nHeads; ++h) {
      int prev = INT_MIN;
      struct collnetShareInfo* myinfo;

      share = true;
      myinfo = infos + comm->rank;
      memset(myinfo, 0, sizeof(struct collnetShareInfo));
      /* find the child head position in parent collnet heads. */
      if (heads[h] == comm->rank) {
        myinfo->headPosition = -1;
        myinfo->isMaster = 1;
        for (int th = 0; th < parent->collNetHeadsNum; ++th)
          if (parent->topParentRanks[parent->collNetHeads[th]] == comm->topParentRanks[comm->rank]) {
            myinfo->headPosition = th;
            break;
          }
      }

      NCCLCHECKGOTO(bootstrapAllGather(comm->bootstrap, infos, sizeof(struct collnetShareInfo)), ret, fail);
      for (int i = 0; i < comm->nRanks; ++i) {
        if (infos[i].isMaster) {
          if (prev == INT_MIN)
            prev = infos[i].headPosition;

          if (infos[i].headPosition == -1 || prev != infos[i].headPosition) {
            share = false;
            break;
          }
        }
      }

      if (share) {
        if (myinfo->isMaster) {
          comm->collNetSharedRes = parent->collNetSharedRes;
          comm->collNetChannels = std::min(comm->nChannels, parent->collNetSharedRes->nChannels);
          for (int c = 0; c < comm->collNetChannels; ++c)
            NCCLCHECKGOTO(initCollnetChannel(comm, c, parent, true), ret, fail);
        }
      } else {
        /* TODO: CX-6 and CX-7 both do not support multiple sharp resources per process, if child comm cannot
         * share the sharp resource from parent, we cannot use sharp in this case. This restriction might be
         * lifted by sharp plugin/IB hardware in the future. */
        collNetSetupFail = 1;
        if (comm->rank == 0) {
          WARN("Child comms (nRanks %d) fails to share parent comms (nRanks %d) sharp resources", comm->nRanks, parent->nRanks);
        }
        goto fail;
      }
    }
    share = true;
  } else {
    /* this allocated buffer will be freed on proxy side */
    NCCLCHECK(ncclCalloc(&comm->collNetSharedRes, 1));
    comm->collNetChannels = comm->collNetSharedRes->nChannels = comm->nChannels;
    comm->collNetSharedRes->buffSize = comm->buffSizes[NCCL_PROTO_SIMPLE];
    for (int c = 0; c < comm->collNetChannels; c++) {
      struct ncclChannel* channel = comm->channels + c;
      NCCLCHECKGOTO(initCollnetChannel(comm, c, parent, false), ret, fail);
      for (int h = 0; h < nHeads; h++) {
        const int head = heads[h];
        collNetSetupFail |= ncclTransportCollNetSetup(comm, collNetGraph, channel, head, head, h, collNetRecv);
        if (!collNetSetupFail) collNetSetupFail |= ncclTransportCollNetSetup(comm, collNetGraph, channel, head, head, h, collNetSend);
      }
      // Verify CollNet setup across ranks after trying the first channel
      if (c == 0) {
        NCCLCHECKGOTO(ncclTransportCollNetCheck(comm, collNetSetupFail), ret, fail);
      }
    }
    share = false;
  }

  if (share) {
    memcpy(comm->collNetSupportMatrix, parent->collNetSupportMatrix, sizeof(comm->collNetSupportMatrix));
  } else {
    do {
      /* Initialize all entries in collNetSupportMatrix[redop][type]. Since some
      ranks don't connect to sharp we enable a (redop,type) if any rank claims
      support. */
      const ncclRedOp_t redops[] = {ncclSum, ncclProd, ncclMin, ncclMax};
      uint8_t(*matrix)[4][ncclNumTypes];
      bool isHead = false;
      matrix = nullptr;
      NCCLCHECKGOTO(ncclCalloc(&matrix, comm->nRanks), ret, matrix_end);
      for (int h = 0; h < nHeads; h++) isHead |= (heads[h] == comm->rank);
      if (isHead) {
        for (int ty=0; ty < ncclNumTypes; ty++) {
          for (int i=0; i < 4; i++) {
            int support = 0;
            NCCLCHECKGOTO(collNetReduceSupport(comm, (ncclDataType_t)ty, redops[i], &support), ret, matrix_end);
            // bit 0 = not supported, bit 1 = supported
            matrix[rank][redops[i]][ty] = 1<<(support ? 1 : 0);
          }
        }
      }
      NCCLCHECKGOTO(bootstrapAllGather(comm->bootstrap, matrix, sizeof(*matrix)), ret, matrix_end);
      for (int ty=0; ty < ncclNumTypes; ty++) {
        for (int i=0; i < 4; i++) {
          int op = redops[i];
          uint8_t accum = 0;
          for (int r=0; r < comm->nRanks; r++) accum |= matrix[r][op][ty];
          // We support (redop, type) if some rank supports it and no rank doesn't support it
          comm->collNetSupportMatrix[op][ty] = (accum == (1<<1));
        }
      }
    matrix_end:
      free(matrix);
      if (ret != ncclSuccess) goto fail;
    } while (0);
  }

  // Verify CollNet setup across ranks after trying all channels
  NCCLCHECKGOTO(ncclTransportCollNetCheck(comm, collNetSetupFail), ret, fail);
  TRACE(NCCL_INIT, "rank %d Connected inter-node CollNet", rank);

  line[0] = '\0';
  for (int c = 0; c < comm->nChannels; c++) {
    struct ncclTree* chain = &comm->channels[c].collnetChain;
    snprintf(line + strlen(line), 1023 - strlen(line), " [%d] %d->%d->%d",
      c, chain->down[0], rank, chain->up);
  }
  line[1023] = '\0';

  INFO(NCCL_INIT, "Collnet Chains %s", line);
  // Connect Collnet + chain
  for (int c = 0; c < comm->nChannels; c++) {
    struct ncclChannel* channel = comm->channels + c;
    NCCLCHECKGOTO(ncclTransportP2pConnect(comm, c, 1, &channel->collnetChain.up, 1, channel->collnetChain.down, 0), ret, fail);
  }
  NCCLCHECKGOTO(ncclTransportP2pSetup(comm, collNetGraph, 0), ret, fail);
  for (int c = 0; c < comm->nChannels; c++) {
    struct ncclChannel* channel = comm->channels + c;
    NCCLCHECKGOTO(ncclTransportP2pConnect(comm, c, 1, channel->collnetChain.down, 1, &channel->collnetChain.up, 1), ret, fail);
  }
  NCCLCHECKGOTO(ncclTransportP2pSetup(comm, collNetGraph, 1), ret, fail);
  INFO(NCCL_INIT, "Connected collnet + chain");

  // Connect intra-node CollNet + Direct
  for (int c = 0; c < comm->nChannels; c++) {
    struct ncclChannel* channelRecv = comm->channels + c;
    NCCLCHECKGOTO(ncclTransportP2pConnect(comm, c, NCCL_MAX_DIRECT_ARITY, channelRecv->collnetDirect.up, NCCL_MAX_DIRECT_ARITY, channelRecv->collnetDirect.down, 0), ret, fail);
  }
  NCCLCHECKGOTO(ncclTransportP2pSetup(comm, collNetGraph, 0, &highestTransportType0), ret, fail);

  for (int c = 0; c < comm->nChannels; c++) {
    struct ncclChannel* channelSend = comm->channels + c;
    NCCLCHECKGOTO(ncclTransportP2pConnect(comm, c, NCCL_MAX_DIRECT_ARITY, channelSend->collnetDirect.down, NCCL_MAX_DIRECT_ARITY, channelSend->collnetDirect.up, 1), ret, fail);
  }
  NCCLCHECKGOTO(ncclTransportP2pSetup(comm, collNetGraph, 1, &highestTransportType1), ret, fail);

  // Exchange highest intra-node transport type among ranks
  // because we need to know whether all ranks can p2p each other to determine whether we can directly read/write registered user buffer
  comm->intraHighestTransportType = highestTypes[comm->localRank] = highestTransportType0 > highestTransportType1 ? highestTransportType0 : highestTransportType1;
  if (share) {
    comm->intraHighestTransportType = std::max(comm->intraHighestTransportType, parent->intraHighestTransportType);
  }
  NCCLCHECKGOTO(bootstrapIntraNodeAllGather(comm->bootstrap, comm->localRankToRank, comm->localRank, comm->localRanks, highestTypes, sizeof(int)), ret, fail);
  for (int i = 0; i < comm->localRanks; i++) {
    if (highestTypes[i] > comm->intraHighestTransportType)
      comm->intraHighestTransportType = highestTypes[i];
  }

  INFO(NCCL_INIT, "rank %d Connected CollNet", rank);

exit:
  free(infos);
  return ret;
fail:
  ncclTransportCollNetFree(comm);
  comm->collNetSupport = 0;
  goto exit;
}

static ncclResult_t initTransportsRank(struct ncclComm* comm, struct ncclComm* parent = NULL) {
  // We use 2 AllGathers
  // 1. { peerInfo, comm, compCap}
  // 2. { nChannels, graphInfo, topoRanks }
  ncclResult_t ret = ncclSuccess;
  int rank = comm->rank;
  int nranks = comm->nRanks;
  cpu_set_t affinitySave;
  struct ncclTopoGraph ringGraph;
  struct ncclTopoGraph treeGraph;
  struct ncclTopoGraph collNetGraph;
  struct ncclTopoGraph nvlsGraph;
  struct ncclTopoGraph* graphs[] = { &treeGraph, &ringGraph, &collNetGraph, &collNetGraph, &nvlsGraph, &nvlsGraph };

  struct graphInfo {
    int pattern;
    int nChannels;
    int sameChannels;
    float bwIntra;
    float bwInter;
    int typeIntra;
    int typeInter;
  };

  struct allGatherInfo {
    struct graphInfo graphInfo[NCCL_NUM_ALGORITHMS];
    struct ncclTopoRanks topoRanks;
    int nc;
    bool pivotA2AEnabled;
    bool ll128Enabled;
    bool mscclEnabled;
  };

  int nChannelsOrig;
  struct allGatherInfo *allGather3Data = NULL;
  struct ncclTopoRanks** allTopoRanks = NULL;
  int *nodesFirstRank = NULL, *nodesTreePatterns = NULL;
  int *rings = NULL;
  int* nvbPeers = NULL;
  struct ncclProxyConnector proxyConn;
  int* pxnPeers = NULL;
  int *topParentLocalRanks = NULL;
  int tpProxyRank;

  int highestTransportType = TRANSPORT_P2P;
  bool needsProxy = false;
  bool mscclNeedsProxy = needsProxy;

  // AllGather1 - begin
  NCCLCHECKGOTO(ncclCalloc(&comm->peerInfo, nranks+1), ret, fail); // Extra rank to represent CollNet root
  NCCLCHECKGOTO(fillInfo(comm, comm->peerInfo+rank, comm->commHash), ret, fail);
  NCCLCHECKGOTO(bootstrapAllGather(comm->bootstrap, comm->peerInfo, sizeof(struct ncclPeerInfo)), ret, fail);

  for (int i = 0; i < nranks; i++) {
    if ((i != rank) && (comm->peerInfo[i].hostHash == comm->peerInfo[rank].hostHash) && (comm->peerInfo[i].busId == comm->peerInfo[rank].busId)) {
      WARN("Duplicate GPU detected : rank %d and rank %d both on CUDA device %lx", rank, i, comm->peerInfo[rank].busId);
      ret = ncclInvalidUsage;
      goto fail;
    }
  }
  // AllGather1 - end

  do {
    // Compute intra-process ranks
    int intraProcRank0 = -1, intraProcRank = -1, intraProcRanks = 0;
    for (int i = 0; i < nranks; i++) comm->minCompCap = std::min(comm->minCompCap, comm->peerInfo[rank].cudaCompCap);
    for (int i = 0; i < nranks; i++) comm->maxCompCap = std::max(comm->maxCompCap, comm->peerInfo[rank].cudaCompCap);

    comm->nvlsRegSupport = 1;
    for (int i = 0; i < nranks; i++) {
      if ((comm->peerInfo[i].hostHash == comm->peerInfo[rank].hostHash)
          && (comm->peerInfo[i].pidHash == comm->peerInfo[rank].pidHash)) {
        // Rank is in same process
        if (intraProcRanks == 0) intraProcRank0 = i;
        if (i == rank) intraProcRank = intraProcRanks;
        intraProcRanks++;
        if (intraProcRank0 == rank && rank != i) {
          comm->peerInfo[i].comm->intraNext = comm->intraNext;
          comm->intraNext = comm->peerInfo[i].comm;
        }
      }

      if (comm->nvlsRegSupport) {
        for (int j = i + 1; j < nranks; j++) {
          if (comm->peerInfo[i].hostHash == comm->peerInfo[j].hostHash &&
            comm->peerInfo[i].pidHash == comm->peerInfo[j].pidHash) {
            comm->nvlsRegSupport = 0;
            break;
          }
        }
      }
    }
    TRACE(NCCL_INIT,"pidHash[%d] %lx intraProcRank %d intraProcRanks %d intraProcRank0 %d",
        rank, comm->peerInfo[rank].pidHash, intraProcRank, intraProcRanks, intraProcRank0);
    if (intraProcRank == -1 || intraProcRank0 == -1 || comm->peerInfo[intraProcRank0].comm == NULL) {
      WARN("Failed to determine intra proc ranks rank %d hostHash %lx pidHash %lx intraProcRank %d intraProcRanks %d intraProcRank0 %d",
          rank, comm->peerInfo[rank].hostHash, comm->peerInfo[rank].pidHash,
          intraProcRank, intraProcRanks, intraProcRank0);
      ret = ncclInternalError;
      goto fail;
    }
    struct ncclComm* comm0 = comm->peerInfo[intraProcRank0].comm;
    assert(intraProcRank==0 ? comm==comm0 : true);
    comm->intraComm0 = comm0;
    comm->intraRank = intraProcRank;
    comm->intraRanks = intraProcRanks;
    comm->intraBarrierPhase = 0;
    comm->intraBarrierCounter = 0;
    comm->intraBarrierGate = 0;
  } while(0);

  // Topo detection / System graph creation
  NCCLCHECKGOTO(ncclTopoGetSystem(comm, &comm->topo), ret, fail);
  // save nRanks to ncclTopoSystem as indicator of multi-node
  comm->topo->nRanks = comm->nRanks;
  // init netGdrLevel
  comm->topo->netGdrLevel = -2;
  // init Pivot A2A related fields
  comm->topo->pivotA2AEnabled = false;
  comm->topo->pivotA2ANumBiRings = 0;
  // LL128
  comm->topo->ll128Enabled = false;
  // Topology hint for MSCCL internal scheduler about whether to enable MSCCL
  comm->topo->mscclEnabled = false;
  // Topology hint if tree has been defined by model or User
  comm->topo->treeDefined = false;
  // Compute paths between GPUs and NICs
  NCCLCHECKGOTO(ncclTopoComputePaths(comm->topo, comm), ret, fail);
  // Remove inaccessible GPUs and unused NICs
  NCCLCHECKGOTO(ncclTopoTrimSystem(comm->topo, comm), ret, fail);
  // Recompute paths after trimming
  NCCLCHECKGOTO(ncclTopoComputePaths(comm->topo, comm), ret, fail);
  // Init search
  NCCLCHECKGOTO(ncclTopoSearchInit(comm->topo), ret, fail);
  // Print final topology
  NCCLCHECKGOTO(ncclTopoPrint(comm->topo), ret, fail);

  // Set Affinity to a CPU local the our GPU, so that all memory we allocate
  // on the host is local.
  NCCLCHECKGOTO(ncclTopoGetCpuAffinity(comm->topo, comm->rank, &comm->cpuAffinity), ret, fail);
  if (CPU_COUNT(&comm->cpuAffinity)) {
    sched_getaffinity(0, sizeof(cpu_set_t), &affinitySave);
    sched_setaffinity(0, sizeof(cpu_set_t), &comm->cpuAffinity);
  }

  // Determine local CollNet support
  if (collNetSupport(comm)) {
    const char *collNetEnable = ncclGetEnv("NCCL_COLLNET_ENABLE");
    if (collNetEnable != NULL) {
      INFO(NCCL_ALL, "NCCL_COLLNET_ENABLE set by environment to %s.", collNetEnable);
      if (strcmp(collNetEnable, "1") == 0) {
        comm->collNetSupport = 1;
      }
    }
  }

  // Determine local Nvls support
  NCCLCHECK(ncclNvlsInit(comm));

  // Get rings and trees
  memset(&ringGraph, 0, sizeof(struct ncclTopoGraph));
  ringGraph.id = 0;
  ringGraph.pattern = NCCL_TOPO_PATTERN_RING;
  ringGraph.minChannels = 1;
  ringGraph.maxChannels = MAXCHANNELS/2;
  NCCLCHECKGOTO(ncclTopoCompute(comm->topo, &ringGraph), ret, fail);
  NCCLCHECKGOTO(ncclTopoPrintGraph(comm->topo, &ringGraph), ret, fail);

  memset(&treeGraph, 0, sizeof(struct ncclTopoGraph));
  treeGraph.id = 1;
  treeGraph.pattern = NCCL_TOPO_PATTERN_BALANCED_TREE;
<<<<<<< HEAD
  treeGraph.collNet = 0;
  treeGraph.minChannels = comm->topo->nodes[NET].count != 0 ? 1 : ringGraph.nChannels;
=======
  treeGraph.minChannels = ringGraph.nChannels;
>>>>>>> 8c6c5951
  treeGraph.maxChannels = ringGraph.nChannels;
  NCCLCHECKGOTO(ncclTopoCompute(comm->topo, &treeGraph), ret, fail);
  NCCLCHECKGOTO(ncclTopoPrintGraph(comm->topo, &treeGraph), ret, fail);

  memset(&collNetGraph, 0, sizeof(struct ncclTopoGraph));
  collNetGraph.id = 2;
  collNetGraph.pattern = NCCL_TOPO_PATTERN_TREE;
  collNetGraph.collNet = 1;
  collNetGraph.minChannels = collNetGraph.maxChannels = ringGraph.nChannels;
  if (comm->collNetSupport) {
    NCCLCHECKGOTO(ncclTopoCompute(comm->topo, &collNetGraph), ret, fail);
    NCCLCHECKGOTO(ncclTopoPrintGraph(comm->topo, &collNetGraph), ret, fail);
  }

  memset(&nvlsGraph, 0, sizeof(struct ncclTopoGraph));
  nvlsGraph.id = 3;
  nvlsGraph.pattern = NCCL_TOPO_PATTERN_NVLS;
  nvlsGraph.minChannels = 1;
  nvlsGraph.maxChannels = MAXCHANNELS;
  if (comm->nvlsSupport) {
    NCCLCHECKGOTO(ncclTopoCompute(comm->topo, &nvlsGraph), ret, fail);
    NCCLCHECKGOTO(ncclTopoPrintGraph(comm->topo, &nvlsGraph), ret, fail);
  }

  bool allXgmi, hasPeerAccess;
  allXgmi = true;
  hasPeerAccess = true;
  // Check that all the GPUs have peer access to one another and are XGMI connected
  for (int i = 0; i < nranks && hasPeerAccess; i++) {
    int cudaDev1 = comm->peerInfo[i].cudaDev;
    for (int j = 0; j < nranks; j++) {
      if (i == j) continue;
      int cudaDev2 = comm->peerInfo[j].cudaDev;
      int p2p;
      if (hipDeviceCanAccessPeer(&p2p, cudaDev1, cudaDev2) != hipSuccess || !p2p)
      {
        hasPeerAccess = false;
        break;
      }

      bool isXGMI;
      // Limit to single intermediate GPU for enabling clique
      NCCLCHECK(ncclTopoGetLinkType(comm->topo, i, j, &isXGMI, 1));
      allXgmi &= isXGMI;
    }
  }
  // Initialize num P2P LL buffers for this communicator
  comm->allocP2pNetLLBuffers = ncclParamAllocP2pNetLLBuffers() == 1;

  if (comm->rank == ncclParamGraphDumpFileRank()) {
    struct ncclTopoGraph* dumpGraphs[4] = { &ringGraph, &treeGraph, &collNetGraph, &nvlsGraph };
    NCCLCHECKGOTO(ncclTopoDumpGraphs(comm->topo, 4, dumpGraphs), ret, fail);
  }

  if ((comm->topo->type & RCCL_TOPO_4P2H_ROME) && (comm->topo->type & RCCL_TOPO_GDR_ALL)) {
    if (rcclParamP2pNetDisable() == 0) {
      if (!(comm->topo->type & RCCL_TOPO_FORCE_INTRA)) comm->p2pNet = 1;
      INFO(NCCL_INIT, "RCCL enabled same node P2P over network");
    }
    else
      INFO(NCCL_INIT, "RCCL force disabled same node P2P over network");
  }
  // AllGather3 - begin
  NCCLCHECKGOTO(ncclCalloc(&allGather3Data, nranks), ret, fail);
  int idx;
  NCCLCHECK(ncclTopoIdToIndex(comm->topo, GPU, comm->busId, &idx));
  allGather3Data[rank].nc = 2;
  if (comm->topo->nodes[GPU].count == comm->topo->nRanks &&
       IsArchMatch(comm->topo->nodes[GPU].nodes[idx].gpu.gcn, "gfx906") && allXgmi)
    allGather3Data[rank].nc = 4;
  if (IsArchMatch(comm->topo->nodes[GPU].nodes[idx].gpu.gcn, "gfx908"))
    allGather3Data[rank].nc = std::max(4/ringGraph.nChannels, 2);
  if (comm->topo->nodes[GPU].count == comm->topo->nRanks &&
       (comm->topo->type & RCCL_TOPO_CR8G))
    allGather3Data[rank].nc = 4;
  if (comm->topo->nodes[GPU].count == comm->topo->nRanks &&
      IsArchMatch(comm->topo->nodes[GPU].nodes[idx].gpu.gcn, "gfx90a"))
    allGather3Data[rank].nc = 4;
  if (IsArchMatch(comm->topo->nodes[GPU].nodes[idx].gpu.gcn, "gfx90a"))
    allGather3Data[rank].nc = std::max(allGather3Data[rank].nc, 4/ringGraph.nChannels);
  if (ringGraph.nChannels > MAXCHANNELS/2)
    allGather3Data[rank].nc = 1;
  allGather3Data[rank].pivotA2AEnabled = comm->topo->pivotA2AEnabled && rcclParamPivotAlltoallEnable();
  comm->topo->ll128Enabled =  comm->topo->ll128Enabled || rcclParamLL128ForceEnable();
  allGather3Data[rank].ll128Enabled = comm->topo->ll128Enabled;
  allGather3Data[rank].mscclEnabled = comm->topo->mscclEnabled;

  for (int a=0; a<NCCL_NUM_ALGORITHMS; a++) {
    allGather3Data[rank].graphInfo[a].pattern = graphs[a]->pattern;
    allGather3Data[rank].graphInfo[a].nChannels = graphs[a]->nChannels;
    allGather3Data[rank].graphInfo[a].sameChannels = graphs[a]->sameChannels;
    allGather3Data[rank].graphInfo[a].bwIntra = graphs[a]->bwIntra;
    allGather3Data[rank].graphInfo[a].bwInter = graphs[a]->bwInter;
    allGather3Data[rank].graphInfo[a].typeIntra = graphs[a]->typeIntra;
    allGather3Data[rank].graphInfo[a].typeInter = graphs[a]->typeInter;
  }

  comm->nChannels = std::min(treeGraph.nChannels, ringGraph.nChannels);
  NCCLCHECKGOTO(ncclTopoPreset(comm, graphs, &allGather3Data[rank].topoRanks), ret, fail);

  NCCLCHECKGOTO(bootstrapAllGather(comm->bootstrap, allGather3Data, sizeof(*allGather3Data)), ret, fail);

  // Determine nNodes, firstRanks, ...
  NCCLCHECKGOTO(ncclCalloc(&nodesFirstRank, nranks), ret, fail);
  NCCLCHECKGOTO(ncclCalloc(&nodesTreePatterns, nranks), ret, fail);
  NCCLCHECKGOTO(ncclCalloc(&comm->rankToNode, comm->nRanks), ret, fail);
  for (int r=0; r<nranks; r++) {
    int node;
    int firstRank = allGather3Data[r].topoRanks.ringRecv[0];
    for (node=0; node<comm->nNodes && nodesFirstRank[node] != firstRank; node++);
    if (node == comm->nNodes) {
      comm->nNodes++;
      nodesFirstRank[node] = firstRank;
      // Record tree pattern of each node as they can be different depending on sm arch
      nodesTreePatterns[node] = allGather3Data[r].graphInfo[NCCL_ALGO_TREE].pattern;
    }
    comm->rankToNode[r] = node;
  }
  // Now that we know nNodes, alloc nodeRanks and compute localRanks for each node
  NCCLCHECKGOTO(ncclCalloc(&comm->nodeRanks, comm->nNodes), ret, fail);
  NCCLCHECKGOTO(ncclCalloc(&comm->rankToLocalRank, comm->nRanks), ret, fail);
  for (int r=0; r<comm->nRanks; r++) {
    int node = comm->rankToNode[r];
    comm->rankToLocalRank[r] = comm->nodeRanks[node].localRanks;
    comm->nodeRanks[node].localRanks++;
  }
  // Allocate ranks arrays for each node
  for (int n=0; n<comm->nNodes; n++) {
    NCCLCHECKGOTO(ncclCalloc(&comm->nodeRanks[n].localRankToRank, comm->nodeRanks[n].localRanks), ret, fail);
    comm->maxLocalRanks = std::max(comm->maxLocalRanks, comm->nodeRanks[n].localRanks);
    comm->nodeRanks[n].localRanks = 0;
  }
  // And fill the ranks arrays
  for (int r=0; r<comm->nRanks; r++) {
    int node = comm->rankToNode[r];
    comm->nodeRanks[node].localRankToRank[comm->nodeRanks[node].localRanks++] = r;
  }
  comm->node = comm->rankToNode[rank];
  comm->localRankToRank = comm->nodeRanks[comm->node].localRankToRank;
  comm->localRank = comm->rankToLocalRank[rank];
  comm->localRanks = comm->nodeRanks[comm->node].localRanks;

  TRACE(NCCL_INIT,"hostHash[%d] %lx localRank %d localRanks %d localRank0 %d",
        rank, comm->peerInfo[rank].hostHash, comm->localRank, comm->localRanks, comm->localRankToRank[0]);
  if (comm->localRank == -1 || comm->localRankToRank[0] == -1 || comm->localRanks == 0) {
    WARN("Failed to determine local ranks rank %d hostHash %lx pidHash %lx localRank %d localRanks %d localRank0 %d",
         rank, comm->peerInfo[rank].hostHash, comm->peerInfo[rank].pidHash,
         comm->localRank, comm->localRanks, comm->localRankToRank[0]);
    ret = ncclInternalError;
    goto fail;
  }

  nChannelsOrig = comm->nChannels;
  NCCLCHECKGOTO(ncclCalloc(&allTopoRanks, comm->nRanks), ret, fail);
  int nc;
  nc = allGather3Data[0].nc;
  for (int i=0; i<nranks; i++) {
    allTopoRanks[i] = &allGather3Data[i].topoRanks;
    nc = std::min(allGather3Data[i].nc, nc);
    // Make sure we align all ranks so that the tuning is consistent across ranks
    comm->topo->pivotA2AEnabled = comm->topo->pivotA2AEnabled && allGather3Data[i].pivotA2AEnabled;
    comm->topo->ll128Enabled = comm->topo->ll128Enabled && allGather3Data[i].ll128Enabled;
    comm->topo->mscclEnabled = comm->topo->mscclEnabled && allGather3Data[i].mscclEnabled;
    for (int a=0; a<NCCL_NUM_ALGORITHMS; a++) {
      graphs[a]->nChannels = std::min(allGather3Data[i].graphInfo[a].nChannels, graphs[a]->nChannels);
      graphs[a]->sameChannels = std::min(allGather3Data[i].graphInfo[a].sameChannels, graphs[a]->sameChannels);
      graphs[a]->bwIntra = std::min(allGather3Data[i].graphInfo[a].bwIntra, graphs[a]->bwIntra);
      graphs[a]->bwInter = std::min(allGather3Data[i].graphInfo[a].bwInter, graphs[a]->bwInter);
      graphs[a]->typeIntra = std::max(allGather3Data[i].graphInfo[a].typeIntra, graphs[a]->typeIntra);
      graphs[a]->typeInter = std::max(allGather3Data[i].graphInfo[a].typeInter, graphs[a]->typeInter);
    }
    if (graphs[NCCL_ALGO_COLLNET_CHAIN]->nChannels == 0) comm->collNetSupport = 0;
    if (graphs[NCCL_ALGO_NVLS]->nChannels == 0) comm->nvlsSupport = 0;
  }

  comm->nChannels = treeGraph.nChannels = ringGraph.nChannels =
    (comm->topo->nodes[GPU].count != comm->topo->nRanks && comm->topo->nodes[NET].count)
    ? std::min(treeGraph.nChannels, ringGraph.nChannels) : ringGraph.nChannels;
  if (comm->nChannels < nChannelsOrig) {
    // We started duplicating channels during Preset(), so we need to move the
    // duplicated channels since we have removed some.
    for (int i=0; i<comm->nChannels; i++) memcpy(comm->channels+comm->nChannels+i, comm->channels+nChannelsOrig+i, sizeof(struct ncclChannel));
  }

  // Determine CollNet support after all-gather now that we know nNodes and each node localRanks
  if (comm->collNetSupport == 1) {
    int collNetNodeThreshold = ncclParamCollNetNodeThreshold();
    if (comm->nNodes < collNetNodeThreshold) {
      INFO(NCCL_INIT, "Communicator has %d nodes which is less than CollNet node threshold %d, disabling CollNet", comm->nNodes, collNetNodeThreshold);
      comm->collNetSupport = 0;
    }
    for (int n=0; n<comm->nNodes; n++) {
      if (comm->nodeRanks[n].localRanks > NCCL_MAX_DIRECT_ARITY+1) {
        WARN("CollNet currently only supports up to %d GPUs per node, disabling CollNet", NCCL_MAX_DIRECT_ARITY+1);
        comm->collNetSupport = 0;
        break;
      }
    }
  }

  NCCLCHECKGOTO(ncclCalloc(&rings, nranks*MAXCHANNELS), ret, fail);

  NCCLCHECKGOTO(ncclTopoPostset(comm, nodesFirstRank, nodesTreePatterns, allTopoRanks, rings, graphs, nc), ret, fail);
  if (comm->topo->treeDefined) NCCLCHECK(ncclTreeBasePostset(comm, &treeGraph));

  // AllGather3 - end

  TRACE(NCCL_INIT, "rank %d nranks %d - BUILT %d TREES/RINGS", rank, nranks, comm->nChannels);

  char line[2048];
  line[0]='\0';
  for (int c=0; c<comm->nChannels; c++) {
    struct ncclTree* tree = &comm->channels[c].tree;
    snprintf(line+strlen(line), 2047-strlen(line), " [%d] %d/%d/%d->%d->%d",
        c, tree->down[0], tree->down[1], tree->down[2], rank, tree->up);
    INFO(NCCL_GRAPH, "Ring %d : %d -> %d -> %d comm %p nRanks %02d busId %lx", c, comm->channels[c].ring.prev,
         comm->rank, comm->channels[c].ring.next, comm, comm->nRanks, comm->busId);
  }
  line[2047] = '\0';
  INFO(NCCL_INIT, "Trees%s comm %p nRanks %02d busId %lx", line, comm, comm->nRanks, comm->busId);

  NCCLCHECKGOTO(computeBuffSizes(comm), ret, fail);

  // Compute nChannels per peer for p2p
  NCCLCHECKGOTO(ncclTopoComputeP2pChannels(comm), ret, fail);

  /* until now, all info of comm should be known. We can initialize shared resources and
   * map localRanks to top parent local ranks. NOTE: this shareRes init must be put before
   * all proxy operations. */
  if (comm->sharedRes->owner == comm) {
    comm->sharedRes->tpNLocalRanks = comm->localRanks;
    comm->sharedRes->magic = comm->magic;
    comm->sharedRes->tpNChannels = comm->nChannels;
    comm->sharedRes->tpP2pNChannels = comm->p2pnChannels;
    memcpy(comm->sharedRes->tpRankToLocalRank, comm->rankToLocalRank, sizeof(int) * comm->nRanks);
  }
  NCCLCHECKGOTO(ncclCalloc(&topParentLocalRanks, comm->localRanks), ret, fail);
  for (int i = 0; i < comm->localRanks; ++i) {
    int tpRank = comm->topParentRanks[comm->localRankToRank[i]];
    topParentLocalRanks[i] = comm->sharedRes->tpRankToLocalRank[tpRank];
  }
  comm->topParentLocalRanks = topParentLocalRanks;

  // Launch proxy service thread, after this, the proxy calls can be used.
  NCCLCHECKGOTO(ncclProxyCreate(comm), ret, fail);

  // Connect with prev/next for each ring
  for (int c=0; c<comm->nChannels; c++) {
    struct ncclChannel* channel = comm->channels+c;
    NCCLCHECKGOTO(setupChannel(comm, c, rank, nranks, rings+c*nranks), ret, fail);
    if (comm->nRanks == 1) continue;
    NCCLCHECKGOTO(ncclTransportP2pConnect(comm, c, 1, &channel->ring.prev, 1, &channel->ring.next, 0), ret, fail);
  }
  NCCLCHECKGOTO(ncclTransportP2pSetup(comm, &ringGraph, 0, &highestTransportType, &needsProxy), ret, fail);
  mscclNeedsProxy |= needsProxy;
  if (ringGraph.nIntraChannels && rcclParamP2pNetDisable() == 0) {
    comm->useIntraNet = 1;
    // Connect NET for intranode use
    for (int c=0; c<comm->nChannels; c++) {
      struct ncclChannel* channel = comm->channels+c;
      if (comm->nRanks == 1) continue;
      NCCLCHECKGOTO(ncclTransportP2pConnect(comm, c, 1, &channel->ring.prev, 1, &channel->ring.next, NCCL_CONN_IDX_P2P_NET), ret, fail);
    }
    NCCLCHECKGOTO(ncclTransportP2pSetup(comm, &ringGraph, NCCL_CONN_IDX_P2P_NET), ret, fail);
  }
  INFO(NCCL_INIT, "Connected all rings comm %p nRanks %02d busId %lx", comm, comm->nRanks, comm->busId);

  // Connect Trees
  for (int c=0; c<comm->nChannels; c++) {
    struct ncclChannel* channel = comm->channels+c;
    if (comm->nRanks == 1) continue;
    NCCLCHECKGOTO(ncclTransportP2pConnect(comm, c, NCCL_MAX_TREE_ARITY, channel->tree.down, 1, &channel->tree.up, 0), ret, fail);
    NCCLCHECKGOTO(ncclTransportP2pConnect(comm, c, 1, &channel->tree.up, NCCL_MAX_TREE_ARITY, channel->tree.down, 0), ret, fail);
  }
  NCCLCHECKGOTO(ncclTransportP2pSetup(comm, &treeGraph, 0, &highestTransportType, &needsProxy), ret, fail);
  mscclNeedsProxy |= needsProxy;
  INFO(NCCL_INIT, "Connected all trees");

  // Setup NVLS
  NCCLCHECKGOTO(ncclNvlsSetup(comm, parent), ret, fail);
  // And NVLS trees if needed
  if (comm->nvlsSupport && comm->localRanks > 1) {
    for (int c=0; c<comm->nvlsChannels; c++) {
      struct ncclChannel* channel = comm->channels+c;
      NCCLCHECKGOTO(ncclTransportP2pConnect(comm, c, NCCL_MAX_NVLS_TREE_ARITY, channel->nvls.treeDown, 1, &channel->nvls.treeUp, 0), ret, fail);
      NCCLCHECKGOTO(ncclTransportP2pConnect(comm, c, 1, &channel->nvls.treeUp, NCCL_MAX_NVLS_TREE_ARITY, channel->nvls.treeDown, 0), ret, fail);
    }
    NCCLCHECKGOTO(ncclTransportP2pSetup(comm, &nvlsGraph, 0), ret, fail);
    INFO(NCCL_INIT, "Connected NVLS tree");
  }

#if CUDART_VERSION >= 12010
  // Check if we can setup CollNet
  if (comm->collNetSupport > 0) collNetTrySetup(comm, parent, &collNetGraph);
#endif

  TRACE(NCCL_INIT, "rank %d nranks %d - CONNECTED %d RINGS AND TREES", rank, nranks, comm->nChannels);

  // Compute time models for algorithm and protocol combinations
  NCCLCHECKGOTO(ncclTopoTuneModel(comm, comm->minCompCap, comm->maxCompCap, graphs), ret, fail);

  INFO(NCCL_INIT, "%d coll channels, %d nvls channels, %d p2p channels, %d p2p channels per peer", comm->nChannels, comm->nvlsChannels, comm->p2pnChannels, comm->p2pnChannelsPerPeer);

  do { // Setup p2p structures in comm->tasks
    struct ncclTasks* tasks = &comm->tasks;
    int node = comm->node;
    int nNodes = comm->nNodes;
    struct ncclNodeRanks *nodeRanks = comm->nodeRanks;
    int localRank = comm->localRank;
    // We want to fuse along node boundaries. Make sure nsteps is a multiple or divides 8.
    int steps = ALIGN_POWER(comm->maxLocalRanks, NCCL_MAX_WORK_ELEMENTS_P2P/2);
    tasks->p2pOrderSteps = comm->nNodes * steps;
    tasks->peers = ncclMemoryStackAlloc<ncclTasks::Peer>(&comm->memPermanent, tasks->p2pOrderSteps);
    tasks->p2pSendOrder = ncclMemoryStackAlloc<int>(&comm->memPermanent, tasks->p2pOrderSteps);
    tasks->p2pRecvOrder = ncclMemoryStackAlloc<int>(&comm->memPermanent, tasks->p2pOrderSteps);
    int i=0;
    // schedule delta 0, +1, -1, +2, -2, ...
    // also make sure we don't do 0 twice, nor +n/2 and -n/2 if n is even.
    for (int d=0; d <= nNodes/4; d++) {
      int deltas[4] = { d, (nNodes-d)%nNodes, nNodes/2-d, (nNodes-(nNodes/2-d))%nNodes };
      int index = 0;
      int delta = deltas[index];
    sched_delta:
      int recvNode = (node+nNodes-delta)%nNodes;
      int sendNode = (node+delta)%nNodes;
      for (int step=0; step < steps; step++) {
        int recvIndex = (localRank-step+steps)%steps;
        int recvRank = recvIndex < nodeRanks[recvNode].localRanks ? nodeRanks[recvNode].localRankToRank[recvIndex] : -1;
        tasks->p2pRecvOrder[i] = recvRank;
        int sendIndex = (localRank+step)%steps;
        int sendRank = sendIndex < nodeRanks[sendNode].localRanks ? nodeRanks[sendNode].localRankToRank[sendIndex] : -1;
        tasks->p2pSendOrder[i] = sendRank;
        i++;
      }
      index++;
      if (index == 1 && deltas[1] == deltas[0]) index++;
      if (index == 2 && deltas[2] == deltas[0]) index++;
      if (index == 3 && deltas[3] == deltas[2]) index++;
      if (index == 3 && deltas[3] == deltas[1]) index++;
      if (index < 4) {
        delta = deltas[index];
        goto sched_delta;
      }
    }
    assert(i == tasks->p2pOrderSteps);
  } while (0);

  if (ncclParamNvbPreconnect()) {
    // Connect p2p when using NVB path
    int nvbNpeers;
    NCCLCHECKGOTO(ncclTopoGetNvbGpus(comm->topo, comm->rank, &nvbNpeers, &nvbPeers), ret, fail);
    for (int r=0; r<nvbNpeers; r++) {
      int peer = nvbPeers[r];
      int channelId;
      for (int c=0; c<comm->p2pnChannelsPerPeer; c++) {
        NCCLCHECKGOTO(ncclChannelCompute(comm, peer, c, ncclFuncSend, &channelId), ret, fail);
        if (comm->channels[channelId].peers[peer]->send[1].connected == 0) {
          comm->connectSend[peer] |= (1UL<<channelId);
        }
      }
      for (int c=0; c<comm->p2pnChannelsPerPeer; c++) {
        NCCLCHECKGOTO(ncclChannelCompute(comm, peer, c, ncclFuncRecv, &channelId), ret, fail);
        if (comm->channels[channelId].peers[peer]->recv[1].connected == 0) {
          comm->connectRecv[peer] |= (1UL<<channelId);
        }
      }
    }

    NCCLCHECKGOTO(ncclTransportP2pSetup(comm, NULL, 1), ret, fail);
  }

  // Connect to local net proxy
  tpProxyRank = comm->topParentRanks[comm->rank];
  NCCLCHECKGOTO(ncclProxyConnect(comm, TRANSPORT_NET, 1, tpProxyRank, &proxyConn), ret, fail);
  NCCLCHECKGOTO(ncclProxyCallBlocking(comm, &proxyConn, ncclProxyMsgSharedInit, &comm->p2pnChannels, sizeof(int), NULL, 0), ret, fail);

  // Then to remote ones when using PXN
  if (ncclPxnDisable(comm) == 0) {
    int nranks;
    NCCLCHECKGOTO(ncclTopoGetPxnRanks(comm, &pxnPeers, &nranks), ret, fail);
    for (int r=0; r<nranks; r++) {
      tpProxyRank = comm->topParentRanks[pxnPeers[r]];
      NCCLCHECKGOTO(ncclProxyConnect(comm, TRANSPORT_NET, 1, tpProxyRank, &proxyConn), ret, fail);
      NCCLCHECKGOTO(ncclProxyCallBlocking(comm, &proxyConn, ncclProxyMsgSharedInit, &comm->p2pnChannels, sizeof(int), NULL, 0), ret, fail);
    }
  }

  if (comm->intraRank == 0) { // Load ncclParamLaunchMode
    const char* str = ncclGetEnv("NCCL_LAUNCH_MODE");
    enum ncclLaunchMode mode, modeOld;
    if (str && strcasecmp(str, "GROUP") == 0) {
      mode = ncclLaunchModeGroup;
    } else {
      mode = ncclLaunchModeParallel;
    }
    // In theory we could be racing with other communicators not associated with
    // this one if the user is connecting to multiple ncclUniqueId's concurrently.
    modeOld = __atomic_exchange_n(&ncclParamLaunchMode, mode, __ATOMIC_RELAXED);
    if (modeOld == ncclLaunchModeInvalid && str && str[0]!='\0') {
      INFO(NCCL_ENV, "NCCL_LAUNCH_MODE set by environment to %s", mode == ncclLaunchModeParallel ? "PARALLEL" : "GROUP");
    }
  }

  // Call devCommSetup before the last barrier, making sure we don't have a thread running in front and starting to
  // launch NCCL kernels before all cuda mem allocation is complete. That could cause a deadlock.
  NCCLCHECKGOTO(devCommSetup(comm), ret, fail);

  if (mscclEnabled() && (comm->topo->mscclEnabled || mscclForceEnabled())) {
    NCCLCHECK(mscclInit(comm));
    mscclStatus& status = mscclGetStatus();
    status.needsProxy |= mscclNeedsProxy;
  }

  /* Local intra-node barrier */
  NCCLCHECKGOTO(bootstrapBarrier(comm->bootstrap, comm->localRankToRank, comm->localRank, comm->localRanks, comm->localRankToRank[0]), ret, fail);

  // We should have allocated all buffers, collective fifos, ... we can
  // restore the affinity.
  TRACE(NCCL_INIT, "rank %d nranks %d - DONE", rank, nranks);

exit:
  if (CPU_COUNT(&comm->cpuAffinity)) sched_setaffinity(0, sizeof(cpu_set_t), &affinitySave);
  /* If split resource is shared, we are not able to unlink the proxy ops pool here since the child comm can
   * attach the proxy ops pool of parent at any time; otherwise, unlink it here to make sure the pool will be
   * properly cleaned up. */
  if (comm->sharedRes->owner == comm && !comm->config.splitShare && ret == ncclSuccess) ncclProxyShmUnlink(comm);
  free(allTopoRanks);
  free(nodesTreePatterns);
  free(nodesFirstRank);
  free(allGather3Data);
  free(rings);
  free(nvbPeers);
  free(pxnPeers);
  return ret;
fail:
  goto exit;
}

#ifdef USE_INDIRECT_FUNCTION_CALL
NCCL_PARAM(SetStackSize, "SET_STACK_SIZE", 1);
#else
NCCL_PARAM(SetStackSize, "SET_STACK_SIZE", 0);
#endif
RCCL_PARAM(StackSizeOverride, "STACK_SIZE_OVERRIDE", 0);

NCCL_PARAM(CGAClusterSize, "CGA_CLUSTER_SIZE", NCCL_CONFIG_UNDEF_INT);
// Match config max/minCTAs
NCCL_PARAM(MaxCTAs, "MAX_CTAS", NCCL_CONFIG_UNDEF_INT);
NCCL_PARAM(MinCTAs, "MIN_CTAS", NCCL_CONFIG_UNDEF_INT);
#define NCCL_MAX_CGA_CLUSTER_SIZE 8

struct ncclCommInitRankAsyncJob {
  struct ncclAsyncJob base;
  struct ncclComm* comm;
  struct ncclComm** newcomm;
  int cudaDev;
  // For ncclCommInitRank
  int nranks, myrank;
  ncclUniqueId commId;
  // for ncclCommSplit
  struct ncclComm* parent;
  int color, key;
};

struct ncclCommFinalizeAsyncJob {
  struct ncclAsyncJob base;
  ncclComm_t comm;
};

NCCL_PARAM(CommSplitShareResources, "COMM_SPLIT_SHARE_RESOURCES", NCCL_CONFIG_UNDEF_INT);

static ncclResult_t commGetSplitInfo(struct ncclComm* comm, struct ncclComm* parent, int color, int key, int* nRanksRet, int* myRankRet, int* parentRanksRet) {
  int* colors = NULL;
  int* keys = NULL;
  int nRanks = 0, myRank = 0;
  ncclResult_t ret = ncclSuccess;

  NCCLCHECKGOTO(ncclCalloc(&colors, parent->nRanks), ret, fail);
  NCCLCHECKGOTO(ncclCalloc(&keys, parent->nRanks), ret, fail);

  // Compute nRanks, my rank and the ranks (of the original comm) before and after me
  colors[parent->rank] = color;
  keys[parent->rank] = key;
  NCCLCHECKGOTO(bootstrapAllGather(parent->bootstrap, colors, sizeof(int)), ret, fail);
  NCCLCHECKGOTO(bootstrapAllGather(parent->bootstrap, keys, sizeof(int)), ret, fail);

  // Negative color does not create a new comm. Return now.
  if (color == NCCL_SPLIT_NOCOLOR) goto exit;

  memset(parentRanksRet, 0xff, sizeof(int) * parent->nRanks);
  for (int i = 0; i < parent->nRanks; i++) {
    if (colors[i] != color) continue;
    // Find where to insert this rank
    int insert = 0;
    while (insert < nRanks && keys[parentRanksRet[insert]] <= keys[i]) insert++;
    // Shift ranks by one after insert
    for (int r = nRanks; r > insert; r--) parentRanksRet[r] = parentRanksRet[r - 1];
    // Insert our rank
    parentRanksRet[insert] = i;
    nRanks++;
  }

  for (int i = 0; i < nRanks; i++) {
    if (parentRanksRet[i] == parent->rank) myRank = i;
  }

  *nRanksRet = nRanks;
  *myRankRet = myRank;

exit:
  free(colors);
  free(keys);
  return ret;
fail:
  goto exit;
}

static ncclResult_t ncclCommInitRankFunc(struct ncclAsyncJob* job_) {
  struct ncclCommInitRankAsyncJob* job = (struct ncclCommInitRankAsyncJob*)job_;
  ncclComm_t comm = job->comm;
  ncclResult_t res = ncclSuccess;
  int archMajor, archMinor;
  size_t maxLocalSizeBytes = 0;
  int cudaDev = job->cudaDev;
  int* parentRanks = NULL;
  int cudaArch;
  int64_t stackSize;
  hipDeviceProp_t devProp;

  CUDACHECKGOTO(cudaSetDevice(cudaDev), res, fail);
  CUDACHECKGOTO(cudaDeviceGetAttribute(&archMajor, cudaDevAttrComputeCapabilityMajor, cudaDev), res, fail);
  CUDACHECKGOTO(cudaDeviceGetAttribute(&archMinor, cudaDevAttrComputeCapabilityMinor, cudaDev), res, fail);
  cudaArch = 100*archMajor + 10*archMinor;

  NCCLCHECK(ncclInitKernelsForDevice(cudaArch, &maxLocalSizeBytes));
  // Set the maximum kernel stack size of all kernels to avoid
  // a CUDA memory reconfig on load (c.f. NVSHMEM issue)
#ifdef USE_INDIRECT_FUNCTION_CALL
  CUDACHECK(hipGetDeviceProperties(&devProp, 0));
  if (ncclParamSetStackSize() == 1 && !IsArchMatch(devProp.gcnArchName,"gfx94")) {
    stackSize = rcclParamStackSizeOverride() ? rcclParamStackSizeOverride() : maxLocalSizeBytes;
    if (stackSize == 0) {
      if (IsArchMatch(devProp.gcnArchName,"gfx906"))
        stackSize = 1024;
      else
        stackSize = 512;
    }
    INFO(NCCL_INIT, "Setting cudaLimitStackSize to %zi maxLocalSizeBytes %zi", stackSize, maxLocalSizeBytes);
    CUDACHECKIGNORE(cudaDeviceSetLimit(cudaLimitStackSize, stackSize));
  }
#endif

  if (job->parent) {
    NCCLCHECKGOTO(ncclCalloc(&parentRanks, job->parent->nRanks), res, fail);
    NCCLCHECKGOTO(commGetSplitInfo(comm, job->parent, job->color, job->key, &job->nranks, &job->myrank, parentRanks), res, fail);
    // Negative color does not create a new comm object. We needed to take part in the allgather, but we're done now.
    if (job->color == NCCL_SPLIT_NOCOLOR) goto exit;
    snprintf((char*)&job->commId, sizeof(job->commId), "%016lx-%d", job->parent->commHash, job->color);
    NCCLCHECKGOTO(commAlloc(comm, job->parent, job->nranks, job->myrank), res, fail);
    NCCLCHECKGOTO(bootstrapSplit((struct ncclBootstrapHandle*)&job->commId, comm, job->parent, job->color, job->key, parentRanks), res, fail);
  } else {
    NCCLCHECKGOTO(commAlloc(comm, NULL, job->nranks, job->myrank), res, fail);
    NCCLCHECKGOTO(bootstrapInit((struct ncclBootstrapHandle*)&job->commId, comm), res, fail);
  }

  comm->cudaArch = cudaArch;
  comm->commHash = getHash(job->commId.internal, NCCL_UNIQUE_ID_BYTES);

  INFO(NCCL_INIT,"comm %p rank %d nranks %d cudaDev %d busId %lx commId 0x%llx - Init START", comm, comm->rank, comm->nRanks, comm->cudaDev, comm->busId, (unsigned long long)hashUniqueId(job->commId));

  NCCLCHECKGOTO(initTransportsRank(comm, job->parent), res, fail);

  NCCLCHECKGOTO(ncclLoadTunerPlugin(&comm->tuner), res, fail);
  if (comm->tuner) {
    NCCLCHECK(comm->tuner->init(comm->nRanks, comm->nNodes, ncclDebugLog));
  }

  // update communicator state
  comm->initState = ncclSuccess;

  // Trace this call for replay tool
  if (job->parent) {
    /* unlink child abort flag. */
    __atomic_store_n(&job->parent->childAbortFlag, NULL, __ATOMIC_RELEASE);
    TRACE_CALL("ncclCommSplit(%p, %d, %d, %p, %d, %d)",
                job->parent, job->color, job->key, comm, comm->rank, comm->nRanks);
  } else {
    TRACE_CALL("ncclCommInitRank(%p, %d, 0x%llx, %d, %d)",
                comm, comm->nRanks, (unsigned long long)hashUniqueId(job->commId), comm->rank, comm->cudaDev);
  }


  INFO(NCCL_INIT,"comm %p rank %d nranks %d cudaDev %d busId %lx commId 0x%llx localSize %zi used %ld bytes - Init COMPLETE", comm, comm->rank, comm->nRanks, comm->cudaDev, comm->busId, (unsigned long long)hashUniqueId(job->commId), maxLocalSizeBytes, allocTracker[comm->cudaDev].totalAllocSize);
exit:
  if (job->newcomm) {
    /* assign it to user pointer. */
    __atomic_store_n(job->newcomm, comm, __ATOMIC_RELEASE);
  }
  free(parentRanks);
  return res;
fail:
  comm->initState = res;
  goto exit;
}

#define NCCL_CONFIG_DEFAULT(config, field, undef, defvalue, fieldStr, format) \
  if (config->field == undef) { \
    config->field = defvalue; \
  } else { \
    INFO(NCCL_ENV, "Comm config " fieldStr " set to " format, config->field); \
  }

static ncclResult_t envConfigOverride(ncclComm_t comm) {
  ncclResult_t ret = ncclSuccess;
  const char* tmpNetName = comm->config.netName;
  const char* envNetName;
  int blockingEnv;
  int cgaClusterSizeEnv;
  int minCTAsEnv;
  int maxCTAsEnv;
  int splitShareEnv;

  /* override configuration from env variable. */
  blockingEnv = ncclParamCommBlocking();
  if (blockingEnv == 0 || blockingEnv == 1)
    comm->config.blocking = blockingEnv;

  cgaClusterSizeEnv = ncclParamCGAClusterSize();
  if (0 <= cgaClusterSizeEnv && cgaClusterSizeEnv <= NCCL_MAX_CGA_CLUSTER_SIZE) {
    comm->config.cgaClusterSize = cgaClusterSizeEnv;
  } else if (cgaClusterSizeEnv > NCCL_MAX_CGA_CLUSTER_SIZE) {
    WARN("NCCL_CGA_CLUSTER_SIZE value %d is too big. Limiting value to %d.", cgaClusterSizeEnv, NCCL_MAX_CGA_CLUSTER_SIZE);
    comm->config.cgaClusterSize = NCCL_MAX_CGA_CLUSTER_SIZE;
  }

  minCTAsEnv = ncclParamMinCTAs();
  if (minCTAsEnv != NCCL_CONFIG_UNDEF_INT) {
    comm->config.minCTAs = minCTAsEnv;
  }

  maxCTAsEnv = ncclParamMaxCTAs();
  if (maxCTAsEnv != NCCL_CONFIG_UNDEF_INT) {
    comm->config.maxCTAs = maxCTAsEnv;
  }

  envNetName = ncclGetEnv("NCCL_NET");
  if (envNetName)
    tmpNetName = envNetName;
  if (tmpNetName != NULL) {
    int netNameLen = strlen(tmpNetName) + 1;
    comm->config.netName = (char*)malloc(netNameLen);
    memcpy((void*)comm->config.netName, tmpNetName, netNameLen);
  } else {
    comm->config.netName = NULL;
  }

  splitShareEnv = ncclParamCommSplitShareResources();
  if (splitShareEnv != NCCL_CONFIG_UNDEF_INT) {
    comm->config.splitShare = splitShareEnv;
  }

  /* cap channels if needed */
  if (comm->config.minCTAs > MAXCHANNELS) {
    WARN("minCTAs %d is larger than #channels upper limit %d, cap it to %d", comm->config.minCTAs, MAXCHANNELS, MAXCHANNELS);
    comm->config.minCTAs = MAXCHANNELS;
  }

  if (comm->config.maxCTAs > MAXCHANNELS) {
    WARN("maxCTAs %d is larger than #channels upper limit %d, cap it to %d", comm->config.maxCTAs, MAXCHANNELS, MAXCHANNELS);
    comm->config.maxCTAs = MAXCHANNELS;
  }

  if (comm->config.minCTAs > comm->config.maxCTAs) {
    WARN("minCTAs %d is larger than maxCTAs %d, set both to %d", comm->config.minCTAs, comm->config.maxCTAs, comm->config.maxCTAs);
    comm->config.minCTAs = comm->config.maxCTAs;
  }

  if (comm->config.splitShare != 1 && comm->config.splitShare != 0) {
    WARN("splitShare %d is not a valid value 0/1, set it to 0\n", comm->config.splitShare);
    comm->config.splitShare = 0;
  }

  return ret;
}

static ncclResult_t copyCommConfig(ncclComm_t childComm, ncclComm_t parnet) {
  memcpy(&childComm->config, &parnet->config, sizeof(ncclConfig_t));
  NCCLCHECK(envConfigOverride(childComm));
  return ncclSuccess;
}

static ncclResult_t parseCommConfig(ncclComm_t comm, ncclConfig_t *config) {
  ncclResult_t ret = ncclSuccess;
  /* config must not be NULL in this function */
  ncclConfig_t defaultConfig = NCCL_CONFIG_INITIALIZER;
  ncclConfig_t internalConfig = NCCL_CONFIG_INITIALIZER;
  ncclConfig_t *internalConfigPtr;
  size_t realSize;

  internalConfigPtr = &internalConfig;
  if (config) {
    memcpy((void*)&realSize, (void*)config, sizeof(size_t));
    realSize = realSize > sizeof(ncclConfig_t) ? sizeof(ncclConfig_t) : realSize;
    memcpy((void*)internalConfigPtr, (void*)config, realSize);
    if (internalConfigPtr->magic != 0xcafebeef) {
      WARN("ncclConfig_t argument not initialized via NCCL_CONFIG_INITIALIZER");
      ret = ncclInvalidArgument;
      goto fail;
    }

    /* check version. */
    if (internalConfigPtr->version < NCCL_VERSION(2, 14, 0)) {
      internalConfigPtr->blocking = defaultConfig.blocking;
    }

    if (internalConfigPtr->version < NCCL_VERSION(2, 17, 0)) {
      internalConfigPtr->cgaClusterSize = defaultConfig.cgaClusterSize;
      internalConfigPtr->minCTAs = defaultConfig.minCTAs;
      internalConfigPtr->maxCTAs = defaultConfig.maxCTAs;
      internalConfigPtr->netName = defaultConfig.netName;
    }
  }

  /* check input config attributes, -1 means user-undefined and we should use default value from NCCL. */
  if (internalConfigPtr->blocking != NCCL_CONFIG_UNDEF_INT && internalConfigPtr->blocking != 0 && internalConfigPtr->blocking != 1) {
    WARN("Invalid config blocking attribute value %d", internalConfigPtr->blocking);
    ret = ncclInvalidArgument;
    goto fail;
  }

  if (internalConfigPtr->cgaClusterSize != NCCL_CONFIG_UNDEF_INT && internalConfigPtr->cgaClusterSize < 0) {
    WARN("Invalid config cgaClusterSize attribute value %d", internalConfigPtr->cgaClusterSize);
    ret = ncclInvalidArgument;
    goto fail;
  }

  if ((internalConfigPtr->minCTAs != NCCL_CONFIG_UNDEF_INT &&
    internalConfigPtr->minCTAs <= 0) ||
    (internalConfigPtr->maxCTAs != NCCL_CONFIG_UNDEF_INT &&
      internalConfigPtr->maxCTAs <= 0) ||
    (internalConfigPtr->minCTAs > internalConfigPtr->maxCTAs)) {
    WARN("Invalid config min/max channels attribute value %d/%d", internalConfigPtr->minCTAs, internalConfigPtr->maxCTAs);
    ret = ncclInvalidArgument;
    goto fail;
  }

  if (internalConfigPtr->splitShare != NCCL_CONFIG_UNDEF_INT && internalConfigPtr->splitShare != 0 && internalConfigPtr->splitShare != 1) {
    WARN("Invalid config splitShare attribute value %d", internalConfigPtr->splitShare);
    ret = ncclInvalidArgument;
    goto fail;
  }

  /* default config value can be tuned on different platform. */
  NCCL_CONFIG_DEFAULT(internalConfigPtr, blocking, NCCL_CONFIG_UNDEF_INT, 1, "Blocking", "%d");
  NCCL_CONFIG_DEFAULT(internalConfigPtr, cgaClusterSize, NCCL_CONFIG_UNDEF_INT, 4, "CGA cluster size", "%d");
  NCCL_CONFIG_DEFAULT(internalConfigPtr, minCTAs, NCCL_CONFIG_UNDEF_INT, 1, "Min CTAs", "%d");
  NCCL_CONFIG_DEFAULT(internalConfigPtr, maxCTAs, NCCL_CONFIG_UNDEF_INT, MAXCHANNELS, "Max CTAs", "%d");
  NCCL_CONFIG_DEFAULT(internalConfigPtr, netName, NCCL_CONFIG_UNDEF_PTR, NULL, "Net name", "%s");
  NCCL_CONFIG_DEFAULT(internalConfigPtr, splitShare, NCCL_CONFIG_UNDEF_INT, 0, "Split share", "%d");

  /* assign config to communicator */
  comm->config.blocking = internalConfigPtr->blocking;
  comm->config.cgaClusterSize = internalConfigPtr->cgaClusterSize;
  comm->config.minCTAs = internalConfigPtr->minCTAs;
  comm->config.maxCTAs = internalConfigPtr->maxCTAs;
  comm->config.netName = internalConfigPtr->netName;
  comm->config.splitShare = internalConfigPtr->splitShare;

  NCCLCHECKGOTO(envConfigOverride(comm), ret, fail);

exit:
  return ret;
fail:
  goto exit;
}

static ncclResult_t ncclCommInitRankDev(ncclComm_t* newcomm, int nranks, ncclUniqueId commId, int myrank, int cudaDev, ncclConfig_t *config) {
  ncclResult_t res = ncclSuccess;
  ncclComm_t comm = NULL;
  struct ncclCommInitRankAsyncJob *job = NULL;
  const char* env = ncclGetEnv("NCCL_COMM_ID");
  if (env && myrank == 0) {
    INFO(NCCL_ENV, "NCCL_COMM_ID set by environment to %s", env);
    NCCLCHECKGOTO(bootstrapCreateRoot((struct ncclBootstrapHandle*)&commId, true), res, fail);
  }

  NCCLCHECKGOTO(ncclInit(), res, fail);
  if (myrank == 0) showVersion();

  memset(allocTracker+cudaDev, 0, sizeof(struct allocationTracker));
  // Make sure the CUDA runtime is initialized.
  CUDACHECKGOTO(cudaFree(NULL), res, fail);

  NCCLCHECKGOTO(PtrCheck(newcomm, "CommInitRank", "newcomm"), res, fail);
  NCCLCHECKGOTO(PtrCheck(config, "CommInitRank", "config"), res, fail);
  if (nranks < 1 || myrank < 0 || myrank >= nranks) {
    WARN("Invalid rank requested : %d/%d", myrank, nranks);
    res = ncclInvalidArgument;
    goto fail;
  }

  NCCLCHECKGOTO(ncclCalloc(&comm, 1), res, fail);
  NCCLCHECKGOTO(ncclCudaHostCalloc((uint32_t**)&comm->abortFlag, 1), res, fail);
  NCCLCHECKGOTO(ncclCalloc((uint32_t**)&comm->abortFlagRefCount, 1), res, fail);
  *comm->abortFlagRefCount = 1;
  NCCLCHECKGOTO(parseCommConfig(comm, config), res, fail);
  /* start with ncclInternalError and will be changed to ncclSuccess if init succeeds. */
  comm->initState = ncclInternalError;
  *newcomm = comm;

  NCCLCHECKGOTO(ncclCalloc(&job, 1), res, fail);
  job->comm = comm;
  job->nranks = nranks;
  job->commId = commId; // C++ struct assignment
  job->myrank = myrank;
  job->cudaDev = cudaDev;
  NCCLCHECKGOTO(ncclAsyncLaunch(&job->base, ncclCommInitRankFunc, NULL, free, comm), res, fail);

exit:
  return ncclGroupErrCheck(res);
fail:
  if (comm) {
    if (comm->abortFlag) ncclCudaHostFree((void *)comm->abortFlag);
    if (comm->abortFlagRefCount) free((void*)comm->abortFlagRefCount);
    free(comm);
  }
  if (newcomm) *newcomm = NULL;
  goto exit;
}

struct NvtxParamsCommInitRank
{
  int rank;
  int nranks;
  int cudaDev;
};
constexpr nvtxPayloadSchemaEntry_t CommInitRankSchema[] = {
  {0, NVTX_PAYLOAD_ENTRY_TYPE_INT, "Rank"},
  {0, NVTX_PAYLOAD_ENTRY_TYPE_INT, "No. of ranks", nullptr, 0, offsetof(NvtxParamsCommInitRank, nranks)},
  {0, NVTX_PAYLOAD_ENTRY_TYPE_INT, "CUDA device", nullptr, 0, offsetof(NvtxParamsCommInitRank, cudaDev)},
};

NCCL_API(ncclResult_t, ncclCommInitRank, ncclComm_t* newcomm, int nranks, ncclUniqueId commId, int myrank);
ncclResult_t ncclCommInitRank(ncclComm_t* newcomm, int nranks, ncclUniqueId commId, int myrank) {
  // Load the CUDA driver and dlsym hooks (can fail on old drivers)
  rocmLibraryInit();

  int cudaDev;
  ncclConfig_t config = NCCL_CONFIG_INITIALIZER;
  CUDACHECK(cudaGetDevice(&cudaDev));

  NvtxParamsCommInitRank payload{myrank, nranks, cudaDev};
  NVTX3_FUNC_WITH_PARAMS(CommInitRank, CommInitRankSchema, payload)

  NCCLCHECK(ncclCommInitRankDev(newcomm, nranks, commId, myrank, cudaDev, &config));
  return ncclSuccess;
}

NCCL_API(ncclResult_t, ncclCommInitAll, ncclComm_t* comms, int ndev, const int* devlist);
ncclResult_t ncclCommInitAll(ncclComm_t* comms, int ndev, const int* devlist) {
  ncclResult_t ret = ncclSuccess;
  int totalnDev;
  int *gpuFlags = NULL;
  ncclConfig_t config = NCCL_CONFIG_INITIALIZER;

  constexpr nvtxPayloadSchemaEntry_t CommInitAllSchema[] = {
    {0, NVTX_PAYLOAD_ENTRY_TYPE_INT, "No. of devices"}
  };
  NVTX3_FUNC_WITH_PARAMS(CommInitAll, CommInitAllSchema, ndev)

  // Load the CUDA driver and dlsym hooks (can fail on old drivers)
  rocmLibraryInit();

  NCCLCHECKGOTO(PtrCheck(comms, "CommInitAll", "comms"), ret, fail);
  if (ndev < 0) {
    WARN("Invalid device count requested : %d", ndev);
    ret = ncclInvalidArgument;
    goto fail;
  }

  CUDACHECKGOTO(cudaGetDeviceCount(&totalnDev), ret, fail);
  if (devlist) {
    NCCLCHECKGOTO(ncclCalloc(&gpuFlags, totalnDev), ret, fail);
    for (int i = 0; i < ndev; ++i) {
      /* invalid device check. */
      if (devlist[i] < 0 || devlist[i] >= totalnDev) {
        ret = ncclUnhandledCudaError;
        goto fail;
      }

      /* duplicate device check. */
      if (gpuFlags[devlist[i]] != 0) {
        ret = ncclInvalidUsage;
        goto fail;
      }

      gpuFlags[devlist[i]] = 1;
    }
    free(gpuFlags);
    gpuFlags = nullptr;
  }

  ncclUniqueId uniqueId;
  NCCLCHECKGOTO(ncclGetUniqueId(&uniqueId), ret, fail);
  NCCLCHECKGOTO(ncclGroupStart(), ret, fail);
  for (int i=0; i<ndev; i++) {
    // Ignore return codes .. we need to call ncclGroupEnd to clean up anyway
    ncclCommInitRankDev(comms+i, ndev, uniqueId, i, devlist ? devlist[i] : i, &config);
  }
  NCCLCHECKGOTO(ncclGroupEnd(), ret, fail);

fail:
  free(gpuFlags);
  return ret;
}

ncclResult_t ncclCommSetAsyncError(ncclComm_t comm, ncclResult_t nextState) {
  if (nextState < 0 || nextState >= ncclNumResults || comm == NULL) {
    WARN("ncclCommSetAsyncError: error comm %p sets state %d", comm, nextState);
    return ncclInvalidArgument;
  }

  __atomic_store_n(&comm->asyncResult, nextState, __ATOMIC_RELEASE);
  return ncclSuccess;
}

NCCL_API(ncclResult_t, ncclCommInitRankConfig, ncclComm_t* comm, int nranks, ncclUniqueId commId, int myrank, ncclConfig_t *config);
ncclResult_t ncclCommInitRankConfig(ncclComm_t *newcomm, int nranks, ncclUniqueId commId, int myrank, ncclConfig_t *config) {
  NVTX3_FUNC_RANGE_IN(nccl_domain);
  int cudaDev;
  ncclResult_t ret = ncclSuccess;
  ncclConfig_t internalConfig = NCCL_CONFIG_INITIALIZER;
  ncclConfig_t *internalConfigPtr = NULL;
  NCCLCHECK(ncclGroupStartInternal());

  rocmLibraryInit();
  CUDACHECKGOTO(cudaGetDevice(&cudaDev), ret, fail);

  if (config == NULL)
    internalConfigPtr = &internalConfig;
  else
    internalConfigPtr = config;
  NCCLCHECKGOTO(ncclCommInitRankDev(newcomm, nranks, commId, myrank, cudaDev, internalConfigPtr), ret, fail);

exit:
  ncclGroupErrCheck(ret);
  NCCLCHECK(ncclGroupEndInternal());
  if (newcomm && *newcomm && !(*newcomm)->config.blocking) (void) ncclCommGetAsyncError(*newcomm, &ret);
  return ret;
fail:
  if (newcomm && *newcomm && !(*newcomm)->config.blocking) (void) ncclCommSetAsyncError(*newcomm, ret);
  goto exit;
}

static ncclResult_t commDestroySync(struct ncclAsyncJob* job_) {
  struct ncclCommFinalizeAsyncJob* job = (struct ncclCommFinalizeAsyncJob*) job_;
  ncclComm_t comm = job->comm;
  int savedDevice;
  int commDevice = comm->cudaDev;
  ncclResult_t ret = ncclSuccess;

  CUDACHECKGOTO(cudaGetDevice(&savedDevice), ret, fail);
  if (savedDevice != commDevice) {
    CUDACHECKGOTO(cudaSetDevice(commDevice), ret, fail);
  }

  TRACE(NCCL_INIT, "Destroying comm %p rank %d abortFlag %d asyncResult %d", comm, comm->rank, *comm->abortFlag, comm->asyncResult);

  if (comm->initState == ncclSuccess) {
    NCCLCHECKGOTO(ncclStrongStreamSynchronize(&comm->sharedRes->hostStream), ret, fail);
    NCCLCHECKGOTO(ncclStrongStreamSynchronize(&comm->sharedRes->deviceStream), ret, fail);
  }
  NCCLCHECKGOTO(ncclCommPollCallbacks(comm, false), ret, fail);
  // And keep polling until all graphs referencing us die.
  while (comm->persistentRefs != 0) {
    NCCLCHECKGOTO(ncclCommPollCallbacks(comm, /*waitSome=*/true), ret, fail);
  }

  if (savedDevice != commDevice) {
    CUDACHECKGOTO(cudaSetDevice(savedDevice), ret, fail);
  }

  comm->finalizeCalled = true;
exit:
  return ret;
fail:
  goto exit;
}

static ncclResult_t commCleanup(ncclComm_t comm) {
  int savedDevice;
  int commDevice = comm->cudaDev;
  bool mscclEnabledForTopo = comm->topo->mscclEnabled;

  CUDACHECK(cudaGetDevice(&savedDevice));
  if (savedDevice != commDevice) {
    CUDACHECK(cudaSetDevice(commDevice));
  }

  if (comm->tuner != NULL) {
    NCCLCHECK(comm->tuner->destroy());
    NCCLCHECK(ncclCloseTunerPlugin(&comm->tuner));
  }

  NCCLCHECK(commFree(comm));

  if (savedDevice != commDevice) {
    CUDACHECK(cudaSetDevice(savedDevice));
  }

#if defined(ENABLE_NPKIT)
  // Dump NPKit events and shutdown
  const char* npkitDumpDir = getenv("NPKIT_DUMP_DIR");
  if (npkitDumpDir == nullptr) {
    WARN("NPKIT_DUMP_DIR is empty");
  } else {
    NCCLCHECK(NpKit::Dump(npkitDumpDir));
  }
  NCCLCHECK(NpKit::Shutdown());
#endif

  if (mscclEnabled() && (mscclEnabledForTopo || mscclForceEnabled())) {
    NCCLCHECK(mscclTeardown());
  }

  return ncclSuccess;
}

static ncclResult_t commFinalize(ncclComm_t comm, bool userCalled) {
  ncclResult_t ret = ncclSuccess;
  struct ncclCommFinalizeAsyncJob *job = NULL;

  /* launch async thread to finalize comm. */
  NCCLCHECKGOTO(ncclCalloc(&job, 1), ret, fail);
  job->comm = comm;

  if (userCalled) {
    NCCLCHECKGOTO(ncclAsyncLaunch(&job->base, commDestroySync, NULL, free, comm), ret, fail);
  } else {
    NCCLCHECKGOTO(commDestroySync(&job->base), ret, fail);
    free(job);
  }

exit:
  return ncclGroupErrCheck(ret);
fail:
  goto exit;
}

NCCL_API(ncclResult_t, ncclCommFinalize, ncclComm_t comm);
ncclResult_t ncclCommFinalize(ncclComm_t comm) {
  NVTX3_FUNC_RANGE_IN(nccl_domain);
  ncclResult_t ret = ncclSuccess;

  NCCLCHECK(ncclGroupStartInternal());
  if (comm == NULL) goto exit;

  /* wait comm ready before finalize. */
  NCCLCHECKGOTO(ncclCommEnsureReady(comm), ret, fail);

  /* prevent double finalize. */
  if (comm->finalizeCalled) {
    ret = ncclInvalidArgument;
    goto fail;
  }

  /* finalize comm. */
  ret = commFinalize(comm, true);

exit:
  ncclGroupErrCheck(ret);
  NCCLCHECK(ncclGroupEndInternal());
  if (comm && !comm->config.blocking) { NCCLCHECK(ncclCommGetAsyncError(comm, &ret)) };
  return ret;
fail:
  if (comm && !comm->config.blocking) (void) ncclCommSetAsyncError(comm, ret);
  goto exit;
}

static ncclResult_t commReclaim(ncclComm_t comm) {
  ncclResult_t ret = ncclSuccess;
  ncclResult_t state;
  int curRank; /* Debug info */

  NCCLCHECKGOTO(ncclCommGetAsyncError(comm, &state), ret, fail);
  TRACE(NCCL_INIT, "commReclaim: reclaim comm %p rank %d state %d", comm, comm->rank, state);
  if (state == ncclSuccess && *comm->abortFlag == 0 && comm->finalizeCalled == false) {
    /* user does not call ncclCommFinalize and this is a normal comm destroy. ncclCommDestroy
     * should be nonblocking until last call of ncclCommDestroy. */
    NCCLCHECKGOTO(commFinalize(comm, false), ret, fail);
  }

  if (comm->intraComm0 != NULL) {
    int curRankCnt;
    int intraRanks = comm->intraRanks;
    ncclComm_t intracomm0 = comm->intraComm0;
    int *finalizeRankCnt = &intracomm0->finalizeRankCnt;

    assert(intracomm0 != NULL && finalizeRankCnt != NULL);
    curRankCnt = __atomic_add_fetch(finalizeRankCnt, 1, __ATOMIC_ACQ_REL);
    if (curRankCnt == intraRanks) {
      ncclComm_t curIntraComm;
      ncclComm_t nextIntraComm = intracomm0;

      /* this is  the last call to ncclCommDestroy/Abort, we need to make sure all comms
       * in the process have been finalized before we free local resources. */
      while (nextIntraComm) {
        curIntraComm = nextIntraComm;
        curRank = curIntraComm->rank;
        nextIntraComm = nextIntraComm->intraNext;

        if (curIntraComm->finalizeCalled == false) {
          struct ncclCommFinalizeAsyncJob job;
          job.comm = curIntraComm;
          /* every comm aborts, commDestroySync should not be blocked. */
          if ((ret = commDestroySync((struct ncclAsyncJob*) &job)) != ncclSuccess)
            WARN("commReclaim: comm %p (rank = %d) in abort, error %d", curIntraComm, curRank, ret);
        }
      }

      /* ncclProxyStop() loop must be put after commDestroySync() loop. Namely, you cannot do:
       *  while(...) {
       *     commDestroySync(...);
       *     ncclProxyStop(...);
       *  }
       * Considering one process multi-gpu case, we must guarantee all kernels are complete before
       * we free proxy resources; otherwise, we will face invalid memory issues where proxy connection
       * and related intermediate memory from one rank are freed but other ranks are still using it.
       * This is not a problem for multi-process case, since intermediate memory is opened by CUDA IPC
       * or mmap where memory free is guarded by CUDA driver and operating system, so we will not have
       * invalid memory access issue. */
      nextIntraComm = intracomm0;
      while (nextIntraComm) {
        curIntraComm = nextIntraComm;
        curRank = curIntraComm->rank;
        nextIntraComm = nextIntraComm->intraNext;

        /* free intraprocess proxy resources. */
        if ((ret = ncclProxyStop(curIntraComm)) != ncclSuccess) {
          WARN("commReclaim: comm %p (rank = %d) destroys proxy resource error %d", curIntraComm, curRank, ret);
        }
      }

      /* free local resources. */
      nextIntraComm = intracomm0;
      while (nextIntraComm) {
        curIntraComm = nextIntraComm;
        curRank = curIntraComm->rank;
        nextIntraComm = nextIntraComm->intraNext;

        if ((ret = commCleanup(curIntraComm)) != ncclSuccess) {
          WARN("commReclaim: cleanup comm %p rank %d failed in destroy/abort, error %d", curIntraComm, curRank, ret);
        }
      }
    }
  }

exit:
  return ret;
fail:
  goto exit;
}

NCCL_API(ncclResult_t, ncclCommDestroy, ncclComm_t comm);
ncclResult_t ncclCommDestroy(ncclComm_t comm) {
  if (comm == NULL) {
    NVTX3_FUNC_RANGE_IN(nccl_domain);
    return ncclSuccess;
  }

  int rank = comm->rank, nranks = comm->nRanks, cudaDev = comm->cudaDev;

  NvtxParamsCommInitRank payload{rank, nranks, cudaDev};
  NVTX3_FUNC_WITH_PARAMS(CommDestroy, CommInitRankSchema, payload)

  int64_t busId = comm->busId;
  TRACE(NCCL_INIT, "comm %p rank %d nRanks %d cudaDev %d busId %lx", comm, rank, nranks, cudaDev, busId);
  // Try and prevent a double free of the comm struct (user error)
  if (comm->rank == -1 || comm->nRanks == -1 || comm->cudaDev == -1 || comm->busId == -1) {
    WARN("comm %p has already been destroyed", comm);
    return ncclInvalidArgument;
  }

  /* init thread must be joined before we destroy the comm. */
  NCCLCHECK(ncclCommEnsureReady(comm));

  NCCLCHECK(commReclaim(comm));
  INFO(NCCL_INIT,"comm %p rank %d nranks %d cudaDev %d busId %lx - Destroy COMPLETE", comm, rank, nranks, cudaDev, busId);

  return ncclSuccess;
}

NCCL_API(ncclResult_t, ncclCommAbort, ncclComm_t comm);
ncclResult_t ncclCommAbort(ncclComm_t comm) {
  if (comm == NULL) {
    NVTX3_FUNC_RANGE_IN(nccl_domain);
    return ncclSuccess;
  }

  volatile uint32_t* childAbortFlag;
  int rank = comm->rank, nranks = comm->nRanks, cudaDev = comm->cudaDev;

  NvtxParamsCommInitRank payload{rank, nranks, cudaDev};
  NVTX3_FUNC_WITH_PARAMS(CommAbort, CommInitRankSchema, payload)

  int64_t busId = comm->busId;
  TRACE(NCCL_INIT, "comm %p rank %d nRanks %d cudaDev %d busId %lx", comm, rank, nranks, cudaDev, busId);

  // Ask anything that might still be running on the device to quit
  childAbortFlag = __atomic_load_n(&comm->childAbortFlag, __ATOMIC_ACQUIRE);
  if (childAbortFlag != NULL) {
    *childAbortFlag = 1;
  }
  *comm->abortFlag = 1;
  /* init thread must be joined before we destroy the comm,
   * and we should ignore the init error here. */
  ncclCommEnsureReady(comm);

  (void) commReclaim(comm);
  INFO(NCCL_INIT,"comm %p rank %d nranks %d cudaDev %d busId %lx - Abort COMPLETE", comm, rank, nranks, cudaDev, busId);

  return ncclSuccess;
}

NCCL_API(ncclResult_t, ncclCommSplit, ncclComm_t comm, int color, int key, ncclComm_t *newcomm, ncclConfig_t *config);
ncclResult_t ncclCommSplit(ncclComm_t comm, int color, int key, ncclComm_t *newcomm, ncclConfig_t *config) {
  struct ncclCommInitRankAsyncJob *job = NULL;
  struct ncclComm* childComm = NCCL_COMM_NULL;
  ncclResult_t res = ncclSuccess;

  NCCLCHECK(ncclGroupStartInternal());
  NCCLCHECKGOTO(PtrCheck(comm, "CommSplit", "comm"), res, fail);
  NCCLCHECKGOTO(PtrCheck(newcomm, "CommSplit", "newcomm"), res, fail);
  NCCLCHECKGOTO(ncclCommEnsureReady(comm), res, fail);

  /* *newcomm should be NCCL_COMM_NULL until comm split fully complete. */
  *newcomm = NCCL_COMM_NULL;
  if (color == NCCL_SPLIT_NOCOLOR) {
    INFO(NCCL_INIT, "Rank %d has color with NCCL_SPLIT_NOCOLOR, not creating a new communicator", comm->rank);
  } else {
    NCCLCHECKGOTO(ncclCalloc(&childComm, 1), res, fail);
    if (comm->config.splitShare) {
      childComm->abortFlag = comm->abortFlag;
      childComm->abortFlagRefCount = comm->abortFlagRefCount;
      comm->childAbortFlag = NULL;
      ncclAtomicRefCountIncrement(comm->abortFlagRefCount);
    } else {
      NCCLCHECKGOTO(ncclCudaHostCalloc((uint32_t**)&childComm->abortFlag, 1), res, fail);
      NCCLCHECKGOTO(ncclCalloc((uint32_t**)&childComm->abortFlagRefCount, 1), res, fail);
      /* temporarily used to abort everything during child comm init. */
      comm->childAbortFlag = childComm->abortFlag;
      *childComm->abortFlagRefCount = 1;
    }
    if (config == NULL) {
      NCCLCHECKGOTO(copyCommConfig(childComm, comm), res, fail);
    } else {
      NCCLCHECKGOTO(parseCommConfig(childComm, config), res, fail);
    }

    /* start with ncclInternalError and will be changed to ncclSuccess if init succeeds. */
    childComm->initState = ncclInternalError;
  }

  NCCLCHECKGOTO(ncclCalloc(&job, 1), res, fail);
  job->comm = childComm;
  job->newcomm = newcomm;
  job->parent = comm;
  job->color = color;
  job->key = key;
  job->cudaDev = comm->cudaDev;
  NCCLCHECKGOTO(ncclAsyncLaunch(&job->base, ncclCommInitRankFunc, NULL, free, comm), res, fail);

exit:
  ncclGroupErrCheck(res);
  NCCLCHECK(ncclGroupEndInternal());
  return res;
fail:
  if (childComm) {
    if (comm && !comm->config.splitShare) {
      if (childComm->abortFlag) ncclCudaHostFree((void*)childComm->abortFlag);
      if (childComm->abortFlagRefCount) free((void*)childComm->abortFlagRefCount);
    }
    free(childComm);
  }
  if (newcomm) *newcomm = NULL;
  goto exit;
}

NCCL_API(const char*, ncclGetErrorString, ncclResult_t code);
const char* ncclGetErrorString(ncclResult_t code) {
  switch (code) {
    case ncclSuccess                : return "no error";
    case ncclUnhandledCudaError     : return "unhandled cuda error (run with NCCL_DEBUG=INFO for details)";
    case ncclSystemError            : return "unhandled system error (run with NCCL_DEBUG=INFO for details)";
    case ncclInternalError          : return "internal error - please report this issue to the NCCL developers";
    case ncclInvalidArgument        : return "invalid argument (run with NCCL_DEBUG=WARN for details)";
    case ncclInvalidUsage           : return "invalid usage (run with NCCL_DEBUG=WARN for details)";
    case ncclRemoteError            : return "remote process exited or there was a network error";
    case ncclInProgress             : return "NCCL operation in progress";
    default                         : return "unknown result code";
  }
}

/* Returns a human-readable message of the last error that occurred.
 * comm is currently unused and can be set to NULL
 */
NCCL_API(const char*, ncclGetLastError, const ncclComm_t comm);
const char* ncclGetLastError(ncclComm_t comm) {
  return ncclLastError;
}

NCCL_API(ncclResult_t, ncclCommGetAsyncError, ncclComm_t comm, ncclResult_t *asyncError);
ncclResult_t ncclCommGetAsyncError(ncclComm_t comm, ncclResult_t *asyncError) {
  NCCLCHECK(PtrCheck(comm, "ncclGetAsyncError", "comm"));
  NCCLCHECK(PtrCheck(asyncError, "ncclGetAsyncError", "asyncError"));

  *asyncError = __atomic_load_n(&comm->asyncResult, __ATOMIC_ACQUIRE);
  if (*asyncError == ncclSuccess && comm->proxyState) *asyncError = __atomic_load_n(&comm->proxyState->asyncResult, __ATOMIC_ACQUIRE);
  return ncclSuccess;
}

NCCL_API(ncclResult_t, ncclCommCount, const ncclComm_t comm, int* count);
ncclResult_t ncclCommCount(const ncclComm_t comm, int* count) {
  NVTX3_FUNC_RANGE_IN(nccl_domain);

  NCCLCHECK(PtrCheck(comm, "CommCount", "comm"));
  NCCLCHECK(PtrCheck(count, "CommCount", "count"));

  /* init thread must be joined before we access the attributes of comm. */
  NCCLCHECK(ncclCommEnsureReady(comm));

  *count = comm->nRanks;
  return ncclSuccess;
}

NCCL_API(ncclResult_t, ncclCommCuDevice, const ncclComm_t comm, int* devid);
ncclResult_t ncclCommCuDevice(const ncclComm_t comm, int* devid) {
  NVTX3_FUNC_RANGE_IN(nccl_domain);

  NCCLCHECK(PtrCheck(comm, "CommCuDevice", "comm"));
  NCCLCHECK(PtrCheck(devid, "CommCuDevice", "devid"));

  NCCLCHECK(ncclCommEnsureReady(comm));

  *devid = comm->cudaDev;
  return ncclSuccess;
}

NCCL_API(ncclResult_t, ncclCommUserRank, const ncclComm_t comm, int* rank);
ncclResult_t ncclCommUserRank(const ncclComm_t comm, int* rank) {
  NVTX3_FUNC_RANGE_IN(nccl_domain);

  NCCLCHECK(PtrCheck(comm, "CommUserRank", "comm"));
  NCCLCHECK(PtrCheck(rank, "CommUserRank", "rank"));

  NCCLCHECK(ncclCommEnsureReady(comm));

  *rank = comm->rank;
  return ncclSuccess;
}

NCCL_PARAM(LocalRegister, "LOCAL_REGISTER", 1);

NCCL_API(ncclResult_t, ncclCommRegister, const ncclComm_t comm, void* buff, size_t size, void** handle);
ncclResult_t ncclCommRegister(const ncclComm_t comm, void* buff, size_t size, void** handle) {
  NVTX3_FUNC_RANGE_IN(nccl_domain);
  ncclResult_t ret = ncclSuccess;

#if CUDART_VERSION >= 12010
  size_t granularity;
  if (ncclParamLocalRegister()) {
    if (comm == NCCL_COMM_NULL || buff == NULL || handle == NULL || size == 0) {
      WARN("Invalid arguments comm %p, buff %p, size %ld, handle %p", comm, buff, size, handle);
      ret = ncclInvalidArgument;
    } else if (comm->nvlsSupport) {
      CUmulticastObjectProp prop = comm->nvlsResources->properties;

      prop.size = size;
      CUCHECK(cuMulticastGetGranularity(&granularity, &prop, CU_MULTICAST_GRANULARITY_RECOMMENDED));

      if ((uintptr_t)buff % comm->nvlsResources->ucGran == 0 && size % granularity == 0) {
        /* we can direct register what user provide */
        struct ncclRegRequest* req;
        NCCLCHECK(ncclCalloc(&req, 1));
        req->buff = (uintptr_t)buff;
        req->size = size;
        ncclIntruQueueEnqueue(&comm->regRequestQueue, req);
        *handle = (void*)req;
      } else {
        void* base;
        size_t baseSize;
        /* Since we don't provide actually allocated buffer size for users by ncclMemAlloc,
         * therefore, we need to get the full range of the buffer by cuMemGetAddressRange to
         * register buffers. */
        CUCHECK(cuMemGetAddressRange((CUdeviceptr*)&base, &baseSize, (CUdeviceptr)buff));
        if ((uintptr_t)base % comm->nvlsResources->ucGran == 0 && baseSize % granularity == 0) {
          struct ncclRegRequest* req;
          NCCLCHECK(ncclCalloc(&req, 1));
          req->buff = (uintptr_t)base;
          req->size = baseSize;
          ncclIntruQueueEnqueue(&comm->regRequestQueue, req);
          *handle = (void*)req;
        } else {
          WARN("register fails, buffer %p (aligned %s, granularity %ld) and size %ld (aligned %s, granularity %ld) for registration", buff, (uintptr_t)buff % comm->nvlsResources->ucGran == 0 ? "TRUE" : "FALSE", comm->nvlsResources->ucGran, size, size % granularity == 0 ? "TRUE" : "FALSE", granularity);
          ret = ncclInvalidArgument;
        }
      }
    }
  }
#endif

  return ret;
}

NCCL_API(ncclResult_t, ncclCommDeregister, const ncclComm_t comm, void* handle);
ncclResult_t ncclCommDeregister(const ncclComm_t comm, void* handle) {
  ncclResult_t ret = ncclSuccess;

#if CUDART_VERSION >= 12010
  struct ncclRegRequest* dreq = (struct ncclRegRequest*)handle;
  if (ncclParamLocalRegister()) {
    if (comm == NCCL_COMM_NULL || handle == NULL) {
      WARN("Invalid arguments comm %p, handle %p", comm, handle);
      ret = ncclInvalidArgument;
    } else {
      struct ncclRegRecord* rec;

      /* first release register record */
      rec = ncclIntruQueueHead(&comm->regRecordQueue);

      while (rec) {
        if (rec->buff == dreq->buff && rec->size == dreq->size) {
          NCCLCHECK(ncclNvlsDeregBuffer(&rec->mcHandle, rec->regAddr, rec->dev, rec->regSize));
          ncclIntruQueueDelete(&comm->regRecordQueue, rec);
          free(rec->addrs);
          free(rec);
          break;
        }
        rec = rec->next;
      }

      /* then free register request */
      if (ncclIntruQueueDelete(&comm->regRequestQueue, dreq) == false) {
        WARN("Invalid handle %p", handle);
        ret = ncclInvalidArgument;
      }
    }
  }
#endif

  return ret;
}

NCCL_API(ncclResult_t, ncclMemAlloc, void **ptr, size_t size);
ncclResult_t  ncclMemAlloc(void **ptr, size_t size) {
  NVTX3_FUNC_RANGE_IN(nccl_domain);
  ncclResult_t ret = ncclSuccess;

#if CUDART_VERSION >= 12010
  size_t memGran = 0;
  size_t mcGran = 0;
  CUdevice currentDev;
  CUmemAllocationProp memprop = {};
  CUmulticastObjectProp mcprop = {};
  CUmemAccessDesc accessDesc = {};
  CUmemGenericAllocationHandle handle;
  int cudaDev;
  int flag = 0;
  int dcnt;
  int mcSupport = 0;

  if (ptr == NULL || size == 0) goto fallback;

  if (ncclCudaLibraryInit() != ncclSuccess) goto fallback;

  CUDACHECK(cudaGetDevice(&cudaDev));
  CUCHECK(cuDeviceGet(&currentDev, cudaDev));
  if (CUPFN(cuMulticastCreate) != NULL)
    CUCHECK(cuDeviceGetAttribute(&mcSupport, CU_DEVICE_ATTRIBUTE_MULTICAST_SUPPORTED, currentDev));

  if (mcSupport) {
    memprop.type = CU_MEM_ALLOCATION_TYPE_PINNED;
    memprop.location.type = CU_MEM_LOCATION_TYPE_DEVICE;
    memprop.requestedHandleTypes = NVLS_CU_MEM_HANDLE_TYPE;
    memprop.location.id = currentDev;
    // Query device to see if RDMA support is available
    CUCHECK(cuDeviceGetAttribute(&flag, CU_DEVICE_ATTRIBUTE_GPU_DIRECT_RDMA_SUPPORTED, currentDev));
    if (flag) memprop.allocFlags.gpuDirectRDMACapable = 1;
    CUCHECK(cuMemGetAllocationGranularity(&memGran, &memprop, CU_MEM_ALLOC_GRANULARITY_RECOMMENDED));

    /* mc property */
    CUDACHECK(cudaGetDeviceCount(&dcnt));
    mcprop.size = size;
    /* device cnt is a dummy value right now, it might affect mc granularity in the future. */
    mcprop.numDevices = dcnt;
    mcprop.handleTypes = NVLS_CU_MEM_HANDLE_TYPE;
    mcprop.flags = 0;
    CUCHECK(cuMulticastGetGranularity(&mcGran, &mcprop, CU_MULTICAST_GRANULARITY_RECOMMENDED));

    /* only size needs to be aligned to mcGran */
    ALIGN_SIZE(size, mcGran);
    /* Allocate the physical memory on the device */
    CUCHECK(cuMemCreate(&handle, size, &memprop, 0));
    /* Reserve a virtual address range */
    CUCHECK(cuMemAddressReserve((CUdeviceptr*)ptr, size, memGran, 0, 0));
    /* Map the virtual address range to the physical allocation */
    CUCHECK(cuMemMap((CUdeviceptr)*ptr, size, 0, handle, 0));
    /* Now allow RW access to the newly mapped memory */
    for (int i = 0; i < dcnt; ++i) {
      int p2p = 0;
      if (i == cudaDev || ((cudaDeviceCanAccessPeer(&p2p, cudaDev, i) == cudaSuccess) && p2p)) {
        accessDesc.location.type = CU_MEM_LOCATION_TYPE_DEVICE;
        accessDesc.location.id = i;
        accessDesc.flags = CU_MEM_ACCESS_FLAGS_PROT_READWRITE;
        CUCHECK(cuMemSetAccess((CUdeviceptr)*ptr, size, &accessDesc, 1));
      }
    }
    goto exit;
  }

fallback:
#endif
  CUDACHECKGOTO(cudaMalloc(ptr, size), ret, fail);

exit:
  return ret;
fail:
  goto exit;
}

NCCL_API(ncclResult_t, ncclMemFree, void *ptr);
ncclResult_t  ncclMemFree(void *ptr) {
  NVTX3_FUNC_RANGE_IN(nccl_domain);
  ncclResult_t ret = ncclSuccess;
  int saveDevice;

  CUDACHECK(cudaGetDevice(&saveDevice));
#if CUDART_VERSION >= 12010
  CUdevice ptrDev = 0;
  int mcSupport = 0;

  if (ptr == NULL) goto fallback;

  if (ncclCudaLibraryInit() != ncclSuccess) goto fallback;

  CUCHECKGOTO(cuPointerGetAttribute((void*)&ptrDev, CU_POINTER_ATTRIBUTE_DEVICE_ORDINAL, (CUdeviceptr)ptr), ret, fail);
  if (CUPFN(cuMulticastCreate) != NULL)
    CUCHECKGOTO(cuDeviceGetAttribute(&mcSupport, CU_DEVICE_ATTRIBUTE_MULTICAST_SUPPORTED, ptrDev), ret, fail);

  CUDACHECKGOTO(cudaSetDevice((int)ptrDev), ret, fail);
  if (mcSupport) {
    NCCLCHECKGOTO(ncclCuMemFree(ptr), ret, fail);
    goto exit;
  }

fallback:
#endif
  CUDACHECKGOTO(cudaFree(ptr), ret, fail);

exit:
  cudaSetDevice(saveDevice);
  return ret;
fail:
  goto exit;
}<|MERGE_RESOLUTION|>--- conflicted
+++ resolved
@@ -18,15 +18,12 @@
 #include "enqueue.h"
 #include "graph.h"
 #include "argcheck.h"
-<<<<<<< HEAD
-#include "devcomm.h"
+#include "device.h"
 #include "collectives.h"
 #if defined(ENABLE_NPKIT)
 #include "npkit/npkit.h"
 #endif
-=======
 #include "tuner.h"
->>>>>>> 8c6c5951
 #include <fcntl.h>
 #include <unistd.h>
 #include <hip/hip_runtime.h>
@@ -37,11 +34,11 @@
 #include <sys/types.h>
 #include <sys/stat.h>
 #include <unistd.h>
-<<<<<<< HEAD
 #include <cstdarg>
 #include "graph/topo.h"
 #include "graph/xml.h"
 #include "archinfo.h"
+#include "param.h"
 
 // [RCCL]
 #include "git_version.h"
@@ -52,9 +49,6 @@
 
 #include "msccl/msccl_lifecycle.h"
 #include "msccl/msccl_status.h"
-=======
-#include "param.h"
->>>>>>> 8c6c5951
 
 #define STR2(v) #v
 #define STR(v) STR2(v)
@@ -68,7 +62,7 @@
 const char* ncclFuncStr[NCCL_NUM_FUNCTIONS+2] = { "AllGather", "AllReduce", "AllToAllPivot", "Broadcast", "Reduce", "ReduceScatter", "SendRecv"};
 const char* ncclAlgoStr[NCCL_NUM_ALGORITHMS] = { "Tree", "Ring", "CollNetDirect", "CollNetChain", "NVLS", "NVLSTree" };
 const char* ncclProtoStr[NCCL_NUM_PROTOCOLS] = { "LL", "LL128", "Simple" };
-const char* ncclDevRedOpStr[ncclNumDevRedOps] = { "Sum", "Prod", "Max", "Min", "PreMulSum", "SumPostDiv" };
+const char* ncclDevRedOpStr[ncclNumDevRedOps] = { "Sum", "Prod", "MinMax", "PreMulSum", "SumPostDiv" };
 const char *ncclTypeStr[ncclNumTypes] = {"_i8", "_u8", "_i32", "_u32", "_i64", "_u64", "_f16", "_f32", "_f64", "_b16"};
 
 NCCL_PARAM(GroupCudaStream, "GROUP_CUDA_STREAM", NCCL_GROUP_CUDA_STREAM);
@@ -221,7 +215,7 @@
             (double)(td->timeStamp)/vega_gpu_rtc_freq, comm->rank, td->bid,
             fIdx, td->data_0, td->opCount, td->data_1);
         } else {
-          if (fIdx == ncclFuncId_P2p() || type == ncclCollTraceP2pElemType)
+          if (fIdx == ncclDevFuncId_P2p() || type == ncclCollTraceP2pElemType)
             sprintf(line, "## [%012.6f] [%02d:%02d] %06x-%06x", (double)(td->timeStamp)/vega_gpu_rtc_freq, comm->rank, td->bid, td->p2pOpCount[0], td->p2pOpCount[1]);
           else
             sprintf(line, "## [%012.6f] [%02d:%02d] %06lx", (double)(td->timeStamp)/vega_gpu_rtc_freq, comm->rank, td->bid, td->opCount);
@@ -1185,12 +1179,8 @@
   memset(&treeGraph, 0, sizeof(struct ncclTopoGraph));
   treeGraph.id = 1;
   treeGraph.pattern = NCCL_TOPO_PATTERN_BALANCED_TREE;
-<<<<<<< HEAD
   treeGraph.collNet = 0;
   treeGraph.minChannels = comm->topo->nodes[NET].count != 0 ? 1 : ringGraph.nChannels;
-=======
-  treeGraph.minChannels = ringGraph.nChannels;
->>>>>>> 8c6c5951
   treeGraph.maxChannels = ringGraph.nChannels;
   NCCLCHECKGOTO(ncclTopoCompute(comm->topo, &treeGraph), ret, fail);
   NCCLCHECKGOTO(ncclTopoPrintGraph(comm->topo, &treeGraph), ret, fail);
