/*************************************************************************
 * Copyright (c) 2015-2022, NVIDIA CORPORATION. All rights reserved.
 * Modifications Copyright (c) 2019-2022 Advanced Micro Devices, Inc. All rights reserved.
 *
 * See LICENSE.txt for license information
 ************************************************************************/

#include "nccl.h"
#include "channel.h"
#include "nvmlwrap.h"
#include "gdrwrap.h"
#include "bootstrap.h"
#include "transport.h"
#include "group.h"
#include "net.h"
#include "coll_net.h"
#include "enqueue.h"
#include "graph.h"
#include "argcheck.h"
#if defined(ENABLE_NPKIT)
#include "npkit/npkit.h"
#endif
#include <fcntl.h>
#include <unistd.h>
#include <hip/hip_runtime.h>
#include <string.h>
#include <errno.h>
#include <assert.h>
#include <dlfcn.h>
#include <sys/types.h>
#include <sys/stat.h>
#include <unistd.h>
#include "graph/topo.h"

// [RCCL]
#include "git_version.h"
#include "rccl_vars.h"
//#include "clique/CliqueManager.h"
//#include <hsa/hsa_ext_amd.h>
// [/RCCL]

#define STR2(v) #v
#define STR(v) STR2(v)

#if CUDART_VERSION >= 9020 || defined(__HIP_PLATFORM_HCC__) || defined(__HCC__) || defined(__HIPCC__)
#define NCCL_GROUP_CUDA_STREAM 0 // CGMD: CUDA 9.2,10.X Don't need to use an internal CUDA stream
#else
#define NCCL_GROUP_CUDA_STREAM 1 // CGMD: CUDA 9.0,9.1 Need to use an internal CUDA stream
#endif

<<<<<<< HEAD
const char* ncclFuncStr[NCCL_NUM_FUNCTIONS+2] = { "Broadcast", "Reduce", "AllGather", "ReduceScatter", "AllReduce", "SendRecv", "AllToAllPivot" };
const char* ncclAlgoStr[NCCL_NUM_ALGORITHMS] = { "Tree", "Ring", "CollNet" };
=======
const char* ncclFuncStr[NCCL_NUM_FUNCTIONS] = { "Broadcast", "Reduce", "AllGather", "ReduceScatter", "AllReduce" };
const char* ncclAlgoStr[NCCL_NUM_ALGORITHMS] = { "Tree", "Ring", "CollNetDirect", "CollNetChain" };
>>>>>>> 99c28f2e
const char* ncclProtoStr[NCCL_NUM_PROTOCOLS] = { "LL", "LL128", "Simple" };
const char* ncclDevRedOpStr[ncclNumDevRedOps] = { "Sum", "Prod", "Max", "Min", "PreMulSum", "SumPostDiv" };
const char *ncclTypeStr[ncclNumTypes] = {"_i8", "_u8", "_i32", "_u32", "_i64", "_u64", "_f16", "_f32", "_f64", "_b16"};

NCCL_PARAM(GroupCudaStream, "GROUP_CUDA_STREAM", NCCL_GROUP_CUDA_STREAM);

NCCL_PARAM(CheckPointers, "CHECK_POINTERS", 0);
<<<<<<< HEAD
struct allocationTracker allocTracker[MAX_ALLOC_TRACK_NGPU] = {};
=======
NCCL_PARAM(CommBlocking, "COMM_BLOCKING", 0);
>>>>>>> 99c28f2e

static uint64_t hashUniqueId(ncclUniqueId const &id) {
  char const *bytes = (char const*)&id;
  uint64_t h = 0xdeadbeef;
  for(int i=0; i < (int)sizeof(ncclUniqueId); i++) {
    h ^= h >> 32;
    h *= 0x8db3db47fa2994ad;
    h += bytes[i];
  }
  return h;
}

// GDRCOPY support: Off by default
NCCL_PARAM(GdrCopyEnable, "GDRCOPY_ENABLE", 0);

// GDRCOPY support
gdr_t ncclGdrCopy = NULL;

ncclResult_t initGdrCopy() {
  if (ncclParamGdrCopyEnable() == 1) {
    ncclGdrCopy = ncclGdrInit();
  }
  return ncclSuccess;
}


NCCL_PARAM(L1SharedMemoryCarveout, "L1_SHARED_MEMORY_CARVEOUT", 0);

pthread_mutex_t initLock = PTHREAD_MUTEX_INITIALIZER;
static bool initialized = false;
static size_t maxLocalSizeBytes = 0;

static ncclResult_t ncclInit() {
  if (__atomic_load_n(&initialized, __ATOMIC_ACQUIRE)) return ncclSuccess;
  pthread_mutex_lock(&initLock);
  if (!initialized) {
    initEnv();
    initGdrCopy();
    maxLocalSizeBytes = ncclKernMaxLocalSize();
    int carveout = ncclParamL1SharedMemoryCarveout();
    if (carveout) ncclKernSetSharedMemoryCarveout(carveout);
    // Always initialize bootstrap network
    NCCLCHECK(bootstrapNetInit());
    NCCLCHECK(ncclNetPluginInit());

    __atomic_store_n(&initialized, true, __ATOMIC_RELEASE);
  }
  pthread_mutex_unlock(&initLock);
  return ncclSuccess;
}

NCCL_API(ncclResult_t, ncclGetVersion, int* version);
ncclResult_t ncclGetVersion(int* version) {
  if (version == NULL) return ncclInvalidArgument;
  *version = NCCL_VERSION_CODE;
  return ncclSuccess;
}

NCCL_API(ncclResult_t, ncclGetUniqueId, ncclUniqueId* out);
ncclResult_t ncclGetUniqueId(ncclUniqueId* out) {
  NCCLCHECK(ncclInit());
  NCCLCHECK(PtrCheck(out, "GetUniqueId", "out"));
  ncclResult_t res = bootstrapGetUniqueId(out);
  TRACE_CALL("ncclGetUniqueId(0x%llx)", (unsigned long long)hashUniqueId(*out));
  return res;
}

// Prevent compiler from optimizing out these operations
#ifdef __clang__
#define NCCL_NO_OPTIMIZE __attribute__((optnone))
#else
#define NCCL_NO_OPTIMIZE __attribute__((optimize("O0")))
#endif

void NCCL_NO_OPTIMIZE commPoison(ncclComm_t comm) {
  // Important that this does not trash intraComm0 & intraRefs.
  comm->rank = comm->cudaDev = comm->busId = comm->nRanks = -1;
}

RCCL_PARAM(KernelCollTraceEnable, "KERNEL_COLL_TRACE_ENABLE", 0);

#ifdef ENABLE_COLLTRACE
void *ncclCommThreadMain(void *arg) {
  ncclComm_t comm = (ncclComm_t)arg;
  int head = 0;
  #define MAX_NAME_LENGTH 64
  char* func_names = (char *)malloc(MAX_NAME_LENGTH*(FUNC_INDEX_P2P+2));
  for (int func = 0; func < NCCL_NUM_FUNCTIONS; func++) {
    for (int al = 0; al < NCCL_NUM_ALGORITHMS; al++) {
      for (int type = 0; type < ncclNumTypes; type++) {
        for (int pr = 0; pr < NCCL_NUM_PROTOCOLS; pr++) {
          for (int devredop = 0; devredop < ncclNumDevRedOps; devredop++) {
            char* line = func_names+MAX_NAME_LENGTH*FUNC_INDEX(func, devredop, type, al, pr);
            sprintf(line, "%s%s%s%s%s", ncclFuncStr[func], ncclAlgoStr[al], ncclProtoStr[pr],
              ncclDevRedOpStr[devredop], ncclTypeStr[type]);
          }
        }
      }
    }
  }
  for (int type = 0; type < ncclNumTypes; type++) {
    char* line = func_names+MAX_NAME_LENGTH*(FUNC_INDEX_P2P-ncclNumTypes+type);
    sprintf(line, "OneRankReducePreMulSum%s", ncclTypeStr[type]);
  }
  char* line = func_names+MAX_NAME_LENGTH*FUNC_INDEX_P2P;
  sprintf(line, "SendRecvRingSimpleSum_i8");
  line += MAX_NAME_LENGTH;
  sprintf(line, "AllToAllPivotRingSimpleSum_i8");
  do {
    int tail = (*comm->collTraceTail)%COLLTRACE_NUM_ITEMS;
    int count;
    if (head <= tail)
      count = tail - head;
    else
      count = COLLTRACE_NUM_ITEMS + head - tail;
    if (!count) {
      usleep(1000); //sleep 1ms
      continue;
    }
    for (int i = 0; i < count; i++) {
      volatile struct ncclCollTrace *td = comm->collTrace+head;
      uint8_t type = td->type;
      if (type == ncclCollTraceNotReady)
        break;
      char line[1024];
      int offset = 0;
      uint16_t fIdx = td->funcIndex;
      #define VEGA_GPU_RTC_FREQUENCY 2.5E7
      if (type == ncclCollTraceDataType) {
        sprintf(line, "## [%12.6f] [%02d:%02d] L:%04d DT %08x %016lx %016lx",
          (double)(td->timeStamp)/VEGA_GPU_RTC_FREQUENCY, comm->rank, td->bid,
          fIdx, td->data_0, td->opCount, td->data_1);
      } else {
        if (fIdx == FUNC_INDEX_P2P || type == ncclCollTraceP2pElemType)
          sprintf(line, "## [%12.6f] [%02d:%02d] %06x-%06x", (double)(td->timeStamp)/VEGA_GPU_RTC_FREQUENCY, comm->rank, td->bid, td->p2pOpCount[0], td->p2pOpCount[1]);
        else
          sprintf(line, "## [%12.6f] [%02d:%02d] %06lx", (double)(td->timeStamp)/VEGA_GPU_RTC_FREQUENCY, comm->rank, td->bid, td->opCount);
        offset = strlen(line);
        if (type == ncclCollTraceCollElemType) {
          sprintf(line+offset, " CE %s nw %d bi %d nc %d busId %lx nRanks %d", func_names+MAX_NAME_LENGTH*fIdx, td->coll.nWarps, td->coll.bid, td->coll.nChannels, comm->busId, comm->nRanks);
        } else if (type == ncclCollTraceP2pElemType) {
          sprintf(line+offset, " PE %s %d -> %d/%d/%d/%d conn/nw/ws/ng %d/%d/%d/%d -> %d busId %lx nRanks %d", func_names+MAX_NAME_LENGTH*fIdx,
            td->p2p[0].peer, td->p2p[0].connIndex, td->p2p[0].nWarps, td->p2p[0].warpStart, td->p2p[0].ngroups,
            td->p2p[1].connIndex, td->p2p[1].nWarps, td->p2p[1].warpStart, td->p2p[1].ngroups, td->p2p[1].peer, comm->busId, comm->nRanks);
        } else {
          switch (type&0xf) {
            case ncclCollTraceKernelLaunchType:
            case ncclCollTraceCollLaunchType:
              if ((type&0xf) == ncclCollTraceKernelLaunchType)
                sprintf(line+offset, " KL HWID %8x %s", td->data_0, func_names+MAX_NAME_LENGTH*fIdx);
              else if ((type&0xf) == ncclCollTraceCollLaunchType)
                sprintf(line+offset, " CL %s", func_names+MAX_NAME_LENGTH*fIdx);
              offset = strlen(line);
              if ((type&0xf0) == ncclCollTraceCollElemType)
                sprintf(line+offset, " nw %d bi %d nc %d busId %lx nRanks %d", td->coll.nWarps, td->coll.bid, td->coll.nChannels, comm->busId, comm->nRanks);
              else if ((type&0xf0) == ncclCollTraceP2pElemType)
                sprintf(line+offset, " %d -> %d/%d/%d/%d conn/nw/ws/ng %d/%d/%d/%d -> %d busId %lx nRanks %d",
                  td->p2p[0].peer, td->p2p[0].connIndex, td->p2p[0].nWarps, td->p2p[0].warpStart, td->p2p[0].ngroups,
                  td->p2p[1].connIndex, td->p2p[1].nWarps, td->p2p[1].warpStart, td->p2p[1].ngroups, td->p2p[1].peer, comm->busId, comm->nRanks);
              break;
            case ncclCollTraceKernelEndType:
              sprintf(line+offset, " KE busId %lx nRanks %d", comm->busId, comm->nRanks);
              break;
            case ncclCollTraceAbortType:
              sprintf(line+offset, " Abort");
              break;
            default:
              sprintf(line+offset, " unknown collective trace data type");
              break;
          }
        }
      }
      INFO(NCCL_COLL, "%s", line);
      td->type = ncclCollTraceNotReady;
      head ++;
      head %= COLLTRACE_NUM_ITEMS;
    }
  } while(!comm->collTraceExit);
  free(func_names);
  pthread_exit(NULL);
}
#endif

#undef NCCL_NO_OPTIMIZE


static ncclResult_t ncclDestructorFnFree(struct ncclDestructor* dtor) {
  free(dtor->obj);
  return ncclSuccess;
}
void ncclCommPushFree(struct ncclComm* comm, void* obj) {
  struct ncclDestructor* dtor = ncclMemoryStackAlloc<struct ncclDestructor>(&comm->memPermanent);
  dtor->fn = ncclDestructorFnFree;
  dtor->obj = obj;
  dtor->next = comm->destructorHead;
  comm->destructorHead = dtor;
}

static ncclResult_t ncclDestructorFnCudaFree(struct ncclDestructor* dtor) {
  CUDACHECK(hipFree(dtor->obj));
  return ncclSuccess;
}
void ncclCommPushCudaFree(struct ncclComm* comm, void* obj) {
  struct ncclDestructor* dtor = ncclMemoryStackAlloc<struct ncclDestructor>(&comm->memPermanent);
  dtor->fn = ncclDestructorFnCudaFree;
  dtor->obj = obj;
  dtor->next = comm->destructorHead;
  comm->destructorHead = dtor;
}

static ncclResult_t ncclDestructorFnCudaHostFree(struct ncclDestructor* dtor) {
  CUDACHECK(hipHostFree(dtor->obj));
  return ncclSuccess;
}
void ncclCommPushCudaHostFree(struct ncclComm* comm, void* obj) {
  struct ncclDestructor* dtor = ncclMemoryStackAlloc<struct ncclDestructor>(&comm->memPermanent);
  dtor->fn = ncclDestructorFnCudaHostFree;
  dtor->obj = obj;
  dtor->next = comm->destructorHead;
  comm->destructorHead = dtor;
}

static ncclResult_t ncclDestructorFnCudaGdrFree(struct ncclDestructor* dtor) {
  NCCLCHECK(ncclGdrCudaFree(dtor->obj));
  return ncclSuccess;
}
void ncclCommPushCudaGdrFree(struct ncclComm* comm, void* handle) {
  struct ncclDestructor* dtor = ncclMemoryStackAlloc<struct ncclDestructor>(&comm->memPermanent);
  dtor->fn = ncclDestructorFnCudaGdrFree;
  dtor->obj = handle;
  dtor->next = comm->destructorHead;
  comm->destructorHead = dtor;
}

static ncclResult_t commFree(ncclComm_t comm) {
  if (comm == NULL)
    return ncclSuccess;

  // Stop all threads before we free anything.
  NCCLCHECK(ncclProxyDestroy(comm));

  delete[] comm->userRedOps;

  free(comm->connectSend);
  free(comm->connectRecv);

#ifdef ENABLE_PROFILING
  struct ncclProf *prof, *prof_seq;
  prof = (struct ncclProf*)malloc(sizeof(struct ncclProf)*MAXCHANNELS*PROFILE_NUM_LAUNCHES);
  CUDACHECK(hipMemcpy(prof, comm->devComm->devProf, sizeof(struct ncclProf)*MAXCHANNELS*PROFILE_NUM_LAUNCHES, hipMemcpyDeviceToHost));
  #define VEGA_GPU_RTC_FREQUENCY 2.5E7
  for (int i=0; i<comm->nChannels; i++) {
    for (int s=0; s<prof[MAXCHANNELS*i].seq; s++) {
      if (prof[MAXCHANNELS*s+i].count == 0) continue;
      for (int j=0; j<prof[MAXCHANNELS*s+i].count; j++) {
        INFO(NCCL_INIT, "# [%02d:%02d] %02d-%02d L:%04u %6.2fus", comm->rank, i, s, j, prof[MAXCHANNELS*s+i].elem[j].line, (prof[MAXCHANNELS*s+i].elem[j].timeStamp-prof[MAXCHANNELS*s+i].elem[0].timeStamp)/VEGA_GPU_RTC_FREQUENCY*1.0E6);
      }
    }
  }
  free(prof);
  CUDACHECK(hipFree(comm->devComm->devProf));
#endif

#ifdef ENABLE_COLLTRACE
  comm->collTraceExit = 1;
  if (comm->collTraceThread) pthread_join(comm->collTraceThread, NULL);
  NCCLCHECK(ncclCudaHostFree((void *)comm->collTrace));
  NCCLCHECK(ncclCudaHostFree((void *)comm->collTraceTail));
#endif

  free(comm->peerInfo);
  if (comm->topo)
    ncclTopoFree(comm->topo);
  if (comm->nodeRanks) {
    for (int n=0; n<comm->nNodes; n++) free(comm->nodeRanks[n].localRankToRank);
    free(comm->nodeRanks);
  }
  free(comm->rankToNode);
  free(comm->rankToLocalRank);

  if (comm->bootstrap)
    NCCLCHECK(bootstrapClose(comm->bootstrap));

  for (int channel=0; channel<MAXCHANNELS; channel++)
    NCCLCHECK(freeChannel(comm->channels+channel, comm->nRanks));

<<<<<<< HEAD
  if (comm->doneEvent != NULL)
    CUDACHECK(hipEventDestroy(comm->doneEvent));

  NCCLCHECK(ncclStrongStreamDestruct(&comm->hostStream));
  NCCLCHECK(ncclStrongStreamDestruct(&comm->deviceStream));

  NCCLCHECK(ncclCudaHostFree((void *)comm->abortFlag));
=======
  if (comm->initState == ncclSuccess) {
    NCCLCHECK(ncclStrongStreamDestruct(&comm->hostStream));
    NCCLCHECK(ncclStrongStreamDestruct(&comm->deviceStream));
  }
>>>>>>> 99c28f2e

  struct ncclDestructor* dtor = comm->destructorHead;
  while (dtor != nullptr) {
    NCCLCHECK(dtor->fn(dtor));
    dtor = dtor->next;
  }
  CUDACHECK(hipStreamDestroy(comm->sideStream));

  ncclMemoryStackDestruct(&comm->memScoped);
  ncclMemoryStackDestruct(&comm->memPermanent);

  commPoison(comm); // Important that this does not interfere with anything used below.

  if (comm->initState == ncclSuccess) {
    struct ncclComm* intraComm0 = comm->intraComm0;
    if (0 == ncclAtomicRefCountDecrement(&intraComm0->intraRefs)) {
      // Wait for all service threads to be done. We could not
      // do it earlier because it could have blocked and prevented
      // other ranks in the process to call ncclCommDestroy
      comm = intraComm0;
      while (comm != nullptr) {
        if (comm->proxyState.thread) pthread_join(comm->proxyState.thread, nullptr);
        struct ncclComm* next = comm->intraNext;
        free(comm);
        comm = next;
      }
    }
  } else if (comm->proxyState.thread) {
    pthread_join(comm->proxyState.thread, nullptr);
    ncclCudaHostFree((void *)comm->abortFlag);
    free(comm);
  } else {
    ncclCudaHostFree((void *)comm->abortFlag);
    free(comm);
  }

  return ncclSuccess;
}

RCCL_PARAM(CliqueIgnoreTopo, "CLIQUE_IGNORE_TOPO", 0);
RCCL_PARAM(P2pNetDisable, "P2P_NET_DISABLE", 0);
RCCL_PARAM(PivotAlltoallEnable, "PIVOT_ALLTOALL_ENABLE", 1);
RCCL_PARAM(LL128ForceEnable, "LL128_FORCE_ENABLE", 0);
NCCL_PARAM(AggChannelSize, "AGG_CHANNEL_SIZE", -2);
NCCL_PARAM(DisableGraphHelper, "GRAPH_HELPER_DISABLE", 0);
// GDRCOPY support: FIFO_ENABLE when enabled locates a workFifo in CUDA memory
NCCL_PARAM(GdrCopyFifoEnable, "GDRCOPY_FIFO_ENABLE", 1);
NCCL_PARAM(WorkFifoDepth, "WORK_FIFO_DEPTH", 64<<10);
enum ncclLaunchMode ncclParamLaunchMode;

NCCL_PARAM(DmaBufEnable, "DMABUF_ENABLE", 0);

// Detect DMA-BUF support
static ncclResult_t dmaBufSupported(struct ncclComm* comm) {
  if (ncclParamDmaBufEnable() == 0 || comm->ncclNet->regMrDmaBuf == NULL) return ncclInternalError;
#if CUDA_VERSION >= 11070
  int flag = 0;
  hipDevice_t dev;
  int cudaDriverVersion;
  CUCHECK(hipDriverGetVersion(&cudaDriverVersion));
  if (cudaDriverVersion < 11070) return ncclInternalError;
  CUCHECK(hipDeviceGet(&dev, comm->cudaDev));
  // Query device to see if DMA-BUF support is available
  (void) CUPFN(hipDeviceGetAttribute(&flag, CU_DEVICE_ATTRIBUTE_DMA_BUF_SUPPORTED, dev));
  if (flag == 0) return ncclInternalError;
  INFO(NCCL_INIT, "DMA-BUF is available on GPU device %d", comm->cudaDev);
  return ncclSuccess;
#else
  return pfn_hsa_amd_portable_export_dmabuf != NULL ? ncclSuccess : ncclInternalError;
#endif
  return ncclInternalError;
}

<<<<<<< HEAD
static ncclResult_t commAlloc(ncclComm_t* comret, int ndev, int rank, int virtualId) {
=======
ncclResult_t ncclCommEnsureReady(ncclComm_t comm) {
  /* comm must be ready, or error will be reported */
  ncclResult_t ret = ncclSuccess;

  if (*comm->abortFlag) {
    ncclGroupJobAbort();
  } else {
    NCCLCHECK(ncclCommGetAsyncError(comm, &ret));
    if (ret != ncclSuccess) {
      /* if ret is not ncclInProgress, we just keep it. */
      WARN("Attempt to use communicator before the previous operation returned ncclSuccess\n");
      if (ret == ncclInProgress) ret = ncclInvalidArgument;
      goto exit;
    }
  }

exit:
  return ret;
}

static ncclResult_t commAlloc(ncclComm_t* comret, int ndev, int rank) {
>>>>>>> 99c28f2e
  if (ndev < 1) {
    WARN("invalid device count (%d) requested", ndev);
    return ncclInvalidArgument;
  }
  if (rank >= ndev || rank < 0) {
    WARN("rank %d exceeds ndev=%d", rank, ndev);
    return ncclInvalidArgument;
  }

  struct ncclComm* comm;
  /* Cuurently we calloc comm in ncclCommInitRankDev for async function support.
   * This 'if' structure is designed to consider the case where commAlloc is called
   * in other cases except ncclCommInitRankDev. */
  if (*comret == NULL) {
    /* user requests a new communicator */
    NCCLCHECK(ncclCalloc(&comm, 1));
    NCCLCHECK(ncclCudaHostCalloc((uint32_t**)&comm->abortFlag, 1));
    NCCLCHECK(ncclCommSetAsyncError(comm, ncclInProgress));
  } else {
    /* We already allocated a communicator in ncclCommInitRankDev. */
    comm = *comret;
  }

  ncclMemoryStackConstruct(&comm->memPermanent);
  ncclMemoryStackConstruct(&comm->memScoped);
  comm->destructorHead = nullptr;
  comm->rank = rank;
  comm->nRanks = ndev;

  NCCLCHECK(ncclNetInit(comm));
  INFO(NCCL_INIT, "Using network %s", ncclNetName(comm));

  // Try to create a CUDA object right away. If there is something wrong with
  // the device we're on (failure cause #1) , better know it early.
  hipEvent_t doneEvent;
  CUDACHECK(hipEventCreateWithFlags(&doneEvent, hipEventDisableTiming));

  NCCLCHECK(ncclStrongStreamConstruct(&comm->deviceStream));
  NCCLCHECK(ncclStrongStreamConstruct(&comm->hostStream));

  comm->doneEvent = doneEvent;
  comm->lastStream = nullptr;
  comm->virtualId = virtualId;
  hipGetDevice(&comm->cudaDev);
  NCCLCHECK(getBusId(comm->cudaDev, &comm->busId));
  TRACE(NCCL_INIT,"comm %p rank %d nranks %d cudaDev %d busId %lx", comm, rank, ndev, comm->cudaDev, comm->busId);

  // RCCL: create persistent stream for calloc
  CUDACHECK(hipStreamCreateWithFlags(&comm->sideStream, hipStreamNonBlocking));
  comm->checkPointers = ncclParamCheckPointers() == 1 ? true : false;
  comm->dmaBufSupport = (dmaBufSupported(comm) == ncclSuccess) ? true : false;

#ifdef ENABLE_COLLTRACE
  NCCLCHECK(ncclCudaHostCalloc((uint32_t **)&comm->collTraceTail, 1));
  NCCLCHECK(ncclCudaHostCalloc(&comm->collTrace, COLLTRACE_NUM_ITEMS));
  memset(comm->collTrace, 0, sizeof(struct ncclCollTrace) * COLLTRACE_NUM_ITEMS);
  comm->collTraceExit = *comm->collTraceTail = 0;
  if ((ncclDebugLevel >= NCCL_LOG_INFO) && rcclParamKernelCollTraceEnable())
    pthread_create(&comm->collTraceThread, NULL, ncclCommThreadMain, (void *)comm);
  else
    comm->collTraceThread = 0;
#endif
  comm->collNetSupport = 0;

  ncclMemoryPoolConstruct(&comm->memPool_ncclKernelPlan);
  ncclMemoryPoolConstruct(&comm->memPool_ncclProxyOp);
  ncclMemoryPoolConstruct(&comm->memPool_ncclPointerList);

  comm->groupNext = reinterpret_cast<struct ncclComm*>(0x1);
  comm->preconnectNext = reinterpret_cast<struct ncclComm*>(0x1);
  comm->channelSize = ncclParamAggChannelSize();

  static_assert(MAXCHANNELS <= sizeof(*comm->connectSend)*8, "comm->connectSend must have enough bits for all channels");
  static_assert(MAXCHANNELS <= sizeof(*comm->connectRecv)*8, "comm->connectRecv must have enough bits for all channels");
  NCCLCHECK(ncclCalloc(&comm->connectSend, comm->nRanks*NCCL_MAX_CONNS));
  NCCLCHECK(ncclCalloc(&comm->connectRecv, comm->nRanks*NCCL_MAX_CONNS));

  // Mark channels as non initialized.
  for (int c=0; c < MAXCHANNELS; c++) comm->channels[c].id = -1;

  ncclIntruQueueMpscConstruct(&comm->callbackQueue);

  CUDACHECK(hipDeviceGetAttribute(&comm->WarpSize, hipDeviceAttributeWarpSize, comm->cudaDev));
  *comret = comm;
  return ncclSuccess;
}

static ncclResult_t devCommSetup(ncclComm_t comm) {

  NCCLCHECK(ncclStrongStreamAcquireUncaptured(&comm->deviceStream));

  int nRanks = comm->nRanks;
  struct ncclDevCommAndChannels *devCommAndChans, tmpCommAndChans;
  NCCLCHECK(ncclCudaCallocAsync(&devCommAndChans, 1, comm->deviceStream.stream));
  ncclCommPushCudaFree(comm, devCommAndChans);
  comm->devComm = &devCommAndChans->comm;
  tmpCommAndChans.comm.rank = comm->rank;
  tmpCommAndChans.comm.nRanks = nRanks;
  tmpCommAndChans.comm.abortFlag = comm->abortFlag;
  for (int p=0; p < NCCL_NUM_PROTOCOLS; p++) {
    tmpCommAndChans.comm.buffSizes[p] = comm->buffSizes[p];
  }
  tmpCommAndChans.comm.channels = &devCommAndChans->channels[0];

  comm->workFifoDepth = ncclParamWorkFifoDepth();
  if (0 != (comm->workFifoDepth & (comm->workFifoDepth-1))) {
    WARN("NCCL_WORK_FIFO_DEPTH=%d is being ignored because it is not a power of 2.", comm->workFifoDepth);
    comm->workFifoDepth = 64<<10;
  }
  tmpCommAndChans.comm.workFifoDepth = comm->workFifoDepth;

  if (ncclGdrCopy != NULL && ncclParamGdrCopyFifoEnable() == 1) {
    // The workFifoHeap lives in GDR mapped CUDA memory.
    NCCLCHECK(ncclGdrCudaCalloc(&comm->workFifoHeap, &comm->devWorkFifoHeap, comm->workFifoDepth, &comm->workFifoHeapGdrHandle));
    ncclCommPushCudaGdrFree(comm, comm->workFifoHeapGdrHandle);
  } else {
    // The workFifoHeap lives in cudaHost memory.
    comm->workFifoHeapGdrHandle = nullptr;
    NCCLCHECK(ncclCudaHostCalloc(&comm->workFifoHeap, comm->workFifoDepth));
    ncclCommPushCudaHostFree(comm, comm->workFifoHeap);
    comm->devWorkFifoHeap = comm->workFifoHeap;
  }
  tmpCommAndChans.comm.workFifoHeap = comm->devWorkFifoHeap;

  NCCLCHECK(ncclCudaHostCalloc(&comm->workFifoDone, MAXCHANNELS));
  ncclCommPushCudaHostFree(comm, comm->workFifoDone);
  comm->workFifoSent = 0;
  comm->workFifoAckdMin = 0;

  for (int c=0; c < MAXCHANNELS; c++) {
    tmpCommAndChans.channels[c].peers = comm->channels[c].devPeers;
    tmpCommAndChans.channels[c].ring = comm->channels[c].ring;
    tmpCommAndChans.channels[c].ring.userRanks = comm->channels[c].devRingUserRanks;
    tmpCommAndChans.channels[c].tree = comm->channels[c].tree;
<<<<<<< HEAD
    tmpCommAndChans.channels[c].binTree = comm->channels[c].binTree;
    tmpCommAndChans.channels[c].collTree = comm->channels[c].collTree;
=======
    tmpCommAndChans.channels[c].collnetChain = comm->channels[c].collnetChain;
    tmpCommAndChans.channels[c].collnetDirect = comm->channels[c].collnetDirect;
>>>>>>> 99c28f2e
    tmpCommAndChans.channels[c].workFifoDone = &comm->workFifoDone[c];

    if (comm->channels[c].ring.userRanks != nullptr) {
      NCCLCHECK(ncclCudaMemcpyAsync(tmpCommAndChans.channels[c].ring.userRanks, comm->channels[c].ring.userRanks, nRanks, comm->deviceStream.stream));
    }
  }

#ifdef ENABLE_COLLTRACE
  tmpCommAndChans.comm.collTrace = comm->collTrace;
  tmpCommAndChans.comm.collTraceTail = comm->collTraceTail;
  tmpCommAndChans.comm.collTraceThread = comm->collTraceThread;
#endif

#if defined(ENABLE_NPKIT)
  // Init NPKit
  NCCLCHECK(NpKit::Init(comm->rank));
  tmpCommAndChans.comm.npKitEventCollectContexts = NpKit::GetGpuEventCollectContexts();
  tmpCommAndChans.comm.cpuTimestamp = NpKit::GetCpuTimestamp();
#endif

#ifdef ENABLE_PROFILING
  NCCLCHECK(ncclCudaCalloc(&tmpCommAndChans.comm.devProf, MAXCHANNELS*PROFILE_NUM_LAUNCHES), comm->sideStream);
#endif

  NCCLCHECK(ncclCudaMemcpyAsync(devCommAndChans, &tmpCommAndChans, 1, comm->deviceStream.stream));
  CUDACHECK(hipStreamSynchronize(comm->deviceStream.stream));
  NCCLCHECK(ncclStrongStreamRelease(ncclCudaGraphNull(), &comm->deviceStream));

  return ncclSuccess;
}

// Pre-process the string so that running "strings" on the lib can quickly reveal the version.
#if defined(__HIP_PLATFORM_HCC__) || defined(__HCC__) || defined(__HIPCC__)
#define VERSION_STRING "RCCL version " STR(NCCL_MAJOR) "." STR(NCCL_MINOR) "." STR(NCCL_PATCH) NCCL_SUFFIX "+hip" STR(HIP_VERSION_MAJOR) "." STR(HIP_VERSION_MINOR)
#else
#define VERSION_STRING "NCCL version " STR(NCCL_MAJOR) "." STR(NCCL_MINOR) "." STR(NCCL_PATCH) NCCL_SUFFIX "+cuda" STR(CUDA_MAJOR) "." STR(CUDA_MINOR)
#endif
static void showVersion() {
  static int shown = 0;
  if (shown == 0 && ncclDebugLevel >= NCCL_LOG_VERSION) {
    printf("%s %s\n", VERSION_STRING, rcclGitHash);
    fflush(stdout);
    if (ncclDebugFile != stdout)
      INFO(NCCL_ALL,"%s %s", VERSION_STRING, rcclGitHash); // Also log NCCL version in one of the files
    shown = 1;
  }
}

static ncclResult_t fillInfo(struct ncclComm* comm, struct ncclPeerInfo* info, uint64_t commHash) {
  info->rank = comm->rank;
  info->virtualId = comm->virtualId;
  CUDACHECK(hipGetDevice(&info->cudaDev));
  info->hostHash=getHostHash()+commHash;
  info->pidHash=getPidHash()+commHash;

  // Get the device MAJOR:MINOR of /dev/shm so we can use that
  // information to decide whether we can use SHM for inter-process
  // communication in a container environment
  struct stat statbuf;
  SYSCHECK(stat("/dev/shm", &statbuf), "stat");
  info->shmDev = statbuf.st_dev;

  info->busId = comm->busId;

  // detect if fine grained memory is available on this GPU
  int *ptr;
  if (hipExtMallocWithFlags((void**)&ptr, sizeof(int), hipDeviceMallocFinegrained) == hipSuccess) {
    CUDACHECK(hipFree(ptr));
    info->hasFineGrain = true;
    NCCLCHECK(ncclGpuGdrSupport(comm, &info->gdrSupport));
  }
  else {
    info->hasFineGrain = false;
    info->gdrSupport = 0;
  }
  comm->hasFineGrain = info->hasFineGrain;

  info->comm = comm;
  info->cudaCompCap = ncclCudaCompCap();
  return ncclSuccess;
}

static ncclResult_t setupChannel(struct ncclComm* comm, int channelId, int rank, int nranks, int* ringRanks) {
  TRACE(NCCL_INIT, "rank %d nranks %d", rank, nranks);
  NCCLCHECK(initChannel(comm, channelId));

  struct ncclRing* ring = &comm->channels[channelId].ring;
  // Find our ring-distance from rank zero and reorganize ranks to start with rank.
  int ixZero=0, ixRank=0;
  for (int i=0; i < nranks; i++) {
    if (ringRanks[i] == 0) ixZero = i;
    if (ringRanks[i] == rank) ixRank = i;
  }
  ring->index = (ixRank-ixZero + nranks)%nranks;
  for (int i=0; i<nranks; i++) {
    ring->userRanks[i] = ringRanks[(i+ixRank)%nranks];
  }
  return ncclSuccess;
}

#define DEFAULT_LL_BUFFSIZE (NCCL_LL_LINES_PER_THREAD*NCCL_LL_MAX_NTHREADS*NCCL_STEPS*sizeof(union ncclLLFifoLine))
#define DEFAULT_LL128_BUFFSIZE (NCCL_LL128_ELEMS_PER_THREAD*NCCL_LL128_MAX_NTHREADS*NCCL_STEPS*sizeof(uint64_t))
#define DEFAULT_BUFFSIZE (1 << 22) /* 4MiB */
#define DEFAULT_BUFFSIZE_ARM (1 << 20) /* 1MiB */
NCCL_PARAM(BuffSize, "BUFFSIZE", -2);
NCCL_PARAM(LlBuffSize, "LL_BUFFSIZE", -2);
NCCL_PARAM(Ll128BuffSize, "LL128_BUFFSIZE", -2);

NCCL_PARAM(P2pNetChunkSize, "P2P_NET_CHUNKSIZE", (1 << 17)); /* 128 kB */

static ncclResult_t computeBuffSizes(struct ncclComm* comm) {
  int cpuArch, cpuVendor, cpuModel;
  NCCLCHECK(ncclTopoCpuType(comm->topo, &cpuArch, &cpuVendor, &cpuModel));

  int64_t envs[NCCL_NUM_PROTOCOLS] = { ncclParamLlBuffSize(), ncclParamLl128BuffSize(), ncclParamBuffSize() };
  int defaults[NCCL_NUM_PROTOCOLS] = { DEFAULT_LL_BUFFSIZE, DEFAULT_LL128_BUFFSIZE, DEFAULT_BUFFSIZE };

  if (cpuArch == NCCL_TOPO_CPU_ARCH_ARM) defaults[NCCL_PROTO_SIMPLE] = DEFAULT_BUFFSIZE_ARM;

  for (int p=0; p<NCCL_NUM_PROTOCOLS; p++) {
    comm->buffSizes[p] = envs[p] != -2 ? envs[p] : defaults[p];
  }

  comm->p2pNetChunkSize = ncclParamP2pNetChunkSize();
  return ncclSuccess;
}

NCCL_PARAM(GraphDumpFileRank, "GRAPH_DUMP_FILE_RANK", 0);
NCCL_PARAM(CollNetNodeThreshold, "COLLNET_NODE_THRESHOLD", 2);
<<<<<<< HEAD
NCCL_PARAM(NvbPreconnect, "NVB_PRECONNECT", 0);
=======
NCCL_PARAM(NvbPreconnect, "NVB_PRECONNECT", 1);
NCCL_PARAM(AllocP2pNetLLBuffers, "NCCL_ALLOC_P2P_NET_LL_BUFFERS", 0);
>>>>>>> 99c28f2e

static ncclResult_t initTransportsRank(struct ncclComm* comm, ncclUniqueId* commId) {
  // We use 2 AllGathers
  // 1. { peerInfo, comm, compCap}
  // 2. { nChannels, graphInfo, topoRanks }

  int rank = comm->rank;
  int nranks = comm->nRanks;
  uint64_t commHash = getHash(commId->internal, NCCL_UNIQUE_ID_BYTES);
  TRACE(NCCL_INIT, "comm %p, commHash %lx, rank %d nranks %d - BEGIN", comm, commHash, rank, nranks);
  NCCLCHECK(bootstrapInit(commId, comm));

  // AllGather1 - begin
  NCCLCHECK(ncclCalloc(&comm->peerInfo, nranks+1)); // Extra rank to represent CollNet root
  NCCLCHECK(fillInfo(comm, comm->peerInfo+rank, commHash));
  NCCLCHECK(bootstrapAllGather(comm->bootstrap, comm->peerInfo, sizeof(struct ncclPeerInfo)));

  //If virtualId == -1 multiRank support has not been requested by user, using original interface
  if (comm->virtualId == -1) {
    for (int i = 0; i < nranks; i++) {
      if ((i != rank) && (comm->peerInfo[i].hostHash == comm->peerInfo[rank].hostHash) && (comm->peerInfo[i].busId == comm->peerInfo[rank].busId)) {
	WARN("Duplicate GPU detected : rank %d and rank %d both on CUDA device %lx", rank, i, comm->peerInfo[rank].busId);
	return ncclInvalidUsage;
      }
    }
  }
  else {
    //Multiple ranks can use the same device, but need to have different virtualId's.
    for (int i = 0; i < nranks; i++) {
      for (int j=0; j < nranks; j++) {
      	if (j==i) continue;
      	if((comm->peerInfo[i].hostHash  == comm->peerInfo[j].hostHash)  &&
      	   (comm->peerInfo[i].busId     == comm->peerInfo[j].busId)     &&
      	   (comm->peerInfo[i].virtualId == comm->peerInfo[j].virtualId)) {
      	  WARN("Duplicate virtualId detected : rank %d and rank %d both on GPU device %lx virtualId %d",
      	       i, j, comm->peerInfo[rank].busId, comm->peerInfo[i].virtualId);
      	  return ncclInvalidUsage;
      	}
      }
    }
  }
  // AllGather1 - end

  // Topo detection / System graph creation
  NCCLCHECK(ncclTopoGetSystem(comm, &comm->topo));
  // save nRanks to ncclTopoSystem as indicator of multi-node
  comm->topo->nRanks = comm->nRanks;
  // init netGdrLevel
  comm->topo->netGdrLevel = -2;
  // init Pivot A2A related fields
  comm->topo->pivotA2AEnabled = false;
  comm->topo->pivotA2ANumBiRings = 0;
  // LL128
  comm->topo->ll128Enabled = false;
  // Compute paths between GPUs and NICs
  NCCLCHECK(ncclTopoComputePaths(comm->topo, comm));
  // Remove inaccessible GPUs and unused NICs
  NCCLCHECK(ncclTopoTrimSystem(comm->topo, comm));
  // Recompute paths after trimming
  NCCLCHECK(ncclTopoComputePaths(comm->topo, comm));
  // Init search
  NCCLCHECK(ncclTopoSearchInit(comm->topo));
  // Print final topology
  NCCLCHECK(ncclTopoPrint(comm->topo));

  // Set Affinity to a CPU local the our GPU, so that all memory we allocate
  // on the host is local.
  NCCLCHECK(ncclTopoGetCpuAffinity(comm->topo, comm->rank, &comm->cpuAffinity));
  cpu_set_t affinitySave;
  if (CPU_COUNT(&comm->cpuAffinity)) {
    sched_getaffinity(0, sizeof(cpu_set_t), &affinitySave);
    sched_setaffinity(0, sizeof(cpu_set_t), &comm->cpuAffinity);
  }
  ncclResult_t ret;

  // Launch proxy service thread
  NCCLCHECK(ncclProxyCreate(comm));

  // Get rings and trees
  struct ncclTopoGraph ringGraph;
  ringGraph.id = 0;
  ringGraph.pattern = NCCL_TOPO_PATTERN_RING;
  ringGraph.collNet = 0;
  ringGraph.minChannels = 1;
  ringGraph.maxChannels = MAXCHANNELS/2;
  NCCLCHECK(ncclTopoCompute(comm->topo, &ringGraph));
  NCCLCHECK(ncclTopoPrintGraph(comm->topo, &ringGraph));

  struct ncclTopoGraph treeGraph;
  treeGraph.id = 1;
  treeGraph.pattern = NCCL_TOPO_PATTERN_BALANCED_TREE;
  treeGraph.collNet = 0;
  treeGraph.minChannels = comm->topo->nodes[NET].count != 0 ? 1 : ringGraph.nChannels;
  treeGraph.maxChannels = ringGraph.nChannels;
  NCCLCHECK(ncclTopoCompute(comm->topo, &treeGraph));
  NCCLCHECK(ncclTopoPrintGraph(comm->topo, &treeGraph));

  struct ncclTopoGraph collNetGraph;
  collNetGraph.id = 2;
  collNetGraph.pattern = NCCL_TOPO_PATTERN_TREE;
  collNetGraph.collNet = 1;
  collNetGraph.minChannels = collNetGraph.maxChannels = ringGraph.nChannels;
  NCCLCHECK(ncclTopoCompute(comm->topo, &collNetGraph));
  NCCLCHECK(ncclTopoPrintGraph(comm->topo, &collNetGraph));

<<<<<<< HEAD
  bool allXgmi = true, hasPeerAccess = true;
  // Check that all the GPUs have peer access to one another and are XGMI connected
  for (int i = 0; i < nranks && hasPeerAccess; i++) {
    int cudaDev1 = comm->peerInfo[i].cudaDev;
    for (int j = 0; j < nranks; j++) {
      if (i == j) continue;
      int cudaDev2 = comm->peerInfo[j].cudaDev;
      int p2p;
      if (hipDeviceCanAccessPeer(&p2p, cudaDev1, cudaDev2) != hipSuccess || !p2p)
      {
        hasPeerAccess = false;
        break;
      }

      bool isXGMI;
      // Limit to single intermediate GPU for enabling clique
      NCCLCHECK(ncclTopoGetLinkType(comm->topo, i, j, &isXGMI, 1));
      allXgmi &= isXGMI;
    }
  }
=======
  // Initialize num P2P LL buffers for this communicator
  comm->allocP2pNetLLBuffers = ncclParamAllocP2pNetLLBuffers() == 1;
>>>>>>> 99c28f2e

  if (comm->rank == ncclParamGraphDumpFileRank()) {
    struct ncclTopoGraph* graphs[3] = { &ringGraph, &treeGraph, &collNetGraph };
    NCCLCHECK(ncclTopoDumpGraphs(comm->topo, 3, graphs));
  }

  // Determine local CollNet support before all-gather
  if (collNetSupport(comm)) {
    char *collNetEnable = getenv("NCCL_COLLNET_ENABLE");
    if (collNetEnable != NULL) {
      INFO(NCCL_ALL, "NCCL_COLLNET_ENABLE set by environment to %s.", collNetEnable);
      if (strcmp(collNetEnable, "1") == 0) {
        comm->collNetSupport = 1;
      }
    }
  }
  if (comm->collNetSupport == 1 && collNetGraph.nChannels <= 0) comm->collNetSupport = 0;

  if ((comm->topo->type & RCCL_TOPO_4P2H_ROME) && (comm->topo->type & RCCL_TOPO_GDR_ALL)) {
    if (rcclParamP2pNetDisable() == 0) {
      if (!(comm->topo->type & RCCL_TOPO_FORCE_INTRA)) comm->p2pNet = 1;
      INFO(NCCL_INIT, "RCCL enabled same node P2P over network");
    }
    else
      INFO(NCCL_INIT, "RCCL force disabled same node P2P over network");
  }
  // AllGather3 - begin
  struct ncclGraphInfo {
    int pattern;
    int nChannels;
    int sameChannels;
    float bwIntra;
    float bwInter;
    int typeIntra;
    int typeInter;
  };

  struct {
    int netDev;
    int collNetSupport;
    int nc;
    struct ncclGraphInfo tree;
    struct ncclGraphInfo ring;
    struct ncclGraphInfo collNet;
    struct ncclTopoRanks topoRanks;
    bool pivotA2AEnabled;
    bool ll128Enabled;
  } *allGather3Data;

  NCCLCHECK(ncclCalloc(&allGather3Data, nranks));
  int idx;
  NCCLCHECK(ncclTopoIdToIndex(comm->topo, GPU, comm->busId, &idx));
  allGather3Data[rank].nc = 2;
  if ( ((comm->topo->nodes[GPU].count == comm->topo->nRanks && comm->virtualId == -1)  ||
	(comm->topo->nodes[GPU].count <= comm->topo->nRanks && comm->virtualId != -1)) &&
       comm->topo->nodes[GPU].nodes[idx].gpu.gcn == 906 && allXgmi)
    allGather3Data[rank].nc = 4;
  if (comm->topo->nodes[GPU].nodes[idx].gpu.gcn == 908)
    allGather3Data[rank].nc = std::max(4/ringGraph.nChannels, 2);
  if ( ((comm->topo->nodes[GPU].count == comm->topo->nRanks && comm->virtualId == -1)  ||
	(comm->topo->nodes[GPU].count <= comm->topo->nRanks && comm->virtualId != -1)) &&
       (comm->topo->type & RCCL_TOPO_CR8G))
    allGather3Data[rank].nc = 4;
  if (((comm->topo->nodes[GPU].count == comm->topo->nRanks && comm->virtualId == -1)  ||
       (comm->topo->nodes[GPU].count <= comm->topo->nRanks && comm->virtualId != -1)) &&
      comm->topo->nodes[GPU].nodes[idx].gpu.gcn == 910)
    allGather3Data[rank].nc = 4;
  if (comm->topo->nodes[GPU].nodes[idx].gpu.gcn == 910)
    allGather3Data[rank].nc = std::max(allGather3Data[rank].nc, 4/ringGraph.nChannels);
  if (ringGraph.nChannels > MAXCHANNELS/2)
    allGather3Data[rank].nc = 1;
  NCCLCHECK(ncclTopoGetLocalNet(comm->topo, rank, &allGather3Data[rank].netDev));
  allGather3Data[rank].tree.pattern = treeGraph.pattern;
  allGather3Data[rank].tree.nChannels = treeGraph.nChannels;
  allGather3Data[rank].tree.sameChannels = treeGraph.sameChannels;
  allGather3Data[rank].tree.bwIntra = treeGraph.bwIntra;
  allGather3Data[rank].tree.bwInter = treeGraph.bwInter;
  allGather3Data[rank].tree.typeIntra = treeGraph.typeIntra;
  allGather3Data[rank].tree.typeInter = treeGraph.typeInter;
  allGather3Data[rank].ring.pattern = ringGraph.pattern;
  allGather3Data[rank].ring.nChannels = ringGraph.nChannels;
  allGather3Data[rank].ring.sameChannels = ringGraph.sameChannels;
  allGather3Data[rank].ring.bwIntra = ringGraph.bwIntra;
  allGather3Data[rank].ring.bwInter = ringGraph.bwInter;
  allGather3Data[rank].ring.typeIntra = ringGraph.typeIntra;
  allGather3Data[rank].ring.typeInter = ringGraph.typeInter;
  allGather3Data[rank].collNet.pattern = collNetGraph.pattern;
  allGather3Data[rank].collNet.nChannels = collNetGraph.nChannels;
  allGather3Data[rank].collNet.sameChannels = collNetGraph.sameChannels;
  allGather3Data[rank].collNet.bwIntra = collNetGraph.bwIntra;
  allGather3Data[rank].collNet.bwInter = collNetGraph.bwInter;
  allGather3Data[rank].collNet.typeIntra = collNetGraph.typeIntra;
  allGather3Data[rank].collNet.typeInter = collNetGraph.typeInter;
  allGather3Data[rank].collNetSupport = comm->collNetSupport;
  allGather3Data[rank].pivotA2AEnabled = comm->topo->pivotA2AEnabled && rcclParamPivotAlltoallEnable();
  comm->topo->ll128Enabled =  comm->topo->ll128Enabled || rcclParamLL128ForceEnable();
  allGather3Data[rank].ll128Enabled = comm->topo->ll128Enabled;

  comm->nChannels = (comm->topo->nodes[GPU].count != comm->topo->nRanks && comm->topo->nodes[NET].count)
    ? std::min(treeGraph.nChannels, ringGraph.nChannels) : ringGraph.nChannels;
  NCCLCHECK(ncclTopoPreset(comm, &treeGraph, &ringGraph, &allGather3Data[rank].topoRanks));

  NCCLCHECK(bootstrapAllGather(comm->bootstrap, allGather3Data, sizeof(*allGather3Data)));

  // Determine nNodes, firstRanks, ...
  int *nodesFirstRank, *nodesTreePatterns;
  NCCLCHECK(ncclCalloc(&nodesFirstRank, nranks));
  NCCLCHECK(ncclCalloc(&nodesTreePatterns, nranks));
  NCCLCHECK(ncclCalloc(&comm->rankToNode, comm->nRanks));
  for (int r=0; r<nranks; r++) {
    int node;
    int firstRank = allGather3Data[r].topoRanks.ringRecv[0];
    for (node=0; node<comm->nNodes && nodesFirstRank[node] != firstRank; node++);
    if (node == comm->nNodes) {
      comm->nNodes++;
      nodesFirstRank[node] = firstRank;
      // Record tree pattern of each node as they can be different depending on sm arch
      nodesTreePatterns[node] = allGather3Data[r].tree.pattern;
    }
    comm->rankToNode[r] = node;
  }
  // Now that we know nNodes, alloc nodeRanks and compute localRanks for each node
  NCCLCHECK(ncclCalloc(&comm->nodeRanks, comm->nNodes));
  NCCLCHECK(ncclCalloc(&comm->rankToLocalRank, comm->nRanks));
  for (int r=0; r<comm->nRanks; r++) {
    int node = comm->rankToNode[r];
    comm->rankToLocalRank[r] = comm->nodeRanks[node].localRanks;
    comm->nodeRanks[node].localRanks++;
  }
  // Allocate ranks arrays for each node
  for (int n=0; n<comm->nNodes; n++) {
    NCCLCHECK(ncclCalloc(&comm->nodeRanks[n].localRankToRank, comm->nodeRanks[n].localRanks));
    comm->maxLocalRanks = std::max(comm->maxLocalRanks, comm->nodeRanks[n].localRanks);
    comm->nodeRanks[n].localRanks = 0;
  }
  // And fill the ranks arrays
  for (int r=0; r<comm->nRanks; r++) {
    int node = comm->rankToNode[r];
    comm->nodeRanks[node].localRankToRank[comm->nodeRanks[node].localRanks++] = r;
  }
  comm->node = comm->rankToNode[rank];
  comm->localRankToRank = comm->nodeRanks[comm->node].localRankToRank;
  comm->localRank = comm->rankToLocalRank[rank];
  comm->localRanks = comm->nodeRanks[comm->node].localRanks;

  TRACE(NCCL_INIT,"hostHash[%d] %lx localRank %d localRanks %d localRank0 %d",
        rank, comm->peerInfo[rank].hostHash, comm->localRank, comm->localRanks, comm->localRankToRank[0]);
  if (comm->localRank == -1 || comm->localRankToRank[0] == -1 || comm->localRanks == 0) {
    WARN("Failed to determine local ranks rank %d hostHash %lx pidHash %lx localRank %d localRanks %d localRank0 %d",
         rank, comm->peerInfo[rank].hostHash, comm->peerInfo[rank].pidHash,
         comm->localRank, comm->localRanks, comm->localRankToRank[0]);
    return ncclInternalError;
  }

  int nChannelsOrig = comm->nChannels;
  struct ncclTopoRanks** allTopoRanks;
  NCCLCHECK(ncclCalloc(&allTopoRanks, comm->nRanks));
  int nc = allGather3Data[0].nc;
  for (int i=0; i<nranks; i++) {
    comm->peerInfo[i].netDev = allGather3Data[i].netDev;
    allTopoRanks[i] = &allGather3Data[i].topoRanks;
    nc = std::min(allGather3Data[i].nc, nc);
    // Make sure we align all ranks so that the tuning is consistent across ranks
    treeGraph.nChannels = std::min(allGather3Data[i].tree.nChannels, treeGraph.nChannels);
    treeGraph.sameChannels = std::min(allGather3Data[i].tree.sameChannels, treeGraph.sameChannels);
    treeGraph.bwIntra = std::min(allGather3Data[i].tree.bwIntra, treeGraph.bwIntra);
    treeGraph.bwInter = std::min(allGather3Data[i].tree.bwInter, treeGraph.bwInter);
    treeGraph.typeIntra = std::max(allGather3Data[i].tree.typeIntra, treeGraph.typeIntra);
    treeGraph.typeInter = std::max(allGather3Data[i].tree.typeInter, treeGraph.typeInter);
    ringGraph.nChannels = std::min(allGather3Data[i].ring.nChannels, ringGraph.nChannels);
    ringGraph.sameChannels = std::min(allGather3Data[i].ring.sameChannels, ringGraph.sameChannels);
    ringGraph.bwIntra = std::min(allGather3Data[i].ring.bwIntra, ringGraph.bwIntra);
    ringGraph.bwInter = std::min(allGather3Data[i].ring.bwInter, ringGraph.bwInter);
    ringGraph.typeIntra = std::max(allGather3Data[i].ring.typeIntra, ringGraph.typeIntra);
    ringGraph.typeInter = std::max(allGather3Data[i].ring.typeInter, ringGraph.typeInter);
    collNetGraph.nChannels = std::min(allGather3Data[i].collNet.nChannels, collNetGraph.nChannels);
    collNetGraph.sameChannels = std::min(allGather3Data[i].collNet.sameChannels, collNetGraph.sameChannels);
    collNetGraph.bwIntra = std::min(allGather3Data[i].collNet.bwIntra, collNetGraph.bwIntra);
    collNetGraph.bwInter = std::min(allGather3Data[i].collNet.bwInter, collNetGraph.bwInter);
    collNetGraph.typeIntra = std::max(allGather3Data[i].collNet.typeIntra, collNetGraph.typeIntra);
    collNetGraph.typeInter = std::max(allGather3Data[i].collNet.typeInter, collNetGraph.typeInter);
    comm->collNetSupport = std::min(allGather3Data[i].collNetSupport, comm->collNetSupport);
    comm->topo->pivotA2AEnabled = comm->topo->pivotA2AEnabled && allGather3Data[i].pivotA2AEnabled;
    comm->topo->ll128Enabled = comm->topo->ll128Enabled && allGather3Data[i].ll128Enabled;
  }

  comm->nChannels = treeGraph.nChannels = ringGraph.nChannels =
    (comm->topo->nodes[GPU].count != comm->topo->nRanks && comm->topo->nodes[NET].count)
    ? std::min(treeGraph.nChannels, ringGraph.nChannels) : ringGraph.nChannels;
  if (comm->nChannels < nChannelsOrig) {
    // We started duplicating channels during Preset(), so we need to move the
    // duplicated channels since we have removed some.
    for (int i=0; i<comm->nChannels; i++) memcpy(comm->channels+comm->nChannels+i, comm->channels+nChannelsOrig+i, sizeof(struct ncclChannel));
  }

  // Determine CollNet support after all-gather now that we know nNodes and each node localRanks
  if (comm->collNetSupport == 1) {
    int collNetNodeThreshold = ncclParamCollNetNodeThreshold();
    if (comm->nNodes < collNetNodeThreshold) {
      INFO(NCCL_INIT, "Communicator has %d nodes which is less than CollNet node threshold %d, disabling CollNet", comm->nNodes, collNetNodeThreshold);
      comm->collNetSupport = 0;
    }
    for (int n=0; n<comm->nNodes; n++) {
      if (comm->nodeRanks[n].localRanks > NCCL_MAX_DIRECT_ARITY+1) {
        WARN("CollNet currently only supports up to %d GPUs per node, disabling CollNet", NCCL_MAX_DIRECT_ARITY+1);
        comm->collNetSupport = 0;
        break;
      }
    }
  }

  int *rings;
  NCCLCHECK(ncclCalloc(&rings, nranks*MAXCHANNELS));
  NCCLCHECK(ncclTopoPostset(comm, nodesFirstRank, nodesTreePatterns, allTopoRanks, rings, &collNetGraph, nc));

  if (comm->topo->pivotA2ANumBiRings == 3) {
    NCCLCHECK(ncclTreeBasePostset(comm, &treeGraph));
    if (comm->virtualId == -1) {
      NCCLCHECK(ncclBinaryTreeHayabusaPostset(comm, &treeGraph));
    } else {
      NCCLCHECK(ncclBinaryTreePostset(comm, &treeGraph));
    }
  }

  free(allTopoRanks);
  free(nodesTreePatterns);
  free(nodesFirstRank);
  free(allGather3Data);

  // AllGather3 - end

  TRACE(NCCL_INIT, "rank %d nranks %d - BUILT %d TREES/RINGS", rank, nranks, comm->nChannels);

  char line[1024], binline[1024];
  line[0]='\0';
  binline[0]='\0';
  for (int c=0; c<comm->nChannels; c++) {
    struct ncclTree* tree = &comm->channels[c].tree;
    struct ncclTree* binTree = &comm->channels[c].binTree;
    snprintf(line+strlen(line), 1023-strlen(line), " [%d] %d/%d/%d->%d->%d",
        c, tree->down[0], tree->down[1], tree->down[2], rank, tree->up);
    if (comm->topo->pivotA2ANumBiRings == 3)
      snprintf(binline+strlen(binline), 1023-strlen(binline), " [%d] %d/%d/%d->%d->%d",
	       c, binTree->down[0], binTree->down[1], binTree->down[2], rank, binTree->up);
    INFO(NCCL_GRAPH, "Ring %d : %d -> %d -> %d comm %p nRanks %02d busId %lx", c, comm->channels[c].ring.prev,
         comm->rank, comm->channels[c].ring.next, comm, comm->nRanks, comm->busId);
  }
  line[1023] = '\0';
  INFO(NCCL_INIT, "Trees%s comm %p nRanks %02d busId %lx", line, comm, comm->nRanks, comm->busId);
  if (comm->topo->pivotA2ANumBiRings == 3) {
    binline[1023] = '\0';
    INFO(NCCL_INIT, "BinTrees%s comm %p nRanks %02d busId %lx", binline, comm, comm->nRanks, comm->busId);
  }

  NCCLCHECK(computeBuffSizes(comm));

  // Connect with prev/next for each ring
  for (int c=0; c<comm->nChannels; c++) {
    struct ncclChannel* channel = comm->channels+c;
    NCCLCHECKGOTO(setupChannel(comm, c, rank, nranks, rings+c*nranks), ret, affinity_restore);
    if (comm->nRanks == 1) continue;
    NCCLCHECKGOTO(ncclTransportP2pConnect(comm, c, 1, &channel->ring.prev, 1, &channel->ring.next, 0), ret, affinity_restore);
  }
  NCCLCHECKGOTO(ncclTransportP2pSetup(comm, &ringGraph, 0), ret, affinity_restore);
  if (ringGraph.nIntraChannels && rcclParamP2pNetDisable() == 0) {
    comm->useIntraNet = 1;
    // Connect NET for intranode use
    for (int c=0; c<comm->nChannels; c++) {
      struct ncclChannel* channel = comm->channels+c;
      if (comm->nRanks == 1) continue;
      NCCLCHECKGOTO(ncclTransportP2pConnect(comm, c, 1, &channel->ring.prev, 1, &channel->ring.next, NCCL_CONN_IDX_P2P_NET), ret, affinity_restore);
    }
    NCCLCHECKGOTO(ncclTransportP2pSetup(comm, &ringGraph, NCCL_CONN_IDX_P2P_NET), ret, affinity_restore);
  }
  free(rings);
  INFO(NCCL_INIT, "Connected all rings comm %p nRanks %02d busId %lx", comm, comm->nRanks, comm->busId);

  // Connect Trees
  for (int c=0; c<comm->nChannels; c++) {
    struct ncclChannel* channel = comm->channels+c;
    if (comm->nRanks == 1) continue;
    NCCLCHECKGOTO(ncclTransportP2pConnect(comm, c, NCCL_MAX_TREE_ARITY, channel->tree.down, 1, &channel->tree.up, 0), ret, affinity_restore);
    NCCLCHECKGOTO(ncclTransportP2pConnect(comm, c, 1, &channel->tree.up, NCCL_MAX_TREE_ARITY, channel->tree.down, 0), ret, affinity_restore);
    // RCCL: need to connect binTree as well
    if (comm->topo->pivotA2ANumBiRings == 3) {
      NCCLCHECKGOTO(ncclTransportP2pConnect(comm, c, NCCL_MAX_TREE_ARITY, channel->binTree.down, 1, &channel->binTree.up, 0), ret, affinity_restore);
      NCCLCHECKGOTO(ncclTransportP2pConnect(comm, c, 1, &channel->binTree.up, NCCL_MAX_TREE_ARITY, channel->binTree.down, 0), ret, affinity_restore);
    }
  }
  NCCLCHECKGOTO(ncclTransportP2pSetup(comm, &treeGraph, 0), ret, affinity_restore);
  INFO(NCCL_INIT, "Connected all trees comm %p nRanks %02d busId %lx", comm, comm->nRanks, comm->busId);

  // Check if we can setup CollNet
  if (comm->collNetSupport > 0) {
    int collNetSetupFail = 0;
    int highestTypes[NCCL_MAX_LOCAL_RANKS] = {TRANSPORT_P2P};
    // Find all head ranks
    int nHeads = collNetGraph.nChannels;
    int *heads;
    NCCLCHECK(ncclCalloc(&heads, nHeads));
    // Head GPU index is always 0
    for (int c=0; c<nHeads; c++) {
      heads[c] = collNetGraph.intra[c*comm->localRanks+0];
    }
    for (int c=0; c<comm->nChannels; c++) {
      struct ncclChannel* channel = comm->channels+c;
      for (int h=0; h<nHeads; h++) {
        const int head = heads[h];
        collNetSetupFail = ncclTransportCollNetSetup(comm, &collNetGraph, channel, head, head, h, collNetRecv);
        collNetSetupFail += ncclTransportCollNetSetup(comm, &collNetGraph, channel, head, head, h, collNetSend);
      }
      // Verify CollNet setup across ranks after trying the first channel
      if (c == 0) {
        NCCLCHECKGOTO(ncclTransportCollNetCheck(comm, collNetSetupFail), ret, collnet_cleanup);
      }
    }
    // Verify CollNet setup across ranks after trying all channels
    NCCLCHECKGOTO(ncclTransportCollNetCheck(comm, collNetSetupFail), ret, collnet_cleanup);
    TRACE(NCCL_INIT, "rank %d Connected inter-node CollNet", rank);

    char line[1024];
    line[0]='\0';
    for (int c=0; c<comm->nChannels; c++) {
      struct ncclTree* chain = &comm->channels[c].collnetChain;
      snprintf(line+strlen(line), 1023-strlen(line), " [%d] %d->%d->%d",
          c, chain->down[0], rank, chain->up);
    }
    line[1023] = '\0';
    INFO(NCCL_INIT, "Collnet Chains %s", line);
    // Connect Collnet + chain
    for (int c=0; c<comm->nChannels; c++) {
      struct ncclChannel* channel = comm->channels+c;
      NCCLCHECKGOTO(ncclTransportP2pConnect(comm, c, 1, &channel->collnetChain.up, 1, channel->collnetChain.down, 0), ret, collnet_cleanup);
    }
    NCCLCHECKGOTO(ncclTransportP2pSetup(comm, &collNetGraph, 0), ret, collnet_cleanup);
    for (int c=0; c<comm->nChannels; c++) {
      struct ncclChannel* channel = comm->channels+c;
      NCCLCHECKGOTO(ncclTransportP2pConnect(comm, c, 1, channel->collnetChain.down, 1, &channel->collnetChain.up, 1), ret, collnet_cleanup);
    }
    NCCLCHECKGOTO(ncclTransportP2pSetup(comm, &collNetGraph, 1), ret, collnet_cleanup);
    INFO(NCCL_INIT, "Connected collnet + chain");

    // Connect intra-node CollNet + Direct
    int highestTransportType0, highestTransportType1;
    for (int c=0; c<comm->nChannels; c++) {
      struct ncclChannel* channelRecv = comm->channels+c;
      NCCLCHECKGOTO(ncclTransportP2pConnect(comm, c, NCCL_MAX_DIRECT_ARITY, channelRecv->collnetDirect.up, NCCL_MAX_DIRECT_ARITY, channelRecv->collnetDirect.down, 0), ret, collnet_cleanup);
    }
    NCCLCHECKGOTO(ncclTransportP2pSetup(comm, &collNetGraph, 0, &highestTransportType0), ret, collnet_cleanup);
    for (int c=0; c<comm->nChannels; c++) {
      struct ncclChannel* channelSend = comm->channels+c;
      NCCLCHECKGOTO(ncclTransportP2pConnect(comm, c, NCCL_MAX_DIRECT_ARITY, channelSend->collnetDirect.down, NCCL_MAX_DIRECT_ARITY, channelSend->collnetDirect.up, 1), ret, collnet_cleanup);
    }
    NCCLCHECKGOTO(ncclTransportP2pSetup(comm, &collNetGraph, 1, &highestTransportType1), ret, collnet_cleanup);

    // Exchange highest intra-node transport type among ranks
    // because we need to know whether all ranks can p2p each other to determine whether we can directly read/write registered user buffer
    comm->intraHighestTransportType = highestTypes[comm->localRank] = highestTransportType0 > highestTransportType1 ? highestTransportType0 : highestTransportType1;
    NCCLCHECK(bootstrapIntraNodeAllGather(comm->bootstrap, comm->localRankToRank, comm->localRank, comm->localRanks, highestTypes, sizeof(int)));
    for (int i=0; i<comm->localRanks; i++) {
      if (highestTypes[i] > comm->intraHighestTransportType)
        comm->intraHighestTransportType = highestTypes[i];
    }
    INFO(NCCL_INIT, "rank %d Connected CollNet comm %p nRanks %02d", rank, comm, comm->nRanks);

collnet_cleanup:
    free(heads);
    if (ret != ncclSuccess) {
      NCCLCHECK(ncclTransportCollNetFree(comm));
      comm->collNetSupport = 0;
      ret = ncclSuccess;
    }
  }
  TRACE(NCCL_INIT, "rank %d nranks %d - CONNECTED %d RINGS AND TREES", rank, nranks, comm->nChannels);

  // Compute time models for algorithm and protocol combinations
  do {
    int myCompCap = comm->peerInfo[rank].cudaCompCap;
    int minCompCap = myCompCap, maxCompCap = myCompCap;
    for (int i = 0; i < nranks; i++) {
      minCompCap = std::min(comm->peerInfo[i].cudaCompCap, minCompCap);
      maxCompCap = std::max(comm->peerInfo[i].cudaCompCap, maxCompCap);
    }
    NCCLCHECK(ncclTopoTuneModel(comm, minCompCap, maxCompCap, &treeGraph, &ringGraph, &collNetGraph));
  } while(0);

  // Compute nChannels per peer for p2p
  NCCLCHECK(ncclTopoComputeP2pChannels(comm));

  do { // Setup p2p structures in comm->tasks
    struct ncclTasks* tasks = &comm->tasks;
    int nRanks = comm->nRanks;
    int node = comm->node;
    int nNodes = comm->nNodes;
    struct ncclNodeRanks *nodeRanks = comm->nodeRanks;
    int localRank = comm->localRank;
    tasks->peers = ncclMemoryStackAlloc<ncclTasks::Peer>(&comm->memPermanent, nRanks);
    tasks->p2pSendOrder = ncclMemoryStackAlloc<int>(&comm->memPermanent, nRanks);
    tasks->p2pRecvOrder = ncclMemoryStackAlloc<int>(&comm->memPermanent, nRanks);
    int s=0, r=0;
    // schedule delta 0, +1, -1, +2, -2, ...
    // also make sure we don't do 0 twice, nor +n/2 and -n/2 if n is even.
    for (int d=0; d <= nNodes/4; d++) {
      int deltas[4] = { d, (nNodes-d)%nNodes, nNodes/2-d, (nNodes-(nNodes/2-d))%nNodes };
      int index = 0;
      int delta = deltas[index];
    sched_delta:
      int recvNode = (node+nNodes-delta)%nNodes;
      int sendNode = (node+delta)%nNodes;
      int steps = comm->maxLocalRanks;
      for (int step=0; step < steps; step++) {
        int recvIndex = (localRank-step+steps)%steps;
        if (recvIndex < nodeRanks[recvNode].localRanks) {
          tasks->p2pRecvOrder[r] = nodeRanks[recvNode].localRankToRank[recvIndex];
          r++;
        }
        int sendIndex = (localRank+step)%steps;
        if (sendIndex < nodeRanks[sendNode].localRanks) {
          tasks->p2pSendOrder[s] = nodeRanks[sendNode].localRankToRank[sendIndex];
          s++;
        }
      }
      index++;
      if (index == 1 && deltas[1] == deltas[0]) index++;
      if (index == 2 && deltas[2] == deltas[0]) index++;
      if (index == 3 && deltas[3] == deltas[2]) index++;
      if (index == 3 && deltas[3] == deltas[1]) index++;
      if (index < 4) {
        delta = deltas[index];
        goto sched_delta;
      }
    }
    assert(s == nRanks && r == nRanks);
  } while (0);

  if (ncclParamNvbPreconnect()) {
    // Connect p2p when using NVB path
    int nvbNpeers;
    int* nvbPeers;
    NCCLCHECK(ncclTopoGetNvbGpus(comm->topo, comm->rank, &nvbNpeers, &nvbPeers));
    for (int r=0; r<nvbNpeers; r++) {
      int peer = nvbPeers[r];
      int channelId;
      for (int c=0; c<comm->p2pnChannelsPerPeer; c++) {
        NCCLCHECK(ncclChannelCompute(comm, peer, c, ncclFuncSend, &channelId));
        if (comm->channels[channelId].peers[peer].send[1].connected == 0) {
          comm->connectSend[peer] |= (1<<channelId);
        }
      }
      for (int c=0; c<comm->p2pnChannelsPerPeer; c++) {
        NCCLCHECK(ncclChannelCompute(comm, peer, c, ncclFuncRecv, &channelId));
        if (comm->channels[channelId].peers[peer].recv[1].connected == 0) {
          comm->connectRecv[peer] |= (1<<channelId);
        }
      }
    }
    NCCLCHECK(ncclTransportP2pSetup(comm, NULL, 1));
    free(nvbPeers);
  }

  // Connect to local net proxy
  struct ncclProxyConnector proxyConn;
  NCCLCHECK(ncclProxyConnect(comm, TRANSPORT_NET, 1, comm->rank, &proxyConn));
  NCCLCHECK(ncclProxyCall(&proxyConn, ncclProxyMsgSharedInit, &comm->p2pnChannels, sizeof(int), NULL, 0));

  // Then to remote ones when using PXN
  if (ncclPxnDisable(comm) == 0) {
    int nranks;
    int* pxnPeers;
    NCCLCHECK(ncclTopoGetPxnRanks(comm, &pxnPeers, &nranks));
    for (int r=0; r<nranks; r++) {
      NCCLCHECK(ncclProxyConnect(comm, TRANSPORT_NET, 1, pxnPeers[r], &proxyConn));
      NCCLCHECK(ncclProxyCall(&proxyConn, ncclProxyMsgSharedInit, &comm->p2pnChannels, sizeof(int), NULL, 0));
    }
    free(pxnPeers);
  }

  do {
    // Compute intra-process ranks
    int intraProcRank0 = -1, intraProcRank = -1, intraProcRanks = 0;
    for (int i = 0; i < nranks; i++) {
      if ((comm->peerInfo[i].hostHash == comm->peerInfo[rank].hostHash)
          && (comm->peerInfo[i].pidHash == comm->peerInfo[rank].pidHash)) {
        // Rank is in same process
        if (intraProcRanks == 0) intraProcRank0 = i;
        if (i == rank) intraProcRank = intraProcRanks;
        intraProcRanks++;
        if (intraProcRank0 == rank && rank != i) {
          comm->peerInfo[i].comm->intraNext = comm->intraNext;
          comm->intraNext = comm->peerInfo[i].comm;
        }
      }
    }
    TRACE(NCCL_INIT,"pidHash[%d] %lx intraProcRank %d intraProcRanks %d intraProcRank0 %d",
        rank, comm->peerInfo[rank].pidHash, intraProcRank, intraProcRanks, intraProcRank0);
    if (intraProcRank == -1 || intraProcRank0 == -1 || comm->peerInfo[intraProcRank0].comm == NULL) {
      WARN("Failed to determine intra proc ranks rank %d hostHash %lx pidHash %lx intraProcRank %d intraProcRanks %d intraProcRank0 %d",
          rank, comm->peerInfo[rank].hostHash, comm->peerInfo[rank].pidHash,
          intraProcRank, intraProcRanks, intraProcRank0);
      return ncclInternalError;
    }
    struct ncclComm* comm0 = comm->peerInfo[intraProcRank0].comm;
    assert(intraProcRank==0 ? comm==comm0 : true);
    comm->intraComm0 = comm0;
    comm->intraRefs = intraProcRank==0 ? intraProcRanks : 0;
    comm->intraRank = intraProcRank;
    comm->intraRanks = intraProcRanks;
    comm->intraBarrierPhase = 0;
    comm->intraBarrierCounter = 0;
    comm->intraBarrierGate = 0;
  } while(0);

  if (comm->intraRank == 0) { // Load ncclParamLaunchMode
    char* str = getenv("NCCL_LAUNCH_MODE");
    enum ncclLaunchMode mode, modeOld;
    if (str && strcasecmp(str, "GROUP") == 0) {
      mode = ncclLaunchModeGroup;
    } else {
      mode = ncclLaunchModeParallel;
    }
    // In theory we could be racing with other communicators not associated with
    // this one if the user is connecting to multiple ncclUniqueId's concurrently.
    modeOld = __atomic_exchange_n(&ncclParamLaunchMode, mode, __ATOMIC_RELAXED);
    if (modeOld == ncclLaunchModeInvalid && str && str[0]!='\0') {
      INFO(NCCL_ENV, "NCCL_LAUNCH_MODE set by environment to %s", mode == ncclLaunchModeParallel ? "PARALLEL" : "GROUP");
    }
  }

  NCCLCHECKGOTO(devCommSetup(comm), ret, affinity_restore);

  /* Local intra-node barrier */
  NCCLCHECK(bootstrapBarrier(comm->bootstrap, comm->localRankToRank, comm->localRank, comm->localRanks, comm->localRankToRank[0]));

  // Unlink proxy shm to make sure it will be properly cleaned up.
  NCCLCHECK(ncclProxyShmUnlink(comm));

  // We should have allocated all buffers, collective fifos, ... we can
  // restore the affinity.
affinity_restore:
  if (CPU_COUNT(&comm->cpuAffinity)) sched_setaffinity(0, sizeof(cpu_set_t), &affinitySave);
  if (ret != ncclSuccess) return ret;

  TRACE(NCCL_INIT, "rank %d nranks %d - DONE", rank, nranks);
  return ncclSuccess;
}

NCCL_PARAM(SetStackSize, "SET_STACK_SIZE", 0);

struct ncclCommInitRankAsyncJob {
  struct ncclAsyncJob base;
  ncclComm_t* newcomm;
  int nranks, myrank;
  ncclUniqueId commId;
  int cudaDev;
  int virtualId;
};

struct ncclCommFinalizeAsyncJob {
  struct ncclAsyncJob base;
  ncclComm_t comm;
};

static ncclResult_t ncclCommInitRankFunc(struct ncclAsyncJob* job_) {
  struct ncclCommInitRankAsyncJob* job = (struct ncclCommInitRankAsyncJob*)job_;
  ncclComm_t* newcomm = job->newcomm;
  ncclComm_t comm = *newcomm;
  int nranks = job->nranks;
  ncclUniqueId commId = job->commId; // C++ struct assignment
  int myrank = job->myrank;
  int cudaDev = job->cudaDev;
  int virtualId = job->virtualId;
  ncclResult_t res = ncclSuccess;

  CUDACHECK(hipSetDevice(cudaDev));
  // Set the maximum kernel stack size of all kernels to avoid
  // a CUDA memory reconfig on load (c.f. NVSHMEM issue)
  if (maxLocalSizeBytes > 0 && ncclParamSetStackSize() == 1) {
    TRACE(NCCL_INIT, "Setting cudaLimitStackSize to %zi", maxLocalSizeBytes);
    //CUDACHECKIGNORE(hipDeviceSetLimit(hipLimitStackSize, maxLocalSizeBytes));
  }
<<<<<<< HEAD
  *newcomm = NULL;
  NCCLCHECKGOTO(commAlloc(newcomm, nranks, myrank, virtualId), res, cleanup);
=======
  NCCLCHECKGOTO(commAlloc(newcomm, nranks, myrank), res, cleanup);
>>>>>>> 99c28f2e
  NCCLCHECKGOTO(initTransportsRank(*newcomm, &commId), res, cleanup);

  // update communicator state
  comm->initState = ncclSuccess;

  INFO(NCCL_INIT,"comm %p rank %d nranks %d cudaDev %d busId %lx localSize %ld used %ld bytes - Init COMPLETE", *newcomm, myrank, nranks, (*newcomm)->cudaDev, (*newcomm)->busId, ncclKernLocalSize(ncclGetKernelIndex(*newcomm)), allocTracker[(*newcomm)->cudaDev].totalAllocSize);
  TRACE_CALL("ncclCommInitRank(%p,%d,0x%llx,%d,%d)", *newcomm, nranks, (unsigned long long)hashUniqueId(commId), myrank, (*newcomm)->cudaDev);
  return ncclSuccess;
cleanup:
  comm->initState = res;
  return res;
}

static ncclResult_t parseCommConfig(ncclComm_t comm, ncclConfig_t *config) {
  ncclResult_t ret = ncclSuccess;

  /* first set configuration */
  if (config) {
    comm->blocking = config->blocking;
  } else {
    /* default setting of communicator */
    comm->blocking = 1;
  }

  return ret;
}

static void ncclCommInitRankUndo(struct ncclAsyncJob* job_) {
  struct ncclCommInitRankAsyncJob* job = (struct ncclCommInitRankAsyncJob*)job_;
  ncclCommDestroy(*job->newcomm);
  *job->newcomm = nullptr;
}

<<<<<<< HEAD
static ncclResult_t ncclCommInitRankDev(ncclComm_t* newcomm, int nranks, ncclUniqueId commId, int myrank, int cudaDev, int virtualId) {
=======
static ncclResult_t ncclCommInitRankDev(ncclComm_t* newcomm, int nranks, ncclUniqueId commId, int myrank, int cudaDev, ncclConfig_t *config) {
>>>>>>> 99c28f2e
  ncclResult_t res;
  ncclComm_t comm = NULL;
  struct ncclCommInitRankAsyncJob *job = NULL;
  char* env = getenv("NCCL_COMM_ID");
  if (env && myrank == 0) {
    INFO(NCCL_ENV, "NCCL_COMM_ID set by environment to %s", env);
    NCCLCHECKGOTO(bootstrapCreateRoot(&commId, true), res, fail);
  }

  NCCLCHECKGOTO(ncclInit(), res, fail);
  if (myrank == 0) showVersion();

  memset(allocTracker+cudaDev, 0, sizeof(struct allocationTracker));
  // Make sure the CUDA runtime is initialized.
<<<<<<< HEAD
  CUDACHECKGOTO(hipFree(NULL), res, end);
=======
  CUDACHECKGOTO(cudaFree(NULL), res, fail);
>>>>>>> 99c28f2e

  NCCLCHECKGOTO(PtrCheck(newcomm, "CommInitRank", "newcomm"), res, fail);
  if (nranks < 1 || myrank < 0 || myrank >= nranks) {
    WARN("Invalid rank requested : %d/%d", myrank, nranks);
    res = ncclInvalidArgument;
    goto fail;
  }

  NCCLCHECKGOTO(ncclCalloc(&comm, 1), res, fail);
  NCCLCHECKGOTO(ncclCudaHostCalloc((uint32_t**)&comm->abortFlag, 1), res, fail);
  // set up comm state and abortFlag only
  *comm->abortFlag = 0;
  NCCLCHECKGOTO(parseCommConfig(comm, config), res, fail);
  /* start with ncclInternalError and will be changed to ncclSuccess if init succeeds. */
  comm->initState = ncclInternalError;
  *newcomm = comm;

  NCCLCHECKGOTO(ncclCalloc(&job, 1), res, fail);
  job->newcomm = newcomm;
  job->nranks = nranks;
  job->commId = commId; // C++ struct assignment
  job->myrank = myrank;
  job->cudaDev = cudaDev;
<<<<<<< HEAD
  job->virtualId = virtualId;
  NCCLCHECKGOTO(ncclAsyncLaunch(&job->base, ncclCommInitRankFunc, ncclCommInitRankUndo, free), res, end);
=======
  NCCLCHECKGOTO(ncclAsyncLaunch(&job->base, ncclCommInitRankFunc, NULL, free, comm), res, fail);
>>>>>>> 99c28f2e

exit:
  return ncclGroupErrCheck(res);
fail:
  goto exit;
}

NCCL_API(ncclResult_t, ncclCommInitRank, ncclComm_t* newcomm, int nranks, ncclUniqueId commId, int myrank);
ncclResult_t ncclCommInitRank(ncclComm_t* newcomm, int nranks, ncclUniqueId commId, int myrank) {
  NVTX3_FUNC_RANGE_IN(nccl_domain);

  // Load the CUDA driver and dlsym hooks (can fail on old drivers)
  if (ncclParamDmaBufEnable()) rocmLibraryInit();

  int cudaDev;
  CUDACHECK(hipGetDevice(&cudaDev));
  NCCLCHECK(ncclCommInitRankDev(newcomm, nranks, commId, myrank, cudaDev, -1));
  return ncclSuccess;
}

NCCL_API(ncclResult_t, ncclCommInitRankMulti, ncclComm_t* newcomm, int nranks, ncclUniqueId commId, int myrank, int virtualId);
ncclResult_t ncclCommInitRankMulti(ncclComm_t* newcomm, int nranks, ncclUniqueId commId, int myrank, int virtualId) {
  NVTX3_FUNC_RANGE_IN(nccl_domain);
  int cudaDev;
<<<<<<< HEAD
  CUDACHECK(hipGetDevice(&cudaDev));
  NCCLCHECK(ncclCommInitRankDev(newcomm, nranks, commId, myrank, cudaDev, virtualId));
=======
  CUDACHECK(cudaGetDevice(&cudaDev));
  NCCLCHECK(ncclCommInitRankDev(newcomm, nranks, commId, myrank, cudaDev, NULL));
>>>>>>> 99c28f2e
  return ncclSuccess;
}


NCCL_API(ncclResult_t, ncclCommInitAll, ncclComm_t* comms, int ndev, const int* devlist);
ncclResult_t ncclCommInitAll(ncclComm_t* comms, int ndev, const int* devlist) {
  NVTX3_FUNC_RANGE_IN(nccl_domain);
  ncclResult_t ret = ncclSuccess;
  int totalnDev;
  int *gpuFlags = NULL;
  // Load the CUDA driver and dlsym hooks (can fail on old drivers)
  (void) rocmLibraryInit();

  NCCLCHECKGOTO(PtrCheck(comms, "CommInitAll", "comms"), ret, fail);
  if (ndev < 0) {
    WARN("Invalid device count requested : %d", ndev);
    ret = ncclInvalidArgument;
    goto fail;
  }

  CUDACHECKGOTO(cudaGetDeviceCount(&totalnDev), ret, fail);
  if (devlist) {
    NCCLCHECKGOTO(ncclCalloc(&gpuFlags, totalnDev), ret, fail);
    for (int i = 0; i < ndev; ++i) {
      /* invalid device check. */
      if (devlist[i] < 0 || devlist[i] >= totalnDev) {
        ret = ncclUnhandledCudaError;
        goto fail;
      }

      /* duplicate device check. */
      if (gpuFlags[devlist[i]] != 0) {
        ret = ncclInvalidUsage;
        goto fail;
      }

      gpuFlags[devlist[i]] = 1;
    }
    free(gpuFlags);
  }

  ncclUniqueId uniqueId;
  NCCLCHECKGOTO(ncclGetUniqueId(&uniqueId), ret, fail);
  NCCLCHECKGOTO(ncclGroupStart(), ret, fail);
  for (int i=0; i<ndev; i++) {
    // Ignore return codes .. we need to call ncclGroupEnd to clean up anyway
<<<<<<< HEAD
    ncclCommInitRankDev(comms+i, ndev, uniqueId, i, devlist ? devlist[i] : i, -1);
=======
    ncclCommInitRankDev(comms+i, ndev, uniqueId, i, devlist ? devlist[i] : i, NULL);
>>>>>>> 99c28f2e
  }
  NCCLCHECKGOTO(ncclGroupEnd(), ret, fail);

exit:
  return ret;
fail:
  if (gpuFlags) free(gpuFlags);
  goto exit;
}

ncclResult_t ncclCommSetAsyncError(ncclComm_t comm, ncclResult_t nextState) {
  if (nextState < 0 || nextState >= ncclNumResults || comm == NULL) {
    WARN("ncclCommSetAsyncError: error comm %p sets state %d", comm, nextState);
    return ncclInvalidArgument;
  }

  __atomic_store_n(&comm->asyncResult, nextState, __ATOMIC_RELEASE);
  return ncclSuccess;
}

NCCL_API(ncclResult_t, ncclCommInitRankConfig, ncclComm_t* comm, int nranks, ncclUniqueId commId, int myrank, ncclConfig_t *config);
ncclResult_t ncclCommInitRankConfig(ncclComm_t *newcomm, int nranks, ncclUniqueId commId, int myrank, ncclConfig_t *config) {
  NVTX3_FUNC_RANGE_IN(nccl_domain);
  int cudaDev;
  ncclResult_t ret = ncclSuccess;
  ncclConfig_t internalConfig = NCCL_CONFIG_INITIALIZER;
  ncclConfig_t *internalConfigPtr;
  size_t realSize;
  int blockingEnv;

  NCCLCHECK(ncclGroupStartInternal());
  internalConfigPtr = &internalConfig;
  if (config) {
    memcpy((void*)&realSize, (void*)config, sizeof(size_t));
    realSize = realSize > sizeof(ncclConfig_t) ? sizeof(ncclConfig_t) : realSize;
    memcpy((void*)internalConfigPtr, (void*)config, realSize);
    if (internalConfigPtr->magic != 0xcafebeef) {
      WARN("ncclConfig_t argument not initialized via NCCL_CONFIG_INITIALIZER");
      ret = ncclInvalidArgument;
      goto exit;
    }
  }

  /* check input config attributes */
  if (internalConfigPtr->blocking != 0 && internalConfigPtr->blocking != 1) {
    WARN("Invalid config blocking attribute value %d", internalConfigPtr->blocking);
    ret = ncclInvalidArgument;
    goto exit;
  }

  /* overwrite configuration from env variable. */
  blockingEnv = ncclParamCommBlocking();
  if (blockingEnv != 0 && blockingEnv != 1) {
    WARN("Invalid NCCL_COMM_BLOCKING value %d", blockingEnv);
  }
  if (blockingEnv == 1) internalConfigPtr->blocking = blockingEnv;

  (void) cudaLibraryInit();
  CUDACHECKGOTO(cudaGetDevice(&cudaDev), ret, exit);
  NCCLCHECKGOTO(ncclCommInitRankDev(newcomm, nranks, commId, myrank, cudaDev, internalConfigPtr), ret, fail);

exit:
  ncclGroupErrCheck(ret);
  NCCLCHECK(ncclGroupEndInternal());
  if (newcomm && *newcomm && !(*newcomm)->blocking) (void) ncclCommGetAsyncError(*newcomm, &ret);
  return ret;
fail:
  if (newcomm && *newcomm && !(*newcomm)->blocking) (void) ncclCommSetAsyncError(*newcomm, ret);
  goto exit;
}

static ncclResult_t commDestroySync(struct ncclAsyncJob* job_) {
  struct ncclCommFinalizeAsyncJob* job = (struct ncclCommFinalizeAsyncJob*) job_;
  ncclComm_t comm = job->comm;
  int savedDevice;
#ifdef ENABLE_TRACE
  int rank = comm->rank;
#endif
  CUDACHECK(hipGetDevice(&savedDevice));
  int commDevice = comm->cudaDev;
  ncclResult_t ret;

  CUDACHECKGOTO(cudaGetDevice(&savedDevice), ret, fail);
  if (savedDevice != commDevice) {
<<<<<<< HEAD
    CUDACHECK(hipSetDevice(commDevice));
=======
    CUDACHECKGOTO(cudaSetDevice(commDevice), ret, fail);
  }

  TRACE(NCCL_INIT, "Destroying comm %p rank %d abortFlag %d asyncResult %d", comm, comm->rank, *comm->abortFlag, comm->asyncResult);

  if (comm->initState == ncclSuccess) {
    NCCLCHECKGOTO(ncclStrongStreamSynchronize(&comm->hostStream), ret, fail);
    NCCLCHECKGOTO(ncclStrongStreamSynchronize(&comm->deviceStream), ret, fail);
  }
  NCCLCHECKGOTO(ncclCommPollCallbacks(comm, false), ret, fail);
  // And keep polling until all graphs referencing us die.
  while (comm->persistentRefs != 0) {
    NCCLCHECKGOTO(ncclCommPollCallbacks(comm, /*waitSome=*/true), ret, fail);
  }

  if (savedDevice != commDevice) {
    CUDACHECKGOTO(cudaSetDevice(savedDevice), ret, fail);
>>>>>>> 99c28f2e
  }

exit:
  return ret;
fail:
  goto exit;
}

static ncclResult_t commCleanup(ncclComm_t comm) {
  int savedDevice;
  int commDevice = comm->cudaDev;

  CUDACHECK(cudaGetDevice(&savedDevice));
  if (savedDevice != commDevice) {
    CUDACHECK(cudaSetDevice(commDevice));
  }

  NCCLCHECK(commFree(comm));

<<<<<<< HEAD
  if (savedDevice != commDevice)
    CUDACHECK(hipSetDevice(savedDevice));

#if defined(ENABLE_NPKIT)
  // Dump NPKit events and shutdown
  const char* npkitDumpDir = getenv("NPKIT_DUMP_DIR");
  if (npkitDumpDir == nullptr) {
    WARN("NPKIT_DUMP_DIR is empty");
  } else {
    NCCLCHECK(NpKit::Dump(npkitDumpDir));
  }
  NCCLCHECK(NpKit::Shutdown());
#endif
=======
  if (savedDevice != commDevice) {
    CUDACHECK(cudaSetDevice(savedDevice));
  }
>>>>>>> 99c28f2e

  return ncclSuccess;
}

static ncclResult_t commFinalize(ncclComm_t comm, bool userCalled) {
  ncclResult_t ret = ncclSuccess;
  struct ncclCommFinalizeAsyncJob *job = NULL;

  comm->finalizeCalled = true;
  /* launch async thread to finalize comm. */
  NCCLCHECKGOTO(ncclCalloc(&job, 1), ret, fail);
  job->comm = comm;

  if (userCalled) {
    NCCLCHECKGOTO(ncclAsyncLaunch(&job->base, commDestroySync, NULL, free, comm), ret, fail);
  } else {
    NCCLCHECKGOTO(commDestroySync(&job->base), ret, fail);
    free(job);
  }

exit:
  return ncclGroupErrCheck(ret);
fail:
  if (job) free(job);
  goto exit;
}

NCCL_API(ncclResult_t, ncclCommFinalize, ncclComm_t comm);
ncclResult_t ncclCommFinalize(ncclComm_t comm) {
  NVTX3_FUNC_RANGE_IN(nccl_domain);
  ncclResult_t ret = ncclSuccess;

  NCCLCHECK(ncclGroupStartInternal());
  if (comm == NULL) goto exit;

  /* wait comm ready before finalize. */
  NCCLCHECKGOTO(ncclCommEnsureReady(comm), ret, fail);

  /* prevent double finalize. */
  if (comm->finalizeCalled) {
    ret = ncclInvalidArgument;
    goto fail;
  }

  /* finalize comm. */
  ret = commFinalize(comm, true);

exit:
  ncclGroupErrCheck(ret);
  NCCLCHECK(ncclGroupEndInternal());
  if (comm && !comm->blocking) { NCCLCHECK(ncclCommGetAsyncError(comm, &ret)) };
  return ret;
fail:
  if (comm && !comm->blocking) (void) ncclCommSetAsyncError(comm, ret);
  goto exit;
}

static ncclResult_t commReclaim(ncclComm_t comm) {
  ncclResult_t ret = ncclSuccess;
  ncclResult_t state;
  int curRank; /* Debug info */

  NCCLCHECKGOTO(ncclCommGetAsyncError(comm, &state), ret, fail);
  TRACE(NCCL_INIT, "commReclaim: reclaim comm %p rank %d state %d", comm, comm->rank, state);
  if (state == ncclSuccess && *comm->abortFlag == 0 && comm->finalizeCalled == false) {
    /* user does not call ncclCommFinalize and this is a normal comm destroy. ncclCommDestroy
     * should be nonblocking until last call of ncclCommDestroy. */
    NCCLCHECKGOTO(commFinalize(comm, false), ret, fail);
  }

  if (comm->initState != ncclSuccess) {
    /* if init errors happen, no finalize thread should have been launched. Main thread can reclaim
     * everything since no NCCL kernel was issued. */
    struct ncclCommFinalizeAsyncJob job;

    job.comm = comm;
    curRank = comm->rank;
    /* comm aborts, commDestroySync should not be blocked. */
    if ((ret = commDestroySync((struct ncclAsyncJob*) &job)) != ncclSuccess) {
      WARN("commReclaim: comm %p (rank = %d) in abort, error %d", comm, curRank, ret);
    }

    if ((ret = commCleanup(comm)) != ncclSuccess) {
      WARN("commReclaim: cleanup comm %p rank %d failed in destroy/abort, error %d", comm, curRank, ret);
    }
  } else {
    int curRankCnt;
    int intraRanks = comm->intraRanks;
    ncclComm_t intracomm0 = comm->intraComm0;
    int *finalizeRankCnt = &intracomm0->finalizeRankCnt;

    assert(intracomm0 != NULL && finalizeRankCnt != NULL);
    curRankCnt = __atomic_add_fetch(finalizeRankCnt, 1, __ATOMIC_ACQ_REL);
    if (curRankCnt == intraRanks) {
      ncclComm_t curIntraComm;
      ncclComm_t nextIntraComm = intracomm0;

      while (nextIntraComm) {
        curIntraComm = nextIntraComm;
        curRank = curIntraComm->rank;
        nextIntraComm = nextIntraComm->intraNext;

        if (comm->finalizeCalled == false) {
          struct ncclCommFinalizeAsyncJob job;
          job.comm = curIntraComm;
          /* every comm aborts, commDestroySync should not be blocked. */
          if ((ret = commDestroySync((struct ncclAsyncJob*) &job)) != ncclSuccess)
            WARN("commReclaim: comm %p (rank = %d) in abort, error %d", curIntraComm, curRank, ret);
        }

        if ((ret = commCleanup(curIntraComm)) != ncclSuccess) {
          WARN("commReclaim: cleanup comm %p rank %d failed in destroy/abort, error %d", curIntraComm, curRank, ret);
        }
      }
    }
  }

exit:
  return ret;
fail:
  goto exit;
}

NCCL_API(ncclResult_t, ncclCommDestroy, ncclComm_t comm);
ncclResult_t ncclCommDestroy(ncclComm_t comm) {
  NVTX3_FUNC_RANGE_IN(nccl_domain);
  if (comm == NULL)
    return ncclSuccess;

  int rank = comm->rank, nranks = comm->nRanks, cudaDev = comm->cudaDev;
  int64_t busId = comm->busId;
  TRACE(NCCL_INIT, "comm %p rank %d nRanks %d cudaDev %d busId %lx", comm, rank, nranks, cudaDev, busId);
  // Try and prevent a double free of the comm struct (user error)
  if (comm->rank == -1 || comm->nRanks == -1 || comm->cudaDev == -1 || comm->busId == -1) {
    WARN("comm %p has already been destroyed", comm);
    return ncclInvalidArgument;
  }

  /* init thread must be joined before we destroy the comm. */
  NCCLCHECK(ncclCommEnsureReady(comm));

  NCCLCHECK(commReclaim(comm));
  INFO(NCCL_INIT,"comm %p rank %d nranks %d cudaDev %d busId %lx - Destroy COMPLETE", comm, rank, nranks, cudaDev, busId);

  return ncclSuccess;
}

NCCL_API(ncclResult_t, ncclCommAbort, ncclComm_t comm);
ncclResult_t ncclCommAbort(ncclComm_t comm) {
  NVTX3_FUNC_RANGE_IN(nccl_domain);
  if (comm == NULL)
    return ncclSuccess;

  int rank = comm->rank, nranks = comm->nRanks, cudaDev = comm->cudaDev;
  int64_t busId = comm->busId;
  TRACE(NCCL_INIT, "comm %p rank %d nRanks %d cudaDev %d busId %lx", comm, rank, nranks, cudaDev, busId);

  // Ask anything that might still be running on the device to quit
  *comm->abortFlag = 1;
  /* init thread must be joined before we destroy the comm,
   * and we should ignore the init error here. */
  ncclCommEnsureReady(comm);

<<<<<<< HEAD
  //NCCLCHECK(commDestroy(comm));
=======
  (void) commReclaim(comm);
>>>>>>> 99c28f2e
  INFO(NCCL_INIT,"comm %p rank %d nranks %d cudaDev %d busId %lx - Abort COMPLETE", comm, rank, nranks, cudaDev, busId);

  return ncclSuccess;
}

NCCL_API(const char*, ncclGetErrorString, ncclResult_t code);
const char* ncclGetErrorString(ncclResult_t code) {
  switch (code) {
    case ncclSuccess                : return "no error";
    case ncclUnhandledCudaError     : return "unhandled cuda error";
    case ncclSystemError            : return "unhandled system error";
    case ncclInternalError          : return "internal error";
    case ncclInvalidArgument        : return "invalid argument";
    case ncclInvalidUsage           : return "invalid usage";
    case ncclRemoteError            : return "remote process exited or there was a network error";
    case ncclInProgress             : return "NCCL operation in progress";
    default                         : return "unknown result code";
  }
}

/* Returns a human-readable message of the last error that occurred.
 * comm is currently unused and can be set to NULL
 */
NCCL_API(const char*, ncclGetLastError, const ncclComm_t comm);
const char* ncclGetLastError(ncclComm_t comm) {
  return ncclLastError;
}

NCCL_API(ncclResult_t, ncclCommGetAsyncError, ncclComm_t comm, ncclResult_t *asyncError);
ncclResult_t ncclCommGetAsyncError(ncclComm_t comm, ncclResult_t *asyncError) {
  NCCLCHECK(PtrCheck(comm, "ncclGetAsyncError", "comm"));
  NCCLCHECK(PtrCheck(asyncError, "ncclGetAsyncError", "asyncError"));

  *asyncError = __atomic_load_n(&comm->asyncResult, __ATOMIC_ACQUIRE);
  return ncclSuccess;
}

NCCL_API(ncclResult_t, ncclCommCount, const ncclComm_t comm, int* count);
ncclResult_t ncclCommCount(const ncclComm_t comm, int* count) {
  NVTX3_FUNC_RANGE_IN(nccl_domain);

  NCCLCHECK(PtrCheck(comm, "CommCount", "comm"));
  NCCLCHECK(PtrCheck(count, "CommCount", "count"));

  /* init thread must be joined before we access the attributes of comm. */
  NCCLCHECK(ncclCommEnsureReady(comm));

  *count = comm->nRanks;
  return ncclSuccess;
}

NCCL_API(ncclResult_t, ncclCommCuDevice, const ncclComm_t comm, int* devid);
ncclResult_t ncclCommCuDevice(const ncclComm_t comm, int* devid) {
  NVTX3_FUNC_RANGE_IN(nccl_domain);

  NCCLCHECK(PtrCheck(comm, "CommCuDevice", "comm"));
  NCCLCHECK(PtrCheck(devid, "CommCuDevice", "devid"));

  NCCLCHECK(ncclCommEnsureReady(comm));

  *devid = comm->cudaDev;
  return ncclSuccess;
}

NCCL_API(ncclResult_t, ncclCommUserRank, const ncclComm_t comm, int* rank);
ncclResult_t ncclCommUserRank(const ncclComm_t comm, int* rank) {
  NVTX3_FUNC_RANGE_IN(nccl_domain);

  NCCLCHECK(PtrCheck(comm, "CommUserRank", "comm"));
  NCCLCHECK(PtrCheck(rank, "CommUserRank", "rank"));

  NCCLCHECK(ncclCommEnsureReady(comm));

  *rank = comm->rank;
  return ncclSuccess;
}<|MERGE_RESOLUTION|>--- conflicted
+++ resolved
@@ -48,13 +48,8 @@
 #define NCCL_GROUP_CUDA_STREAM 1 // CGMD: CUDA 9.0,9.1 Need to use an internal CUDA stream
 #endif
 
-<<<<<<< HEAD
 const char* ncclFuncStr[NCCL_NUM_FUNCTIONS+2] = { "Broadcast", "Reduce", "AllGather", "ReduceScatter", "AllReduce", "SendRecv", "AllToAllPivot" };
-const char* ncclAlgoStr[NCCL_NUM_ALGORITHMS] = { "Tree", "Ring", "CollNet" };
-=======
-const char* ncclFuncStr[NCCL_NUM_FUNCTIONS] = { "Broadcast", "Reduce", "AllGather", "ReduceScatter", "AllReduce" };
 const char* ncclAlgoStr[NCCL_NUM_ALGORITHMS] = { "Tree", "Ring", "CollNetDirect", "CollNetChain" };
->>>>>>> 99c28f2e
 const char* ncclProtoStr[NCCL_NUM_PROTOCOLS] = { "LL", "LL128", "Simple" };
 const char* ncclDevRedOpStr[ncclNumDevRedOps] = { "Sum", "Prod", "Max", "Min", "PreMulSum", "SumPostDiv" };
 const char *ncclTypeStr[ncclNumTypes] = {"_i8", "_u8", "_i32", "_u32", "_i64", "_u64", "_f16", "_f32", "_f64", "_b16"};
@@ -62,11 +57,9 @@
 NCCL_PARAM(GroupCudaStream, "GROUP_CUDA_STREAM", NCCL_GROUP_CUDA_STREAM);
 
 NCCL_PARAM(CheckPointers, "CHECK_POINTERS", 0);
-<<<<<<< HEAD
+NCCL_PARAM(CommBlocking, "COMM_BLOCKING", 0);
+
 struct allocationTracker allocTracker[MAX_ALLOC_TRACK_NGPU] = {};
-=======
-NCCL_PARAM(CommBlocking, "COMM_BLOCKING", 0);
->>>>>>> 99c28f2e
 
 static uint64_t hashUniqueId(ncclUniqueId const &id) {
   char const *bytes = (char const*)&id;
@@ -353,20 +346,13 @@
   for (int channel=0; channel<MAXCHANNELS; channel++)
     NCCLCHECK(freeChannel(comm->channels+channel, comm->nRanks));
 
-<<<<<<< HEAD
   if (comm->doneEvent != NULL)
     CUDACHECK(hipEventDestroy(comm->doneEvent));
 
-  NCCLCHECK(ncclStrongStreamDestruct(&comm->hostStream));
-  NCCLCHECK(ncclStrongStreamDestruct(&comm->deviceStream));
-
-  NCCLCHECK(ncclCudaHostFree((void *)comm->abortFlag));
-=======
   if (comm->initState == ncclSuccess) {
     NCCLCHECK(ncclStrongStreamDestruct(&comm->hostStream));
     NCCLCHECK(ncclStrongStreamDestruct(&comm->deviceStream));
   }
->>>>>>> 99c28f2e
 
   struct ncclDestructor* dtor = comm->destructorHead;
   while (dtor != nullptr) {
@@ -440,9 +426,6 @@
   return ncclInternalError;
 }
 
-<<<<<<< HEAD
-static ncclResult_t commAlloc(ncclComm_t* comret, int ndev, int rank, int virtualId) {
-=======
 ncclResult_t ncclCommEnsureReady(ncclComm_t comm) {
   /* comm must be ready, or error will be reported */
   ncclResult_t ret = ncclSuccess;
@@ -463,8 +446,7 @@
   return ret;
 }
 
-static ncclResult_t commAlloc(ncclComm_t* comret, int ndev, int rank) {
->>>>>>> 99c28f2e
+static ncclResult_t commAlloc(ncclComm_t* comret, int ndev, int rank, int virtualId) {
   if (ndev < 1) {
     WARN("invalid device count (%d) requested", ndev);
     return ncclInvalidArgument;
@@ -599,13 +581,9 @@
     tmpCommAndChans.channels[c].ring = comm->channels[c].ring;
     tmpCommAndChans.channels[c].ring.userRanks = comm->channels[c].devRingUserRanks;
     tmpCommAndChans.channels[c].tree = comm->channels[c].tree;
-<<<<<<< HEAD
-    tmpCommAndChans.channels[c].binTree = comm->channels[c].binTree;
-    tmpCommAndChans.channels[c].collTree = comm->channels[c].collTree;
-=======
     tmpCommAndChans.channels[c].collnetChain = comm->channels[c].collnetChain;
     tmpCommAndChans.channels[c].collnetDirect = comm->channels[c].collnetDirect;
->>>>>>> 99c28f2e
+    tmpCommAndChans.channels[c].binTree = comm->channels[c].binTree;
     tmpCommAndChans.channels[c].workFifoDone = &comm->workFifoDone[c];
 
     if (comm->channels[c].ring.userRanks != nullptr) {
@@ -735,12 +713,8 @@
 
 NCCL_PARAM(GraphDumpFileRank, "GRAPH_DUMP_FILE_RANK", 0);
 NCCL_PARAM(CollNetNodeThreshold, "COLLNET_NODE_THRESHOLD", 2);
-<<<<<<< HEAD
 NCCL_PARAM(NvbPreconnect, "NVB_PRECONNECT", 0);
-=======
-NCCL_PARAM(NvbPreconnect, "NVB_PRECONNECT", 1);
 NCCL_PARAM(AllocP2pNetLLBuffers, "NCCL_ALLOC_P2P_NET_LL_BUFFERS", 0);
->>>>>>> 99c28f2e
 
 static ncclResult_t initTransportsRank(struct ncclComm* comm, ncclUniqueId* commId) {
   // We use 2 AllGathers
@@ -846,7 +820,6 @@
   NCCLCHECK(ncclTopoCompute(comm->topo, &collNetGraph));
   NCCLCHECK(ncclTopoPrintGraph(comm->topo, &collNetGraph));
 
-<<<<<<< HEAD
   bool allXgmi = true, hasPeerAccess = true;
   // Check that all the GPUs have peer access to one another and are XGMI connected
   for (int i = 0; i < nranks && hasPeerAccess; i++) {
@@ -867,10 +840,8 @@
       allXgmi &= isXGMI;
     }
   }
-=======
   // Initialize num P2P LL buffers for this communicator
   comm->allocP2pNetLLBuffers = ncclParamAllocP2pNetLLBuffers() == 1;
->>>>>>> 99c28f2e
 
   if (comm->rank == ncclParamGraphDumpFileRank()) {
     struct ncclTopoGraph* graphs[3] = { &ringGraph, &treeGraph, &collNetGraph };
@@ -1451,12 +1422,7 @@
     TRACE(NCCL_INIT, "Setting cudaLimitStackSize to %zi", maxLocalSizeBytes);
     //CUDACHECKIGNORE(hipDeviceSetLimit(hipLimitStackSize, maxLocalSizeBytes));
   }
-<<<<<<< HEAD
-  *newcomm = NULL;
   NCCLCHECKGOTO(commAlloc(newcomm, nranks, myrank, virtualId), res, cleanup);
-=======
-  NCCLCHECKGOTO(commAlloc(newcomm, nranks, myrank), res, cleanup);
->>>>>>> 99c28f2e
   NCCLCHECKGOTO(initTransportsRank(*newcomm, &commId), res, cleanup);
 
   // update communicator state
@@ -1490,11 +1456,7 @@
   *job->newcomm = nullptr;
 }
 
-<<<<<<< HEAD
-static ncclResult_t ncclCommInitRankDev(ncclComm_t* newcomm, int nranks, ncclUniqueId commId, int myrank, int cudaDev, int virtualId) {
-=======
-static ncclResult_t ncclCommInitRankDev(ncclComm_t* newcomm, int nranks, ncclUniqueId commId, int myrank, int cudaDev, ncclConfig_t *config) {
->>>>>>> 99c28f2e
+static ncclResult_t ncclCommInitRankDev(ncclComm_t* newcomm, int nranks, ncclUniqueId commId, int myrank, int cudaDev, ncclConfig_t *config, int virtualId) {
   ncclResult_t res;
   ncclComm_t comm = NULL;
   struct ncclCommInitRankAsyncJob *job = NULL;
@@ -1509,11 +1471,7 @@
 
   memset(allocTracker+cudaDev, 0, sizeof(struct allocationTracker));
   // Make sure the CUDA runtime is initialized.
-<<<<<<< HEAD
-  CUDACHECKGOTO(hipFree(NULL), res, end);
-=======
-  CUDACHECKGOTO(cudaFree(NULL), res, fail);
->>>>>>> 99c28f2e
+  CUDACHECKGOTO(hipFree(NULL), res, fail);
 
   NCCLCHECKGOTO(PtrCheck(newcomm, "CommInitRank", "newcomm"), res, fail);
   if (nranks < 1 || myrank < 0 || myrank >= nranks) {
@@ -1537,12 +1495,8 @@
   job->commId = commId; // C++ struct assignment
   job->myrank = myrank;
   job->cudaDev = cudaDev;
-<<<<<<< HEAD
   job->virtualId = virtualId;
-  NCCLCHECKGOTO(ncclAsyncLaunch(&job->base, ncclCommInitRankFunc, ncclCommInitRankUndo, free), res, end);
-=======
   NCCLCHECKGOTO(ncclAsyncLaunch(&job->base, ncclCommInitRankFunc, NULL, free, comm), res, fail);
->>>>>>> 99c28f2e
 
 exit:
   return ncclGroupErrCheck(res);
@@ -1559,7 +1513,7 @@
 
   int cudaDev;
   CUDACHECK(hipGetDevice(&cudaDev));
-  NCCLCHECK(ncclCommInitRankDev(newcomm, nranks, commId, myrank, cudaDev, -1));
+  NCCLCHECK(ncclCommInitRankDev(newcomm, nranks, commId, myrank, cudaDev, NULL, -1));
   return ncclSuccess;
 }
 
@@ -1567,13 +1521,8 @@
 ncclResult_t ncclCommInitRankMulti(ncclComm_t* newcomm, int nranks, ncclUniqueId commId, int myrank, int virtualId) {
   NVTX3_FUNC_RANGE_IN(nccl_domain);
   int cudaDev;
-<<<<<<< HEAD
   CUDACHECK(hipGetDevice(&cudaDev));
-  NCCLCHECK(ncclCommInitRankDev(newcomm, nranks, commId, myrank, cudaDev, virtualId));
-=======
-  CUDACHECK(cudaGetDevice(&cudaDev));
-  NCCLCHECK(ncclCommInitRankDev(newcomm, nranks, commId, myrank, cudaDev, NULL));
->>>>>>> 99c28f2e
+  NCCLCHECK(ncclCommInitRankDev(newcomm, nranks, commId, myrank, cudaDev, NULL, virtualId));
   return ncclSuccess;
 }
 
@@ -1585,7 +1534,7 @@
   int totalnDev;
   int *gpuFlags = NULL;
   // Load the CUDA driver and dlsym hooks (can fail on old drivers)
-  (void) rocmLibraryInit();
+  if (ncclParamDmaBufEnable()) (void) rocmLibraryInit();
 
   NCCLCHECKGOTO(PtrCheck(comms, "CommInitAll", "comms"), ret, fail);
   if (ndev < 0) {
@@ -1594,7 +1543,7 @@
     goto fail;
   }
 
-  CUDACHECKGOTO(cudaGetDeviceCount(&totalnDev), ret, fail);
+  CUDACHECKGOTO(hipGetDeviceCount(&totalnDev), ret, fail);
   if (devlist) {
     NCCLCHECKGOTO(ncclCalloc(&gpuFlags, totalnDev), ret, fail);
     for (int i = 0; i < ndev; ++i) {
@@ -1620,11 +1569,7 @@
   NCCLCHECKGOTO(ncclGroupStart(), ret, fail);
   for (int i=0; i<ndev; i++) {
     // Ignore return codes .. we need to call ncclGroupEnd to clean up anyway
-<<<<<<< HEAD
-    ncclCommInitRankDev(comms+i, ndev, uniqueId, i, devlist ? devlist[i] : i, -1);
-=======
-    ncclCommInitRankDev(comms+i, ndev, uniqueId, i, devlist ? devlist[i] : i, NULL);
->>>>>>> 99c28f2e
+    ncclCommInitRankDev(comms+i, ndev, uniqueId, i, devlist ? devlist[i] : i, NULL, -1);
   }
   NCCLCHECKGOTO(ncclGroupEnd(), ret, fail);
 
@@ -1682,9 +1627,9 @@
   }
   if (blockingEnv == 1) internalConfigPtr->blocking = blockingEnv;
 
-  (void) cudaLibraryInit();
-  CUDACHECKGOTO(cudaGetDevice(&cudaDev), ret, exit);
-  NCCLCHECKGOTO(ncclCommInitRankDev(newcomm, nranks, commId, myrank, cudaDev, internalConfigPtr), ret, fail);
+  if (ncclParamDmaBufEnable()) (void) rocmLibraryInit();
+  CUDACHECKGOTO(hipGetDevice(&cudaDev), ret, exit);
+  NCCLCHECKGOTO(ncclCommInitRankDev(newcomm, nranks, commId, myrank, cudaDev, internalConfigPtr, -1), ret, fail);
 
 exit:
   ncclGroupErrCheck(ret);
@@ -1707,12 +1652,9 @@
   int commDevice = comm->cudaDev;
   ncclResult_t ret;
 
-  CUDACHECKGOTO(cudaGetDevice(&savedDevice), ret, fail);
+  CUDACHECKGOTO(hipGetDevice(&savedDevice), ret, fail);
   if (savedDevice != commDevice) {
-<<<<<<< HEAD
-    CUDACHECK(hipSetDevice(commDevice));
-=======
-    CUDACHECKGOTO(cudaSetDevice(commDevice), ret, fail);
+    CUDACHECKGOTO(hipSetDevice(commDevice), ret, fail);
   }
 
   TRACE(NCCL_INIT, "Destroying comm %p rank %d abortFlag %d asyncResult %d", comm, comm->rank, *comm->abortFlag, comm->asyncResult);
@@ -1728,8 +1670,7 @@
   }
 
   if (savedDevice != commDevice) {
-    CUDACHECKGOTO(cudaSetDevice(savedDevice), ret, fail);
->>>>>>> 99c28f2e
+    CUDACHECKGOTO(hipSetDevice(savedDevice), ret, fail);
   }
 
 exit:
@@ -1742,14 +1683,13 @@
   int savedDevice;
   int commDevice = comm->cudaDev;
 
-  CUDACHECK(cudaGetDevice(&savedDevice));
+  CUDACHECK(hipGetDevice(&savedDevice));
   if (savedDevice != commDevice) {
-    CUDACHECK(cudaSetDevice(commDevice));
+    CUDACHECK(hipSetDevice(commDevice));
   }
 
   NCCLCHECK(commFree(comm));
 
-<<<<<<< HEAD
   if (savedDevice != commDevice)
     CUDACHECK(hipSetDevice(savedDevice));
 
@@ -1763,11 +1703,6 @@
   }
   NCCLCHECK(NpKit::Shutdown());
 #endif
-=======
-  if (savedDevice != commDevice) {
-    CUDACHECK(cudaSetDevice(savedDevice));
-  }
->>>>>>> 99c28f2e
 
   return ncclSuccess;
 }
@@ -1931,11 +1866,7 @@
    * and we should ignore the init error here. */
   ncclCommEnsureReady(comm);
 
-<<<<<<< HEAD
-  //NCCLCHECK(commDestroy(comm));
-=======
   (void) commReclaim(comm);
->>>>>>> 99c28f2e
   INFO(NCCL_INIT,"comm %p rank %d nranks %d cudaDev %d busId %lx - Abort COMPLETE", comm, rank, nranks, cudaDev, busId);
 
   return ncclSuccess;
