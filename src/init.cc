/*************************************************************************
 * Copyright (c) 2015-2022, NVIDIA CORPORATION. All rights reserved.
 * Modifications Copyright (c) 2019-2022 Advanced Micro Devices, Inc. All rights reserved.
 *
 * See LICENSE.txt for license information
 ************************************************************************/

#include "nccl.h"
#include "channel.h"
#include "nvmlwrap.h"
#include "gdrwrap.h"
#include "bootstrap.h"
#include "transport.h"
#include "group.h"
#include "net.h"
#include "coll_net.h"
#include "enqueue.h"
#include "graph.h"
#include "argcheck.h"
#if defined(ENABLE_NPKIT)
#include "npkit/npkit.h"
#endif
#include <fcntl.h>
#include <unistd.h>
#include <hip/hip_runtime.h>
#include <string.h>
#include <errno.h>
#include <assert.h>
#include <dlfcn.h>
#include <sys/types.h>
#include <sys/stat.h>
#include <unistd.h>
#include "graph/topo.h"

// [RCCL]
#include "git_version.h"
#include "rccl_vars.h"
//#include "clique/CliqueManager.h"
//#include <hsa/hsa_ext_amd.h>
// [/RCCL]

#define STR2(v) #v
#define STR(v) STR2(v)

#if CUDART_VERSION >= 9020 || defined(__HIP_PLATFORM_HCC__) || defined(__HCC__) || defined(__HIPCC__)
#define NCCL_GROUP_CUDA_STREAM 0 // CGMD: CUDA 9.2,10.X Don't need to use an internal CUDA stream
#else
#define NCCL_GROUP_CUDA_STREAM 1 // CGMD: CUDA 9.0,9.1 Need to use an internal CUDA stream
#endif

const char* ncclFuncStr[NCCL_NUM_FUNCTIONS+2] = { "Broadcast", "Reduce", "AllGather", "ReduceScatter", "AllReduce", "SendRecv", "AllToAllPivot" };
const char* ncclAlgoStr[NCCL_NUM_ALGORITHMS] = { "Tree", "Ring", "CollNet" };
const char* ncclProtoStr[NCCL_NUM_PROTOCOLS] = { "LL", "LL128", "Simple" };
const char* ncclDevRedOpStr[ncclNumDevRedOps] = { "Sum", "Prod", "Max", "Min", "PreMulSum", "SumPostDiv" };
const char *ncclTypeStr[ncclNumTypes] = {"_i8", "_u8", "_i32", "_u32", "_i64", "_u64", "_f16", "_f32", "_f64", "_b16"};

NCCL_PARAM(GroupCudaStream, "GROUP_CUDA_STREAM", NCCL_GROUP_CUDA_STREAM);

NCCL_PARAM(CheckPointers, "CHECK_POINTERS", 0);
struct allocationTracker allocTracker[MAX_ALLOC_TRACK_NGPU] = {};

static uint64_t hashUniqueId(ncclUniqueId const &id) {
  char const *bytes = (char const*)&id;
  uint64_t h = 0xdeadbeef;
  for(int i=0; i < (int)sizeof(ncclUniqueId); i++) {
    h ^= h >> 32;
    h *= 0x8db3db47fa2994ad;
    h += bytes[i];
  }
  return h;
}

// GDRCOPY support: Off by default
NCCL_PARAM(GdrCopyEnable, "GDRCOPY_ENABLE", 0);

// GDRCOPY support
gdr_t ncclGdrCopy = NULL;

ncclResult_t initGdrCopy() {
  if (ncclParamGdrCopyEnable() == 1) {
    ncclGdrCopy = ncclGdrInit();
  }
  return ncclSuccess;
}


NCCL_PARAM(L1SharedMemoryCarveout, "L1_SHARED_MEMORY_CARVEOUT", 0);

pthread_mutex_t initLock = PTHREAD_MUTEX_INITIALIZER;
static bool initialized = false;
static size_t maxLocalSizeBytes = 0;

bool ncclMainExited = false;

static void atexitHandler() {
  ncclMainExited = true;
}

static ncclResult_t ncclInit() {
  if (__atomic_load_n(&initialized, __ATOMIC_ACQUIRE)) return ncclSuccess;
  pthread_mutex_lock(&initLock);
  if (!initialized) {
    atexit(atexitHandler);
    initEnv();
    initGdrCopy();
    maxLocalSizeBytes = ncclKernMaxLocalSize();
    int carveout = ncclParamL1SharedMemoryCarveout();
    if (carveout) ncclKernSetSharedMemoryCarveout(carveout);
    // Always initialize bootstrap network
    NCCLCHECK(bootstrapNetInit());
    NCCLCHECK(ncclNetPluginInit());

    __atomic_store_n(&initialized, true, __ATOMIC_RELEASE);
  }
  pthread_mutex_unlock(&initLock);
  return ncclSuccess;
}

NCCL_API(ncclResult_t, ncclGetVersion, int* version);
ncclResult_t ncclGetVersion(int* version) {
  if (version == NULL) return ncclInvalidArgument;
  *version = NCCL_VERSION_CODE;
  return ncclSuccess;
}

NCCL_API(ncclResult_t, ncclGetUniqueId, ncclUniqueId* out);
ncclResult_t ncclGetUniqueId(ncclUniqueId* out) {
  NCCLCHECK(ncclInit());
  NCCLCHECK(PtrCheck(out, "GetUniqueId", "out"));
  ncclResult_t res = bootstrapGetUniqueId(out);
  TRACE_CALL("ncclGetUniqueId(0x%llx)", (unsigned long long)hashUniqueId(*out));
  return res;
}

// Prevent compiler from optimizing out these operations
#ifdef __clang__
#define NCCL_NO_OPTIMIZE __attribute__((optnone))
#else
#define NCCL_NO_OPTIMIZE __attribute__((optimize("O0")))
#endif

void NCCL_NO_OPTIMIZE commPoison(ncclComm_t comm) {
  // Important that this does not trash intraComm0 & intraRefs.
  comm->rank = comm->cudaDev = comm->busId = comm->nRanks = -1;
}

RCCL_PARAM(KernelCollTraceEnable, "KERNEL_COLL_TRACE_ENABLE", 0);

#ifdef ENABLE_COLLTRACE
void *ncclCommThreadMain(void *arg) {
  ncclComm_t comm = (ncclComm_t)arg;
  int head = 0;
  #define MAX_NAME_LENGTH 64
  char* func_names = (char *)malloc(MAX_NAME_LENGTH*(FUNC_INDEX_P2P+2));
  for (int func = 0; func < NCCL_NUM_FUNCTIONS; func++) {
    for (int al = 0; al < NCCL_NUM_ALGORITHMS; al++) {
      for (int type = 0; type < ncclNumTypes; type++) {
        for (int pr = 0; pr < NCCL_NUM_PROTOCOLS; pr++) {
          for (int devredop = 0; devredop < ncclNumDevRedOps; devredop++) {
            char* line = func_names+MAX_NAME_LENGTH*FUNC_INDEX(func, devredop, type, al, pr);
            sprintf(line, "%s%s%s%s%s", ncclFuncStr[func], ncclAlgoStr[al], ncclProtoStr[pr],
              ncclDevRedOpStr[devredop], ncclTypeStr[type]);
          }
        }
      }
    }
  }
  for (int type = 0; type < ncclNumTypes; type++) {
    char* line = func_names+MAX_NAME_LENGTH*(FUNC_INDEX_P2P-ncclNumTypes+type);
    sprintf(line, "OneRankReducePreMulSum%s", ncclTypeStr[type]);
  }
  char* line = func_names+MAX_NAME_LENGTH*FUNC_INDEX_P2P;
  sprintf(line, "SendRecvRingSimpleSum_i8");
  line += MAX_NAME_LENGTH;
  sprintf(line, "AllToAllPivotRingSimpleSum_i8");
  do {
    int tail = (*comm->collTraceTail)%COLLTRACE_NUM_ITEMS;
    int count;
    if (head <= tail)
      count = tail - head;
    else
      count = COLLTRACE_NUM_ITEMS + head - tail;
    if (!count) {
      usleep(1000); //sleep 1ms
      continue;
    }
    for (int i = 0; i < count; i++) {
      volatile struct ncclCollTrace *td = comm->collTrace+head;
      uint8_t type = td->type;
      if (type == ncclCollTraceNotReady)
        break;
      char line[1024];
      int offset = 0;
      uint16_t fIdx = td->funcIndex;
      #define VEGA_GPU_RTC_FREQUENCY 2.5E7
      if (type == ncclCollTraceDataType) {
        sprintf(line, "## [%12.6f] [%02d:%02d] L:%04d DT %08x %016lx %016lx",
          (double)(td->timeStamp)/VEGA_GPU_RTC_FREQUENCY, comm->rank, td->bid,
          fIdx, td->data_0, td->opCount, td->data_1);
      } else {
        if (fIdx == FUNC_INDEX_P2P || type == ncclCollTraceP2pElemType)
          sprintf(line, "## [%12.6f] [%02d:%02d] %06x-%06x", (double)(td->timeStamp)/VEGA_GPU_RTC_FREQUENCY, comm->rank, td->bid, td->p2pOpCount[0], td->p2pOpCount[1]);
        else
          sprintf(line, "## [%12.6f] [%02d:%02d] %06lx", (double)(td->timeStamp)/VEGA_GPU_RTC_FREQUENCY, comm->rank, td->bid, td->opCount);
        offset = strlen(line);
        if (type == ncclCollTraceCollElemType) {
          sprintf(line+offset, " CE %s nw %d bi %d nc %d busId %lx nRanks %d", func_names+MAX_NAME_LENGTH*fIdx, td->coll.nWarps, td->coll.bid, td->coll.nChannels, comm->busId, comm->nRanks);
        } else if (type == ncclCollTraceP2pElemType) {
          sprintf(line+offset, " PE %s %d -> %d/%d/%d/%d conn/nw/ws/ng %d/%d/%d/%d -> %d busId %lx nRanks %d", func_names+MAX_NAME_LENGTH*fIdx,
            td->p2p[0].peer, td->p2p[0].connIndex, td->p2p[0].nWarps, td->p2p[0].warpStart, td->p2p[0].ngroups,
            td->p2p[1].connIndex, td->p2p[1].nWarps, td->p2p[1].warpStart, td->p2p[1].ngroups, td->p2p[1].peer, comm->busId, comm->nRanks);
        } else {
          switch (type&0xf) {
            case ncclCollTraceKernelLaunchType:
            case ncclCollTraceCollLaunchType:
              if ((type&0xf) == ncclCollTraceKernelLaunchType)
                sprintf(line+offset, " KL HWID %8x %s", td->data_0, func_names+MAX_NAME_LENGTH*fIdx);
              else if ((type&0xf) == ncclCollTraceCollLaunchType)
                sprintf(line+offset, " CL %s", func_names+MAX_NAME_LENGTH*fIdx);
              offset = strlen(line);
              if ((type&0xf0) == ncclCollTraceCollElemType)
                sprintf(line+offset, " nw %d bi %d nc %d busId %lx nRanks %d", td->coll.nWarps, td->coll.bid, td->coll.nChannels, comm->busId, comm->nRanks);
              else if ((type&0xf0) == ncclCollTraceP2pElemType)
                sprintf(line+offset, " %d -> %d/%d/%d/%d conn/nw/ws/ng %d/%d/%d/%d -> %d busId %lx nRanks %d",
                  td->p2p[0].peer, td->p2p[0].connIndex, td->p2p[0].nWarps, td->p2p[0].warpStart, td->p2p[0].ngroups,
                  td->p2p[1].connIndex, td->p2p[1].nWarps, td->p2p[1].warpStart, td->p2p[1].ngroups, td->p2p[1].peer, comm->busId, comm->nRanks);
              break;
            case ncclCollTraceKernelEndType:
              sprintf(line+offset, " KE busId %lx nRanks %d", comm->busId, comm->nRanks);
              break;
            case ncclCollTraceAbortType:
              sprintf(line+offset, " Abort");
              break;
            default:
              sprintf(line+offset, " unknown collective trace data type");
              break;
          }
        }
      }
      INFO(NCCL_COLL, "%s", line);
      td->type = ncclCollTraceNotReady;
      head ++;
      head %= COLLTRACE_NUM_ITEMS;
    }
  } while(!comm->collTraceExit);
  free(func_names);
  pthread_exit(NULL);
}
#endif

#undef NCCL_NO_OPTIMIZE


static ncclResult_t ncclDestructorFnFree(struct ncclDestructor* dtor) {
  free(dtor->obj);
  return ncclSuccess;
}
void ncclCommPushFree(struct ncclComm* comm, void* obj) {
  struct ncclDestructor* dtor = ncclMemoryStackAlloc<struct ncclDestructor>(&comm->memPermanent);
  dtor->fn = ncclDestructorFnFree;
  dtor->obj = obj;
  dtor->next = comm->destructorHead;
  comm->destructorHead = dtor;
}

static ncclResult_t ncclDestructorFnCudaFree(struct ncclDestructor* dtor) {
  CUDACHECK(hipFree(dtor->obj));
  return ncclSuccess;
}
void ncclCommPushCudaFree(struct ncclComm* comm, void* obj) {
  struct ncclDestructor* dtor = ncclMemoryStackAlloc<struct ncclDestructor>(&comm->memPermanent);
  dtor->fn = ncclDestructorFnCudaFree;
  dtor->obj = obj;
  dtor->next = comm->destructorHead;
  comm->destructorHead = dtor;
}

static ncclResult_t ncclDestructorFnCudaHostFree(struct ncclDestructor* dtor) {
  CUDACHECK(hipHostFree(dtor->obj));
  return ncclSuccess;
}
void ncclCommPushCudaHostFree(struct ncclComm* comm, void* obj) {
  struct ncclDestructor* dtor = ncclMemoryStackAlloc<struct ncclDestructor>(&comm->memPermanent);
  dtor->fn = ncclDestructorFnCudaHostFree;
  dtor->obj = obj;
  dtor->next = comm->destructorHead;
  comm->destructorHead = dtor;
}

static ncclResult_t ncclDestructorFnCudaGdrFree(struct ncclDestructor* dtor) {
  NCCLCHECK(ncclGdrCudaFree(dtor->obj));
  return ncclSuccess;
}
void ncclCommPushCudaGdrFree(struct ncclComm* comm, void* handle) {
  struct ncclDestructor* dtor = ncclMemoryStackAlloc<struct ncclDestructor>(&comm->memPermanent);
  dtor->fn = ncclDestructorFnCudaGdrFree;
  dtor->obj = handle;
  dtor->next = comm->destructorHead;
  comm->destructorHead = dtor;
}

void commZombieCleanup(struct ncclComm* comm) {
  ncclMemoryStackDestruct(&comm->memScoped);
  ncclMemoryStackDestruct(&comm->memPermanent);

  struct ncclComm* intraComm0 = comm->intraComm0;
  if (0 == ncclAtomicRefCountDecrement(&intraComm0->intraRefs)) {
    // Wait for all service threads to be done. We could not
    // do it earlier because it could have blocked and prevented
    // other ranks in the process to call ncclCommDestroy
    comm = intraComm0;
    while (comm != nullptr) {
      if (comm->proxyState.thread) pthread_join(comm->proxyState.thread, nullptr);
      struct ncclComm* next = comm->intraNext;
      free(comm);
      comm = next;
    }
  }
}

static void* commZombieMain(void* arg) {
  ncclResult_t result = ncclSuccess;
  struct ncclComm* comm = (struct ncclComm*)arg;
  while (comm->persistentRefs != 0) {
    struct ncclCommCallback* cb = ncclIntruQueueMpscDequeueAll(&comm->callbackQueue, /*waitSome=*/true);
    while (cb != nullptr) {
      struct ncclCommCallback* next = cb->next;
      NCCLCHECKGOTO(cb->fn(comm, cb), result, ignore); // may reclaim memory of cb
    ignore:
      cb = next;
    }
  }
  commZombieCleanup(comm);
  return arg;
}

static ncclResult_t commFree(ncclComm_t comm) {
  if (comm == NULL)
    return ncclSuccess;

  // First stop all threads before we free anything.
  NCCLCHECK(ncclProxyDestroy(comm));

  delete[] comm->userRedOps;

  free(comm->connectSend);
  free(comm->connectRecv);

#ifdef ENABLE_PROFILING
  struct ncclProf *prof, *prof_seq;
  prof = (struct ncclProf*)malloc(sizeof(struct ncclProf)*MAXCHANNELS*PROFILE_NUM_LAUNCHES);
  CUDACHECK(hipMemcpy(prof, comm->devComm->devProf, sizeof(struct ncclProf)*MAXCHANNELS*PROFILE_NUM_LAUNCHES, hipMemcpyDeviceToHost));
  #define VEGA_GPU_RTC_FREQUENCY 2.5E7
  for (int i=0; i<comm->nChannels; i++) {
    for (int s=0; s<prof[MAXCHANNELS*i].seq; s++) {
      if (prof[MAXCHANNELS*s+i].count == 0) continue;
      for (int j=0; j<prof[MAXCHANNELS*s+i].count; j++) {
        INFO(NCCL_INIT, "# [%02d:%02d] %02d-%02d L:%04u %6.2fus", comm->rank, i, s, j, prof[MAXCHANNELS*s+i].elem[j].line, (prof[MAXCHANNELS*s+i].elem[j].timeStamp-prof[MAXCHANNELS*s+i].elem[0].timeStamp)/VEGA_GPU_RTC_FREQUENCY*1.0E6);
      }
    }
  }
  free(prof);
  CUDACHECK(hipFree(comm->devComm->devProf));
#endif

#ifdef ENABLE_COLLTRACE
  comm->collTraceExit = 1;
  if (comm->collTraceThread) pthread_join(comm->collTraceThread, NULL);
  NCCLCHECK(ncclCudaHostFree((void *)comm->collTrace));
  NCCLCHECK(ncclCudaHostFree((void *)comm->collTraceTail));
#endif

  free(comm->peerInfo);
  ncclTopoFree(comm->topo);
  for (int n=0; n<comm->nNodes; n++) free(comm->nodeRanks[n].localRankToRank);
  free(comm->nodeRanks);
  free(comm->rankToNode);
  free(comm->rankToLocalRank);

  if (comm->bootstrap)
    NCCLCHECK(bootstrapClose(comm->bootstrap));

  for (int channel=0; channel<MAXCHANNELS; channel++)
    NCCLCHECK(freeChannel(comm->channels+channel, comm->nRanks));

  if (comm->doneEvent != NULL)
    CUDACHECK(hipEventDestroy(comm->doneEvent));

  NCCLCHECK(ncclStrongStreamDestruct(&comm->hostStream));
  NCCLCHECK(ncclStrongStreamDestruct(&comm->deviceStream));

  NCCLCHECK(ncclCudaHostFree((void *)comm->abortFlag));

<<<<<<< HEAD
  struct ncclDestructor* dtor = comm->destructorHead;
  while (dtor != nullptr) {
    NCCLCHECK(dtor->fn(dtor));
    dtor = dtor->next;
=======
  CUDACHECK(hipStreamDestroy(comm->sideStream));

  // Last rank frees shared resources between threads
  int isLast;
  NCCLCHECK(ncclCpuBarrierIn(comm, &isLast));
  if (isLast) {
    // Wait for all service threads to be done. We could not
    // do it earlier because it could have blocked and prevented
    // other ranks in the process to call ncclCommDestroy
    for (int i=0; i<comm->intraRanks; i++) {
      void* ret;
      if (comm->intraThreads[i]) pthread_join(comm->intraThreads[i], &ret);
    }
    free(comm->intraBarrier);
    free(comm->intraParams);
    free(comm->intraThreads);
    free(comm->intraCudaDevs);
    free(comm->intraCGMode);
    free(comm->intraCC);
>>>>>>> dd56135a
  }

  commPoison(comm); // Important that this does not interfere with anything used below.

  if (comm->persistentRefs == 0) {
    commZombieCleanup(comm);
  } else {
    // Spawn a thread to listen for remaining messages from graph cleanup.
    pthread_t zombie;
    pthread_create(&zombie, nullptr, commZombieMain, comm);
    pthread_detach(zombie);
  }
  return ncclSuccess;
}

RCCL_PARAM(CliqueIgnoreTopo, "CLIQUE_IGNORE_TOPO", 0);
RCCL_PARAM(P2pNetDisable, "P2P_NET_DISABLE", 0);
RCCL_PARAM(PivotAlltoallEnable, "PIVOT_ALLTOALL_ENABLE", 1);
RCCL_PARAM(LL128ForceEnable, "LL128_FORCE_ENABLE", 0);
NCCL_PARAM(AggChannelSize, "AGG_CHANNEL_SIZE", -2);
NCCL_PARAM(DisableGraphHelper, "GRAPH_HELPER_DISABLE", 0);
// GDRCOPY support: FIFO_ENABLE when enabled locates a workFifo in CUDA memory
NCCL_PARAM(GdrCopyFifoEnable, "GDRCOPY_FIFO_ENABLE", 1);
NCCL_PARAM(WorkFifoDepth, "WORK_FIFO_DEPTH", 64<<10);
enum ncclLaunchMode ncclParamLaunchMode;

NCCL_PARAM(DmaBufEnable, "DMABUF_ENABLE", 0);

// Detect DMA-BUF support
static ncclResult_t dmaBufSupported(struct ncclComm* comm) {
  if (ncclParamDmaBufEnable() == 0 || comm->ncclNet->regMrDmaBuf == NULL) return ncclInternalError;
#if CUDA_VERSION >= 11070
  int flag = 0;
  hipDevice_t dev;
  int cudaDriverVersion;
  CUCHECK(hipDriverGetVersion(&cudaDriverVersion));
  if (cudaDriverVersion < 11070) return ncclInternalError;
  CUCHECK(hipDeviceGet(&dev, comm->cudaDev));
  // Query device to see if DMA-BUF support is available
  (void) CUPFN(hipDeviceGetAttribute(&flag, CU_DEVICE_ATTRIBUTE_DMA_BUF_SUPPORTED, dev));
  if (flag == 0) return ncclInternalError;
  INFO(NCCL_INIT, "DMA-BUF is available on GPU device %d", comm->cudaDev);
  return ncclSuccess;
#else
  return pfn_hsa_amd_portable_export_dmabuf != NULL ? ncclSuccess : ncclInternalError;
#endif
  return ncclInternalError;
}

static ncclResult_t commAlloc(ncclComm_t* comret, int ndev, int rank, int virtualId) {
  if (ndev < 1) {
    WARN("invalid device count (%d) requested", ndev);
    return ncclInvalidArgument;
  }
  if (rank >= ndev || rank < 0) {
    WARN("rank %d exceeds ndev=%d", rank, ndev);
    return ncclInvalidArgument;
  }

  struct ncclComm* comm;
  NCCLCHECK(ncclCalloc(&comm, 1));
  ncclMemoryStackConstruct(&comm->memPermanent);
  ncclMemoryStackConstruct(&comm->memScoped);
  comm->destructorHead = nullptr;
  comm->rank = rank;
  comm->nRanks = ndev;

  NCCLCHECK(ncclNetInit(comm));
  INFO(NCCL_INIT, "Using network %s", ncclNetName(comm));

  // Try to create a CUDA object right away. If there is something wrong with
  // the device we're on (failure cause #1) , better know it early.
  hipEvent_t doneEvent;
  CUDACHECK(hipEventCreateWithFlags(&doneEvent, hipEventDisableTiming));

  NCCLCHECK(ncclStrongStreamConstruct(&comm->deviceStream));
  NCCLCHECK(ncclStrongStreamConstruct(&comm->hostStream));

  comm->doneEvent = doneEvent;
  comm->lastStream = nullptr;
  comm->virtualId = virtualId;
  hipGetDevice(&comm->cudaDev);
  NCCLCHECK(getBusId(comm->cudaDev, &comm->busId));
  TRACE(NCCL_INIT,"comm %p rank %d nranks %d cudaDev %d busId %lx", comm, rank, ndev, comm->cudaDev, comm->busId);

<<<<<<< HEAD
=======
  // RCCL: create persistent stream for calloc
  CUDACHECK(hipStreamCreateWithFlags(&comm->sideStream, hipStreamNonBlocking));

  comm->doneEvent = doneEvent;
  comm->intDoneEvent = intDoneEvent;
>>>>>>> dd56135a
  comm->checkPointers = ncclParamCheckPointers() == 1 ? true : false;
  comm->dmaBufSupport = (dmaBufSupported(comm) == ncclSuccess) ? true : false;
  comm->fatalError = ncclSuccess;

  NCCLCHECK(ncclCudaHostCalloc((uint32_t**)&comm->abortFlag, 1));
  *comm->abortFlag = 0;

<<<<<<< HEAD
=======
  comm->collOpCount = 0;
  comm->p2pOpCount = 0;

  comm->argsptrs[0] = &comm->devComm;
#ifdef ENABLE_PROFILING
  NCCLCHECK(ncclCudaCalloc(&comm->hostDevComm.devProf, MAXCHANNELS*PROFILE_NUM_LAUNCHES, comm->sideStream));
#endif

>>>>>>> dd56135a
#ifdef ENABLE_COLLTRACE
  NCCLCHECK(ncclCudaHostCalloc((uint32_t **)&comm->collTraceTail, 1));
  NCCLCHECK(ncclCudaHostCalloc(&comm->collTrace, COLLTRACE_NUM_ITEMS));
  memset(comm->collTrace, 0, sizeof(struct ncclCollTrace) * COLLTRACE_NUM_ITEMS);
  comm->collTraceExit = *comm->collTraceTail = 0;
  if ((ncclDebugLevel >= NCCL_LOG_INFO) && rcclParamKernelCollTraceEnable())
    pthread_create(&comm->collTraceThread, NULL, ncclCommThreadMain, (void *)comm);
  else
    comm->collTraceThread = 0;
#endif
  comm->collNetSupport = 0;

  ncclMemoryPoolConstruct(&comm->memPool_ncclKernelPlan);
  ncclMemoryPoolConstruct(&comm->memPool_ncclProxyOp);
  ncclMemoryPoolConstruct(&comm->memPool_ncclPointerList);

  comm->groupNext = reinterpret_cast<struct ncclComm*>(0x1);
  comm->preconnectNext = reinterpret_cast<struct ncclComm*>(0x1);
  comm->channelSize = ncclParamAggChannelSize();

  static_assert(MAXCHANNELS <= sizeof(*comm->connectSend)*8, "comm->connectSend must have enough bits for all channels");
  static_assert(MAXCHANNELS <= sizeof(*comm->connectRecv)*8, "comm->connectRecv must have enough bits for all channels");
  NCCLCHECK(ncclCalloc(&comm->connectSend, comm->nRanks*NCCL_MAX_CONNS));
  NCCLCHECK(ncclCalloc(&comm->connectRecv, comm->nRanks*NCCL_MAX_CONNS));

  // Mark channels as non initialized.
  for (int c=0; c < MAXCHANNELS; c++) comm->channels[c].id = -1;

  ncclIntruQueueMpscConstruct(&comm->callbackQueue);

  CUDACHECK(hipDeviceGetAttribute(&comm->WarpSize, hipDeviceAttributeWarpSize, comm->cudaDev));
  *comret = comm;
  return ncclSuccess;
}

static ncclResult_t devCommSetup(ncclComm_t comm) {
<<<<<<< HEAD
  NCCLCHECK(ncclStrongStreamAcquireUncaptured(&comm->deviceStream));

  int nRanks = comm->nRanks;
  struct ncclDevCommAndChannels *devCommAndChans, tmpCommAndChans;
  NCCLCHECK(ncclCudaCallocAsync(&devCommAndChans, 1, comm->deviceStream.stream));
  ncclCommPushCudaFree(comm, devCommAndChans);
=======
  ncclDevCommAndChannels *devCommAndChans;
  NCCLCHECK(ncclCudaCalloc(&devCommAndChans, 1, comm->sideStream));
>>>>>>> dd56135a
  comm->devComm = &devCommAndChans->comm;
  tmpCommAndChans.comm.rank = comm->rank;
  tmpCommAndChans.comm.nRanks = nRanks;
  tmpCommAndChans.comm.abortFlag = comm->abortFlag;
  for (int p=0; p < NCCL_NUM_PROTOCOLS; p++) {
    tmpCommAndChans.comm.buffSizes[p] = comm->buffSizes[p];
  }
  tmpCommAndChans.comm.channels = &devCommAndChans->channels[0];

  comm->workFifoDepth = ncclParamWorkFifoDepth();
  if (0 != (comm->workFifoDepth & (comm->workFifoDepth-1))) {
    WARN("NCCL_WORK_FIFO_DEPTH=%d is being ignored because it is not a power of 2.", comm->workFifoDepth);
    comm->workFifoDepth = 64<<10;
  }
  tmpCommAndChans.comm.workFifoDepth = comm->workFifoDepth;

  if (ncclGdrCopy != NULL && ncclParamGdrCopyFifoEnable() == 1) {
    // The workFifoHeap lives in GDR mapped CUDA memory.
    NCCLCHECK(ncclGdrCudaCalloc(&comm->workFifoHeap, &comm->devWorkFifoHeap, comm->workFifoDepth, &comm->workFifoHeapGdrHandle));
    ncclCommPushCudaGdrFree(comm, comm->workFifoHeapGdrHandle);
  } else {
    // The workFifoHeap lives in cudaHost memory.
    comm->workFifoHeapGdrHandle = nullptr;
    NCCLCHECK(ncclCudaHostCalloc(&comm->workFifoHeap, comm->workFifoDepth));
    ncclCommPushCudaHostFree(comm, comm->workFifoHeap);
    comm->devWorkFifoHeap = comm->workFifoHeap;
  }
  tmpCommAndChans.comm.workFifoHeap = comm->devWorkFifoHeap;

  NCCLCHECK(ncclCudaHostCalloc(&comm->workFifoDone, MAXCHANNELS));
  ncclCommPushCudaHostFree(comm, comm->workFifoDone);
  comm->workFifoSent = 0;
  comm->workFifoAckdMin = 0;

  for (int c=0; c < MAXCHANNELS; c++) {
    tmpCommAndChans.channels[c].peers = comm->channels[c].devPeers;
    tmpCommAndChans.channels[c].ring = comm->channels[c].ring;
    tmpCommAndChans.channels[c].ring.userRanks = comm->channels[c].devRingUserRanks;
    tmpCommAndChans.channels[c].tree = comm->channels[c].tree;
    tmpCommAndChans.channels[c].collTree = comm->channels[c].collTree;
    tmpCommAndChans.channels[c].workFifoDone = &comm->workFifoDone[c];

    if (comm->channels[c].ring.userRanks != nullptr) {
      NCCLCHECK(ncclCudaMemcpyAsync(tmpCommAndChans.channels[c].ring.userRanks, comm->channels[c].ring.userRanks, nRanks, comm->deviceStream.stream));
    }
  }

#ifdef ENABLE_COLLTRACE
  tmpCommAndChans.comm.collTrace = comm->collTrace;
  tmpCommAndChans.comm.collTraceTail = comm->collTraceTail;
  tmpCommAndChans.comm.collTraceThread = comm->collTraceThread;
#endif

#if defined(ENABLE_NPKIT)
  // Init NPKit
  NCCLCHECK(NpKit::Init(comm->rank));
  tmpCommAndChans.comm.npKitEventCollectContexts = NpKit::GetGpuEventCollectContexts();
  tmpCommAndChans.comm.cpuTimestamp = NpKit::GetCpuTimestamp();
#endif

#ifdef ENABLE_PROFILING
  NCCLCHECK(ncclCudaCalloc(&tmpCommAndChans.comm.devProf, MAXCHANNELS*PROFILE_NUM_LAUNCHES));
#endif

  NCCLCHECK(ncclCudaMemcpyAsync(devCommAndChans, &tmpCommAndChans, 1, comm->deviceStream.stream));
  CUDACHECK(hipStreamSynchronize(comm->deviceStream.stream));
  NCCLCHECK(ncclStrongStreamRelease(ncclCudaGraphNull(), &comm->deviceStream));

  return ncclSuccess;
}

// Pre-process the string so that running "strings" on the lib can quickly reveal the version.
#if defined(__HIP_PLATFORM_HCC__) || defined(__HCC__) || defined(__HIPCC__)
#define VERSION_STRING "RCCL version " STR(NCCL_MAJOR) "." STR(NCCL_MINOR) "." STR(NCCL_PATCH) NCCL_SUFFIX "+hip" STR(HIP_VERSION_MAJOR) "." STR(HIP_VERSION_MINOR)
#else
#define VERSION_STRING "NCCL version " STR(NCCL_MAJOR) "." STR(NCCL_MINOR) "." STR(NCCL_PATCH) NCCL_SUFFIX "+cuda" STR(CUDA_MAJOR) "." STR(CUDA_MINOR)
#endif
static void showVersion() {
  static int shown = 0;
  if (shown == 0 && ncclDebugLevel >= NCCL_LOG_VERSION) {
    printf("%s %s\n", VERSION_STRING, rcclGitHash);
    fflush(stdout);
    if (ncclDebugFile != stdout)
      INFO(NCCL_ALL,"%s %s", VERSION_STRING, rcclGitHash); // Also log NCCL version in one of the files
    shown = 1;
  }
}

static ncclResult_t fillInfo(struct ncclComm* comm, struct ncclPeerInfo* info, uint64_t commHash) {
  info->rank = comm->rank;
  info->virtualId = comm->virtualId;
  CUDACHECK(hipGetDevice(&info->cudaDev));
  info->hostHash=getHostHash()+commHash;
  info->pidHash=getPidHash()+commHash;

  // Get the device MAJOR:MINOR of /dev/shm so we can use that
  // information to decide whether we can use SHM for inter-process
  // communication in a container environment
  struct stat statbuf;
  SYSCHECK(stat("/dev/shm", &statbuf), "stat");
  info->shmDev = statbuf.st_dev;

  info->busId = comm->busId;

  // detect if fine grained memory is available on this GPU
  int *ptr;
  if (hipExtMallocWithFlags((void**)&ptr, sizeof(int), hipDeviceMallocFinegrained) == hipSuccess) {
    CUDACHECK(hipFree(ptr));
    info->hasFineGrain = true;
    NCCLCHECK(ncclGpuGdrSupport(comm, &info->gdrSupport));
  }
  else {
    info->hasFineGrain = false;
    info->gdrSupport = 0;
  }
  comm->hasFineGrain = info->hasFineGrain;

  info->comm = comm;
  info->cudaCompCap = ncclCudaCompCap();
  return ncclSuccess;
}

static ncclResult_t setupChannel(struct ncclComm* comm, int channelId, int rank, int nranks, int* ringRanks) {
  TRACE(NCCL_INIT, "rank %d nranks %d", rank, nranks);
  NCCLCHECK(initChannel(comm, channelId));

  struct ncclRing* ring = &comm->channels[channelId].ring;
  // Find our ring-distance from rank zero and reorganize ranks to start with rank.
  int ixZero=0, ixRank=0;
  for (int i=0; i < nranks; i++) {
    if (ringRanks[i] == 0) ixZero = i;
    if (ringRanks[i] == rank) ixRank = i;
  }
  ring->index = (ixRank-ixZero + nranks)%nranks;
  for (int i=0; i<nranks; i++) {
    ring->userRanks[i] = ringRanks[(i+ixRank)%nranks];
  }
  return ncclSuccess;
}

#define DEFAULT_LL_BUFFSIZE (NCCL_LL_LINES_PER_THREAD*NCCL_LL_MAX_NTHREADS*NCCL_STEPS*sizeof(union ncclLLFifoLine))
#define DEFAULT_LL128_BUFFSIZE (NCCL_LL128_ELEMS_PER_THREAD*NCCL_LL128_MAX_NTHREADS*NCCL_STEPS*sizeof(uint64_t))
#define DEFAULT_BUFFSIZE (1 << 22) /* 4MiB */
#define DEFAULT_BUFFSIZE_ARM (1 << 20) /* 1MiB */
NCCL_PARAM(BuffSize, "BUFFSIZE", -2);
NCCL_PARAM(LlBuffSize, "LL_BUFFSIZE", -2);
NCCL_PARAM(Ll128BuffSize, "LL128_BUFFSIZE", -2);

static ncclResult_t computeBuffSizes(struct ncclComm* comm) {
  int cpuArch, cpuVendor, cpuModel;
  NCCLCHECK(ncclTopoCpuType(comm->topo, &cpuArch, &cpuVendor, &cpuModel));

  int64_t envs[NCCL_NUM_PROTOCOLS] = { ncclParamLlBuffSize(), ncclParamLl128BuffSize(), ncclParamBuffSize() };
  int defaults[NCCL_NUM_PROTOCOLS] = { DEFAULT_LL_BUFFSIZE, DEFAULT_LL128_BUFFSIZE, DEFAULT_BUFFSIZE };

  if (cpuArch == NCCL_TOPO_CPU_ARCH_ARM) defaults[NCCL_PROTO_SIMPLE] = DEFAULT_BUFFSIZE_ARM;

  for (int p=0; p<NCCL_NUM_PROTOCOLS; p++) {
    comm->buffSizes[p] = envs[p] != -2 ? envs[p] : defaults[p];
  }
  return ncclSuccess;
}

NCCL_PARAM(GraphDumpFileRank, "GRAPH_DUMP_FILE_RANK", 0);
NCCL_PARAM(CollNetNodeThreshold, "COLLNET_NODE_THRESHOLD", 2);
NCCL_PARAM(NvbPreconnect, "NVB_PRECONNECT", 0);

static ncclResult_t initTransportsRank(struct ncclComm* comm, ncclUniqueId* commId) {
  // We use 2 AllGathers
  // 1. { peerInfo, comm, compCap}
  // 2. { nChannels, graphInfo, topoRanks }

  int rank = comm->rank;
  int nranks = comm->nRanks;
  uint64_t commHash = getHash(commId->internal, NCCL_UNIQUE_ID_BYTES);
  TRACE(NCCL_INIT, "comm %p, commHash %lx, rank %d nranks %d - BEGIN", comm, commHash, rank, nranks);
  NCCLCHECK(bootstrapInit(commId, comm));

  // AllGather1 - begin
  NCCLCHECK(ncclCalloc(&comm->peerInfo, nranks+1)); // Extra rank to represent CollNet root
  NCCLCHECK(fillInfo(comm, comm->peerInfo+rank, commHash));
  NCCLCHECK(bootstrapAllGather(comm->bootstrap, comm->peerInfo, sizeof(struct ncclPeerInfo)));

  //If virtualId == -1 multiRank support has not been requested by user, using original interface
  if (comm->virtualId == -1) {
    for (int i = 0; i < nranks; i++) {
      if ((i != rank) && (comm->peerInfo[i].hostHash == comm->peerInfo[rank].hostHash) && (comm->peerInfo[i].busId == comm->peerInfo[rank].busId)) {
	WARN("Duplicate GPU detected : rank %d and rank %d both on CUDA device %lx", rank, i, comm->peerInfo[rank].busId);
	return ncclInvalidUsage;
      }
    }
  }
  else {
    //Multiple ranks can use the same device, but need to have different virtualId's.
    for (int i = 0; i < nranks; i++) {
      for (int j=0; j < nranks; j++) {
      	if (j==i) continue;
      	if((comm->peerInfo[i].hostHash  == comm->peerInfo[j].hostHash)  &&
      	   (comm->peerInfo[i].busId     == comm->peerInfo[j].busId)     &&
      	   (comm->peerInfo[i].virtualId == comm->peerInfo[j].virtualId)) {
      	  WARN("Duplicate virtualId detected : rank %d and rank %d both on GPU device %lx virtualId %d",
      	       i, j, comm->peerInfo[rank].busId, comm->peerInfo[i].virtualId);
      	  return ncclInvalidUsage;
      	}
      }
    }
  }
  // AllGather1 - end

  // Topo detection / System graph creation
  NCCLCHECK(ncclTopoGetSystem(comm, &comm->topo));
  // save nRanks to ncclTopoSystem as indicator of multi-node
  comm->topo->nRanks = comm->nRanks;
  // init netGdrLevel
  comm->topo->netGdrLevel = -2;
  // init Pivot A2A related fields
  comm->topo->pivotA2AEnabled = false;
  comm->topo->pivotA2ANumBiRings = 0;
  // LL128
  comm->topo->ll128Enabled = false;
  // Compute paths between GPUs and NICs
  NCCLCHECK(ncclTopoComputePaths(comm->topo, comm));
  // Remove inaccessible GPUs and unused NICs
  NCCLCHECK(ncclTopoTrimSystem(comm->topo, comm));
  // Recompute paths after trimming
  NCCLCHECK(ncclTopoComputePaths(comm->topo, comm));
  // Init search
  NCCLCHECK(ncclTopoSearchInit(comm->topo));
  // Print final topology
  NCCLCHECK(ncclTopoPrint(comm->topo));

  // Set Affinity to a CPU local the our GPU, so that all memory we allocate
  // on the host is local.
  NCCLCHECK(ncclTopoGetCpuAffinity(comm->topo, comm->rank, &comm->cpuAffinity));
  cpu_set_t affinitySave;
  if (CPU_COUNT(&comm->cpuAffinity)) {
    sched_getaffinity(0, sizeof(cpu_set_t), &affinitySave);
    sched_setaffinity(0, sizeof(cpu_set_t), &comm->cpuAffinity);
  }
  ncclResult_t ret;

  // Launch proxy service thread
  NCCLCHECK(ncclProxyCreate(comm));

  // Get rings and trees
  struct ncclTopoGraph ringGraph;
  ringGraph.id = 0;
  ringGraph.pattern = NCCL_TOPO_PATTERN_RING;
  ringGraph.collNet = 0;
  ringGraph.minChannels = 1;
  ringGraph.maxChannels = MAXCHANNELS/2;
  NCCLCHECK(ncclTopoCompute(comm->topo, &ringGraph));
  NCCLCHECK(ncclTopoPrintGraph(comm->topo, &ringGraph));

  struct ncclTopoGraph treeGraph;
  treeGraph.id = 1;
  treeGraph.pattern = NCCL_TOPO_PATTERN_BALANCED_TREE;
  treeGraph.collNet = 0;
  treeGraph.minChannels = comm->topo->nodes[NET].count != 0 ? 1 : ringGraph.nChannels;
  treeGraph.maxChannels = ringGraph.nChannels;
  NCCLCHECK(ncclTopoCompute(comm->topo, &treeGraph));
  NCCLCHECK(ncclTopoPrintGraph(comm->topo, &treeGraph));

  struct ncclTopoGraph collNetGraph;
  collNetGraph.id = 2;
  collNetGraph.pattern = NCCL_TOPO_PATTERN_TREE;
  collNetGraph.collNet = 1;
  collNetGraph.minChannels = collNetGraph.maxChannels = ringGraph.nChannels;
  NCCLCHECK(ncclTopoCompute(comm->topo, &collNetGraph));
  NCCLCHECK(ncclTopoPrintGraph(comm->topo, &collNetGraph));

  bool allXgmi = true, hasPeerAccess = true;
  // Check that all the GPUs have peer access to one another and are XGMI connected
  for (int i = 0; i < nranks && hasPeerAccess; i++) {
    int cudaDev1 = comm->peerInfo[i].cudaDev;
    for (int j = 0; j < nranks; j++) {
      if (i == j) continue;
      int cudaDev2 = comm->peerInfo[j].cudaDev;
      int p2p;
      if (hipDeviceCanAccessPeer(&p2p, cudaDev1, cudaDev2) != hipSuccess || !p2p)
      {
        hasPeerAccess = false;
        break;
      }

      bool isXGMI;
      // Limit to single intermediate GPU for enabling clique
      NCCLCHECK(ncclTopoGetLinkType(comm->topo, i, j, &isXGMI, 1));
      allXgmi &= isXGMI;
    }
  }

  if (comm->rank == ncclParamGraphDumpFileRank()) {
    struct ncclTopoGraph* graphs[3] = { &ringGraph, &treeGraph, &collNetGraph };
    NCCLCHECK(ncclTopoDumpGraphs(comm->topo, 3, graphs));
  }

  // Determine local CollNet support before all-gather
  if (collNetSupport(comm)) {
    char *collNetEnable = getenv("NCCL_COLLNET_ENABLE");
    if (collNetEnable != NULL) {
      INFO(NCCL_ALL, "NCCL_COLLNET_ENABLE set by environment to %s.", collNetEnable);
      if (strcmp(collNetEnable, "1") == 0) {
        comm->collNetSupport = 1;
      }
    }
  }
  if (comm->collNetSupport == 1 && collNetGraph.nChannels <= 0) comm->collNetSupport = 0;

  if ((comm->topo->type & RCCL_TOPO_4P2H_ROME) && (comm->topo->type & RCCL_TOPO_GDR_ALL)) {
    if (rcclParamP2pNetDisable() == 0) {
      if (!(comm->topo->type & RCCL_TOPO_FORCE_INTRA)) comm->p2pNet = 1;
      INFO(NCCL_INIT, "RCCL enabled same node P2P over network");
    }
    else
      INFO(NCCL_INIT, "RCCL force disabled same node P2P over network");
  }
  // AllGather3 - begin
  struct ncclGraphInfo {
    int pattern;
    int nChannels;
    int sameChannels;
    float speedIntra;
    float speedInter;
    int typeIntra;
    int typeInter;
  };

  struct {
    int netDev;
    int collNetSupport;
    int nc;
    struct ncclGraphInfo tree;
    struct ncclGraphInfo ring;
    struct ncclGraphInfo collNet;
    struct ncclTopoRanks topoRanks;
    bool pivotA2AEnabled;
    bool ll128Enabled;
  } *allGather3Data;

  NCCLCHECK(ncclCalloc(&allGather3Data, nranks));
  int idx;
  NCCLCHECK(ncclTopoIdToIndex(comm->topo, GPU, comm->busId, &idx));
  allGather3Data[rank].nc = 2;
  if ( ((comm->topo->nodes[GPU].count == comm->topo->nRanks && comm->virtualId == -1)  ||
	(comm->topo->nodes[GPU].count <= comm->topo->nRanks && comm->virtualId != -1)) &&
       comm->topo->nodes[GPU].nodes[idx].gpu.gcn == 906 && allXgmi)
    allGather3Data[rank].nc = 4;
  if (comm->topo->nodes[GPU].nodes[idx].gpu.gcn == 908)
    allGather3Data[rank].nc = std::max(4/ringGraph.nChannels, 2);
  if ( ((comm->topo->nodes[GPU].count == comm->topo->nRanks && comm->virtualId == -1)  ||
	(comm->topo->nodes[GPU].count <= comm->topo->nRanks && comm->virtualId != -1)) &&
       (comm->topo->type & RCCL_TOPO_CR8G))
    allGather3Data[rank].nc = 4;
  if (((comm->topo->nodes[GPU].count == comm->topo->nRanks && comm->virtualId == -1)  ||
       (comm->topo->nodes[GPU].count <= comm->topo->nRanks && comm->virtualId != -1)) &&
      comm->topo->nodes[GPU].nodes[idx].gpu.gcn == 910)
    allGather3Data[rank].nc = 4;
  if (comm->topo->nodes[GPU].nodes[idx].gpu.gcn == 910)
    allGather3Data[rank].nc = std::max(allGather3Data[rank].nc, 4/ringGraph.nChannels);
  if (ringGraph.nChannels > MAXCHANNELS/2)
    allGather3Data[rank].nc = 1;
  NCCLCHECK(ncclTopoGetLocalNet(comm->topo, rank, &allGather3Data[rank].netDev));
  allGather3Data[rank].tree.pattern = treeGraph.pattern;
  allGather3Data[rank].tree.nChannels = treeGraph.nChannels;
  allGather3Data[rank].tree.sameChannels = treeGraph.sameChannels;
  allGather3Data[rank].tree.speedIntra = treeGraph.speedIntra;
  allGather3Data[rank].tree.speedInter = treeGraph.speedInter;
  allGather3Data[rank].tree.typeIntra = treeGraph.typeIntra;
  allGather3Data[rank].tree.typeInter = treeGraph.typeInter;
  allGather3Data[rank].ring.pattern = ringGraph.pattern;
  allGather3Data[rank].ring.nChannels = ringGraph.nChannels;
  allGather3Data[rank].ring.sameChannels = ringGraph.sameChannels;
  allGather3Data[rank].ring.speedIntra = ringGraph.speedIntra;
  allGather3Data[rank].ring.speedInter = ringGraph.speedInter;
  allGather3Data[rank].ring.typeIntra = ringGraph.typeIntra;
  allGather3Data[rank].ring.typeInter = ringGraph.typeInter;
  allGather3Data[rank].collNet.pattern = collNetGraph.pattern;
  allGather3Data[rank].collNet.nChannels = collNetGraph.nChannels;
  allGather3Data[rank].collNet.sameChannels = collNetGraph.sameChannels;
  allGather3Data[rank].collNet.speedIntra = collNetGraph.speedIntra;
  allGather3Data[rank].collNet.speedInter = collNetGraph.speedInter;
  allGather3Data[rank].collNet.typeIntra = collNetGraph.typeIntra;
  allGather3Data[rank].collNet.typeInter = collNetGraph.typeInter;
  allGather3Data[rank].collNetSupport = comm->collNetSupport;
  allGather3Data[rank].pivotA2AEnabled = comm->topo->pivotA2AEnabled && rcclParamPivotAlltoallEnable();
  comm->topo->ll128Enabled =  comm->topo->ll128Enabled || rcclParamLL128ForceEnable();
  allGather3Data[rank].ll128Enabled = comm->topo->ll128Enabled;

  comm->nChannels = (comm->topo->nodes[GPU].count != comm->topo->nRanks && comm->topo->nodes[NET].count)
    ? std::min(treeGraph.nChannels, ringGraph.nChannels) : ringGraph.nChannels;
  NCCLCHECK(ncclTopoPreset(comm, &treeGraph, &ringGraph, &allGather3Data[rank].topoRanks));

  NCCLCHECK(bootstrapAllGather(comm->bootstrap, allGather3Data, sizeof(*allGather3Data)));

  // Determine nNodes, firstRanks, ...
  int *nodesFirstRank, *nodesTreePatterns;
  NCCLCHECK(ncclCalloc(&nodesFirstRank, nranks));
  NCCLCHECK(ncclCalloc(&nodesTreePatterns, nranks));
  NCCLCHECK(ncclCalloc(&comm->rankToNode, comm->nRanks));
  for (int r=0; r<nranks; r++) {
    int node;
    int firstRank = allGather3Data[r].topoRanks.ringRecv[0];
    for (node=0; node<comm->nNodes && nodesFirstRank[node] != firstRank; node++);
    if (node == comm->nNodes) {
      comm->nNodes++;
      nodesFirstRank[node] = firstRank;
      // Record tree pattern of each node as they can be different depending on sm arch
      nodesTreePatterns[node] = allGather3Data[r].tree.pattern;
    }
    comm->rankToNode[r] = node;
  }
  // Now that we know nNodes, alloc nodeRanks and compute localRanks for each node
  NCCLCHECK(ncclCalloc(&comm->nodeRanks, comm->nNodes));
  NCCLCHECK(ncclCalloc(&comm->rankToLocalRank, comm->nRanks));
  for (int r=0; r<comm->nRanks; r++) {
    int node = comm->rankToNode[r];
    comm->rankToLocalRank[r] = comm->nodeRanks[node].localRanks;
    comm->nodeRanks[node].localRanks++;
  }
  // Allocate ranks arrays for each node
  for (int n=0; n<comm->nNodes; n++) {
    NCCLCHECK(ncclCalloc(&comm->nodeRanks[n].localRankToRank, comm->nodeRanks[n].localRanks));
    comm->maxLocalRanks = std::max(comm->maxLocalRanks, comm->nodeRanks[n].localRanks);
    comm->nodeRanks[n].localRanks = 0;
  }
  // And fill the ranks arrays
  for (int r=0; r<comm->nRanks; r++) {
    int node = comm->rankToNode[r];
    comm->nodeRanks[node].localRankToRank[comm->nodeRanks[node].localRanks++] = r;
  }
  comm->node = comm->rankToNode[rank];
  comm->localRankToRank = comm->nodeRanks[comm->node].localRankToRank;
  comm->localRank = comm->rankToLocalRank[rank];
  comm->localRanks = comm->nodeRanks[comm->node].localRanks;

  TRACE(NCCL_INIT,"hostHash[%d] %lx localRank %d localRanks %d localRank0 %d",
        rank, comm->peerInfo[rank].hostHash, comm->localRank, comm->localRanks, comm->localRankToRank[0]);
  if (comm->localRank == -1 || comm->localRankToRank[0] == -1 || comm->localRanks == 0) {
    WARN("Failed to determine local ranks rank %d hostHash %lx pidHash %lx localRank %d localRanks %d localRank0 %d",
         rank, comm->peerInfo[rank].hostHash, comm->peerInfo[rank].pidHash,
         comm->localRank, comm->localRanks, comm->localRankToRank[0]);
    return ncclInternalError;
  }

  int nChannelsOrig = comm->nChannels;
  struct ncclTopoRanks** allTopoRanks;
  NCCLCHECK(ncclCalloc(&allTopoRanks, comm->nRanks));
  int nc = allGather3Data[0].nc;
  for (int i=0; i<nranks; i++) {
    comm->peerInfo[i].netDev = allGather3Data[i].netDev;
    allTopoRanks[i] = &allGather3Data[i].topoRanks;
    nc = std::min(allGather3Data[i].nc, nc);
    // Make sure we align all ranks so that the tuning is consistent across ranks
    treeGraph.nChannels = std::min(allGather3Data[i].tree.nChannels, treeGraph.nChannels);
    treeGraph.sameChannels = std::min(allGather3Data[i].tree.sameChannels, treeGraph.sameChannels);
    treeGraph.speedIntra = std::min(allGather3Data[i].tree.speedIntra, treeGraph.speedIntra);
    treeGraph.speedInter = std::min(allGather3Data[i].tree.speedInter, treeGraph.speedInter);
    treeGraph.typeIntra = std::max(allGather3Data[i].tree.typeIntra, treeGraph.typeIntra);
    treeGraph.typeInter = std::max(allGather3Data[i].tree.typeInter, treeGraph.typeInter);
    ringGraph.nChannels = std::min(allGather3Data[i].ring.nChannels, ringGraph.nChannels);
    ringGraph.sameChannels = std::min(allGather3Data[i].ring.sameChannels, ringGraph.sameChannels);
    ringGraph.speedIntra = std::min(allGather3Data[i].ring.speedIntra, ringGraph.speedIntra);
    ringGraph.speedInter = std::min(allGather3Data[i].ring.speedInter, ringGraph.speedInter);
    ringGraph.typeIntra = std::max(allGather3Data[i].ring.typeIntra, ringGraph.typeIntra);
    ringGraph.typeInter = std::max(allGather3Data[i].ring.typeInter, ringGraph.typeInter);
    collNetGraph.nChannels = std::min(allGather3Data[i].collNet.nChannels, collNetGraph.nChannels);
    collNetGraph.sameChannels = std::min(allGather3Data[i].collNet.sameChannels, collNetGraph.sameChannels);
    collNetGraph.speedIntra = std::min(allGather3Data[i].collNet.speedIntra, collNetGraph.speedIntra);
    collNetGraph.speedInter = std::min(allGather3Data[i].collNet.speedInter, collNetGraph.speedInter);
    collNetGraph.typeIntra = std::max(allGather3Data[i].collNet.typeIntra, collNetGraph.typeIntra);
    collNetGraph.typeInter = std::max(allGather3Data[i].collNet.typeInter, collNetGraph.typeInter);
    comm->collNetSupport = std::min(allGather3Data[i].collNetSupport, comm->collNetSupport);
    comm->topo->pivotA2AEnabled = comm->topo->pivotA2AEnabled && allGather3Data[i].pivotA2AEnabled;
    comm->topo->ll128Enabled = comm->topo->ll128Enabled && allGather3Data[i].ll128Enabled;
  }

  comm->nChannels = treeGraph.nChannels = ringGraph.nChannels =
    (comm->topo->nodes[GPU].count != comm->topo->nRanks && comm->topo->nodes[NET].count)
    ? std::min(treeGraph.nChannels, ringGraph.nChannels) : ringGraph.nChannels;
  if (comm->nChannels < nChannelsOrig) {
    // We started duplicating channels during Preset(), so we need to move the
    // duplicated channels since we have removed some.
    for (int i=0; i<comm->nChannels; i++) memcpy(comm->channels+comm->nChannels+i, comm->channels+nChannelsOrig+i, sizeof(struct ncclChannel));
  }

  // Determine CollNet support after all-gather now that we know nNodes and each node localRanks
  if (comm->collNetSupport == 1) {
    int collNetNodeThreshold = ncclParamCollNetNodeThreshold();
    if (comm->nNodes < collNetNodeThreshold) {
      INFO(NCCL_INIT, "Communicator has %d nodes which is less than CollNet node threshold %d, disabling CollNet", comm->nNodes, collNetNodeThreshold);
      comm->collNetSupport = 0;
    }
    for (int n=0; n<comm->nNodes; n++) {
      if (comm->nodeRanks[n].localRanks > NCCL_MAX_DIRECT_ARITY+1) {
        WARN("CollNet currently only supports up to %d GPUs per node, disabling CollNet", NCCL_MAX_DIRECT_ARITY+1);
        comm->collNetSupport = 0;
        break;
      }
    }
  }

  int *rings;
  NCCLCHECK(ncclCalloc(&rings, nranks*MAXCHANNELS));
  NCCLCHECK(ncclTopoPostset(comm, nodesFirstRank, nodesTreePatterns, allTopoRanks, rings, &collNetGraph, nc));

  if (comm->topo->pivotA2ANumBiRings == 3) NCCLCHECK(ncclTreeBasePostset(comm, &treeGraph));

  free(allTopoRanks);
  free(nodesTreePatterns);
  free(nodesFirstRank);
  free(allGather3Data);

  // AllGather3 - end

  TRACE(NCCL_INIT, "rank %d nranks %d - BUILT %d TREES/RINGS", rank, nranks, comm->nChannels);

  char line[1024];
  line[0]='\0';
  for (int c=0; c<comm->nChannels; c++) {
    struct ncclTree* tree = &comm->channels[c].tree;
    snprintf(line+strlen(line), 1023-strlen(line), " [%d] %d/%d/%d->%d->%d",
        c, tree->down[0], tree->down[1], tree->down[2], rank, tree->up);
    INFO(NCCL_GRAPH, "Ring %d : %d -> %d -> %d comm %p nRanks %02d busId %lx", c, comm->channels[c].ring.prev,
         comm->rank, comm->channels[c].ring.next, comm, comm->nRanks, comm->busId);
  }
  line[1023] = '\0';
  INFO(NCCL_INIT, "Trees%s comm %p nRanks %02d busId %lx", line, comm, comm->nRanks, comm->busId);

  NCCLCHECK(computeBuffSizes(comm));

  // Connect with prev/next for each ring
  for (int c=0; c<comm->nChannels; c++) {
    struct ncclChannel* channel = comm->channels+c;
    NCCLCHECKGOTO(setupChannel(comm, c, rank, nranks, rings+c*nranks), ret, affinity_restore);
    if (comm->nRanks == 1) continue;
    NCCLCHECKGOTO(ncclTransportP2pConnect(comm, c, 1, &channel->ring.prev, 1, &channel->ring.next, 0), ret, affinity_restore);
  }
  NCCLCHECKGOTO(ncclTransportP2pSetup(comm, &ringGraph, 0), ret, affinity_restore);
  if (ringGraph.nIntraChannels && rcclParamP2pNetDisable() == 0) {
    comm->useIntraNet = 1;
    // Connect NET for intranode use
    for (int c=0; c<comm->nChannels; c++) {
      struct ncclChannel* channel = comm->channels+c;
      if (comm->nRanks == 1) continue;
      NCCLCHECKGOTO(ncclTransportP2pConnect(comm, c, 1, &channel->ring.prev, 1, &channel->ring.next, NCCL_CONN_IDX_P2P_NET), ret, affinity_restore);
    }
    NCCLCHECKGOTO(ncclTransportP2pSetup(comm, &ringGraph, NCCL_CONN_IDX_P2P_NET), ret, affinity_restore);
  }
  free(rings);
  INFO(NCCL_INIT, "Connected all rings comm %p nRanks %02d busId %lx", comm, comm->nRanks, comm->busId);

  // Connect Trees
  for (int c=0; c<comm->nChannels; c++) {
    struct ncclChannel* channel = comm->channels+c;
    if (comm->nRanks == 1) continue;
    NCCLCHECKGOTO(ncclTransportP2pConnect(comm, c, NCCL_MAX_TREE_ARITY, channel->tree.down, 1, &channel->tree.up, 0), ret, affinity_restore);
    NCCLCHECKGOTO(ncclTransportP2pConnect(comm, c, 1, &channel->tree.up, NCCL_MAX_TREE_ARITY, channel->tree.down, 0), ret, affinity_restore);
  }
  NCCLCHECKGOTO(ncclTransportP2pSetup(comm, &treeGraph, 0), ret, affinity_restore);
  INFO(NCCL_INIT, "Connected all trees comm %p nRanks %02d busId %lx", comm, comm->nRanks, comm->busId);

  // Check if we can setup CollNet
  if (comm->collNetSupport > 0) {
    int collNetSetupFail = 0;
    int highestTypes[NCCL_MAX_LOCAL_RANKS] = {TRANSPORT_P2P};
    // Find all head ranks
    int nHeads = collNetGraph.nChannels;
    int *heads;
    NCCLCHECK(ncclCalloc(&heads, nHeads));
    // Head GPU index is always 0
    for (int c=0; c<nHeads; c++) {
      heads[c] = collNetGraph.intra[c*comm->localRanks+0];
    }
    for (int c=0; c<comm->nChannels; c++) {
      struct ncclChannel* channel = comm->channels+c;
      for (int h=0; h<nHeads; h++) {
        const int head = heads[h];
        collNetSetupFail = ncclTransportCollNetSetup(comm, &collNetGraph, channel, head, head, h, collNetRecv);
        collNetSetupFail += ncclTransportCollNetSetup(comm, &collNetGraph, channel, head, head, h, collNetSend);
      }
      // Verify CollNet setup across ranks after trying the first channel
      if (c == 0) {
        NCCLCHECKGOTO(ncclTransportCollNetCheck(comm, collNetSetupFail), ret, collnet_cleanup);
      }
    }
    // Verify CollNet setup across ranks after trying all channels
    NCCLCHECKGOTO(ncclTransportCollNetCheck(comm, collNetSetupFail), ret, collnet_cleanup);
    TRACE(NCCL_INIT, "rank %d Connected inter-node CollNet", rank);

    // Connect intra-node CollNet
    int highestTransportType0, highestTransportType1;
    for (int c=0; c<comm->nChannels; c++) {
      struct ncclChannel* channelRecv = comm->channels+c;
      NCCLCHECKGOTO(ncclTransportP2pConnect(comm, c, NCCL_MAX_DIRECT_ARITY, channelRecv->collTree.up, NCCL_MAX_DIRECT_ARITY, channelRecv->collTree.down, 0), ret, collnet_cleanup);
    }
    NCCLCHECKGOTO(ncclTransportP2pSetup(comm, &collNetGraph, 0, &highestTransportType0), ret, collnet_cleanup);
    for (int c=0; c<comm->nChannels; c++) {
      struct ncclChannel* channelSend = comm->channels+c;
      NCCLCHECKGOTO(ncclTransportP2pConnect(comm, c, NCCL_MAX_DIRECT_ARITY, channelSend->collTree.down, NCCL_MAX_DIRECT_ARITY, channelSend->collTree.up, 1), ret, collnet_cleanup);
    }
    NCCLCHECKGOTO(ncclTransportP2pSetup(comm, &collNetGraph, 1, &highestTransportType1), ret, collnet_cleanup);

    // Exchange highest intra-node transport type among ranks
    // because we need to know whether all ranks can p2p each other to determine whether we can directly read/write registered user buffer
    comm->intraHighestTransportType = highestTypes[comm->localRank] = highestTransportType0 > highestTransportType1 ? highestTransportType0 : highestTransportType1;
    NCCLCHECK(bootstrapIntraNodeAllGather(comm->bootstrap, comm->localRankToRank, comm->localRank, comm->localRanks, highestTypes, sizeof(int)));
    for (int i=0; i<comm->localRanks; i++) {
      if (highestTypes[i] > comm->intraHighestTransportType)
        comm->intraHighestTransportType = highestTypes[i];
    }
    INFO(NCCL_INIT, "rank %d Connected CollNet comm %p nRanks %02d", rank, comm, comm->nRanks);

collnet_cleanup:
    free(heads);
    if (ret != ncclSuccess) {
      NCCLCHECK(ncclTransportCollNetFree(comm));
      comm->collNetSupport = 0;
      ret = ncclSuccess;
    }
  }
  TRACE(NCCL_INIT, "rank %d nranks %d - CONNECTED %d RINGS AND TREES", rank, nranks, comm->nChannels);

  // Compute time models for algorithm and protocol combinations
  do {
    int myCompCap = comm->peerInfo[rank].cudaCompCap;
    int minCompCap = myCompCap, maxCompCap = myCompCap;
    for (int i = 0; i < nranks; i++) {
      minCompCap = std::min(comm->peerInfo[i].cudaCompCap, minCompCap);
      maxCompCap = std::max(comm->peerInfo[i].cudaCompCap, maxCompCap);
    }
    NCCLCHECK(ncclTopoTuneModel(comm, minCompCap, maxCompCap, &treeGraph, &ringGraph, &collNetGraph));
  } while(0);

  // Compute nChannels per peer for p2p
  NCCLCHECK(ncclTopoComputeP2pChannels(comm));

  do { // Setup p2p structures in comm->tasks
    struct ncclTasks* tasks = &comm->tasks;
    int nRanks = comm->nRanks;
    int node = comm->node;
    int nNodes = comm->nNodes;
    struct ncclNodeRanks *nodeRanks = comm->nodeRanks;
    int localRank = comm->localRank;
    tasks->peers = ncclMemoryStackAlloc<ncclTasks::Peer>(&comm->memPermanent, nRanks);
    tasks->p2pSendOrder = ncclMemoryStackAlloc<int>(&comm->memPermanent, nRanks);
    tasks->p2pRecvOrder = ncclMemoryStackAlloc<int>(&comm->memPermanent, nRanks);
    int s=0, r=0;
    // schedule delta 0, +1, -1, +2, -2, ...
    // also make sure we don't do 0 twice, nor +n/2 and -n/2 if n is even.
    for (int d=0; d <= nNodes/4; d++) {
      int deltas[4] = { d, (nNodes-d)%nNodes, nNodes/2-d, (nNodes-(nNodes/2-d))%nNodes };
      int index = 0;
      int delta = deltas[index];
    sched_delta:
      int recvNode = (node+nNodes-delta)%nNodes;
      int sendNode = (node+delta)%nNodes;
      int steps = comm->maxLocalRanks;
      for (int step=0; step < steps; step++) {
        int recvIndex = (localRank-step+steps)%steps;
        if (recvIndex < nodeRanks[recvNode].localRanks) {
          tasks->p2pRecvOrder[r] = nodeRanks[recvNode].localRankToRank[recvIndex];
          r++;
        }
        int sendIndex = (localRank+step)%steps;
        if (sendIndex < nodeRanks[sendNode].localRanks) {
          tasks->p2pSendOrder[s] = nodeRanks[sendNode].localRankToRank[sendIndex];
          s++;
        }
      }
      index++;
      if (index == 1 && deltas[1] == deltas[0]) index++;
      if (index == 2 && deltas[2] == deltas[0]) index++;
      if (index == 3 && deltas[3] == deltas[2]) index++;
      if (index == 3 && deltas[3] == deltas[1]) index++;
      if (index < 4) {
        delta = deltas[index];
        goto sched_delta;
      }
    }
    assert(s == nRanks && r == nRanks);
  } while (0);

  if (ncclParamNvbPreconnect()) {
    // Connect p2p when using NVB path
    int nvbNpeers;
    int* nvbPeers;
    NCCLCHECK(ncclTopoGetNvbGpus(comm->topo, comm->rank, &nvbNpeers, &nvbPeers));
    for (int r=0; r<nvbNpeers; r++) {
      int peer = nvbPeers[r];
      int channelId;
      for (int c=0; c<comm->p2pnChannelsPerPeer; c++) {
        NCCLCHECK(ncclChannelCompute(comm, peer, c, ncclFuncSend, &channelId));
        if (comm->channels[channelId].peers[peer].send[1].connected == 0) {
          comm->connectSend[peer] |= (1<<channelId);
        }
      }
      for (int c=0; c<comm->p2pnChannelsPerPeer; c++) {
        NCCLCHECK(ncclChannelCompute(comm, peer, c, ncclFuncRecv, &channelId));
        if (comm->channels[channelId].peers[peer].recv[1].connected == 0) {
          comm->connectRecv[peer] |= (1<<channelId);
        }
      }
    }
    NCCLCHECK(ncclTransportP2pSetup(comm, NULL, 1));
    free(nvbPeers);
  }

  // Connect to local net proxy
  struct ncclProxyConnector proxyConn;
  NCCLCHECK(ncclProxyConnect(comm, TRANSPORT_NET, 1, comm->rank, &proxyConn));
  NCCLCHECK(ncclProxyCall(&proxyConn, ncclProxyMsgSharedInit, &comm->p2pnChannels, sizeof(int), NULL, 0));

  // Then to remote ones when using PXN
  if (ncclPxnDisable(comm) == 0) {
    int nranks;
    int* pxnPeers;
    NCCLCHECK(ncclTopoGetPxnRanks(comm, &pxnPeers, &nranks));
    for (int r=0; r<nranks; r++) {
      NCCLCHECK(ncclProxyConnect(comm, TRANSPORT_NET, 1, pxnPeers[r], &proxyConn));
      NCCLCHECK(ncclProxyCall(&proxyConn, ncclProxyMsgSharedInit, &comm->p2pnChannels, sizeof(int), NULL, 0));
    }
    free(pxnPeers);
  }

  do {
    // Compute intra-process ranks
    int intraProcRank0 = -1, intraProcRank = -1, intraProcRanks = 0;
    for (int i = 0; i < nranks; i++) {
      if ((comm->peerInfo[i].hostHash == comm->peerInfo[rank].hostHash)
          && (comm->peerInfo[i].pidHash == comm->peerInfo[rank].pidHash)) {
        // Rank is in same process
        if (intraProcRanks == 0) intraProcRank0 = i;
        if (i == rank) intraProcRank = intraProcRanks;
        intraProcRanks++;
        if (intraProcRank0 == rank && rank != i) {
          comm->peerInfo[i].comm->intraNext = comm->intraNext;
          comm->intraNext = comm->peerInfo[i].comm;
        }
      }
    }
    TRACE(NCCL_INIT,"pidHash[%d] %lx intraProcRank %d intraProcRanks %d intraProcRank0 %d",
        rank, comm->peerInfo[rank].pidHash, intraProcRank, intraProcRanks, intraProcRank0);
    if (intraProcRank == -1 || intraProcRank0 == -1 || comm->peerInfo[intraProcRank0].comm == NULL) {
      WARN("Failed to determine intra proc ranks rank %d hostHash %lx pidHash %lx intraProcRank %d intraProcRanks %d intraProcRank0 %d",
          rank, comm->peerInfo[rank].hostHash, comm->peerInfo[rank].pidHash,
          intraProcRank, intraProcRanks, intraProcRank0);
      return ncclInternalError;
    }
    struct ncclComm* comm0 = comm->peerInfo[intraProcRank0].comm;
    assert(intraProcRank==0 ? comm==comm0 : true);
    comm->intraComm0 = comm0;
    comm->intraRefs = intraProcRank==0 ? intraProcRanks : 0;
    comm->intraRank = intraProcRank;
    comm->intraRanks = intraProcRanks;
    comm->intraBarrierPhase = 0;
    comm->intraBarrierCounter = 0;
    comm->intraBarrierGate = 0;
  } while(0);

  if (comm->intraRank == 0) { // Load ncclParamLaunchMode
    char* str = getenv("NCCL_LAUNCH_MODE");
    enum ncclLaunchMode mode, modeOld;
    if (str && strcasecmp(str, "GROUP") == 0) {
      mode = ncclLaunchModeGroup;
    } else {
      mode = ncclLaunchModeParallel;
    }
    // In theory we could be racing with other communicators not associated with
    // this one if the user is connecting to multiple ncclUniqueId's concurrently.
    modeOld = __atomic_exchange_n(&ncclParamLaunchMode, mode, __ATOMIC_RELAXED);
    if (modeOld == ncclLaunchModeInvalid && str && str[0]!='\0') {
      INFO(NCCL_ENV, "NCCL_LAUNCH_MODE set by environment to %s", mode == ncclLaunchModeParallel ? "PARALLEL" : "GROUP");
    }
  }

  /* Local intra-node barrier */
  NCCLCHECK(bootstrapBarrier(comm->bootstrap, comm->localRankToRank, comm->localRank, comm->localRanks, comm->localRankToRank[0]));

  // Unlink proxy shm to make sure it will be properly cleaned up.
  NCCLCHECK(ncclProxyShmUnlink(comm));

  // We should have allocated all buffers, collective fifos, ... we can
  // restore the affinity.
affinity_restore:
  if (CPU_COUNT(&comm->cpuAffinity)) sched_setaffinity(0, sizeof(cpu_set_t), &affinitySave);
  if (ret != ncclSuccess) return ret;

  TRACE(NCCL_INIT, "rank %d nranks %d - DONE", rank, nranks);
  return ncclSuccess;
}

NCCL_PARAM(SetStackSize, "SET_STACK_SIZE", 0);

struct ncclCommInitRankAsyncJob {
  struct ncclAsyncJob base;
  ncclComm_t* newcomm;
  int nranks, myrank;
  ncclUniqueId commId;
  int cudaDev;
  int virtualId;
};

static ncclResult_t ncclCommInitRankFunc(struct ncclAsyncJob* job_) {
  struct ncclCommInitRankAsyncJob* job = (struct ncclCommInitRankAsyncJob*)job_;
  ncclComm_t* newcomm = job->newcomm;
  int nranks = job->nranks;
  ncclUniqueId commId = job->commId; // C++ struct assignment
  int myrank = job->myrank;
  int cudaDev = job->cudaDev;
  int virtualId = job->virtualId;
  ncclResult_t res = ncclSuccess;

  CUDACHECK(hipSetDevice(cudaDev));
  // Set the maximum kernel stack size of all kernels to avoid
  // a CUDA memory reconfig on load (c.f. NVSHMEM issue)
  if (maxLocalSizeBytes > 0 && ncclParamSetStackSize() == 1) {
    TRACE(NCCL_INIT, "Setting cudaLimitStackSize to %zi", maxLocalSizeBytes);
    //CUDACHECKIGNORE(hipDeviceSetLimit(hipLimitStackSize, maxLocalSizeBytes));
  }
  *newcomm = NULL;
  NCCLCHECKGOTO(commAlloc(newcomm, nranks, myrank, virtualId), res, cleanup);
  NCCLCHECKGOTO(initTransportsRank(*newcomm, &commId), res, cleanup);
  NCCLCHECKGOTO(devCommSetup(*newcomm), res, cleanup);

  INFO(NCCL_INIT,"comm %p rank %d nranks %d cudaDev %d busId %lx localSize %ld used %ld bytes - Init COMPLETE", *newcomm, myrank, nranks, (*newcomm)->cudaDev, (*newcomm)->busId, ncclKernLocalSize(ncclGetKernelIndex(*newcomm)), allocTracker[(*newcomm)->cudaDev].totalAllocSize);
  TRACE_CALL("ncclCommInitRank(%p,%d,0x%llx,%d,%d)", *newcomm, nranks, (unsigned long long)hashUniqueId(commId), myrank, (*newcomm)->cudaDev);
  return ncclSuccess;
cleanup:
  if ((*newcomm) && (*newcomm)->bootstrap) bootstrapAbort((*newcomm)->bootstrap);
  *newcomm = NULL;
  return res;
}

static void ncclCommInitRankUndo(struct ncclAsyncJob* job_) {
  struct ncclCommInitRankAsyncJob* job = (struct ncclCommInitRankAsyncJob*)job_;
  ncclCommDestroy(*job->newcomm);
  *job->newcomm = nullptr;
}

static ncclResult_t ncclCommInitRankDev(ncclComm_t* newcomm, int nranks, ncclUniqueId commId, int myrank, int cudaDev, int virtualId) {
  ncclResult_t res;
  char* env = getenv("NCCL_COMM_ID");
  if (env && myrank == 0) {
    INFO(NCCL_ENV, "NCCL_COMM_ID set by environment to %s", env);
    NCCLCHECKGOTO(bootstrapCreateRoot(&commId, true), res, end);
  }

  NCCLCHECKGOTO(ncclInit(), res, end);
  if (myrank == 0) showVersion();

  memset(allocTracker+cudaDev, 0, sizeof(struct allocationTracker));
  // Make sure the CUDA runtime is initialized.
  CUDACHECKGOTO(hipFree(NULL), res, end);

  NCCLCHECKGOTO(PtrCheck(newcomm, "CommInitRank", "newcomm"), res, end);
  if (nranks < 1 || myrank < 0 || myrank >= nranks) {
    WARN("Invalid rank requested : %d/%d", myrank, nranks);
    res = ncclInvalidArgument;
    goto end;
  }

  struct ncclCommInitRankAsyncJob *job;
  NCCLCHECKGOTO(ncclCalloc(&job, 1), res, end);
  job->newcomm = newcomm;
  job->nranks = nranks;
  job->commId = commId; // C++ struct assignment
  job->myrank = myrank;
  job->cudaDev = cudaDev;
  job->virtualId = virtualId;
  NCCLCHECKGOTO(ncclAsyncLaunch(&job->base, ncclCommInitRankFunc, ncclCommInitRankUndo, free), res, end);

end:
  return ncclGroupErrCheck(res);
}

NCCL_API(ncclResult_t, ncclCommInitRank, ncclComm_t* newcomm, int nranks, ncclUniqueId commId, int myrank);
ncclResult_t ncclCommInitRank(ncclComm_t* newcomm, int nranks, ncclUniqueId commId, int myrank) {
  NVTX3_FUNC_RANGE_IN(nccl_domain);

  // Load the CUDA driver and dlsym hooks (can fail on old drivers)
  if (ncclParamDmaBufEnable()) rocmLibraryInit();

  int cudaDev;
  CUDACHECK(hipGetDevice(&cudaDev));
  NCCLCHECK(ncclCommInitRankDev(newcomm, nranks, commId, myrank, cudaDev, -1));
  return ncclSuccess;
}

NCCL_API(ncclResult_t, ncclCommInitRankMulti, ncclComm_t* newcomm, int nranks, ncclUniqueId commId, int myrank, int virtualId);
ncclResult_t ncclCommInitRankMulti(ncclComm_t* newcomm, int nranks, ncclUniqueId commId, int myrank, int virtualId) {
  NVTX3_FUNC_RANGE_IN(nccl_domain);
  int cudaDev;
  CUDACHECK(hipGetDevice(&cudaDev));
  NCCLCHECK(ncclCommInitRankDev(newcomm, nranks, commId, myrank, cudaDev, virtualId));
  return ncclSuccess;
}


NCCL_API(ncclResult_t, ncclCommInitAll, ncclComm_t* comms, int ndev, const int* devlist);
ncclResult_t ncclCommInitAll(ncclComm_t* comms, int ndev, const int* devlist) {
  NVTX3_FUNC_RANGE_IN(nccl_domain);

  // Load the CUDA driver and dlsym hooks (can fail on old drivers)
  (void) rocmLibraryInit();

  NCCLCHECK(PtrCheck(comms, "CommInitAll", "comms"));
  if (ndev < 0) {
    WARN("Invalid device count requested : %d", ndev);
    return ncclInvalidArgument;
  }

  ncclUniqueId uniqueId;
  NCCLCHECK(ncclGetUniqueId(&uniqueId));
  NCCLCHECK(ncclGroupStart());
  for (int i=0; i<ndev; i++) {
    // Ignore return codes .. we need to call ncclGroupEnd to clean up anyway
    ncclCommInitRankDev(comms+i, ndev, uniqueId, i, devlist ? devlist[i] : i, -1);
  }
  NCCLCHECK(ncclGroupEnd());
  return ncclSuccess;
}

static ncclResult_t commDestroy(ncclComm_t comm) {
  // Try and prevent a double free of the comm struct (user error)
  if (comm->rank == -1 || comm->nRanks <= 0 || comm->cudaDev == -1 || comm->busId == -1) {
    WARN("comm %p has already been destroyed", comm);
    return ncclInvalidArgument;
  }

  int savedDevice;
#ifdef ENABLE_TRACE
  int rank = comm->rank;
#endif
  CUDACHECK(hipGetDevice(&savedDevice));
  int commDevice = comm->cudaDev;

  if (savedDevice != commDevice) {
    CUDACHECK(hipSetDevice(commDevice));
  }

  TRACE(NCCL_INIT, "Destroying comm %p rank %d abortFlag %d fatalError %d", comm, comm->rank, *comm->abortFlag, comm->fatalError);

  NCCLCHECK(ncclStrongStreamSynchronize(&comm->hostStream));
  NCCLCHECK(ncclStrongStreamSynchronize(&comm->deviceStream));
  NCCLCHECK(ncclCommPollCallbacks(comm));

  NCCLCHECK(commFree(comm));

  if (savedDevice != commDevice)
    CUDACHECK(hipSetDevice(savedDevice));

#if defined(ENABLE_NPKIT)
  // Dump NPKit events and shutdown
  const char* npkitDumpDir = getenv("NPKIT_DUMP_DIR");
  if (npkitDumpDir == nullptr) {
    WARN("NPKIT_DUMP_DIR is empty");
  } else {
    NCCLCHECK(NpKit::Dump(npkitDumpDir));
  }
  NCCLCHECK(NpKit::Shutdown());
#endif

  return ncclSuccess;
}

NCCL_API(ncclResult_t, ncclCommDestroy, ncclComm_t comm);
ncclResult_t ncclCommDestroy(ncclComm_t comm) {
  NVTX3_FUNC_RANGE_IN(nccl_domain);
  if (comm == NULL)
    return ncclSuccess;

  int rank = comm->rank, nranks = comm->nRanks, cudaDev = comm->cudaDev;
  int64_t busId = comm->busId;
  TRACE(NCCL_INIT, "comm %p rank %d nRanks %d cudaDev %d busId %lx", comm, rank, nranks, cudaDev, busId);

  NCCLCHECK(commDestroy(comm));
  INFO(NCCL_INIT,"comm %p rank %d nranks %d cudaDev %d busId %lx - Destroy COMPLETE", comm, rank, nranks, cudaDev, busId);
  return ncclSuccess;
}

NCCL_API(ncclResult_t, ncclCommAbort, ncclComm_t comm);
ncclResult_t ncclCommAbort(ncclComm_t comm) {
  NVTX3_FUNC_RANGE_IN(nccl_domain);
  if (comm == NULL)
    return ncclSuccess;

  int rank = comm->rank, nranks = comm->nRanks, cudaDev = comm->cudaDev;
  int64_t busId = comm->busId;
  TRACE(NCCL_INIT, "comm %p rank %d nRanks %d cudaDev %d busId %lx", comm, rank, nranks, cudaDev, busId);

  // Ask anything that might still be running on the device to quit
  *comm->abortFlag = 1;

  //NCCLCHECK(commDestroy(comm));
  INFO(NCCL_INIT,"comm %p rank %d nranks %d cudaDev %d busId %lx - Abort COMPLETE", comm, rank, nranks, cudaDev, busId);
  return ncclSuccess;
}

NCCL_API(const char*, ncclGetErrorString, ncclResult_t code);
const char* ncclGetErrorString(ncclResult_t code) {
  switch (code) {
    case ncclSuccess                : return "no error";
    case ncclUnhandledCudaError     : return "unhandled cuda error";
    case ncclSystemError            : return "unhandled system error";
    case ncclInternalError          : return "internal error";
    case ncclInvalidArgument        : return "invalid argument";
    case ncclInvalidUsage           : return "invalid usage";
    case ncclRemoteError            : return "remote process exited or there was a network error";
    default                         : return "unknown result code";
  }
}

/* Returns a human-readable message of the last error that occurred.
 * comm is currently unused and can be set to NULL
 */
NCCL_API(const char*, ncclGetLastError, const ncclComm_t comm);
const char* ncclGetLastError(ncclComm_t comm) {
  return ncclLastError;
}

NCCL_API(ncclResult_t, ncclCommGetAsyncError, ncclComm_t comm, ncclResult_t *asyncError);
ncclResult_t ncclCommGetAsyncError(ncclComm_t comm, ncclResult_t *asyncError) {
  NCCLCHECK(PtrCheck(comm, "ncclGetAsyncError", "comm"));
  NCCLCHECK(PtrCheck(asyncError, "ncclGetAsyncError", "asyncError"));
  *asyncError = comm->fatalError;
  return ncclSuccess;
}

NCCL_API(ncclResult_t, ncclCommCount, const ncclComm_t comm, int* count);
ncclResult_t ncclCommCount(const ncclComm_t comm, int* count) {
  NVTX3_FUNC_RANGE_IN(nccl_domain);
  NCCLCHECK(PtrCheck(comm, "CommCount", "comm"));
  NCCLCHECK(PtrCheck(count, "CommCount", "count"));
  *count = comm->nRanks;
  return ncclSuccess;
}

NCCL_API(ncclResult_t, ncclCommCuDevice, const ncclComm_t comm, int* devid);
ncclResult_t ncclCommCuDevice(const ncclComm_t comm, int* devid) {
  NVTX3_FUNC_RANGE_IN(nccl_domain);
  NCCLCHECK(PtrCheck(comm, "CommCuDevice", "comm"));
  NCCLCHECK(PtrCheck(devid, "CommCuDevice", "devid"));
  *devid = comm->cudaDev;
  return ncclSuccess;
}

NCCL_API(ncclResult_t, ncclCommUserRank, const ncclComm_t comm, int* rank);
ncclResult_t ncclCommUserRank(const ncclComm_t comm, int* rank) {
  NVTX3_FUNC_RANGE_IN(nccl_domain);
  NCCLCHECK(PtrCheck(comm, "CommUserRank", "comm"));
  NCCLCHECK(PtrCheck(rank, "CommUserRank", "rank"));
  *rank = comm->rank;
  return ncclSuccess;
}<|MERGE_RESOLUTION|>--- conflicted
+++ resolved
@@ -391,33 +391,12 @@
 
   NCCLCHECK(ncclCudaHostFree((void *)comm->abortFlag));
 
-<<<<<<< HEAD
   struct ncclDestructor* dtor = comm->destructorHead;
   while (dtor != nullptr) {
     NCCLCHECK(dtor->fn(dtor));
     dtor = dtor->next;
-=======
+  }
   CUDACHECK(hipStreamDestroy(comm->sideStream));
-
-  // Last rank frees shared resources between threads
-  int isLast;
-  NCCLCHECK(ncclCpuBarrierIn(comm, &isLast));
-  if (isLast) {
-    // Wait for all service threads to be done. We could not
-    // do it earlier because it could have blocked and prevented
-    // other ranks in the process to call ncclCommDestroy
-    for (int i=0; i<comm->intraRanks; i++) {
-      void* ret;
-      if (comm->intraThreads[i]) pthread_join(comm->intraThreads[i], &ret);
-    }
-    free(comm->intraBarrier);
-    free(comm->intraParams);
-    free(comm->intraThreads);
-    free(comm->intraCudaDevs);
-    free(comm->intraCGMode);
-    free(comm->intraCC);
->>>>>>> dd56135a
-  }
 
   commPoison(comm); // Important that this does not interfere with anything used below.
 
@@ -502,14 +481,8 @@
   NCCLCHECK(getBusId(comm->cudaDev, &comm->busId));
   TRACE(NCCL_INIT,"comm %p rank %d nranks %d cudaDev %d busId %lx", comm, rank, ndev, comm->cudaDev, comm->busId);
 
-<<<<<<< HEAD
-=======
   // RCCL: create persistent stream for calloc
   CUDACHECK(hipStreamCreateWithFlags(&comm->sideStream, hipStreamNonBlocking));
-
-  comm->doneEvent = doneEvent;
-  comm->intDoneEvent = intDoneEvent;
->>>>>>> dd56135a
   comm->checkPointers = ncclParamCheckPointers() == 1 ? true : false;
   comm->dmaBufSupport = (dmaBufSupported(comm) == ncclSuccess) ? true : false;
   comm->fatalError = ncclSuccess;
@@ -517,17 +490,6 @@
   NCCLCHECK(ncclCudaHostCalloc((uint32_t**)&comm->abortFlag, 1));
   *comm->abortFlag = 0;
 
-<<<<<<< HEAD
-=======
-  comm->collOpCount = 0;
-  comm->p2pOpCount = 0;
-
-  comm->argsptrs[0] = &comm->devComm;
-#ifdef ENABLE_PROFILING
-  NCCLCHECK(ncclCudaCalloc(&comm->hostDevComm.devProf, MAXCHANNELS*PROFILE_NUM_LAUNCHES, comm->sideStream));
-#endif
-
->>>>>>> dd56135a
 #ifdef ENABLE_COLLTRACE
   NCCLCHECK(ncclCudaHostCalloc((uint32_t **)&comm->collTraceTail, 1));
   NCCLCHECK(ncclCudaHostCalloc(&comm->collTrace, COLLTRACE_NUM_ITEMS));
@@ -564,17 +526,13 @@
 }
 
 static ncclResult_t devCommSetup(ncclComm_t comm) {
-<<<<<<< HEAD
+
   NCCLCHECK(ncclStrongStreamAcquireUncaptured(&comm->deviceStream));
 
   int nRanks = comm->nRanks;
   struct ncclDevCommAndChannels *devCommAndChans, tmpCommAndChans;
   NCCLCHECK(ncclCudaCallocAsync(&devCommAndChans, 1, comm->deviceStream.stream));
   ncclCommPushCudaFree(comm, devCommAndChans);
-=======
-  ncclDevCommAndChannels *devCommAndChans;
-  NCCLCHECK(ncclCudaCalloc(&devCommAndChans, 1, comm->sideStream));
->>>>>>> dd56135a
   comm->devComm = &devCommAndChans->comm;
   tmpCommAndChans.comm.rank = comm->rank;
   tmpCommAndChans.comm.nRanks = nRanks;
@@ -636,7 +594,7 @@
 #endif
 
 #ifdef ENABLE_PROFILING
-  NCCLCHECK(ncclCudaCalloc(&tmpCommAndChans.comm.devProf, MAXCHANNELS*PROFILE_NUM_LAUNCHES));
+  NCCLCHECK(ncclCudaCalloc(&tmpCommAndChans.comm.devProf, MAXCHANNELS*PROFILE_NUM_LAUNCHES), comm->sideStream);
 #endif
 
   NCCLCHECK(ncclCudaMemcpyAsync(devCommAndChans, &tmpCommAndChans, 1, comm->deviceStream.stream));
