--- conflicted
+++ resolved
@@ -1,10 +1,6 @@
 hipfort: FORTRAN Interfaces for GPU kernels
  
-<<<<<<< HEAD
 Copyright (c) 2020-2025 Advanced Micro Devices, Inc. All rights reserved.
-=======
-Copyright (c) 2020-2024 Advanced Micro Devices, Inc. All rights reserved.
->>>>>>> a2e55bef
 [MITx11 License]
 
 Permission is hereby granted, free of charge, to any person obtaining a copy
