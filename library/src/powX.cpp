/*******************************************************************************
 * Copyright (C) 2016 Advanced Micro Devices, Inc. All rights reserved.
 ******************************************************************************/


#include <vector>
#include <assert.h>
#include <iostream>
#include <unordered_map>

#include "rocfft.h"
#include "plan.h"
#include "repo.h"
#include "transform.h"
#include "radix_table.h"
#include "kernel_launch.h"
#include "function_pool.h"
#include "real2complex.h"

#ifdef TMP_DEBUG
#include <hip/hip_runtime.h>
#endif

/* this function is called during creation of plan of pow 2: enqueue the HIP kernels by function pointers but no input/output buffer associated*/
void PlanPowX(ExecPlan &execPlan)
{
    for(size_t i=0; i<execPlan.execSeq.size(); i++)
    {
        if(    (execPlan.execSeq[i]->scheme == CS_KERNEL_STOCKHAM) ||
            (execPlan.execSeq[i]->scheme == CS_KERNEL_STOCKHAM_BLOCK_CC) ||
            (execPlan.execSeq[i]->scheme == CS_KERNEL_STOCKHAM_BLOCK_RC) )
        {
            execPlan.execSeq[i]->twiddles = twiddles_create(execPlan.execSeq[i]->length[0], execPlan.execSeq[0]->precision);
        }

        if(execPlan.execSeq[i]->large1D != 0)
        {
            execPlan.execSeq[i]->twiddles_large = twiddles_create(execPlan.execSeq[i]->large1D, execPlan.execSeq[0]->precision);
        }

        execPlan.execSeq[i]->length_device = device_pointer_create(execPlan.execSeq[i]->length);
        execPlan.execSeq[i]->inStride_device = device_pointer_create(execPlan.execSeq[i]->inStride);
        execPlan.execSeq[i]->outStride_device = device_pointer_create(execPlan.execSeq[i]->outStride);
    }

<<<<<<< HEAD
    for(size_t i=0; i<execPlan.execSeq.size(); i++)
    {
        execPlan.execSeq[i]->devKernArg = kargs_create(execPlan.execSeq[i]->length,
                                                        execPlan.execSeq[i]->inStride, execPlan.execSeq[i]->outStride,
                                                        execPlan.execSeq[i]->iDist, execPlan.execSeq[i]->oDist);
    }
=======
>>>>>>> 00c0976f

    function_pool func_pool;

    if(execPlan.execSeq[0]->precision == rocfft_precision_single)
    {
        if(execPlan.rootPlan->dimension == 1)
        {
            if(execPlan.execSeq.size() == 1)
            {
                if(  
                    (execPlan.execSeq[0]->inArrayType == rocfft_array_type_complex_interleaved) &&
                    (execPlan.execSeq[0]->outArrayType == rocfft_array_type_complex_interleaved) 
                  )
                {
                    assert(execPlan.execSeq[0]->length[0] <= 4096);;

                    size_t workGroupSize;
                    size_t numTransforms;
                    DevFnCall ptr = nullptr;// typedef void (*DevFnCall)(void *, void *);
                    GetWGSAndNT(execPlan.execSeq[0]->length[0], workGroupSize, numTransforms);//get working group size and number of transforms

                    /*
                    switch(execPlan.execSeq[0]->length[0])
                    {

                            //pow2
                            case 4096: ptr = &FN_PRFX(dfn_sp_ci_ci_stoc_1_4096); break;
                            case 2048: ptr = &FN_PRFX(dfn_sp_ci_ci_stoc_1_2048); break;
                            case 1024: ptr = &FN_PRFX(dfn_sp_ci_ci_stoc_1_1024); break;
                            case 512:  ptr = &FN_PRFX(dfn_sp_ci_ci_stoc_1_512); break;
                            case 256:  ptr = &FN_PRFX(dfn_sp_ci_ci_stoc_1_256); break;
                            case 128:  ptr = &FN_PRFX(dfn_sp_ci_ci_stoc_1_128); break;
                            case 64:   ptr = &FN_PRFX(dfn_sp_ci_ci_stoc_1_64); break;
                            case 32:   ptr = &FN_PRFX(dfn_sp_ci_ci_stoc_1_32); break;
                            case 16:   ptr = &FN_PRFX(dfn_sp_ci_ci_stoc_1_16); break;
                            case 8:    ptr = &FN_PRFX(dfn_sp_ci_ci_stoc_1_8); break;
                            case 4:    ptr = &FN_PRFX(dfn_sp_ci_ci_stoc_1_4); break;
                            case 2:    ptr = &FN_PRFX(dfn_sp_ci_ci_stoc_1_2); break;
                            case 1:    ptr = &FN_PRFX(dfn_sp_ci_ci_stoc_1_1); break;


                            //pow3
                            case 2187:      ptr = &FN_PRFX(dfn_sp_ci_ci_stoc_1_2187); break;
                            case 729:       ptr = &FN_PRFX(dfn_sp_ci_ci_stoc_1_729); break;
                            case 243:       ptr = &FN_PRFX(dfn_sp_ci_ci_stoc_1_243); break;
                            case 81:        ptr = &FN_PRFX(dfn_sp_ci_ci_stoc_1_81); break;
                            case 27:        ptr = &FN_PRFX(dfn_sp_ci_ci_stoc_1_27); break;
                            case 9:         ptr = &FN_PRFX(dfn_sp_ci_ci_stoc_1_9); break;
                            case 3:         ptr = &FN_PRFX(dfn_sp_ci_ci_stoc_1_3); break;

                            //pow5
                            case 3125:      ptr = &FN_PRFX(dfn_sp_ci_ci_stoc_1_3125); break;
                            case 625:       ptr = &FN_PRFX(dfn_sp_ci_ci_stoc_1_625); break;
                            case 125:       ptr = &FN_PRFX(dfn_sp_ci_ci_stoc_1_125); break;
                            case 25:        ptr = &FN_PRFX(dfn_sp_ci_ci_stoc_1_25); break;
                            case 5:         ptr = &FN_PRFX(dfn_sp_ci_ci_stoc_1_5); break;

                    }
                    */                   

                    ptr = func_pool.get_function_single(execPlan.execSeq[0]->length[0]);
                    execPlan.devFnCall.push_back(ptr);
                    GridParam gp;
                    size_t batch = execPlan.execSeq[0]->batch;
                    gp.b_x = (batch%numTransforms) ? 1 + (batch / numTransforms) : (batch / numTransforms);
                    gp.tpb_x = workGroupSize;
                    execPlan.gridParam.push_back(gp);
                }//
            }// if(execPlan.execSeq.size() == 1)
            else
            {
                for(size_t i=0; i<execPlan.execSeq.size(); i++)
                {
                    DevFnCall ptr = nullptr;
                    GridParam gp;

                    if( (execPlan.execSeq[i]->scheme == CS_KERNEL_STOCKHAM_BLOCK_CC) && (execPlan.execSeq[i]->length.size() == 2) )
                    {
                        if( (execPlan.execSeq[i]->length[0] == 64) && (execPlan.execSeq[i]->length[1] == 128) )
                        {
                            ptr = &FN_PRFX(dfn_sp_op_ci_ci_sbcc_2_64_128);
                            gp.b_x = 8 * execPlan.execSeq[i]->batch;
                            gp.tpb_x = 128;
                        }
                        if( (execPlan.execSeq[i]->length[0] == 64) && (execPlan.execSeq[i]->length[1] == 256) )
                        {
                            ptr = &FN_PRFX(dfn_sp_op_ci_ci_sbcc_2_64_256);
                            gp.b_x = 16 * execPlan.execSeq[i]->batch;
                            gp.tpb_x = 128;
                        }
                        if( (execPlan.execSeq[i]->length[0] == 128) && (execPlan.execSeq[i]->length[1] == 256) )
                        {
                            ptr = &FN_PRFX(dfn_sp_op_ci_ci_sbcc_2_128_256);
                            gp.b_x = 32 * execPlan.execSeq[i]->batch;
                            gp.tpb_x = 128;
                        }
                        if( (execPlan.execSeq[i]->length[0] == 256) && (execPlan.execSeq[i]->length[1] == 256) )
                        {
                            ptr = &FN_PRFX(dfn_sp_op_ci_ci_sbcc_2_256_256);
                            gp.b_x = 32 * execPlan.execSeq[i]->batch;
                            gp.tpb_x = 256;
                        }

                        if( (execPlan.execSeq[i]->length[0] == 64) && (execPlan.execSeq[i]->length[1] == 2048) )
                        {
                            ptr = &FN_PRFX(dfn_sp_op_ci_ci_sbcc_2_64_2048);
                            gp.b_x = 128 * execPlan.execSeq[i]->batch;
                            gp.tpb_x = 128;
                        }
                        if( (execPlan.execSeq[i]->length[0] == 64) && (execPlan.execSeq[i]->length[1] == 4096) )
                        {
                            ptr = &FN_PRFX(dfn_sp_op_ci_ci_sbcc_2_64_4096);
                            gp.b_x = 256 * execPlan.execSeq[i]->batch;
                            gp.tpb_x = 128;
                        }
                    }
                    else if( (execPlan.execSeq[i]->scheme == CS_KERNEL_STOCKHAM_BLOCK_CC) && (execPlan.execSeq[i]->length.size() == 3) )
                    {
                        if( (execPlan.execSeq[i]->length[0] == 64) && (execPlan.execSeq[i]->length[1] == 128) )
                        {
                            ptr = &FN_PRFX(dfn_sp_op_ci_ci_sbcc_3_64_128);
                            gp.b_x = 8 * execPlan.execSeq[i]->length[2] * execPlan.execSeq[i]->batch;
                            gp.tpb_x = 128;
                        }
                        if( (execPlan.execSeq[i]->length[0] == 64) && (execPlan.execSeq[i]->length[1] == 256) )
                        {
                            ptr = &FN_PRFX(dfn_sp_op_ci_ci_sbcc_3_64_256);
                            gp.b_x = 16 * execPlan.execSeq[i]->length[2] * execPlan.execSeq[i]->batch;
                            gp.tpb_x = 128;
                        }
                        if( (execPlan.execSeq[i]->length[0] == 128) && (execPlan.execSeq[i]->length[1] == 256) )
                        {
                            ptr = &FN_PRFX(dfn_sp_op_ci_ci_sbcc_3_128_256);
                            gp.b_x = 32 * execPlan.execSeq[i]->length[2] * execPlan.execSeq[i]->batch;
                            gp.tpb_x = 128;
                        }
                        if( (execPlan.execSeq[i]->length[0] == 256) && (execPlan.execSeq[i]->length[1] == 256) )
                        {
                            ptr = &FN_PRFX(dfn_sp_op_ci_ci_sbcc_3_256_256);
                            gp.b_x = 32 * execPlan.execSeq[i]->length[2] * execPlan.execSeq[i]->batch;
                            gp.tpb_x = 256;
                        }
                    }
                    else if( (execPlan.execSeq[i]->scheme == CS_KERNEL_STOCKHAM_BLOCK_RC) && (execPlan.execSeq[i]->length.size() == 2) )
                    {
                        if( (execPlan.execSeq[i]->length[0] == 128) && (execPlan.execSeq[i]->length[1] == 64) )
                        {
                            ptr = &FN_PRFX(dfn_sp_op_ci_ci_sbrc_2_128_64);
                            gp.b_x = 8 * execPlan.execSeq[i]->batch;
                            gp.tpb_x = 128;
                        }
                        if( (execPlan.execSeq[i]->length[0] == 256) && (execPlan.execSeq[i]->length[1] == 64) )
                        {
                            ptr = &FN_PRFX(dfn_sp_op_ci_ci_sbrc_2_256_64);
                            gp.b_x = 8 * execPlan.execSeq[i]->batch;
                            gp.tpb_x = 256;
                        }
                        if( (execPlan.execSeq[i]->length[0] == 256) && (execPlan.execSeq[i]->length[1] == 128) )
                        {
                            ptr = &FN_PRFX(dfn_sp_op_ci_ci_sbrc_2_256_128);
                            gp.b_x = 16 * execPlan.execSeq[i]->batch;
                            gp.tpb_x = 256;
                        }
                        if( (execPlan.execSeq[i]->length[0] == 256) && (execPlan.execSeq[i]->length[1] == 256) )
                        {
                            ptr = &FN_PRFX(dfn_sp_op_ci_ci_sbrc_2_256_256);
                            gp.b_x = 32 * execPlan.execSeq[i]->batch;
                            gp.tpb_x = 256;
                        }
                    }
                    else if( (execPlan.execSeq[i]->scheme == CS_KERNEL_STOCKHAM_BLOCK_RC) && (execPlan.execSeq[i]->length.size() == 3) )
                    {
                        if( (execPlan.execSeq[i]->length[0] == 128) && (execPlan.execSeq[i]->length[1] == 64) )
                        {
                            ptr = &FN_PRFX(dfn_sp_op_ci_ci_sbrc_3_128_64);
                            gp.b_x = 8 * execPlan.execSeq[i]->length[2] * execPlan.execSeq[i]->batch;
                            gp.tpb_x = 128;
                        }
                        if( (execPlan.execSeq[i]->length[0] == 256) && (execPlan.execSeq[i]->length[1] == 64) )
                        {
                            ptr = &FN_PRFX(dfn_sp_op_ci_ci_sbrc_3_256_64);
                            gp.b_x = 8 * execPlan.execSeq[i]->length[2] * execPlan.execSeq[i]->batch;
                            gp.tpb_x = 256;
                        }
                        if( (execPlan.execSeq[i]->length[0] == 256) && (execPlan.execSeq[i]->length[1] == 128) )
                        {
                            ptr = &FN_PRFX(dfn_sp_op_ci_ci_sbrc_3_256_128);
                            gp.b_x = 16 * execPlan.execSeq[i]->length[2] * execPlan.execSeq[i]->batch;
                            gp.tpb_x = 256;
                        }
                        if( (execPlan.execSeq[i]->length[0] == 256) && (execPlan.execSeq[i]->length[1] == 256) )
                        {
                            ptr = &FN_PRFX(dfn_sp_op_ci_ci_sbrc_3_256_256);
                            gp.b_x = 32 * execPlan.execSeq[i]->length[2] * execPlan.execSeq[i]->batch;
                            gp.tpb_x = 256;
                        }
                    }
                    else if( (execPlan.execSeq[i]->scheme == CS_KERNEL_STOCKHAM) && (execPlan.execSeq.size() == 3) )
                    {
                        gp.b_x = execPlan.execSeq[i]->length[1] * execPlan.execSeq[i]->batch;

                        switch(execPlan.execSeq[i]->length[0])
                        {
                            case 4096:     gp.tpb_x = 256;
                                    ptr = &FN_PRFX(dfn_sp_ci_ci_stoc_1_4096); break;
                            case 2048:     gp.tpb_x = 256;
                                    ptr = &FN_PRFX(dfn_sp_ci_ci_stoc_1_2048); break;
                            default: assert(false);
                        }
                    }
                    else if(execPlan.execSeq[i]->scheme == CS_KERNEL_STOCKHAM)
                    {
                        gp.b_x = execPlan.execSeq[i]->length[1] * execPlan.execSeq[i]->batch;

                        if(execPlan.execSeq[i]->placement == rocfft_placement_inplace)
                        {
                            switch(execPlan.execSeq[i]->length[0])
                            {
                                case 4096:     gp.tpb_x = 256;
                                        ptr = &FN_PRFX(dfn_sp_ip_ci_ci_stoc_2_4096); break;
                                case 2048:     gp.tpb_x = 256;
                                        ptr = &FN_PRFX(dfn_sp_ip_ci_ci_stoc_2_2048); break;
                                case 1024:     gp.tpb_x = 128;
                                        ptr = &FN_PRFX(dfn_sp_ip_ci_ci_stoc_2_1024); break;
                                case 512:     gp.tpb_x = 64;
                                        ptr = &FN_PRFX(dfn_sp_ip_ci_ci_stoc_2_512); break;
                                default: assert(false);
                            }
                        }
                        else
                        {
                            switch(execPlan.execSeq[i]->length[0])
                            {
                                case 4096:     gp.tpb_x = 256;
                                        ptr = &FN_PRFX(dfn_sp_op_ci_ci_stoc_2_4096); break;
                                case 2048:     gp.tpb_x = 256;
                                        ptr = &FN_PRFX(dfn_sp_op_ci_ci_stoc_2_2048); break;
                                case 1024:     gp.tpb_x = 128;
                                        ptr = &FN_PRFX(dfn_sp_op_ci_ci_stoc_2_1024); break;
                                case 512:     gp.tpb_x = 64;
                                        ptr = &FN_PRFX(dfn_sp_op_ci_ci_stoc_2_512); break;
                                default: assert(false);
                            }
                        }
                    }
                    else if(execPlan.execSeq[i]->scheme == CS_KERNEL_TRANSPOSE)
                    {
                        ptr = &FN_PRFX(transpose_var1_sp);
                        gp.tpb_x = 16;
                        gp.tpb_y = 16;
                        if(execPlan.execSeq[i]->transTileDir == TTD_IP_HOR)
                        {
                            gp.b_x = execPlan.execSeq[i]->length[0] / 64;
                            gp.b_y = (execPlan.execSeq[i]->length[1] / 64) * execPlan.execSeq[i]->batch;
                        }
                        else
                        {
                            gp.b_x = execPlan.execSeq[i]->length[1] / 64;
                            gp.b_y = (execPlan.execSeq[i]->length[0] / 64) * execPlan.execSeq[i]->batch;
                        }
                    }

                    execPlan.devFnCall.push_back(ptr);
                    execPlan.gridParam.push_back(gp);
                }
            }
        }
    }// end if(execPlan.execSeq[0]->precision == rocfft_precision_single)
    else if(execPlan.execSeq[0]->precision == rocfft_precision_double)
    {
        if(execPlan.rootPlan->dimension == 1)
        {
            if(execPlan.execSeq.size() == 1)
            {
                if(
                    (execPlan.execSeq[0]->inArrayType == rocfft_array_type_complex_interleaved) &&
                    (execPlan.execSeq[0]->outArrayType == rocfft_array_type_complex_interleaved) )
                {
                    assert(execPlan.execSeq[0]->length[0] <= 4096);

                    size_t workGroupSize;// work group size
                    size_t numTransforms;
                    DevFnCall ptr = nullptr;
                    GetWGSAndNT(execPlan.execSeq[0]->length[0], workGroupSize, numTransforms);//get working group size and number of transforms
/*
                    switch(execPlan.execSeq[0]->length[0])
                    {
                            //pow2
                            case 4096: ptr = &FN_PRFX(dfn_dp_ci_ci_stoc_1_4096); break;
                            case 2048: ptr = &FN_PRFX(dfn_dp_ci_ci_stoc_1_2048); break;
                            case 1024: ptr = &FN_PRFX(dfn_dp_ci_ci_stoc_1_1024); break;
                            case 512:  ptr = &FN_PRFX(dfn_dp_ci_ci_stoc_1_512); break;
                            case 256:  ptr = &FN_PRFX(dfn_dp_ci_ci_stoc_1_256); break;
                            case 128:  ptr = &FN_PRFX(dfn_dp_ci_ci_stoc_1_128); break;
                            case 64:   ptr = &FN_PRFX(dfn_dp_ci_ci_stoc_1_64); break;
                            case 32:   ptr = &FN_PRFX(dfn_dp_ci_ci_stoc_1_32); break;
                            case 16:   ptr = &FN_PRFX(dfn_dp_ci_ci_stoc_1_16); break;
                            case 8:    ptr = &FN_PRFX(dfn_dp_ci_ci_stoc_1_8); break;
                            case 4:    ptr = &FN_PRFX(dfn_dp_ci_ci_stoc_1_4); break;
                            case 2:    ptr = &FN_PRFX(dfn_dp_ci_ci_stoc_1_2); break;
                            case 1:    ptr = &FN_PRFX(dfn_dp_ci_ci_stoc_1_1); break;

                            //pow3
                            case 2187:      ptr = &FN_PRFX(dfn_dp_ci_ci_stoc_1_2187); break;
                            case 729:       ptr = &FN_PRFX(dfn_dp_ci_ci_stoc_1_729); break;
                            case 243:       ptr = &FN_PRFX(dfn_dp_ci_ci_stoc_1_243); break;
                            case 81:        ptr = &FN_PRFX(dfn_dp_ci_ci_stoc_1_81); break;
                            case 27:        ptr = &FN_PRFX(dfn_dp_ci_ci_stoc_1_27); break;
                            case 9:         ptr = &FN_PRFX(dfn_dp_ci_ci_stoc_1_9); break;
                            case 3:         ptr = &FN_PRFX(dfn_dp_ci_ci_stoc_1_3); break;

                            //pow5
                            case 3125:      ptr = &FN_PRFX(dfn_dp_ci_ci_stoc_1_3125); break;
                            case 625:       ptr = &FN_PRFX(dfn_dp_ci_ci_stoc_1_625); break;
                            case 125:       ptr = &FN_PRFX(dfn_dp_ci_ci_stoc_1_125); break;
                            case 25:        ptr = &FN_PRFX(dfn_dp_ci_ci_stoc_1_25); break;
                            case 5:         ptr = &FN_PRFX(dfn_dp_ci_ci_stoc_1_5); break;

                    }
*/
                    ptr = func_pool.get_function_double(execPlan.execSeq[0]->length[0]);
                    execPlan.devFnCall.push_back(ptr);

                    GridParam gp;
                    size_t batch = execPlan.execSeq[0]->batch;
                    gp.b_x = (batch%numTransforms) ? 1 + (batch / numTransforms) : (batch / numTransforms);
                    gp.tpb_x = workGroupSize;
                    execPlan.gridParam.push_back(gp);
                }
            }
            else
            {
                for(size_t i=0; i<execPlan.execSeq.size(); i++)
                {
                    DevFnCall ptr = nullptr;
                    GridParam gp;

                    if( (execPlan.execSeq[i]->scheme == CS_KERNEL_STOCKHAM_BLOCK_CC) && (execPlan.execSeq[i]->length.size() == 2) )
                    {
                        if( (execPlan.execSeq[i]->length[0] == 64) && (execPlan.execSeq[i]->length[1] == 128) )
                        {
                            ptr = &FN_PRFX(dfn_dp_op_ci_ci_sbcc_2_64_128);
                            gp.b_x = 8 * execPlan.execSeq[i]->batch;
                            gp.tpb_x = 128;
                        }
                        if( (execPlan.execSeq[i]->length[0] == 64) && (execPlan.execSeq[i]->length[1] == 256) )
                        {
                            ptr = &FN_PRFX(dfn_dp_op_ci_ci_sbcc_2_64_256);
                            gp.b_x = 16 * execPlan.execSeq[i]->batch;
                            gp.tpb_x = 128;
                        }
                        if( (execPlan.execSeq[i]->length[0] == 128) && (execPlan.execSeq[i]->length[1] == 256) )
                        {
                            ptr = &FN_PRFX(dfn_dp_op_ci_ci_sbcc_2_128_256);
                            gp.b_x = 32 * execPlan.execSeq[i]->batch;
                            gp.tpb_x = 128;
                        }
                        if( (execPlan.execSeq[i]->length[0] == 256) && (execPlan.execSeq[i]->length[1] == 256) )
                        {
                            ptr = &FN_PRFX(dfn_dp_op_ci_ci_sbcc_2_256_256);
                            gp.b_x = 32 * execPlan.execSeq[i]->batch;
                            gp.tpb_x = 256;
                        }

                        if( (execPlan.execSeq[i]->length[0] == 64) && (execPlan.execSeq[i]->length[1] == 2048) )
                        {
                            ptr = &FN_PRFX(dfn_dp_op_ci_ci_sbcc_2_64_2048);
                            gp.b_x = 128 * execPlan.execSeq[i]->batch;
                            gp.tpb_x = 128;
                        }
                        if( (execPlan.execSeq[i]->length[0] == 64) && (execPlan.execSeq[i]->length[1] == 4096) )
                        {
                            ptr = &FN_PRFX(dfn_dp_op_ci_ci_sbcc_2_64_4096);
                            gp.b_x = 256 * execPlan.execSeq[i]->batch;
                            gp.tpb_x = 128;
                        }
                    }
                    else if( (execPlan.execSeq[i]->scheme == CS_KERNEL_STOCKHAM_BLOCK_CC) && (execPlan.execSeq[i]->length.size() == 3) )
                    {
                        if( (execPlan.execSeq[i]->length[0] == 64) && (execPlan.execSeq[i]->length[1] == 128) )
                        {
                            ptr = &FN_PRFX(dfn_dp_op_ci_ci_sbcc_3_64_128);
                            gp.b_x = 8 * execPlan.execSeq[i]->length[2] * execPlan.execSeq[i]->batch;
                            gp.tpb_x = 128;
                        }
                        if( (execPlan.execSeq[i]->length[0] == 64) && (execPlan.execSeq[i]->length[1] == 256) )
                        {
                            ptr = &FN_PRFX(dfn_dp_op_ci_ci_sbcc_3_64_256);
                            gp.b_x = 16 * execPlan.execSeq[i]->length[2] * execPlan.execSeq[i]->batch;
                            gp.tpb_x = 128;
                        }
                        if( (execPlan.execSeq[i]->length[0] == 128) && (execPlan.execSeq[i]->length[1] == 256) )
                        {
                            ptr = &FN_PRFX(dfn_dp_op_ci_ci_sbcc_3_128_256);
                            gp.b_x = 32 * execPlan.execSeq[i]->length[2] * execPlan.execSeq[i]->batch;
                            gp.tpb_x = 128;
                        }
                        if( (execPlan.execSeq[i]->length[0] == 256) && (execPlan.execSeq[i]->length[1] == 256) )
                        {
                            ptr = &FN_PRFX(dfn_dp_op_ci_ci_sbcc_3_256_256);
                            gp.b_x = 32 * execPlan.execSeq[i]->length[2] * execPlan.execSeq[i]->batch;
                            gp.tpb_x = 256;
                        }
                    }
                    else if( (execPlan.execSeq[i]->scheme == CS_KERNEL_STOCKHAM_BLOCK_RC) && (execPlan.execSeq[i]->length.size() == 2) )
                    {
                        if( (execPlan.execSeq[i]->length[0] == 128) && (execPlan.execSeq[i]->length[1] == 64) )
                        {
                            ptr = &FN_PRFX(dfn_dp_op_ci_ci_sbrc_2_128_64);
                            gp.b_x = 8 * execPlan.execSeq[i]->batch;
                            gp.tpb_x = 128;
                        }
                        if( (execPlan.execSeq[i]->length[0] == 256) && (execPlan.execSeq[i]->length[1] == 64) )
                        {
                            ptr = &FN_PRFX(dfn_dp_op_ci_ci_sbrc_2_256_64);
                            gp.b_x = 8 * execPlan.execSeq[i]->batch;
                            gp.tpb_x = 256;
                        }
                        if( (execPlan.execSeq[i]->length[0] == 256) && (execPlan.execSeq[i]->length[1] == 128) )
                        {
                            ptr = &FN_PRFX(dfn_dp_op_ci_ci_sbrc_2_256_128);
                            gp.b_x = 16 * execPlan.execSeq[i]->batch;
                            gp.tpb_x = 256;
                        }
                        if( (execPlan.execSeq[i]->length[0] == 256) && (execPlan.execSeq[i]->length[1] == 256) )
                        {
                            ptr = &FN_PRFX(dfn_dp_op_ci_ci_sbrc_2_256_256);
                            gp.b_x = 32 * execPlan.execSeq[i]->batch;
                            gp.tpb_x = 256;
                        }
                    }
                    else if( (execPlan.execSeq[i]->scheme == CS_KERNEL_STOCKHAM_BLOCK_RC) && (execPlan.execSeq[i]->length.size() == 3) )
                    {
                        if( (execPlan.execSeq[i]->length[0] == 128) && (execPlan.execSeq[i]->length[1] == 64) )
                        {
                            ptr = &FN_PRFX(dfn_dp_op_ci_ci_sbrc_3_128_64);
                            gp.b_x = 8 * execPlan.execSeq[i]->length[2] * execPlan.execSeq[i]->batch;
                            gp.tpb_x = 128;
                        }
                        if( (execPlan.execSeq[i]->length[0] == 256) && (execPlan.execSeq[i]->length[1] == 64) )
                        {
                            ptr = &FN_PRFX(dfn_dp_op_ci_ci_sbrc_3_256_64);
                            gp.b_x = 8 * execPlan.execSeq[i]->length[2] * execPlan.execSeq[i]->batch;
                            gp.tpb_x = 256;
                        }
                        if( (execPlan.execSeq[i]->length[0] == 256) && (execPlan.execSeq[i]->length[1] == 128) )
                        {
                            ptr = &FN_PRFX(dfn_dp_op_ci_ci_sbrc_3_256_128);
                            gp.b_x = 16 * execPlan.execSeq[i]->length[2] * execPlan.execSeq[i]->batch;
                            gp.tpb_x = 256;
                        }
                        if( (execPlan.execSeq[i]->length[0] == 256) && (execPlan.execSeq[i]->length[1] == 256) )
                        {
                            ptr = &FN_PRFX(dfn_dp_op_ci_ci_sbrc_3_256_256);
                            gp.b_x = 32 * execPlan.execSeq[i]->length[2] * execPlan.execSeq[i]->batch;
                            gp.tpb_x = 256;
                        }
                    }
                    else if( (execPlan.execSeq[i]->scheme == CS_KERNEL_STOCKHAM) && (execPlan.execSeq.size() == 3) )
                    {
                        gp.b_x = execPlan.execSeq[i]->length[1] * execPlan.execSeq[i]->batch;

                        switch(execPlan.execSeq[i]->length[0])
                        {
                            case 4096:     gp.tpb_x = 256;
                                    ptr = &FN_PRFX(dfn_dp_ci_ci_stoc_1_4096); break;
                            case 2048:     gp.tpb_x = 256;
                                    ptr = &FN_PRFX(dfn_dp_ci_ci_stoc_1_2048); break;
                            default: assert(false);
                        }
                    }
                    else if(execPlan.execSeq[i]->scheme == CS_KERNEL_STOCKHAM)
                    {
                        gp.b_x = execPlan.execSeq[i]->length[1] * execPlan.execSeq[i]->batch;

                        if(execPlan.execSeq[i]->placement == rocfft_placement_inplace)
                        {
                            switch(execPlan.execSeq[i]->length[0])
                            {
                                case 4096:     gp.tpb_x = 256;
                                        ptr = &FN_PRFX(dfn_dp_ip_ci_ci_stoc_2_4096); break;
                                case 2048:     gp.tpb_x = 256;
                                        ptr = &FN_PRFX(dfn_dp_ip_ci_ci_stoc_2_2048); break;
                                case 1024:     gp.tpb_x = 128;
                                        ptr = &FN_PRFX(dfn_dp_ip_ci_ci_stoc_2_1024); break;
                                case 512:     gp.tpb_x = 64;
                                        ptr = &FN_PRFX(dfn_dp_ip_ci_ci_stoc_2_512); break;
                                default: assert(false);
                            }
                        }
                        else
                        {
                            switch(execPlan.execSeq[i]->length[0])
                            {
                                case 4096:     gp.tpb_x = 256;
                                        ptr = &FN_PRFX(dfn_dp_op_ci_ci_stoc_2_4096); break;
                                case 2048:     gp.tpb_x = 256;
                                        ptr = &FN_PRFX(dfn_dp_op_ci_ci_stoc_2_2048); break;
                                case 1024:     gp.tpb_x = 128;
                                        ptr = &FN_PRFX(dfn_dp_op_ci_ci_stoc_2_1024); break;
                                case 512:     gp.tpb_x = 64;
                                        ptr = &FN_PRFX(dfn_dp_op_ci_ci_stoc_2_512); break;
                                default: assert(false);
                            }
                        }
                    }
                    else if(execPlan.execSeq[i]->scheme == CS_KERNEL_TRANSPOSE)
                    {
                        ptr = &FN_PRFX(transpose_var1_dp);
                        gp.tpb_x = 16;
                        gp.tpb_y = 16;
                        if(execPlan.execSeq[i]->transTileDir == TTD_IP_HOR)
                        {
                            gp.b_x = execPlan.execSeq[i]->length[0] / 64;
                            gp.b_y = (execPlan.execSeq[i]->length[1] / 64) * execPlan.execSeq[i]->batch;
                        }
                        else
                        {
                            gp.b_x = execPlan.execSeq[i]->length[1] / 64;
                            gp.b_y = (execPlan.execSeq[i]->length[0] / 64) * execPlan.execSeq[i]->batch;
                        }
                    }

                    execPlan.devFnCall.push_back(ptr);
                    execPlan.gridParam.push_back(gp);
                }
            }
        }
    }// end if(execPlan.execSeq[0]->precision == rocfft_precision_double)

}

void TransformPowX(const ExecPlan &execPlan, void *in_buffer[], void *out_buffer[], rocfft_execution_info info)
{
    assert(execPlan.execSeq.size() == execPlan.devFnCall.size());
    assert(execPlan.execSeq.size() == execPlan.gridParam.size());

    if(execPlan.rootPlan->dimension == 1)// 1D case 
    {
        if(execPlan.execSeq.size() == 1) // small FFT with only one kernel 
        {
            DeviceCallIn data;
            DeviceCallOut back;
    
            data.node = execPlan.execSeq[0];
            data.gridParam = execPlan.gridParam[0];

            void *complex_buffer;
            size_t original_oDist; 
            rocfft_result_placement original_placement;

            if( data.node->inArrayType == rocfft_array_type_complex_interleaved )//complex FFT
            {
                data.bufIn[0] = in_buffer[0];
                data.bufOut[0] = out_buffer[0];
            }
            else if (  data.node->inArrayType == rocfft_array_type_real ) //real forward FFT
            {
                /* in real forward FFT: the input is of sizehttps://github.com/clMathLibraries/clFFT/wiki n real, the output is (1 + n/2) complex, where n/2 is an integer divide 
                   in this implementation, we allocate a same distance, same batch (basically, same size) complex buffer,
                   and copy the real buffer into complex buffer by padding 0 in the imaginary part
                   to solve with an inplace complex FFT. This is a functional but not optimal solution (TODO).
            
                   However, the oDist, stride must be changed accordingly.
                */

                rocfft_precision precision = data.node->precision;

                size_t input_size =  (data.node->iDist) * data.node->batch; 
                // complex_buffer honor the original input offset
                hipMalloc(&complex_buffer, input_size * 2 * ( precision == rocfft_precision_single ? sizeof(float) : sizeof(double)) ); 

                //change data layout from real to complex
                real2complex(input_size, in_buffer[0], complex_buffer, precision);
                data.bufIn[0] = complex_buffer;

                //change plan
                original_placement = data.node->placement;
                data.node->placement = rocfft_placement_inplace;//change into a complex inplace transform
                original_oDist = data.node->oDist;
                data.node->oDist = data.node->iDist;  
        
                data.bufOut[0] = complex_buffer;//inplace transform
            }

            DevFnCall fn = execPlan.devFnCall[0];
            fn(&data, &back);//execution kernel here

            if (  data.node->inArrayType == rocfft_array_type_real ) 
            {
                //copy complex_buffer to out_buffer, the out_buffer's distance may be much smaller than output_complex_buffer
                complex2hermitian(data.node->length[0], complex_buffer, data.node->iDist, out_buffer[0], original_oDist, data.node->batch, data.node->precision);

                hipFree(complex_buffer);

                //configure back
                data.node->placement = original_placement;
                data.node->oDist = original_oDist;          
            }
        }
        else // large FFT needs multiple kernels and transpose 
        {

            for(size_t i=0; i<execPlan.execSeq.size(); i++) //multiple kernels involving transpose
            {
                DeviceCallIn data;
                DeviceCallOut back;

                data.node = execPlan.execSeq[i];

                if( data.node->inArrayType == rocfft_array_type_complex_interleaved )//complex FFT
                {
                    switch(data.node->obIn)
                    {
                    case OB_USER_IN:    data.bufIn[0] = in_buffer[0]; break;
                    case OB_USER_OUT:    data.bufIn[0] = out_buffer[0]; break;
                    case OB_TEMP:        data.bufIn[0] = info->workBuffer; break;
                    default: assert(false);
                    }

                    switch(data.node->obOut)
                    {
                    case OB_USER_IN:    data.bufOut[0] = in_buffer[0]; break;
                    case OB_USER_OUT:    data.bufOut[0] = out_buffer[0]; break;
                    case OB_TEMP:        data.bufOut[0] = info->workBuffer; break;
                    default: assert(false);
                    }

                    data.gridParam = execPlan.gridParam[i];

    #ifdef TMP_DEBUG
                    size_t out_size = data.node->oDist * data.node->batch;
                    size_t out_size_bytes = out_size * 2 * sizeof(float);
                    void *dbg_out = malloc(out_size_bytes);
                    memset(dbg_out, 0x40, out_size_bytes);
                    if(data.node->placement != rocfft_placement_inplace)
                    {
                        hipMemcpy(data.bufOut[0], dbg_out, out_size_bytes, hipMemcpyHostToDevice);
                    }
                    printf("in debug block of kernel: %zu\n", i);
    #endif

                    DevFnCall fn = execPlan.devFnCall[i];
                    fn(&data, &back);//execution kernel here

    #ifdef TMP_DEBUG
                    hipDeviceSynchronize();
                    hipMemcpy(dbg_out, data.bufOut[0], out_size_bytes, hipMemcpyDeviceToHost);
                    printf("copied from device\n");
                    free(dbg_out);
    #endif

                }
                else if (  data.node->inArrayType == rocfft_array_type_real ) //real forward FFT
                {

                    /* in real forward FFT: the input is of size n real, the output is (1 + n/2) complex, where n/2 is an integer divide 
                       in this implementation, we allocate a same distance, same batch (basically, same size) complex buffer,
                       and copy the real buffer into complex buffer by padding 0 in the imaginary part
                       to solve with an complex FFT. This is a functional but not optimal solution (TODO).
                
                       However, we cannot change the inplace or outplace transform type here, so must allocate a seperate output_complex_buffer
                       the oDist, stride must be changed accordingly.
                    */

                    rocfft_precision precision = data.node->precision;

                    void *input_complex_buffer;
                    size_t input_size =  (data.node->iDist) * data.node->batch; 
                    // input_complex_buffer honor the original input offset
                    hipMalloc(&input_complex_buffer, input_size * 2 * ( precision == rocfft_precision_single ? sizeof(float) : sizeof(double)) ); 

                    void *output_complex_buffer;
                    // output_complex_buffer use the same size of inpu_complex_buffer
                    hipMalloc(&output_complex_buffer, input_size * 2 * ( precision == rocfft_precision_single ? sizeof(float) : sizeof(double)) ); 

                    //change data layout from real to complex
                    size_t original_oDist = data.node->oDist ;
                    data.node->oDist = data.node->iDist; 
                    real2complex(input_size, in_buffer[0], input_complex_buffer, precision);

                    switch(data.node->obIn)
                    {
                    case OB_USER_IN:     data.bufIn[0] = input_complex_buffer; break;
                    case OB_USER_OUT:    data.bufIn[0] = output_complex_buffer; break;
                    case OB_TEMP:        data.bufIn[0] = info->workBuffer; break;
                    default: assert(false);
                    }

                    switch(data.node->obOut)
                    {
                    case OB_USER_IN:     data.bufOut[0] = input_complex_buffer; break;
                    case OB_USER_OUT:    data.bufOut[0] = output_complex_buffer; break;
                    case OB_TEMP:        data.bufOut[0] = info->workBuffer; break;
                    default: assert(false);
                    }

                    data.gridParam = execPlan.gridParam[i];

                    DevFnCall fn = execPlan.devFnCall[i];
                    fn(&data, &back);//execution kernel here

                    //copy output_complex_buffer to out_buffer, the out_buffer's distance may be much smaller than output_complex_buffer
                    complex2hermitian(data.node->length[0], output_complex_buffer, data.node->iDist, out_buffer[0], original_oDist, data.node->batch, data.node->precision);
                    hipFree(input_complex_buffer);
                    hipFree(output_complex_buffer);
                    //configure back     
                    data.node->oDist = original_oDist;   

                }//end complex or real

            }//end for loop
        }
    }
}

<|MERGE_RESOLUTION|>--- conflicted
+++ resolved
@@ -43,15 +43,12 @@
         execPlan.execSeq[i]->outStride_device = device_pointer_create(execPlan.execSeq[i]->outStride);
     }
 
-<<<<<<< HEAD
     for(size_t i=0; i<execPlan.execSeq.size(); i++)
     {
         execPlan.execSeq[i]->devKernArg = kargs_create(execPlan.execSeq[i]->length,
                                                         execPlan.execSeq[i]->inStride, execPlan.execSeq[i]->outStride,
                                                         execPlan.execSeq[i]->iDist, execPlan.execSeq[i]->oDist);
     }
-=======
->>>>>>> 00c0976f
 
     function_pool func_pool;
 
