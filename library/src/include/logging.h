/* ************************************************************************
 * Copyright 2016-2020 Advanced Micro Devices, Inc.
 * ************************************************************************ */

#ifndef _ROCBLAS_LOGGING_H_
#define _ROCBLAS_LOGGING_H_
#include "handle.h"
#include "rocblas_ostream.hpp"
#include "tuple_helper.hpp"
#include <atomic>
#include <cmath>
#include <complex>
#include <cstdlib>
#include <iomanip>
#include <iostream>
#include <limits>
#include <map>
#include <memory>
#include <mutex>
#include <shared_mutex>
#include <sstream>
#include <string>
#include <tuple>
#include <type_traits>
#include <unordered_map>
#include <utility>

<<<<<<< HEAD
=======
class tuple_helper
{
protected:
    /************************************************************************************
     * Print values
     ************************************************************************************/
    // Default output
    template <typename T>
    static void print_value(std::ostream& os, const T& x)
    {
        os << x;
    }

    // Floating-point output
    static void print_value(std::ostream& os, double x)
    {
        if(std::isnan(x))
            os << ".nan";
        else if(std::isinf(x))
            os << (x < 0 ? "-.inf" : ".inf");
        else
        {
            char s[32];
            snprintf(s, sizeof(s) - 2, "%.17g", x);

            // If no decimal point or exponent, append .0
            char* end = s + strcspn(s, ".eE");
            if(!*end)
                strcpy(end, ".0");
            os << s;
        }
    }

    // Complex output
    template <typename T>
    static void print_value(std::ostream& os, const rocblas_complex_num<T>& x)
    {
        os << "'(";
        print_value(os, std::real(x));
        os << ",";
        print_value(os, std::imag(x));
        os << ")'";
    }

    // Character output
    static void print_value(std::ostream& os, char c)
    {
        char s[]{c, 0};
        os << std::quoted(s, '\'');
    }

    // bool output
    static void print_value(std::ostream& os, bool b)
    {
        os << (b ? "true" : "false");
    }

    // string output
    static void print_value(std::ostream& os, const char* s)
    {
        os << std::quoted(s);
    }
    static void print_value(std::ostream& os, const std::string& s)
    {
        print_value(os, s.c_str());
    }

    /************************************************************************************
     * Print tuples
     ************************************************************************************/
    template <typename TUP, size_t idx = std::tuple_size<TUP>{}>
    struct print_tuple_recurse
    {
        template <typename F>
        __attribute__((always_inline)) void operator()(F& print_argument, const TUP& tuple)
        {
            print_tuple_recurse<TUP, idx - 2>{}(print_argument, tuple);
            print_argument(std::get<idx - 2>(tuple), std::get<idx - 1>(tuple));
        }
    };

    template <typename TUP>
    struct print_tuple_recurse<TUP, 0>
    {
        template <typename F>
        __attribute__((always_inline)) void operator()(F&, const TUP&)
        {
        }
    };

    // Print a tuple which is expected to be (name1, value1, name2, value2, ...)
    template <typename TUP>
    static void print_tuple(std::ostream& os, const TUP& tuple)
    {
        static_assert(std::tuple_size<TUP>{} % 2 == 0, "Tuple size must be even");

        // delim starts as "- {" and becomes "," afterwards
        auto print_argument = [&, delim = "- {"](auto&& name, auto&& value) mutable {
            os << delim << " " << name << ": ";
            print_value(os, value);
            delim = ",";
        };
        print_tuple_recurse<TUP>{}(print_argument, tuple);
        os << " }" << std::endl;
    }

    /************************************************************************************
     * Compute value hashes for (key1, value1, key2, value2, ...) tuples
     ************************************************************************************/
    // Workaround for compilers which don't implement C++14 enum hash (LWG 2148)
    template <typename T, std::enable_if_t<std::is_enum<T>{}, int> = 0>
    static size_t hash(const T& x)
    {
        return std::hash<typename std::underlying_type<T>::type>{}(x);
    }

    // Default hash for non-enum types
    template <typename T, std::enable_if_t<!std::is_enum<T>{}, int> = 0>
    static size_t hash(const T& x)
    {
        return std::hash<T>{}(x);
    }

    // C-style string hash since std::hash does not hash them
    static size_t hash(const char* s)
    {
        size_t seed = 0xcbf29ce484222325;
        for(auto p = reinterpret_cast<const unsigned char*>(s); *p; ++p)
            seed = (seed ^ *p) * 0x100000001b3; // FNV-1a
        return seed;
    }

    // For consistency with above
    static size_t hash(const std::string& s)
    {
        return hash(s.c_str());
    }

    // Combine tuple value hashes, computing hash of all tuple values
    template <typename TUP, size_t idx = std::tuple_size<TUP>{}>
    struct tuple_hash_recurse
    {
        __attribute__((always_inline)) size_t operator()(const TUP& tup)
        {
            size_t seed = tuple_hash_recurse<TUP, idx - 2>{}(tup);
            return seed ^ (hash(std::get<idx - 1>(tup)) + 0x9e3779b9 + (seed << 6) + (seed >> 2));
        }
    };

    // Leaf node
    template <typename TUP>
    struct tuple_hash_recurse<TUP, 0>
    {
        __attribute__((always_inline)) size_t operator()(const TUP&)
        {
            return 0;
        }
    };

    // Hash function class compatible with STL containers
    template <typename TUP>
    struct hash_t
    {
        static_assert(std::tuple_size<TUP>{} % 2 == 0, "Tuple size must be even");
        size_t operator()(const TUP& x) const
        {
            return tuple_hash_recurse<TUP>{}(x);
        }
    };

    /************************************************************************************
     * Test (key1, value1, key2, value2, ...) tuples for equality of values
     ************************************************************************************/
    template <typename T>
    static bool equal(const T& x1, const T& x2)
    {
        return x1 == x2;
    }

    static bool equal(const char* s1, const char* s2)
    {
        return !strcmp(s1, s2);
    }
    static bool equal(const std::string& s1, const char* s2)
    {
        return !strcmp(s1.c_str(), s2);
    }
    static bool equal(const char* s1, const std::string& s2)
    {
        return !strcmp(s1, s2.c_str());
    }

    // Recursively compare tuple values, short-circuiting
    template <typename TUP, size_t idx = std::tuple_size<TUP>{}>
    struct tuple_equal_recurse
    {
        bool operator()(const TUP& t1, const TUP& t2)
        {
            return equal(std::get<idx - 1>(t1), std::get<idx - 1>(t2))
                   && tuple_equal_recurse<TUP, idx - 2>{}(t1, t2);
        }
    };

    // Leaf node
    template <typename TUP>
    struct tuple_equal_recurse<TUP, 0>
    {
        bool operator()(const TUP&, const TUP&)
        {
            return true;
        }
    };

    // Equality test class compatible with STL containers
    template <typename TUP>
    struct equal_t
    {
        static_assert(std::tuple_size<TUP>{} % 2 == 0, "Tuple size must be even");
        __attribute__((flatten)) bool operator()(const TUP& x, const TUP& y) const
        {
            return tuple_equal_recurse<TUP>{}(x, y);
        }
    };
};

>>>>>>> efd3e5d1
/************************************************************************************
 * Profile kernel arguments
 ************************************************************************************/
template <typename TUP>
class argument_profile
{
    // Output stream
    rocblas_ostream& os;

    // Mutex for multithreaded access to table
    std::shared_timed_mutex mutex;

    // Table mapping argument tuples into atomic counts
    std::unordered_map<TUP,
                       std::atomic_size_t*,
                       typename tuple_helper::hash_t<TUP>,
                       typename tuple_helper::equal_t<TUP>>
        map;

public:
    // A tuple of arguments is looked up in an unordered map.
    // A count of the number of calls with these arguments is kept.
    // arg is assumed to be an rvalue for efficiency
    void operator()(TUP&& arg)
    {
        decltype(map.end()) p;
        {
            // Acquire a shared lock for reading map
            std::shared_lock<std::shared_timed_mutex> lock(mutex);

            // Look up the tuple in the map
            p = map.find(arg);

            // If tuple already exists, atomically increment count and return
            if(p != map.end())
            {
                ++*p->second;
                return;
            }
        } // Release shared lock

        // Acquire an exclusive lock for modifying map
        std::lock_guard<std::shared_timed_mutex> lock(mutex);

        // If doesn't already exist, insert tuple by moving
        bool inserted;
        std::tie(p, inserted) = map.emplace(std::move(arg), nullptr);

        // If new entry inserted, replace nullptr with new value
        // If tuple already exists, atomically increment count
        if(inserted)
            p->second = new std::atomic_size_t{1};
        else
            ++*p->second;
    }

    // Constructor
    explicit argument_profile(rocblas_ostream& os)
        : os(os)
    {
    }

    // Cleanup handler which dumps profile at destruction
    ~argument_profile()
    try
    {
        // Print all of the tuples in the map
        for(auto& p : map)
        {
            os << "- ";
            tuple_helper::print_tuple_pairs(
                os, std::tuple_cat(p.first, std::make_tuple("call_count", p.second->load())));
            os << "\n";
            delete p.second;
        }
        os.flush();
    }
    catch(...)
    {
    }
};

// if profile logging is turned on with
// (handle->layer_mode & rocblas_layer_mode_log_profile) != 0
// log_profile will call argument_profile to profile actual arguments,
// keeping count of the number of times each set of arguments is used
template <typename... Ts>
inline void log_profile(rocblas_handle handle, const char* func, Ts&&... xs)
{
    // Make a tuple with the arguments
    auto tup = std::make_tuple("rocblas_function", func, std::forward<Ts>(xs)...);

    // Set up profile
    static argument_profile<decltype(tup)> profile(*handle->log_profile_os);

    // Add at_quick_exit handler is added in case the program terminates early
    static int aqe = at_quick_exit([] { profile.~argument_profile(); });

    // Profile the tuple
    profile(std::move(tup));
}

/********************************************
 * Log values (for log_trace and log_bench) *
 ********************************************/
template <typename H, typename... Ts>
static inline void log_arguments(rocblas_ostream& os, const char* sep, H head, Ts&&... xs)
{
    os << head;
    int x[] = {(os << sep << std::forward<Ts>(xs), 0)...};
    os << std::endl;
}

// if trace logging is turned on with
// (handle->layer_mode & rocblas_layer_mode_log_trace) != 0
// log_function will call log_arguments to log arguments with a comma separator
template <typename... Ts>
inline void log_trace(rocblas_handle handle, Ts&&... xs)
{
    log_arguments(*handle->log_trace_os, ",", std::forward<Ts>(xs)...);
}

// if bench logging is turned on with
// (handle->layer_mode & rocblas_layer_mode_log_bench) != 0
// log_bench will call log_arguments to log a string that
// can be input to the executable rocblas-bench.
template <typename... Ts>
inline void log_bench(rocblas_handle handle, Ts&&... xs)
{
    log_arguments(*handle->log_bench_os, " ", std::forward<Ts>(xs)...);
}

/*************************************************
 * Trace log scalar values pointed to by pointer *
 *************************************************/
inline float log_trace_scalar_value(const rocblas_half* value)
{
    return value ? float(*value) : std::numeric_limits<float>::quiet_NaN();
}

template <typename T, std::enable_if_t<!is_complex<T>, int> = 0>
inline T log_trace_scalar_value(const T* value)
{
    return value ? *value : std::numeric_limits<T>::quiet_NaN();
}

template <typename T, std::enable_if_t<+is_complex<T>, int> = 0>
inline T log_trace_scalar_value(const T* value)
{
    return value ? *value
                 : T{std::numeric_limits<typename T::value_type>::quiet_NaN(),
                     std::numeric_limits<typename T::value_type>::quiet_NaN()};
}

/*************************************************
 * Bench log scalar values pointed to by pointer *
 *************************************************/
inline std::string log_bench_scalar_value(const char* name, const rocblas_half* value)
{
    rocblas_ostream ss;
    ss << "--" << name << " " << (value ? float(*value) : std::numeric_limits<float>::quiet_NaN());
    return ss.str();
}

template <typename T, std::enable_if_t<!is_complex<T>, int> = 0>
inline std::string log_bench_scalar_value(const char* name, const T* value)
{
    rocblas_ostream ss;
    ss << "--" << name << " " << (value ? *value : std::numeric_limits<T>::quiet_NaN());
    return ss.str();
}

template <typename T, std::enable_if_t<+is_complex<T>, int> = 0>
inline std::string log_bench_scalar_value(const char* name, const T* value)
{
    rocblas_ostream ss;
    ss << "--" << name << " "
       << (value ? std::real(*value) : std::numeric_limits<typename T::value_type>::quiet_NaN());
    if(value && std::imag(*value))
        ss << " --" << name << "i " << std::imag(*value);
    return ss.str();
}

#define LOG_BENCH_SCALAR_VALUE(name) log_bench_scalar_value(#name, name)

/******************************************************************
 * Log alpha and beta with dynamic compute_type in *_ex functions *
 ******************************************************************/
inline rocblas_status log_trace_alpha_beta_ex(rocblas_datatype compute_type,
                                              const void*      alpha,
                                              const void*      beta,
                                              rocblas_ostream& alphass,
                                              rocblas_ostream& betass)
{

    switch(compute_type)
    {
    case rocblas_datatype_f16_r:
        alphass << log_trace_scalar_value(reinterpret_cast<const rocblas_half*>(alpha));
        betass << log_trace_scalar_value(reinterpret_cast<const rocblas_half*>(beta));
        break;
    case rocblas_datatype_f32_r:
        alphass << log_trace_scalar_value(reinterpret_cast<const float*>(alpha));
        betass << log_trace_scalar_value(reinterpret_cast<const float*>(beta));
        break;
    case rocblas_datatype_f64_r:
        alphass << log_trace_scalar_value(reinterpret_cast<const double*>(alpha));
        betass << log_trace_scalar_value(reinterpret_cast<const double*>(beta));
        break;
    case rocblas_datatype_i32_r:
        alphass << log_trace_scalar_value(reinterpret_cast<const int32_t*>(alpha));
        betass << log_trace_scalar_value(reinterpret_cast<const int32_t*>(beta));
        break;
    case rocblas_datatype_f32_c:
        alphass << log_trace_scalar_value(reinterpret_cast<const rocblas_float_complex*>(alpha));
        betass << log_trace_scalar_value(reinterpret_cast<const rocblas_float_complex*>(beta));
        break;
    case rocblas_datatype_f64_c:
        alphass << log_trace_scalar_value(reinterpret_cast<const rocblas_double_complex*>(alpha));
        betass << log_trace_scalar_value(reinterpret_cast<const rocblas_double_complex*>(beta));
        break;
    default:
        return rocblas_status_not_implemented;
    }
    return rocblas_status_success;
}

inline rocblas_status log_bench_alpha_beta_ex(rocblas_datatype compute_type,
                                              const void*      alpha,
                                              const void*      beta,
                                              std::string&     alphas,
                                              std::string&     betas)
{
    switch(compute_type)
    {
    case rocblas_datatype_f16_r:
        alphas = log_bench_scalar_value("alpha", reinterpret_cast<const rocblas_half*>(alpha));
        betas  = log_bench_scalar_value("beta", reinterpret_cast<const rocblas_half*>(beta));
        break;
    case rocblas_datatype_f32_r:
        alphas = log_bench_scalar_value("alpha", reinterpret_cast<const float*>(alpha));
        betas  = log_bench_scalar_value("beta", reinterpret_cast<const float*>(beta));
        break;
    case rocblas_datatype_f64_r:
        alphas = log_bench_scalar_value("alpha", reinterpret_cast<const double*>(alpha));
        betas  = log_bench_scalar_value("beta", reinterpret_cast<const double*>(beta));
        break;
    case rocblas_datatype_i32_r:
        alphas = log_bench_scalar_value("alpha", reinterpret_cast<const int32_t*>(alpha));
        betas  = log_bench_scalar_value("beta", reinterpret_cast<const int32_t*>(beta));
        break;
    case rocblas_datatype_f32_c:
        alphas = log_bench_scalar_value("alpha",
                                        reinterpret_cast<const rocblas_float_complex*>(alpha));
        betas
            = log_bench_scalar_value("beta", reinterpret_cast<const rocblas_float_complex*>(beta));
        break;
    case rocblas_datatype_f64_c:
        alphas = log_bench_scalar_value("alpha",
                                        reinterpret_cast<const rocblas_double_complex*>(alpha));
        betas
            = log_bench_scalar_value("beta", reinterpret_cast<const rocblas_double_complex*>(beta));
        break;
    default:
        return rocblas_status_not_implemented;
    }
    return rocblas_status_success;
}

#endif<|MERGE_RESOLUTION|>--- conflicted
+++ resolved
@@ -25,234 +25,6 @@
 #include <unordered_map>
 #include <utility>
 
-<<<<<<< HEAD
-=======
-class tuple_helper
-{
-protected:
-    /************************************************************************************
-     * Print values
-     ************************************************************************************/
-    // Default output
-    template <typename T>
-    static void print_value(std::ostream& os, const T& x)
-    {
-        os << x;
-    }
-
-    // Floating-point output
-    static void print_value(std::ostream& os, double x)
-    {
-        if(std::isnan(x))
-            os << ".nan";
-        else if(std::isinf(x))
-            os << (x < 0 ? "-.inf" : ".inf");
-        else
-        {
-            char s[32];
-            snprintf(s, sizeof(s) - 2, "%.17g", x);
-
-            // If no decimal point or exponent, append .0
-            char* end = s + strcspn(s, ".eE");
-            if(!*end)
-                strcpy(end, ".0");
-            os << s;
-        }
-    }
-
-    // Complex output
-    template <typename T>
-    static void print_value(std::ostream& os, const rocblas_complex_num<T>& x)
-    {
-        os << "'(";
-        print_value(os, std::real(x));
-        os << ",";
-        print_value(os, std::imag(x));
-        os << ")'";
-    }
-
-    // Character output
-    static void print_value(std::ostream& os, char c)
-    {
-        char s[]{c, 0};
-        os << std::quoted(s, '\'');
-    }
-
-    // bool output
-    static void print_value(std::ostream& os, bool b)
-    {
-        os << (b ? "true" : "false");
-    }
-
-    // string output
-    static void print_value(std::ostream& os, const char* s)
-    {
-        os << std::quoted(s);
-    }
-    static void print_value(std::ostream& os, const std::string& s)
-    {
-        print_value(os, s.c_str());
-    }
-
-    /************************************************************************************
-     * Print tuples
-     ************************************************************************************/
-    template <typename TUP, size_t idx = std::tuple_size<TUP>{}>
-    struct print_tuple_recurse
-    {
-        template <typename F>
-        __attribute__((always_inline)) void operator()(F& print_argument, const TUP& tuple)
-        {
-            print_tuple_recurse<TUP, idx - 2>{}(print_argument, tuple);
-            print_argument(std::get<idx - 2>(tuple), std::get<idx - 1>(tuple));
-        }
-    };
-
-    template <typename TUP>
-    struct print_tuple_recurse<TUP, 0>
-    {
-        template <typename F>
-        __attribute__((always_inline)) void operator()(F&, const TUP&)
-        {
-        }
-    };
-
-    // Print a tuple which is expected to be (name1, value1, name2, value2, ...)
-    template <typename TUP>
-    static void print_tuple(std::ostream& os, const TUP& tuple)
-    {
-        static_assert(std::tuple_size<TUP>{} % 2 == 0, "Tuple size must be even");
-
-        // delim starts as "- {" and becomes "," afterwards
-        auto print_argument = [&, delim = "- {"](auto&& name, auto&& value) mutable {
-            os << delim << " " << name << ": ";
-            print_value(os, value);
-            delim = ",";
-        };
-        print_tuple_recurse<TUP>{}(print_argument, tuple);
-        os << " }" << std::endl;
-    }
-
-    /************************************************************************************
-     * Compute value hashes for (key1, value1, key2, value2, ...) tuples
-     ************************************************************************************/
-    // Workaround for compilers which don't implement C++14 enum hash (LWG 2148)
-    template <typename T, std::enable_if_t<std::is_enum<T>{}, int> = 0>
-    static size_t hash(const T& x)
-    {
-        return std::hash<typename std::underlying_type<T>::type>{}(x);
-    }
-
-    // Default hash for non-enum types
-    template <typename T, std::enable_if_t<!std::is_enum<T>{}, int> = 0>
-    static size_t hash(const T& x)
-    {
-        return std::hash<T>{}(x);
-    }
-
-    // C-style string hash since std::hash does not hash them
-    static size_t hash(const char* s)
-    {
-        size_t seed = 0xcbf29ce484222325;
-        for(auto p = reinterpret_cast<const unsigned char*>(s); *p; ++p)
-            seed = (seed ^ *p) * 0x100000001b3; // FNV-1a
-        return seed;
-    }
-
-    // For consistency with above
-    static size_t hash(const std::string& s)
-    {
-        return hash(s.c_str());
-    }
-
-    // Combine tuple value hashes, computing hash of all tuple values
-    template <typename TUP, size_t idx = std::tuple_size<TUP>{}>
-    struct tuple_hash_recurse
-    {
-        __attribute__((always_inline)) size_t operator()(const TUP& tup)
-        {
-            size_t seed = tuple_hash_recurse<TUP, idx - 2>{}(tup);
-            return seed ^ (hash(std::get<idx - 1>(tup)) + 0x9e3779b9 + (seed << 6) + (seed >> 2));
-        }
-    };
-
-    // Leaf node
-    template <typename TUP>
-    struct tuple_hash_recurse<TUP, 0>
-    {
-        __attribute__((always_inline)) size_t operator()(const TUP&)
-        {
-            return 0;
-        }
-    };
-
-    // Hash function class compatible with STL containers
-    template <typename TUP>
-    struct hash_t
-    {
-        static_assert(std::tuple_size<TUP>{} % 2 == 0, "Tuple size must be even");
-        size_t operator()(const TUP& x) const
-        {
-            return tuple_hash_recurse<TUP>{}(x);
-        }
-    };
-
-    /************************************************************************************
-     * Test (key1, value1, key2, value2, ...) tuples for equality of values
-     ************************************************************************************/
-    template <typename T>
-    static bool equal(const T& x1, const T& x2)
-    {
-        return x1 == x2;
-    }
-
-    static bool equal(const char* s1, const char* s2)
-    {
-        return !strcmp(s1, s2);
-    }
-    static bool equal(const std::string& s1, const char* s2)
-    {
-        return !strcmp(s1.c_str(), s2);
-    }
-    static bool equal(const char* s1, const std::string& s2)
-    {
-        return !strcmp(s1, s2.c_str());
-    }
-
-    // Recursively compare tuple values, short-circuiting
-    template <typename TUP, size_t idx = std::tuple_size<TUP>{}>
-    struct tuple_equal_recurse
-    {
-        bool operator()(const TUP& t1, const TUP& t2)
-        {
-            return equal(std::get<idx - 1>(t1), std::get<idx - 1>(t2))
-                   && tuple_equal_recurse<TUP, idx - 2>{}(t1, t2);
-        }
-    };
-
-    // Leaf node
-    template <typename TUP>
-    struct tuple_equal_recurse<TUP, 0>
-    {
-        bool operator()(const TUP&, const TUP&)
-        {
-            return true;
-        }
-    };
-
-    // Equality test class compatible with STL containers
-    template <typename TUP>
-    struct equal_t
-    {
-        static_assert(std::tuple_size<TUP>{} % 2 == 0, "Tuple size must be even");
-        __attribute__((flatten)) bool operator()(const TUP& x, const TUP& y) const
-        {
-            return tuple_equal_recurse<TUP>{}(x, y);
-        }
-    };
-};
-
->>>>>>> efd3e5d1
 /************************************************************************************
  * Profile kernel arguments
  ************************************************************************************/
