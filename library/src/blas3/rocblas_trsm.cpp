--- conflicted
+++ resolved
@@ -656,15 +656,6 @@
 }
 
 template <typename T>
-<<<<<<< HEAD
-void copy_block_unit(   hipStream_t rocblas_stream,
-                        rocblas_int m,
-                        rocblas_int n,
-                        const void *src,
-                        rocblas_int src_ld,
-                        void *dst,
-                        rocblas_int dst_ld)
-=======
 void copy_block_unit(hipStream_t rocblas_stream,
                      rocblas_int m,
                      rocblas_int n,
@@ -672,7 +663,6 @@
                      rocblas_int src_ld,
                      void* dst,
                      rocblas_int dst_ld)
->>>>>>> 90d52d22
 {
     rocblas_int blocksX = ((m - 1) / 128) + 1; // parameters for device kernel
     rocblas_int blocksY = ((n - 1) / 8) + 1;
@@ -709,19 +699,6 @@
 {
     hipStream_t rocblas_stream;
     RETURN_IF_ROCBLAS_ERROR(rocblas_get_stream(handle, &rocblas_stream));
-<<<<<<< HEAD
-    
-    void *Y = handle->get_trsm_Y();
-    void *invA = handle->get_trsm_invA();
-    void *invA_C = handle->get_trsm_invA_C();
-
-    PRINT_IF_HIP_ERROR(hipMemsetAsync(invA, 0, BLOCK * BLOCK * WORKBUF_TRSM_A_BLKS * sizeof(T), rocblas_stream));
-
-    rocblas_int k = (side == rocblas_side_left ? m : n);
-    rocblas_trtri_trsm_template<T, BLOCK>(handle, (T *)invA_C, uplo, diag, k, A, lda, (T *)invA);
-
-    int R = k/BLOCK;
-=======
 
     void* Y      = handle->get_trsm_Y();
     void* invA   = handle->get_trsm_invA();
@@ -734,22 +711,11 @@
     rocblas_trtri_trsm_template<T, BLOCK>(handle, (T*)invA_C, uplo, diag, k, A, lda, (T*)invA);
 
     int R               = k / BLOCK;
->>>>>>> 90d52d22
     const T zero        = 0.0;
     const T one         = 1.0;
     const T negtive_one = -1.0;
 
     rocblas_int bsize = (side == rocblas_side_left ? n : m);
-<<<<<<< HEAD
-    int W = 1 + ((bsize - 1)/WORKBUF_TRSM_B_CHNK);
-
-    for(int w=0; w<W; w++)
-    {
-        if(side == rocblas_side_left)
-        {
-            T *Bw = B + ((size_t)w)*WORKBUF_TRSM_B_CHNK*((size_t)ldb);
-            int width = ((bsize > (w+1)*WORKBUF_TRSM_B_CHNK) ? WORKBUF_TRSM_B_CHNK : (bsize - w*WORKBUF_TRSM_B_CHNK));
-=======
     int W             = 1 + ((bsize - 1) / WORKBUF_TRSM_B_CHNK);
 
     for(int w = 0; w < W; w++)
@@ -760,28 +726,10 @@
             int width =
                 ((bsize > (w + 1) * WORKBUF_TRSM_B_CHNK) ? WORKBUF_TRSM_B_CHNK
                                                          : (bsize - w * WORKBUF_TRSM_B_CHNK));
->>>>>>> 90d52d22
 
             for(int r = 0; r < R; r++)
             {
                 int q = R - 1 - r;
-<<<<<<< HEAD
-    
-                int j = (   ((uplo == rocblas_fill_lower) && (transA == rocblas_operation_none)) ||
-                            ((uplo == rocblas_fill_upper) && (transA == rocblas_operation_transpose)) ) ? r : q;
-                
-                // copy a BLOCK*n piece we are solving at a time
-                copy_block_unit<T>(rocblas_stream, BLOCK, width, Bw + j*BLOCK, ldb, Y, BLOCK);
-       
-                if( r > 0)
-                {
-                    const T *A_current = nullptr;
-                    T *B_current = nullptr;
-    
-                    if((uplo == rocblas_fill_upper) && (transA == rocblas_operation_transpose))
-                    {
-                        A_current = A + r*BLOCK*lda;
-=======
 
                 int j = (((uplo == rocblas_fill_lower) && (transA == rocblas_operation_none)) ||
                          ((uplo == rocblas_fill_upper) && (transA == rocblas_operation_transpose)))
@@ -799,32 +747,15 @@
                     if((uplo == rocblas_fill_upper) && (transA == rocblas_operation_transpose))
                     {
                         A_current = A + r * BLOCK * lda;
->>>>>>> 90d52d22
                         B_current = Bw;
                     }
                     else if((uplo == rocblas_fill_lower) && (transA == rocblas_operation_none))
                     {
-<<<<<<< HEAD
-                        A_current = A + r*BLOCK;
-=======
                         A_current = A + r * BLOCK;
->>>>>>> 90d52d22
                         B_current = Bw;
                     }
                     else if((uplo == rocblas_fill_lower) && (transA == rocblas_operation_transpose))
                     {
-<<<<<<< HEAD
-                        A_current = A + q*BLOCK*lda + (q+1)*BLOCK;
-                        B_current = Bw + (q+1)*BLOCK;
-                    }
-                    else // ((uplo == rocblas_fill_upper) && (transA == rocblas_operation_none))
-                    {
-                        A_current = A + (q+1)*BLOCK*lda + q*BLOCK;
-                        B_current = Bw + (q+1)*BLOCK;
-                    }
-    
-    
-=======
                         A_current = A + q * BLOCK * lda + (q + 1) * BLOCK;
                         B_current = Bw + (q + 1) * BLOCK;
                     }
@@ -834,17 +765,12 @@
                         B_current = Bw + (q + 1) * BLOCK;
                     }
 
->>>>>>> 90d52d22
                     rocblas_gemm_template<T>(handle,
                                              transA,
                                              rocblas_operation_none,
                                              BLOCK,
                                              width,
-<<<<<<< HEAD
-                                             r*BLOCK,
-=======
                                              r * BLOCK,
->>>>>>> 90d52d22
                                              &negtive_one,
                                              A_current,
                                              lda,
@@ -854,15 +780,9 @@
                                              (T*)Y,
                                              BLOCK);
                 }
-<<<<<<< HEAD
-    
-                const T *theta = (r == 0 ? alpha : &one);
-                 
-=======
 
                 const T* theta = (r == 0 ? alpha : &one);
 
->>>>>>> 90d52d22
                 rocblas_gemm_template<T>(handle,
                                          transA,
                                          rocblas_operation_none,
@@ -870,55 +790,25 @@
                                          width,
                                          BLOCK,
                                          theta,
-<<<<<<< HEAD
-                                         ((T *)invA) + j*BLOCK*BLOCK,
-=======
                                          ((T*)invA) + j * BLOCK * BLOCK,
->>>>>>> 90d52d22
                                          BLOCK,
                                          (T*)Y,
                                          BLOCK,
                                          &zero,
-<<<<<<< HEAD
-                                         Bw + j*BLOCK,
-=======
                                          Bw + j * BLOCK,
->>>>>>> 90d52d22
                                          ldb);
             }
         }
         else
         {
-<<<<<<< HEAD
-            T *Bw = B + ((size_t)w)*WORKBUF_TRSM_B_CHNK;
-            int width = ((bsize > (w+1)*WORKBUF_TRSM_B_CHNK) ? WORKBUF_TRSM_B_CHNK : (bsize - w*WORKBUF_TRSM_B_CHNK));
-=======
             T* Bw = B + ((size_t)w) * WORKBUF_TRSM_B_CHNK;
             int width =
                 ((bsize > (w + 1) * WORKBUF_TRSM_B_CHNK) ? WORKBUF_TRSM_B_CHNK
                                                          : (bsize - w * WORKBUF_TRSM_B_CHNK));
->>>>>>> 90d52d22
 
             for(int r = 0; r < R; r++)
             {
                 int q = R - 1 - r;
-<<<<<<< HEAD
-    
-                int j = (   ((uplo == rocblas_fill_lower) && (transA == rocblas_operation_transpose)) ||
-                            ((uplo == rocblas_fill_upper) && (transA == rocblas_operation_none)) ) ? r : q;
-                
-                // copy a m*BLOCK piece we are solving at a time
-                copy_block_unit<T>(rocblas_stream, width, BLOCK, Bw + j*BLOCK*ldb, ldb, Y, width);
-       
-                if( r > 0)
-                {
-                    const T *A_current = nullptr;
-                    T *B_current = nullptr;
-    
-                    if((uplo == rocblas_fill_lower) && (transA == rocblas_operation_transpose))
-                    {
-                        A_current = A + r*BLOCK;
-=======
 
                 int j =
                     (((uplo == rocblas_fill_lower) && (transA == rocblas_operation_transpose)) ||
@@ -938,32 +828,15 @@
                     if((uplo == rocblas_fill_lower) && (transA == rocblas_operation_transpose))
                     {
                         A_current = A + r * BLOCK;
->>>>>>> 90d52d22
                         B_current = Bw;
                     }
                     else if((uplo == rocblas_fill_upper) && (transA == rocblas_operation_none))
                     {
-<<<<<<< HEAD
-                        A_current = A + r*BLOCK*lda;
-=======
                         A_current = A + r * BLOCK * lda;
->>>>>>> 90d52d22
                         B_current = Bw;
                     }
                     else if((uplo == rocblas_fill_upper) && (transA == rocblas_operation_transpose))
                     {
-<<<<<<< HEAD
-                        A_current = A + (q+1)*BLOCK*lda + q*BLOCK;
-                        B_current = Bw + ((size_t)(q+1))*BLOCK*((size_t)ldb);
-                    }
-                    else // ((uplo == rocblas_fill_lower) && (transA == rocblas_operation_none))
-                    {
-                        A_current = A + q*BLOCK*lda + (q+1)*BLOCK;
-                        B_current = Bw + ((size_t)(q+1))*BLOCK*((size_t)ldb);
-                    }
-    
-    
-=======
                         A_current = A + (q + 1) * BLOCK * lda + q * BLOCK;
                         B_current = Bw + ((size_t)(q + 1)) * BLOCK * ((size_t)ldb);
                     }
@@ -973,17 +846,12 @@
                         B_current = Bw + ((size_t)(q + 1)) * BLOCK * ((size_t)ldb);
                     }
 
->>>>>>> 90d52d22
                     rocblas_gemm_template<T>(handle,
                                              rocblas_operation_none,
                                              transA,
                                              width,
                                              BLOCK,
-<<<<<<< HEAD
-                                             r*BLOCK,
-=======
                                              r * BLOCK,
->>>>>>> 90d52d22
                                              &negtive_one,
                                              B_current,
                                              ldb,
@@ -993,15 +861,9 @@
                                              (T*)Y,
                                              width);
                 }
-<<<<<<< HEAD
-    
-                const T *theta = (r == 0 ? alpha : &one);
-                 
-=======
 
                 const T* theta = (r == 0 ? alpha : &one);
 
->>>>>>> 90d52d22
                 rocblas_gemm_template<T>(handle,
                                          rocblas_operation_none,
                                          transA,
@@ -1011,17 +873,10 @@
                                          theta,
                                          (T*)Y,
                                          width,
-<<<<<<< HEAD
-                                         ((T *)invA) + j*BLOCK*BLOCK,
-                                         BLOCK,
-                                         &zero,
-                                         Bw + j*BLOCK*ldb,
-=======
                                          ((T*)invA) + j * BLOCK * BLOCK,
                                          BLOCK,
                                          &zero,
                                          Bw + j * BLOCK * ldb,
->>>>>>> 90d52d22
                                          ldb);
             }
         }
@@ -1209,22 +1064,14 @@
     if(m == 0 || n == 0)
         return rocblas_status_success;
 
-<<<<<<< HEAD
-    if( (k%BLOCK == 0) && (k <= BLOCK*WORKBUF_TRSM_A_BLKS) )
-=======
     if((k % BLOCK == 0) && (k <= BLOCK * WORKBUF_TRSM_A_BLKS))
->>>>>>> 90d52d22
     {
         rocblas_operation trA = transA;
         if(trA == rocblas_operation_conjugate_transpose)
             trA = rocblas_operation_transpose;
 
-<<<<<<< HEAD
-        return special_trsm_template<T, BLOCK>(handle, side, uplo, trA, diag, m, n, alpha, A, lda, B, ldb);
-=======
         return special_trsm_template<T, BLOCK>(
             handle, side, uplo, trA, diag, m, n, alpha, A, lda, B, ldb);
->>>>>>> 90d52d22
     }
 
     // invA is of size BLOCK*k, BLOCK is the blocking size
@@ -1236,15 +1083,10 @@
         return rocblas_status_memory_error;
     }
 
-<<<<<<< HEAD
-    auto C_tmp = rocblas_unique_ptr{rocblas::device_malloc(sizeof(T) * (BLOCK/2) * (BLOCK/2) * (k/BLOCK)), rocblas::device_free};
-    if((!C_tmp) && (k>=BLOCK))
-=======
     auto C_tmp = rocblas_unique_ptr{
         rocblas::device_malloc(sizeof(T) * (BLOCK / 2) * (BLOCK / 2) * (k / BLOCK)),
         rocblas::device_free};
     if((!C_tmp) && (k >= BLOCK))
->>>>>>> 90d52d22
     {
         return rocblas_status_memory_error;
     }
@@ -1293,13 +1135,8 @@
     PRINT_IF_HIP_ERROR(hipMemsetAsync((T*)X.get(), 0, m * n * sizeof(T), rocblas_stream));
 
     // batched trtri invert diagonal part (BLOCK*BLOCK) of A into invA
-<<<<<<< HEAD
-    rocblas_status status =
-        rocblas_trtri_trsm_template<T, BLOCK>(handle, (T *)C_tmp.get(), uplo, diag, k, A, lda, (T*)invA.get());
-=======
     rocblas_status status = rocblas_trtri_trsm_template<T, BLOCK>(
         handle, (T*)C_tmp.get(), uplo, diag, k, A, lda, (T*)invA.get());
->>>>>>> 90d52d22
 
     if(side == rocblas_side_left)
     {
