/* ************************************************************************
 * Copyright 2020-2021 Advanced Micro Devices, Inc.
 * ************************************************************************ */

#pragma once

#include "Tensile/gemm.hpp"
#include "definitions.hpp"
<<<<<<< HEAD
#include "rocblas_syr2k.hpp"
=======
#include "rocblas_syr2k_her2k.hpp"
>>>>>>> d58b0049

template <int  MIN_NB,
          bool BATCHED,
          typename T,
          typename TScal,
          typename TPtr,
          typename TConstPtr,
          typename TLd>
ROCBLAS_INTERNAL_EXPORT_NOINLINE rocblas_status
    rocblas_internal_syrkx_template(rocblas_handle    handle,
                                    rocblas_fill      uplo,
                                    rocblas_operation trans,
                                    rocblas_int       n,
                                    rocblas_int       k,
                                    TScal*            alpha,
                                    TConstPtr*        da,
                                    TLd               offset_a,
                                    TLd               lda,
                                    rocblas_stride    stride_a,
                                    TConstPtr*        db,
                                    TLd               offset_b,
                                    TLd               ldb,
                                    rocblas_stride    stride_b,
                                    TScal*            beta,
                                    TPtr*             dc,
                                    TLd               offset_c,
                                    TLd               ldc,
                                    rocblas_stride    stride_c,
                                    rocblas_int       batch_count);<|MERGE_RESOLUTION|>--- conflicted
+++ resolved
@@ -6,11 +6,7 @@
 
 #include "Tensile/gemm.hpp"
 #include "definitions.hpp"
-<<<<<<< HEAD
-#include "rocblas_syr2k.hpp"
-=======
 #include "rocblas_syr2k_her2k.hpp"
->>>>>>> d58b0049
 
 template <int  MIN_NB,
           bool BATCHED,
