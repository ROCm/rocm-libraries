/* ************************************************************************
 * Copyright 2016-2021 Advanced Micro Devices, Inc.
 * ************************************************************************ */

#pragma once

#include "check_numerics_vector.hpp"
#include "handle.hpp"

<<<<<<< HEAD
template <rocblas_int DIM_X, typename T_lda, typename T, typename U>
ROCBLAS_KERNEL_ILF void her_kernel_calc(bool        upper,
                                        rocblas_int n,
                                        U           alpha,
                                        const T* __restrict__ x,
                                        rocblas_int incx,
                                        T* __restrict__ A,
                                        T_lda lda)
{
    rocblas_int tx  = hipThreadIdx_x;
    rocblas_int col = hipBlockIdx_x;

    if(tx < n)
        A += tx;

    //Each BlockIdx.x takes care of each column of matrix A
    A += col * lda;

    const T res_x = conj(x[col * incx]) * alpha;

    if(upper)
    {
        //scalar-vector-vector product and add the result to a Hermitian matrix 'A'.
        //If n > DIM_X, then the threads are reused and the multiplied values will be accumalated with matrix A.
        rocblas_int i = 0;
        for(; tx + i < col; i += DIM_X)
        {
            A[i] += res_x * x[(tx + i) * incx];
        }
        //Diagonal elements must be real
        if(tx + i == col)
        {
            A[i] = std::real(A[i]) + std::real(x[col * incx] * res_x);
        }
    }
    else
    {
        rocblas_int i = col + 1;
        //Diagonal elements must be real
        if(tx == 0)
        {
            A[i - 1] = std::real(A[i - 1]) + std::real(x[col * incx] * res_x);
        }
        //scalar-vector-vector product and add the result to a Hermitian matrix 'A'.
        //If n > DIM_X, then the threads are reused and the multiplied values will be accumalated with matrix A.
        for(; tx + i < n; i += DIM_X)
        {
            A[i] += res_x * x[(tx + i) * incx];
        }
    }
}

template <rocblas_int DIM_X, typename T_lda, typename TScal, typename TConstPtr, typename TPtr>
ROCBLAS_KERNEL __launch_bounds__(DIM_X) void rocblas_her_kernel(bool           upper,
                                                                rocblas_int    n,
                                                                TScal          alpha_device_host,
                                                                TConstPtr      xa,
                                                                ptrdiff_t      shift_x,
                                                                rocblas_int    incx,
                                                                rocblas_stride stride_x,
                                                                TPtr           Aa,
                                                                rocblas_int    lda,
                                                                ptrdiff_t      shift_A,
                                                                rocblas_stride stride_A)
{
    auto alpha = load_scalar(alpha_device_host);
    if(!alpha)
        return;

    auto*       A = load_ptr_batch(Aa, hipBlockIdx_y, shift_A, stride_A);
    const auto* x = load_ptr_batch(xa, hipBlockIdx_y, shift_x, stride_x);

    her_kernel_calc<DIM_X, T_lda>(upper, n, alpha, x, incx, A, lda);
}

=======
>>>>>>> d58b0049
/**
 * TScal     is always: const U* (either host or device)
 * TConstPtr is either: const T* OR const T* const*
 * TPtr      is either:       T* OR       T* const*
 * Where T is the base type (rocblas_float_complex or rocblas_double_complex)
 * and U is the scalar type (float or double)
 */
template <typename TScal, typename TConstPtr, typename TPtr>
rocblas_status rocblas_her_template(rocblas_handle handle,
                                    rocblas_fill   uplo,
                                    rocblas_int    n,
                                    TScal          alpha,
                                    TConstPtr      x,
                                    rocblas_int    offset_x,
                                    rocblas_int    incx,
                                    rocblas_stride stride_x,
                                    TPtr           A,
                                    rocblas_int    lda,
                                    rocblas_int    offset_A,
                                    rocblas_stride stride_A,
<<<<<<< HEAD
                                    rocblas_int    batch_count)
{
    // Quick return if possible. Not Argument error
    if(!n || !batch_count)
        return rocblas_status_success;

    hipStream_t rocblas_stream = handle->get_stream();

    // in case of negative inc, shift pointer to end of data for negative indexing tid*inc
    ptrdiff_t shift_x = incx < 0 ? offset_x - ptrdiff_t(incx) * (n - 1) : offset_x;

    bool i64_indices = n * size_t(lda) > std::numeric_limits<rocblas_int>::max();

#define her_KARGS(alpha_)                                                                        \
    her_grid, her_threads, 0, rocblas_stream, uplo == rocblas_fill_upper, n, alpha_, x, shift_x, \
        incx, stride_x, A, lda, offset_A, stride_A

    static constexpr int HER_DIM_X = 1024;

    dim3 her_grid(n, batch_count);
    dim3 her_threads(HER_DIM_X);

    if(rocblas_pointer_mode_device == handle->pointer_mode)
    {
        if(i64_indices)
            hipLaunchKernelGGL((rocblas_her_kernel<HER_DIM_X, size_t>), her_KARGS(alpha));
        else
            hipLaunchKernelGGL((rocblas_her_kernel<HER_DIM_X, rocblas_int>), her_KARGS(alpha));
    }
    else
    {
        if(i64_indices)
            hipLaunchKernelGGL((rocblas_her_kernel<HER_DIM_X, size_t>), her_KARGS(*alpha));
        else
            hipLaunchKernelGGL((rocblas_her_kernel<HER_DIM_X, rocblas_int>), her_KARGS(*alpha));
    }
#undef her_KARGS
    return rocblas_status_success;
}
=======
                                    rocblas_int    batch_count);
>>>>>>> d58b0049

//TODO :-Add rocblas_check_numerics_he_matrix_template for checking Matrix `A` which is a Hermitian Matrix
template <typename T, typename U>
rocblas_status rocblas_her_check_numerics(const char*    function_name,
                                          rocblas_handle handle,
                                          rocblas_int    n,
                                          T              A,
                                          rocblas_int    offset_a,
                                          rocblas_int    lda,
                                          rocblas_stride stride_a,
                                          U              x,
                                          rocblas_int    offset_x,
                                          rocblas_int    inc_x,
                                          rocblas_stride stride_x,
                                          rocblas_int    batch_count,
                                          const int      check_numerics,
                                          bool           is_input);<|MERGE_RESOLUTION|>--- conflicted
+++ resolved
@@ -7,84 +7,6 @@
 #include "check_numerics_vector.hpp"
 #include "handle.hpp"
 
-<<<<<<< HEAD
-template <rocblas_int DIM_X, typename T_lda, typename T, typename U>
-ROCBLAS_KERNEL_ILF void her_kernel_calc(bool        upper,
-                                        rocblas_int n,
-                                        U           alpha,
-                                        const T* __restrict__ x,
-                                        rocblas_int incx,
-                                        T* __restrict__ A,
-                                        T_lda lda)
-{
-    rocblas_int tx  = hipThreadIdx_x;
-    rocblas_int col = hipBlockIdx_x;
-
-    if(tx < n)
-        A += tx;
-
-    //Each BlockIdx.x takes care of each column of matrix A
-    A += col * lda;
-
-    const T res_x = conj(x[col * incx]) * alpha;
-
-    if(upper)
-    {
-        //scalar-vector-vector product and add the result to a Hermitian matrix 'A'.
-        //If n > DIM_X, then the threads are reused and the multiplied values will be accumalated with matrix A.
-        rocblas_int i = 0;
-        for(; tx + i < col; i += DIM_X)
-        {
-            A[i] += res_x * x[(tx + i) * incx];
-        }
-        //Diagonal elements must be real
-        if(tx + i == col)
-        {
-            A[i] = std::real(A[i]) + std::real(x[col * incx] * res_x);
-        }
-    }
-    else
-    {
-        rocblas_int i = col + 1;
-        //Diagonal elements must be real
-        if(tx == 0)
-        {
-            A[i - 1] = std::real(A[i - 1]) + std::real(x[col * incx] * res_x);
-        }
-        //scalar-vector-vector product and add the result to a Hermitian matrix 'A'.
-        //If n > DIM_X, then the threads are reused and the multiplied values will be accumalated with matrix A.
-        for(; tx + i < n; i += DIM_X)
-        {
-            A[i] += res_x * x[(tx + i) * incx];
-        }
-    }
-}
-
-template <rocblas_int DIM_X, typename T_lda, typename TScal, typename TConstPtr, typename TPtr>
-ROCBLAS_KERNEL __launch_bounds__(DIM_X) void rocblas_her_kernel(bool           upper,
-                                                                rocblas_int    n,
-                                                                TScal          alpha_device_host,
-                                                                TConstPtr      xa,
-                                                                ptrdiff_t      shift_x,
-                                                                rocblas_int    incx,
-                                                                rocblas_stride stride_x,
-                                                                TPtr           Aa,
-                                                                rocblas_int    lda,
-                                                                ptrdiff_t      shift_A,
-                                                                rocblas_stride stride_A)
-{
-    auto alpha = load_scalar(alpha_device_host);
-    if(!alpha)
-        return;
-
-    auto*       A = load_ptr_batch(Aa, hipBlockIdx_y, shift_A, stride_A);
-    const auto* x = load_ptr_batch(xa, hipBlockIdx_y, shift_x, stride_x);
-
-    her_kernel_calc<DIM_X, T_lda>(upper, n, alpha, x, incx, A, lda);
-}
-
-=======
->>>>>>> d58b0049
 /**
  * TScal     is always: const U* (either host or device)
  * TConstPtr is either: const T* OR const T* const*
@@ -105,49 +27,7 @@
                                     rocblas_int    lda,
                                     rocblas_int    offset_A,
                                     rocblas_stride stride_A,
-<<<<<<< HEAD
-                                    rocblas_int    batch_count)
-{
-    // Quick return if possible. Not Argument error
-    if(!n || !batch_count)
-        return rocblas_status_success;
-
-    hipStream_t rocblas_stream = handle->get_stream();
-
-    // in case of negative inc, shift pointer to end of data for negative indexing tid*inc
-    ptrdiff_t shift_x = incx < 0 ? offset_x - ptrdiff_t(incx) * (n - 1) : offset_x;
-
-    bool i64_indices = n * size_t(lda) > std::numeric_limits<rocblas_int>::max();
-
-#define her_KARGS(alpha_)                                                                        \
-    her_grid, her_threads, 0, rocblas_stream, uplo == rocblas_fill_upper, n, alpha_, x, shift_x, \
-        incx, stride_x, A, lda, offset_A, stride_A
-
-    static constexpr int HER_DIM_X = 1024;
-
-    dim3 her_grid(n, batch_count);
-    dim3 her_threads(HER_DIM_X);
-
-    if(rocblas_pointer_mode_device == handle->pointer_mode)
-    {
-        if(i64_indices)
-            hipLaunchKernelGGL((rocblas_her_kernel<HER_DIM_X, size_t>), her_KARGS(alpha));
-        else
-            hipLaunchKernelGGL((rocblas_her_kernel<HER_DIM_X, rocblas_int>), her_KARGS(alpha));
-    }
-    else
-    {
-        if(i64_indices)
-            hipLaunchKernelGGL((rocblas_her_kernel<HER_DIM_X, size_t>), her_KARGS(*alpha));
-        else
-            hipLaunchKernelGGL((rocblas_her_kernel<HER_DIM_X, rocblas_int>), her_KARGS(*alpha));
-    }
-#undef her_KARGS
-    return rocblas_status_success;
-}
-=======
                                     rocblas_int    batch_count);
->>>>>>> d58b0049
 
 //TODO :-Add rocblas_check_numerics_he_matrix_template for checking Matrix `A` which is a Hermitian Matrix
 template <typename T, typename U>
