--- conflicted
+++ resolved
@@ -2053,11 +2053,7 @@
     switch(scheme)
     {
     case CS_REAL_TRANSFORM_USING_CMPLX: {
-<<<<<<< HEAD
         assert(childNodes.size() == 3);
-
-=======
->>>>>>> 4095bd8c
         TreeNode* copyHeadPlan = childNodes[0];
         TreeNode* fftPlan      = childNodes[1];
         TreeNode* copyTailPlan = childNodes[2];
@@ -2087,7 +2083,6 @@
         copyTailPlan->oDist     = oDist;
     }
     break;
-<<<<<<< HEAD
     case CS_REAL_TRANSFORM_EVEN: {
         assert(childNodes.size() == 2);
 
@@ -2146,8 +2141,6 @@
         }
     }
     break;
-=======
->>>>>>> 4095bd8c
     case CS_BLUESTEIN: {
         TreeNode* chirpPlan  = childNodes[0];
         TreeNode* padmulPlan = childNodes[1];
