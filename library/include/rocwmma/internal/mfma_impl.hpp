/*******************************************************************************
 *
 * MIT License
 *
 * Copyright 2021-2023 Advanced Micro Devices, Inc.
 *
 * Permission is hereby granted, free of charge, to any person obtaining a copy
 * of this software and associated documentation files (the "Software"), to deal
 * in the Software without restriction, including without limitation the rights
 * to use, copy, modify, merge, publish, distribute, sublicense, and/or sell
 * copies of the Software, and to permit persons to whom the Software is
 * furnished to do so, subject to the following conditions:
 *
 * The above copyright notice and this permission notice shall be included in
 * all copies or substantial portions of the Software.
 *
 * THE SOFTWARE IS PROVIDED "AS IS", WITHOUT WARRANTY OF ANY KIND, EXPRESS OR
 * IMPLIED, INCLUDING BUT NOT LIMITED TO THE WARRANTIES OF MERCHANTABILITY,
 * FITNESS FOR A PARTICULAR PURPOSE AND NONINFRINGEMENT. IN NO EVENT SHALL THE
 * AUTHORS OR COPYRIGHT HOLDERS BE LIABLE FOR ANY CLAIM, DAMAGES OR OTHER
 * LIABILITY, WHETHER IN AN ACTION OF CONTRACT, TORT OR OTHERWISE, ARISING FROM,
 * OUT OF OR IN CONNECTION WITH THE SOFTWARE OR THE USE OR OTHER DEALINGS IN THE
 * SOFTWARE.
 *
 *******************************************************************************/
#ifndef ROCWMMA_MFMA_IMPL_HPP
#define ROCWMMA_MFMA_IMPL_HPP

#include "convert.hpp"
#include "io_traits.hpp"
#include "types.hpp"
#include "vector.hpp"

namespace rocwmma
{

    namespace detail
    {

        template <typename InputT, typename ComputeT, uint32_t BlockM, uint32_t BlockN>
        struct amdgcn_mfma
        {
            template <typename RegsA, typename RegsB, typename RegsC>
            ROCWMMA_DEVICE static inline auto exec(RegsA&& regsA, RegsB&& regsB, RegsC& regsC)
            {
                return regsC;
            }
        };

// MFMA is MI architecture specific
#if ROCWMMA_ARCH_GFX9

        template <>
        struct amdgcn_mfma<float16_t, float32_t, 16, 16>
        {
            // Packed register traits
            struct Traits
            {
                enum : uint32_t
                {
                    KPerMfma = 16,
                };
                using ARegsT = VRegF32x2;
                using BRegsT = VRegF32x2;
                using CRegsT = AccRegF32x4;
                using DRegsT = AccRegF32x4;
            };

            ROCWMMA_DEVICE static inline auto exec(typename Traits::ARegsT const& regsA,
                                                   typename Traits::BRegsT const& regsB,
                                                   typename Traits::CRegsT const& regsC) ->
                typename Traits::DRegsT
            {
                typename Traits::DRegsT result;
                result.data = {__builtin_amdgcn_mfma_f32_16x16x16f16(
                    regsA.data, regsB.data, regsC.data, 0, 0, 0)};
                return result;
            }
        };

        template <>
        struct amdgcn_mfma<float16_t, float16_t, 16, 16>
        {
            // Packed register traits
            struct Traits
            {
                enum : uint32_t
                {
                    KPerMfma = 16,
                };
                using ARegsT = VRegF32x2;
                using BRegsT = VRegF32x2;
                using CRegsT = AccRegF32x2;
                using DRegsT = AccRegF32x2;
            };

            ROCWMMA_DEVICE static inline auto exec(typename Traits::ARegsT const& regsA,
                                                   typename Traits::BRegsT const& regsB,
                                                   typename Traits::CRegsT const& regsC) ->
                typename Traits::DRegsT
            {
                using Mfma              = amdgcn_mfma<float16_t, float32_t, 16, 16>;
                using Pack16            = PackUtil<float16_t>;
                using Convert_fp16_fp32 = Convert<float16_t, float32_t>;
                using Convert_fp32_fp16 = Convert<float32_t, float16_t>;

                // MFMA unit compute type is always fp32.
                // Upconvert C to fp32, do MFMA, then down convert D
                // to fp16 as 'simulated' fp16 computation
                auto Dfp32
                    = Mfma::exec(regsA, regsB, Convert_fp16_fp32::exec(Pack16::unpack(regsC)));
                return Pack16::pack(Convert_fp32_fp16::exec(Dfp32));
            }
        };

        template <>
        struct amdgcn_mfma<float16_t, float32_t, 32, 32>
        {
            // Packed register traits
            struct Traits
            {
                enum : uint32_t
                {
                    KPerMfma = 8
                };
                using ARegsT = VRegF32x2;
                using BRegsT = VRegF32x2;
                using CRegsT = AccRegF32x16;
                using DRegsT = AccRegF32x16;
            };

            ROCWMMA_DEVICE static inline auto exec(typename Traits::ARegsT const& regsA,
                                                   typename Traits::BRegsT const& regsB,
                                                   typename Traits::CRegsT const& regsC) ->
                typename Traits::DRegsT
            {
                typename Traits::DRegsT result;
                result.data = {__builtin_amdgcn_mfma_f32_32x32x8f16(
                    regsA.data, regsB.data, regsC.data, 0, 0, 0)};
                return result;
            }
        };

        template <>
        struct amdgcn_mfma<float16_t, float16_t, 32, 32>
        {
            // Packed register traits
            struct Traits
            {
                enum : uint32_t
                {
                    KPerMfma = 8,
                };
                using ARegsT = VRegF32x2;
                using BRegsT = VRegF32x2;
                using CRegsT = AccRegF32x8;
                using DRegsT = AccRegF32x8;
            };

            ROCWMMA_DEVICE static inline auto exec(typename Traits::ARegsT const& regsA,
                                                   typename Traits::BRegsT const& regsB,
                                                   typename Traits::CRegsT const& regsC) ->
                typename Traits::DRegsT
            {
                using Mfma              = amdgcn_mfma<float16_t, float32_t, 32, 32>;
                using PackCD            = PackUtil<float16_t>;
                using Convert_fp16_fp32 = Convert<float16_t, float32_t>;
                using Convert_fp32_fp16 = Convert<float32_t, float16_t>;

                // MFMA unit compute type is always fp32.
                // Upconvert C to fp32, do MFMA, then down convert D to fp16 result;
                auto Dfp32
                    = Mfma::exec(regsA, regsB, Convert_fp16_fp32::exec(PackCD::unpack(regsC)));
                return PackCD::pack(Convert_fp32_fp16::exec(Dfp32));
            }
        };

        template <>
        struct amdgcn_mfma<hfloat16_t, float32_t, 16, 16>
            : public amdgcn_mfma<float16_t, float32_t, 16, 16>
        {
        };

        template <>
        struct amdgcn_mfma<hfloat16_t, hfloat16_t, 16, 16>
            : public amdgcn_mfma<float16_t, float16_t, 16, 16>
        {
        };

        template <>
        struct amdgcn_mfma<hfloat16_t, float32_t, 32, 32>
            : public amdgcn_mfma<float16_t, float32_t, 32, 32>
        {
        };

        template <>
        struct amdgcn_mfma<hfloat16_t, hfloat16_t, 32, 32>
            : public amdgcn_mfma<float16_t, float16_t, 32, 32>
        {
        };

#if !defined(__HIPCC_RTC__)
#if !ROCWMMA_ARCH_GFX908

        // NOTE: Successors to gfx908 have upgraded bf16 instructions
        template <>
        struct amdgcn_mfma<bfloat16_t, float32_t, 16, 16>
        {
            // Packed register traits
            struct Traits
            {
                enum : uint32_t
                {
                    KPerMfma = 16,
                };
                using ARegsT = VRegF32x2;
                using BRegsT = VRegF32x2;
                using CRegsT = AccRegF32x4;
                using DRegsT = AccRegF32x4;
            };

            ROCWMMA_DEVICE static inline auto exec(typename Traits::ARegsT const& regsA,
                                                   typename Traits::BRegsT const& regsB,
                                                   typename Traits::CRegsT const& regsC) ->
                typename Traits::DRegsT
            {
                typename Traits::DRegsT result;
                result.data = {__builtin_amdgcn_mfma_f32_16x16x16bf16_1k(
                    regsA.data, regsB.data, regsC.data, 0, 0, 0)};
                return result;
            }
        };

        template <>
        struct amdgcn_mfma<bfloat16_t, bfloat16_t, 16, 16>
        {
            // Packed register traits
            struct Traits
            {
                enum : uint32_t
                {
                    KPerMfma = 16,
                };
                using ARegsT = VRegF32x2;
                using BRegsT = VRegF32x2;
                using CRegsT = AccRegF32x2;
                using DRegsT = AccRegF32x2;
            };

            ROCWMMA_DEVICE static inline auto exec(typename Traits::ARegsT const& regsA,
                                                   typename Traits::BRegsT const& regsB,
                                                   typename Traits::CRegsT const& regsC) ->
                typename Traits::DRegsT
            {
                using Mfma              = amdgcn_mfma<bfloat16_t, float32_t, 16, 16>;
                using PackCD            = PackUtil<bfloat16_t>;
                using Convert_bf16_fp32 = Convert<bfloat16_t, float32_t>;
                using Convert_fp32_bf16 = Convert<float32_t, bfloat16_t>;

                // MFMA unit compute type is always fp32.
                // Upconvert C to fp32, do MFMA, then down convert D to bf16 result
                auto Dfp32
                    = Mfma::exec(regsA, regsB, Convert_bf16_fp32::exec(PackCD::unpack(regsC)));
                return PackCD::pack(Convert_fp32_bf16::exec(Dfp32));
            }
        };

        template <>
        struct amdgcn_mfma<bfloat16_t, float32_t, 32, 32>
        {
            // Packed register traits
            struct Traits
            {
                enum : uint32_t
                {
                    KPerMfma = 8
                };
                using ARegsT = VRegF32x2;
                using BRegsT = VRegF32x2;
                using CRegsT = AccRegF32x16;
                using DRegsT = AccRegF32x16;
            };

            ROCWMMA_DEVICE static inline auto exec(typename Traits::ARegsT const& regsA,
                                                   typename Traits::BRegsT const& regsB,
                                                   typename Traits::CRegsT const& regsC) ->
                typename Traits::DRegsT
            {
                typename Traits::DRegsT result;
                result.data = {__builtin_amdgcn_mfma_f32_32x32x8bf16_1k(
                    regsA.data, regsB.data, regsC.data, 0, 0, 0)};
                return result;
            }
        };

        template <>
        struct amdgcn_mfma<bfloat16_t, bfloat16_t, 32, 32>
        {
            // Packed register traits
            struct Traits
            {
                enum : uint32_t
                {
                    KPerMfma = 8,
                };
                using ARegsT = VRegF32x2;
                using BRegsT = VRegF32x2;
                using CRegsT = AccRegF32x8;
                using DRegsT = AccRegF32x8;
            };

            ROCWMMA_DEVICE static inline auto exec(typename Traits::ARegsT const& regsA,
                                                   typename Traits::BRegsT const& regsB,
                                                   typename Traits::CRegsT const& regsC) ->
                typename Traits::DRegsT
            {
                using Mfma              = amdgcn_mfma<bfloat16_t, float32_t, 32, 32>;
                using PackCD            = PackUtil<bfloat16_t>;
                using Convert_bf16_fp32 = Convert<bfloat16_t, float32_t>;
                using Convert_fp32_bf16 = Convert<float32_t, bfloat16_t>;

                // MFMA unit compute type is always fp32.
                // Upconvert C to fp32, do MFMA, then down convert D to bf16 result
                auto Dfp32
                    = Mfma::exec(regsA, regsB, Convert_bf16_fp32::exec(PackCD::unpack(regsC)));
                return PackCD::pack(Convert_fp32_bf16::exec(Dfp32));
            }
        };

#else // ROCWMMA_ARCH_GFX908

        // NOTE: gfx908 architecture supports only subset of bf16 instructions
        template <>
        struct amdgcn_mfma<bfloat16_t, float32_t, 16, 16>
        {
            // Packed register traits
            struct Traits
            {
                enum : uint32_t
                {
                    KPerMfma = 8,
                };
                using ARegsT = VRegF32x1;
                using BRegsT = VRegF32x1;
                using CRegsT = AccRegF32x4;
                using DRegsT = AccRegF32x4;
            };

            ROCWMMA_DEVICE static inline auto exec(typename Traits::ARegsT const& regsA,
                                                   typename Traits::BRegsT const& regsB,
                                                   typename Traits::CRegsT const& regsC) ->
                typename Traits::DRegsT
            {
                // Built-in expects unpacked vector of short.
                // Strange, but OK we can do that here.
                using TypeIn = VecT<short, 2>;

                static_assert(sizeof(TypeIn) == sizeof(decltype(regsA)),
                              "Inconsistent data formats");

                typename Traits::DRegsT result;
                result.data = {__builtin_amdgcn_mfma_f32_16x16x8bf16(
                    reinterpret_cast<TypeIn const&>(regsA).data,
                    reinterpret_cast<TypeIn const&>(regsB).data,
                    regsC.data,
                    0,
                    0,
                    0)};
                return result;
            }
        };

        template <>
        struct amdgcn_mfma<bfloat16_t, bfloat16_t, 16, 16>
        {
            // Packed register traits
            struct Traits
            {
                enum : uint32_t
                {
                    KPerMfma = 8,
                };
                using ARegsT = VRegF32x1;
                using BRegsT = VRegF32x1;
                using CRegsT = AccRegF32x2;
                using DRegsT = AccRegF32x2;
            };

            ROCWMMA_DEVICE static inline auto exec(typename Traits::ARegsT const& regsA,
                                                   typename Traits::BRegsT const& regsB,
                                                   typename Traits::CRegsT const& regsC) ->
                typename Traits::DRegsT
            {
                using Mfma              = amdgcn_mfma<bfloat16_t, float32_t, 16, 16>;
                using PackCD            = PackUtil<bfloat16_t>;
                using Convert_bf16_fp32 = Convert<bfloat16_t, float32_t>;
                using Convert_fp32_bf16 = Convert<float32_t, bfloat16_t>;

                // MFMA unit compute type is always fp32.
                // Upconvert C to fp32, do MFMA, then down convert D to bf16 result
                auto Dfp32
                    = Mfma::exec(regsA, regsB, Convert_bf16_fp32::exec(PackCD::unpack(regsC)));
                return PackCD::pack(Convert_fp32_bf16::exec(Dfp32));
            }
        };

        template <>
        struct amdgcn_mfma<bfloat16_t, float32_t, 32, 32>
        {
            // Packed register traits
            struct Traits
            {
                enum : uint32_t
                {
                    KPerMfma = 4
                };
                using ARegsT = VRegF32x1;
                using BRegsT = VRegF32x1;
                using CRegsT = AccRegF32x16;
                using DRegsT = AccRegF32x16;
            };

            ROCWMMA_DEVICE static inline auto exec(typename Traits::ARegsT const& regsA,
                                                   typename Traits::BRegsT const& regsB,
                                                   typename Traits::CRegsT const& regsC) ->
                typename Traits::DRegsT
            {
                // Built-in expects unpacked vector of short.
                // Strange, but OK we can do that here.
                using TypeIn = VecT<short, 2>;

                static_assert(sizeof(TypeIn) == sizeof(decltype(regsA)),
                              "Inconsistent data formats");

                typename Traits::DRegsT result;
                result.data = {__builtin_amdgcn_mfma_f32_32x32x4bf16(
                    reinterpret_cast<TypeIn const&>(regsA).data,
                    reinterpret_cast<TypeIn const&>(regsB).data,
                    regsC.data,
                    0,
                    0,
                    0)};
                return result;
            }
        };

        template <>
        struct amdgcn_mfma<bfloat16_t, bfloat16_t, 32, 32>
        {
            // Packed register traits
            struct Traits
            {
                enum : uint32_t
                {
                    KPerMfma = 4,
                };
                using ARegsT = VRegF32x1;
                using BRegsT = VRegF32x1;
                using CRegsT = AccRegF32x8;
                using DRegsT = AccRegF32x8;
            };

            ROCWMMA_DEVICE static inline auto exec(typename Traits::ARegsT const& regsA,
                                                   typename Traits::BRegsT const& regsB,
                                                   typename Traits::CRegsT const& regsC) ->
                typename Traits::DRegsT
            {
                using Mfma              = amdgcn_mfma<bfloat16_t, float32_t, 32, 32>;
                using PackCD            = PackUtil<bfloat16_t>;
                using Convert_bf16_fp32 = Convert<bfloat16_t, float32_t>;
                using Convert_fp32_bf16 = Convert<float32_t, bfloat16_t>;

                // MFMA unit compute type is always fp32.
                // Upconvert C to fp32, do MFMA, then down convert D to bf16 result
                auto Dfp32
                    = Mfma::exec(regsA, regsB, Convert_bf16_fp32::exec(PackCD::unpack(regsC)));
                return PackCD::pack(Convert_fp32_bf16::exec(Dfp32));
            }
        };

#endif // !ROCWMMA_ARCH_GFX908
#endif // !defined(__HIPCC_RTC__)
#if !ROCWMMA_ARCH_GFX940

        template <>
        struct amdgcn_mfma<int8_t, int32_t, 32, 32>
        {
            // Packed register traits
            struct Traits
            {
                enum : uint32_t
                {
                    KPerMfma = 8
                };
                using ARegsT = VRegI32x1;
                using BRegsT = VRegI32x1;
                using CRegsT = AccRegI32x16;
                using DRegsT = AccRegI32x16;
            };

            ROCWMMA_DEVICE static inline auto exec(typename Traits::ARegsT const& regsA,
                                                   typename Traits::BRegsT const& regsB,
                                                   typename Traits::CRegsT const& regsC) ->
                typename Traits::DRegsT
            {
                typename Traits::DRegsT result;
                result.data = {__builtin_amdgcn_mfma_i32_32x32x8i8(
                    regsA.data[0], regsB.data[0], regsC.data, 0, 0, 0)};
                return result;
            }
        };

        template <>
        struct amdgcn_mfma<int8_t, int32_t, 16, 16>
        {
            // Packed register traits
            struct Traits
            {
                enum : uint32_t
                {
                    KPerMfma = 16
                };
                using ARegsT = VRegI32x1;
                using BRegsT = VRegI32x1;
                using CRegsT = AccRegI32x4;
                using DRegsT = AccRegI32x4;
            };

            ROCWMMA_DEVICE static inline auto exec(typename Traits::ARegsT const& regsA,
                                                   typename Traits::BRegsT const& regsB,
                                                   typename Traits::CRegsT const& regsC) ->
                typename Traits::DRegsT
            {
                typename Traits::DRegsT result;
                result.data = {__builtin_amdgcn_mfma_i32_16x16x16i8(
                    regsA.data[0], regsB.data[0], regsC.data, 0, 0, 0)};
                return result;
            }
        };

#else // ROCWMMA_ARCH_GFX940

    template <>
        struct amdgcn_mfma<int8_t, int32_t, 32, 32>
        {
            // Packed register traits
            struct Traits
            {
                enum : uint32_t
                {
                    KPerMfma = 16
                };
                using ARegsT = VRegI32x2;
                using BRegsT = VRegI32x2;
                using CRegsT = AccRegI32x16;
                using DRegsT = AccRegI32x16;
            };

            ROCWMMA_DEVICE static inline auto exec(typename Traits::ARegsT const& regsA,
                                                   typename Traits::BRegsT const& regsB,
                                                   typename Traits::CRegsT const& regsC) ->
                typename Traits::DRegsT
            {
                typename Traits::DRegsT result;
                using inputType = VRegI64x1;
                result.data = {__builtin_amdgcn_mfma_i32_32x32x16_i8(
                    ((inputType const&)(regsA)).data[0], ((inputType const&)(regsB)).data[0], regsC.data, 0, 0, 0)};
                return result;
            }
        };

        template <>
        struct amdgcn_mfma<int8_t, int32_t, 16, 16>
        {
            // Packed register traits
            struct Traits
            {
                enum : uint32_t
                {
                    KPerMfma = 32
                };
                using ARegsT = VRegI32x2;
                using BRegsT = VRegI32x2;
                using CRegsT = AccRegI32x4;
                using DRegsT = AccRegI32x4;
            };

            ROCWMMA_DEVICE static inline auto exec(typename Traits::ARegsT const& regsA,
                                                   typename Traits::BRegsT const& regsB,
                                                   typename Traits::CRegsT const& regsC) ->
                typename Traits::DRegsT
            {
                typename Traits::DRegsT result;
                using inputType = VRegI64x1;
                result.data = {__builtin_amdgcn_mfma_i32_16x16x32_i8(
                    ((inputType const&)(regsA)).data[0], ((inputType const&)(regsB)).data[0], regsC.data, 0, 0, 0)};
                return result;
            }
        };

#endif // !ROCWMMA_ARCH_GFX940

        template <>
        struct amdgcn_mfma<float32_t, float32_t, 16, 16>
        {
            // Packed register traits
            struct Traits
            {
                enum : uint32_t
                {
                    KPerMfma = 4
                };
                using ARegsT = VRegF32x1;
                using BRegsT = VRegF32x1;
                using CRegsT = AccRegF32x4;
                using DRegsT = AccRegF32x4;
            };

            ROCWMMA_DEVICE static inline auto exec(typename Traits::ARegsT const& regsA,
                                                   typename Traits::BRegsT const& regsB,
                                                   typename Traits::CRegsT const& regsC) ->
                typename Traits::DRegsT
            {
                typename Traits::DRegsT result;
                result.data = {__builtin_amdgcn_mfma_f32_16x16x4f32(
                    regsA.data[0], regsB.data[0], regsC.data, 0, 0, 0)};
                return result;
            }
        };

        // Single 32 x 32 block mfma
        template <>
        struct amdgcn_mfma<float32_t, float32_t, 32, 32>
        {
            // Packed register traits
            struct Traits
            {
                enum : uint32_t
                {
                    KPerMfma = 2
                };
                using ARegsT = VRegF32x1;
                using BRegsT = VRegF32x1;
                using CRegsT = AccRegF32x16;
                using DRegsT = AccRegF32x16;
            };

            ROCWMMA_DEVICE static inline auto exec(typename Traits::ARegsT const& regsA,
                                                   typename Traits::BRegsT const& regsB,
                                                   typename Traits::CRegsT const& regsC) ->
                typename Traits::DRegsT
            {
                typename Traits::DRegsT result;
                result.data = {__builtin_amdgcn_mfma_f32_32x32x2f32(
                    regsA.data[0], regsB.data[0], regsC.data, 0, 0, 0)};
                return result;
            }
        };

#if !ROCWMMA_ARCH_GFX908

        // NOTE: Successors to gfx908 support fp64 mfma
        template <>
        struct amdgcn_mfma<float64_t, float64_t, 16, 16>
        {
            // Packed register traits
            struct Traits
            {
                enum : uint32_t
                {
                    KPerMfma = 4
                };
                using ARegsT = VRegF64x1;
                using BRegsT = VRegF64x1;
                using CRegsT = AccRegF64x4;
                using DRegsT = AccRegF64x4;
            };

            ROCWMMA_DEVICE static inline auto exec(typename Traits::ARegsT const& regsA,
                                                   typename Traits::BRegsT const& regsB,
                                                   typename Traits::CRegsT const& regsC) ->
                typename Traits::DRegsT
            {
                typename Traits::DRegsT result;
                result.data = {__builtin_amdgcn_mfma_f64_16x16x4f64(
                    regsA.data[0], regsB.data[0], regsC.data, 0, 0, 0)};
                return result;
            }
        };

#else // !ROCWMMA_ARCH_GFX908

        // Required for general fp64 support
        template <>
        struct amdgcn_mfma<float64_t, float64_t, 16, 16>
        {
            // Packed register traits
            struct Traits
            {
                enum : uint32_t
                {
                    KPerMfma = 4
                };
                using ARegsT = VRegF64x1;
                using BRegsT = VRegF64x1;
                using CRegsT = AccRegF64x4;
                using DRegsT = AccRegF64x4;
            };

            // This implementation is needed to satisfy the MmaSyncTest interface,
            // and WILL not function as intended.
            // gfx908 lacks support for fp64 MFMA instructions.
            ROCWMMA_UNSUPPORTED_IMPL("fp64 mfma not supported on gfx908")
            ROCWMMA_DEVICE static inline auto exec(typename Traits::ARegsT const& regsA,
                                                   typename Traits::BRegsT const& regsB,
                                                   typename Traits::CRegsT const& regsC)

                -> typename Traits::DRegsT const&
            {
                return regsC;
            }
        };

#endif // !ROCWMMA_ARCH_GFX908

<<<<<<< HEAD
#if ROCWMMA_ARCH_GFX940

        template <>
        struct amdgcn_mfma<float8_t, float32_t, 16, 16>
        {
            // Packed register traits
            struct Traits
            {
                enum : uint32_t
                {
                    KPerMfma = 32
                };
                using ARegsT = VRegF32x2;
                using BRegsT = VRegF32x2;
                using CRegsT = AccRegF32x4;
                using DRegsT = AccRegF32x4;
            };

            ROCWMMA_DEVICE static inline auto exec(typename Traits::ARegsT const& regsA,
                                                   typename Traits::BRegsT const& regsB,
                                                   typename Traits::CRegsT const& regsC) ->
                typename Traits::DRegsT
            {
                typename Traits::DRegsT result;
                using inputType = VRegI64x1;
                result.data = {__builtin_amdgcn_mfma_f32_16x16x32_fp8_fp8(
                    ((inputType const&)(regsA)).data[0], ((inputType const&)(regsB)).data[0], regsC.data, 0, 0, 0)};
                return result;
            }
        };

        template <>
        struct amdgcn_mfma<float8_t, float32_t, 32, 32>
        {
            // Packed register traits
            struct Traits
            {
                enum : uint32_t
                {
                    KPerMfma = 16
                };
                using ARegsT = VRegF32x2;
                using BRegsT = VRegF32x2;
                using CRegsT = AccRegF32x16;
                using DRegsT = AccRegF32x16;
            };

            ROCWMMA_DEVICE static inline auto exec(typename Traits::ARegsT const& regsA,
                                                   typename Traits::BRegsT const& regsB,
                                                   typename Traits::CRegsT const& regsC) ->
                typename Traits::DRegsT
            {
                typename Traits::DRegsT result;
                using inputType = VRegI64x1;
                result.data = {__builtin_amdgcn_mfma_f32_32x32x16_fp8_fp8(
                    ((inputType const&)(regsA)).data[0], ((inputType const&)(regsB)).data[0], regsC.data, 0, 0, 0)};
                return result;
            }
        };

        template <>
        struct amdgcn_mfma<bfloat8_t, float32_t, 16, 16>
        {
            // Packed register traits
            struct Traits
            {
                enum : uint32_t
                {
                    KPerMfma = 32
                };
                using ARegsT = VRegF32x2;
                using BRegsT = VRegF32x2;
                using CRegsT = AccRegF32x4;
                using DRegsT = AccRegF32x4;
            };

            ROCWMMA_DEVICE static inline auto exec(typename Traits::ARegsT const& regsA,
                                                   typename Traits::BRegsT const& regsB,
                                                   typename Traits::CRegsT const& regsC) ->
                typename Traits::DRegsT
            {
                typename Traits::DRegsT result;
                using inputType = VRegI64x1;
                result.data = {__builtin_amdgcn_mfma_f32_16x16x32_bf8_bf8(
                    ((inputType const&)(regsA)).data[0], ((inputType const&)(regsB)).data[0], regsC.data, 0, 0, 0)};
                return result;
            }
        };

        template <>
        struct amdgcn_mfma<bfloat8_t, float32_t, 32, 32>
        {
            // Packed register traits
            struct Traits
            {
                enum : uint32_t
                {
                    KPerMfma = 16
                };
                using ARegsT = VRegF32x2;
                using BRegsT = VRegF32x2;
                using CRegsT = AccRegF32x16;
                using DRegsT = AccRegF32x16;
            };

            ROCWMMA_DEVICE static inline auto exec(typename Traits::ARegsT const& regsA,
                                                   typename Traits::BRegsT const& regsB,
                                                   typename Traits::CRegsT const& regsC) ->
                typename Traits::DRegsT
            {
                typename Traits::DRegsT result;
                using inputType = VRegI64x1;
                result.data = {__builtin_amdgcn_mfma_f32_32x32x16_bf8_bf8(
                    ((inputType const&)(regsA)).data[0], ((inputType const&)(regsB)).data[0], regsC.data, 0, 0, 0)};
                return result;
            }
        };

        template <>
        struct amdgcn_mfma<xfloat32_t, float32_t, 16, 16>
        {
            // Packed register traits
            struct Traits
            {
                enum : uint32_t
                {
                    KPerMfma = 8
                };
                using ARegsT = VRegF32x2;
                using BRegsT = VRegF32x2;
                using CRegsT = AccRegF32x4;
                using DRegsT = AccRegF32x4;
            };

            ROCWMMA_DEVICE static inline auto exec(typename Traits::ARegsT const& regsA,
                                                   typename Traits::BRegsT const& regsB,
                                                   typename Traits::CRegsT const& regsC) ->
                typename Traits::DRegsT
            {
                typename Traits::DRegsT result;
                result.data = {__builtin_amdgcn_mfma_f32_16x16x8_xf32(
                    regsA.data, regsB.data, regsC.data, 0, 0, 0)};
                return result;
            }
        };

        template <>
        struct amdgcn_mfma<xfloat32_t, float32_t, 32, 32>
        {
            // Packed register traits
            struct Traits
            {
                enum : uint32_t
                {
                    KPerMfma = 4
                };
                using ARegsT = VRegF32x2;
                using BRegsT = VRegF32x2;
                using CRegsT = AccRegF32x16;
                using DRegsT = AccRegF32x16;
            };

            ROCWMMA_DEVICE static inline auto exec(typename Traits::ARegsT const& regsA,
                                                   typename Traits::BRegsT const& regsB,
                                                   typename Traits::CRegsT const& regsC) ->
                typename Traits::DRegsT
            {
                typename Traits::DRegsT result;
                result.data = {__builtin_amdgcn_mfma_f32_32x32x4_xf32(
                    regsA.data, regsB.data, regsC.data, 0, 0, 0)};
                return result;
            }
        };

#else // !ROCWMMA_ARCH_GFX940

        // Required for general fp8 support
        template <>
        struct amdgcn_mfma<float8_t, float32_t, 16, 16>
        {
            // Packed register traits
            struct Traits
            {
                enum : uint32_t
                {
                    KPerMfma = 32
                };
                using ARegsT = VRegF32x2;
                using BRegsT = VRegF32x2;
                using CRegsT = AccRegF32x4;
                using DRegsT = AccRegF32x4;
            };

            // This implementation is needed to satisfy the MmaSyncTest interface,
            // and WILL not function as intended.
            // gfx908 and gfx90a lacks support for fp8 MFMA instructions.
            ROCWMMA_UNSUPPORTED_IMPL("fp8 mfma not supported on gfx908/gfx90a")
            ROCWMMA_DEVICE static inline auto exec(typename Traits::ARegsT const& regsA,
                                                   typename Traits::BRegsT const& regsB,
                                                   typename Traits::CRegsT const& regsC)

                -> typename Traits::DRegsT const&
            {
                return regsC;
            }
        };

        template <>
        struct amdgcn_mfma<float8_t, float32_t, 32, 32>
        {
            // Packed register traits
            struct Traits
            {
                enum : uint32_t
                {
                    KPerMfma = 16
                };
                using ARegsT = VRegF32x2;
                using BRegsT = VRegF32x2;
                using CRegsT = AccRegF32x16;
                using DRegsT = AccRegF32x16;
            };

            // This implementation is needed to satisfy the MmaSyncTest interface,
            // and WILL not function as intended.
            // gfx908 and gfx90a lacks support for fp8 MFMA instructions.
            ROCWMMA_UNSUPPORTED_IMPL("fp8 mfma not supported on gfx908/gfx90a")
            ROCWMMA_DEVICE static inline auto exec(typename Traits::ARegsT const& regsA,
                                                   typename Traits::BRegsT const& regsB,
                                                   typename Traits::CRegsT const& regsC) ->
                typename Traits::DRegsT
            {
                return regsC;
            }
        };

        // Required for general bf8 support
        template <>
        struct amdgcn_mfma<bfloat8_t, float32_t, 16, 16>
        {
            // Packed register traits
            struct Traits
            {
                enum : uint32_t
                {
                    KPerMfma = 32
                };
                using ARegsT = VRegF32x2;
                using BRegsT = VRegF32x2;
                using CRegsT = AccRegF32x4;
                using DRegsT = AccRegF32x4;
            };

            // This implementation is needed to satisfy the MmaSyncTest interface,
            // and WILL not function as intended.
            // gfx908 and gfx90a lacks support for bf8 MFMA instructions.
            ROCWMMA_UNSUPPORTED_IMPL("bf8 mfma not supported on gfx908/gfx90a")
            ROCWMMA_DEVICE static inline auto exec(typename Traits::ARegsT const& regsA,
                                                   typename Traits::BRegsT const& regsB,
                                                   typename Traits::CRegsT const& regsC)

                -> typename Traits::DRegsT const&
            {
                return regsC;
            }
        };

        template <>
        struct amdgcn_mfma<bfloat8_t, float32_t, 32, 32>
        {
            // Packed register traits
            struct Traits
            {
                enum : uint32_t
                {
                    KPerMfma = 16
                };
                using ARegsT = VRegF32x2;
                using BRegsT = VRegF32x2;
                using CRegsT = AccRegF32x16;
                using DRegsT = AccRegF32x16;
            };

            // This implementation is needed to satisfy the MmaSyncTest interface,
            // and WILL not function as intended.
            // gfx908 and gfx90a lacks support for bf8 MFMA instructions.
            ROCWMMA_UNSUPPORTED_IMPL("bf8 mfma not supported on gfx908/gfx90a")
            ROCWMMA_DEVICE static inline auto exec(typename Traits::ARegsT const& regsA,
                                                   typename Traits::BRegsT const& regsB,
                                                   typename Traits::CRegsT const& regsC) ->
                typename Traits::DRegsT
            {
                return regsC;
            }
        };

        template <>
        struct amdgcn_mfma<xfloat32_t, float32_t, 16, 16>
        {
            // Packed register traits
            struct Traits
            {
                enum : uint32_t
                {
                    KPerMfma = 8
                };
                using ARegsT = VRegF32x2;
                using BRegsT = VRegF32x2;
                using CRegsT = AccRegF32x4;
                using DRegsT = AccRegF32x4;
            };

            // This implementation is needed to satisfy the MmaSyncTest interface,
            // and WILL not function as intended.
            // gfx908 and gfx90a lacks support for xf32 MFMA instructions.
            ROCWMMA_UNSUPPORTED_IMPL("xf32 mfma not supported on gfx908/gfx90a")
            ROCWMMA_DEVICE static inline auto exec(typename Traits::ARegsT const& regsA,
                                                   typename Traits::BRegsT const& regsB,
                                                   typename Traits::CRegsT const& regsC)

                -> typename Traits::DRegsT const&
            {
                return regsC;
            }
        };

        template <>
        struct amdgcn_mfma<xfloat32_t, float32_t, 32, 32>
        {
            // Packed register traits
            struct Traits
            {
                enum : uint32_t
                {
                    KPerMfma = 4
                };
                using ARegsT = VRegF32x2;
                using BRegsT = VRegF32x2;
                using CRegsT = AccRegF32x16;
                using DRegsT = AccRegF32x16;
            };

            // This implementation is needed to satisfy the MmaSyncTest interface,
            // and WILL not function as intended.
            // gfx908 and gfx90a lacks support for xf32 MFMA instructions.
            ROCWMMA_UNSUPPORTED_IMPL("xf32 mfma not supported on gfx908/gfx90a")
            ROCWMMA_DEVICE static inline auto exec(typename Traits::ARegsT const& regsA,
                                                   typename Traits::BRegsT const& regsB,
                                                   typename Traits::CRegsT const& regsC) ->
                typename Traits::DRegsT
            {
                return regsC;
            }
        };

#endif // ROCWMMA_ARCH_GFX940

#endif // ROCWMMA_ARCH_MI
=======
#endif // ROCWMMA_ARCH_GFX9
>>>>>>> 91b54155

    } // namespace detail

} // namespace rocwmma

#endif // ROCWMMA_MFMA_IMPL_HPP<|MERGE_RESOLUTION|>--- conflicted
+++ resolved
@@ -723,7 +723,6 @@
 
 #endif // !ROCWMMA_ARCH_GFX908
 
-<<<<<<< HEAD
 #if ROCWMMA_ARCH_GFX940
 
         template <>
@@ -1081,10 +1080,7 @@
 
 #endif // ROCWMMA_ARCH_GFX940
 
-#endif // ROCWMMA_ARCH_MI
-=======
 #endif // ROCWMMA_ARCH_GFX9
->>>>>>> 91b54155
 
     } // namespace detail
 
