--- conflicted
+++ resolved
@@ -360,68 +360,12 @@
         (*d)       = MFMA::exec(*a, *b, *c);
     }
 
-<<<<<<< HEAD
-    // template <typename MatrixT,
-    //           uint32_t BlockM,
-    //           uint32_t BlockN,
-    //           uint32_t BlockK,
-    //           typename DataT,
-    //           typename DataLayout>
-    // __device__ void
-    //     prefetch_matrix_coop_sync(DataT* ldsData,
-    //                             uint32_t ldsLdm,
-    //                             fragment<MatrixT, BlockM, BlockN, BlockK, DataT, DataLayout>& frag,
-    //                             const DataT*                                                  globalData,
-    //                             uint32_t                                                      ldm,
-    //                             layout_t ldsLayout = DataLayout())
-    // {
-    //     static_assert(!std::is_same<DataLayout, void>::value,
-    //                   "Must provide layout information. Either statically assign data layout in "
-    //                   "fragment declaration or use the run-time function overload.");
-
-    //     using FragT       = typename std::decay<decltype(frag)>::type;
-    //     using MappingUtil = MappingUtil<FragT::leadingDim(), FragT::kDim(), DataT, DataLayout>;
-    //     using Config   = OptConfig<MatrixT, FragT::leadingDim(), FragT::kDim(), DataT, DataLayout>;
-    //     using Packer   = typename Config::Packer;
-    //     using Unpacker = typename Config::Unpacker;
-
-    //     using CoopLoader = typename Config::CoopLoader;
-
-    //     // Splitting the K direction:
-    //     // Matrix A:
-    //     // - shares work with waves on same row (different col).
-    //     // - waves in different rows work on different blocks
-    //     // Matrix B:
-    //     // - shares work with waves on same col (different row)
-    //     // - waves in different cols work on different blocks
-
-    //     // coopIndex is used to determine offsets of work that is shared
-    //     // auto coopIndex = std::is_same<MatrixT, matrix_a>::value ? [](typename MappingUtil::CoordT const& coord) { return std::get<1>(coord); } :
-    //     //                                                           [](typename MappingUtil::CoordT const& coord) { return std::get<0>(coord); };
-
-    //     auto waveCoord    = MappingUtil::waveCoord();
-    //     auto waveIndex = std::is_same<MatrixT, matrix_a>::value ? std::get<1>(waveCoord) : std::get<0>(waveCoord);
-
-    //     using WaveSpace = _MappingUtil::WaveSpace;
-    //     auto workgroupDim  = WaveSpace::workgroupDim();
-    //     auto waveCount = std::is_same<MatrixT, matrix_a>::value ? std::get<1>(waveCoord) : std::get<0>(waveCoord);
-
-    //     typename CoopLoader::Traits::OutputT unpacked = *frag;
-
-    //     // Each cooperative wave only loads the portion they are responsible for
-    //     // Note: at this point, the output frag is only partially filled with useful data
-    //     CoopLoader::exec(unpacked, data, ldm, waveIndex, waveCount);
-
-    //     (*frag) = Packer::exec(unpacked);
-    // }
 
     __device__ void synchronize_workgroup()
     {
         using Barrier = struct amdgcn_barrier;
         Barrier::exec();
     }
-=======
->>>>>>> 4d71cff3
 } // namespace wmma
 
 #endif // WMMA_IMPL_H_