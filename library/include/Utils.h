#ifndef WMMA_UTILS_H
#define WMMA_UTILS_H

#include <array>
#include <assert.h>
#include <iostream>
#include <vector>
#include <tuple>

#include <hip/hip_fp16.h>
#include <hip/hip_runtime.h>

#include "Constants.h"
#include "Types.h"
#include "Utils.h"

#ifndef CHECK_HIP_ERROR
#define CHECK_HIP_ERROR(status)                   \
    if(status != hipSuccess)                      \
    {                                             \
        fprintf(stderr,                           \
                "hip error: '%s'(%d) at %s:%d\n", \
                hipGetErrorString(status),        \
                status,                           \
                __FILE__,                         \
                __LINE__);                        \
        exit(EXIT_FAILURE);                       \
    }
#endif

// Computes ceil(numerator/divisor) for integer types.
template <typename intT1,
          class = typename std::enable_if<std::is_integral<intT1>::value>::type,
          typename intT2,
          class = typename std::enable_if<std::is_integral<intT2>::value>::type>
static constexpr intT1 ceilDiv(const intT1 numerator, const intT2 divisor)
{
    return (numerator + divisor - 1) / divisor;
}

struct Fp16Bits
{
    union
    {
        uint16_t      i16;
        float16_t     f16;
        hfloat16_t    h16;
        bfloat16_t    b16;
        unsigned char c16[16];
    };
    constexpr Fp16Bits(uint16_t initVal)
        : i16(initVal)
    {
    }
    constexpr Fp16Bits(float16_t initVal)
        : f16(initVal)
    {
    }
    constexpr Fp16Bits(hfloat16_t initVal)
        : h16(initVal)
    {
    }
    constexpr Fp16Bits(bfloat16_t initVal)
        : b16(initVal)
    {
    }
};

// Define std::numeric_limits<float16_t/hfloat16_t> functions that we need for validation
namespace std
{
    template <>
    __host__ __device__ constexpr float16_t numeric_limits<float16_t>::epsilon() noexcept
    {
        ::Fp16Bits eps(static_cast<uint16_t>(0x1400));
        return eps.f16;
    }

    template <>
    __host__ __device__ constexpr float16_t numeric_limits<float16_t>::min() noexcept
    {
        ::Fp16Bits eps(static_cast<uint16_t>(0x0400));
        return eps.f16;
    }

    template <>
    __host__ __device__ constexpr hfloat16_t numeric_limits<hfloat16_t>::epsilon() noexcept
    {
        ::Fp16Bits eps(static_cast<uint16_t>(0x1400));
        return eps.h16;
    }

    template <>
    __host__ __device__ constexpr hfloat16_t numeric_limits<hfloat16_t>::min() noexcept
    {
        ::Fp16Bits eps(static_cast<uint16_t>(0x0400));
        return eps.h16;
    }

    template <>
    __host__ __device__ constexpr bfloat16_t numeric_limits<bfloat16_t>::epsilon() noexcept
    {
        ::Fp16Bits eps(static_cast<uint16_t>(0x3C00));
        return eps.b16;
    }

    template <>
    __host__ __device__ constexpr bfloat16_t numeric_limits<bfloat16_t>::min() noexcept
    {
        ::Fp16Bits eps(static_cast<uint16_t>(0x007F));
        return eps.b16;
    }
#if !(__cplusplus >= 201703L)
    template <typename F, typename Tuple, size_t... I>
    auto apply_impl(F fn, Tuple t, std::index_sequence<I...>)
    {
        return fn(std::get<I>(t)...);
    }
    template <typename F, typename Tuple>
    auto apply(F fn, Tuple t)
    {
        const std::size_t size = std::tuple_size<Tuple>::value;
        return apply_impl(fn, t, std::make_index_sequence<size>());
    }
#endif
}

// Define host side hfloat16_t operators that we need for validation

// Needed for compareEqual
__host__ inline bool operator==(const hfloat16_t& x, const hfloat16_t& y)
{
    auto absDiff = std::fabs(__half2float(x) - __half2float(y));
    auto absAdd  = std::fabs(__half2float(x) + __half2float(y));
    return absDiff <= __half2float(std::numeric_limits<hfloat16_t>::epsilon()) * absAdd * 2.0f
           || absDiff < __half2float(std::numeric_limits<hfloat16_t>::min());
}

__host__ inline bool operator!=(const hfloat16_t& x, const hfloat16_t& y)
{
    return !(x == y);
}

// Needed for MatrixUtil::fill
__host__ inline hfloat16_t operator-(const hfloat16_t& x)
{
    Fp16Bits fp16(x);
    fp16.i16 ^= 0x8000; // Flip sign
    return fp16.h16;
}

__host__ inline hfloat16_t operator*(const hfloat16_t& x, const hfloat16_t& y)
{
    return static_cast<hfloat16_t>(static_cast<float16_t>(x) * static_cast<float16_t>(y));
}

__host__ inline hfloat16_t operator+(const hfloat16_t& x, const hfloat16_t& y)
{
    return static_cast<hfloat16_t>(static_cast<float16_t>(x) + static_cast<float16_t>(y));
}

__host__ inline hfloat16_t& operator+=(hfloat16_t& x, const hfloat16_t& y)
{
    return x = static_cast<hfloat16_t>(static_cast<float16_t>(x) + static_cast<float16_t>(y));
}

template <typename Layout>
struct MatrixUtil
{
    template <typename DataT>
    __host__ static inline void print(std::vector<DataT> const& mat, uint32_t m, uint32_t n)
    {
        assert(mat.size() == n * m);

        auto rowMjr = [](uint32_t row, uint32_t col, uint32_t ld) { return row * ld + col; };
        auto colMjr = [](uint32_t row, uint32_t col, uint32_t ld) { return col * ld + row; };

        auto index = std::is_same<Layout, row_major>::value ? rowMjr : colMjr;
        auto ld    = std::is_same<Layout, row_major>::value ? n : m;

        for(int i = 0; i < m; ++i) // row
        {
            std::cout << "[ ";
            for(int j = 0; j < n; ++j) // col
            {
                // (Row, col)
                std::cout << mat[index(i, j, ld)] << " ";
            }
            std::cout << "]\n";
        }
        std::cout << "\n";
    }

    template <typename DataT>
    __host__ static inline void fill(std::vector<DataT>& mat, uint32_t m, uint32_t n)
    {
        assert(mat.size() == n * m);

        auto rowMjr = [](uint32_t row, uint32_t col, uint32_t ld) { return row * ld + col; };
        auto colMjr = [](uint32_t row, uint32_t col, uint32_t ld) { return col * ld + row; };

        auto index = std::is_same<Layout, row_major>::value ? rowMjr : colMjr;
        auto ld    = std::is_same<Layout, row_major>::value ? n : m;

        for(int i = 0; i < m; ++i) // row
        {
            for(int j = 0; j < n; ++j) // col
            {
                // Count up in integers, in ascending order for each row.
                auto value = (i * n + j) % 13;
                auto idx   = index(i, j, ld);
                mat[idx]   = (value % 2) ? -static_cast<DataT>(value) : static_cast<DataT>(value);
            }
        }
    }

    template <typename DataT>
    __host__ static inline void fill(std::vector<DataT>& mat, uint32_t m, uint32_t n, DataT value)
    {
        assert(mat.size() == n * m);
        for(int i = 0; i < m * n; ++i) // row
        {
            mat[i] = value;
        }
    }
};

template <typename TypeA, typename TypeB, typename LayoutA, typename LayoutB>
bool compareEqual(
    std::vector<TypeA> const& a, std::vector<TypeB> const& b, int M, int N, double tolerance = 10.0)
{
    bool retval;

    assert(a.size() == b.size() && "A and B are not the same size");
    assert(a.size() == M * N && "A and B do not match size M x N");
    int lda = std::is_same<LayoutA, row_major>::value ? N : M;
    int ldb = std::is_same<LayoutB, row_major>::value ? N : M;

    double max_relative_error = 0.0;

    // Some types don't have direct conversion to double.
    // Convert to float first then to double.
    auto toDoubleA = [](TypeA const& val) { return static_cast<double>(static_cast<float>(val)); };
    auto toDoubleB = [](TypeB const& val) { return static_cast<double>(static_cast<float>(val)); };

#pragma omp parallel for
    for(int i = 0; i < M; ++i) // Row
    {
        for(int j = 0; j < N; ++j) // Col
        {
            auto indexA = std::is_same<LayoutA, row_major>::value ? (i * lda + j) : (i + j * lda);
            auto indexB = std::is_same<LayoutB, row_major>::value ? (i * ldb + j) : (i + j * ldb);

            auto relative_error
                = (a[indexA] != static_cast<TypeA>(0))
<<<<<<< HEAD
                      ? fabs(toDoubleA(a[indexA]) - toDoubleB(b[indexB])) / (fabs(toDoubleA(a[indexA])) + fabs(toDoubleB(b[indexB])) + 1)
=======
                      ? fabs(toDoubleA(a[indexA]) - toDoubleB(b[indexB]))
                            / (fabs(toDoubleA(a[indexA])) + fabs(toDoubleB(b[indexB])) + 1)
>>>>>>> b2ec889e
                      : 0.0;
            if(relative_error > max_relative_error)
            {
                max_relative_error = relative_error;
            }
        }
    }

    auto eps = toDoubleA(std::numeric_limits<TypeA>::epsilon());
    if(max_relative_error != max_relative_error || max_relative_error > eps * tolerance)
    {
        std::cout << "FAIL: ";
        retval = false;
    }
    else
    {
        std::cout << "PASS: ";
        retval = true;
    }
    std::cout << "max_relative_error = " << max_relative_error << std::endl;

    return retval;
}

template <typename DataT>
bool compareEqual(
    std::vector<DataT> const& a, std::vector<DataT> const& b, int M, int N, double tolerance = 10.0)
{
    bool retval;

    assert(a.size() == b.size() && "A and B are not the same size");
    assert(a.size() == M * N && "A and B do not match size M x N");

    double   max_relative_error = 0.0;
    uint32_t numElements        = M * N;

    // Some types don't have direct conversion to double.
    // Convert to float first then to double.
    auto toDouble = [](DataT const& val) { return static_cast<double>(static_cast<float>(val)); };

#pragma omp parallel for
    for(int i = 0; i < numElements; ++i)
    {
        auto relative_error = a[i] != static_cast<DataT>(0)
<<<<<<< HEAD
                                  ? fabs(toDouble(a[i]) - toDouble(b[i])) / (fabs(toDouble(a[i])) + fabs(toDouble(b[i])) + 1)
=======
                                  ? fabs(toDouble(a[i]) - toDouble(b[i]))
                                        / (fabs(toDouble(a[i])) + fabs(toDouble(b[i])) + 1)
>>>>>>> b2ec889e
                                  : 0.0;
        if(relative_error > max_relative_error)
        {
            max_relative_error = relative_error;
        }
    }

    auto eps = toDouble(std::numeric_limits<DataT>::epsilon());
    if(max_relative_error != max_relative_error || max_relative_error > eps * tolerance)
    {
        std::cout << "FAIL: ";
        retval = false;
    }
    else
    {
        std::cout << "PASS: ";
        retval = true;
    }
    std::cout << "max_relative_error = " << max_relative_error << std::endl;
    return retval;
}

template <typename DataT>
constexpr const char* dataTypeToString()
{
    if(std::is_same<DataT, float16_t>::value)
    {
        return "f16";
    }
    else if(std::is_same<DataT, hfloat16_t>::value)
    {
        return "h16";
    }
    else if(std::is_same<DataT, bfloat16_t>::value)
    {
        return "bf16";
    }
    else if(std::is_same<DataT, float32_t>::value)
    {
        return "f32";
    }
    else if(std::is_same<DataT, int32_t>::value)
    {
        return "i32";
    }
    else
    {
        return "invalid";
    }
}

namespace std
{
    template <typename T>
    __device__ inline pair<T, T> reverse(pair<T, T> const& p)
    {
        return make_pair(p.second, p.first);
    }

    inline pair<uint32_t, uint32_t> operator+(pair<uint32_t, uint32_t> const& lhs,
                                              pair<uint32_t, uint32_t> const& rhs)
    {
        return make_pair(get<0>(lhs) + get<0>(rhs), get<1>(lhs) + get<1>(rhs));
    }

    inline pair<uint32_t, uint32_t>& operator+=(pair<uint32_t, uint32_t>&       lhs,
                                                pair<uint32_t, uint32_t> const& rhs)
    {
        get<0>(lhs) += get<0>(rhs);
        get<1>(lhs) += get<1>(rhs);
        return lhs;
    }

    inline pair<uint32_t, uint32_t> operator-(pair<uint32_t, uint32_t> const& lhs,
                                              pair<uint32_t, uint32_t> const& rhs)
    {
        return make_pair(get<0>(lhs) - get<0>(rhs), get<1>(lhs) - get<1>(rhs));
    }

    inline pair<uint32_t, uint32_t>& operator-=(pair<uint32_t, uint32_t>&       lhs,
                                                pair<uint32_t, uint32_t> const& rhs)
    {
        get<0>(lhs) -= get<0>(rhs);
        get<1>(lhs) -= get<1>(rhs);
        return lhs;
    }
} // namespace std

#endif // WMMA_UTILS_H<|MERGE_RESOLUTION|>--- conflicted
+++ resolved
@@ -253,12 +253,8 @@
 
             auto relative_error
                 = (a[indexA] != static_cast<TypeA>(0))
-<<<<<<< HEAD
-                      ? fabs(toDoubleA(a[indexA]) - toDoubleB(b[indexB])) / (fabs(toDoubleA(a[indexA])) + fabs(toDoubleB(b[indexB])) + 1)
-=======
                       ? fabs(toDoubleA(a[indexA]) - toDoubleB(b[indexB]))
                             / (fabs(toDoubleA(a[indexA])) + fabs(toDoubleB(b[indexB])) + 1)
->>>>>>> b2ec889e
                       : 0.0;
             if(relative_error > max_relative_error)
             {
@@ -303,12 +299,8 @@
     for(int i = 0; i < numElements; ++i)
     {
         auto relative_error = a[i] != static_cast<DataT>(0)
-<<<<<<< HEAD
-                                  ? fabs(toDouble(a[i]) - toDouble(b[i])) / (fabs(toDouble(a[i])) + fabs(toDouble(b[i])) + 1)
-=======
                                   ? fabs(toDouble(a[i]) - toDouble(b[i]))
                                         / (fabs(toDouble(a[i])) + fabs(toDouble(b[i])) + 1)
->>>>>>> b2ec889e
                                   : 0.0;
         if(relative_error > max_relative_error)
         {
