# rocRAND library

set( lib_SOVERSION 1.1 )
set( hiprand_SOVERSION ${lib_SOVERSION} )
set( rocrand_SOVERSION ${lib_SOVERSION} )

# Get sources
file(GLOB tmp ${CMAKE_CURRENT_SOURCE_DIR}/src/*.cpp)
set(rocRAND_SRCS ${tmp})
file(GLOB tmp ${CMAKE_CURRENT_SOURCE_DIR}/src/hiprand/*.cpp)
foreach(to_exclude ${tmp})
    list(REMOVE_ITEM rocRAND_SRCS "${to_exclude}")
endforeach()

# When enabled, it defines ROCRAND_ENABLE_INLINE_ASM in rocrand_version.h, which
# turns on inline asm in rocRAND (for both compiled library and device functions).
option(ENABLE_INLINE_ASM "Enable inline asm optimisations in rocRAND" ON)
if(ENABLE_INLINE_ASM)
    set(
        rocrand_ENABLE_INLINE_ASM
        "\n// Enables inline asm optimisations\n"
        "#if !defined(ROCRAND_ENABLE_INLINE_ASM) && !defined(ROCRAND_DISABLE_INLINE_ASM)\n"
        "    #define ROCRAND_ENABLE_INLINE_ASM\n"
        "#endif"
    )
    string(REPLACE ";" "" rocrand_ENABLE_INLINE_ASM "${rocrand_ENABLE_INLINE_ASM}")
endif()

# Configure a header file to pass the rocRAND version
configure_file(
    "${PROJECT_SOURCE_DIR}/library/include/rocrand_version.h.in"
    "${PROJECT_BINARY_DIR}/library/include/rocrand_version.h"
    @ONLY
)

# Use CUDA_INCLUDE_DIRECTORIES to include required dirs
# for nvcc if cmake version is less than 3.9.3
if((HIP_COMPILER STREQUAL "nvcc") AND (CMAKE_VERSION VERSION_LESS "3.9.3"))
    CUDA_INCLUDE_DIRECTORIES(
        "${PROJECT_BINARY_DIR}/library/include/"
        "${PROJECT_SOURCE_DIR}/library/include/"
    )
endif()

include(CMakePackageConfigHelpers)

# Build library
if(HIP_COMPILER STREQUAL "nvcc")
    set_source_files_properties(${rocRAND_SRCS}
        PROPERTIES
            CUDA_SOURCE_PROPERTY_FORMAT OBJ
    )
    set(CUDA_HOST_COMPILER ${CMAKE_CXX_COMPILER})
    CUDA_ADD_LIBRARY(rocrand ${rocRAND_SRCS})
else()
    add_library(rocrand ${rocRAND_SRCS})

    # Remove this check when we no longer build with older rocm stack(ie < 1.8.2)
    if(CXX_VERSION_STRING MATCHES "clang")
        target_link_libraries(rocrand PRIVATE hip::device)
    else()
      target_link_libraries(rocrand
          PRIVATE
              # We keep hip::device private, because otherwise it's not possible
              # to link to roc::rocrand when using different compiler than hcc,
              # hip::device adds hcc-specific compilation flags.
              hip::device
      )
    endif()
    set(rocrand_DEPENDENCIES "hip")
endif()

target_include_directories(rocrand
    PUBLIC
        $<BUILD_INTERFACE:${PROJECT_BINARY_DIR}/library/include>
        $<BUILD_INTERFACE:${PROJECT_SOURCE_DIR}/library/include>
        $<INSTALL_INTERFACE:rocrand/include>
)

rocm_set_soversion(rocrand ${rocrand_SOVERSION})
set_target_properties(rocrand
    PROPERTIES
        RUNTIME_OUTPUT_DIRECTORY "${CMAKE_BINARY_DIR}/library"
        DEBUG_POSTFIX "-d"
)

# Set AMD targets
if(HIP_COMPILER STREQUAL "hcc" OR HIP_COMPILER STREQUAL "clang")
    foreach(amdgpu_target ${AMDGPU_TARGETS})
        target_link_libraries(rocrand PRIVATE --cuda-gpu-arch=${amdgpu_target})
    endforeach()
endif()

set(rocrandtargets rocrand)

# Install
# .so or .a lib
install(
    TARGETS ${rocrandtargets}
    EXPORT rocrand-targets
    ARCHIVE DESTINATION rocrand/lib
    LIBRARY DESTINATION rocrand/lib
    PERMISSIONS OWNER_EXECUTE OWNER_WRITE OWNER_READ GROUP_EXECUTE GROUP_READ WORLD_EXECUTE WORLD_READ
)
# headers
install(
    DIRECTORY
        "include/"
        "${PROJECT_BINARY_DIR}/library/include/"
    DESTINATION rocrand/include
    FILES_MATCHING
    PATTERN "rocrand*h"
    PATTERN "rocrand*hpp"
    PERMISSIONS OWNER_WRITE OWNER_READ GROUP_READ WORLD_READ
)
# .cmake files
install(
    EXPORT rocrand-targets
    NAMESPACE roc::
    DESTINATION rocrand/lib/cmake/rocrand
)
set(INCLUDE_INSTALL_DIR "${CMAKE_INSTALL_PREFIX}/rocrand/include")
set(LIB_INSTALL_DIR "${CMAKE_INSTALL_PREFIX}/rocrand/lib")
set(FORTRAN_SRCS_INSTALL_DIR "${CMAKE_INSTALL_PREFIX}/rocrand/src/fortran")
configure_package_config_file(
    src/rocrand-config.cmake.in ${CMAKE_CURRENT_BINARY_DIR}/rocrand-config.cmake
    INSTALL_DESTINATION ${LIB_INSTALL_DIR}/cmake/rocrand
    PATH_VARS INCLUDE_INSTALL_DIR LIB_INSTALL_DIR FORTRAN_SRCS_INSTALL_DIR
)
write_basic_package_version_file(
    ${CMAKE_CURRENT_BINARY_DIR}/rocrand-config-version.cmake
    VERSION ${rocrand_VERSION}
    COMPATIBILITY SameMajorVersion
)
install(
    FILES
        ${CMAKE_CURRENT_BINARY_DIR}/rocrand-config.cmake
        ${CMAKE_CURRENT_BINARY_DIR}/rocrand-config-version.cmake
    DESTINATION rocrand/lib/cmake/rocrand
)

# hipRAND library

# Get hipRAND sources
if(HIP_COMPILER STREQUAL "nvcc")
    set(hipRAND_SRCS ${CMAKE_CURRENT_SOURCE_DIR}/src/hiprand/hiprand_${HIP_COMPILER}.cpp)
else()
    set(hipRAND_SRCS ${CMAKE_CURRENT_SOURCE_DIR}/src/hiprand/hiprand.cpp)
endif()

# Configure a header file to pass the hipRAND version
configure_file(
    "${PROJECT_SOURCE_DIR}/library/include/hiprand_version.h.in"
    "${PROJECT_BINARY_DIR}/library/include/hiprand_version.h"
    @ONLY
)

# Build
if(HIP_COMPILER STREQUAL "nvcc")
    set_source_files_properties(${hipRAND_SRCS}
        PROPERTIES
            CUDA_SOURCE_PROPERTY_FORMAT OBJ
    )
    set(CUDA_HOST_COMPILER ${CMAKE_CXX_COMPILER})
    CUDA_ADD_LIBRARY(hiprand ${hipRAND_SRCS})
else()
    add_library(hiprand ${hipRAND_SRCS})
endif()
target_include_directories(hiprand
    PUBLIC
        $<BUILD_INTERFACE:${PROJECT_BINARY_DIR}/library/include>
        $<BUILD_INTERFACE:${PROJECT_SOURCE_DIR}/library/include>
        $<INSTALL_INTERFACE:hiprand/include>
)

if(HIP_COMPILER STREQUAL "nvcc")
    target_link_libraries(hiprand
        ${CUDA_curand_LIBRARY}
    )
else()
    # Remove this check when we no longer build with older rocm stack(ie < 1.8.2)
    if(CXX_VERSION_STRING MATCHES "clang")
        target_link_libraries(hiprand PRIVATE rocrand hip::device)
    else()
      target_link_libraries(hiprand PRIVATE rocrand hip::device)
    endif()
    foreach(amdgpu_target ${AMDGPU_TARGETS})
        target_link_libraries(hiprand PRIVATE --cuda-gpu-arch=${amdgpu_target})
    endforeach()
endif()

rocm_set_soversion(hiprand ${hiprand_SOVERSION})
set_target_properties(hiprand
    PROPERTIES
        RUNTIME_OUTPUT_DIRECTORY "${CMAKE_BINARY_DIR}/library"
        DEBUG_POSTFIX "-d"
        INSTALL_RPATH "${CMAKE_INSTALL_PREFIX}/rocrand/lib"
)

set(hiprandtargets hiprand)

# Install
# .so and .a library
install(
    TARGETS ${hiprandtargets}
    EXPORT hiprand-targets
    ARCHIVE DESTINATION hiprand/lib
    LIBRARY DESTINATION hiprand/lib
    PERMISSIONS OWNER_EXECUTE OWNER_WRITE OWNER_READ GROUP_EXECUTE GROUP_READ WORLD_EXECUTE WORLD_READ
)
# headers
install(
    DIRECTORY
        "include/"
        "${PROJECT_BINARY_DIR}/library/include/"
    DESTINATION hiprand/include
    FILES_MATCHING
    PATTERN "hiprand*h"
    PATTERN "hiprand*hpp"
    PERMISSIONS OWNER_WRITE OWNER_READ GROUP_READ WORLD_READ
)
# .cmake files
install(
    EXPORT hiprand-targets
    NAMESPACE hip::
    DESTINATION hiprand/lib/cmake/hiprand
)
set(INCLUDE_INSTALL_DIR "${CMAKE_INSTALL_PREFIX}/hiprand/include")
set(LIB_INSTALL_DIR "${CMAKE_INSTALL_PREFIX}/hiprand/lib")
set(FORTRAN_SRCS_INSTALL_DIR "${CMAKE_INSTALL_PREFIX}/hiprand/src/fortran")
configure_package_config_file(
    src/hiprand-config.cmake.in ${CMAKE_CURRENT_BINARY_DIR}/hiprand-config.cmake
    INSTALL_DESTINATION ${LIB_INSTALL_DIR}/cmake/hiprand
    PATH_VARS INCLUDE_INSTALL_DIR LIB_INSTALL_DIR FORTRAN_SRCS_INSTALL_DIR
)
write_basic_package_version_file(
    ${CMAKE_CURRENT_BINARY_DIR}/hiprand-config-version.cmake
    VERSION ${hiprand_VERSION}
    COMPATIBILITY SameMajorVersion
)
install(
    FILES
        ${CMAKE_CURRENT_BINARY_DIR}/hiprand-config.cmake
        ${CMAKE_CURRENT_BINARY_DIR}/hiprand-config-version.cmake
    DESTINATION hiprand/lib/cmake/hiprand
)

# Fortran wrappers for hipRAND and rocRAND
if(BUILD_FORTRAN_WRAPPER)
    add_subdirectory(src/fortran)
endif()

# Package (make package)
# Generates .deb, .zip., and .tar.gz packages
find_program(RPMBUILD_EXE rpmbuild)
find_program(DPKG_EXE dpkg)
set(CPACK_GENERATOR "TGZ;ZIP")
if(EXISTS ${RPMBUILD_EXE})
    list(APPEND CPACK_GENERATOR "RPM")
endif()
if(EXISTS ${DPKG_EXE})
    list(APPEND CPACK_GENERATOR "DEB")
endif()
set(CPACK_PACKAGE_NAME "rocrand")
set(CPACK_PACKAGE_VENDOR "Advanced Micro Devices, Inc")
set(CPACK_DEBIAN_PACKAGE_MAINTAINER "rocRAND Maintainer <rocrand-maintaner@amd.com>")
if(HIP_RUNTIME STREQUAL "ROCclr")
  set(CPACK_DEBIAN_PACKAGE_DEPENDS "hip-rocclr (>= 3.5.0)")
  set(CPACK_RPM_PACKAGE_REQUIRES "hip-rocclr >= 3.5.0")
elseif(HIP_RUNTIME STREQUAL "cuda")
  set(CPACK_DEBIAN_PACKAGE_DEPENDS "hip-nvcc (>= 3.5.0)")
  set(CPACK_RPM_PACKAGE_REQUIRES "hip-nvcc >= 3.5.0")
endif()
set(CPACK_PACKAGE_DESCRIPTION_SUMMARY "The rocRAND library provides functions that generate pseudo-random and quasi-random numbers.")
set(CPACK_SET_DESTDIR ON)
set(CPACK_RPM_PACKAGE_RELOCATABLE OFF)
set(CPACK_RPM_PACKAGE_AUTOREQPROV OFF CACHE BOOL "")
set(CPACK_PACKAGE_VERSION ${rocRAND_VERSION})
set(CPACK_PACKAGE_VERSION_MAJOR ${rocRAND_VERSION_MAJOR})
set(CPACK_PACKAGE_VERSION_MINOR ${rocRAND_VERSION_MINOR})
set(CPACK_PACKAGE_VERSION_PATCH ${rocRAND_VERSION_PATCH})

<<<<<<< HEAD
if(DEFINED ENV{ROCM_LIBPATCH_VERSION})
  set(CPACK_PACKAGE_VERSION "${CPACK_PACKAGE_VERSION}.$ENV{ROCM_LIBPATCH_VERSION}")
endif()

set(CPACK_DEBIAN_FILE_NAME "DEB-DEFAULT")
set(CPACK_RPM_FILE_NAME "RPM-DEFAULT")

# Below block of code is to support older version of rocm-cmake
# it checks for occurance of '-' in TWEAK and returns the substring after the last '-'
if (rocRAND_VERSION_TWEAK STREQUAL "" OR NOT DEFINED rocRAND_VERSION_TWEAK)
  set(rocRAND_VERSION_TWEAK "local")
else ()
  string(FIND ${rocRAND_VERSION_TWEAK} "-" DASH_POS REVERSE)
  set(MINUS_ONE -1)
  if (NOT DASH_POS EQUAL MINUS_ONE)
    math(EXPR DASH_POS "${DASH_POS}+1")
    string(SUBSTRING ${PROJECT_VERSION_TWEAK} ${DASH_POS} 7 PARSED_GIT_TAG)
    set(rocRAND_VERSION_TWEAK ${PARSED_GIT_TAG})
  endif()
endif()
=======
# This section copied from rocm-cmake project per terms of the MIT license
# rocRAND packaging will switch to use rocm-cmake macros in the future
if (EXISTS "/etc/os-release")
  rocm_set_os_id(_os_id)
  rocm_read_os_release(_version_id "VERSION_ID")
>>>>>>> ecc8b579

  #only set CPACK_SYSTEM_NAME for AMD supported OSes
  if (_os_id_centos OR _os_is_rhel)
    STRING(CONCAT _SYSTEM_NAME "el" ${_version_id} ".x86_64")
    #Debs use underscrore between OS and architecture
  elseif(_os_id_ubuntu)
    STRING(CONCAT _SYSTEM_NAME ${_os_id} "-" ${_version_id} "_amd64")
  else()
    #For SLES and unsupported OSes
    STRING(CONCAT _SYSTEM_NAME ${_os_id} "-" ${_version_id} ".amd64")
  endif()

  set(CPACK_SYSTEM_NAME ${_SYSTEM_NAME} CACHE STRING "CPACK_SYSTEM_NAME for packaging")
endif()

package_set_postinst_prerm(
    "hiprand;rocrand"
    "${CMAKE_INSTALL_PREFIX}/hiprand/lib;${CMAKE_INSTALL_PREFIX}/rocrand/lib"
    "${CMAKE_INSTALL_PREFIX}/hiprand/include;${CMAKE_INSTALL_PREFIX}/rocrand/include"
    "${hiprand_SOVERSION};${rocrand_SOVERSION}"
)

# Include CPack to introduce the appropriate targets
include(CPack)<|MERGE_RESOLUTION|>--- conflicted
+++ resolved
@@ -275,12 +275,11 @@
 set(CPACK_SET_DESTDIR ON)
 set(CPACK_RPM_PACKAGE_RELOCATABLE OFF)
 set(CPACK_RPM_PACKAGE_AUTOREQPROV OFF CACHE BOOL "")
-set(CPACK_PACKAGE_VERSION ${rocRAND_VERSION})
+set(CPACK_PACKAGE_VERSION ${rocRAND_VERSION_MAJOR}.${rocRAND_VERSION_MINOR}.${rocRAND_VERSION_PATCH})
 set(CPACK_PACKAGE_VERSION_MAJOR ${rocRAND_VERSION_MAJOR})
 set(CPACK_PACKAGE_VERSION_MINOR ${rocRAND_VERSION_MINOR})
 set(CPACK_PACKAGE_VERSION_PATCH ${rocRAND_VERSION_PATCH})
 
-<<<<<<< HEAD
 if(DEFINED ENV{ROCM_LIBPATCH_VERSION})
   set(CPACK_PACKAGE_VERSION "${CPACK_PACKAGE_VERSION}.$ENV{ROCM_LIBPATCH_VERSION}")
 endif()
@@ -301,27 +300,27 @@
     set(rocRAND_VERSION_TWEAK ${PARSED_GIT_TAG})
   endif()
 endif()
-=======
-# This section copied from rocm-cmake project per terms of the MIT license
-# rocRAND packaging will switch to use rocm-cmake macros in the future
-if (EXISTS "/etc/os-release")
-  rocm_set_os_id(_os_id)
-  rocm_read_os_release(_version_id "VERSION_ID")
->>>>>>> ecc8b579
-
-  #only set CPACK_SYSTEM_NAME for AMD supported OSes
-  if (_os_id_centos OR _os_is_rhel)
-    STRING(CONCAT _SYSTEM_NAME "el" ${_version_id} ".x86_64")
-    #Debs use underscrore between OS and architecture
-  elseif(_os_id_ubuntu)
-    STRING(CONCAT _SYSTEM_NAME ${_os_id} "-" ${_version_id} "_amd64")
-  else()
-    #For SLES and unsupported OSes
-    STRING(CONCAT _SYSTEM_NAME ${_os_id} "-" ${_version_id} ".amd64")
-  endif()
-
-  set(CPACK_SYSTEM_NAME ${_SYSTEM_NAME} CACHE STRING "CPACK_SYSTEM_NAME for packaging")
-endif()
+
+set(DEBIAN_VERSION ${rocRAND_VERSION_TWEAK})
+if(DEFINED ENV{CPACK_DEBIAN_PACKAGE_RELEASE})
+  set(DEBIAN_VERSION $ENV{CPACK_DEBIAN_PACKAGE_RELEASE})
+endif()
+
+set(RPM_RELEASE ${rocRAND_VERSION_TWEAK})
+if(DEFINED ENV{CPACK_RPM_PACKAGE_RELEASE})
+  set(RPM_RELEASE $ENV{CPACK_RPM_PACKAGE_RELEASE})
+endif()
+
+# '%{?dist}' breaks manual builds on debian systems due to empty Provides
+execute_process(COMMAND rpm --eval %{?dist}
+                RESULT_VARIABLE PROC_RESULT
+                OUTPUT_VARIABLE EVAL_RESULT
+                OUTPUT_STRIP_TRAILING_WHITESPACE)
+if (PROC_RESULT EQUAL "0" AND NOT EVAL_RESULT STREQUAL "")
+  string (APPEND RPM_RELEASE "%{?dist}")
+endif()
+set(CPACK_DEBIAN_PACKAGE_RELEASE ${DEBIAN_VERSION})
+set(CPACK_RPM_PACKAGE_RELEASE ${RPM_RELEASE})
 
 package_set_postinst_prerm(
     "hiprand;rocrand"
