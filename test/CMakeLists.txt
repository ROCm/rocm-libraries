--- conflicted
+++ resolved
@@ -96,11 +96,9 @@
   unit/KernelOptionsTest.cpp
   unit/KernelTest.cpp
   unit/LDSTest.cpp
-<<<<<<< HEAD
+  unit/LabelTest.cpp
+  unit/LDSTest.cpp
   unit/LDSTileCopyTest.cpp
-=======
-  unit/LabelTest.cpp
->>>>>>> 13e3b2ac
   unit/LockTest.cpp
   unit/LowerExponentialTest.cpp
   unit/MFMAHazardObserverTest.cpp
