
option(ROCROLLER_TESTS_SKIP_GUIDEPOSTS "Skip compiling guidepost tests." ON)
option(ROCROLLER_TESTS_SKIP_SLOW
       "Skip slow tests (currently only Python tests)" ON
)

if(CODE_COVERAGE)
    set(ROCROLLER_TESTS_SKIP_GUIDEPOSTS ON)
    set(ROCROLLER_TESTS_SKIP_SLOW OFF)
endif()

include(CTest)

# Header only/static, not visible to library users, so not necessary to use system packages
rocroller_add_dependency(googletest VERSION 1.12.1)
rocroller_add_dependency(Catch2 VERSION 3.7.0)
rocroller_add_dependency(
    mxDataGenerator HASH 05fd3a47fa83db1ccc81178ba360a8a7ade9bd49
)

# Component stand-alone test
add_executable(ComponentTest standalone/ComponentTest.cpp)
target_compile_options(ComponentTest PUBLIC ${EXTRA_COMPILE_OPTIONS})
target_link_options(ComponentTest PUBLIC ${EXTRA_LINK_OPTIONS} -pthread)
target_link_libraries(ComponentTest rocroller_interface msgpackc-cxx)
target_include_directories(
    ComponentTest PRIVATE ${PROJECT_SOURCE_DIR}/lib/include
)

add_library(
    common_test_utilities OBJECT common/CommonGraphs.cpp common/Utilities.cpp common/mxDataGen.cpp
)

target_compile_options(
    common_test_utilities PUBLIC ${COROUTINES_COMPILE_OPTION}
                                 ${EXTRA_COMPILE_OPTIONS}
)
target_link_options(common_test_utilities PUBLIC ${EXTRA_LINK_OPTIONS})
target_link_libraries(
    common_test_utilities rocroller_interface openblas mxDataGenerator
)

target_include_directories(common_test_utilities PUBLIC common/)

set(
    rocRollerTests_SOURCES
    unit/ContextFixture.cpp
    unit/GPUContextFixture.cpp
    unit/GenericContextFixture.cpp

    unit/AddStreamKTest.cpp
    unit/AllocatingObserverTest.cpp
    unit/ArgumentLoaderTest.cpp
    unit/ArgumentValueTest.cpp
    unit/ArithmeticTest.cpp
    unit/AssemblerTest.cpp
    unit/AssertTest.cpp
    unit/BranchGeneratorTest.cpp
    unit/BufferDescriptorTest.cpp
    unit/CommandTest.cpp
    unit/CommonSubexpressionElimTest.cpp
    unit/ComponentTest.cpp
    unit/ControlGraphTest.cpp
    unit/ConversionInstructions/Convert_F16_F32.cpp
    unit/ConversionTest.cpp
    unit/CoordinateGraphTest.cpp
    unit/CopyGeneratorTest.cpp
    unit/CostTest.cpp
    unit/DataTypesTest.cpp
    unit/DependencyTest.cpp
    unit/ErrorTest.cpp
    unit/F6Test.cpp
    unit/F8Test.cpp
    unit/FastDivisionTest.cpp
    unit/FastMultiplicationTest.cpp
    unit/FileWritingObserverTest.cpp
    unit/FP4Test.cpp
    unit/GEMMFusion.cpp
    unit/GEMMTest.cpp
    unit/GeneratorTest.cpp
    unit/GPUArchitectureTest.cpp
    unit/GPUInstructionInfoTest.cpp
    unit/HalfPrecisionTest.cpp
    unit/HypergraphTest.cpp
    unit/InstructionTest.cpp
    unit/KernelGraphTest.cpp
    unit/KernelGraphTest/ConstantPropagation.cpp
    unit/KernelGraphTest/KernelGraphUtils.cpp
    unit/KernelGraphTest/Simplify.cpp
    unit/KernelGraphTest/UpdateParameters.cpp
    unit/KernelIndexTest.cpp
    unit/KernelOptionsTest.cpp
    unit/KernelTest.cpp
    unit/LabelTest.cpp
    unit/LDSTest.cpp
    unit/LDSTileCopyTest.cpp
    unit/LockTest.cpp
    unit/LowerExponentialTest.cpp
    unit/MatrixMultiplyTest.cpp
    unit/MemoryInstructionsTest.cpp
    unit/MetaObserverTest.cpp
    unit/MFMAHazardObserverTest.cpp
    unit/MFMAUnitObserverTest.cpp
    unit/MixedArithmeticTest.cpp
    unit/OperationTagTest.cpp
    unit/PermLanesTest.cpp
    unit/RandomTest.cpp
    unit/RegisterAllocatorTest.cpp
    unit/RegisterLivenessObserverTest.cpp
    unit/RegisterTest.cpp
    unit/SchedulerTest.cpp
    unit/ScopeTest.cpp
    unit/SourceMatcherTest.cpp
    unit/SupportedInstructionObserverTest.cpp
    unit/TileTransposeAdd.cpp
    unit/TimerTest.cpp
    unit/TransposeLoadsTest.cpp
    unit/UtilsTest.cpp
    unit/VariantTest.cpp
    unit/VectorAddBenchmark.cpp
    unit/WaitCountObserverTest.cpp
    unit/WaitCountTest.cpp
<<<<<<< HEAD
    unit/OperationTagTest.cpp
    unit/StreamTest.cpp
    unit/EnumToStringTest.cpp
=======
>>>>>>> 1c973e2f
)

if(NOT ROCROLLER_TESTS_SKIP_GUIDEPOSTS)
    list(
        APPEND
        rocRollerTests_SOURCES
        unit/GemmGuidePost/GemmGuidePost.cpp
        unit/GemmGuidePost/GemmGuidePost_Minimal.cpp
        unit/GemmGuidePost/GemmGuidePost_Optimized.cpp
        unit/GemmGuidePost/HGemmGuidePost_Minimal.cpp
        unit/GemmGuidePost/HGemmGuidePost_Optimized.cpp
    )
endif()

add_executable(rocRollerTests ${rocRollerTests_SOURCES})

find_package(OpenMP)
target_compile_options(rocRollerTests PUBLIC ${EXTRA_COMPILE_OPTIONS})
target_link_options(rocRollerTests PUBLIC ${EXTRA_LINK_OPTIONS})
target_link_libraries(
    rocRollerTests
    common_test_utilities
    msgpackc-cxx
    gtest_main
    gmock
    OpenMP::OpenMP_CXX
    libdivide
)
set_property(
    TARGET rocRollerTests
    APPEND
    PROPERTY INSTALL_RPATH "$ORIGIN/../lib/llvm/lib"
)

if(YAML_BACKEND STREQUAL "YAML_CPP")
    target_compile_definitions(
        rocRollerTests PUBLIC ROCROLLER_TESTS_USE_YAML_CPP
    )
endif()

set(
    rocRollerTests_catch_SOURCES

    catch/CustomAssertions.cpp
    catch/TestKernels.cpp

    catch/BinaryExpressionTest.cpp
    catch/CommandArgumentValueTest.cpp
    catch/CommandTest.cpp
    catch/CustomAssertionTest.cpp
    catch/CustomMatcherTest.cpp
    catch/DataTypesTest.cpp
    catch/ExpressionContainsSubExpressionTest.cpp
    catch/ExpressionIdenticalTest.cpp
    catch/ExpressionSerializationTest.cpp
    catch/ExpressionTest.cpp
    catch/ExpressionToStringTest.cpp
    catch/ExpressionTransformationTest.cpp
    catch/FastArithmeticTest.cpp
    catch/GlobalLoadStoreTest.cpp
    catch/HazardObserverTest.cpp
    catch/IdentifyParallelDimensionsTest.cpp
    catch/KernelArgumentsTest.cpp
    catch/KernelGraphConstraintsTest.cpp
    catch/KernelGraphRemoveDuplicatesTest.cpp
    catch/KernelGraphSimplifyTest.cpp
    catch/KernelGraphUtilsTest.cpp
    catch/LargerLDSTest.cpp
    catch/MultipleLDSAllocationTest.cpp
    catch/mxDataGeneratorTest.cpp
    catch/RandomNumberExpressionTest.cpp
    catch/RandomNumberGenerationTest.cpp
    catch/ScalarExpressionTest.cpp
    catch/SettingsTest.cpp
    catch/SubDwordExpressionTest.cpp
    catch/TernaryExpressionTest.cpp
    catch/TestContextTest.cpp
    catch/UnrollLoopsTest.cpp
    catch/UtilsTest.cpp
)

add_executable(rocRollerTests_catch ${rocRollerTests_catch_SOURCES})
target_compile_options(rocRollerTests_catch PUBLIC ${EXTRA_COMPILE_OPTIONS})

target_link_options(rocRollerTests_catch PUBLIC ${EXTRA_LINK_OPTIONS})
target_link_libraries(
    rocRollerTests_catch
    common_test_utilities
    msgpackc-cxx
    Catch2::Catch2WithMain
    OpenMP::OpenMP_CXX
)
set_property(
    TARGET rocRollerTests_catch
    APPEND
    PROPERTY INSTALL_RPATH "$ORIGIN/../lib/llvm/lib"
)

if(YAML_BACKEND STREQUAL "YAML_CPP")
    target_compile_definitions(
        rocRollerTests_catch PUBLIC ROCROLLER_TESTS_USE_YAML_CPP
    )
endif()

# ArchGen unit tests
add_executable(ArchGenTests unit/GPUArchitectureGeneratorTest.cpp)

target_compile_options(
    ArchGenTests PUBLIC ${COROUTINES_COMPILE_OPTION} ${EXTRA_COMPILE_OPTIONS}
)
target_link_options(ArchGenTests PUBLIC ${EXTRA_LINK_OPTIONS})
target_include_directories(
    ArchGenTests PRIVATE ${PROJECT_SOURCE_DIR}/GPUArchitectureGenerator/include
)

target_link_libraries(
    ArchGenTests
    PUBLIC common_test_utilities
           rocroller_interface
           gtest_main
           gmock
           msgpackc-cxx
           isa_spec_manager
)

if(NOT CODE_ANALYSIS)
    set(TEST_REPORT_DIR "${PROJECT_BINARY_DIR}/test_report")

    include(GoogleTest)
    gtest_discover_tests(
        rocRollerTests
        XML_OUTPUT_DIR ${TEST_REPORT_DIR}
        TEST_FILTER "-*GPU_*"
        DISCOVERY_MODE PRE_TEST
    )
    gtest_discover_tests(
        rocRollerTests
        XML_OUTPUT_DIR ${TEST_REPORT_DIR}
        TEST_FILTER "*GPU_*"
        PROPERTIES "LABELS" "GPU"
        DISCOVERY_MODE PRE_TEST
    )
    gtest_discover_tests(
        ArchGenTests
        XML_OUTPUT_DIR ${TEST_REPORT_DIR}
        DISCOVERY_MODE PRE_TEST
    )

    # path to catch scripts added to CMAKE_MODULE_PATH when Catch2 is added
    include(Catch)
    catch_discover_tests(
        rocRollerTests_catch
        REPORTER JUnit
        OUTPUT_DIR ${TEST_REPORT_DIR}
        OUTPUT_SUFFIX ".xml"
        DISCOVERY_MODE PRE_TEST
        EXTRA_ARGS "--reporter console::out=-::colour-mode=ansi"
        TEST_SPEC "[gpu]"
        PROPERTIES "LABELS"
                   "CATCH"
                   "LABELS"
                   "GPU"
        SKIP_REGULAR_EXPRESSION "[1-9][0-9]* skipped"
    )

    catch_discover_tests(
        rocRollerTests_catch
        REPORTER JUnit
        OUTPUT_DIR ${TEST_REPORT_DIR}
        OUTPUT_SUFFIX ".xml"
        DISCOVERY_MODE PRE_TEST
        EXTRA_ARGS "--reporter console::out=-::colour-mode=ansi"
        TEST_SPEC "~[gpu]"
        PROPERTIES "LABELS" "CATCH"
        SKIP_REGULAR_EXPRESSION "[1-9][0-9]* skipped"
    )

    # Add script linting
    add_test(
        NAME PythonLint
        COMMAND flake8
        WORKING_DIRECTORY ${PROJECT_SOURCE_DIR}/scripts
    )
    set_tests_properties(
        PythonLint
        PROPERTIES ENVIRONMENT "ROCROLLER_BUILD_DIR=${PROJECT_BINARY_DIR}"
                   "LABELS" "PYTHON"
    )

    if(ROCROLLER_TESTS_SKIP_SLOW)
        set(PYTHON_TEST_SKIP "-m not slow")
    endif()

    # Add rrperf unit tests
    add_test(
        NAME PythonTest
        COMMAND
            pytest -s --cov-report html:python_cov_html --cov=rrperf scripts
            ${PYTHON_TEST_SKIP} --junit-xml=${TEST_REPORT_DIR}/python_tests.xml
        WORKING_DIRECTORY ${PROJECT_SOURCE_DIR}
    )
    set_tests_properties(
        PythonTest
        PROPERTIES
            ENVIRONMENT
            "ROCROLLER_BUILD_DIR=${PROJECT_BINARY_DIR};PYTHONPATH=${PROJECT_SOURCE_DIR}/scripts/lib"
            "LABELS" "PYTHON"
    )

    add_test(
        NAME GraupelInstall
        COMMAND npm install
        WORKING_DIRECTORY "${PROJECT_SOURCE_DIR}/utils/graupel"
    )

    set_tests_properties(
        GraupelInstall PROPERTIES FIXTURES_SETUP Graupel "LABELS" "JAVASCRIPT"
    )

    add_test(
        NAME GraupelTests
        COMMAND npm test
        WORKING_DIRECTORY "${PROJECT_SOURCE_DIR}/utils/graupel"
    )

    set_tests_properties(
        GraupelTests
        PROPERTIES ENVIRONMENT
                   "JEST_JUNIT_OUTPUT_FILE=${TEST_REPORT_DIR}/graupel_tests.xml"
                   FIXTURES_REQUIRED Graupel
                   "LABELS" "JAVASCRIPT"
    )
endif()

rocm_install(
    TARGETS rocRollerTests rocRollerTests_catch
    COMPONENT tests
)<|MERGE_RESOLUTION|>--- conflicted
+++ resolved
@@ -120,12 +120,8 @@
     unit/VectorAddBenchmark.cpp
     unit/WaitCountObserverTest.cpp
     unit/WaitCountTest.cpp
-<<<<<<< HEAD
-    unit/OperationTagTest.cpp
     unit/StreamTest.cpp
     unit/EnumToStringTest.cpp
-=======
->>>>>>> 1c973e2f
 )
 
 if(NOT ROCROLLER_TESTS_SKIP_GUIDEPOSTS)
