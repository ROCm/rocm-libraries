--- conflicted
+++ resolved
@@ -51,7 +51,6 @@
                               scatter_dataset.outputs[i],
                               numElements, dataType,
                               root, comms[i], streams[i]);
-<<<<<<< HEAD
             }
             ncclGroupEnd();
             ncclGroupStart();
@@ -74,26 +73,6 @@
                            numElements, dataType, op,
                            root, comms[i], streams[i]);
 
-=======
-
-                ncclAllGather((int8_t *)datasets[0].inputs[i] + (i * byteCount),
-                              datasets[0].outputs[i], elemCount,
-                              dataType, comms[i], streams[i]);
-
-                ncclAllReduce(datasets[1].inputs[i], datasets[1].outputs[i],
-                              numElements, dataType, op, comms[i], streams[i]);
-
-                ncclBroadcast(datasets[2].inputs[i],
-                              datasets[2].outputs[i],
-                              numElements, dataType,
-                              root, comms[i], streams[i]);
-
-                ncclReduce(datasets[3].inputs[i],
-                           datasets[3].outputs[i],
-                           numElements, dataType, op,
-                           root, comms[i], streams[i]);
-
->>>>>>> 1990ffd7
                 ncclReduceScatter(datasets[4].inputs[i],
                                   (int8_t *)datasets[4].outputs[i] + (i * byteCount),
                                   elemCount, dataType, op,
@@ -136,11 +115,6 @@
                                 testing::Values(2,3,4,5,6,7,8),
                                 // In-place or not
                                 testing::Values(false),
-<<<<<<< HEAD
-                                testing::Values("RCCL_ALLTOALL_KERNEL_DISABLE=1", "RCCL_ENABLE_CLIQUE=0", "RCCL_ENABLE_CLIQUE=1")),
-                             CorrectnessTest::PrintToStringParamName());
-=======
                                 testing::Values("RCCL_ENABLE_CLIQUE=0", "RCCL_ENABLE_CLIQUE=1", "RCCL_ALLTOALL_KERNEL_DISABLE=0", "RCCL_ALLTOALL_KERNEL_DISABLE=1")),
                             CorrectnessTest::PrintToStringParamName());
->>>>>>> 1990ffd7
 } // namespace