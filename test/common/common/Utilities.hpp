/**
 * Test suite utilites.
 */

#pragma once

#include <cmath>
#include <cstdlib>
#include <memory>
#include <sstream>

#ifdef ROCROLLER_USE_HIP
#include <hip/hip_fp16.h>
#include <hip/hip_runtime.h>
#endif /* ROCROLLER_USE_HIP */

#include <rocRoller/DataTypes/DataTypes.hpp>
#include <rocRoller/DataTypes/DataTypes_Utils.hpp>
#include <rocRoller/Utilities/Logging.hpp>
#include <rocRoller/Utilities/Random.hpp>
#include <rocRoller/Utilities/Settings.hpp>

template <typename T>
std::shared_ptr<T> make_shared_device(std::size_t n = 1, T init = {})
{
    std::size_t size   = n * sizeof(T);
    T*          ptr    = nullptr;
    auto        result = hipMalloc(&ptr, size);
    if(result != hipSuccess)
    {
        throw std::runtime_error(hipGetErrorString(result));
    }

    result = hipMemset(ptr, init, size);
    if(result != hipSuccess)
    {
        throw std::runtime_error(hipGetErrorString(result));
    }

    return std::shared_ptr<T>(ptr, hipFree);
}

template <typename T, typename U>
std::shared_ptr<T> make_shared_device(std::vector<U> const& init, size_t padding = 0)
{
    std::size_t size   = init.size() * sizeof(U);
    T*          ptr    = nullptr;
    auto        result = hipMalloc(&ptr, size + padding);
    if(result != hipSuccess)
    {
        throw std::runtime_error(hipGetErrorString(result));
    }

    result = hipMemcpy(ptr, init.data(), size, hipMemcpyDefault);
    if(result != hipSuccess)
    {
        throw std::runtime_error(hipGetErrorString(result));
    }

    return std::shared_ptr<T>(ptr, hipFree);
}

auto make_shared_device(std::ranges::range auto const& init, size_t padding = 0)
{
    using T = std::remove_cvref_t<decltype(init.front())>;
    return make_shared_device<T, T>(init, padding);
}

template <typename T>
double normL2(std::vector<T> a)
{
    double r = 0.0;

#pragma omp parallel for reduction(+ : r)
    for(int i = 0; i < a.size(); ++i)
    {
        double t = double(a[i]);
        r        = r + t * t;
    }
    return std::sqrt(r);
}

template <typename T>
double relativeNormL2(std::vector<T> a, std::vector<T> b)
{
    double d = 0.0;
    double r = 0.0;

#pragma omp parallel for reduction(+ : d, r)
    for(size_t i = 0; i < a.size(); ++i)
    {
        double td = double(a[i] - b[i]);
        double t  = double(b[i]);
        d         = d + td * td;
        r         = r + t * t;
    }

    return std::sqrt(d / r);
}

template <typename T>
double normInf(std::vector<T> a)
{
    double r = 0.0;

#pragma omp parallel for reduction(max : r)
    for(int i = 0; i < a.size(); ++i)
    {
        double t = fabs(double(a[i]));
        if(t > r)
            r = t;
    }
    return r;
}

template <typename T>
double relativeNormInf(std::vector<T> a, std::vector<T> b)
{
    double d = 0.0;
    double r = 0.0;

#pragma omp parallel for reduction(max : d, r)
    for(size_t i = 0; i < a.size(); ++i)
    {
        double td = fabs(double(a[i] - b[i]));
        double t  = fabs(double(b[i]));

        if(td > d)
            d = td;
        if(t > r)
            r = t;
    }

    return d / r;
}

struct AcceptableError
{
    double      relativeL2Tolerance;
    std::string reasoning;
};

struct ComparisonResult
{
    bool ok;

    double relativeNormL2, relativeNormInf;
    double referenceNormL2, referenceNormInf;
    double xNormL2, xNormInf;

    AcceptableError acceptableError;

    std::string message() const
    {
        std::stringstream ss;
        ss << (ok ? "Comparison PASSED." : "Comparison FAILED.");
        ss << "  Relative norms:";
        ss << " L2 " << std::scientific << relativeNormL2;
        ss << " Inf " << std::scientific << relativeNormInf;
        ss << "  Norms (x/ref):";
        ss << " L2 " << std::scientific << xNormL2 << "/" << referenceNormL2;
        ss << " Inf " << std::scientific << xNormInf << "/" << referenceNormInf;
        ss << "  Tolerance: " << std::scientific << acceptableError.relativeL2Tolerance;
        ss << " (" << acceptableError.reasoning << ")";
        return ss.str();
    }
};

/**
 * Return expected machine epsilon for `T`.
 */
template <typename T>
double epsilon()
{
    using namespace rocRoller;

    double rv = 0.0;
    if constexpr(std::is_same_v<T, __half>)
        rv = std::pow(2.0, -10);
    else if constexpr(std::is_same_v<T, BFloat16>)
        rv = std::pow(2.0, -5);
    else if constexpr(std::is_same_v<T, FP8>)
        rv = std::pow(2.0, -3);
    else if constexpr(std::is_same_v<T, BF8>)
        rv = std::pow(2.0, -2);
    else
        rv = std::numeric_limits<T>::epsilon();

    AssertFatal(rv != 0.0, "Unknown data type.");

    return rv;
}

/**
 * Return acceptable error for GEMM problems.
 *
 * Currently scales epsilon with the square-root of `K`.
 *
 * This assumes that the routines that compute various norms used for
 * comparison do not accumulate a significant error themselves (if
 * they did, we would want to include `M` and `N` in the scaling).
 */
template <typename TA, typename TB, typename TD>
AcceptableError
    gemmAcceptableError(int M, int N, int K, rocRoller::GPUArchitectureTarget const& arch)
{
    double eps       = epsilon<TD>();
    double tolerance = 0.0;

    std::stringstream ss;
    ss << "Output espilon: " << std::scientific << eps;

    if constexpr(std::is_same_v<TD, rocRoller::FP8> || std::is_same_v<TD, rocRoller::BF8>)
    {
        tolerance = eps;
        ss << " Error expected to be dominated by conversion.";
    }
    else
    {
        double scale = std::sqrt(K);
        double fudge = 5;

        ss << " K: " << K;
        ss << " Problem size scaling: " << scale;
        ss << " Fudge: " << fudge;

        tolerance = fudge * epsilon<TD>() * std::sqrt(K);
    }

    return {tolerance, ss.str()};
}

/**
 * @brief Compare `x` to a reference `r`.
 *
 * The boolean `ok` field of the return value is true if the relative
 * L2 norm between `x` and `r` is less than `scale` * `epsilon`.
 *
 * Various norms are computed and included in the return value.
 */
template <typename T>
ComparisonResult compare(std::vector<T> const&  x,
                         std::vector<T> const&  r,
                         AcceptableError const& acceptableError)
{
    ComparisonResult rv;

    rv.acceptableError  = acceptableError;
    rv.referenceNormL2  = normL2(r);
    rv.referenceNormInf = normInf(r);
    rv.xNormL2          = normL2(x);
    rv.xNormInf         = normInf(x);
    rv.relativeNormL2   = relativeNormL2(x, r);
    rv.relativeNormInf  = relativeNormInf(x, r);

    rv.ok = rv.relativeNormL2 < rv.acceptableError.relativeL2Tolerance;

    return rv;
}

int countSubstring(const std::string& str, const std::string& sub);

/*
 * Matrix multiply.
 */

namespace rocRoller
{
    void CPUMM(std::vector<float>&       D,
               const std::vector<float>& C,
               const std::vector<float>& A,
               const std::vector<float>& B,
               int                       M,
               int                       N,
               int                       K,
               float                     alpha,
               float                     beta,
               bool                      transA = false,
               bool                      transB = true);

    void CPUMM(std::vector<__half>&       D,
               const std::vector<__half>& C,
               const std::vector<__half>& A,
               const std::vector<__half>& B,
               int                        M,
               int                        N,
               int                        K,
               float                      alpha,
               float                      beta,
               bool                       transA = false,
               bool                       transB = true);

    void CPUMM(std::vector<BFloat16>&       D,
               const std::vector<BFloat16>& C,
               const std::vector<BFloat16>& A,
               const std::vector<BFloat16>& B,
               int                          M,
               int                          N,
               int                          K,
               float                        alpha,
               float                        beta,
               bool                         transA = false,
               bool                         transB = true);

    template <typename TA, typename TB>
    void CPUMM(std::vector<float>&       D,
               const std::vector<float>& C,
               const std::vector<TA>&    A,
               const std::vector<TB>&    B,
               int                       M,
               int                       N,
               int                       K,
               float                     alpha,
               float                     beta,
               bool                      transA = false,
               bool                      transB = true)
    {
        CPUMM(D, C, unpackToFloat(A), unpackToFloat(B), M, N, K, alpha, beta, transA, transB);
    }

    void ScaledCPUMM(std::vector<float>&         D,
                     const std::vector<float>&   C,
                     const std::vector<float>&   floatA,
                     const std::vector<float>&   floatB,
                     const std::vector<uint8_t>& AX,
                     const std::vector<uint8_t>& BX,
                     int                         M,
                     int                         N,
                     int                         K,
                     float                       alpha,
                     float                       beta,
                     bool                        transA,
                     bool                        transB);

    template <typename TA, typename TB, typename TC, typename TD>
    void ScaledCPUMM(std::vector<TD>&            D,
                     const std::vector<TC>&      C,
                     const std::vector<TA>&      A,
                     const std::vector<TB>&      B,
                     const std::vector<uint8_t>& AX,
                     const std::vector<uint8_t>& BX,
                     int                         M,
                     int                         N,
                     int                         K,
                     float                       alpha,
                     float                       beta,
                     bool                        transA,
                     bool                        transB)
    {
        if constexpr(std::same_as<TD, float> && std::same_as<TC, float>)
        {
            auto aConverted = unpackToFloat(A);
            auto bConverted = unpackToFloat(B);
            ScaledCPUMM(D, C, aConverted, bConverted, AX, BX, M, N, K, alpha, beta, transA, transB);
        }
        else
        {
            auto dataTypeC = TypeInfo<TC>::Var.dataType;
            auto dataTypeD = TypeInfo<TD>::Var.dataType;

            Throw<FatalError>("ScaledCPUMM only supported for float, not ",
                              ShowValue(dataTypeC),
                              ShowValue(dataTypeD));
        }
    }
}

/*
 * Random vector generator.
 */

namespace rocRoller
{
<<<<<<< HEAD
    template <typename TA, typename TB, typename TC>
    void GenerateRandomInput(std::mt19937::result_type seed,
                             std::vector<TA>&          A,
                             size_t                    sizeA,
                             std::vector<TB>&          B,
                             size_t                    sizeB,
                             std::vector<TC>&          C,
                             size_t                    sizeC,
                             float                     min = -1.f,
                             float                     max = 1.f)
    {
        auto rngA = RandomGenerator(seed + 1);
        auto rngB = RandomGenerator(seed + 2);
        auto rngC = RandomGenerator(seed + 3);

        // TODO: use data-generator here, avoid hard coded values below
        auto generateVector = [&](auto& vec, RandomGenerator& rng, size_t sz) {
            using elemT = typename std::remove_reference_t<decltype(vec)>::value_type;
            if constexpr(std::is_same_v<elemT, FP4x8>)
                vec = rng.vector<FP4>(sz, -6.f, 6.f);
            else if constexpr(std::is_same_v<elemT, FP6x16>)
                vec = rng.vector<FP6>(sz, -7.5f, 7.5f);
            else if constexpr(std::is_same_v<elemT, BF6x16>)
                vec = rng.vector<BF6>(sz, -28.f, 28.f);
            else
                vec = rng.vector<elemT>(sz, min, max);
        };

#pragma omp parallel sections
        {
#pragma omp section
            {
                generateVector(A, rngA, sizeA);
            }

#pragma omp section
            {
                generateVector(B, rngB, sizeB);
            }

#pragma omp section
            {
                C = rngC.vector<TC>(sizeC, min, max);
            }
        }
    }

=======
>>>>>>> f2bde1d4
    template <typename T>
    void SetIdentityMatrix(std::vector<T>& mat, size_t cols, size_t rows)
    {
        for(size_t i = 0; i < cols; i++)
            for(size_t j = 0; j < rows; j++)
                mat[i + j * cols] = i == j ? static_cast<T>(1.0) : static_cast<T>(0.0);
    }

    template <>
    inline void SetIdentityMatrix(std::vector<FP4x8>& mat, size_t cols, size_t rows)
    {
        std::fill(mat.begin(), mat.end(), FP4x8()); // zero out the matrix

        // Notice `cols` and `rows` are NOT the actual dimensions of `mat`,
        // they are the dimensions before packed into FP4x8.
        size_t const row_bytes = 4 * cols / 8; // number of bytes in a row
        uint8_t      even      = 0b00100000;
        uint8_t      odd       = 0b00000010;

        //  Generate FP4 identity matrix with bit pattern like this:
        //    0010 0000 0000 0000
        //    0000 0010 0000 0000
        //    0000 0000 0010 0000
        //    0000 0000 0000 0010
        //    ...
        for(size_t i = 0; i < std::min(rows, cols); i += 2)
            std::memcpy(
                reinterpret_cast<uint8_t*>(mat.data()) + (row_bytes * i) + (4 * i / 8), &even, 1);
        for(size_t i = 1; i < std::min(rows, cols); i += 2)
            std::memcpy(
                reinterpret_cast<uint8_t*>(mat.data()) + (row_bytes * i) + (4 * i / 8), &odd, 1);
    }

    template <typename F6x16>
    requires(CIsAnyOf<F6x16, FP6x16, BF6x16>) //
        inline void SetIdentityMatrix(std::vector<F6x16>& mat, size_t cols, size_t rows)
    {
        std::fill(mat.begin(), mat.end(), F6x16()); // zero out the matrix

        // Notice `cols` and `rows` are NOT the actual dimensions of `mat`,
        // they are the dimensions before packed into F6x16.
        size_t const row_bytes = 6 * cols / 8; // number of bytes in a row
        // clang-format off
        auto constexpr patterns = [] {
        if constexpr (std::is_same_v<F6x16, FP6x16>)
        {
            return std::to_array<uint8_t> ({  //  Bit pattern of FP6 identity matrix:
                0b00100000,                   //    001000 000000 000000 000000 000000
                0b10000000,                   //    000000 001000 000000 000000 000000
                0b00000010,                   //    000000 000000 001000 000000 000000
                0b00001000,                   //    000000 000000 000000 001000 000000
            });                               //    000000 000000 000000 000000 001000 (repeat 1st row)
        }
        else
        {
            return std::to_array<uint8_t> ({  //  Bit pattern of BF6 identity matrix:
                0b00110000,                   //    001100 000000 000000 000000 000000
                0b11000000,                   //    000000 001100 000000 000000 000000
                0b00000011,                   //    000000 000000 001100 000000 000000
                0b00001100,                   //    000000 000000 000000 001100 000000
             });                              //    000000 000000 000000 000000 001100 (repeat 1st row)
        }
        }();
        // clang-format on
        std::array constexpr shift = {0, 1, 0, 0};

        for(size_t i = 0; i < std::min(rows, cols); i++)
        {
            int byte_offset = (i * 6) / 8 + shift[i % 4];
            std::memcpy(reinterpret_cast<uint8_t*>(mat.data()) + (row_bytes * i) + byte_offset,
                        &patterns[i % 4],
                        1);
        }
    }
}<|MERGE_RESOLUTION|>--- conflicted
+++ resolved
@@ -224,6 +224,44 @@
         ss << " Problem size scaling: " << scale;
         ss << " Fudge: " << fudge;
 
+        if constexpr(std::is_same_v<TA, TB>)
+        {
+            if constexpr(std::is_same_v<TA, rocRoller::BF6>)
+            {
+                fudge *= 3;
+                ss << " Increase fudge for BF6: " << fudge;
+            }
+            if constexpr(std::is_same_v<TA, rocRoller::BF8>)
+            {
+                fudge *= 5;
+                ss << "Increase fudge for BF8: " << fudge;
+            }
+            if constexpr(std::is_same_v<TA, rocRoller::FP8>)
+            {
+                fudge *= 5.5;
+                ss << " Increase fudge for FP8: " << fudge;
+            }
+        }
+        else
+        {
+            if constexpr(std::is_same_v<TA, rocRoller::BF8> || std::is_same_v<TB, rocRoller::BF8>)
+            {
+                fudge *= 5;
+                ss << "Increase fudge for mixed BF8: " << fudge;
+            }
+            else if constexpr(std::is_same_v<TA,
+                                             rocRoller::FP8> || std::is_same_v<TB, rocRoller::FP8>)
+            {
+                fudge *= 4.5;
+                ss << "Increase fudge for mixed FP8: " << fudge;
+            }
+            else if constexpr(std::is_same_v<TA,
+                                             rocRoller::BF6> || std::is_same_v<TB, rocRoller::BF6>)
+            {
+                fudge *= 3;
+                ss << "Increase fudge for mixed BF6: " << fudge;
+            }
+        }
         tolerance = fudge * epsilon<TD>() * std::sqrt(K);
     }
 
@@ -371,56 +409,6 @@
 
 namespace rocRoller
 {
-<<<<<<< HEAD
-    template <typename TA, typename TB, typename TC>
-    void GenerateRandomInput(std::mt19937::result_type seed,
-                             std::vector<TA>&          A,
-                             size_t                    sizeA,
-                             std::vector<TB>&          B,
-                             size_t                    sizeB,
-                             std::vector<TC>&          C,
-                             size_t                    sizeC,
-                             float                     min = -1.f,
-                             float                     max = 1.f)
-    {
-        auto rngA = RandomGenerator(seed + 1);
-        auto rngB = RandomGenerator(seed + 2);
-        auto rngC = RandomGenerator(seed + 3);
-
-        // TODO: use data-generator here, avoid hard coded values below
-        auto generateVector = [&](auto& vec, RandomGenerator& rng, size_t sz) {
-            using elemT = typename std::remove_reference_t<decltype(vec)>::value_type;
-            if constexpr(std::is_same_v<elemT, FP4x8>)
-                vec = rng.vector<FP4>(sz, -6.f, 6.f);
-            else if constexpr(std::is_same_v<elemT, FP6x16>)
-                vec = rng.vector<FP6>(sz, -7.5f, 7.5f);
-            else if constexpr(std::is_same_v<elemT, BF6x16>)
-                vec = rng.vector<BF6>(sz, -28.f, 28.f);
-            else
-                vec = rng.vector<elemT>(sz, min, max);
-        };
-
-#pragma omp parallel sections
-        {
-#pragma omp section
-            {
-                generateVector(A, rngA, sizeA);
-            }
-
-#pragma omp section
-            {
-                generateVector(B, rngB, sizeB);
-            }
-
-#pragma omp section
-            {
-                C = rngC.vector<TC>(sizeC, min, max);
-            }
-        }
-    }
-
-=======
->>>>>>> f2bde1d4
     template <typename T>
     void SetIdentityMatrix(std::vector<T>& mat, size_t cols, size_t rows)
     {
