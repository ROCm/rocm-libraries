--- conflicted
+++ resolved
@@ -141,14 +141,7 @@
 
         // Setup address and load C
         auto* addrC = MappingC::dataCoord(c, matrixCoordC, ldc);
-<<<<<<< HEAD
-        load_matrix_sync(fragC,
-                         addrC,
-                         ldc,
-                         std::is_same<LayoutC, row_major>::value ? mem_row_major : mem_col_major);
-=======
         load_matrix_sync(fragC, addrC, ldc);
->>>>>>> 753d870a
 
         // D = alpha * accumAB + beta * C
 #pragma unroll
@@ -161,14 +154,7 @@
         auto* addrD = MappingD::dataCoord(d, matrixCoordC, ldd);
 
         // Store the output
-<<<<<<< HEAD
-        store_matrix_sync(addrD,
-                          fragC,
-                          ldd,
-                          std::is_same<LayoutD, row_major>::value ? mem_row_major : mem_col_major);
-=======
         store_matrix_sync(addrD, fragC, ldd);
->>>>>>> 753d870a
     }
 
 } // namespace rocwmma
