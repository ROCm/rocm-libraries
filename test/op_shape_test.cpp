--- conflicted
+++ resolved
@@ -227,9 +227,6 @@
     {
         migraphx::shape input{migraphx::shape::float_type, {2, 3, 4, 5}};
         migraphx::shape indices{migraphx::shape::int32_type, {2, 3}};
-<<<<<<< HEAD
-        int axis = 4;
-=======
         int axis = -4;
         expect_shape(migraphx::shape{migraphx::shape::float_type, {6, 3, 4, 5}},
                      migraphx::op::gather{axis},
@@ -248,7 +245,6 @@
         migraphx::shape input{migraphx::shape::float_type, {2, 3, 4, 5}};
         migraphx::shape indices{migraphx::shape::int32_type, {2, 3}};
         int axis = -5;
->>>>>>> 62044b86
         throws_shape(migraphx::op::gather{axis}, input, indices);
     }
 }
