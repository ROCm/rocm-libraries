#include <algorithm>

#include <rocRoller/AssemblyKernel.hpp>
#include <rocRoller/CodeGen/ArgumentLoader.hpp>
#include <rocRoller/CodeGen/CopyGenerator.hpp>
#include <rocRoller/CodeGen/MemoryInstructions.hpp>
#include <rocRoller/CommandSolution.hpp>
#include <rocRoller/Context.hpp>
#include <rocRoller/Operations/Command.hpp>

#include "GPUContextFixture.hpp"
#include "GenericContextFixture.hpp"
#include "Utilities.hpp"
#include <common/F8Values.hpp>

using namespace rocRoller;

namespace rocRollerTest
{
    struct F8Problem
    {
        std::shared_ptr<Command>            command;
        rocRoller::Operations::OperationTag resultTag, aTag;
    };

    class F8TestGPU : public GPUContextFixtureParam<rocRoller::DataType>
    {
    };

    const size_t numF8PerElement = 4;

    /**
     * Loads F8x4 to GPU, unpacks to individual F8s, convert to float, store to CPU
    */
    void genF8x4LoadToFloatStore(rocRoller::ContextPtr context,
                                 F8Problem&            prob,
                                 int                   N,
                                 rocRoller::DataType   F8Type)
    {
        auto k = context->kernel();

        k->setKernelDimensions(1);
        prob.command = std::make_shared<Command>();

        prob.resultTag  = prob.command->allocateTag();
        auto result_exp = std::make_shared<Expression::Expression>(prob.command->allocateArgument(
            {DataType::Float, PointerType::PointerGlobal}, prob.resultTag, ArgumentType::Value));

        prob.aTag  = prob.command->allocateTag();
        auto a_exp = std::make_shared<Expression::Expression>(prob.command->allocateArgument(
            {F8Type, PointerType::PointerGlobal}, prob.aTag, ArgumentType::Value));

        auto one  = std::make_shared<Expression::Expression>(1u);
        auto zero = std::make_shared<Expression::Expression>(0u);

        k->addArgument({"result",
                        {DataType::Float, PointerType::PointerGlobal},
                        DataDirection::WriteOnly,
                        result_exp});
        k->addArgument({"a", {F8Type, PointerType::PointerGlobal}, DataDirection::ReadOnly, a_exp});

        k->setWorkgroupSize({1, 1, 1});
        k->setWorkitemCount({one, one, one});
        k->setDynamicSharedMemBytes(zero);

        context->schedule(k->preamble());
        context->schedule(k->prolog());

        auto kb = [&]() -> Generator<Instruction> {
            Register::ValuePtr s_result, s_a;
            co_yield context->argLoader()->getValue("result", s_result);
            co_yield context->argLoader()->getValue("a", s_a);

            auto result_ptr
                = Register::Value::Placeholder(context,
                                               Register::Type::Vector,
                                               {DataType::Float, PointerType::PointerGlobal},
                                               1,
                                               Register::AllocationOptions::FullyContiguous());

            auto a_ptr
                = Register::Value::Placeholder(context,
                                               Register::Type::Vector,
                                               {DataType::UInt32, PointerType::PointerGlobal},
                                               1,
                                               Register::AllocationOptions::FullyContiguous());
            auto v_a = Register::Value::Placeholder(
                context, Register::Type::Vector, DataType::UInt32, 1);

            auto v_temp = Register::Value::Placeholder(context, Register::Type::Vector, F8Type, 1);

            co_yield v_a->allocate();
            co_yield a_ptr->allocate();
            co_yield result_ptr->allocate();

            co_yield context->copier()->copy(result_ptr, s_result, "Move pointer.");
            co_yield context->copier()->copy(a_ptr, s_a, "Move pointer.");

            auto bpi
                = CeilDivide(DataTypeInfo::Get(a_ptr->variableType().dataType).elementBits, 8u);
            auto bpo = CeilDivide(
                DataTypeInfo::Get(result_ptr->variableType().dataType).elementBits, 8u);

            for(int i = 0; i < N; i++)
            {
                co_yield context->mem()->loadFlat(v_a, a_ptr, i * bpi, bpi);

                // Bitmask each F8 of F8x4, convert to float, then store
                for(int f8_idx = 0; f8_idx < numF8PerElement; f8_idx++)
                {
                    co_yield context->copier()->copy(v_temp, v_a, "Move to temp");

                    co_yield_(Instruction::Comment("Mask for lower 8 bits"));
                    co_yield generateOp<Expression::BitwiseAnd>(
                        v_temp, v_temp, Register::Value::Literal(0xFF));

                    co_yield_(Instruction::Comment("Convert to float"));
                    co_yield generateOp<Expression::Convert<DataType::Float>>(v_temp, v_temp);

                    co_yield context->mem()->storeFlat(result_ptr,
                                                       v_temp,
                                                       (i * numF8PerElement + f8_idx) * bpo,
                                                       bpo,
                                                       "Store to result");

                    co_yield_(Instruction::Comment(
                        "Shift right so lower 8 bits is the f8 to manipulate"));
                    co_yield generateOp<Expression::LogicalShiftR>(
                        v_a, v_a, Register::Value::Literal(8));
                }
            }
        };

        context->schedule(kb());
        context->schedule(k->postamble());
        context->schedule(k->amdgpu_metadata());
    }

    /**
     * @param N number of F8x4; so Nx4 float results
     */
    template <typename T>
    void executeF8x4LoadToFloatStore(rocRoller::ContextPtr context, rocRoller::DataType F8Type)
    {
        int N = 256;

        auto rng = RandomGenerator(316473u);
        auto a   = rng.vector<uint>(
            N, std::numeric_limits<uint>::min(), std::numeric_limits<uint>::max());

        std::vector<float> result(a.size() * numF8PerElement);

        F8Problem prob;
        genF8x4LoadToFloatStore(context, prob, a.size(), F8Type);
        CommandKernel commandKernel;
        commandKernel.setContext(Context::ForDefaultHipDevice("F8x4"));
        commandKernel.generateKernel();

        auto d_a      = make_shared_device(a);
        auto d_result = make_shared_device<float>(result.size());

        CommandArguments commandArgs = prob.command->createArguments();

        commandArgs.setArgument(prob.resultTag, ArgumentType::Value, d_result.get());
        commandArgs.setArgument(prob.aTag, ArgumentType::Value, d_a.get());

        commandKernel.launchKernel(commandArgs.runtimeArguments());

        ASSERT_THAT(
            hipMemcpy(
                result.data(), d_result.get(), sizeof(float) * result.size(), hipMemcpyDefault),
            HasHipSuccess(0));

        for(int i = 0; i < a.size(); i++)
        {
            union
            {
                uint32_t word;
                uint8_t  bytes[4];
            } u;
            u.word = a[i];

            for(int f8_idx = 0; f8_idx < numF8PerElement; f8_idx++)
            {
                T expected_f8;
                expected_f8.data = u.bytes[f8_idx];

                float actual   = result.at(i * numF8PerElement + f8_idx);
                float expected = expected_f8.operator float();

                if(std::isnan(expected))
                    EXPECT_TRUE(std::isnan(actual));
                else
                    EXPECT_EQ(actual, expected);
            }
        }
    }

<<<<<<< HEAD
    TEST_P(F8Test, F8x4LoadToFloatStore)
=======
    TEST_P(F8TestGPU, GPU_F8x4LoadToFloatStore)
>>>>>>> 69d0f867
    {
        auto F8Type = std::get<rocRoller::DataType>(GetParam());
        if(isLocalDevice())
        {
            if(F8Type == rocRoller::DataType::FP8)
                executeF8x4LoadToFloatStore<rocRoller::FP8>(m_context, F8Type);
            else
                executeF8x4LoadToFloatStore<rocRoller::BF8>(m_context, F8Type);
        }
        else
        {
            F8Problem prob;
            genF8x4LoadToFloatStore(m_context, prob, 2, F8Type);
            std::vector<char> assembledKernel = m_context->instructions()->assemble();
            EXPECT_GT(assembledKernel.size(), 0);
        }
    }

    /**
     * Loads sparse F8s to GPU, packs into F8x4s, stores to CPU
    */
    void genF8LoadGather(rocRoller::ContextPtr m_context, int N, rocRoller::DataType F8Type)
    {
        auto k = m_context->kernel();

        k->setKernelDimensions(1);
        auto command = std::make_shared<Command>();

        auto resultTag  = command->allocateTag();
        auto result_exp = std::make_shared<Expression::Expression>(command->allocateArgument(
            {DataType::UInt32, PointerType::PointerGlobal}, resultTag, ArgumentType::Value));

        auto aTag  = command->allocateTag();
        auto a_exp = std::make_shared<Expression::Expression>(command->allocateArgument(
            {F8Type, PointerType::PointerGlobal}, aTag, ArgumentType::Value));

        auto one  = std::make_shared<Expression::Expression>(1u);
        auto zero = std::make_shared<Expression::Expression>(0u);

        k->addArgument({"result",
                        {DataType::UInt32, PointerType::PointerGlobal},
                        DataDirection::WriteOnly,
                        result_exp});
        k->addArgument({"a", {F8Type, PointerType::PointerGlobal}, DataDirection::ReadOnly, a_exp});

        k->setWorkgroupSize({1, 1, 1});
        k->setWorkitemCount({one, one, one});
        k->setDynamicSharedMemBytes(zero);

        m_context->schedule(k->preamble());
        m_context->schedule(k->prolog());

        auto kb = [&]() -> Generator<Instruction> {
            Register::ValuePtr s_result, s_a;
            co_yield m_context->argLoader()->getValue("result", s_result);
            co_yield m_context->argLoader()->getValue("a", s_a);

            auto result_ptr
                = Register::Value::Placeholder(m_context,
                                               Register::Type::Vector,
                                               {DataType::UInt32, PointerType::PointerGlobal},
                                               1,
                                               Register::AllocationOptions::FullyContiguous());

            auto a_ptr
                = Register::Value::Placeholder(m_context,
                                               Register::Type::Vector,
                                               {F8Type, PointerType::PointerGlobal},
                                               1,
                                               Register::AllocationOptions::FullyContiguous());
            auto v_a = Register::Value::Placeholder(m_context, Register::Type::Vector, F8Type, 1);

            auto v_temp
                = Register::Value::Placeholder(m_context,
                                               Register::Type::Vector,
                                               F8Type,
                                               4,
                                               Register::AllocationOptions::FullyContiguous());

            co_yield v_a->allocate();
            co_yield a_ptr->allocate();
            co_yield result_ptr->allocate();
            co_yield v_temp->allocate();

            co_yield m_context->copier()->copy(result_ptr, s_result, "Move pointer.");
            co_yield m_context->copier()->copy(a_ptr, s_a, "Move pointer.");

            auto bpi
                = CeilDivide(DataTypeInfo::Get(a_ptr->variableType().dataType).elementBits, 8u);
            auto bpo = CeilDivide(
                DataTypeInfo::Get(result_ptr->variableType().dataType).elementBits, 8u);

            auto bufDesc = std::make_shared<rocRoller::BufferDescriptor>(m_context);
            co_yield bufDesc->setup();
            co_yield bufDesc->setSize(Register::Value::Literal(N));
            co_yield bufDesc->setOptions(Register::Value::Literal(131072)); //0x00020000

            auto bufInstOpts = rocRoller::BufferInstructionOptions();

            auto vgprSerial = m_context->kernel()->workitemIndex()[0];

            co_yield bufDesc->setBasePointer(s_a);
            for(int i = 0; i < N; ++i)
            {
                co_yield m_context->mem()->loadBuffer(
                    v_temp->element({i}), vgprSerial, i, bufDesc, bufInstOpts, 1);
            }
            co_yield bufDesc->setBasePointer(s_result);
            co_yield m_context->mem()->storeBuffer(v_temp, vgprSerial, 0, bufDesc, bufInstOpts, N);
        };

        m_context->schedule(kb());
        m_context->schedule(k->postamble());
        m_context->schedule(k->amdgpu_metadata());
    }

    /**
     * @param N number of F8x4; so Nx4 float results
     */
    void executeF8LoadGather(rocRoller::ContextPtr context, int N, rocRoller::DataType F8Type)
    {
        genF8LoadGather(context, N, F8Type);

        std::shared_ptr<rocRoller::ExecutableKernel> executableKernel
            = context->instructions()->getExecutableKernel();

        std::vector<uint8_t> a(N);
        for(int i = 0; i < N; i++)
            a[i] = i + 10;

        auto d_a      = make_shared_device(a);
        auto d_result = make_shared_device<uint32_t>(N / 4);

        KernelArguments kargs;
        kargs.append<void*>("result", d_result.get());
        kargs.append<void*>("a", d_a.get());

        KernelInvocation invocation;

        executableKernel->executeKernel(kargs, invocation);

        std::vector<uint32_t> result(N / 4);
        ASSERT_THAT(
            hipMemcpy(result.data(), d_result.get(), sizeof(uint32_t) * N / 4, hipMemcpyDefault),
            HasHipSuccess(0));

        auto bpi = 1;
        auto bpo = 4;
        for(int i = 0; i < N / 4; i++)
        {
            uint32_t expected = a[i] | (a[i + 1] << 8) | (a[i + 2] << 16) | (a[i + 3] << 24);
            EXPECT_EQ(result[i], expected) << std::hex << result[i] << " " << expected;
        }
    }

<<<<<<< HEAD
    TEST_P(F8Test, F8LoadGather)
=======
    TEST_P(F8TestGPU, GPU_F8LoadGather)
>>>>>>> 69d0f867
    {
        constexpr int N = 4;
        if(isLocalDevice())
        {
            executeF8LoadGather(m_context, N, std::get<rocRoller::DataType>(GetParam()));
        }
        else
        {
            genF8LoadGather(m_context, N, std::get<rocRoller::DataType>(GetParam()));
            std::vector<char> assembledKernel = m_context->instructions()->assemble();
            EXPECT_GT(assembledKernel.size(), 0);
        }
    }

    INSTANTIATE_TEST_SUITE_P(
        F8Test,
        F8Test,
        ::testing::Combine(::testing::Values("gfx942:sramecc+", "gfx950:sramecc+", "gfx950:xnack+"),
                           ::testing::Values(rocRoller::DataType::FP8, rocRoller::DataType::BF8)));

    class CPUF8Test : public GenericContextFixture
    {
    };

    template <typename F8Type>
    void numberConversion(double fp64)
    {
        // F8 to FP32
        F8Type f8(fp64);
        float  fp32(f8);
        if(!std::isnan(fp64))
            EXPECT_FLOAT_EQ(fp32, fp64);
        else
            EXPECT_TRUE(std::isnan(fp32));

        // FP32 to F8
        f8 = F8Type(fp32);
        if(!std::isnan(fp64))
            EXPECT_FLOAT_EQ((double)f8, fp64);
        else
            EXPECT_TRUE(std::isnan(f8));
    }

<<<<<<< HEAD
    TEST_F(CPUF8Test, CPUConversions)
=======
    TEST_P(F8TestGPU, GPU_CPUConversions)
>>>>>>> 69d0f867
    {
        auto settings = Settings::getInstance();
        settings->set(Settings::F8ModeOption, F8Mode::NaNoo);

        auto const& FP8ValuesInNaNoo = FloatReference<rocRoller::FP8>::ValuesInNaNooMode;
        std::for_each(
            FP8ValuesInNaNoo.begin(), FP8ValuesInNaNoo.end(), numberConversion<rocRoller::FP8>);
        auto const& BF8ValuesInNaNoo = FloatReference<rocRoller::BF8>::ValuesInNaNooMode;
        std::for_each(
            BF8ValuesInNaNoo.begin(), BF8ValuesInNaNoo.end(), numberConversion<rocRoller::BF8>);

        settings->set(Settings::F8ModeOption, F8Mode::OCP);
        auto const& FP8ValuesInOCP = FloatReference<rocRoller::FP8>::ValuesInOCPMode;
        std::for_each(
            FP8ValuesInOCP.begin(), FP8ValuesInOCP.end(), numberConversion<rocRoller::FP8>);
        auto const& BF8ValuesInOCP = FloatReference<rocRoller::BF8>::ValuesInOCPMode;
        std::for_each(
            BF8ValuesInOCP.begin(), BF8ValuesInOCP.end(), numberConversion<rocRoller::BF8>);
    }

    TEST_F(CPUF8Test, OutOfBoundsConversions)
    {
        auto settings = Settings::getInstance();

        settings->set(Settings::F8ModeOption, F8Mode::NaNoo);

        rocRoller::FP8 nF8;
        nF8 = 241.0;
        EXPECT_FLOAT_EQ(nF8, 240.0);
        nF8 = 256.0;
        EXPECT_FLOAT_EQ(nF8, 240.0);
        nF8 = 448.0;
        EXPECT_FLOAT_EQ(nF8, 240.0);
        nF8 = 480.0;
        EXPECT_FLOAT_EQ(nF8, 240.0);
        nF8 = -241.0;
        EXPECT_FLOAT_EQ(nF8, -240.0);
        nF8 = -256.0;
        EXPECT_FLOAT_EQ(nF8, -240.0);
        nF8 = -448.0;
        EXPECT_FLOAT_EQ(nF8, -240.0);
        nF8 = -480.0;
        EXPECT_FLOAT_EQ(nF8, -240.0);

        rocRoller::BF8 nBF8;
        nBF8 = 57345.0;
        EXPECT_FLOAT_EQ(nBF8, 57344.0);
        nBF8 = 65536.0;
        EXPECT_FLOAT_EQ(nBF8, 57344.0);
        nBF8 = 98304.0;
        EXPECT_FLOAT_EQ(nBF8, 57344.0);
        nBF8 = 114688.0;
        EXPECT_FLOAT_EQ(nBF8, 57344.0);
        nBF8 = -57345.0;
        EXPECT_FLOAT_EQ(nBF8, -57344.0);
        nBF8 = -65536.0;
        EXPECT_FLOAT_EQ(nBF8, -57344.0);
        nBF8 = -98304.0;
        EXPECT_FLOAT_EQ(nBF8, -57344.0);
        nBF8 = -114688.0;
        EXPECT_FLOAT_EQ(nBF8, -57344.0);

        settings->set(Settings::F8ModeOption, F8Mode::OCP);

        rocRoller::FP8 oF8;
        oF8 = 449;
        EXPECT_FLOAT_EQ(oF8, 448.0);
        oF8 = 479;
        EXPECT_FLOAT_EQ(oF8, 448.0);
        oF8 = 480;
        EXPECT_FLOAT_EQ(oF8, 448.0);
        oF8 = 512;
        EXPECT_FLOAT_EQ(oF8, 448.0);
        oF8 = -449;
        EXPECT_FLOAT_EQ(oF8, -448.0);
        oF8 = -479;
        EXPECT_FLOAT_EQ(oF8, -448.0);
        oF8 = -480;
        EXPECT_FLOAT_EQ(oF8, -448.0);
        oF8 = -512;
        EXPECT_FLOAT_EQ(oF8, -448.0);

        rocRoller::BF8 oBF8;
        oBF8 = 57345.0;
        EXPECT_FLOAT_EQ(oBF8, 57344.0);
        oBF8 = 65536.0;
        EXPECT_FLOAT_EQ(oBF8, 57344.0);
        oBF8 = 98304.0;
        EXPECT_FLOAT_EQ(oBF8, 57344.0);
        oBF8 = 114688.0;
        EXPECT_FLOAT_EQ(oBF8, 57344.0);
        oBF8 = -57345.0;
        EXPECT_FLOAT_EQ(oBF8, -57344.0);
        oBF8 = -65536.0;
        EXPECT_FLOAT_EQ(oBF8, -57344.0);
        oBF8 = -98304.0;
        EXPECT_FLOAT_EQ(oBF8, -57344.0);
        oBF8 = -114688.0;
        EXPECT_FLOAT_EQ(oBF8, -57344.0);
    }

    template <typename F8Type, F8Mode f8Mode>
    void checkSpecialValues(float& f32_inf, float& f32_nan, float& f32_zero)
    {
        auto settings = Settings::getInstance();
        settings->set(Settings::F8ModeOption, f8Mode);

        F8Type f8_pos_inf(f32_inf);
        F8Type f8_neg_inf(-f32_inf);
        if constexpr(f8Mode == F8Mode::NaNoo)
        {
            // In NaNoo mode, fp8/bf8 use the same value for nan and inf, so we are unable to know
            // if the value is nan or inf, and we choose to return nan in both cases.
            EXPECT_TRUE(std::isnan(f8_pos_inf));
            EXPECT_FALSE(std::isinf(f8_pos_inf));
            EXPECT_TRUE(std::isnan(f8_neg_inf));
            EXPECT_FALSE(std::isinf(f8_neg_inf));
        }

        if constexpr(f8Mode == F8Mode::OCP)
        {
            if constexpr(std::is_same<F8Type, BF8>::value)
            {
                // In OCP mode, bf8 has  +/-inf & NaN as different bit patterns
                EXPECT_FALSE(std::isnan(f8_pos_inf));
                EXPECT_TRUE(std::isinf(f8_pos_inf));
                EXPECT_FALSE(std::isnan(f8_neg_inf));
                EXPECT_TRUE(std::isinf(f8_neg_inf));
            }
            else
            {
                EXPECT_TRUE(std::isnan(f8_pos_inf));
                EXPECT_FALSE(std::isinf(f8_pos_inf));
                EXPECT_TRUE(std::isnan(f8_neg_inf));
                EXPECT_FALSE(std::isinf(f8_neg_inf));
            }
        }

        F8Type f8_nan(f32_nan);
        EXPECT_TRUE(std::isnan(f8_nan));
        F8Type f8_zero(f32_zero);
        EXPECT_TRUE(std::iszero(f8_zero));
    }

<<<<<<< HEAD
    TEST_F(CPUF8Test, SpecialValues)
=======
    TEST_P(F8TestGPU, GPU_SpecialValues)
>>>>>>> 69d0f867
    {
        union
        {
            uint32_t bits;
            float    val;
        } f32_inf, f32_nan, f32_zero;

        // For single-precision, if all exponent bits are 1 and
        //  - if mantissa is zero     => Inf
        //  - if mantissa is non-zero => NaN
        f32_inf.bits  = 0x7F800000;
        f32_nan.bits  = 0x7F800001;
        f32_zero.bits = 0x0;

        EXPECT_TRUE(std::isinf(f32_inf.val));
        EXPECT_TRUE(std::isnan(f32_nan.val));

<<<<<<< HEAD
        checkSpecialValues<rocRoller::FP8, F8Mode::NaNoo>(f32_inf.val, f32_nan.val, f32_zero.val);
        checkSpecialValues<rocRoller::BF8, F8Mode::NaNoo>(f32_inf.val, f32_nan.val, f32_zero.val);
=======
        checkSpecialValues<rocRoller::FP8>(f32_inf.val, f32_nan.val, f32_zero.val);
        checkSpecialValues<rocRoller::BF8>(f32_inf.val, f32_nan.val, f32_zero.val);
    }

    INSTANTIATE_TEST_SUITE_P(F8TestGPU,
                             F8TestGPU,
                             ::testing::Combine(::testing::Values(GPUArchitectureTarget{
                                                    GPUArchitectureGFX::GFX942, {.sramecc = true}}),
                                                ::testing::Values(rocRoller::DataType::FP8,
                                                                  rocRoller::DataType::BF8)));
>>>>>>> 69d0f867

        checkSpecialValues<rocRoller::FP8, F8Mode::OCP>(f32_inf.val, f32_nan.val, f32_zero.val);
        checkSpecialValues<rocRoller::BF8, F8Mode::OCP>(f32_inf.val, f32_nan.val, f32_zero.val);
    }
}<|MERGE_RESOLUTION|>--- conflicted
+++ resolved
@@ -196,11 +196,7 @@
         }
     }
 
-<<<<<<< HEAD
-    TEST_P(F8Test, F8x4LoadToFloatStore)
-=======
     TEST_P(F8TestGPU, GPU_F8x4LoadToFloatStore)
->>>>>>> 69d0f867
     {
         auto F8Type = std::get<rocRoller::DataType>(GetParam());
         if(isLocalDevice())
@@ -356,11 +352,7 @@
         }
     }
 
-<<<<<<< HEAD
-    TEST_P(F8Test, F8LoadGather)
-=======
     TEST_P(F8TestGPU, GPU_F8LoadGather)
->>>>>>> 69d0f867
     {
         constexpr int N = 4;
         if(isLocalDevice())
@@ -376,10 +368,13 @@
     }
 
     INSTANTIATE_TEST_SUITE_P(
-        F8Test,
-        F8Test,
-        ::testing::Combine(::testing::Values("gfx942:sramecc+", "gfx950:sramecc+", "gfx950:xnack+"),
-                           ::testing::Values(rocRoller::DataType::FP8, rocRoller::DataType::BF8)));
+        F8TestGPU,
+        F8TestGPU,
+        ::testing::Combine(
+            ::testing::Values(GPUArchitectureTarget{GPUArchitectureGFX::GFX942, {.sramecc = true}},
+                              GPUArchitectureTarget{GPUArchitectureGFX::GFX950, {.sramecc = true}},
+                              GPUArchitectureTarget{GPUArchitectureGFX::GFX950, {.xnack = true}}),
+            ::testing::Values(rocRoller::DataType::FP8, rocRoller::DataType::BF8)));
 
     class CPUF8Test : public GenericContextFixture
     {
@@ -404,11 +399,7 @@
             EXPECT_TRUE(std::isnan(f8));
     }
 
-<<<<<<< HEAD
     TEST_F(CPUF8Test, CPUConversions)
-=======
-    TEST_P(F8TestGPU, GPU_CPUConversions)
->>>>>>> 69d0f867
     {
         auto settings = Settings::getInstance();
         settings->set(Settings::F8ModeOption, F8Mode::NaNoo);
@@ -553,11 +544,7 @@
         EXPECT_TRUE(std::iszero(f8_zero));
     }
 
-<<<<<<< HEAD
     TEST_F(CPUF8Test, SpecialValues)
-=======
-    TEST_P(F8TestGPU, GPU_SpecialValues)
->>>>>>> 69d0f867
     {
         union
         {
@@ -575,21 +562,8 @@
         EXPECT_TRUE(std::isinf(f32_inf.val));
         EXPECT_TRUE(std::isnan(f32_nan.val));
 
-<<<<<<< HEAD
         checkSpecialValues<rocRoller::FP8, F8Mode::NaNoo>(f32_inf.val, f32_nan.val, f32_zero.val);
         checkSpecialValues<rocRoller::BF8, F8Mode::NaNoo>(f32_inf.val, f32_nan.val, f32_zero.val);
-=======
-        checkSpecialValues<rocRoller::FP8>(f32_inf.val, f32_nan.val, f32_zero.val);
-        checkSpecialValues<rocRoller::BF8>(f32_inf.val, f32_nan.val, f32_zero.val);
-    }
-
-    INSTANTIATE_TEST_SUITE_P(F8TestGPU,
-                             F8TestGPU,
-                             ::testing::Combine(::testing::Values(GPUArchitectureTarget{
-                                                    GPUArchitectureGFX::GFX942, {.sramecc = true}}),
-                                                ::testing::Values(rocRoller::DataType::FP8,
-                                                                  rocRoller::DataType::BF8)));
->>>>>>> 69d0f867
 
         checkSpecialValues<rocRoller::FP8, F8Mode::OCP>(f32_inf.val, f32_nan.val, f32_zero.val);
         checkSpecialValues<rocRoller::BF8, F8Mode::OCP>(f32_inf.val, f32_nan.val, f32_zero.val);
