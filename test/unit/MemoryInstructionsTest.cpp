#include <memory>

#include <rocRoller/AssemblyKernel.hpp>
#include <rocRoller/CodeGen/ArgumentLoader.hpp>
#include <rocRoller/CodeGen/Arithmetic/ArithmeticGenerator.hpp>
#include <rocRoller/CodeGen/Buffer.hpp>
#include <rocRoller/CodeGen/BufferInstructionOptions.hpp>
#include <rocRoller/CodeGen/CopyGenerator.hpp>
#include <rocRoller/CodeGen/MemoryInstructions.hpp>
#include <rocRoller/CommandSolution.hpp>
#include <rocRoller/ExecutableKernel.hpp>
#include <rocRoller/GPUArchitecture/GPUArchitectureLibrary.hpp>
#include <rocRoller/KernelArguments.hpp>
#include <rocRoller/Operations/Command.hpp>
#include <rocRoller/Utilities/Generator.hpp>

#include "GPUContextFixture.hpp"
#include "GenericContextFixture.hpp"
#include "SourceMatcher.hpp"
#include "Utilities.hpp"

using namespace rocRoller;

namespace MemoryInstructionsTest
{

    struct MemoryInstructionsTest : public GPUContextFixture
    {
    };

    struct ScalarMemoryInstructionsTest : public GPUContextFixtureParam<int>
    {
        int numBytesParam()
        {
            return std::get<1>(GetParam());
        }

        void genScalarTest()
        {
            int  N = numBytesParam();
            auto k = m_context->kernel();

            k->setKernelName("ScalarTest");
            k->setKernelDimensions(1);

            k->addArgument({"result",
                            {DataType::Int32, PointerType::PointerGlobal},
                            DataDirection::WriteOnly});
            k->addArgument(
                {"a", {DataType::Int32, PointerType::PointerGlobal}, DataDirection::ReadOnly});

            m_context->schedule(k->preamble());
            m_context->schedule(k->prolog());

            auto kb = [&]() -> Generator<Instruction> {
                Register::ValuePtr s_result, s_a_ptr;
                co_yield m_context->argLoader()->getValue("result", s_result);
                co_yield m_context->argLoader()->getValue("a", s_a_ptr);

                int                         size = (N % 4 == 0) ? N / 4 : N / 4 + 1;
                Register::AllocationOptions options;
                options.alignment            = size;
                options.contiguousChunkWidth = Register::FULLY_CONTIGUOUS;
                auto s_a                     = std::make_shared<Register::Value>(
                    m_context, Register::Type::Scalar, DataType::Int32, size, options);
                co_yield s_a->allocate();

                co_yield m_context->mem()->loadScalar(s_a, s_a_ptr, 0, N);
                co_yield m_context->mem()->storeScalar(s_result, s_a, 0, N);
            };

            m_context->schedule(kb());
            m_context->schedule(k->postamble());
            m_context->schedule(k->amdgpu_metadata());
        }

        void executeScalarTest()
        {
            genScalarTest();
            int N          = numBytesParam();
            int bufferSize = N + 20;

            std::shared_ptr<rocRoller::ExecutableKernel> executableKernel
                = m_context->instructions()->getExecutableKernel();

            std::vector<char> a(bufferSize);
            for(int i = 0; i < N; i++)
                a[i] = i + 10;
            for(int i = N; i < bufferSize; i++)
                a[i] = -i;

            std::vector<char> initialResult(bufferSize);
            for(int i = 0; i < bufferSize; i++)
                initialResult[i] = 2 * i;

            auto d_a      = make_shared_device(a);
            auto d_result = make_shared_device<char>(initialResult);

            KernelArguments kargs;
            kargs.append<void*>("result", d_result.get());
            kargs.append<void*>("a", d_a.get());
            KernelInvocation invocation;

            executableKernel->executeKernel(kargs, invocation);

            std::vector<char> result(bufferSize);
            ASSERT_THAT(
                hipMemcpy(
                    result.data(), d_result.get(), sizeof(char) * bufferSize, hipMemcpyDefault),
                HasHipSuccess(0));

            for(int i = 0; i < N; i++)
                EXPECT_EQ(result[i], a[i]);
            for(int i = N; i < result.size(); i++)
                EXPECT_EQ(result[i], 2 * i);
        }

        void assembleScalarTest()
        {
            genScalarTest();

            std::vector<char> assembledKernel = m_context->instructions()->assemble();
            EXPECT_GT(assembledKernel.size(), 0);
        }
    };

    TEST_P(ScalarMemoryInstructionsTest, GPU_Basic)
    {
        if(!contains({4, 8, 16, 32, 64}, numBytesParam()))
        {
            EXPECT_THROW(genScalarTest(), FatalError);
            return;
        }
        else
        {
            if(isLocalDevice())
                executeScalarTest();
            else
                assembleScalarTest();
        }
    }

    INSTANTIATE_TEST_SUITE_P(
        ScalarMemoryInstructionsTest,
        ScalarMemoryInstructionsTest,
        ::testing::Combine(::testing::Values(GPUArchitectureTarget{GPUArchitectureGFX::GFX90A},
                                             GPUArchitectureTarget{GPUArchitectureGFX::GFX908},
                                             GPUArchitectureTarget{GPUArchitectureGFX::GFX940},
                                             GPUArchitectureTarget{GPUArchitectureGFX::GFX941},
                                             GPUArchitectureTarget{GPUArchitectureGFX::GFX942}),
                           ::testing::Values(1, 2, 4, 8, 12, 16, 20, 44)));

    struct GlobalMemoryInstructionsTest : public GPUContextFixtureParam<int>
    {
        int numBytesParam()
        {
            return std::get<1>(GetParam());
        }

        void genGlobalTest()
        {
            int  N = numBytesParam();
            auto k = m_context->kernel();

            k->setKernelName("GlobalTest");
            k->setKernelDimensions(1);

            k->addArgument({"result",
                            {DataType::Int32, PointerType::PointerGlobal},
                            DataDirection::WriteOnly});
            k->addArgument(
                {"a", {DataType::Int32, PointerType::PointerGlobal}, DataDirection::ReadOnly});

            m_context->schedule(k->preamble());
            m_context->schedule(k->prolog());

            auto kb = [&]() -> Generator<Instruction> {
                Register::ValuePtr s_result, s_a;
                co_yield m_context->argLoader()->getValue("result", s_result);
                co_yield m_context->argLoader()->getValue("a", s_a);

                auto v_result
                    = Register::Value::Placeholder(m_context,
                                                   Register::Type::Vector,
                                                   {DataType::Int32, PointerType::PointerGlobal},
                                                   1);

                auto v_ptr
                    = Register::Value::Placeholder(m_context,
                                                   Register::Type::Vector,
                                                   {DataType::Int32, PointerType::PointerGlobal},
                                                   1);

                auto v_a
                    = Register::Value::Placeholder(m_context,
                                                   Register::Type::Vector,
                                                   DataType::Int32,
                                                   N > 4 ? N / 4 : 1,
                                                   Register::AllocationOptions::FullyContiguous());

                co_yield v_a->allocate();
                co_yield v_ptr->allocate();
                co_yield v_result->allocate();

                co_yield m_context->copier()->copy(v_result, s_result, "Move pointer.");

                co_yield m_context->copier()->copy(v_ptr, s_a, "Move pointer.");

                co_yield m_context->mem()->loadGlobal(v_a, v_ptr, 0, N);
                co_yield m_context->mem()->storeGlobal(v_result, v_a, 0, N);
            };

            m_context->schedule(kb());
            m_context->schedule(k->postamble());
            m_context->schedule(k->amdgpu_metadata());
        }

        void executeGlobalTest()
        {
            genGlobalTest();
            int N          = numBytesParam();
            int bufferSize = N + 20;

            std::shared_ptr<rocRoller::ExecutableKernel> executableKernel
                = m_context->instructions()->getExecutableKernel();

            std::vector<char> a(bufferSize);
            for(int i = 0; i < N; i++)
                a[i] = i + 10;
            for(int i = N; i < bufferSize; i++)
                a[i] = -i;

            std::vector<char> initialResult(bufferSize);
            for(int i = 0; i < bufferSize; i++)
                initialResult[i] = 2 * i;

            auto d_a      = make_shared_device(a);
            auto d_result = make_shared_device<char>(initialResult);

            KernelArguments kargs;
            kargs.append<void*>("result", d_result.get());
            kargs.append<void*>("a", d_a.get());
            KernelInvocation invocation;

            executableKernel->executeKernel(kargs, invocation);

            std::vector<char> result(bufferSize);
            ASSERT_THAT(
                hipMemcpy(
                    result.data(), d_result.get(), sizeof(char) * bufferSize, hipMemcpyDefault),
                HasHipSuccess(0));

            for(int i = 0; i < N; i++)
                EXPECT_EQ(result[i], a[i]);
            for(int i = N; i < result.size(); i++)
                EXPECT_EQ(result[i], 2 * i);
        }

        void assembleGlobalTest()
        {
            genGlobalTest();

            std::vector<char> assembledKernel = m_context->instructions()->assemble();
            EXPECT_GT(assembledKernel.size(), 0);
        }
    };

    TEST_P(GlobalMemoryInstructionsTest, GPU_Basic)
    {
        REQUIRE_ARCH_CAP(GPUCapability::HasGlobalOffset);

        if(isLocalDevice())
            executeGlobalTest();
        else
            assembleGlobalTest();
    }

    INSTANTIATE_TEST_SUITE_P(GlobalMemoryInstructionsTest,
                             GlobalMemoryInstructionsTest,
                             ::testing::Combine(supportedISAValues(),
                                                ::testing::Values(1, 2, 4, 8, 12, 16, 20, 44)));

    TEST_P(MemoryInstructionsTest, GPU_GlobalTestOffset)
    {
        REQUIRE_ARCH_CAP(GPUCapability::HasGlobalOffset);
        REQUIRE_NOT_ARCH_CAP(GPUCapability::HasExplicitNC);

        auto k = m_context->kernel();

        k->setKernelName("GlobalTestOffset");
        k->setKernelDimensions(1);

        k->addArgument(
            {"result", {DataType::Int32, PointerType::PointerGlobal}, DataDirection::WriteOnly});
        k->addArgument(
            {"a", {DataType::Int32, PointerType::PointerGlobal}, DataDirection::ReadOnly});

        m_context->schedule(k->preamble());
        m_context->schedule(k->prolog());

        auto kb = [&]() -> Generator<Instruction> {
            Register::ValuePtr s_result, s_a;
            co_yield m_context->argLoader()->getValue("result", s_result);
            co_yield m_context->argLoader()->getValue("a", s_a);

            auto v_result = Register::Value::Placeholder(
                m_context, Register::Type::Vector, DataType::Int64, 1);

            auto v_ptr = Register::Value::Placeholder(
                m_context, Register::Type::Vector, DataType::Int64, 1);

            auto v_offset = Register::Value::Placeholder(
                m_context, Register::Type::Vector, DataType::Int64, 1);

            auto v_a = Register::Value::Placeholder(
                m_context, Register::Type::Vector, DataType::Int32, 1);

            co_yield v_a->allocate();
            co_yield v_ptr->allocate();
            co_yield v_offset->allocate();
            co_yield v_result->allocate();

            co_yield m_context->copier()->copy(v_result, s_result, "Move pointer.");

            co_yield m_context->copier()->copy(
                v_offset->subset({0}), Register::Value::Literal(4), "Set offset value");
            co_yield m_context->copier()->copy(
                v_offset->subset({1}), Register::Value::Literal(0), "Set offset value");

            co_yield m_context->copier()->copy(v_ptr, s_a, "Move pointer.");

            co_yield m_context->mem()->load(
                MemoryInstructions::Global, v_a->subset({0}), v_ptr, v_offset, 4);
            co_yield m_context->mem()->store(
                MemoryInstructions::Global, v_result, v_a, v_offset, 4);
        };

        m_context->schedule(kb());
        m_context->schedule(k->postamble());
        m_context->schedule(k->amdgpu_metadata());

        if(!isLocalDevice())
        {
            std::vector<char> assembledKernel = m_context->instructions()->assemble();
            EXPECT_GT(assembledKernel.size(), 0);
        }
        else
        {

            std::shared_ptr<rocRoller::ExecutableKernel> executableKernel
                = m_context->instructions()->getExecutableKernel();

            std::vector<int> a(2);
            a[0] = 0;
            a[1] = 123;

            auto d_a      = make_shared_device(a);
            auto d_result = make_shared_device<int>(2);

            KernelArguments kargs;
            kargs.append("result", d_result.get());
            kargs.append("a", d_a.get());
            KernelInvocation invocation;

            executableKernel->executeKernel(kargs, invocation);

            std::vector<int> result(2);
            ASSERT_THAT(hipMemcpy(result.data(), d_result.get(), sizeof(int) * 2, hipMemcpyDefault),
                        HasHipSuccess(0));

            EXPECT_EQ(result[1], a[1]);
        }
    }

    TEST_P(MemoryInstructionsTest, GPU_BufferDescriptor)
    {
        auto generate = [&]() {
            auto k = m_context->kernel();

            k->setKernelDimensions(1);

            k->addArgument({"result",
                            {DataType::Int32, PointerType::PointerGlobal},
                            DataDirection::WriteOnly});

            m_context->schedule(k->preamble());
            m_context->schedule(k->prolog());

            auto kb = [&]() -> Generator<Instruction> {
                Register::ValuePtr s_result;
                co_yield m_context->argLoader()->getValue("result", s_result);

                auto v_result
                    = Register::Value::Placeholder(m_context,
                                                   Register::Type::Vector,
                                                   {DataType::Int32, PointerType::PointerGlobal},
                                                   1);

                auto v_a
                    = Register::Value::Placeholder(m_context,
                                                   Register::Type::Vector,
                                                   DataType::UInt32,
                                                   4,
                                                   Register::AllocationOptions::FullyContiguous());

                co_yield v_a->allocate();
                co_yield v_result->allocate();
                co_yield m_context->copier()->copy(v_result, s_result, "Move pointer.");

                auto bufDesc = rocRoller::BufferDescriptor(m_context);

                co_yield bufDesc.setup();
                co_yield bufDesc.setBasePointer(Register::Value::Literal(0x00000000));
                co_yield bufDesc.setSize(Register::Value::Literal(0x00000001));
                co_yield bufDesc.setOptions(Register::Value::Literal(131072)); //0x00020000
                co_yield bufDesc.incrementBasePointer(Register::Value::Literal(0x00000001));

                auto sRD = bufDesc.allRegisters();
                co_yield m_context->copier()->copy(v_a, sRD, "Move Value");
                co_yield m_context->mem()->storeGlobal(v_result, v_a, 0, 16);

                auto bPnS = bufDesc.basePointerAndStride();
                co_yield m_context->copier()->copy(v_a->subset({0, 1}), bPnS, "Move Value");
                co_yield m_context->mem()->store(MemoryInstructions::Global,
                                                 v_result,
                                                 v_a->subset({0, 1}),
                                                 Register::Value::Literal(16),
                                                 8);

                auto size = bufDesc.size();
                co_yield m_context->copier()->copy(v_a->subset({2}), size, "Move Value");
                co_yield m_context->mem()->store(MemoryInstructions::Global,
                                                 v_result,
                                                 v_a->subset({2}),
                                                 Register::Value::Literal(24),
                                                 4);

                auto dOpt = bufDesc.descriptorOptions();
                co_yield m_context->copier()->copy(v_a->subset({3}), dOpt, "Move Value");
                co_yield m_context->mem()->store(MemoryInstructions::Global,
                                                 v_result,
                                                 v_a->subset({3}),
                                                 Register::Value::Literal(28),
                                                 4);
            };

            m_context->schedule(kb());
            m_context->schedule(k->postamble());
            m_context->schedule(k->amdgpu_metadata());
        };

        generate();

        REQUIRE_ARCH_CAP(GPUCapability::HasGlobalOffset);

        if(!isLocalDevice())
        {
            std::vector<char> assembledKernel = m_context->instructions()->assemble();
            EXPECT_GT(assembledKernel.size(), 0);
        }
        else
        {
            std::shared_ptr<rocRoller::ExecutableKernel> executableKernel
                = m_context->instructions()->getExecutableKernel();

            auto d_result = make_shared_device<unsigned int>(8); //Srd twice

            KernelArguments kargs;
            kargs.append<void*>("result", d_result.get());
            KernelInvocation invocation;

            executableKernel->executeKernel(kargs, invocation);

            std::vector<unsigned int> result(8);
            ASSERT_THAT(
                hipMemcpy(
                    result.data(), d_result.get(), sizeof(unsigned int) * 8, hipMemcpyDefault),
                HasHipSuccess(0));

            EXPECT_EQ(result[0], 0x00000001);
            EXPECT_EQ(result[1], 0x00000000);
            EXPECT_EQ(result[2], 0x00000001);
            EXPECT_EQ(result[3], 131072);
            EXPECT_EQ(result[4], 0x00000001);
            EXPECT_EQ(result[5], 0x00000000);
            EXPECT_EQ(result[6], 0x00000001);
            EXPECT_EQ(result[7], 131072);
        }
    }

    INSTANTIATE_TEST_SUITE_P(MemoryInstructionsTests, MemoryInstructionsTest, CDNAISATuples());

    struct BufferMemoryInstructionsTest : public GPUContextFixtureParam<int>
    {
        int numBytesParam()
        {
            return std::get<1>(GetParam());
        }

        void genBufferTest()
        {
            int N = numBytesParam();

            auto k = m_context->kernel();

            k->setKernelName("BufferTest");
            k->setKernelDimensions(1);

            k->addArgument({"result",
                            {DataType::Int32, PointerType::PointerGlobal},
                            DataDirection::WriteOnly});
            k->addArgument(
                {"a", {DataType::Int32, PointerType::PointerGlobal}, DataDirection::ReadOnly});

            m_context->schedule(k->preamble());
            m_context->schedule(k->prolog());

            auto kb = [&]() -> Generator<Instruction> {
                Register::ValuePtr s_result, s_a;
                co_yield m_context->argLoader()->getValue("result", s_result);
                co_yield m_context->argLoader()->getValue("a", s_a);

                auto vgprSerial = m_context->kernel()->workitemIndex()[0];

                int  size = (N % 4 == 0) ? N / 4 : N / 4 + 1;
                auto v_a
                    = Register::Value::Placeholder(m_context,
                                                   Register::Type::Vector,
                                                   DataType::Int32,
                                                   size,
                                                   Register::AllocationOptions::FullyContiguous());

                co_yield v_a->allocate();

                auto bufDesc = std::make_shared<rocRoller::BufferDescriptor>(m_context);
                co_yield bufDesc->setup();
                co_yield bufDesc->setBasePointer(s_a);
                co_yield bufDesc->setSize(Register::Value::Literal(N));
                co_yield bufDesc->setOptions(Register::Value::Literal(131072)); //0x00020000

                auto bufInstOpts = rocRoller::BufferInstructionOptions();

                co_yield m_context->mem()->loadBuffer(v_a, vgprSerial, 0, bufDesc, bufInstOpts, N);
                co_yield bufDesc->setBasePointer(s_result);
                co_yield m_context->mem()->storeBuffer(v_a, vgprSerial, 0, bufDesc, bufInstOpts, N);
            };

            m_context->schedule(kb());
            m_context->schedule(k->postamble());
            m_context->schedule(k->amdgpu_metadata());
        }
    };

    TEST_P(BufferMemoryInstructionsTest, GPU_Basic)
    {
        int N = numBytesParam();

        if(N % 4 == 3)
        {
            // TODO : add support for buffer loads/stores for odd number of bytes >= 3
            EXPECT_THROW(genBufferTest(), FatalError);
            GTEST_SKIP();
        }
        else
        {
            genBufferTest();
        }

        if(!isLocalDevice())
        {
            std::vector<char> assembledKernel = m_context->instructions()->assemble();
            EXPECT_GT(assembledKernel.size(), 0);
        }
        else
        {
            std::shared_ptr<rocRoller::ExecutableKernel> executableKernel
                = m_context->instructions()->getExecutableKernel();

            std::vector<char> a(N);
            for(int i = 0; i < N; i++)
                a[i] = i + 10;

            auto d_a      = make_shared_device(a);
            auto d_result = make_shared_device<char>(N);

            KernelArguments kargs;
            kargs.append<void*>("result", d_result.get());
            kargs.append<void*>("a", d_a.get());
            KernelInvocation invocation;

            executableKernel->executeKernel(kargs, invocation);

            std::vector<char> result(N);
            ASSERT_THAT(
                hipMemcpy(result.data(), d_result.get(), sizeof(char) * N, hipMemcpyDefault),
                HasHipSuccess(0));

            for(int i = 0; i < N; i++)
            {
                EXPECT_EQ(result[i], a[i]);
            }
        }
    }

    INSTANTIATE_TEST_SUITE_P(BufferMemoryInstructionsTest,
                             BufferMemoryInstructionsTest,
                             ::testing::Combine(mfmaSupportedISAValues(),
                                                ::testing::Values(1, 2, 3, 4, 8, 16, 20, 44, 47)));

    TEST_P(MemoryInstructionsTest, GPU_ExecuteBufDescriptor)
    {
        REQUIRE_ARCH_CAP(GPUCapability::HasGlobalOffset);

        auto k = m_context->kernel();

        k->setKernelName("BufferDescriptorTest");
        k->setKernelDimensions(1);

        k->addArgument(
            {"result", {DataType::Int32, PointerType::PointerGlobal}, DataDirection::WriteOnly});

        m_context->schedule(k->preamble());
        m_context->schedule(k->prolog());

        auto kb = [&]() -> Generator<Instruction> {
            Register::ValuePtr s_result;
            co_yield m_context->argLoader()->getValue("result", s_result);

            auto v_result
                = Register::Value::Placeholder(m_context,
                                               Register::Type::Vector,
                                               {DataType::Int32, PointerType::PointerGlobal},
                                               1);

            auto v_a = Register::Value::Placeholder(m_context,
                                                    Register::Type::Vector,
                                                    DataType::UInt32,
                                                    4,
                                                    Register::AllocationOptions::FullyContiguous());

            co_yield v_a->allocate();
            co_yield v_result->allocate();
            co_yield m_context->copier()->copy(v_result, s_result, "Move pointer.");

            auto bufDesc = rocRoller::BufferDescriptor(m_context);

            co_yield bufDesc.setup();
            co_yield bufDesc.setBasePointer(Register::Value::Literal(0x00000000));
            co_yield bufDesc.setSize(Register::Value::Literal(0x00000001));
            co_yield bufDesc.setOptions(Register::Value::Literal(131072)); //0x00020000
            co_yield bufDesc.incrementBasePointer(Register::Value::Literal(0x00000001));

            auto sRD = bufDesc.allRegisters();
            co_yield m_context->copier()->copy(v_a, sRD, "Move Value");
            co_yield m_context->mem()->storeGlobal(v_result, v_a, 0, 16);

            auto bPnS = bufDesc.basePointerAndStride();
            co_yield m_context->copier()->copy(v_a->subset({0, 1}), bPnS, "Move Value");
            co_yield m_context->mem()->store(MemoryInstructions::Global,
                                             v_result,
                                             v_a->subset({0, 1}),
                                             Register::Value::Literal(16),
                                             8);

            auto size = bufDesc.size();
            co_yield m_context->copier()->copy(v_a->subset({2}), size, "Move Value");
            co_yield m_context->mem()->store(MemoryInstructions::Global,
                                             v_result,
                                             v_a->subset({2}),
                                             Register::Value::Literal(24),
                                             4);

            auto dOpt = bufDesc.descriptorOptions();
            co_yield m_context->copier()->copy(v_a->subset({3}), dOpt, "Move Value");
            co_yield m_context->mem()->store(MemoryInstructions::Global,
                                             v_result,
                                             v_a->subset({3}),
                                             Register::Value::Literal(28),
                                             4);
        };

        m_context->schedule(kb());
        m_context->schedule(k->postamble());
        m_context->schedule(k->amdgpu_metadata());

        if(!isLocalDevice())
        {
            std::vector<char> assembledKernel = m_context->instructions()->assemble();
            EXPECT_GT(assembledKernel.size(), 0);
        }
        else
        {
            std::shared_ptr<rocRoller::ExecutableKernel> executableKernel
                = m_context->instructions()->getExecutableKernel();

            auto d_result = make_shared_device<unsigned int>(8); //Srd twice

            KernelArguments kargs;
            kargs.append<void*>("result", d_result.get());
            KernelInvocation invocation;

            executableKernel->executeKernel(kargs, invocation);

            std::vector<unsigned int> result(8);
            ASSERT_THAT(
                hipMemcpy(
                    result.data(), d_result.get(), sizeof(unsigned int) * 8, hipMemcpyDefault),
                HasHipSuccess(0));

            EXPECT_EQ(result[0], 0x00000001);
            EXPECT_EQ(result[1], 0x00000000);
            EXPECT_EQ(result[2], 0x00000001);
            EXPECT_EQ(result[3], 131072);
            EXPECT_EQ(result[4], 0x00000001);
            EXPECT_EQ(result[5], 0x00000000);
            EXPECT_EQ(result[6], 0x00000001);
            EXPECT_EQ(result[7], 131072);
        }
    }

    struct MemoryInstructionsLDSTest : public CurrentGPUContextFixture
    {
        void genLDSTest()
        {
            auto k = m_context->kernel();

            auto command = std::make_shared<Command>();

            auto resultTag  = command->allocateTag();
            auto result_exp = std::make_shared<Expression::Expression>(command->allocateArgument(
                {DataType::Int32, PointerType::PointerGlobal}, resultTag, ArgumentType::Value));
            auto aTag       = command->allocateTag();
            auto a_exp      = std::make_shared<Expression::Expression>(command->allocateArgument(
                {DataType::Int32, PointerType::PointerGlobal}, aTag, ArgumentType::Value));

            auto one  = std::make_shared<Expression::Expression>(1u);
            auto zero = std::make_shared<Expression::Expression>(0u);

            k->addArgument({"result",
                            {DataType::Int32, PointerType::PointerGlobal},
                            DataDirection::WriteOnly,
                            result_exp});
            k->addArgument({"a",
                            {DataType::Int32, PointerType::PointerGlobal},
                            DataDirection::ReadOnly,
                            a_exp});

            k->setWorkgroupSize({1, 1, 1});
            k->setWorkitemCount({one, one, one});
            k->setDynamicSharedMemBytes(zero);

            k->setKernelDimensions(1);

            m_context->schedule(k->preamble());
            m_context->schedule(k->prolog());

            auto kb = [&]() -> Generator<Instruction> {
                Register::ValuePtr s_result, s_a;
                co_yield m_context->argLoader()->getValue("result", s_result);
                co_yield m_context->argLoader()->getValue("a", s_a);
                auto workitemIndex = k->workitemIndex();

                auto lds1 = Register::Value::AllocateLDS(m_context, DataType::Int32, 2);

                auto lds2 = Register::Value::AllocateLDS(m_context, DataType::Int32, 9);

                auto lds3 = Register::Value::AllocateLDS(m_context, DataType::Int32, 11);

                auto v_result
                    = Register::Value::Placeholder(m_context,
                                                   Register::Type::Vector,
                                                   {DataType::Int32, PointerType::PointerGlobal},
                                                   1);

                auto v_ptr
                    = Register::Value::Placeholder(m_context,
                                                   Register::Type::Vector,
                                                   {DataType::Int32, PointerType::PointerGlobal},
                                                   1);

                auto v_a
                    = Register::Value::Placeholder(m_context,
                                                   Register::Type::Vector,
                                                   DataType::Int32,
                                                   11,
                                                   Register::AllocationOptions::FullyContiguous());

                auto lds1_offset = Register::Value::Placeholder(
                    m_context, Register::Type::Vector, DataType::Int32, 1);

                auto lds2_offset = Register::Value::Placeholder(
                    m_context, Register::Type::Vector, DataType::Int32, 1);

                auto lds3_offset = Register::Value::Placeholder(
                    m_context, Register::Type::Vector, DataType::Int32, 1);

                auto twenty = Register::Value::Placeholder(
                    m_context, Register::Type::Vector, DataType::Int32, 1);

                co_yield v_a->allocate();

                co_yield m_context->copier()->copy(v_result, s_result);
                co_yield m_context->copier()->copy(v_ptr, s_a);

                // Get the LDS offset for each allocation
                co_yield m_context->copier()->copy(
                    lds1_offset, Register::Value::Literal(lds1->getLDSAllocation()->offset()));
                co_yield m_context->copier()->copy(
                    lds2_offset, Register::Value::Literal(lds2->getLDSAllocation()->offset()));
                co_yield m_context->copier()->copy(
                    lds3_offset, Register::Value::Literal(lds3->getLDSAllocation()->offset()));
                co_yield m_context->copier()->copy(twenty, Register::Value::Literal(20));

                // Load 8 bytes into LDS1
                co_yield m_context->mem()->loadGlobal(v_a->subset({0}), v_ptr, 0, 1);
                co_yield m_context->mem()->storeLocal(lds1_offset, v_a->subset({0}), 0, 1);
                co_yield m_context->mem()->loadGlobal(v_a->subset({0}), v_ptr, 1, 1);
                co_yield m_context->mem()->storeLocal(lds1_offset, v_a->subset({0}), 1, 1);
                co_yield m_context->mem()->loadGlobal(v_a->subset({0}), v_ptr, 2, 2);
                co_yield m_context->mem()->storeLocal(
                    lds1, v_a->subset({0}), 2, 2); // Use LDS1 value instead of offset register
                co_yield m_context->mem()->loadGlobal(v_a->subset({0}), v_ptr, 4, 4);
                co_yield m_context->mem()->storeLocal(lds1_offset, v_a->subset({0}), 4, 4);

                // Load 36 bytes into LDS2
                co_yield m_context->mem()->loadGlobal(v_a->subset({0, 1}), v_ptr, 8, 8);
                co_yield m_context->mem()->storeLocal(lds2_offset, v_a->subset({0, 1}), 0, 8);
                co_yield m_context->mem()->loadGlobal(v_a->subset({0, 1, 2}), v_ptr, 16, 12);
                co_yield m_context->mem()->store(MemoryInstructions::Local,
                                                 lds2_offset,
                                                 v_a->subset({0, 1, 2}),
                                                 Register::Value::Literal(8),
                                                 12);
                co_yield m_context->mem()->loadGlobal(v_a->subset({0, 1, 2, 3}), v_ptr, 28, 16);
                co_yield m_context->mem()->store(
                    MemoryInstructions::Local, lds2_offset, v_a->subset({0, 1, 2, 3}), twenty, 16);

                // Read 8 bytes from LDS1 and store to global data
                co_yield m_context->mem()->loadLocal(v_a->subset({0}), lds1_offset, 0, 1);
                co_yield m_context->mem()->storeGlobal(v_result, v_a->subset({0}), 0, 1);
                co_yield m_context->mem()->loadLocal(v_a->subset({0}), lds1_offset, 1, 1);
                co_yield m_context->mem()->storeGlobal(v_result, v_a->subset({0}), 1, 1);
                co_yield m_context->mem()->loadLocal(v_a->subset({0}), lds1_offset, 2, 2);
                co_yield m_context->mem()->storeGlobal(v_result, v_a->subset({0}), 2, 2);
                co_yield m_context->mem()->loadLocal(v_a->subset({0}), lds1_offset, 4, 4);
                co_yield m_context->mem()->storeGlobal(v_result, v_a->subset({0}), 4, 2);
                co_yield m_context->mem()->storeGlobal(v_result, v_a->subset({0}), 6, 2, true);

                // Read 36 bytes from LDS2 and store to global data
                co_yield m_context->mem()->loadLocal(
                    v_a->subset({0, 1}), lds2, 0, 8); // Use LDS2 value instead of offset register
                co_yield m_context->mem()->storeGlobal(v_result, v_a->subset({0, 1}), 8, 8);
                co_yield m_context->mem()->load(MemoryInstructions::Local,
                                                v_a->subset({0, 1, 2}),
                                                lds2_offset,
                                                Register::Value::Literal(8),
                                                12);
                co_yield m_context->mem()->storeGlobal(v_result, v_a->subset({0, 1, 2}), 16, 12);
                co_yield m_context->mem()->load(
                    MemoryInstructions::Local, v_a->subset({0, 1, 2, 3}), lds2_offset, twenty, 16);
                co_yield m_context->mem()->storeGlobal(v_result, v_a->subset({0, 1, 2, 3}), 28, 16);

                // Load 44 bytes into LDS3
                co_yield m_context->mem()->loadGlobal(v_a, v_ptr, 44, 44);
                co_yield m_context->mem()->storeLocal(lds3_offset, v_a, 0, 44);
                co_yield m_context->mem()->loadLocal(v_a, lds3_offset, 0, 44);
                co_yield m_context->mem()->storeGlobal(v_result, v_a, 44, 44);
            };

            m_context->schedule(kb());
            m_context->schedule(k->postamble());
            m_context->schedule(k->amdgpu_metadata());
        }
    };

    TEST_F(MemoryInstructionsLDSTest, GPU_LDSTest)
    {
        genLDSTest();

        int N = 88;

        std::vector<char> a(N);
        for(int i = 0; i < N; i++)
            a[i] = i + 10;

        auto d_a      = make_shared_device(a);
        auto d_result = make_shared_device<char>(N);

        KernelArguments kargs;
        kargs.append<void*>("result", d_result.get());
        kargs.append<void*>("a", d_a.get());
        CommandKernel commandKernel;
        commandKernel.setContext(m_context);
        commandKernel.generateKernel();

        commandKernel.launchKernel(kargs.runtimeArguments());

        std::vector<char> result(N);
        ASSERT_THAT(hipMemcpy(result.data(), d_result.get(), sizeof(char) * N, hipMemcpyDefault),
                    HasHipSuccess(0));

        for(int i = 0; i < N; i++)
            EXPECT_EQ(result[i], a[i]);
    }

    struct GPU_MemoryInstructionsLDSBarrierTest : public GPUContextFixtureParam<unsigned int>
    {

        unsigned int getWorkItemCountParam()
        {
            return std::get<1>(GetParam());
        }

        void genLDSBarrierTest()
        {
            auto workItemCount = getWorkItemCountParam();

            auto k       = m_context->kernel();
            auto command = std::make_shared<Command>();

            auto resultTag  = command->allocateTag();
            auto result_exp = std::make_shared<Expression::Expression>(command->allocateArgument(
                {DataType::Int32, PointerType::PointerGlobal}, resultTag, ArgumentType::Value));

            auto workItemCountExpr = std::make_shared<Expression::Expression>(workItemCount);
            auto one               = std::make_shared<Expression::Expression>(1u);
            auto zero              = std::make_shared<Expression::Expression>(0u);

            k->addArgument({"result",
                            {DataType::Int32, PointerType::PointerGlobal},
                            DataDirection::WriteOnly,
                            result_exp});

            k->setWorkgroupSize({workItemCount, 1, 1});
            k->setWorkitemCount({workItemCountExpr, one, one});
            k->setDynamicSharedMemBytes(zero);

            k->setKernelDimensions(1);

            m_context->schedule(k->preamble());
            m_context->schedule(k->prolog());

            auto kb = [&]() -> Generator<Instruction> {
                Register::ValuePtr s_result;
                co_yield m_context->argLoader()->getValue("result", s_result);
                auto workitemIndex = k->workitemIndex();

                auto lds3 = Register::Value::AllocateLDS(m_context, DataType::Int32, workItemCount);

                auto v_result
                    = Register::Value::Placeholder(m_context,
                                                   Register::Type::Vector,
                                                   {DataType::Int32, PointerType::PointerGlobal},
                                                   1);

                auto v_a = Register::Value::Placeholder(
                    m_context, Register::Type::Vector, DataType::Int32, 1);

                auto lds3_offset = Register::Value::Placeholder(
                    m_context, Register::Type::Vector, DataType::Int32, 1);

                auto lds3_current = Register::Value::Placeholder(
                    m_context, Register::Type::Vector, DataType::Int32, 1);

                auto literal = Register::Value::Placeholder(
                    m_context, Register::Type::Vector, DataType::Int32, 1);

                co_yield v_a->allocate();

                co_yield m_context->copier()->copy(v_result, s_result);

                // Get the LDS offset for each allocation
                co_yield m_context->copier()->copy(
                    lds3_offset, Register::Value::Literal(lds3->getLDSAllocation()->offset()));
                co_yield m_context->copier()->copy(literal,
                                                   Register::Value::Literal(workItemCount - 1));

                // Load 5 + workitemIndex.x into lds3[workitemIndex.x]
                co_yield generateOp<Expression::Add>(lds3_current, lds3_offset, workitemIndex[0]);
                co_yield generateOp<Expression::Add>(
                    v_a, workitemIndex[0], Register::Value::Literal(5));
                co_yield generateOp<Expression::ShiftL>(
                    lds3_current, lds3_current, Register::Value::Literal(2));
                co_yield m_context->mem()->storeLocal(lds3_current, v_a, 0, 4);

                co_yield m_context->mem()->barrier();

                // Store the contents of lds3[workitemIndex.x + 1 % workItemCount] into v_result[workitemIndex.x]
                co_yield generateOp<Expression::Add>(
                    lds3_current, workitemIndex[0], Register::Value::Literal(1));
                co_yield m_context->copier()->copy(literal,
                                                   Register::Value::Literal(workItemCount - 1));
                co_yield generateOp<Expression::BitwiseAnd>(lds3_current, lds3_current, literal);
                co_yield generateOp<Expression::Add>(lds3_current, lds3_offset, lds3_current);
                co_yield generateOp<Expression::ShiftL>(
                    lds3_current, lds3_current, Register::Value::Literal(2));
                co_yield m_context->mem()->loadLocal(v_a, lds3_current, 0, 4);
                co_yield generateOp<Expression::ShiftL>(
                    lds3_current, workitemIndex[0], Register::Value::Literal(2));
                co_yield generateOp<Expression::Add>(
                    v_result->subset({0}), v_result->subset({0}), lds3_current);
                co_yield m_context->mem()->storeGlobal(v_result, v_a, 0, 4);
            };

            m_context->schedule(kb());
            m_context->schedule(k->postamble());
            m_context->schedule(k->amdgpu_metadata());
        }
    };

    TEST_P(GPU_MemoryInstructionsLDSBarrierTest, GPU_LDSBarrierTest)
    {
        const unsigned int N = getWorkItemCountParam();

        genLDSBarrierTest();

        if(!isLocalDevice())
        {
            std::vector<char> assembledKernel = m_context->instructions()->assemble();
            EXPECT_GT(assembledKernel.size(), 0);
        }
        else
        {

            auto d_result = make_shared_device<int>(N);

            KernelArguments kargs;
            kargs.append<void*>("result", d_result.get());
            CommandKernel commandKernel;
            commandKernel.setContext(m_context);
            commandKernel.generateKernel();

            commandKernel.launchKernel(kargs.runtimeArguments());

            std::vector<int> result(N);
            ASSERT_THAT(hipMemcpy(result.data(), d_result.get(), sizeof(int) * N, hipMemcpyDefault),
                        HasHipSuccess(0));

            for(unsigned int i = 0; i < N; i++)
            {
                EXPECT_EQ(result[i], 5 + ((i + 1) % N)) << i;
            }
        }
    }

    INSTANTIATE_TEST_SUITE_P(GPU_MemoryInstructionsLDSBarrierTest,
                             GPU_MemoryInstructionsLDSBarrierTest,
                             ::testing::Combine(currentGPUISA(),
                                                ::testing::Values(64, 128, 256, 512, 1024)));

    TEST_P(MemoryInstructionsTest, GPU_MemoryKernelOptions)
    {
        auto v_addr_64bit
            = Register::Value::Placeholder(m_context,
                                           Register::Type::Vector,
                                           DataType::Raw32,
                                           2,
                                           Register::AllocationOptions::FullyContiguous());
        auto v_addr_32bit
            = Register::Value::Placeholder(m_context, Register::Type::Vector, DataType::Raw32, 1);
        auto        v_data = Register::Value::Placeholder(m_context,
                                                   Register::Type::Vector,
                                                   DataType::Int32,
                                                   4,
                                                   Register::AllocationOptions::FullyContiguous());
        std::string expected;

        auto setupRegisters = [&]() -> Generator<Instruction> {
            co_yield v_data->allocate();
            co_yield v_addr_64bit->allocate();
            co_yield v_addr_32bit->allocate();
        };
        m_context->schedule(setupRegisters());

        // Test storeGlobalWidth
        {
            auto kb = [&]() -> Generator<Instruction> {
                co_yield m_context->mem()->storeGlobal(v_addr_64bit, v_data, 0, 16);
            };

            clearOutput();
            setKernelOptions({.storeGlobalWidth = 4});

            m_context->schedule(kb());
            expected = R"(global_store_dwordx4 v[4:5], v[0:3] off)";
            EXPECT_THAT(NormalizedSource(output()), testing::HasSubstr(NormalizedSource(expected)));

            clearOutput();
            setKernelOptions({.storeGlobalWidth = 3});
            m_context->schedule(kb());
            expected = R"(
            global_store_dwordx3 v[4:5], v[0:2] off
            global_store_dword v[4:5], v3 off offset:12
            )";
            EXPECT_THAT(NormalizedSource(output()), testing::HasSubstr(NormalizedSource(expected)));

            clearOutput();
            setKernelOptions({.storeGlobalWidth = 2});
            m_context->schedule(kb());
            expected = R"(
            global_store_dwordx2 v[4:5], v[0:1] off
            global_store_dwordx2 v[4:5], v[2:3] off offset:8
            )";
            EXPECT_THAT(NormalizedSource(output()), testing::HasSubstr(NormalizedSource(expected)));

            clearOutput();
            setKernelOptions({.storeGlobalWidth = 1});
            m_context->schedule(kb());
            expected = R"(
            global_store_dword v[4:5], v0 off
            global_store_dword v[4:5], v1 off offset:4
            global_store_dword v[4:5], v2 off offset:8
            global_store_dword v[4:5], v3 off offset:12
            )";
            EXPECT_THAT(NormalizedSource(output()), testing::HasSubstr(NormalizedSource(expected)));
        }

        // Test loadGlobalWidth
        {
            auto kb = [&]() -> Generator<Instruction> {
                co_yield m_context->mem()->loadGlobal(v_data, v_addr_64bit, 0, 16);
            };

            clearOutput();
            setKernelOptions({.loadGlobalWidth = 4});
            m_context->schedule(kb());
            expected = R"(
            global_load_dwordx4 v[0:3], v[4:5] off
            )";
            EXPECT_THAT(NormalizedSource(output()), testing::HasSubstr(NormalizedSource(expected)));

            clearOutput();
            setKernelOptions({.loadGlobalWidth = 3});
            m_context->schedule(kb());
            expected = R"(
            global_load_dwordx3 v[0:2], v[4:5] off
            global_load_dword v3, v[4:5] off offset:12
            )";
            EXPECT_THAT(NormalizedSource(output()), testing::HasSubstr(NormalizedSource(expected)));

            clearOutput();
            setKernelOptions({.loadGlobalWidth = 2});
            m_context->schedule(kb());
            expected = R"(
            global_load_dwordx2 v[0:1], v[4:5] off
            global_load_dwordx2 v[2:3], v[4:5] off offset:8
            )";
            EXPECT_THAT(NormalizedSource(output()), testing::HasSubstr(NormalizedSource(expected)));

            clearOutput();
            setKernelOptions({.loadGlobalWidth = 1});
            m_context->schedule(kb());
            expected = R"(
            global_load_dword v0, v[4:5] off
            global_load_dword v1, v[4:5] off offset:4
            global_load_dword v2, v[4:5] off offset:8
            global_load_dword v3, v[4:5] off offset:12
            )";
            EXPECT_THAT(NormalizedSource(output()), testing::HasSubstr(NormalizedSource(expected)));
        }

        // Test storeLocalWidth
        {
            auto kb = [&]() -> Generator<Instruction> {
                co_yield m_context->mem()->storeLocal(v_addr_32bit, v_data, 0, 16);
            };

            clearOutput();
            setKernelOptions({.storeLocalWidth = 4});
            m_context->schedule(kb());
            expected = R"(ds_write_b128 v6, v[0:3])";
            EXPECT_THAT(NormalizedSource(output()), testing::HasSubstr(NormalizedSource(expected)));

            clearOutput();
            setKernelOptions({.storeLocalWidth = 3});
            m_context->schedule(kb());
            expected = R"(
            ds_write_b96 v6, v[0:2]
            ds_write_b32 v6, v3 offset:12
            )";
            EXPECT_THAT(NormalizedSource(output()), testing::HasSubstr(NormalizedSource(expected)));

            clearOutput();
            setKernelOptions({.storeLocalWidth = 2});
            m_context->schedule(kb());
            expected = R"(
            ds_write_b64 v6, v[0:1]
            ds_write_b64 v6, v[2:3] offset:8
            )";
            EXPECT_THAT(NormalizedSource(output()), testing::HasSubstr(NormalizedSource(expected)));

            clearOutput();
            setKernelOptions({.storeLocalWidth = 1});
            m_context->schedule(kb());
            expected = R"(
            ds_write_b32 v6, v0
            ds_write_b32 v6, v1 offset:4
            ds_write_b32 v6, v2 offset:8
            ds_write_b32 v6, v3 offset:12
            )";
            EXPECT_THAT(NormalizedSource(output()), testing::HasSubstr(NormalizedSource(expected)));
        }

        // Test loadLocalWidth
        {
            auto kb = [&]() -> Generator<Instruction> {
                co_yield m_context->mem()->barrier();
                co_yield m_context->mem()->loadLocal(v_data, v_addr_32bit, 0, 16);
            };

            clearOutput();
            setKernelOptions({.loadLocalWidth = 4});
            m_context->schedule(kb());
            expected = R"(
            ds_read_b128 v[0:3], v6
            )";
            EXPECT_THAT(NormalizedSource(output()), testing::HasSubstr(NormalizedSource(expected)));

            clearOutput();
            setKernelOptions({.loadLocalWidth = 3});
            m_context->schedule(kb());
            expected = R"(
            ds_read_b96 v[0:2], v6
            ds_read_b32 v3, v6 offset:12
            )";
            EXPECT_THAT(NormalizedSource(output()), testing::HasSubstr(NormalizedSource(expected)));

            clearOutput();
            setKernelOptions({.loadLocalWidth = 2});
            m_context->schedule(kb());
            expected = R"(
            ds_read_b64 v[0:1], v6
            ds_read_b64 v[2:3], v6 offset:8
            )";
            EXPECT_THAT(NormalizedSource(output()), testing::HasSubstr(NormalizedSource(expected)));

            clearOutput();
            setKernelOptions({.loadLocalWidth = 1});
            m_context->schedule(kb());
            expected = R"(
            ds_read_b32 v0, v6
            ds_read_b32 v1, v6 offset:4
            ds_read_b32 v2, v6 offset:8
            ds_read_b32 v3, v6 offset:12
            )";
            EXPECT_THAT(NormalizedSource(output()), testing::HasSubstr(NormalizedSource(expected)));
        }
    }

    class MemoryInstructions942Test : public GPUContextFixtureParam<rocRoller::DataType>
    {
    public:
        void genByteLoadStore(rocRoller::DataType F8x4Type)
        {
            unsigned int N = 1;

            auto k       = m_context->kernel();
            auto command = std::make_shared<Command>();

            auto resultTag  = command->allocateTag();
            auto result_exp = std::make_shared<Expression::Expression>(command->allocateArgument(
                {F8x4Type, PointerType::PointerGlobal}, resultTag, ArgumentType::Value));

            auto workItemCountExpr = std::make_shared<Expression::Expression>(N);
            auto one               = std::make_shared<Expression::Expression>(1u);
            auto zero              = std::make_shared<Expression::Expression>(0u);

            k->setKernelName("PackForStore");
            k->setKernelDimensions(1);

            k->addArgument({"result",
                            {DataType::Int32, PointerType::PointerGlobal},
                            DataDirection::WriteOnly});
            k->addArgument(
                {"a", {DataType::Int32, PointerType::PointerGlobal}, DataDirection::ReadOnly});

            k->setWorkgroupSize({N, 1, 1});
            k->setWorkitemCount({workItemCountExpr, one, one});
            k->setDynamicSharedMemBytes(zero);

            k->setKernelDimensions(1);

            m_context->schedule(k->preamble());
            m_context->schedule(k->prolog());

            auto kb = [&]() -> Generator<Instruction> {
                Register::ValuePtr s_result, s_a;
                co_yield m_context->argLoader()->getValue("result", s_result);
                co_yield m_context->argLoader()->getValue("a", s_a);

                auto vgprSerial = m_context->kernel()->workitemIndex()[0];

                int  size = (N % 4 == 0) ? N / 4 : N / 4 + 1;
                auto v_a
                    = Register::Value::Placeholder(m_context,
                                                   Register::Type::Vector,
                                                   F8x4Type,
                                                   size,
                                                   Register::AllocationOptions::FullyContiguous());

                co_yield v_a->allocate();

                auto bufDesc = std::make_shared<rocRoller::BufferDescriptor>(m_context);
                co_yield bufDesc->setup();
                co_yield bufDesc->setBasePointer(s_a);
                co_yield bufDesc->setSize(Register::Value::Literal(N));
                co_yield bufDesc->setOptions(Register::Value::Literal(131072)); //0x00020000

                auto bufInstOpts = rocRoller::BufferInstructionOptions();

                co_yield m_context->mem()->loadBuffer(v_a, vgprSerial, 0, bufDesc, bufInstOpts, N);
                co_yield bufDesc->setBasePointer(s_result);
                co_yield m_context->mem()->storeBuffer(v_a, vgprSerial, 0, bufDesc, bufInstOpts, N);

                co_yield m_context->mem()->loadBuffer(
                    v_a, vgprSerial, 0, bufDesc, bufInstOpts, N, true);
                co_yield bufDesc->setBasePointer(s_result);
                co_yield m_context->mem()->storeBuffer(
                    v_a, vgprSerial, 0, bufDesc, bufInstOpts, N, true);

                co_yield m_context->mem()->loadLocal(v_a, vgprSerial, 0, N);
                co_yield bufDesc->setBasePointer(s_result);
                co_yield m_context->mem()->storeLocal(v_a, vgprSerial, 0, N);

                co_yield m_context->mem()->loadLocal(v_a, vgprSerial, 0, N, "", true);
                co_yield bufDesc->setBasePointer(s_result);
                co_yield m_context->mem()->storeLocal(v_a, vgprSerial, 0, N, "", true);
            };

            m_context->schedule(kb());
            m_context->schedule(k->postamble());
            m_context->schedule(k->amdgpu_metadata());

            EXPECT_NE(NormalizedSource(output()).find("buffer_load_ubyte "), std::string::npos);
            EXPECT_NE(NormalizedSource(output()).find("buffer_store_byte "), std::string::npos);
            EXPECT_NE(NormalizedSource(output()).find("buffer_load_ubyte_d16_hi "),
                      std::string::npos);
            EXPECT_NE(NormalizedSource(output()).find("buffer_store_byte_d16_hi "),
                      std::string::npos);

            EXPECT_NE(NormalizedSource(output()).find("ds_read_u8 "), std::string::npos);
            EXPECT_NE(NormalizedSource(output()).find("ds_write_b8 "), std::string::npos);
            EXPECT_NE(NormalizedSource(output()).find("ds_read_u8_d16_hi "), std::string::npos);
            EXPECT_NE(NormalizedSource(output()).find("ds_write_b8_d16_hi "), std::string::npos);

            std::vector<char> assembledKernel = m_context->instructions()->assemble();
            EXPECT_GT(assembledKernel.size(), 0);
        }

        void executeByteLoadStore()
        {
            int N          = 1;
            int bufferSize = N + 20;

            std::shared_ptr<rocRoller::ExecutableKernel> executableKernel
                = m_context->instructions()->getExecutableKernel();

            std::vector<char> a(bufferSize);
            for(int i = 0; i < N; i++)
                a[i] = i + 10;
            for(int i = N; i < bufferSize; i++)
                a[i] = -i;

            std::vector<char> initialResult(bufferSize);
            for(int i = 0; i < bufferSize; i++)
                initialResult[i] = 2 * i;

            auto d_a      = make_shared_device(a);
            auto d_result = make_shared_device<char>(initialResult);

            KernelArguments kargs;
            kargs.append<void*>("result", d_result.get());
            kargs.append<void*>("a", d_a.get());
            KernelInvocation invocation;

            executableKernel->executeKernel(kargs, invocation);

            std::vector<char> result(bufferSize);
            ASSERT_THAT(
                hipMemcpy(
                    result.data(), d_result.get(), sizeof(char) * bufferSize, hipMemcpyDefault),
                HasHipSuccess(0));

            for(int i = 0; i < N; i++)
                EXPECT_EQ(result[i], a[i]);
            for(int i = N; i < result.size(); i++)
                EXPECT_EQ(result[i], 2 * i);
        }
    };

    TEST_P(MemoryInstructions942Test, GPU_ByteLoadStore)
    {
        genByteLoadStore(std::get<rocRoller::DataType>(GetParam()));

        if(isLocalDevice())
            executeByteLoadStore();
    }

    INSTANTIATE_TEST_SUITE_P(MemoryInstructions942Test,
                             MemoryInstructions942Test,
                             ::testing::Combine(::testing::Values(GPUArchitectureTarget{
                                                    GPUArchitectureGFX::GFX942, {.sramecc = true}}),
                                                ::testing::Values(rocRoller::DataType::FP8x4,
                                                                  rocRoller::DataType::BF8x4)));

    class BufferLoad2LDSTest : public GPUContextFixtureParam<int>
    {
    };

    class GPU_BufferLoad2LDSTest : public GPUContextFixtureParam<int>
    {
    };

    void genbufferLoad2LDSTest(rocRoller::ContextPtr m_context, int N)
    {
        auto k = m_context->kernel();

        k->setKernelName("bufferLoad2LDSTest");
        k->setKernelDimensions(1);

        k->addArgument(
            {"result", {DataType::Int32, PointerType::PointerGlobal}, DataDirection::WriteOnly});
        k->addArgument(
            {"a", {DataType::Int32, PointerType::PointerGlobal}, DataDirection::ReadOnly});

        m_context->schedule(k->preamble());
        m_context->schedule(k->prolog());

        auto kb = [&]() -> Generator<Instruction> {
            Register::ValuePtr s_result, s_a;
            co_yield m_context->argLoader()->getValue("result", s_result);
            co_yield m_context->argLoader()->getValue("a", s_a);

            auto vgprSerial = m_context->kernel()->workitemIndex()[0];

            int size = (N % 4 == 0) ? N / 4 : N / 4 + 1;

            auto v_ptr
                = Register::Value::Placeholder(m_context,
                                               Register::Type::Vector,
                                               DataType::Int32,
                                               size,
                                               Register::AllocationOptions::FullyContiguous());

            auto v_result
                = Register::Value::Placeholder(m_context,
                                               Register::Type::Vector,
                                               {DataType::Int32, PointerType::PointerGlobal},
                                               1);

            auto s_offset = Register::Value::Placeholder(
                m_context, Register::Type::Scalar, DataType::Int32, 1);

            auto v_lds = Register::Value::AllocateLDS(m_context, DataType::Int32, N);

            co_yield Instruction::Comment("Allocate v_ptr");
            co_yield v_ptr->allocate();

            co_yield Instruction::Comment("Copy s_result to v_result");
            co_yield m_context->copier()->copy(v_result, s_result);

            co_yield Instruction::Comment("Copy lds offset to spgr");
            co_yield m_context->copier()->copy(
                s_offset, Register::Value::Literal(v_lds->getLDSAllocation()->offset()));

            auto bufDesc = std::make_shared<rocRoller::BufferDescriptor>(m_context);
            co_yield Instruction::Comment("setup bufDesc");
            co_yield bufDesc->setup();
            co_yield Instruction::Comment("Set base pointer");
            co_yield bufDesc->setBasePointer(s_a);
            co_yield Instruction::Comment("Set buffer size");
            co_yield bufDesc->setSize(Register::Value::Literal(N));
            co_yield Instruction::Comment("Set buffer option");
            co_yield bufDesc->setOptions(Register::Value::Literal(131072)); //0x00020000

            auto sgprSrd = bufDesc->allRegisters();

<<<<<<< HEAD
                auto numBytes = (N < 4) ? N : 4;

                auto wordgroupSizeTotal = product(m_context->kernel()->workgroupSize());
                auto m0                 = m_context->getM0();

                for(int i = 0; i < N; i += numBytes)
                {
                    if(i == 0)
                    {
                        co_yield generate(m0, s_offset->expression(), m_context);
                    }
                    else
                    {
                        // set LDS write base address
                        co_yield generate(m0,
                                          m0->expression()
                                              + Expression::literal(numBytes * wordgroupSizeTotal),
                                          m_context);
                        // set global read address
                        co_yield generate(vgprSerial,
                                          vgprSerial->expression() + Expression::literal(numBytes),
                                          m_context);
                    }
                    co_yield m_context->mem()->barrier();
                    co_yield m_context->mem()->bufferLoad2LDS(
                        vgprSerial, bufDesc, bufInstOpts, numBytes);
                }

                co_yield m_context->mem()->barrier();
                co_yield m_context->mem()->loadLocal(v_ptr, v_lds, 0, N);
=======
            auto bufInstOpts = rocRoller::BufferInstructionOptions();
            bufInstOpts.lds  = true;
>>>>>>> 13e3b2ac

            co_yield m_context->mem()->bufferLoad2LDS(
                s_offset, vgprSerial, bufDesc, bufInstOpts, N);
            co_yield m_context->mem()->barrier();
            co_yield m_context->mem()->loadLocal(v_ptr, v_lds, 0, N);

            co_yield m_context->mem()->storeGlobal(v_result, v_ptr, 0, N);
        };

        m_context->schedule(kb());
        m_context->schedule(k->postamble());
        m_context->schedule(k->amdgpu_metadata());
    }

    void chechkDwordWidth(rocRoller::ContextPtr m_context, int numBytes)
    {
        std::string generatedCode = m_context->instructions()->toString();

        if(numBytes == 1)
        {
            EXPECT_EQ(countSubstring(generatedCode, "buffer_load_ubyte"), 1);
        }
        else if(numBytes == 2)
        {
            EXPECT_EQ(countSubstring(generatedCode, "buffer_load_ushort"), 1);
        }
        else
        {
            const int wordSize = 4;
            AssertFatal(numBytes % wordSize == 0);
            auto numWords = numBytes / wordSize;

            auto numx1 = numWords;
            int  numx3 = 0, numx4 = 0;
            if(m_context->targetArchitecture().HasCapability(GPUCapability::HasWiderDirectToLds))
            {
                const int maxWidth = 4;
                numx4              = numWords / maxWidth;
                if(numWords % maxWidth == 3)
                {
                    numx3 = 1;
                    numx1 = 0;
                }
                else
                {
                    numx1 = numWords % maxWidth;
                }
                EXPECT_EQ(countSubstring(generatedCode, "buffer_load_dwordx3 "), numx3);
                EXPECT_EQ(countSubstring(generatedCode, "buffer_load_dwordx4 "), numx4);
            }
            EXPECT_EQ(countSubstring(generatedCode, "buffer_load_dword "), numx1);
        }
    }

    void exeBufferLoad2LDS(rocRoller::ContextPtr m_context, int N)
    {
        genbufferLoad2LDSTest(m_context, N);
        chechkDwordWidth(m_context, N);

        std::shared_ptr<rocRoller::ExecutableKernel> executableKernel
            = m_context->instructions()->getExecutableKernel();

        std::vector<unsigned char> a(N);
        for(int i = 0; i < N; i++)
            a[i] = i + 10;

        auto d_a      = make_shared_device(a);
        auto d_result = make_shared_device<unsigned char>(N);

        KernelArguments kargs;
        kargs.append<void*>("result", d_result.get());
        kargs.append<void*>("a", d_a.get());
        KernelInvocation invocation;

        executableKernel->executeKernel(kargs, invocation);

        std::vector<unsigned char> result(N);
        ASSERT_THAT(
            hipMemcpy(result.data(), d_result.get(), sizeof(unsigned char) * (N), hipMemcpyDefault),
            HasHipSuccess(0));

        for(int i = 0; i < N; i++)
        {
            EXPECT_EQ(result[i], a[i]);
        }
    }

    TEST_P(BufferLoad2LDSTest, CodeGen)
    {
        REQUIRE_ARCH_CAP(GPUCapability::HasDirectToLds);
        setKernelOptions({.alwaysWaitZeroBeforeBarrier = 1});
        int N = std::get<1>(GetParam());
        genbufferLoad2LDSTest(m_context, N);
        std::vector<char> assembledKernel = m_context->instructions()->assemble();
        EXPECT_GT(assembledKernel.size(), 0);
        chechkDwordWidth(m_context, N);
    }

    TEST_P(GPU_BufferLoad2LDSTest, Execute)
    {
        REQUIRE_ARCH_CAP(GPUCapability::HasDirectToLds);
        setKernelOptions({.alwaysWaitZeroBeforeBarrier = 1});
        int N = std::get<1>(GetParam());
        exeBufferLoad2LDS(m_context, N);
    }

    INSTANTIATE_TEST_SUITE_P(
        GPU_BufferLoad2LDSTest,
        GPU_BufferLoad2LDSTest,
        ::testing::Combine(currentGPUISA(),
                           ::testing::Values(1, 2, 4, 8, 12, 16, 20, 44, 32, 64, 128)));

    INSTANTIATE_TEST_SUITE_P(
        BufferLoad2LDSTest,
        BufferLoad2LDSTest,
        ::testing::Combine(CDNAISAValues(),
                           ::testing::Values(1, 2, 4, 8, 12, 16, 20, 44, 32, 64, 128)));
}<|MERGE_RESOLUTION|>--- conflicted
+++ resolved
@@ -1475,44 +1475,60 @@
 
             auto sgprSrd = bufDesc->allRegisters();
 
-<<<<<<< HEAD
-                auto numBytes = (N < 4) ? N : 4;
-
-                auto wordgroupSizeTotal = product(m_context->kernel()->workgroupSize());
-                auto m0                 = m_context->getM0();
-
-                for(int i = 0; i < N; i += numBytes)
+            auto bufInstOpts = rocRoller::BufferInstructionOptions();
+            bufInstOpts.lds  = true;
+
+            auto      remain       = N;
+            auto      bytesPerMove = 0;
+            const int wordSize     = 4;
+
+            auto wordgroupSizeTotal = product(m_context->kernel()->workgroupSize());
+            auto m0                 = m_context->getM0();
+
+            do
+            {
+                if(bytesPerMove == 0)
                 {
-                    if(i == 0)
+                    co_yield generate(m0, s_offset->expression(), m_context);
+                }
+                else
+                {
+                    // set LDS write base address
+                    co_yield generate(m0,
+                                      m0->expression()
+                                          + Expression::literal(bytesPerMove * wordgroupSizeTotal),
+                                      m_context);
+                    // set global read address
+                    co_yield generate(vgprSerial,
+                                      vgprSerial->expression() + Expression::literal(bytesPerMove),
+                                      m_context);
+                }
+
+                auto maxWidth = (m_context->targetArchitecture().HasCapability(
+                                    GPUCapability::HasWiderDirectToLds))
+                                    ? 4
+                                    : 1;
+                if(remain <= maxWidth * wordSize)
+                {
+                    if(remain == 1 || remain == 2 || remain == 4 || remain == 12 || remain == 16)
                     {
-                        co_yield generate(m0, s_offset->expression(), m_context);
+                        bytesPerMove = remain;
                     }
                     else
                     {
-                        // set LDS write base address
-                        co_yield generate(m0,
-                                          m0->expression()
-                                              + Expression::literal(numBytes * wordgroupSizeTotal),
-                                          m_context);
-                        // set global read address
-                        co_yield generate(vgprSerial,
-                                          vgprSerial->expression() + Expression::literal(numBytes),
-                                          m_context);
+                        bytesPerMove = wordSize;
                     }
-                    co_yield m_context->mem()->barrier();
-                    co_yield m_context->mem()->bufferLoad2LDS(
-                        vgprSerial, bufDesc, bufInstOpts, numBytes);
                 }
-
+                else
+                {
+                    bytesPerMove = maxWidth * wordSize;
+                }
                 co_yield m_context->mem()->barrier();
-                co_yield m_context->mem()->loadLocal(v_ptr, v_lds, 0, N);
-=======
-            auto bufInstOpts = rocRoller::BufferInstructionOptions();
-            bufInstOpts.lds  = true;
->>>>>>> 13e3b2ac
-
-            co_yield m_context->mem()->bufferLoad2LDS(
-                s_offset, vgprSerial, bufDesc, bufInstOpts, N);
+                co_yield m_context->mem()->bufferLoad2LDS(
+                    vgprSerial, bufDesc, bufInstOpts, bytesPerMove);
+                remain -= bytesPerMove;
+            } while(remain > 0);
+
             co_yield m_context->mem()->barrier();
             co_yield m_context->mem()->loadLocal(v_ptr, v_lds, 0, N);
 
