#include <any>
#include <bitset>
#include <map>
#include <sstream>
#include <stdlib.h>

#include <rocRoller/Context.hpp>
#include <rocRoller/Utilities/Error.hpp>
#include <rocRoller/Utilities/Settings.hpp>

#include "GenericContextFixture.hpp"
#include "SimpleFixture.hpp"
#include "SourceMatcher.hpp"

using namespace rocRoller;

namespace rocRollerTest
{
    class SettingsTest : public SimpleFixture
    {
    };

    class GenericSettings : public GenericContextFixture
    {
    };

    class EnvSettings : public GenericContextFixture
    {
        void SetUp()
        {
            for(auto const& setting : SettingsOptionBase::instances())
            {
                std::optional<std::string> val;
                if(auto ptr = getenv(setting->name.c_str()))
                {
                    val = ptr;
                }
                m_envVars.emplace_back(setting->name, std::move(val));
            }

            setenv(Settings::BitfieldName.c_str(), "0xFFFFFFFF", 1);
            setenv(Settings::LogConsole.name.c_str(), "0", 1);
            setenv(Settings::AssemblyFile.name.c_str(), "assemblyFileTest.s", 1);
            setenv(Settings::RandomSeed.name.c_str(), "31415", 1);
            setenv(Settings::Scheduler.name.c_str(), "invalidScheduler", 1);

            GenericContextFixture::SetUp();
        }

        void TearDown()
        {
            for(auto& env : m_envVars)
            {
                if(!env.second)
                {
                    unsetenv(env.first.c_str());
                }
                else
                {
                    setenv(env.first.c_str(), env.second->c_str(), 1);
                }
            }

            GenericContextFixture::TearDown();
        }

    private:
        std::vector<std::pair<std::string, std::optional<std::string>>> m_envVars;
    };

    TEST_F(GenericSettings, DefaultValueTest)
    {
        auto settings = Settings::getInstance();

        EXPECT_EQ(settings->get(Settings::LogConsole), Settings::LogConsole.defaultValue);
        EXPECT_EQ(settings->get(Settings::SaveAssembly), Settings::SaveAssembly.defaultValue);
        EXPECT_EQ(settings->get(Settings::AssemblyFile), Settings::AssemblyFile.defaultValue);
        EXPECT_EQ(settings->get(Settings::BreakOnThrow), Settings::BreakOnThrow.defaultValue);
        EXPECT_EQ(settings->get(Settings::LogFile), Settings::LogFile.defaultValue);
        EXPECT_EQ(settings->get(Settings::LogLvl), Settings::LogLvl.defaultValue);
        EXPECT_EQ(settings->get(Settings::RandomSeed), Settings::RandomSeed.defaultValue);
        EXPECT_EQ(settings->get(Settings::Scheduler), Settings::Scheduler.defaultValue);
        EXPECT_EQ(settings->get(Settings::F8ModeOption), Settings::F8ModeOption.defaultValue());
    }

    TEST_F(GenericSettings, GetDefaultValueTest)
    {
        auto settings = Settings::getInstance();

        EXPECT_EQ(settings->getDefault(Settings::LogConsole), Settings::LogConsole.defaultValue);
        EXPECT_EQ(settings->getDefault(Settings::SaveAssembly),
                  Settings::SaveAssembly.defaultValue);
        EXPECT_EQ(settings->getDefault(Settings::AssemblyFile),
                  Settings::AssemblyFile.defaultValue);
        EXPECT_EQ(settings->getDefault(Settings::BreakOnThrow),
                  Settings::BreakOnThrow.defaultValue);
        EXPECT_EQ(settings->getDefault(Settings::LogFile), Settings::LogFile.defaultValue);
        EXPECT_EQ(settings->getDefault(Settings::LogLvl), Settings::LogLvl.defaultValue);
        EXPECT_EQ(settings->getDefault(Settings::RandomSeed), Settings::RandomSeed.defaultValue);
        EXPECT_EQ(settings->getDefault(Settings::Scheduler), Settings::Scheduler.defaultValue);
        EXPECT_EQ(settings->getDefault(Settings::F8ModeOption),
                  Settings::F8ModeOption.defaultValue());
    }

    TEST_F(GenericSettings, LogLevelTest)
    {
        auto settings = Settings::getInstance();

        std::ostringstream out;
        out << LogLevel::None << std::endl;
        out << LogLevel::Error << std::endl;
        out << LogLevel::Warning << std::endl;
        out << LogLevel::Terse << std::endl;
        out << LogLevel::Verbose << std::endl;
        out << LogLevel::Debug << std::endl;
        out << LogLevel::Count << std::endl;

        std::string stringify = "";
        stringify += toString(LogLevel::None) + '\n';
        stringify += toString(LogLevel::Error) + '\n';
        stringify += toString(LogLevel::Warning) + '\n';
        stringify += toString(LogLevel::Terse) + '\n';
        stringify += toString(LogLevel::Verbose) + '\n';
        stringify += toString(LogLevel::Debug) + '\n';
        stringify += toString(LogLevel::Count) + '\n';

        std::string expected = R"(
            None
            Error
            Warning
            Terse
            Verbose
            Debug
            Count
            )";

        EXPECT_EQ(NormalizedSource(expected), NormalizedSource(out.str()));
        EXPECT_EQ(NormalizedSource(expected), NormalizedSource(stringify));

        EXPECT_EQ(fromString<LogLevel>("None"), LogLevel::None);
        EXPECT_EQ(fromString<LogLevel>("Error"), LogLevel::Error);
        EXPECT_EQ(fromString<LogLevel>("Warning"), LogLevel::Warning);
        EXPECT_EQ(fromString<LogLevel>("Terse"), LogLevel::Terse);
        EXPECT_EQ(fromString<LogLevel>("Verbose"), LogLevel::Verbose);
        EXPECT_EQ(fromString<LogLevel>("Debug"), LogLevel::Debug);
        EXPECT_ANY_THROW(fromString<LogLevel>("Count"));
    }

    TEST_F(GenericSettings, F8ModeTest)
    {
        auto settings = Settings::getInstance();

        std::ostringstream out;
        out << F8Mode::NaNoo << std::endl;
        out << F8Mode::OCP << std::endl;
        out << F8Mode::Count << std::endl;

        std::string stringify = "";
        stringify += toString(F8Mode::NaNoo) + '\n';
        stringify += toString(F8Mode::OCP) + '\n';
        stringify += toString(F8Mode::Count) + '\n';

        std::string expected = R"(
            NaNoo
            OCP
            Count
            )";

        EXPECT_EQ(NormalizedSource(expected), NormalizedSource(out.str()));
        EXPECT_EQ(NormalizedSource(expected), NormalizedSource(stringify));

        EXPECT_EQ(fromString<F8Mode>("NaNoo"), F8Mode::NaNoo);
        EXPECT_EQ(fromString<F8Mode>("OCP"), F8Mode::OCP);
        EXPECT_ANY_THROW(fromString<F8Mode>("Count"));

        settings->set(Settings::F8ModeOption, F8Mode::NaNoo);
        EXPECT_THROW(settings->set(Settings::F8ModeOption, "invalidValue"), FatalError);
        EXPECT_EQ(settings->get(Settings::F8ModeOption), F8Mode::NaNoo);
    }

    TEST_F(GenericSettings, InvalidValueTest)
    {
        auto settings = Settings::getInstance();

        settings->set(Settings::Scheduler, Scheduling::SchedulerProcedure::Cooperative);
        EXPECT_THROW(settings->set(Settings::Scheduler, "invalidValue"), FatalError);
        EXPECT_EQ(settings->get(Settings::Scheduler), Scheduling::SchedulerProcedure::Cooperative);

        EXPECT_THROW(settings->set(Settings::LogConsole, "invalidValue"), FatalError);
    }

    TEST_F(EnvSettings, PrecedenceTest)
    {
        Settings::reset();
        auto settings = Settings::getInstance();

        // Env Var takes precedence over bitfield
        EXPECT_EQ(settings->get(Settings::LogConsole), false);

        // bitfield takes precedence over default value
        EXPECT_EQ(settings->get(Settings::SaveAssembly), true);
    }

    TEST_F(EnvSettings, EnvVarsTest)
    {
        Settings::reset();
        auto settings = Settings::getInstance();
        EXPECT_EQ(settings->get(Settings::LogConsole), false);
        EXPECT_EQ(Settings::Get(Settings::SaveAssembly), true);
        EXPECT_EQ(settings->get(Settings::AssemblyFile), "assemblyFileTest.s");
        EXPECT_EQ(Settings::Get(Settings::RandomSeed), 31415);

        // Set settings in memory
        settings->set(Settings::LogConsole, true);
        settings->set(Settings::AssemblyFile, "differentFile.s");
        EXPECT_EQ(settings->get(Settings::LogConsole), true);
        EXPECT_EQ(settings->get(Settings::AssemblyFile), "differentFile.s");

        // Values set in memory should not persist
        Settings::reset();
        settings = Settings::getInstance();

        EXPECT_EQ(settings->get(Settings::LogConsole), false);
        EXPECT_EQ(Settings::Get(Settings::SaveAssembly), true);
        EXPECT_EQ(settings->get(Settings::AssemblyFile), "assemblyFileTest.s");
        EXPECT_EQ(Settings::Get(Settings::RandomSeed), 31415);

        // set BreakOnThrow to false (previously true via bitfield)
        settings->set(Settings::BreakOnThrow, false);
        // Fatal error reading unparseable env var
        EXPECT_THROW(settings->get(Settings::Scheduler), FatalError);
    }

    TEST_F(EnvSettings, InfiniteRecursionTest)
    {
        // Settings ctor should not get from env,
        // otherwise it may throw without a prior settings instance
        // and infinitely recurse
        Settings::reset();
        // unsetenv bitfield revert BreakOnThrow to false (default value)
        unsetenv(Settings::BitfieldName.c_str());
        auto settings = Settings::getInstance();
        EXPECT_THROW(settings->get(Settings::Scheduler), FatalError);
    }

<<<<<<< HEAD
    TEST_F(GenericSettings, HelpString)
=======
    TEST_F(SettingsTest, HelpString)
>>>>>>> 4e2bdc93
    {
        auto        settings = Settings::getInstance();
        std::string help     = settings->help();
        EXPECT_THAT(help, testing::HasSubstr("default"));
        EXPECT_THAT(help, testing::HasSubstr("bit"));
    }
}<|MERGE_RESOLUTION|>--- conflicted
+++ resolved
@@ -243,11 +243,7 @@
         EXPECT_THROW(settings->get(Settings::Scheduler), FatalError);
     }
 
-<<<<<<< HEAD
     TEST_F(GenericSettings, HelpString)
-=======
-    TEST_F(SettingsTest, HelpString)
->>>>>>> 4e2bdc93
     {
         auto        settings = Settings::getInstance();
         std::string help     = settings->help();
