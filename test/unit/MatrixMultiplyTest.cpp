--- conflicted
+++ resolved
@@ -162,17 +162,6 @@
             auto NY = std::make_shared<Expression::Expression>(workgroup_size_y);
             auto NZ = std::make_shared<Expression::Expression>(1u);
 
-<<<<<<< HEAD
-=======
-            auto seed = 9861u;
-            auto A    = DGenVector<T>(M, K, -1.f, 1.f, seed + 1);
-            auto B    = DGenVector<T>(K, N, -1.f, 1.f, seed + 2);
-
-            auto d_A = make_shared_device(A);
-            auto d_B = make_shared_device(B);
-            auto d_D = make_shared_device<ACC>(M * N);
-
->>>>>>> f2bde1d4
             std::vector<size_t> unitStridesN = {1, 0};
             std::vector<size_t> unitStridesT = {0, 1};
 
@@ -288,8 +277,6 @@
 
             if(isLocalDevice())
             {
-                RandomGenerator random(9861u);
-
                 TensorDescriptor descA(dataTypeA, {M, K}, transA);
                 TensorDescriptor descB(dataTypeB, {K, N}, transB);
                 TensorDescriptor descD(dataTypeD, {M, N}, {1u, M});
@@ -299,8 +286,17 @@
                 float rangeA = range<TA>();
                 float rangeB = range<TB>();
 
-                auto A = random.vector<TA>(descA.totalAllocatedElements(), -rangeA, rangeA);
-                auto B = random.vector<TB>(descB.totalAllocatedElements(), -rangeB, rangeB);
+                uint32_t seed = 9861u;
+
+                auto       blockScalingA = (scaleA) ? 32 : 1;
+                auto       blockScalingB = (scaleB) ? 32 : 1;
+                const auto dgenA
+                    = getDataGenerator<TA>(descA, -rangeA, rangeA, seed, blockScalingA);
+                const auto dgenB
+                    = getDataGenerator<TB>(descB, -rangeB, rangeB, seed, blockScalingB);
+
+                auto A = getRandomVector<TA>(dgenA, scaleA);
+                auto B = getRandomVector<TB>(dgenB, scaleB);
 
                 std::vector<uint8_t> hostScaleA, hostScaleB;
 
@@ -312,15 +308,13 @@
 
                 if(scaleA)
                 {
-                    hostScaleA = random.vector<uint8_t>(
-                        M * K / 32, floatToScale(0.03125f), floatToScale(1024.0f));
-                    d_scaleA = make_shared_device(hostScaleA);
+                    hostScaleA = dgenA.getScaleBytes();
+                    d_scaleA   = make_shared_device(hostScaleA);
                 }
                 if(scaleB)
                 {
-                    hostScaleB = random.vector<uint8_t>(
-                        K * N / 32, floatToScale(0.03125f), floatToScale(1024.0f));
-                    d_scaleB = make_shared_device(hostScaleB);
+                    hostScaleB = dgenB.getScaleBytes();
+                    d_scaleB   = make_shared_device(hostScaleB);
                 }
 
                 CommandArguments commandArgs = command->createArguments();
@@ -452,16 +446,16 @@
         }
 
         template <typename T, typename ACC = T>
-        void matrixMultiplyAB(int     wave_m,
-                              int     wave_n,
-                              int     wave_k,
-                              int     wave_b,
-                              double  acceptableError,
-                              size_t  M      = 1024,
-                              size_t  N      = 1024,
-                              size_t  K      = 512,
-                              uint8_t scaleA = 127,
-                              uint8_t scaleB = 127)
+        void matrixMultiplyAB(int      wave_m,
+                              int      wave_n,
+                              int      wave_k,
+                              int      wave_b,
+                              double   acceptableError,
+                              unsigned M      = 1024,
+                              unsigned N      = 1024,
+                              unsigned K      = 512,
+                              uint8_t  scaleA = 127,
+                              uint8_t  scaleB = 127)
         {
             // matrix size: A is MxK; B is KxN; D is MxN
             REQUIRE_ARCH_CAP(GPUCapability::HasMFMA);
@@ -500,9 +494,13 @@
             auto NY = std::make_shared<Expression::Expression>(num_workgroup_y * workgroup_size_y);
             auto NZ = std::make_shared<Expression::Expression>(1u);
 
+            TensorDescriptor descA(dataTypeAB, {M, K}, {1u, M});
+            TensorDescriptor descB(dataTypeAB, {K, N}, {1u, K});
+            TensorDescriptor descD(dataTypeD, {M, N}, {1u, M});
+
             auto seed = 9861u;
-            auto A    = DGenVector<T>(M, K, -1.f, 1.f, seed + 1);
-            auto B    = DGenVector<T>(K, N, -1.f, 1.f, seed + 2);
+            auto A    = DGenVector<T>(descA, -1.f, 1.f, seed + 1);
+            auto B    = DGenVector<T>(descB, -1.f, 1.f, seed + 2);
 
             auto d_A = make_shared_device(A);
             auto d_B = make_shared_device(B);
@@ -527,10 +525,6 @@
             command->addOperation(rocRoller::Operations::T_Store_Tiled(tagStoreD, tagTensorD));
 
             CommandArguments commandArgs = command->createArguments();
-
-            TensorDescriptor descA(dataTypeAB, {M, K}, {1u, M});
-            TensorDescriptor descB(dataTypeAB, {K, N}, {1u, K});
-            TensorDescriptor descD(dataTypeD, {M, N}, {1u, M});
 
             setCommandTensorArg(commandArgs, tagTensorA, descA, (T*)d_A.get());
             setCommandTensorArg(commandArgs, tagTensorB, descB, (T*)d_B.get());
@@ -613,19 +607,24 @@
             auto NY = std::make_shared<Expression::Expression>(num_workgroup_y * workgroup_size_y);
             auto NZ = std::make_shared<Expression::Expression>(1u);
 
+            auto             dataType = TypeInfo<T>::Var.dataType;
+            TensorDescriptor descA(dataType, {M, K}, {1u, M});
+            TensorDescriptor descB(dataType, {K, N}, {1u, K});
+            TensorDescriptor descC(dataType, {M, N}, {1u, M});
+            TensorDescriptor descD(dataType, {M, N}, {1u, M});
+
             auto seed = 9861u;
 
-            auto A = DGenVector<T>(M, K, -1.f, 1.f, seed + 1);
-            auto B = DGenVector<T>(K, N, -1.f, 1.f, seed + 2);
-            auto C = DGenVector<T>(M, N, -1.f, 1.f, seed + 3);
+            auto A = DGenVector<T>(descA, -1.f, 1.f, seed + 1);
+            auto B = DGenVector<T>(descB, -1.f, 1.f, seed + 2);
+            auto C = DGenVector<T>(descC, -1.f, 1.f, seed + 3);
 
             auto d_A = make_shared_device(A);
             auto d_B = make_shared_device(B);
             auto d_C = make_shared_device(C);
             auto d_D = make_shared_device<T>(M * N);
 
-            auto command  = std::make_shared<Command>();
-            auto dataType = TypeInfo<T>::Var.dataType;
+            auto command = std::make_shared<Command>();
 
             auto tagTensorA
                 = command->addOperation(rocRoller::Operations::Tensor(2, dataType)); // A
@@ -652,11 +651,6 @@
             command->addOperation(rocRoller::Operations::T_Store_Tiled(tagStoreD, tagTensorD));
 
             CommandArguments commandArgs = command->createArguments();
-
-            TensorDescriptor descA(dataType, {M, K}, {1u, M});
-            TensorDescriptor descB(dataType, {K, N}, {1u, K});
-            TensorDescriptor descC(dataType, {M, N}, {1u, M});
-            TensorDescriptor descD(dataType, {M, N}, {1u, M});
 
             setCommandTensorArg(commandArgs, tagTensorA, descA, (T*)d_A.get());
             setCommandTensorArg(commandArgs, tagTensorB, descB, (T*)d_B.get());
@@ -1694,18 +1688,22 @@
     };
 
     template <typename TA, typename TB>
-    void exeScaledCPUMM(const int   M,
-                        const int   N,
-                        const int   K,
+    void exeScaledCPUMM(unsigned    M,
+                        unsigned    N,
+                        unsigned    K,
                         const float scaleA,
                         const float scaleB,
                         float       alpha,
                         double      err)
     {
-        RandomGenerator random(9861u);
-
-        auto A     = random.vector<TA>(M * K, -1.f, 1.f);
-        auto B     = random.vector<TB>(K * N, -1.f, 1.f);
+        auto dataTypeA = TypeInfo<TA>::Var.dataType;
+        auto dataTypeB = TypeInfo<TB>::Var.dataType;
+
+        TensorDescriptor descA(dataTypeA, {M, K}, "T");
+        TensorDescriptor descB(dataTypeB, {K, N}, "T");
+
+        auto A     = DGenVector<TA>(descA, -1.0, 1.0, 9861u);
+        auto B     = DGenVector<TB>(descB, -1.0, 1.0, 9861u);
         auto C     = std::vector<float>(M * N);
         auto D     = std::vector<float>(M * N);
         auto ref_D = std::vector<float>(M * N);
