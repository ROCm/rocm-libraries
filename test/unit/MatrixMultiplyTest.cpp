#ifdef ROCROLLER_USE_HIP
#include <hip/hip_ext.h>
#include <hip/hip_runtime.h>
#endif /* ROCROLLER_USE_HIP */

#include <rocRoller/AssemblyKernel.hpp>
#include <rocRoller/CodeGen/ArgumentLoader.hpp>
#include <rocRoller/CodeGen/Arithmetic/ScaledMatrixMultiply.hpp>
#include <rocRoller/CodeGen/CopyGenerator.hpp>
#include <rocRoller/CodeGen/MemoryInstructions.hpp>
#include <rocRoller/CommandSolution.hpp>
#include <rocRoller/Expression.hpp>
#include <rocRoller/ExpressionTransformations.hpp>
#include <rocRoller/KernelGraph/KernelGraph.hpp>
#include <rocRoller/Operations/T_Execute.hpp>
#include <rocRoller/Scheduling/Observers/FileWritingObserver.hpp>
#include <rocRoller/Utilities/Error.hpp>
#include <rocRoller/Utilities/Timer.hpp>

#include "DataTypes/DataTypes.hpp"
#include "GPUContextFixture.hpp"
#include "SourceMatcher.hpp"
#include "TensorDescriptor.hpp"
#include "Utilities.hpp"

using namespace rocRoller;

namespace MatrixMultiplyTest
{
    template <typename T>
    concept isF8 = std::is_same_v<T, FP8> || std::is_same_v<T, BF8>;

    template <typename T>
    concept isF6F4 = std::is_same_v<T, FP6> || std::is_same_v<T, BF6> || std::is_same_v<T, FP4>;

    /**
     * @brief Return a reasonable random value range for datatype T.
     *
     * The return value is usually passed to the random generator to
     * obtain values in (-range, range), and these will be used to
     * populate matrices for (small) GEMM problems.
     *
     * The value returned *may or may not* correspond to the maximum
     * representable value of T.
     */
    template <typename T>
    float range()
    {
        // Not the maximum range.
        if constexpr(std::is_same_v<T, float> || std::is_same_v<T, Half>)
            return 10.f;
        // Maximum range
        if constexpr(std::is_same_v<T, FP8>)
            return 448.f;
        // Maximum range; kinda extreme
        if constexpr(std::is_same_v<T, BF8>)
            return 57344.f;
        // Maximum range
        if constexpr(std::is_same_v<T, FP6>)
            return 7.5f;
        // Maximum range
        if constexpr(std::is_same_v<T, BF6>)
            return 28.f;
        // FP4, maximum range
        return 6.f;
    }

    template <typename... Ts>
    class BaseMatrixMultiplyContextFixture
        : public BaseGPUContextFixture,
          public ::testing::WithParamInterface<std::tuple<rocRoller::GPUArchitectureTarget, Ts...>>
    {
    protected:
        virtual rocRoller::ContextPtr createContext() override
        {
            GPUArchitectureTarget device = std::get<0>(this->GetParam());

            return this->createContextForArch(device);
        }

    public:
        std::shared_ptr<CommandKernel> commandKernel;

        template <typename TA, typename TB, typename ACC>
        void matrixMultiplyMacroTile(int         wave_m,
                                     int         wave_n,
                                     int         wave_k,
                                     int         wave_b,
                                     double      acceptableError,
                                     bool        useLDSB = true,
                                     std::string transA  = "N",
                                     std::string transB  = "N",
                                     uint8_t     scaleA  = 127,
                                     uint8_t     scaleB  = 127)
        {
            commandKernel = nullptr;

            REQUIRE_ARCH_CAP(GPUCapability::HasMFMA);
            if constexpr(isF8<TA> || isF8<TB>)
            {
                REQUIRE_ARCH_CAP(GPUCapability::HasMFMA_fp8);
            }
<<<<<<< HEAD
            if constexpr(isF6F4<TA> || isF6F4<TB>)
            {
                REQUIRE_ARCH_CAP(GPUCapability::HasMFMA_f8f6f4);
            }
            if constexpr(std::is_same_v<TA, BFloat16>)
            {
                REQUIRE_ARCH_CAP(GPUCapability::HasMFMA_bf16);

                // TODO Remove this when we can generate BF16 kernels on archs that don't support BF16
                if(!isLocalDevice())
                {
                    GTEST_SKIP();
                }
            }
=======
>>>>>>> 69d0f867

            auto dataTypeA = TypeInfo<TA>::Var.dataType;
            auto dataTypeB = TypeInfo<TB>::Var.dataType;
            auto dataTypeD = TypeInfo<ACC>::Var.dataType;

            // matrix size: A is MxK; B is KxN; D is MxN
            int mac_m = wave_m;
            int mac_n = wave_n;
            int mac_k = 32;

            unsigned M = mac_m;
            unsigned N = mac_n;
            unsigned K = 32;

            if constexpr(isF8<TA> && isF8<TB>)
            {
                mac_k = 2 * wave_k;
                K     = 2 * mac_k;
            }
            if constexpr(isF6F4<TA> || isF6F4<TB>)
            {
                mac_k = 2 * wave_k;
                K     = 4 * mac_k;
            }

            Log::debug("MatrixMultiplyMacroTile: Matrix {}x{}x{}", M, N, K);
            Log::debug("MatrixMultiplyMacroTile: WGTile {}x{}x{}", mac_m, mac_n, mac_k);
            Log::debug(
                "MatrixMultiplyMacroTile: MFMA   {}x{}x{}x{}", wave_m, wave_n, wave_k, wave_b);

            AssertFatal(M % mac_m == 0, "MacroTile size mismatch (M)");
            AssertFatal(N % mac_n == 0, "MacroTile size mismatch (N)");
            AssertFatal(K % mac_k == 0, "MacroTile size mismatch (K)");

            AssertFatal(mac_m == wave_m, "Single output MacroTile.");
            AssertFatal(mac_n == wave_n, "Single output MacroTile.");

            uint workgroup_size_x = 64;
            uint workgroup_size_y = 1;

            auto bpe = CeilDivide(DataTypeInfo::Get(dataTypeA).elementBits, 8u);
            AssertFatal(mac_m * mac_k * bpe > wave_m * wave_k, "Not enough elements.");

            auto NX = std::make_shared<Expression::Expression>(workgroup_size_x);
            auto NY = std::make_shared<Expression::Expression>(workgroup_size_y);
            auto NZ = std::make_shared<Expression::Expression>(1u);

            RandomGenerator random(9861u);

            float rangeA = range<TA>();
            float rangeB = range<TB>();

            auto A = random.vector<TA>(M * K, -rangeA, rangeA);
            auto B = random.vector<TB>(K * N, -rangeB, rangeB);

            auto d_A = make_shared_device(A);
            auto d_B = make_shared_device(B);
            auto d_D = make_shared_device<ACC>(M * N);

            std::vector<size_t> unitStridesN = {1, 0};
            std::vector<size_t> unitStridesT = {0, 1};

            auto command    = std::make_shared<Command>();
            auto tagTensorA = command->addOperation(rocRoller::Operations::Tensor(
                2, dataTypeA, transA == "N" ? unitStridesN : unitStridesT));
            auto tagLoadA = command->addOperation(rocRoller::Operations::T_Load_Tiled(tagTensorA));

            auto tagTensorB = command->addOperation(rocRoller::Operations::Tensor(
                2, dataTypeB, transB == "N" ? unitStridesN : unitStridesT));
            auto tagLoadB = command->addOperation(rocRoller::Operations::T_Load_Tiled(tagTensorB));

            auto tagStoreD = command->addOperation(
                rocRoller::Operations::T_Mul(tagLoadA, tagLoadB)); // D = A * B

            auto tagTensorD = command->addOperation(rocRoller::Operations::Tensor(2, dataTypeD));
            command->addOperation(rocRoller::Operations::T_Store_Tiled(tagStoreD, tagTensorD));

            CommandArguments commandArgs = command->createArguments();

            TensorDescriptor descA(dataTypeA, {M, K}, transA);
            TensorDescriptor descB(dataTypeB, {K, N}, transB);
            TensorDescriptor descD(dataTypeD, {M, N}, {1u, M});

            setCommandTensorArg(commandArgs, tagTensorA, descA, (TA*)d_A.get());
            setCommandTensorArg(commandArgs, tagTensorB, descB, (TB*)d_B.get());
            setCommandTensorArg(commandArgs, tagTensorD, descD, d_D.get());

            auto params = std::make_shared<CommandParameters>();
            params->setManualKernelDimension(2);
            params->setManualWorkgroupSize({workgroup_size_x, workgroup_size_y, 1});

            params->packMultipleElementsInto1VGPR = true;
            params->enableLongDwordInstructions   = true;

            params->transposeMemoryAccess[LayoutType::MATRIX_A] = transA == "T";
            params->transposeMemoryAccess[LayoutType::MATRIX_B] = transB == "T";

            // TODO: the translate step should figure out that there is a
            // T_Mul and do the right thing for the T_Load_Tiled commands
            auto macTileA
                = KernelGraph::CoordinateGraph::MacroTile({mac_m, mac_k},
                                                          LayoutType::MATRIX_A,
                                                          {wave_m, wave_n, wave_k, wave_b},
                                                          MemoryType::WAVE_LDS);

            auto macTileB = KernelGraph::CoordinateGraph::MacroTile(
                {mac_k, mac_n},
                LayoutType::MATRIX_B,
                {wave_m, wave_n, wave_k, wave_b},
                useLDSB ? MemoryType::WAVE_LDS : MemoryType::WAVE);

            params->setDimensionInfo(tagLoadA, macTileA);
            params->setDimensionInfo(tagLoadB, macTileB);
            params->setManualWavefrontCount({1u, 1u});

            commandKernel = std::make_shared<CommandKernel>(command, "MatrixMultiplyMacroTile");
            commandKernel->setContext(m_context);
            commandKernel->setCommandParameters(params);
            m_context->setScale(scaleA, scaleB);
            commandKernel->generateKernel();

            auto launch = std::make_shared<CommandLaunchParameters>();
            launch->setManualWorkitemCount({NX, NY, NZ});
            commandKernel->setLaunchParameters(launch);

            if(isLocalDevice())
            {

                commandKernel->launchKernel(commandArgs.runtimeArguments());

                std::vector<ACC> D(M * N);
                ASSERT_THAT(hipMemcpy(D.data(), d_D.get(), M * N * sizeof(ACC), hipMemcpyDefault),
                            HasHipSuccess(0));

                std::vector<ACC> c_D(M * N, ACC{});
                std::vector<ACC> c_C(M * N, ACC{});

                float alpha = 1.0f;
                alpha *= std::pow(2.0f, int(scaleA) - 127) * std::pow(2.0f, int(scaleB) - 127);

                CPUMM(c_D, c_C, A, B, M, N, K, alpha, 0.0, transA == "T", transB == "T");

                auto tol = gemmAcceptableError<TA, TB, ACC>(
                    M, N, K, m_context->targetArchitecture().target());
                auto res = compare(D, c_D, tol);

                Log::info("RNorm is {}", res.relativeNormL2);
                ASSERT_TRUE(res.ok) << res.message();
            }
        }

        template <typename TA>
        void matrixMultiplyMacroTileMixed(rocRoller::DataType typeB,
                                          int                 m,
                                          int                 n,
                                          int                 k,
                                          int                 b,
                                          double              err,
                                          bool                useLDSB = true,
                                          std::string         transA  = "N",
                                          std::string         transB  = "N",
                                          uint8_t             scaleA  = 127,
                                          uint8_t             scaleB  = 127)
        {
            if(typeB == rocRoller::DataType::FP8)
                matrixMultiplyMacroTile<TA, FP8, float>(
                    m, n, k, b, err, useLDSB, transA, transB, scaleA, scaleB);
            else if(typeB == rocRoller::DataType::BF8)
                matrixMultiplyMacroTile<TA, BF8, float>(
                    m, n, k, b, err, useLDSB, transA, transB, scaleA, scaleB);
            else if(typeB == rocRoller::DataType::FP6)
                matrixMultiplyMacroTile<TA, FP6, float>(
                    m, n, k, b, err, useLDSB, transA, transB, scaleA, scaleB);
            else if(typeB == rocRoller::DataType::BF6)
                matrixMultiplyMacroTile<TA, BF6, float>(
                    m, n, k, b, err, useLDSB, transA, transB, scaleA, scaleB);
            else if(typeB == rocRoller::DataType::FP4)
                matrixMultiplyMacroTile<TA, FP4, float>(
                    m, n, k, b, err, useLDSB, transA, transB, scaleA, scaleB);
            else
                Throw<FatalError>("Invalid type.");
        }

        void matrixMultiplyMacroTileMixed(rocRoller::DataType typeA,
                                          rocRoller::DataType typeB,
                                          int                 m,
                                          int                 n,
                                          int                 k,
                                          int                 b,
                                          double              err,
                                          bool                useLDSB = true,
                                          std::string         transA  = "N",
                                          std::string         transB  = "N",
                                          uint8_t             scaleA  = 127,
                                          uint8_t             scaleB  = 127)
        {
            if(typeA == rocRoller::DataType::FP8)
                matrixMultiplyMacroTileMixed<FP8>(
                    typeB, m, n, k, b, err, useLDSB, transA, transB, scaleA, scaleB);
            else if(typeA == rocRoller::DataType::BF8)
                matrixMultiplyMacroTileMixed<BF8>(
                    typeB, m, n, k, b, err, useLDSB, transA, transB, scaleA, scaleB);
            else if(typeA == rocRoller::DataType::FP6)
                matrixMultiplyMacroTileMixed<FP6>(
                    typeB, m, n, k, b, err, useLDSB, transA, transB, scaleA, scaleB);
            else if(typeA == rocRoller::DataType::BF6)
                matrixMultiplyMacroTileMixed<BF6>(
                    typeB, m, n, k, b, err, useLDSB, transA, transB, scaleA, scaleB);
            else if(typeA == rocRoller::DataType::FP4)
                matrixMultiplyMacroTileMixed<FP4>(
                    typeB, m, n, k, b, err, useLDSB, transA, transB, scaleA, scaleB);
            else
                Throw<FatalError>("Invalid type.");
        }

        template <typename T, typename ACC = T>
        void matrixMultiplyAB(int     wave_m,
                              int     wave_n,
                              int     wave_k,
                              int     wave_b,
                              double  acceptableError,
                              size_t  M      = 1024,
                              size_t  N      = 1024,
                              size_t  K      = 512,
                              uint8_t scaleA = 127,
                              uint8_t scaleB = 127)
        {
            // matrix size: A is MxK; B is KxN; D is MxN
            REQUIRE_ARCH_CAP(GPUCapability::HasMFMA);
            if constexpr(std::is_same_v<T, FP8> || std::is_same_v<T, BF8>)
            {
                REQUIRE_ARCH_CAP(GPUCapability::HasMFMA_fp8);

                // TODO Remove this when we can generate FP8 kernels on archs that don't support FP8
                if(!isLocalDevice())
                {
                    GTEST_SKIP();
                }
            }

            auto dataTypeAB = TypeInfo<T>::Var.dataType;
            auto dataTypeD  = TypeInfo<ACC>::Var.dataType;

            // output macro tile size; we will launch 2x2 waves
            int mac_m = 2 * wave_m;
            int mac_n = 2 * wave_n;
            int mac_k = 2 * wave_k;

            AssertFatal(M % mac_m == 0, "MacroTile size mismatch (M)");
            AssertFatal(N % mac_n == 0, "MacroTile size mismatch (N)");

            uint workgroup_size_x = 256;
            uint workgroup_size_y = 1;

            auto bpe = CeilDivide(DataTypeInfo::Get(dataTypeAB).elementBits, 8u);
            AssertFatal(mac_m * mac_k * bpe > wave_m * wave_k, "Not enough elements.");

            uint num_workgroup_x = M / mac_m;
            uint num_workgroup_y = N / mac_n;

            auto NX = std::make_shared<Expression::Expression>(num_workgroup_x * workgroup_size_x);
            auto NY = std::make_shared<Expression::Expression>(num_workgroup_y * workgroup_size_y);
            auto NZ = std::make_shared<Expression::Expression>(1u);

            RandomGenerator random(61u);

            auto A = random.vector<T>(M * K, -1.f, 1.f);
            auto B = random.vector<T>(K * N, -1.f, 1.f);

            auto d_A = make_shared_device(A);
            auto d_B = make_shared_device(B);
            auto d_D = make_shared_device<ACC>(M * N);

            auto command  = std::make_shared<Command>();
            auto dataType = TypeInfo<T>::Var.dataType;

            auto tagTensorA
                = command->addOperation(rocRoller::Operations::Tensor(2, dataTypeAB, {1, 0}));
            auto tagLoadA = command->addOperation(rocRoller::Operations::T_Load_Tiled(tagTensorA));

            auto tagTensorB
                = command->addOperation(rocRoller::Operations::Tensor(2, dataTypeAB, {1, 0})); // B
            auto tagLoadB = command->addOperation(rocRoller::Operations::T_Load_Tiled(tagTensorB));

            auto tagStoreD = command->addOperation(
                rocRoller::Operations::T_Mul(tagLoadA, tagLoadB)); // D = A * B

            auto tagTensorD
                = command->addOperation(rocRoller::Operations::Tensor(2, dataTypeD)); // D
            command->addOperation(rocRoller::Operations::T_Store_Tiled(tagStoreD, tagTensorD));

            CommandArguments commandArgs = command->createArguments();

            TensorDescriptor descA(dataTypeAB, {M, K}, {1u, M});
            TensorDescriptor descB(dataTypeAB, {K, N}, {1u, K});
            TensorDescriptor descD(dataTypeD, {M, N}, {1u, M});

            setCommandTensorArg(commandArgs, tagTensorA, descA, (T*)d_A.get());
            setCommandTensorArg(commandArgs, tagTensorB, descB, (T*)d_B.get());
            setCommandTensorArg(commandArgs, tagTensorD, descD, d_D.get());

            auto params = std::make_shared<CommandParameters>();
            params->setManualKernelDimension(2);
            params->setManualWorkgroupSize({workgroup_size_x, workgroup_size_y, 1});
            // TODO: the translate step should figure out that there is a
            // T_Mul and do the right thing for the T_Load_Tiled commands
            auto macTileA = KernelGraph::CoordinateGraph::MacroTile(
                {mac_m, mac_k}, LayoutType::MATRIX_A, {wave_m, wave_n, wave_k, wave_b});
            auto macTileB = KernelGraph::CoordinateGraph::MacroTile(
                {mac_k, mac_n}, LayoutType::MATRIX_B, {wave_m, wave_n, wave_k, wave_b});

            params->setDimensionInfo(tagLoadA, macTileA);
            params->setDimensionInfo(tagLoadB, macTileB);
            params->setManualWavefrontCount({2u, 2u});

            auto launch = std::make_shared<CommandLaunchParameters>();
            launch->setManualWorkitemCount({NX, NY, NZ});

            CommandKernel commandKernel(command, "MatrixMultiplyAB");
            commandKernel.setContext(m_context);
            commandKernel.setCommandParameters(params);
            commandKernel.generateKernel();

            commandKernel.setLaunchParameters(launch);
            if(isLocalDevice())
            {
                commandKernel.launchKernel(commandArgs.runtimeArguments());

                std::vector<ACC> D(M * N);
                ASSERT_THAT(hipMemcpy(D.data(), d_D.get(), M * N * sizeof(ACC), hipMemcpyDefault),
                            HasHipSuccess(0));

                std::vector<ACC> c_D(M * N, ACC{});
                std::vector<ACC> c_C(M * N, ACC{});

                float alpha = 1.0f;
                alpha *= std::pow(2.0f, int(scaleA) - 127) * std::pow(2.0f, int(scaleB) - 127);

                CPUMM(c_D, c_C, A, B, M, N, K, alpha, 0.0, false, false);

                auto tol = gemmAcceptableError<T, T, ACC>(
                    M, N, K, m_context->targetArchitecture().target());
                auto res = compare(D, c_D, tol);

                Log::info("RNorm is {}", res.relativeNormL2);
                ASSERT_TRUE(res.ok) << res.message();
            }
        }

        template <typename T>
        void matrixMultiplyABC(
            int wave_m, int wave_n, int wave_k, int wave_b, double acceptableError)
        {
            REQUIRE_ARCH_CAP(GPUCapability::HasMFMA);

            // matrix size: A is MxK; B is KxN; D is MxN
            unsigned M = 1024;
            unsigned N = 1024;
            unsigned K = 512;

            // output macro tile size
            int mac_m = 64;
            int mac_n = 64;
            int mac_k = 64;

            AssertFatal(M % mac_m == 0, "MacroTile size mismatch (M)");
            AssertFatal(N % mac_n == 0, "MacroTile size mismatch (N)");

            uint workgroup_size_x = 256;
            uint workgroup_size_y = 1;

            uint num_workgroup_x = M / mac_m;
            uint num_workgroup_y = N / mac_n;

            auto NX = std::make_shared<Expression::Expression>(num_workgroup_x * workgroup_size_x);
            auto NY = std::make_shared<Expression::Expression>(num_workgroup_y * workgroup_size_y);
            auto NZ = std::make_shared<Expression::Expression>(1u);

            RandomGenerator random(61u);

            auto A = random.vector<T>(M * K, -1.f, 1.f);
            auto B = random.vector<T>(K * N, -1.f, 1.f);
            auto C = random.vector<T>(M * N, -1.f, 1.f);

            auto d_A = make_shared_device(A);
            auto d_B = make_shared_device(B);
            auto d_C = make_shared_device(C);
            auto d_D = make_shared_device<T>(M * N);

            auto command  = std::make_shared<Command>();
            auto dataType = TypeInfo<T>::Var.dataType;

            auto tagTensorA
                = command->addOperation(rocRoller::Operations::Tensor(2, dataType)); // A
            auto tagLoadA = command->addOperation(rocRoller::Operations::T_Load_Tiled(tagTensorA));

            auto tagTensorB
                = command->addOperation(rocRoller::Operations::Tensor(2, dataType)); // B
            auto tagLoadB = command->addOperation(rocRoller::Operations::T_Load_Tiled(tagTensorB));

            auto tagTensorC
                = command->addOperation(rocRoller::Operations::Tensor(2, dataType)); // C
            auto tagLoadC = command->addOperation(rocRoller::Operations::T_Load_Tiled(tagTensorC));

            auto tagAB
                = command->addOperation(rocRoller::Operations::T_Mul(tagLoadA, tagLoadB)); // A * B

            auto execute = rocRoller::Operations::T_Execute(command->getNextTag());
            auto tagStoreD
                = execute.addXOp(rocRoller::Operations::E_Add(tagAB, tagLoadC)); // D = A * B + C
            command->addOperation(std::move(execute));

            auto tagTensorD
                = command->addOperation(rocRoller::Operations::Tensor(2, dataType)); // D
            command->addOperation(rocRoller::Operations::T_Store_Tiled(tagStoreD, tagTensorD));

            CommandArguments commandArgs = command->createArguments();

            TensorDescriptor descA(dataType, {M, K}, {1u, M});
            TensorDescriptor descB(dataType, {K, N}, {1u, K});
            TensorDescriptor descC(dataType, {M, N}, {1u, M});
            TensorDescriptor descD(dataType, {M, N}, {1u, M});

            setCommandTensorArg(commandArgs, tagTensorA, descA, (T*)d_A.get());
            setCommandTensorArg(commandArgs, tagTensorB, descB, (T*)d_B.get());
            setCommandTensorArg(commandArgs, tagTensorC, descC, (T*)d_C.get());
            setCommandTensorArg(commandArgs, tagTensorD, descD, d_D.get());

            auto params = std::make_shared<CommandParameters>();
            params->setManualKernelDimension(2);

            // TODO: the translate step should figure out that there is a
            // T_Mul and do the right thing for the T_Load_Tiled commands
            auto macTileA = KernelGraph::CoordinateGraph::MacroTile(
                {mac_m, mac_k}, LayoutType::MATRIX_A, {wave_m, wave_n, wave_k, wave_b});
            auto macTileB = KernelGraph::CoordinateGraph::MacroTile(
                {mac_k, mac_n}, LayoutType::MATRIX_B, {wave_m, wave_n, wave_k, wave_b});
            auto macTileC = KernelGraph::CoordinateGraph::MacroTile(
                {mac_m, mac_n}, LayoutType::MATRIX_ACCUMULATOR, {wave_m, wave_n, wave_k, wave_b});

            params->setDimensionInfo(tagLoadA, macTileA);
            params->setDimensionInfo(tagLoadB, macTileB);
            params->setDimensionInfo(tagLoadC, macTileC);
            params->setManualWavefrontCount({2u, 2u});
            params->setManualWorkgroupSize({workgroup_size_x, workgroup_size_y, 1});

            CommandKernel commandKernel(command, "ABC");
            commandKernel.setContext(m_context);
            commandKernel.setCommandParameters(params);
            commandKernel.generateKernel();

            auto launch = std::make_shared<CommandLaunchParameters>();
            launch->setManualWorkitemCount({NX, NY, NZ});
            commandKernel.setLaunchParameters(launch);

            if(isLocalDevice())
            {
                commandKernel.launchKernel(commandArgs.runtimeArguments());

                std::vector<T> D(M * N, 0.f);
                ASSERT_THAT(hipMemcpy(D.data(), d_D.get(), M * N * sizeof(T), hipMemcpyDefault),
                            HasHipSuccess(0));

                std::vector<T> c_D(M * N, 0.f);
                CPUMM(c_D, C, A, B, M, N, K, 1.0, 1.0, false, false);

                auto tol = gemmAcceptableError<T, T, T>(
                    M, N, K, m_context->targetArchitecture().target());
                auto res = compare(D, c_D, tol);

                Log::info("RNorm is {}", res.relativeNormL2);
                ASSERT_TRUE(res.ok) << res.message();
            }
        }
    };

    class MatrixMultiplyTestGPU : public BaseMatrixMultiplyContextFixture<>
    {
    };

    class MatrixMultiplyTestGPUF8 : public BaseMatrixMultiplyContextFixture<rocRoller::DataType>
    {
    };

<<<<<<< HEAD
    class MatrixMultiplyTestGPUF6 : public BaseMatrixMultiplyContextFixture<rocRoller::DataType>
    {
    };

    // Params are: A type, B type, K tile size
    class MatrixMultiplyTestGPUMixed
        : public BaseMatrixMultiplyContextFixture<
              std::tuple<rocRoller::DataType, rocRoller::DataType, int>>
    {
    };

    class MatrixMultiplyTestGPUBFloat16
        : public BaseMatrixMultiplyContextFixture<std::tuple<int, int, int>>
=======
    class MatrixMultiplyTestGPUBFloat16 : public BaseMatrixMultiplyContextFixture<>
>>>>>>> 69d0f867
    {
    };

    TEST_P(MatrixMultiplyTestGPU, GPU_MatrixMultiplyMacroTile)
    {
        matrixMultiplyMacroTile<float, float, float>(32, 32, 2, 1, 2.e-6);
    }

    TEST_P(MatrixMultiplyTestGPU, GPU_MatrixMultiplyMacroTileFP16)
    {
        matrixMultiplyMacroTile<Half, Half, Half>(32, 32, 8, 1, 2.e-6, false);

        if(!commandKernel)
            return;

        auto instructions = NormalizedSourceLines(commandKernel->getInstructions(), false);

        int expectedLocalWriteOffset = 0;
        int numLocalRead             = 0;
        int expectedLocalReadOffset  = 0;
        for(auto const& instruction : instructions)
        {
            // Count the number of ds_write_b128 instructions and make sure they have
            // the expected offset values
            if(instruction.starts_with("ds_write_b128"))
            {
                if(expectedLocalWriteOffset > 0)
                    EXPECT_TRUE(instruction.ends_with("offset:"
                                                      + std::to_string(expectedLocalWriteOffset)));
                expectedLocalWriteOffset += 64;
            }

            if(instruction.starts_with("ds_read_u16"))
            {
                numLocalRead++;

                if(expectedLocalReadOffset > 0)
                    EXPECT_TRUE(
                        instruction.ends_with("offset:" + std::to_string(expectedLocalReadOffset)));

                if(numLocalRead % 4 == 0)
                {
                    expectedLocalReadOffset = numLocalRead / 4 * 512;
                }
                else
                {
                    expectedLocalReadOffset += 64;
                }
            }
        }

        EXPECT_EQ(expectedLocalWriteOffset, 128);
        EXPECT_EQ(numLocalRead, 16);
    }

    TEST_P(MatrixMultiplyTestGPUBFloat16, GPU_MatrixMultiplyMacroTile_FP32_32x32x4_BF16)
    {
        REQUIRE_ARCH_CAP(GPUCapability::HasMFMA_bf16_32x32x4);
        matrixMultiplyMacroTile<BFloat16, float>(32, 32, 4, 1, 2.e-6, false);
    }

    TEST_P(MatrixMultiplyTestGPUBFloat16, GPU_MatrixMultiplyMacroTile_FP32_32x32x8_BF16)
    {
        REQUIRE_ARCH_CAP(GPUCapability::HasMFMA_bf16_32x32x8_1k);
        matrixMultiplyMacroTile<BFloat16, float>(32, 32, 8, 1, 2.e-6, false);
    }

    TEST_P(MatrixMultiplyTestGPUBFloat16, GPU_MatrixMultiplyMacroTile_FP32_16x16x8_BF16)
    {
        REQUIRE_ARCH_CAP(GPUCapability::HasMFMA_bf16_16x16x8);
        matrixMultiplyMacroTile<BFloat16, float>(16, 16, 8, 1, 2.e-6, false);
    }

    TEST_P(MatrixMultiplyTestGPUBFloat16, GPU_MatrixMultiplyMacroTile_FP32_16x16x16_BF16)
    {
        REQUIRE_ARCH_CAP(GPUCapability::HasMFMA_bf16_16x16x16_1k);
        matrixMultiplyMacroTile<BFloat16, float>(16, 16, 16, 1, 2.e-6, false);
    }

    TEST_P(MatrixMultiplyTestGPUBFloat16, GPU_MatrixMultiplyMacroTile_BF16_32x32x4_BF16)
    {
        REQUIRE_ARCH_CAP(GPUCapability::HasMFMA_bf16_32x32x4);
        matrixMultiplyMacroTile<BFloat16>(32, 32, 4, 1, 2.e-6, false);
    }

    TEST_P(MatrixMultiplyTestGPUBFloat16, GPU_MatrixMultiplyMacroTile_BF16_32x32x8_BF16)
    {
        REQUIRE_ARCH_CAP(GPUCapability::HasMFMA_bf16_32x32x8_1k);
        matrixMultiplyMacroTile<BFloat16>(32, 32, 8, 1, 2.e-6, false);
    }

    TEST_P(MatrixMultiplyTestGPUBFloat16, GPU_MatrixMultiplyMacroTile_BF16_16x16x8_BF16)
    {
<<<<<<< HEAD
        auto [mfma_m, mfma_n, mfma_k] = std::get<std::tuple<int, int, int>>(GetParam());
        matrixMultiplyMacroTile<BFloat16, BFloat16, float>(mfma_m, mfma_n, mfma_k, 1, 2.e-6, false);
=======
        REQUIRE_ARCH_CAP(GPUCapability::HasMFMA_bf16_16x16x8);
        matrixMultiplyMacroTile<BFloat16>(16, 16, 8, 1, 2.e-6, false);
>>>>>>> 69d0f867
    }

    TEST_P(MatrixMultiplyTestGPUBFloat16, GPU_MatrixMultiplyMacroTile_BF16_16x16x16_BF16)
    {
<<<<<<< HEAD
        auto [mfma_m, mfma_n, mfma_k] = std::get<std::tuple<int, int, int>>(GetParam());
        matrixMultiplyMacroTile<BFloat16, BFloat16, BFloat16>(
            mfma_m, mfma_n, mfma_k, 1, 2.e-6, false);
=======
        REQUIRE_ARCH_CAP(GPUCapability::HasMFMA_bf16_16x16x16_1k);
        matrixMultiplyMacroTile<BFloat16>(16, 16, 16, 1, 2.e-6, false);
>>>>>>> 69d0f867
    }

    TEST_P(MatrixMultiplyTestGPUF8, GPU_MatrixMultiplyMacroTileF8_16x16x32_NN)
    {
        bool const isFP8 = std::get<rocRoller::DataType>(GetParam()) == rocRoller::DataType::FP8;
        if(isFP8)
            matrixMultiplyMacroTile<FP8, FP8, float>(16, 16, 32, 1, 7.5e-6, false, "N", "N");
        else
            matrixMultiplyMacroTile<BF8, BF8, float>(16, 16, 32, 1, 7.5e-6, false, "N", "N");

        if(!commandKernel)
            return;

        auto instructions = NormalizedSourceLines(commandKernel->getInstructions(), false);

        int               expectedLocalWriteOffset = 0;
        int               numLocalRead             = 0;
        int               expectedLocalReadOffset  = 0;
        int               numMFMA                  = 0;
        std::string const mfma_pattern
            = isFP8 ? "v_mfma_f32_16x16x32_fp8_fp8" : "v_mfma_f32_16x16x32_bf8_bf8";
        for(auto const& instruction : instructions)
        {
            if(instruction.starts_with(mfma_pattern))
                numMFMA++;

            // Count the number of ds_write_b128 instructions and make sure they have
            // the expected offset values
            if(instruction.starts_with("ds_write_b128"))
            {
                if(expectedLocalWriteOffset > 0)
                    EXPECT_TRUE(instruction.ends_with("offset:"
                                                      + std::to_string(expectedLocalWriteOffset)));
                expectedLocalWriteOffset += 1024;
            }

            if(instruction.starts_with("ds_read_u8"))
            {
                numLocalRead++;

                if(expectedLocalReadOffset > 0)
                    EXPECT_TRUE(
                        instruction.ends_with("offset:" + std::to_string(expectedLocalReadOffset)));

                if(numLocalRead % 8 == 0)
                {
                    expectedLocalReadOffset = numLocalRead / 8 * 512;
                }
                else
                {
                    expectedLocalReadOffset += 16;
                }
            }
        }

        EXPECT_EQ(expectedLocalWriteOffset, 1024);
        EXPECT_EQ(numLocalRead, 16);
        EXPECT_EQ(numMFMA, 2);
    }

    TEST_P(MatrixMultiplyTestGPUF8, GPU_MatrixMultiplyMacroTileF8_32x32x16_NN)
    {
        bool const isFP8 = std::get<rocRoller::DataType>(GetParam()) == rocRoller::DataType::FP8;
        if(isFP8)
            matrixMultiplyMacroTile<FP8, FP8, float>(32, 32, 16, 1, 7.5e-6, false, "N", "N");
        else
            matrixMultiplyMacroTile<BF8, BF8, float>(32, 32, 16, 1, 7.5e-6, false, "N", "N");

        if(!commandKernel)
            return;

        auto instructions = NormalizedSourceLines(commandKernel->getInstructions(), false);

        int               expectedLocalWriteOffset = 0;
        int               numLocalRead             = 0;
        int               expectedLocalReadOffset  = 0;
        int               numMFMA                  = 0;
        std::string const mfma_pattern
            = isFP8 ? "v_mfma_f32_32x32x16_fp8_fp8" : "v_mfma_f32_32x32x16_bf8_bf8";
        for(auto const& instruction : instructions)
        {
            if(instruction.starts_with(mfma_pattern))
                numMFMA++;

            // Count the number of ds_write_b128 instructions and make sure they have
            // the expected offset values
            if(instruction.starts_with("ds_write_b128"))
            {
                if(expectedLocalWriteOffset > 0)
                    EXPECT_TRUE(instruction.ends_with("offset:"
                                                      + std::to_string(expectedLocalWriteOffset)));
                expectedLocalWriteOffset += 1024;
            }

            if(instruction.starts_with("ds_read_u8"))
            {
                numLocalRead++;

                if(expectedLocalReadOffset > 0)
                    EXPECT_TRUE(
                        instruction.ends_with("offset:" + std::to_string(expectedLocalReadOffset)));

                if(numLocalRead % 8 == 0)
                {
                    expectedLocalReadOffset = numLocalRead / 8 * 512;
                }
                else
                {
                    expectedLocalReadOffset += 32;
                }
            }
        }

        EXPECT_EQ(expectedLocalWriteOffset, 1024);
        EXPECT_EQ(numLocalRead, 16);
        EXPECT_EQ(numMFMA, 2);
    }

    TEST_P(MatrixMultiplyTestGPUF8, GPU_MatrixMultiplyMacroTileF8_16x16x32_TN)
    {
        bool const isFP8 = std::get<rocRoller::DataType>(GetParam()) == rocRoller::DataType::FP8;
        if(isFP8)
            matrixMultiplyMacroTile<FP8, FP8, float>(16, 16, 32, 1, 2.e-5, true, "T", "N");
        else
            matrixMultiplyMacroTile<BF8, BF8, float>(16, 16, 32, 1, 2.e-5, true, "T", "N");
    }

    TEST_P(MatrixMultiplyTestGPUF8, GPU_MatrixMultiplyMacroTileF8_32x32x64_TN)
    {
        REQUIRE_ARCH_CAP(GPUCapability::HasMFMA_f8f6f4);

        bool const isFP8 = std::get<rocRoller::DataType>(GetParam()) == rocRoller::DataType::FP8;
        if(isFP8)
            matrixMultiplyMacroTile<FP8, FP8, float>(32, 32, 64, 1, 7.5e-6, true, "T", "N");
        else
            matrixMultiplyMacroTile<BF8, BF8, float>(32, 32, 64, 1, 7.5e-6, true, "T", "N");

        std::string generatedCode = m_context->instructions()->toString();

        EXPECT_EQ(countSubstring(generatedCode, "v_mfma"), 2);
        EXPECT_EQ(countSubstring(generatedCode, "v_mfma_f32_32x32x64_f8f6f4"), 2);
        if(isFP8)
            EXPECT_EQ(countSubstring(generatedCode, "cbsz:0b000 blgp:0b000"), 2);
        else
            EXPECT_EQ(countSubstring(generatedCode, "cbsz:0b001 blgp:0b001"), 2);
    }

    TEST_P(MatrixMultiplyTestGPUF8, GPU_ScaledMatrixMultiplyMacroTileF8_32x32x64_TN)
    {
        REQUIRE_ARCH_CAP(GPUCapability::HasMFMA_f8f6f4);

        uint8_t scaleA = 128;
        uint8_t scaleB = 125;

        bool const isFP8 = std::get<rocRoller::DataType>(GetParam()) == rocRoller::DataType::FP8;
        if(isFP8)
            matrixMultiplyMacroTile<FP8, FP8, float>(
                32, 32, 64, 1, 7.5e-6, true, "T", "N", scaleA, scaleB);
        else
            matrixMultiplyMacroTile<BF8, BF8, float>(
                32, 32, 64, 1, 7.5e-6, true, "T", "N", scaleA, scaleB);

        std::string generatedCode = m_context->instructions()->toString();

        EXPECT_EQ(countSubstring(generatedCode, "v_mfma"), 2);
        EXPECT_EQ(countSubstring(generatedCode, "v_mfma_scale_f32_32x32x64_f8f6f4"), 2);
        if(isFP8)
            EXPECT_EQ(countSubstring(generatedCode, "cbsz:0b000 blgp:0b000"), 2);
        else
            EXPECT_EQ(countSubstring(generatedCode, "cbsz:0b001 blgp:0b001"), 2);
    }

    TEST_P(MatrixMultiplyTestGPUF8, GPU_MatrixMultiplyMacroTileF8_16x16x128_TN)
    {
        REQUIRE_ARCH_CAP(GPUCapability::HasMFMA_f8f6f4);

        bool const isFP8 = std::get<rocRoller::DataType>(GetParam()) == rocRoller::DataType::FP8;
        if(isFP8)
            matrixMultiplyMacroTile<FP8, FP8, float>(16, 16, 128, 1, 7.5e-6, true, "T", "N");
        else
            matrixMultiplyMacroTile<BF8, BF8, float>(16, 16, 128, 1, 7.5e-6, true, "T", "N");

        std::string generatedCode = m_context->instructions()->toString();

        EXPECT_EQ(countSubstring(generatedCode, "v_mfma"), 2);
        EXPECT_EQ(countSubstring(generatedCode, "v_mfma_f32_16x16x128_f8f6f4"), 2);
        if(isFP8)
            EXPECT_EQ(countSubstring(generatedCode, "cbsz:0b000 blgp:0b000"), 2);
        else
            EXPECT_EQ(countSubstring(generatedCode, "cbsz:0b001 blgp:0b001"), 2);
    }

    TEST_P(MatrixMultiplyTestGPUF8, GPU_ScaledMatrixMultiplyMacroTileF8_16x16x128_TN)
    {
        REQUIRE_ARCH_CAP(GPUCapability::HasMFMA_f8f6f4);

        uint8_t scaleA = 128;
        uint8_t scaleB = 125;

        bool const isFP8 = std::get<rocRoller::DataType>(GetParam()) == rocRoller::DataType::FP8;
        if(isFP8)
            matrixMultiplyMacroTile<FP8, FP8, float>(
                16, 16, 128, 1, 1.e-5, true, "T", "N", scaleA, scaleB);
        else
            matrixMultiplyMacroTile<BF8, BF8, float>(
                16, 16, 128, 1, 1.e-5, true, "T", "N", scaleA, scaleB);

        std::string generatedCode = m_context->instructions()->toString();

        EXPECT_EQ(countSubstring(generatedCode, "v_mfma"), 2);
        EXPECT_EQ(countSubstring(generatedCode, "v_mfma_scale_f32_16x16x128_f8f6f4"), 2);
        if(isFP8)
            EXPECT_EQ(countSubstring(generatedCode, "cbsz:0b000 blgp:0b000"), 2);
        else
            EXPECT_EQ(countSubstring(generatedCode, "cbsz:0b001 blgp:0b001"), 2);
    }

    void verifyInsturctions(std::string       instructionString,
                            std::vector<int>& expectedLocalWriteOffsets,
                            std::vector<int>& expectedLocalReadOffsets,
                            int               e_numWrite,
                            int               e_numRead,
                            int               e_numMFMA,
                            std::string       mfma,
                            std::string       mfmaDataTypes)
    {
        auto instructions = NormalizedSourceLines(instructionString, false);

        int numLocalWrite = 0;
        int numLocalRead  = 0;
        int numMFMA       = 0;

        for(auto const& instruction : instructions)
        {
            if(instruction.starts_with(mfma))
            {
                numMFMA++;
                EXPECT_NE(instruction.find(mfmaDataTypes), std::string::npos);
            }

            // Count the number of ds_write_b128 instructions and make sure they have
            // the expected offset values
            if(instruction.starts_with("ds_write_b128"))
            {
                if(expectedLocalWriteOffsets[numLocalWrite] > 0)
                    EXPECT_TRUE(instruction.ends_with(
                        "offset:" + std::to_string(expectedLocalWriteOffsets[numLocalWrite])));
                numLocalWrite++;
            }

            if(instruction.starts_with("ds_read_b128") || instruction.starts_with("ds_read_b64"))
            {
                if(expectedLocalReadOffsets[numLocalRead] > 0)
                    EXPECT_TRUE(instruction.ends_with(
                        "offset:" + std::to_string(expectedLocalReadOffsets[numLocalRead])));
                numLocalRead++;
            }
        }

        EXPECT_EQ(numLocalWrite, e_numWrite);
        EXPECT_EQ(numLocalRead, e_numRead);
        EXPECT_EQ(numMFMA, e_numMFMA);
    }

    TEST_P(MatrixMultiplyTestGPU, GPU_MatrixMultiplyMacroTileFP4_32x32x64_TN)
    {
        matrixMultiplyMacroTile<FP4, FP4, float>(32, 32, 64, 1, 2.e-6, true, "T", "N");

        if(!commandKernel)
            return;

        std::string instructionString = commandKernel->getInstructions();

        int mac_m = 32;
        int mac_n = 32;
        int mac_k = 128;

        auto localEndA = 4 * mac_m * mac_k / 8;

        std::vector<int> expectedLocalWriteOffsets{0, 64, localEndA, localEndA + 64};

        std::vector<int> expectedLocalReadOffsets{0, localEndA, 32, localEndA + 32};

        verifyInsturctions(instructionString,
                           expectedLocalWriteOffsets,
                           expectedLocalReadOffsets,
                           4,
                           4,
                           2,
                           "v_mfma_f32_32x32x64_f8f6f4",
                           "cbsz:0b100 blgp:0b100");
    }

    TEST_P(MatrixMultiplyTestGPU, GPU_ScaledMatrixMultiplyMacroTileFP4_32x32x64_TN)
    {
        REQUIRE_ARCH_CAP(GPUCapability::HasMFMA_f8f6f4);

        uint8_t scaleA = 128;
        uint8_t scaleB = 125;

        matrixMultiplyMacroTile<FP4, FP4, float>(
            32, 32, 64, 1, 2.e-6, true, "T", "N", scaleA, scaleB);

        if(!commandKernel)
            return;

        std::string instructionString = commandKernel->getInstructions();

        int mac_m = 32;
        int mac_n = 32;
        int mac_k = 128;

        auto localEndA = 4 * mac_m * mac_k / 8;

        std::vector<int> expectedLocalWriteOffsets{0, 64, localEndA, localEndA + 64};

        std::vector<int> expectedLocalReadOffsets{0, localEndA, 32, localEndA + 32};

        verifyInsturctions(instructionString,
                           expectedLocalWriteOffsets,
                           expectedLocalReadOffsets,
                           4,
                           4,
                           2,
                           "v_mfma_scale_f32_32x32x64_f8f6f4",
                           "cbsz:0b100 blgp:0b100");
    }

    TEST_P(MatrixMultiplyTestGPU, GPU_MatrixMultiplyMacroTileFP4_16x16x128_TN)
    {
        matrixMultiplyMacroTile<FP4, FP4, float>(16, 16, 128, 1, 2.e-6, true, "T", "N");

        if(!commandKernel)
            return;

        std::string instructionString = commandKernel->getInstructions();

        int mac_m = 16;
        int mac_n = 16;
        int mac_k = 256;

        auto localEndA = 4 * mac_m * mac_k / 8;

        std::vector<int> expectedLocalWriteOffsets{0, 128, localEndA, localEndA + 128};

        std::vector<int> expectedLocalReadOffsets{0, localEndA, 64, localEndA + 64};

        verifyInsturctions(instructionString,
                           expectedLocalWriteOffsets,
                           expectedLocalReadOffsets,
                           4,
                           4,
                           2,
                           "v_mfma_f32_16x16x128_f8f6f4",
                           "cbsz:0b100 blgp:0b100");
    }

    TEST_P(MatrixMultiplyTestGPUMixed, GPU_MatrixMultiplyMixedMacroTile)
    {
        auto [typeA, typeB, MFMAK]
            = std::get<std::tuple<rocRoller::DataType, rocRoller::DataType, int>>(GetParam());

        int wave_m = (MFMAK == 128) ? 16 : 32;
        int wave_n = (MFMAK == 128) ? 16 : 32;
        int wave_k = MFMAK;

        matrixMultiplyMacroTileMixed(
            typeA, typeB, wave_m, wave_n, wave_k, 1, 1.e-5, true, "T", "N");
    }

    TEST_P(MatrixMultiplyTestGPU, GPU_ScaledMatrixMultiplyMacroTileFP4_16x16x128_TN)
    {
        REQUIRE_ARCH_CAP(GPUCapability::HasMFMA_f8f6f4);

        uint8_t scaleA = 128;
        uint8_t scaleB = 125;

        matrixMultiplyMacroTile<FP4, FP4, float>(
            16, 16, 128, 1, 2.e-6, true, "T", "N", scaleA, scaleB);

        if(!commandKernel)
            return;

        std::string instructionString = commandKernel->getInstructions();

        int mac_m = 16;
        int mac_n = 16;
        int mac_k = 256;

        auto localEndA = 4 * mac_m * mac_k / 8;

        std::vector<int> expectedLocalWriteOffsets{0, 128, localEndA, localEndA + 128};

        std::vector<int> expectedLocalReadOffsets{0, localEndA, 64, localEndA + 64};

        verifyInsturctions(instructionString,
                           expectedLocalWriteOffsets,
                           expectedLocalReadOffsets,
                           4,
                           4,
                           2,
                           "v_mfma_scale_f32_16x16x128_f8f6f4",
                           "cbsz:0b100 blgp:0b100");
    }

    TEST_P(MatrixMultiplyTestGPU, GPU_MatrixMultiplyAB)
    {
        matrixMultiplyAB<float>(32, 32, 2, 1, 2.e-6);
    }

    TEST_P(MatrixMultiplyTestGPU, GPU_MatrixMultiplyABFP16)
    {
        matrixMultiplyAB<Half>(32, 32, 8, 1, 2.e-5);
    }

    TEST_P(MatrixMultiplyTestGPUF8, GPU_MatrixMultiplyABF8_16x16x32)
    {
        if(std::get<rocRoller::DataType>(GetParam()) == rocRoller::DataType::FP8)
            matrixMultiplyAB<FP8, float>(16, 16, 32, 1, 2.e-5);
        else
            matrixMultiplyAB<BF8, float>(16, 16, 32, 1, 2.e-5);
    }

    TEST_P(MatrixMultiplyTestGPUF8, GPU_MatrixMultiplyABF8_32x32x16)
    {
        if(std::get<rocRoller::DataType>(GetParam()) == rocRoller::DataType::FP8)
            matrixMultiplyAB<FP8, float>(32, 32, 16, 1, 2.e-5);
        else
            matrixMultiplyAB<BF8, float>(32, 32, 16, 1, 2.e-5);
    }

    TEST_P(MatrixMultiplyTestGPUF8, DISABLED_GPU_MatrixMultiplyABF8_32x32x64)
    {
        REQUIRE_ARCH_CAP(GPUCapability::HasMFMA_f8f6f4);

        if(std::get<rocRoller::DataType>(GetParam()) == rocRoller::DataType::FP8)
            matrixMultiplyAB<FP8, float>(32, 32, 64, 1, 2.e-5);
        else
            matrixMultiplyAB<BF8, float>(32, 32, 64, 1, 2.e-5);
    }

    TEST_P(MatrixMultiplyTestGPUF8, DISABLED_GPU_ScaledMatrixMultiplyABF8_32x32x64)
    {
        REQUIRE_ARCH_CAP(GPUCapability::HasMFMA_f8f6f4);

        int wave_m = 32;
        int wave_n = 32;
        int wave_k = 64;
        int wave_b = 1;

        // For quick verification, the matrix size is kept small
        int M = 2 * wave_m;
        int N = 2 * wave_n;
        int K = 2 * wave_k;

        uint8_t scaleA = 128;
        uint8_t scaleB = 125;

        if(std::get<rocRoller::DataType>(GetParam()) == rocRoller::DataType::FP8)
            matrixMultiplyAB<FP8, float>(
                wave_m, wave_n, wave_k, wave_b, 2.e-5, M, N, K, scaleA, scaleB);
        else
            matrixMultiplyAB<BF8, float>(
                wave_m, wave_n, wave_k, wave_b, 2.e-5, M, N, K, scaleA, scaleB);
    }

    TEST_P(MatrixMultiplyTestGPUF8, DISABLED_GPU_MatrixMultiplyABF8_16x16x128)
    {
        REQUIRE_ARCH_CAP(GPUCapability::HasMFMA_f8f6f4);

        if(std::get<rocRoller::DataType>(GetParam()) == rocRoller::DataType::FP8)
            matrixMultiplyAB<FP8, float>(16, 16, 128, 1, 2.e-5);
        else
            matrixMultiplyAB<BF8, float>(16, 16, 128, 1, 2.e-5);
    }

    TEST_P(MatrixMultiplyTestGPUF8, DISABLED_GPU_ScaledMatrixMultiplyABF8_16x16x128)
    {
        REQUIRE_ARCH_CAP(GPUCapability::HasMFMA_f8f6f4);

        int wave_m = 16;
        int wave_n = 16;
        int wave_k = 128;
        int wave_b = 1;

        // For quick verification, the matrix size is kept small
        int M = 2 * wave_m;
        int N = 2 * wave_n;
        int K = 2 * wave_k;

        uint8_t scaleA = 128;
        uint8_t scaleB = 125;

        if(std::get<rocRoller::DataType>(GetParam()) == rocRoller::DataType::FP8)
            matrixMultiplyAB<FP8, float>(
                wave_m, wave_n, wave_k, wave_b, 2.e-5, M, N, K, scaleA, scaleB);
        else
            matrixMultiplyAB<BF8, float>(
                wave_m, wave_n, wave_k, wave_b, 2.e-5, M, N, K, scaleA, scaleB);
    }

    TEST_P(MatrixMultiplyTestGPUF6, GPU_MatrixMultiplyMacroTileF6_16x16x128_TN)
    {
        auto mfmaDataTypes = "cbsz:0b010 blgp:0b010";
        if(std::get<rocRoller::DataType>(GetParam()) == rocRoller::DataType::FP6)
            matrixMultiplyMacroTile<FP6, FP6, float>(16, 16, 128, 1, 2.e-6, true, "T", "N");
        else
        {
            matrixMultiplyMacroTile<BF6, BF6, float>(16, 16, 128, 1, 2.e-6, true, "T", "N");
            mfmaDataTypes = "cbsz:0b011 blgp:0b011";
        }

        if(!commandKernel)
            return;

        std::string instructionString = commandKernel->getInstructions();

        int mac_m = 16;
        int mac_n = 16;
        int mac_k = 256;

        auto localEndA = 6 * mac_m * mac_k / 8;

        std::vector<int> expectedLocalWriteOffsets{
            0, 16, 32, localEndA, localEndA + 16, localEndA + 32};

        std::vector<int> expectedLocalReadOffsets{
            0, 16, localEndA, localEndA + 16, 96, 112, localEndA + 96, localEndA + 112};

        verifyInsturctions(instructionString,
                           expectedLocalWriteOffsets,
                           expectedLocalReadOffsets,
                           6,
                           8,
                           2,
                           "v_mfma_f32_16x16x128_f8f6f4",
                           mfmaDataTypes);
    }

    TEST_P(MatrixMultiplyTestGPUF6, GPU_ScaledMatrixMultiplyMacroTileF6_16x16x128_TN)
    {
        auto mfmaDataTypes = "cbsz:0b010 blgp:0b010";

        uint8_t scaleA = 128;
        uint8_t scaleB = 125;

        if(std::get<rocRoller::DataType>(GetParam()) == rocRoller::DataType::FP6)
            matrixMultiplyMacroTile<FP6, FP6, float>(
                16, 16, 128, 1, 2.e-6, true, "T", "N", scaleA, scaleB);
        else
        {
            matrixMultiplyMacroTile<BF6, BF6, float>(
                16, 16, 128, 1, 2.e-6, true, "T", "N", scaleA, scaleB);
            mfmaDataTypes = "cbsz:0b011 blgp:0b011";
        }

        if(!commandKernel)
            return;

        std::string instructionString = commandKernel->getInstructions();

        int mac_m = 16;
        int mac_n = 16;
        int mac_k = 256;

        auto localEndA = 6 * mac_m * mac_k / 8;

        std::vector<int> expectedLocalWriteOffsets{
            0, 16, 32, localEndA, localEndA + 16, localEndA + 32};

        std::vector<int> expectedLocalReadOffsets{
            0, 16, localEndA, localEndA + 16, 96, 112, localEndA + 96, localEndA + 112};

        verifyInsturctions(instructionString,
                           expectedLocalWriteOffsets,
                           expectedLocalReadOffsets,
                           6,
                           8,
                           2,
                           "v_mfma_scale_f32_16x16x128_f8f6f4",
                           mfmaDataTypes);
    }

    TEST_P(MatrixMultiplyTestGPUF6, GPU_MatrixMultiplyMacroTileF6_32x32x64_TN)
    {
        auto mfmaDataTypes = "cbsz:0b010 blgp:0b010";
        if(std::get<rocRoller::DataType>(GetParam()) == rocRoller::DataType::FP6)
            matrixMultiplyMacroTile<FP6, FP6, float>(32, 32, 64, 1, 2.e-6, true, "T", "N");
        else
        {
            matrixMultiplyMacroTile<BF6, BF6, float>(32, 32, 64, 1, 2.e-6, true, "T", "N");
            mfmaDataTypes = "cbsz:0b011 blgp:0b011";
        }

        if(!commandKernel)
            return;

        std::string instructionString = commandKernel->getInstructions();

        int mac_m = 32;
        int mac_n = 32;
        int mac_k = 128;

        auto localEndA = 6 * mac_m * mac_k / 8;

        int numLocalWrite = 0;
        int numLocalRead  = 0;
        int numMFMA       = 0;

        std::vector<int> expectedLocalWriteOffsets{
            0, 16, 32, localEndA, localEndA + 16, localEndA + 32};

        std::vector<int> expectedLocalReadOffsets{
            0, 16, localEndA, localEndA + 16, 48, 64, localEndA + 48, localEndA + 64};

        verifyInsturctions(instructionString,
                           expectedLocalWriteOffsets,
                           expectedLocalReadOffsets,
                           6,
                           8,
                           2,
                           "v_mfma_f32_32x32x64_f8f6f4",
                           mfmaDataTypes);
    }

    TEST_P(MatrixMultiplyTestGPUF6, GPU_ScaledMatrixMultiplyMacroTileF6_32x32x64_TN)
    {
        auto mfmaDataTypes = "cbsz:0b010 blgp:0b010";

        uint8_t scaleA = 128;
        uint8_t scaleB = 125;

        if(std::get<rocRoller::DataType>(GetParam()) == rocRoller::DataType::FP6)
            matrixMultiplyMacroTile<FP6, FP6, float>(
                32, 32, 64, 1, 2.e-6, true, "T", "N", scaleA, scaleB);
        else
        {
            matrixMultiplyMacroTile<BF6, BF6, float>(
                32, 32, 64, 1, 2.e-6, true, "T", "N", scaleA, scaleB);
            mfmaDataTypes = "cbsz:0b011 blgp:0b011";
        }

        if(!commandKernel)
            return;

        std::string instructionString = commandKernel->getInstructions();

        int mac_m = 32;
        int mac_n = 32;
        int mac_k = 128;

        auto localEndA = 6 * mac_m * mac_k / 8;

        int numLocalWrite = 0;
        int numLocalRead  = 0;
        int numMFMA       = 0;

        std::vector<int> expectedLocalWriteOffsets{
            0, 16, 32, localEndA, localEndA + 16, localEndA + 32};

        std::vector<int> expectedLocalReadOffsets{
            0, 16, localEndA, localEndA + 16, 48, 64, localEndA + 48, localEndA + 64};

        verifyInsturctions(instructionString,
                           expectedLocalWriteOffsets,
                           expectedLocalReadOffsets,
                           6,
                           8,
                           2,
                           "v_mfma_scale_f32_32x32x64_f8f6f4",
                           mfmaDataTypes);
    }

    TEST_P(MatrixMultiplyTestGPU, GPU_MatrixMultiplyABC)
    {
        matrixMultiplyABC<float>(32, 32, 2, 1, 2.e-6);
    }

    TEST_P(MatrixMultiplyTestGPU, GPU_MatrixMultiplyABCFP16)
    {
        matrixMultiplyABC<Half>(32, 32, 8, 1, 2.e-5);
    }

    INSTANTIATE_TEST_SUITE_P(MatrixMultiplyTest, MatrixMultiplyTestGPU, mfmaSupportedISATuples());

    INSTANTIATE_TEST_SUITE_P(MatrixMultiplyTest,
                             MatrixMultiplyTestGPUF8,
                             ::testing::Combine(mfmaSupportedISAValues(),
                                                ::testing::Values(rocRoller::DataType::FP8,
                                                                  rocRoller::DataType::BF8)));

<<<<<<< HEAD
    INSTANTIATE_TEST_SUITE_P(MatrixMultiplyTestGPUF6,
                             MatrixMultiplyTestGPUF6,
                             ::testing::Combine(mfmaSupportedISAValues(),
                                                ::testing::Values(rocRoller::DataType::FP6,
                                                                  rocRoller::DataType::BF6)));

    INSTANTIATE_TEST_SUITE_P(
        MatrixMultiplyTest,
        MatrixMultiplyTestGPUMixed,
        ::testing::Combine(::testing::Values("gfx950"), //mfmaSupportedISAValues(),
                           ::testing::Combine(::testing::Values(rocRoller::DataType::FP8,
                                                                rocRoller::DataType::BF8,
                                                                rocRoller::DataType::FP6,
                                                                rocRoller::DataType::BF6,
                                                                rocRoller::DataType::FP4),
                                              ::testing::Values(rocRoller::DataType::FP8,
                                                                rocRoller::DataType::BF8,
                                                                rocRoller::DataType::FP6,
                                                                rocRoller::DataType::BF6,
                                                                rocRoller::DataType::FP4),
                                              ::testing::Values(64, 128))));

    // Params are: A type, B type, scale pair, K tile size
    class ScaledMatrixMultiplyTestGPUMixed
        : public BaseMatrixMultiplyContextFixture<
              std::
                  tuple<rocRoller::DataType, rocRoller::DataType, std::pair<uint8_t, uint8_t>, int>>
    {
    };

    TEST_P(ScaledMatrixMultiplyTestGPUMixed, GPU_ScaledMatrixMultiplyMixedMacroTile)
    {
        auto [typeA, typeB, scales, MFMAK] = std::get<
            std::tuple<rocRoller::DataType, rocRoller::DataType, std::pair<uint8_t, uint8_t>, int>>(
            GetParam());

        auto [scaleA, scaleB] = scales;

        int wave_m = (MFMAK == 128) ? 16 : 32;
        int wave_n = (MFMAK == 128) ? 16 : 32;
        int wave_k = MFMAK;

        matrixMultiplyMacroTileMixed(
            typeA, typeB, wave_m, wave_n, wave_k, 1, 1.e-5, true, "T", "N", scaleA, scaleB);
    }

    INSTANTIATE_TEST_SUITE_P(
        MatrixMultiplyTest,
        ScaledMatrixMultiplyTestGPUMixed,
        ::testing::Combine(
            ::testing::Values("gfx950"), //mfmaSupportedISAValues(),
            ::testing::Combine(::testing::Values(rocRoller::DataType::FP8,
                                                 rocRoller::DataType::BF8,
                                                 rocRoller::DataType::FP6,
                                                 rocRoller::DataType::BF6,
                                                 rocRoller::DataType::FP4),
                               ::testing::Values(rocRoller::DataType::FP8,
                                                 rocRoller::DataType::BF8,
                                                 rocRoller::DataType::FP6,
                                                 rocRoller::DataType::BF6,
                                                 rocRoller::DataType::FP4),
                               ::testing::Values(std::pair<uint8_t, uint8_t>{125u, 125u},
                                                 std::pair<uint8_t, uint8_t>{125u, 128u},
                                                 std::pair<uint8_t, uint8_t>{128u, 125u},
                                                 std::pair<uint8_t, uint8_t>{128u, 128u}),
                               ::testing::Values(64, 128))));

    /**
     * Extra param: M/N tile size of instruction, allowing us to test both
     * v_mfma_scale_f32_16x16x128_f8f6f4 and
     * v_mfma_scale_f32_32x32x64_f8f6f4.
     */
    class ScaledMatrixMultiplyTestGPU : public GPUContextFixtureParam<int>
    {
    };

    TEST_P(ScaledMatrixMultiplyTestGPU, GenInstruction)
    {
        auto tileMN = std::get<1>(this->GetParam());

        auto k = m_context->kernel();

        auto one  = std::make_shared<Expression::Expression>(1u);
        auto zero = std::make_shared<Expression::Expression>(0u);

        k->setKernelDimensions(1);

        k->setWorkgroupSize({1, 1, 1});
        k->setWorkitemCount({one, one, one});
        k->setDynamicSharedMemBytes(zero);

        m_context->schedule(k->preamble());
        m_context->schedule(k->prolog());

        auto M = 16, N = 16, K = 128;
        if(tileMN == 32)
        {
            M = 32;
            N = 32;
            K = 64;
        }

        int abRegs = 8;
        int cdRegs = 4;
        if(tileMN != 16)
        {
            abRegs = 8;
            cdRegs = 16;
        }

        auto kb = [&]() -> Generator<Instruction> {
            auto fc     = Register::AllocationOptions::FullyContiguous();
            auto v_dest = Register::Value::Placeholder(
                m_context, Register::Type::Accumulator, DataType::Float, cdRegs, fc);
            auto v_a = Register::Value::Placeholder(
                m_context, Register::Type::Vector, DataType::FP8x4, abRegs, fc);
            auto v_b = Register::Value::Placeholder(
                m_context, Register::Type::Vector, DataType::FP8x4, abRegs, fc);
            auto v_c = Register::Value::Placeholder(
                m_context, Register::Type::Accumulator, DataType::Float, cdRegs, fc);
            auto v_a_scale = Register::Value::Placeholder(
                m_context, Register::Type::Vector, DataType::Int8, 1, fc);
            auto v_b_scale = Register::Value::Placeholder(
                m_context, Register::Type::Vector, DataType::Int8, 1, fc);
            for(auto reg : {v_a, v_b, v_c, v_a_scale, v_b_scale})
                co_yield reg->allocate();

            auto smm = Component::Get<rocRoller::InstructionGenerators::ScaledMatrixMultiply>(
                m_context, DataType::Float, DataType::FP8x4);

            co_yield smm->mul(v_dest, v_a, v_b, v_c, v_a_scale, v_b_scale, M, N, K);
        };

        m_context->schedule(kb());

        m_context->schedule(k->postamble());
        m_context->schedule(k->amdgpu_metadata());

        auto mnemonic = tileMN == 16 ? "v_mfma_scale_f32_16x16x128_f8f6f4"
                                     : "v_mfma_scale_f32_32x32x64_f8f6f4";

        EXPECT_THAT(output(), testing::HasSubstr(mnemonic));

        if(isLocalDevice())
        {
            std::shared_ptr<rocRoller::ExecutableKernel> executableKernel
                = m_context->instructions()->getExecutableKernel();

            KernelArguments  kargs;
            KernelInvocation invocation;

            executableKernel->executeKernel(kargs, invocation);
        }
        else
        {
            auto assembledKernel = m_context->instructions()->assemble();
            ASSERT_GT(assembledKernel.size(), 0);
        }
    }

    INSTANTIATE_TEST_SUITE_P(MatrixMultiplyTest,
                             ScaledMatrixMultiplyTestGPU,
                             ::testing::Combine(::testing::Values("gfx950"),
                                                ::testing::Values(16, 32)));
    INSTANTIATE_TEST_SUITE_P(
        MatrixMultiplyTestGPUBFloat16,
        MatrixMultiplyTestGPUBFloat16,
        ::testing::Combine(mfmaSupportedISAValues(),
                           ::testing::Values(std::tuple<int, int, int>{32, 32, 4},
                                             std::tuple<int, int, int>{16, 16, 8})));
=======
    INSTANTIATE_TEST_SUITE_P(MatrixMultiplyTestGPUBFloat16,
                             MatrixMultiplyTestGPUBFloat16,
                             ::testing::Combine(mfmaSupportedISAValues()));
>>>>>>> 69d0f867
}<|MERGE_RESOLUTION|>--- conflicted
+++ resolved
@@ -100,14 +100,13 @@
             {
                 REQUIRE_ARCH_CAP(GPUCapability::HasMFMA_fp8);
             }
-<<<<<<< HEAD
             if constexpr(isF6F4<TA> || isF6F4<TB>)
             {
                 REQUIRE_ARCH_CAP(GPUCapability::HasMFMA_f8f6f4);
             }
             if constexpr(std::is_same_v<TA, BFloat16>)
             {
-                REQUIRE_ARCH_CAP(GPUCapability::HasMFMA_bf16);
+                REQUIRE_ARCH_CAP(GPUCapability::HasMFMA_bf16_32x32x4);
 
                 // TODO Remove this when we can generate BF16 kernels on archs that don't support BF16
                 if(!isLocalDevice())
@@ -115,8 +114,6 @@
                     GTEST_SKIP();
                 }
             }
-=======
->>>>>>> 69d0f867
 
             auto dataTypeA = TypeInfo<TA>::Var.dataType;
             auto dataTypeB = TypeInfo<TB>::Var.dataType;
@@ -601,7 +598,6 @@
     {
     };
 
-<<<<<<< HEAD
     class MatrixMultiplyTestGPUF6 : public BaseMatrixMultiplyContextFixture<rocRoller::DataType>
     {
     };
@@ -615,9 +611,6 @@
 
     class MatrixMultiplyTestGPUBFloat16
         : public BaseMatrixMultiplyContextFixture<std::tuple<int, int, int>>
-=======
-    class MatrixMultiplyTestGPUBFloat16 : public BaseMatrixMultiplyContextFixture<>
->>>>>>> 69d0f867
     {
     };
 
@@ -673,63 +666,29 @@
         EXPECT_EQ(numLocalRead, 16);
     }
 
-    TEST_P(MatrixMultiplyTestGPUBFloat16, GPU_MatrixMultiplyMacroTile_FP32_32x32x4_BF16)
+    TEST_P(MatrixMultiplyTestGPUBFloat16, GPU_MatrixMultiplyMacroTile_FP32_BF16)
     {
         REQUIRE_ARCH_CAP(GPUCapability::HasMFMA_bf16_32x32x4);
-        matrixMultiplyMacroTile<BFloat16, float>(32, 32, 4, 1, 2.e-6, false);
-    }
-
-    TEST_P(MatrixMultiplyTestGPUBFloat16, GPU_MatrixMultiplyMacroTile_FP32_32x32x8_BF16)
-    {
         REQUIRE_ARCH_CAP(GPUCapability::HasMFMA_bf16_32x32x8_1k);
-        matrixMultiplyMacroTile<BFloat16, float>(32, 32, 8, 1, 2.e-6, false);
-    }
-
-    TEST_P(MatrixMultiplyTestGPUBFloat16, GPU_MatrixMultiplyMacroTile_FP32_16x16x8_BF16)
-    {
         REQUIRE_ARCH_CAP(GPUCapability::HasMFMA_bf16_16x16x8);
-        matrixMultiplyMacroTile<BFloat16, float>(16, 16, 8, 1, 2.e-6, false);
-    }
-
-    TEST_P(MatrixMultiplyTestGPUBFloat16, GPU_MatrixMultiplyMacroTile_FP32_16x16x16_BF16)
-    {
         REQUIRE_ARCH_CAP(GPUCapability::HasMFMA_bf16_16x16x16_1k);
-        matrixMultiplyMacroTile<BFloat16, float>(16, 16, 16, 1, 2.e-6, false);
-    }
-
-    TEST_P(MatrixMultiplyTestGPUBFloat16, GPU_MatrixMultiplyMacroTile_BF16_32x32x4_BF16)
+
+        auto [mfma_m, mfma_n, mfma_k] = std::get<std::tuple<int, int, int>>(GetParam());
+
+        matrixMultiplyMacroTile<BFloat16, BFloat16, float>(mfma_m, mfma_n, mfma_k, 1, 2.e-6, false);
+    }
+
+    TEST_P(MatrixMultiplyTestGPUBFloat16, GPU_MatrixMultiplyMacroTile_BF16_BF16)
     {
         REQUIRE_ARCH_CAP(GPUCapability::HasMFMA_bf16_32x32x4);
-        matrixMultiplyMacroTile<BFloat16>(32, 32, 4, 1, 2.e-6, false);
-    }
-
-    TEST_P(MatrixMultiplyTestGPUBFloat16, GPU_MatrixMultiplyMacroTile_BF16_32x32x8_BF16)
-    {
         REQUIRE_ARCH_CAP(GPUCapability::HasMFMA_bf16_32x32x8_1k);
-        matrixMultiplyMacroTile<BFloat16>(32, 32, 8, 1, 2.e-6, false);
-    }
-
-    TEST_P(MatrixMultiplyTestGPUBFloat16, GPU_MatrixMultiplyMacroTile_BF16_16x16x8_BF16)
-    {
-<<<<<<< HEAD
+        REQUIRE_ARCH_CAP(GPUCapability::HasMFMA_bf16_16x16x8);
+        REQUIRE_ARCH_CAP(GPUCapability::HasMFMA_bf16_16x16x16_1k);
+
         auto [mfma_m, mfma_n, mfma_k] = std::get<std::tuple<int, int, int>>(GetParam());
-        matrixMultiplyMacroTile<BFloat16, BFloat16, float>(mfma_m, mfma_n, mfma_k, 1, 2.e-6, false);
-=======
-        REQUIRE_ARCH_CAP(GPUCapability::HasMFMA_bf16_16x16x8);
-        matrixMultiplyMacroTile<BFloat16>(16, 16, 8, 1, 2.e-6, false);
->>>>>>> 69d0f867
-    }
-
-    TEST_P(MatrixMultiplyTestGPUBFloat16, GPU_MatrixMultiplyMacroTile_BF16_16x16x16_BF16)
-    {
-<<<<<<< HEAD
-        auto [mfma_m, mfma_n, mfma_k] = std::get<std::tuple<int, int, int>>(GetParam());
+
         matrixMultiplyMacroTile<BFloat16, BFloat16, BFloat16>(
             mfma_m, mfma_n, mfma_k, 1, 2.e-6, false);
-=======
-        REQUIRE_ARCH_CAP(GPUCapability::HasMFMA_bf16_16x16x16_1k);
-        matrixMultiplyMacroTile<BFloat16>(16, 16, 16, 1, 2.e-6, false);
->>>>>>> 69d0f867
     }
 
     TEST_P(MatrixMultiplyTestGPUF8, GPU_MatrixMultiplyMacroTileF8_16x16x32_NN)
@@ -1421,7 +1380,6 @@
                                                 ::testing::Values(rocRoller::DataType::FP8,
                                                                   rocRoller::DataType::BF8)));
 
-<<<<<<< HEAD
     INSTANTIATE_TEST_SUITE_P(MatrixMultiplyTestGPUF6,
                              MatrixMultiplyTestGPUF6,
                              ::testing::Combine(mfmaSupportedISAValues(),
@@ -1431,7 +1389,8 @@
     INSTANTIATE_TEST_SUITE_P(
         MatrixMultiplyTest,
         MatrixMultiplyTestGPUMixed,
-        ::testing::Combine(::testing::Values("gfx950"), //mfmaSupportedISAValues(),
+        ::testing::Combine(::testing::Values(GPUArchitectureTarget{
+                               GPUArchitectureGFX::GFX950}), //mfmaSupportedISAValues(),
                            ::testing::Combine(::testing::Values(rocRoller::DataType::FP8,
                                                                 rocRoller::DataType::BF8,
                                                                 rocRoller::DataType::FP6,
@@ -1472,7 +1431,8 @@
         MatrixMultiplyTest,
         ScaledMatrixMultiplyTestGPUMixed,
         ::testing::Combine(
-            ::testing::Values("gfx950"), //mfmaSupportedISAValues(),
+            ::testing::Values(GPUArchitectureTarget{
+                GPUArchitectureGFX::GFX950}), //mfmaSupportedISAValues(),
             ::testing::Combine(::testing::Values(rocRoller::DataType::FP8,
                                                  rocRoller::DataType::BF8,
                                                  rocRoller::DataType::FP6,
@@ -1584,17 +1544,14 @@
 
     INSTANTIATE_TEST_SUITE_P(MatrixMultiplyTest,
                              ScaledMatrixMultiplyTestGPU,
-                             ::testing::Combine(::testing::Values("gfx950"),
+                             ::testing::Combine(::testing::Values(GPUArchitectureTarget{
+                                                    GPUArchitectureGFX::GFX950}),
                                                 ::testing::Values(16, 32)));
+
     INSTANTIATE_TEST_SUITE_P(
         MatrixMultiplyTestGPUBFloat16,
         MatrixMultiplyTestGPUBFloat16,
         ::testing::Combine(mfmaSupportedISAValues(),
                            ::testing::Values(std::tuple<int, int, int>{32, 32, 4},
                                              std::tuple<int, int, int>{16, 16, 8})));
-=======
-    INSTANTIATE_TEST_SUITE_P(MatrixMultiplyTestGPUBFloat16,
-                             MatrixMultiplyTestGPUBFloat16,
-                             ::testing::Combine(mfmaSupportedISAValues()));
->>>>>>> 69d0f867
 }