--- conflicted
+++ resolved
@@ -48,7 +48,7 @@
         }
 
     public:
-        template <typename TA, typename TB = TA, typename TC = TA, typename TD = TA>
+        template <typename TA, typename TB = TA, typename TC = TA, typename TD = TC>
         void basicGEMM(const GEMMProblem& gemm,
                        bool               debuggable  = false,
                        bool               setIdentity = false,
@@ -70,6 +70,16 @@
             {
                 REQUIRE_ARCH_CAP(GPUCapability::HasMFMA_f8f6f4);
             }
+
+            AssertFatal(gemm.scaleAMode == gemm.scaleBMode,
+                        "Scale modes must match",
+                        ShowValue(gemm.scaleAMode),
+                        ShowValue(gemm.scaleBMode));
+            AssertFatal(gemm.scaleAMode == Operations::ScaleMode::None
+                            || gemm.scaleAMode == Operations::ScaleMode::SingleScale
+                            || gemm.scaleAMode == Operations::ScaleMode::Separate,
+                        "Scale mode not supported!",
+                        ShowValue(gemm.scaleAMode));
 
             auto dataTypeA = TypeInfo<TA>::Var.dataType;
             auto dataTypeB = TypeInfo<TB>::Var.dataType;
@@ -151,7 +161,19 @@
             std::vector<UnsegmentedTypeB> hostB;
             std::vector<TC>               hostC;
 
+            std::vector<uint8_t> hostScaleA, hostScaleB;
+
             GenerateRandomInput(31415u, hostA, M * K, hostB, K * N, hostC, M * N);
+
+            {
+                auto rng = RandomGenerator(51413u);
+                if(gemm.scaleAMode == Operations::ScaleMode::Separate)
+                    hostScaleA = rng.vector<uint8_t>(
+                        M * K / 32, floatToScale(0.03125f), floatToScale(1024.0f));
+                if(gemm.scaleBMode == Operations::ScaleMode::Separate)
+                    hostScaleB = rng.vector<uint8_t>(
+                        K * N / 32, floatToScale(0.03125f), floatToScale(1024.0f));
+            }
 
             if(setIdentity)
             {
@@ -161,10 +183,18 @@
                 std::fill(hostC.begin(), hostC.end(), static_cast<TD>(0.0));
             }
 
-            auto                deviceA = make_shared_device(hostA);
-            auto                deviceB = make_shared_device(hostB);
+            auto deviceA = make_shared_device<TA>(hostA);
+            auto deviceB = make_shared_device<TB>(hostB);
+
             std::shared_ptr<TC> deviceC = (notSetC) ? nullptr : make_shared_device(hostC);
             std::shared_ptr<TD> deviceD = make_shared_device<TD>(M * N, TD{});
+
+            std::shared_ptr<uint8_t> deviceScaleA, deviceScaleB;
+
+            if(gemm.scaleAMode == Operations::ScaleMode::Separate)
+                deviceScaleA = make_shared_device(hostScaleA);
+            if(gemm.scaleBMode == Operations::ScaleMode::Separate)
+                deviceScaleB = make_shared_device(hostScaleB);
 
             auto command = std::make_shared<Command>();
 
@@ -182,6 +212,38 @@
             auto tagTensorB = command->addOperation(rocRoller::Operations::Tensor(
                 2, dataTypeB, gemm.transB == "N" ? oneStridesN : oneStridesT)); // B
             auto tagLoadB = command->addOperation(rocRoller::Operations::T_Load_Tiled(tagTensorB));
+
+            auto mulInputA = tagLoadA;
+            auto mulInputB = tagLoadB;
+
+            std::optional<Operations::OperationTag> tagTensorScaleA, tagLoadScaleA, tagBlockScaleA,
+                tagTensorScaleB, tagLoadScaleB, tagBlockScaleB;
+
+            if(gemm.scaleAMode == Operations::ScaleMode::Separate)
+            {
+                AssertFatal(gemm.transA == "T", ShowValue(gemm.transA));
+
+                tagTensorScaleA = command->addOperation(
+                    rocRoller::Operations::Tensor(2, DataType::UInt8, oneStridesT));
+                tagLoadScaleA
+                    = command->addOperation(rocRoller::Operations::T_Load_Tiled(*tagTensorScaleA));
+
+                tagBlockScaleA = mulInputA = command->addOperation(
+                    rocRoller::Operations::BlockScale(tagLoadA, 2, tagLoadScaleA, {1, 32}));
+            }
+
+            if(gemm.scaleBMode == Operations::ScaleMode::Separate)
+            {
+                AssertFatal(gemm.transB == "N", ShowValue(gemm.transB));
+
+                tagTensorScaleB = command->addOperation(
+                    rocRoller::Operations::Tensor(2, DataType::UInt8, oneStridesN));
+                tagLoadScaleB
+                    = command->addOperation(rocRoller::Operations::T_Load_Tiled(*tagTensorScaleB));
+
+                tagBlockScaleB = mulInputB = command->addOperation(
+                    rocRoller::Operations::BlockScale(tagLoadB, 2, tagLoadScaleB, {32, 1}));
+            }
 
             auto tagTensorC = command->addOperation(
                 rocRoller::Operations::Tensor(2, dataTypeC, oneStridesN)); // C
@@ -197,8 +259,8 @@
             auto tagLoadBeta
                 = command->addOperation(rocRoller::Operations::T_Load_Scalar(tagScalarBeta));
 
-            auto tagAB
-                = command->addOperation(rocRoller::Operations::T_Mul(tagLoadA, tagLoadB)); // A * B
+            auto tagAB = command->addOperation(
+                rocRoller::Operations::T_Mul(mulInputA, mulInputB)); // A * B
 
             rocRoller::Operations::T_Execute execute(command->getNextTag());
             auto                             tagBetaC
@@ -284,31 +346,62 @@
                 params->streamKTwoTile                = gemm.streamKTwoTile;
             }
 
-            auto macTileA = KernelGraph::CoordinateGraph::MacroTile(
-                {gemm.macM, gemm.macK},
-                LayoutType::MATRIX_A,
-                {gemm.waveM, gemm.waveN, gemm.waveK, gemm.waveB},
-                gemm.loadLDSA ? MemoryType::LDS : MemoryType::WAVE);
-            auto macTileB = KernelGraph::CoordinateGraph::MacroTile(
-                {gemm.macK, gemm.macN},
-                LayoutType::MATRIX_B,
-                {gemm.waveM, gemm.waveN, gemm.waveK, gemm.waveB},
-                gemm.loadLDSB ? MemoryType::LDS : MemoryType::WAVE);
-            auto macTileC = KernelGraph::CoordinateGraph::MacroTile(
-                {gemm.macM, gemm.macN},
-                LayoutType::MATRIX_ACCUMULATOR,
-                {gemm.waveM, gemm.waveN, gemm.waveK, gemm.waveB});
-            auto macTileD = KernelGraph::CoordinateGraph::MacroTile(
-                {gemm.macM, gemm.macN},
-                LayoutType::MATRIX_ACCUMULATOR,
-                {gemm.waveM, gemm.waveN, gemm.waveK, gemm.waveB},
-                gemm.storeLDSD ? MemoryType::JAMMED_WAVE_LDS : MemoryType::WAVE);
-
-            params->setDimensionInfo(tagLoadA, macTileA);
-            params->setDimensionInfo(tagLoadB, macTileB);
-            params->setDimensionInfo(tagLoadC, macTileC);
+            {
+                auto macTileA = KernelGraph::CoordinateGraph::MacroTile(
+                    {gemm.macM, gemm.macK},
+                    LayoutType::MATRIX_A,
+                    {gemm.waveM, gemm.waveN, gemm.waveK, gemm.waveB},
+                    gemm.loadLDSA ? MemoryType::LDS : MemoryType::WAVE);
+                params->setDimensionInfo(tagLoadA, macTileA);
+            }
+
+            if(gemm.scaleAMode == Operations::ScaleMode::Separate)
+            {
+                auto macTileAScale = KernelGraph::CoordinateGraph::MacroTile(
+                    {gemm.macM, gemm.macK / 32},
+                    LayoutType::MATRIX_A,
+                    {gemm.waveM, gemm.waveN, gemm.waveK / 32, gemm.waveB},
+                    gemm.loadLDSScaleA ? MemoryType::LDS : MemoryType::WAVE);
+                params->setDimensionInfo(*tagLoadScaleA, macTileAScale);
+            }
+
+            {
+                auto macTileB = KernelGraph::CoordinateGraph::MacroTile(
+                    {gemm.macK, gemm.macN},
+                    LayoutType::MATRIX_B,
+                    {gemm.waveM, gemm.waveN, gemm.waveK, gemm.waveB},
+                    gemm.loadLDSB ? MemoryType::LDS : MemoryType::WAVE);
+                params->setDimensionInfo(tagLoadB, macTileB);
+            }
+
+            if(gemm.scaleBMode == Operations::ScaleMode::Separate)
+            {
+                auto macTileBScale = KernelGraph::CoordinateGraph::MacroTile(
+                    {gemm.macK / 32, gemm.macN},
+                    LayoutType::MATRIX_B,
+                    {gemm.waveM, gemm.waveN, gemm.waveK / 32, gemm.waveB},
+                    gemm.loadLDSScaleB ? MemoryType::LDS : MemoryType::WAVE);
+                params->setDimensionInfo(*tagLoadScaleB, macTileBScale);
+            }
+
+            {
+                auto macTileC = KernelGraph::CoordinateGraph::MacroTile(
+                    {gemm.macM, gemm.macN},
+                    LayoutType::MATRIX_ACCUMULATOR,
+                    {gemm.waveM, gemm.waveN, gemm.waveK, gemm.waveB});
+                params->setDimensionInfo(tagLoadC, macTileC);
+            }
+
+            {
+                auto macTileD = KernelGraph::CoordinateGraph::MacroTile(
+                    {gemm.macM, gemm.macN},
+                    LayoutType::MATRIX_ACCUMULATOR,
+                    {gemm.waveM, gemm.waveN, gemm.waveK, gemm.waveB},
+                    gemm.storeLDSD ? MemoryType::JAMMED_WAVE_LDS : MemoryType::WAVE);
+                params->setDimensionInfo(tagStoreD, macTileD);
+            }
+
             // TODO Fix MemoryType promotion (JAMMED_WAVE_LDS)
-            params->setDimensionInfo(tagStoreD, macTileD);
 
             params->setManualWorkgroupSize({workgroupSizeX, workgroupSizeY, 1});
             rocRoller::Log::getLogger()->debug(
@@ -336,15 +429,25 @@
             CommandArguments commandArgs = command->createArguments();
 
             TensorDescriptor descA(dataTypeA, {size_t(M), size_t(K)}, gemm.transA);
+            TensorDescriptor descAScale(dataTypeA, {size_t(M), size_t(K / 32)}, gemm.transA);
             TensorDescriptor descB(dataTypeB, {size_t(K), size_t(N)}, gemm.transB);
+            TensorDescriptor descBScale(dataTypeB, {size_t(K / 32), size_t(N)}, gemm.transB);
             TensorDescriptor descC(dataTypeD, {size_t(M), size_t(N)}, "N");
             TensorDescriptor descD(dataTypeD, {size_t(M), size_t(N)}, "N");
 
-            setCommandTensorArg(commandArgs, tagTensorA, descA, (TA*)deviceA.get());
-            setCommandTensorArg(commandArgs, tagTensorB, descB, (TB*)deviceB.get());
+            setCommandTensorArg(commandArgs, tagTensorA, descA, deviceA.get());
+            setCommandTensorArg(commandArgs, tagTensorB, descB, deviceB.get());
             setCommandTensorArg(commandArgs, tagTensorC, descC, deviceC.get());
             setCommandTensorArg(commandArgs, tagTensorD, descD, deviceD.get());
 
+            if(gemm.scaleAMode == Operations::ScaleMode::Separate)
+                setCommandTensorArg(
+                    commandArgs, tagTensorScaleA.value(), descAScale, deviceScaleA.get());
+
+            if(gemm.scaleBMode == Operations::ScaleMode::Separate)
+                setCommandTensorArg(
+                    commandArgs, tagTensorScaleB.value(), descBScale, deviceScaleB.get());
+
             commandArgs.setArgument(tagScalarAlpha, ArgumentType::Value, alpha);
             commandArgs.setArgument(tagScalarBeta, ArgumentType::Value, beta);
 
@@ -354,22 +457,37 @@
                 commandArgs.setArgument(command->getNextTag(), ArgumentType::Value, gemm.numCUs);
             }
 
-<<<<<<< HEAD
-            // GPU is doing: D = alpha * scaleA * scaleB * (A*B) + beta*C. So we need to
-            // account for the scales on CPU side as well.
-            // Multiply alpha by the scales. Scale is E8M0 and has a bias of 127
-            alpha
-                *= std::pow(2.0f, int(gemm.scaleA) - 127) * std::pow(2.0f, int(gemm.scaleB) - 127);
-=======
             auto scratchSpaceRequired
                 = commandKernel.scratchSpaceRequired(commandArgs.runtimeArguments());
             auto deviceScratch = make_shared_device<uint8_t>(scratchSpaceRequired, 0);
             commandArgs.setArgument(tagScratch, ArgumentType::Value, deviceScratch.get());
->>>>>>> 8b9a2ad7
 
             // Host result
             std::vector<TD> h_result(M * N, TD{});
-            if constexpr(std::is_same_v<TC, TD>)
+            if(gemm.scaleAMode == Operations::ScaleMode::Separate)
+            {
+                if constexpr(std::same_as<TD, float>)
+                {
+                    rocRoller::ScaledCPUMM(h_result,
+                                           hostC,
+                                           hostA,
+                                           hostB,
+                                           hostScaleA,
+                                           hostScaleB,
+                                           M,
+                                           N,
+                                           K,
+                                           alpha,
+                                           beta,
+                                           gemm.transA == "T",
+                                           gemm.transB == "T");
+                }
+                else
+                {
+                    GTEST_SKIP() << "Scaled CPUMM only supported with C/D == float";
+                }
+            }
+            else if constexpr(std::is_same_v<TC, TD>)
             {
                 rocRoller::CPUMM(h_result,
                                  hostC,
@@ -385,8 +503,8 @@
             }
             else
             {
-                std::vector<TC> h_C(M * N, TC{});
-                rocRoller::CPUMM(h_C,
+                std::vector<TC> hostD(M * N, TC{});
+                rocRoller::CPUMM(hostD,
                                  hostC,
                                  hostA,
                                  hostB,
@@ -397,8 +515,9 @@
                                  beta,
                                  gemm.transA == "T",
                                  gemm.transB == "T");
-                for(size_t i = 0; i < h_C.size(); i++)
-                    h_result[i] = TD(h_C[i]);
+                ASSERT_EQ(hostD.size(), h_result.size());
+                for(size_t i = 0; i < hostD.size(); i++)
+                    h_result[i] = TD(hostD[i]);
             }
 
             // Device result
@@ -435,10 +554,11 @@
                             if((a - b) * (a - b) / (b * b)
                                > res.acceptableError.relativeL2Tolerance)
                             {
-                                std::cout << std::setw(8) << i << std::setw(8) << j << std::setw(16)
-                                          << std::scientific << a << std::setw(16)
-                                          << std::scientific << b << std::setw(16)
-                                          << std::scientific << a - b << std::endl;
+                                std::cout << std::setw(8) << i << std::setw(8) << j //
+                                          << std::setw(16) << std::scientific << a //
+                                          << std::setw(16) << std::scientific << b //
+                                          << std::setw(16) << std::scientific << a - b //
+                                          << std::endl;
                             }
                         }
                     }
@@ -449,61 +569,36 @@
         }
 
         template <typename TA>
-        void basicGEMMMixed(rocRoller::DataType typeB,
-                            int                 m,
-                            int                 n,
-                            int                 k,
-                            double              err,
-                            int                 scaleA = 127,
-                            int                 scaleB = 127)
-        {
-            auto gemm   = setup_GEMMF8F6F4_TN(m, n, k);
-            gemm.scaleA = scaleA;
-            gemm.scaleB = scaleB;
-
+        void basicGEMMMixed(rocRoller::DataType typeB, GEMMProblem const& problem)
+        {
             if(typeB == rocRoller::DataType::FP8)
-            {
-                basicGEMM<TA, FP8, float>(gemm, err);
-            }
+                basicGEMM<TA, FP8, float>(problem);
             else if(typeB == rocRoller::DataType::BF8)
-            {
-                basicGEMM<TA, BF8, float>(gemm, err);
-            }
+                basicGEMM<TA, BF8, float>(problem);
             else if(typeB == rocRoller::DataType::FP6)
-            {
-                basicGEMM<TA, FP6, float>(gemm, err);
-            }
+                basicGEMM<TA, FP6, float>(problem);
             else if(typeB == rocRoller::DataType::BF6)
-            {
-                basicGEMM<TA, BF6, float>(gemm, err);
-            }
+                basicGEMM<TA, BF6, float>(problem);
             else if(typeB == rocRoller::DataType::FP4)
-            {
-                basicGEMM<TA, FP4, float>(gemm, err);
-            }
+                basicGEMM<TA, FP4, float>(problem);
             else
                 Throw<FatalError>("Invalid type.");
         }
 
         void basicGEMMMixed(rocRoller::DataType typeA,
                             rocRoller::DataType typeB,
-                            int                 m,
-                            int                 n,
-                            int                 k,
-                            double              err,
-                            int                 scaleA = 127,
-                            int                 scaleB = 127)
+                            GEMMProblem const&  problem)
         {
             if(typeA == rocRoller::DataType::FP8)
-                basicGEMMMixed<FP8>(typeB, m, n, k, err, scaleA, scaleB);
+                basicGEMMMixed<FP8>(typeB, problem);
             else if(typeA == rocRoller::DataType::BF8)
-                basicGEMMMixed<BF8>(typeB, m, n, k, err, scaleA, scaleB);
+                basicGEMMMixed<BF8>(typeB, problem);
             else if(typeA == rocRoller::DataType::FP6)
-                basicGEMMMixed<FP6>(typeB, m, n, k, err, scaleA, scaleB);
+                basicGEMMMixed<FP6>(typeB, problem);
             else if(typeA == rocRoller::DataType::BF6)
-                basicGEMMMixed<BF6>(typeB, m, n, k, err, scaleA, scaleB);
+                basicGEMMMixed<BF6>(typeB, problem);
             else if(typeA == rocRoller::DataType::FP4)
-                basicGEMMMixed<FP4>(typeB, m, n, k, err, scaleA, scaleB);
+                basicGEMMMixed<FP4>(typeB, problem);
             else
                 Throw<FatalError>("Invalid type.");
         }
@@ -531,10 +626,10 @@
     {
     };
 
-    // Params are: A type, B type, K tile size
+    // Params are: A type, B type, K tile size, Load A scale though LDS, Load B scale through LDS
     class GEMMMixedScaledTestGPU
         : public BaseGEMMContextFixture<
-              std::tuple<rocRoller::DataType, rocRoller::DataType, int, int, int>>
+              std::tuple<rocRoller::DataType, rocRoller::DataType, int, bool, bool>>
     {
     };
 
@@ -1113,18 +1208,33 @@
 
     TEST_P(GEMMTestGPU, GPU_BasicGEMMFP8_NT)
     {
+        if(m_context->targetArchitecture().target().isCDNA3GPU())
+        {
+            GTEST_SKIP() << "FIXME: Skipping test for gfx94X";
+        }
+
         auto gemm = setup_GEMMF8_NT();
         basicGEMM<FP8, FP8, float>(gemm);
     }
 
     TEST_P(GEMMF8TestGPU, GPU_BasicGEMMBF8_16x16x32_NT)
     {
+        if(m_context->targetArchitecture().target().isCDNA3GPU())
+        {
+            GTEST_SKIP() << "FIXME: Skipping test for gfx94X";
+        }
+
         auto gemm = setup_GEMMF8_NT();
         basicGEMM<BF8, BF8, float>(gemm);
     }
 
     TEST_P(GEMMTestGPU, GPU_BasicGEMMConversionFP8_NT)
     {
+        if(m_context->targetArchitecture().target().isCDNA3GPU())
+        {
+            GTEST_SKIP() << "FIXME: Skipping test for gfx94X";
+        }
+
         auto gemm = setup_GEMMF8_NT();
         // D (FP8) = Convert( alpha * A (FP8) * B (FP8) + beta * C (F32) )
         basicGEMM<FP8, FP8, float, FP8>(gemm);
@@ -1132,6 +1242,11 @@
 
     TEST_P(GEMMTestGPU, GPU_BasicGEMMConversionBF8_NT)
     {
+        if(m_context->targetArchitecture().target().isCDNA3GPU())
+        {
+            GTEST_SKIP() << "FIXME: Skipping test for gfx94X";
+        }
+
         auto gemm = setup_GEMMF8_NT();
         // D (BF8) = Convert( alpha * A (BF8) * B (BF8) + beta * C (F32) )
         basicGEMM<BF8, BF8, float, BF8>(gemm);
@@ -1144,15 +1259,6 @@
         basicGEMM<FP8, FP8, float>(gemm);
     }
 
-    TEST_P(GEMMF8F6F4TestGPU, DISABLED_GPU_BasicScaledGEMMFP8_16x16x128_NT)
-    {
-        REQUIRE_ARCH_CAP(GPUCapability::HasMFMA_f8f6f4);
-        auto gemm   = setup_GEMMF8F6F4_NT(16, 16, 128);
-        gemm.scaleA = 128;
-        gemm.scaleB = 125;
-        basicGEMM<FP8, FP8, float>(gemm);
-    }
-
     TEST_P(GEMMF8F6F4TestGPU, DISABLED_GPU_BasicGEMMBF8_16x16x128_NT)
     {
         REQUIRE_ARCH_CAP(GPUCapability::HasMFMA_f8f6f4);
@@ -1160,15 +1266,6 @@
         basicGEMM<BF8, BF8, float>(gemm);
     }
 
-    TEST_P(GEMMF8F6F4TestGPU, DISABLED_GPU_BasicScaledGEMMBF8_16x16x128_NT)
-    {
-        REQUIRE_ARCH_CAP(GPUCapability::HasMFMA_f8f6f4);
-        auto gemm   = setup_GEMMF8F6F4_NT(16, 16, 128);
-        gemm.scaleA = 128;
-        gemm.scaleB = 125;
-        basicGEMM<BF8, BF8, float>(gemm);
-    }
-
     TEST_P(GEMMF8F6F4TestGPU, DISABLED_GPU_BasicGEMMFP8_32x32x64_NT)
     {
         REQUIRE_ARCH_CAP(GPUCapability::HasMFMA_f8f6f4);
@@ -1176,15 +1273,6 @@
         basicGEMM<FP8, FP8, float>(gemm);
     }
 
-    TEST_P(GEMMF8F6F4TestGPU, DISABLED_GPU_BasicScaledGEMMFP8_32x32x64_NT)
-    {
-        REQUIRE_ARCH_CAP(GPUCapability::HasMFMA_f8f6f4);
-        auto gemm   = setup_GEMMF8F6F4_NT(32, 32, 64);
-        gemm.scaleA = 128;
-        gemm.scaleB = 125;
-        basicGEMM<FP8, FP8, float>(gemm);
-    }
-
     TEST_P(GEMMF8F6F4TestGPU, DISABLED_GPU_BasicGEMMBF8_32x32x64_NT)
     {
         REQUIRE_ARCH_CAP(GPUCapability::HasMFMA_f8f6f4);
@@ -1192,15 +1280,6 @@
         basicGEMM<BF8, BF8, float>(gemm);
     }
 
-    TEST_P(GEMMF8F6F4TestGPU, DISABLED_GPU_BasicScaledGEMMBF8_32x32x64_NT)
-    {
-        REQUIRE_ARCH_CAP(GPUCapability::HasMFMA_f8f6f4);
-        auto gemm   = setup_GEMMF8F6F4_NT(32, 32, 64);
-        gemm.scaleA = 128;
-        gemm.scaleB = 125;
-        basicGEMM<BF8, BF8, float>(gemm);
-    }
-
     void check_GEMMF8_TN(rocRoller::ContextPtr m_context)
     {
         if(m_context->targetArchitecture().HasCapability(GPUCapability::HasMFMA_fp8))
@@ -1222,6 +1301,11 @@
 
     TEST_P(GEMMF8TestGPU, GPU_BasicGEMMFP8_16x16x32_TN)
     {
+        if(m_context->targetArchitecture().target().isCDNA3GPU())
+        {
+            GTEST_SKIP() << "FIXME: Skipping test for gfx94X";
+        }
+
         auto gemm = setup_GEMMF8_TN();
         basicGEMM<FP8, FP8, float>(gemm);
         check_GEMMF8_TN(m_context);
@@ -1229,6 +1313,11 @@
 
     TEST_P(GEMMF8TestGPU, GPU_BasicGEMMBF8_16x16x32_TN)
     {
+        if(m_context->targetArchitecture().target().isCDNA3GPU())
+        {
+            GTEST_SKIP() << "FIXME: Skipping test for gfx94X";
+        }
+
         auto gemm = setup_GEMMF8_TN();
         basicGEMM<BF8, BF8, float>(gemm);
         check_GEMMF8_TN(m_context);
@@ -1293,15 +1382,84 @@
         check_GEMMF8F6F4_TN(m_context, (16 * 16 + (16 * 128) / 8) / 64, 4, 10);
     }
 
-    TEST_P(GEMMF8F6F4TestGPU, GPU_BasicScaledGEMMFP4_16x16x128_TN)
+    TEST_P(GEMMF8F6F4TestGPU, GPU_BasicBlockScaledGEMMFP8_16x16x128_TN)
     {
         REQUIRE_ARCH_CAP(GPUCapability::HasMFMA_f8f6f4);
-        auto gemm   = setup_GEMMF8F6F4_TN(16, 16, 128);
-        gemm.scaleA = 128;
-        gemm.scaleB = 125;
+        auto gemm       = setup_GEMMF8F6F4_TN(16, 16, 128);
+        gemm.scaleAMode = Operations::ScaleMode::Separate;
+        gemm.scaleBMode = Operations::ScaleMode::Separate;
+
+        gemm.loadLDSA      = true;
+        gemm.loadLDSB      = true;
+        gemm.loadLDSScaleA = true;
+        gemm.loadLDSScaleB = true;
+
+        basicGEMM<FP8, FP8, float>(gemm);
+        check_mfma_f8f6f4(m_context, "v_mfma_scale_f32_16x16x128_f8f6f4", "cbsz:0b000 blgp:0b000");
+    }
+
+    TEST_P(GEMMF8F6F4TestGPU, GPU_BasicBlockScaledGEMMBF8_16x16x128_TN)
+    {
+        REQUIRE_ARCH_CAP(GPUCapability::HasMFMA_f8f6f4);
+        auto gemm       = setup_GEMMF8F6F4_TN(16, 16, 128);
+        gemm.scaleAMode = Operations::ScaleMode::Separate;
+        gemm.scaleBMode = Operations::ScaleMode::Separate;
+
+        gemm.loadLDSA      = true;
+        gemm.loadLDSB      = true;
+        gemm.loadLDSScaleA = true;
+        gemm.loadLDSScaleB = true;
+
+        basicGEMM<BF8, BF8, float>(gemm);
+        check_mfma_f8f6f4(m_context, "v_mfma_scale_f32_16x16x128_f8f6f4", "cbsz:0b001 blgp:0b001");
+    }
+
+    TEST_P(GEMMF8F6F4TestGPU, GPU_BasicBlockScaledGEMMFP6_16x16x128_TN)
+    {
+        REQUIRE_ARCH_CAP(GPUCapability::HasMFMA_f8f6f4);
+        auto gemm       = setup_GEMMF8F6F4_TN(16, 16, 128);
+        gemm.scaleAMode = Operations::ScaleMode::Separate;
+        gemm.scaleBMode = Operations::ScaleMode::Separate;
+
+        gemm.loadLDSA      = true;
+        gemm.loadLDSB      = true;
+        gemm.loadLDSScaleA = true;
+        gemm.loadLDSScaleB = true;
+
+        basicGEMM<FP6, FP6, float>(gemm);
+        check_mfma_f8f6f4(m_context, "v_mfma_scale_f32_16x16x128_f8f6f4", "cbsz:0b010 blgp:0b010");
+    }
+
+    TEST_P(GEMMF8F6F4TestGPU, GPU_BasicBlockScaledGEMMBF6_16x16x128_TN)
+    {
+        REQUIRE_ARCH_CAP(GPUCapability::HasMFMA_f8f6f4);
+        auto gemm       = setup_GEMMF8F6F4_TN(16, 16, 128);
+        gemm.scaleAMode = Operations::ScaleMode::Separate;
+        gemm.scaleBMode = Operations::ScaleMode::Separate;
+
+        gemm.loadLDSA      = true;
+        gemm.loadLDSB      = true;
+        gemm.loadLDSScaleA = true;
+        gemm.loadLDSScaleB = true;
+
+        basicGEMM<BF6, BF6, float>(gemm);
+        check_mfma_f8f6f4(m_context, "v_mfma_scale_f32_16x16x128_f8f6f4", "cbsz:0b011 blgp:0b011");
+    }
+
+    TEST_P(GEMMF8F6F4TestGPU, GPU_BasicBlockScaledGEMMFP4_16x16x128_TN)
+    {
+        REQUIRE_ARCH_CAP(GPUCapability::HasMFMA_f8f6f4);
+        auto gemm       = setup_GEMMF8F6F4_TN(16, 16, 128);
+        gemm.scaleAMode = Operations::ScaleMode::Separate;
+        gemm.scaleBMode = Operations::ScaleMode::Separate;
+
+        gemm.loadLDSA      = true;
+        gemm.loadLDSB      = true;
+        gemm.loadLDSScaleA = true;
+        gemm.loadLDSScaleB = true;
+
         basicGEMM<FP4, FP4, float>(gemm);
         check_mfma_f8f6f4(m_context, "v_mfma_scale_f32_16x16x128_f8f6f4", "cbsz:0b100 blgp:0b100");
-        check_GEMMF8F6F4_TN(m_context, (16 * 16 + (16 * 128) / 8) / 64, 4, 10);
     }
 
     TEST_P(GEMMF8F6F4TestGPU, GPU_BasicGEMMFP4_32x32x64_TN)
@@ -1313,17 +1471,6 @@
         check_GEMMF8F6F4_TN(m_context, (32 * 32 + (32 * 64) / 8) / 64, 4, 10);
     }
 
-    TEST_P(GEMMF8F6F4TestGPU, GPU_BasicScaledGEMMFP4_32x32x64_TN)
-    {
-        REQUIRE_ARCH_CAP(GPUCapability::HasMFMA_f8f6f4);
-        auto gemm   = setup_GEMMF8F6F4_TN(32, 32, 64);
-        gemm.scaleA = 128;
-        gemm.scaleB = 125;
-        basicGEMM<FP4, FP4, float>(gemm);
-        check_mfma_f8f6f4(m_context, "v_mfma_scale_f32_32x32x64_f8f6f4", "cbsz:0b100 blgp:0b100");
-        check_GEMMF8F6F4_TN(m_context, (32 * 32 + (32 * 64) / 8) / 64, 4, 10);
-    }
-
     TEST_P(GEMMF8F6F4TestGPU, GPU_BasicGEMMFP6_16x16x128_TN)
     {
         REQUIRE_ARCH_CAP(GPUCapability::HasMFMA_f8f6f4);
@@ -1333,17 +1480,6 @@
         check_GEMMF8F6F4_TN(m_context, (16 * 16 + (16 * 128) * 6 / 8 / 4) / 64, 6, 20, true);
     }
 
-    TEST_P(GEMMF8F6F4TestGPU, GPU_BasicScaledGEMMFP6_16x16x128_TN)
-    {
-        REQUIRE_ARCH_CAP(GPUCapability::HasMFMA_f8f6f4);
-        auto gemm   = setup_GEMMF8F6F4_TN(16, 16, 128);
-        gemm.scaleA = 128;
-        gemm.scaleB = 125;
-        basicGEMM<FP6, FP6, float>(gemm);
-        check_mfma_f8f6f4(m_context, "v_mfma_scale_f32_16x16x128_f8f6f4", "cbsz:0b010 blgp:0b010");
-        check_GEMMF8F6F4_TN(m_context, (16 * 16 + (16 * 128) * 6 / 8 / 4) / 64, 6, 20, true);
-    }
-
     TEST_P(GEMMF8F6F4TestGPU, GPU_BasicGEMMFP6_32x32x64_TN)
     {
         REQUIRE_ARCH_CAP(GPUCapability::HasMFMA_f8f6f4);
@@ -1353,17 +1489,6 @@
         check_GEMMF8F6F4_TN(m_context, (32 * 32 + (32 * 64) * 6 / 8 / 4) / 64, 6, 20, true);
     }
 
-    TEST_P(GEMMF8F6F4TestGPU, GPU_BasicScaledGEMMFP6_32x32x64_TN)
-    {
-        REQUIRE_ARCH_CAP(GPUCapability::HasMFMA_f8f6f4);
-        auto gemm   = setup_GEMMF8F6F4_TN(32, 32, 64);
-        gemm.scaleA = 128;
-        gemm.scaleB = 125;
-        basicGEMM<FP6, FP6, float>(gemm);
-        check_mfma_f8f6f4(m_context, "v_mfma_scale_f32_32x32x64_f8f6f4", "cbsz:0b010 blgp:0b010");
-        check_GEMMF8F6F4_TN(m_context, (32 * 32 + (32 * 64) * 6 / 8 / 4) / 64, 6, 20, true);
-    }
-
     TEST_P(GEMMF8F6F4TestGPU, GPU_BasicGEMMBF6_16x16x128_TN)
     {
         REQUIRE_ARCH_CAP(GPUCapability::HasMFMA_f8f6f4);
@@ -1373,17 +1498,6 @@
         check_GEMMF8F6F4_TN(m_context, (16 * 16 + (16 * 128) * 6 / 8 / 4) / 64, 6, 20, true);
     }
 
-    TEST_P(GEMMF8F6F4TestGPU, GPU_BasicScaledGEMMBF6_16x16x128_TN)
-    {
-        REQUIRE_ARCH_CAP(GPUCapability::HasMFMA_f8f6f4);
-        auto gemm   = setup_GEMMF8F6F4_TN(16, 16, 128);
-        gemm.scaleA = 128;
-        gemm.scaleB = 125;
-        basicGEMM<BF6, BF6, float>(gemm);
-        check_mfma_f8f6f4(m_context, "v_mfma_scale_f32_16x16x128_f8f6f4", "cbsz:0b011 blgp:0b011");
-        check_GEMMF8F6F4_TN(m_context, (16 * 16 + (16 * 128) * 6 / 8 / 4) / 64, 6, 20, true);
-    }
-
     TEST_P(GEMMF8F6F4TestGPU, GPU_BasicGEMMBF6_32x32x64_TN)
     {
         REQUIRE_ARCH_CAP(GPUCapability::HasMFMA_f8f6f4);
@@ -1393,17 +1507,6 @@
         check_GEMMF8F6F4_TN(m_context, (32 * 32 + (32 * 64) * 6 / 8 / 4) / 64, 6, 20, true);
     }
 
-    TEST_P(GEMMF8F6F4TestGPU, GPU_BasicScaledGEMMBF6_32x32x64_TN)
-    {
-        REQUIRE_ARCH_CAP(GPUCapability::HasMFMA_f8f6f4);
-        auto gemm   = setup_GEMMF8F6F4_TN(32, 32, 64);
-        gemm.scaleA = 128;
-        gemm.scaleB = 125;
-        basicGEMM<BF6, BF6, float>(gemm);
-        check_mfma_f8f6f4(m_context, "v_mfma_scale_f32_32x32x64_f8f6f4", "cbsz:0b011 blgp:0b011");
-        check_GEMMF8F6F4_TN(m_context, (32 * 32 + (32 * 64) * 6 / 8 / 4) / 64, 6, 20, true);
-    }
-
     TEST_P(GEMMF8F6F4TestGPU, GPU_BasicGEMMFP8_16x16x128_TN)
     {
         REQUIRE_ARCH_CAP(GPUCapability::HasMFMA_f8f6f4);
@@ -1412,16 +1515,6 @@
         check_GEMMF8F6F4_TN(m_context, (16 * 16 + (16 * 128) / 4) / 64, 8, 20);
     }
 
-    TEST_P(GEMMF8F6F4TestGPU, GPU_BasicScaledGEMMFP8_16x16x128_TN)
-    {
-        REQUIRE_ARCH_CAP(GPUCapability::HasMFMA_f8f6f4);
-        auto gemm   = setup_GEMMF8F6F4_TN(16, 16, 128);
-        gemm.scaleA = 128;
-        gemm.scaleB = 125;
-        basicGEMM<FP8, FP8, float>(gemm);
-        check_GEMMF8F6F4_TN(m_context, (16 * 16 + (16 * 128) / 4) / 64, 8, 20);
-    }
-
     TEST_P(GEMMF8F6F4TestGPU, GPU_BasicGEMMBF8_16x16x128_TN)
     {
         REQUIRE_ARCH_CAP(GPUCapability::HasMFMA_f8f6f4);
@@ -1430,16 +1523,6 @@
         check_GEMMF8F6F4_TN(m_context, (16 * 16 + (16 * 128) / 4) / 64, 8, 20);
     }
 
-    TEST_P(GEMMF8F6F4TestGPU, GPU_BasicScaledGEMMBF8_16x16x128_TN)
-    {
-        REQUIRE_ARCH_CAP(GPUCapability::HasMFMA_f8f6f4);
-        auto gemm   = setup_GEMMF8F6F4_TN(16, 16, 128);
-        gemm.scaleA = 128;
-        gemm.scaleB = 125;
-        basicGEMM<BF8, BF8, float>(gemm);
-        check_GEMMF8F6F4_TN(m_context, (16 * 16 + (16 * 128) / 4) / 64, 8, 20);
-    }
-
     TEST_P(GEMMF8F6F4TestGPU, GPU_BasicGEMMFP8_32x32x64_TN)
     {
         REQUIRE_ARCH_CAP(GPUCapability::HasMFMA_f8f6f4);
@@ -1448,30 +1531,10 @@
         check_GEMMF8F6F4_TN(m_context, (32 * 32 + (32 * 64) / 4) / 64, 8, 20);
     }
 
-    TEST_P(GEMMF8F6F4TestGPU, GPU_BasicScaledGEMMFP8_32x32x64_TN)
-    {
-        REQUIRE_ARCH_CAP(GPUCapability::HasMFMA_f8f6f4);
-        auto gemm   = setup_GEMMF8F6F4_TN(32, 32, 64);
-        gemm.scaleA = 128;
-        gemm.scaleB = 125;
-        basicGEMM<FP8, FP8, float>(gemm);
-        check_GEMMF8F6F4_TN(m_context, (32 * 32 + (32 * 64) / 4) / 64, 8, 20);
-    }
-
     TEST_P(GEMMF8F6F4TestGPU, GPU_BasicGEMMBF8_32x32x64_TN)
     {
         REQUIRE_ARCH_CAP(GPUCapability::HasMFMA_f8f6f4);
         auto gemm = setup_GEMMF8F6F4_TN(32, 32, 64);
-        basicGEMM<BF8, BF8, float>(gemm);
-        check_GEMMF8F6F4_TN(m_context, (32 * 32 + (32 * 64) / 4) / 64, 8, 20);
-    }
-
-    TEST_P(GEMMF8F6F4TestGPU, GPU_BasicScaledGEMMBF8_32x32x64_TN)
-    {
-        REQUIRE_ARCH_CAP(GPUCapability::HasMFMA_f8f6f4);
-        auto gemm   = setup_GEMMF8F6F4_TN(32, 32, 64);
-        gemm.scaleA = 128;
-        gemm.scaleB = 125;
         basicGEMM<BF8, BF8, float>(gemm);
         check_GEMMF8F6F4_TN(m_context, (32 * 32 + (32 * 64) / 4) / 64, 8, 20);
     }
@@ -1917,7 +1980,9 @@
         int wave_n = (MFMAK == 128) ? 16 : 32;
         int wave_k = MFMAK;
 
-        basicGEMMMixed(typeA, typeB, wave_m, wave_n, wave_k, 2.e-5);
+        auto problem = setup_GEMMF8F6F4_TN(wave_m, wave_n, wave_k);
+
+        basicGEMMMixed(typeA, typeB, problem);
 
         auto mfma = (MFMAK == 128) ? "v_mfma_f32_16x16x128_f8f6f4" : "v_mfma_f32_32x32x64_f8f6f4";
 
@@ -1953,19 +2018,25 @@
         check_mfma_f8f6f4(m_context, mfma, modifierA + " " + modifierB);
     }
 
-    TEST_P(GEMMMixedScaledTestGPU, GPU_ScaledGEMMMixed)
+    TEST_P(GEMMMixedScaledTestGPU, GPU_BlockScaledGEMMMixed)
     {
         REQUIRE_ARCH_CAP(GPUCapability::HasMFMA_f8f6f4);
 
-        auto [typeA, typeB, MFMAK, scaleA, scaleB]
-            = std::get<std::tuple<rocRoller::DataType, rocRoller::DataType, int, int, int>>(
-                GetParam());
+        auto [typeA, typeB, MFMAK, loadLDSScaleA, loadLDSScaleB] = std::get<1>(GetParam());
 
         int wave_m = (MFMAK == 128) ? 16 : 32;
         int wave_n = (MFMAK == 128) ? 16 : 32;
         int wave_k = MFMAK;
 
-        basicGEMMMixed(typeA, typeB, wave_m, wave_n, wave_k, 2.e-5, scaleA, scaleB);
+        auto problem = setup_GEMMF8F6F4_TN(wave_m, wave_n, wave_k);
+
+        problem.scaleAMode = rocRoller::Operations::ScaleMode::Separate;
+        problem.scaleBMode = rocRoller::Operations::ScaleMode::Separate;
+
+        problem.loadLDSScaleA = loadLDSScaleA;
+        problem.loadLDSScaleB = loadLDSScaleB;
+
+        basicGEMMMixed(typeA, typeB, problem);
     }
 
     INSTANTIATE_TEST_SUITE_P(GEMMTest, GEMMTestGPU, currentGPUISA());
@@ -2007,6 +2078,6 @@
                                                                 rocRoller::DataType::BF6,
                                                                 rocRoller::DataType::FP4),
                                               ::testing::Values(64, 128),
-                                              ::testing::Values(125, 128),
-                                              ::testing::Values(125, 128))));
+                                              ::testing::Values(false, true),
+                                              ::testing::Values(false, true))));
 }