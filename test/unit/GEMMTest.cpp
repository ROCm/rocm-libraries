#include <hip/hip_ext.h>
#include <hip/hip_runtime.h>

#include <regex>

#include <rocRoller/AssemblyKernel.hpp>
#include <rocRoller/CodeGen/ArgumentLoader.hpp>
#include <rocRoller/CommandSolution.hpp>
#include <rocRoller/DataTypes/DataTypes.hpp>
#include <rocRoller/Expression.hpp>
#include <rocRoller/ExpressionTransformations.hpp>
#include <rocRoller/KernelGraph/KernelGraph.hpp>
#include <rocRoller/Operations/Command.hpp>
#include <rocRoller/Scheduling/Observers/FileWritingObserver.hpp>
#include <rocRoller/Utilities/Error.hpp>
#include <rocRoller/Utilities/Logging.hpp>
#include <rocRoller/Utilities/Timer.hpp>

#include "GPUContextFixture.hpp"
#include "SourceMatcher.hpp"
#include "TensorDescriptor.hpp"
#include "Utilities.hpp"
#include <common/GEMMProblem.hpp>

#include "GEMMF8F6F4.hpp"

namespace GEMMDriverTest
{
    template <typename T>
    concept isF8 = std::is_same_v<T, FP8> || std::is_same_v<T, BF8>;

    template <typename T>
    concept isF6F4 = std::is_same_v<T, FP6> || std::is_same_v<T, BF6> || std::is_same_v<T, FP4>;

    template <typename... Ts>
    class BaseGEMMContextFixture
        : public BaseGPUContextFixture,
          public ::testing::WithParamInterface<std::tuple<std::string, Ts...>>
    {
<<<<<<< HEAD
    protected:
        virtual rocRoller::ContextPtr createContext() override
        {
            std::string device = std::get<0>(this->GetParam());

            return this->createContextForArch(device);
        }

    public:
        std::shared_ptr<CommandKernel> commandKernel;

        template <typename TA, typename TB = TA, typename TD = TA>
        void basicGEMM(ContextPtr&        m_context,
                       const GEMMProblem& gemm,
=======
        template <typename T, typename TD = T>
        void basicGEMM(const GEMMProblem& gemm,
>>>>>>> 1794b3ef
                       bool               debuggable  = false,
                       bool               setIdentity = false,
                       int                numIters    = 1,
                       bool               notSetC     = false)

        {
            REQUIRE_ARCH_CAP(GPUCapability::HasMFMA);
            if constexpr(isF8<TA> || isF8<TB>)
            {
                REQUIRE_ARCH_CAP(GPUCapability::HasMFMA_fp8);
            }

            if constexpr(isF6F4<TA> || isF6F4<TB>)
            {
                REQUIRE_ARCH_CAP(GPUCapability::HasMFMA_f8f6f4);
            }
            if ((isF8<TA> || isF8<TB>) && (gemm.waveK >= 64))
            {
                REQUIRE_ARCH_CAP(GPUCapability::HasMFMA_f8f6f4);
            }

            auto dataTypeA = TypeInfo<TA>::Var.dataType;
            auto dataTypeB = TypeInfo<TB>::Var.dataType;
            auto dataTypeD = TypeInfo<TD>::Var.dataType;

            // D (MxN) = alpha * A (MxK) X B (KxN) + beta * C (MxN)
            int   M     = gemm.m;
            int   N     = gemm.n;
            int   K     = gemm.k;
            float alpha = gemm.alpha;
            float beta  = gemm.beta;

            AssertFatal(M % gemm.macM == 0, "MacroTile size mismatch (M)");
            AssertFatal(N % gemm.macN == 0, "MacroTile size mismatch (N)");

            if(gemm.unrollK > 0)
            {
                AssertFatal(K % (gemm.macK * gemm.unrollK) == 0,
                            "MacroTile size mismatch (K unroll)");
            }

            auto bpeA = DataTypeInfo::Get(dataTypeA).elementBytes;
            auto bpeB = DataTypeInfo::Get(dataTypeB).elementBytes;
            AssertFatal(gemm.macM * gemm.macK * bpeA > gemm.waveM * gemm.waveK,
                        "Not enough elements (A).");
            AssertFatal(gemm.macN * gemm.macK * bpeB > gemm.waveN * gemm.waveK,
                        "Not enough elements (B).");

            AssertFatal(gemm.workgroupSizeX % gemm.wavefrontSize == 0,
                        "Workgroup Size X must be multiply of wave front size");

            uint wavetilePerWavefrontM
                = gemm.wavefrontSize * gemm.macM / gemm.waveM / gemm.workgroupSizeX;
            uint wavetilePerWavefrontN = gemm.macN / gemm.waveN / gemm.workgroupSizeY;

            AssertFatal(wavetilePerWavefrontM > 0, "WaveTile size mismatch (M).");
            AssertFatal(wavetilePerWavefrontN > 0, "WaveTile size mismatch (N).");

            AssertFatal(gemm.macM % (gemm.waveM * wavetilePerWavefrontM) == 0,
                        "WaveTile size mismatch (M)");
            AssertFatal(gemm.macN % (gemm.waveN * wavetilePerWavefrontN) == 0,
                        "WaveTile size mismatch (N)");

            Log::debug("GEMMTest jamming: {}x{}", wavetilePerWavefrontM, wavetilePerWavefrontN);

            uint workgroupSizeX = gemm.workgroupSizeX * gemm.workgroupSizeY;
            uint workgroupSizeY = 1;

            uint numWorkgroupX;
            uint numWorkgroupY;

            if(gemm.loopOverTiles > 0)
            {
                // multiple output macro tiles per workgroup
                numWorkgroupX = M * N / gemm.macM / gemm.macN / 2;
                numWorkgroupY = 1;
            }
            else if(gemm.streamK)
            {
                numWorkgroupX = gemm.numCUs;
                numWorkgroupY = 1;
            }
            else
            {
                // one output macro tile per workgroup
                numWorkgroupX = M / gemm.macM;
                numWorkgroupY = N / gemm.macN;
            }

            auto NX = std::make_shared<Expression::Expression>(numWorkgroupX * workgroupSizeX);
            auto NY = std::make_shared<Expression::Expression>(numWorkgroupY * workgroupSizeY);
            auto NZ = std::make_shared<Expression::Expression>(1u);

            // Host data
            using UnsegmentedTypeA = typename UnsegmentedTypeOf<TA>::type;
            using UnsegmentedTypeB = typename UnsegmentedTypeOf<TB>::type;
            std::vector<UnsegmentedTypeA> hostA;
            std::vector<UnsegmentedTypeB> hostB;
            std::vector<TD>               hostC;

            GenerateRandomInput(31415u, hostA, M * K, hostB, K * N, hostC, M * N);

            if(setIdentity)
            {
                SetIdentityMatrix(hostA, K, M);
                SetIdentityMatrix(hostB, N, K);

                std::fill(hostC.begin(), hostC.end(), static_cast<TD>(0.0));
            }

            auto                deviceA = make_shared_device(hostA);
            auto                deviceB = make_shared_device(hostB);
            std::shared_ptr<TD> deviceC = (notSetC) ? nullptr : make_shared_device(hostC);
            std::shared_ptr<TD> deviceD = make_shared_device<TD>(M * N, TD{});

            auto command = std::make_shared<Command>();

            std::vector<size_t> oneStridesN
                = gemm.literalStrides ? std::vector<size_t>({(size_t)1}) : std::vector<size_t>({});

            std::vector<size_t> oneStridesT = gemm.literalStrides
                                                  ? std::vector<size_t>({(size_t)0, (size_t)1})
                                                  : std::vector<size_t>({});

            auto tagTensorA = command->addOperation(rocRoller::Operations::Tensor(
                2, dataTypeA, gemm.transA == "N" ? oneStridesN : oneStridesT)); // A
            auto tagLoadA = command->addOperation(rocRoller::Operations::T_Load_Tiled(tagTensorA));

            auto tagTensorB = command->addOperation(rocRoller::Operations::Tensor(
                2, dataTypeB, gemm.transB == "N" ? oneStridesN : oneStridesT)); // B
            auto tagLoadB = command->addOperation(rocRoller::Operations::T_Load_Tiled(tagTensorB));

            auto tagTensorC = command->addOperation(
                rocRoller::Operations::Tensor(2, dataTypeD, oneStridesN)); // C
            auto tagLoadC = command->addOperation(rocRoller::Operations::T_Load_Tiled(tagTensorC));

            auto tagScalarAlpha
                = command->addOperation(rocRoller::Operations::Scalar(DataType::Float)); // alpha
            auto tagLoadAlpha
                = command->addOperation(rocRoller::Operations::T_Load_Scalar(tagScalarAlpha));

            auto tagScalarBeta
                = command->addOperation(rocRoller::Operations::Scalar(DataType::Float)); // beta
            auto tagLoadBeta
                = command->addOperation(rocRoller::Operations::T_Load_Scalar(tagScalarBeta));

            auto tagAB
                = command->addOperation(rocRoller::Operations::T_Mul(tagLoadA, tagLoadB)); // A * B

            rocRoller::Operations::T_Execute execute(command->getNextTag());
            auto                             tagBetaC
                = execute.addXOp(rocRoller::Operations::E_Mul(tagLoadBeta, tagLoadC)); // beta * C

            auto tagAlphaAB = execute.addXOp(
                rocRoller::Operations::E_Mul(tagLoadAlpha, tagAB)); // alpha * (A * B)

            rocRoller::Operations::OperationTag tagStoreD;
            if(gemm.betaInFma)
            {
                tagStoreD = execute.addXOp(rocRoller::Operations::E_Add(
                    tagBetaC, tagAlphaAB)); // beta * C + alpha * (A * B)
            }
            else
            {
                tagStoreD = execute.addXOp(rocRoller::Operations::E_Add(
                    tagAlphaAB, tagBetaC)); // alpha * (A * B) + beta * C
            }

            command->addOperation(std::make_shared<rocRoller::Operations::Operation>(execute));

            auto tagTensorD = command->addOperation(
                rocRoller::Operations::Tensor(2, dataTypeD, oneStridesN)); // D
            command->addOperation(rocRoller::Operations::T_Store_Tiled(tagStoreD, tagTensorD));

            auto tagScratch = command->allocateTag();
            command->allocateArgument(VariableType(DataType::UInt32, PointerType::PointerGlobal),
                                      tagScratch,
                                      ArgumentType::Value,
                                      DataDirection::ReadWrite,
                                      rocRoller::SCRATCH);
<<<<<<< HEAD
            auto kernelOptions                           = std::make_shared<KernelOptions>();
            kernelOptions->fuseLoops                     = gemm.fuseLoops;
            kernelOptions->allowAmbiguousMemoryNodes     = gemm.allowAmbiguousMemoryNodes;
            kernelOptions->unrollK                       = gemm.unrollK;
            kernelOptions->packMultipleElementsInto1VGPR = gemm.packMultipleElementsInto1VGPR;
            kernelOptions->prefetch                      = gemm.prefetch;
            kernelOptions->prefetchInFlight              = gemm.prefetchInFlight;
            kernelOptions->prefetchLDSFactor             = gemm.prefetchLDSFactor;
            kernelOptions->prefetchMixMemOps             = gemm.prefetchMixMemOps;
            kernelOptions->transposeMemoryAccess[LayoutType::MATRIX_A] = gemm.transA == "T";
            kernelOptions->transposeMemoryAccess[LayoutType::MATRIX_B] = gemm.transB == "T";
            kernelOptions->scaleA                                      = gemm.scaleA;
            kernelOptions->scaleB                                      = gemm.scaleB;
=======

            auto params = std::make_shared<CommandParameters>();
            params->setManualKernelDimension(2);
            // TODO: Calculate these values internally based on workgroup sizes.
            params->setWaveTilesPerWavefront(wavetilePerWavefrontM, wavetilePerWavefrontN);
            params->setSplitStoreTileIntoWaveBlocks(gemm.splitStoreTileIntoWaveBlocks);

            params->fuseLoops                     = gemm.fuseLoops;
            params->allowAmbiguousMemoryNodes     = gemm.allowAmbiguousMemoryNodes;
            params->unrollK                       = gemm.unrollK;
            params->packMultipleElementsInto1VGPR = gemm.packMultipleElementsInto1VGPR;
            params->prefetch                      = gemm.prefetch;
            params->prefetchInFlight              = gemm.prefetchInFlight;
            params->prefetchLDSFactor             = gemm.prefetchLDSFactor;
            params->prefetchMixMemOps             = gemm.prefetchMixMemOps;
            params->transposeMemoryAccess[LayoutType::MATRIX_A] = gemm.transA == "T";
            params->transposeMemoryAccess[LayoutType::MATRIX_B] = gemm.transB == "T";
>>>>>>> 1794b3ef

            if(gemm.loopOverTiles > 0)
            {
                params->loopOverOutputTilesDimensions = {0, 1};
                params->loopOverOutputTilesCoordSizes
                    = {static_cast<uint>(M / gemm.macM), static_cast<uint>(N / gemm.macN)};
                params->loopOverOutputTilesIteratedTiles = 2;
            }

            if(gemm.streamK)
            {
                REQUIRE_ARCH_CAP(GPUCapability::ArchAccUnifiedRegs);

                AssertFatal(
                    numWorkgroupY == 1,
                    "Current scratch space implementation assumes that the kernel is launched "
                    "with numWorkgroupY == 1");

                params->numScratchTiles = std::min(gemm.numCUs, numWorkgroupX * numWorkgroupY);

                params->loopOverOutputTilesDimensions = {0, 1};
                params->streamK                       = true;
                params->streamKTwoTile                = gemm.streamKTwoTile;
            }

            auto macTileA = KernelGraph::CoordinateGraph::MacroTile(
                {gemm.macM, gemm.macK},
                LayoutType::MATRIX_A,
                {gemm.waveM, gemm.waveN, gemm.waveK, gemm.waveB},
                gemm.loadLDSA ? MemoryType::LDS : MemoryType::WAVE);
            auto macTileB = KernelGraph::CoordinateGraph::MacroTile(
                {gemm.macK, gemm.macN},
                LayoutType::MATRIX_B,
                {gemm.waveM, gemm.waveN, gemm.waveK, gemm.waveB},
                gemm.loadLDSB ? MemoryType::LDS : MemoryType::WAVE);
            auto macTileC = KernelGraph::CoordinateGraph::MacroTile(
                {gemm.macM, gemm.macN},
                LayoutType::MATRIX_ACCUMULATOR,
                {gemm.waveM, gemm.waveN, gemm.waveK, gemm.waveB});
            auto macTileD = KernelGraph::CoordinateGraph::MacroTile(
                {gemm.macM, gemm.macN},
                LayoutType::MATRIX_ACCUMULATOR,
                {gemm.waveM, gemm.waveN, gemm.waveK, gemm.waveB},
                gemm.storeLDSD ? MemoryType::JAMMED_WAVE_LDS : MemoryType::WAVE);

            params->setDimensionInfo(tagLoadA, macTileA);
            params->setDimensionInfo(tagLoadB, macTileB);
            params->setDimensionInfo(tagLoadC, macTileC);
            // TODO Fix MemoryType promotion (JAMMED_WAVE_LDS)
            params->setDimensionInfo(tagStoreD, macTileD);

            params->setManualWorkgroupSize({workgroupSizeX, workgroupSizeY, 1});
            rocRoller::Log::getLogger()->debug(
                "GEMM workgroup sizes {} {} {}", workgroupSizeX, workgroupSizeY, 1);
            rocRoller::Log::getLogger()->debug(
                "GEMM workitem counts {} {} {}", toString(NX), toString(NY), toString(NZ));

            params->setManualWavefrontCount(
                {static_cast<uint>(gemm.macM / gemm.waveM / wavetilePerWavefrontM),
                 static_cast<uint>(gemm.macN / gemm.waveN / wavetilePerWavefrontN)});

            CommandKernel commandKernel(command, testKernelName());

            // TODO Some test have loops, we need to reset the context.
            m_context = createContext();

            commandKernel.setContext(m_context);
            commandKernel.setCommandParameters(params);
            commandKernel.generateKernel();

            auto launch = std::make_shared<CommandLaunchParameters>();
            launch->setManualWorkitemCount({NX, NY, NZ});
            commandKernel.setLaunchParameters(launch);

            CommandArguments commandArgs = command->createArguments();

            TensorDescriptor descA(dataTypeA, {size_t(M), size_t(K)}, gemm.transA);
            TensorDescriptor descB(dataTypeB, {size_t(K), size_t(N)}, gemm.transB);
            TensorDescriptor descC(dataTypeD, {size_t(M), size_t(N)}, "N");
            TensorDescriptor descD(dataTypeD, {size_t(M), size_t(N)}, "N");

            setCommandTensorArg(commandArgs, tagTensorA, descA, (TA*)deviceA.get());
            setCommandTensorArg(commandArgs, tagTensorB, descB, (TB*)deviceB.get());
            setCommandTensorArg(commandArgs, tagTensorC, descC, deviceC.get());
            setCommandTensorArg(commandArgs, tagTensorD, descD, deviceD.get());

            commandArgs.setArgument(tagScalarAlpha, ArgumentType::Value, alpha);
            commandArgs.setArgument(tagScalarBeta, ArgumentType::Value, beta);

            // Create scratch space
            auto scratchSpaceRequired = commandKernel.scratchSpaceRequired();
            auto deviceScratch        = make_shared_device<uint8_t>(scratchSpaceRequired, 0);
            commandArgs.setArgument(tagScratch, ArgumentType::Value, deviceScratch.get());

            if(gemm.streamK)
            {
                commandArgs.setArgument(command->getNextTag(), ArgumentType::Value, gemm.numCUs);
            }

            // GPU is doing: D = alpha * scaleA * scaleB * (A*B) + beta*C. So we need to
            // account for the scales on CPU side as well.
            // Multiply alpha by the scales. Scale is E8M0 and has a bias of 127
            alpha
                *= std::pow(2.0f, int(gemm.scaleA) - 127) * std::pow(2.0f, int(gemm.scaleB) - 127);

            // Host result
            std::vector<TD> h_result(M * N, TD{});
            rocRoller::CPUMM(h_result,
                             hostC,
                             hostA,
                             hostB,
                             M,
                             N,
                             K,
                             alpha,
                             beta,
                             gemm.transA == "T",
                             gemm.transB == "T");

            // Device result
            std::vector<TD> d_result(M * N);

            for(int iteration = 0; iteration < numIters; ++iteration)
            {
                ASSERT_THAT(hipMemset(deviceD.get(), 0, M * N * sizeof(TD)), HasHipSuccess(0));
                ASSERT_THAT(hipMemset(deviceScratch.get(), 0, scratchSpaceRequired),
                            HasHipSuccess(0));

                commandKernel.launchKernel(commandArgs.runtimeArguments());

                ASSERT_THAT(
                    hipMemcpy(
                        d_result.data(), deviceD.get(), M * N * sizeof(TD), hipMemcpyDeviceToHost),
                    HasHipSuccess(0));

                auto tol = gemmAcceptableError<TA, TB, TD>(
                    M, N, K, m_context->targetArchitecture().target());
                auto res = compare(d_result, h_result, tol);
                Log::info("RNorm is {} (acceptable {}, iteration {})",
                          res.relativeNormL2,
                          res.acceptableError.relativeL2Tolerance,
                          iteration);
                if(debuggable && !res.ok)
                {
                    for(size_t i = 0; i < M; i++)
                    {
                        for(size_t j = 0; j < N; j++)
                        {
                            auto a = d_result[i * N + j];
                            auto b = h_result[i * N + j];
                            if((a - b) * (a - b) / (b * b)
                               > res.acceptableError.relativeL2Tolerance)
                            {
                                std::cout << std::setw(8) << i << std::setw(8) << j << std::setw(16)
                                          << std::scientific << a << std::setw(16)
                                          << std::scientific << b << std::setw(16)
                                          << std::scientific << a - b << std::endl;
                            }
                        }
                    }
                }

                EXPECT_TRUE(res.ok) << res.message();
            }
        }

        template <typename TA>
        void basicGEMMMixed(rocRoller::DataType typeB,
                            int                 m,
                            int                 n,
                            int                 k,
                            double              err,
                            int                 scaleA = 127,
                            int                 scaleB = 127)
        {
            auto gemm   = setup_GEMMF8F6F4_TN(m, n, k);
            gemm.scaleA = scaleA;
            gemm.scaleB = scaleB;

            if(typeB == rocRoller::DataType::FP8)
            {
                basicGEMM<TA, FP8, float>(m_context, gemm, err);
            }
            else if(typeB == rocRoller::DataType::BF8)
            {
                basicGEMM<TA, BF8, float>(m_context, gemm, err);
            }
            else if(typeB == rocRoller::DataType::FP6)
            {
                basicGEMM<TA, FP6, float>(m_context, gemm, err);
            }
            else if(typeB == rocRoller::DataType::BF6)
            {
                basicGEMM<TA, BF6, float>(m_context, gemm, err);
            }
            else if(typeB == rocRoller::DataType::FP4)
            {
                basicGEMM<TA, FP4, float>(m_context, gemm, err);
            }
            else
                Throw<FatalError>("Invalid type.");
        }

        void basicGEMMMixed(rocRoller::DataType typeA,
                            rocRoller::DataType typeB,
                            int                 m,
                            int                 n,
                            int                 k,
                            double              err,
                            int                 scaleA = 127,
                            int                 scaleB = 127)
        {
            if(typeA == rocRoller::DataType::FP8)
                basicGEMMMixed<FP8>(typeB, m, n, k, err, scaleA, scaleB);
            else if(typeA == rocRoller::DataType::BF8)
                basicGEMMMixed<BF8>(typeB, m, n, k, err, scaleA, scaleB);
            else if(typeA == rocRoller::DataType::FP6)
                basicGEMMMixed<FP6>(typeB, m, n, k, err, scaleA, scaleB);
            else if(typeA == rocRoller::DataType::BF6)
                basicGEMMMixed<BF6>(typeB, m, n, k, err, scaleA, scaleB);
            else if(typeA == rocRoller::DataType::FP4)
                basicGEMMMixed<FP4>(typeB, m, n, k, err, scaleA, scaleB);
            else
                Throw<FatalError>("Invalid type.");
        }
    };

    class GEMMTestGPU : public BaseGEMMContextFixture<>
    {
    };

    class GEMMJammedTestGPU : public BaseGEMMContextFixture<>
    {
    };

    class GEMMF8F6F4TestGPU : public BaseGEMMContextFixture<>
    {
    };

    class GEMMF8TestGPU : public BaseGEMMContextFixture<>
    {
    };

    // Params are: A type, B type, K tile size
    class GEMMMixedF8F6F4TestGPU
        : public BaseGEMMContextFixture<std::tuple<rocRoller::DataType, rocRoller::DataType, int>>
    {
    };

    // Params are: A type, B type, K tile size
    class GEMMMixedScaledTestGPU
        : public BaseGEMMContextFixture<
              std::tuple<rocRoller::DataType, rocRoller::DataType, int, int, int>>
    {
    };

    // This test is to ensure each scheduler properly yields insts for a basic GEMM
    TEST_P(GEMMTestGPU, GPU_BasicGEMM_Schedulers)
    {
        GEMMProblem gemm;
        gemm.macK = 8;

        // TODO: Re-enable LDS once LDS deallocations are fixed
        gemm.loadLDSA = false;
        gemm.loadLDSB = false;

        auto settings = Settings::getInstance();

        settings->set(Settings::Scheduler, Scheduling::SchedulerProcedure::Sequential);
        basicGEMM<float>(gemm);
        std::string seq = m_context->instructions()->toString();

        settings->set(Settings::Scheduler, Scheduling::SchedulerProcedure::RoundRobin);
        basicGEMM<float>(gemm);
        std::string rr = m_context->instructions()->toString();

        settings->set(Settings::Scheduler, Scheduling::SchedulerProcedure::Cooperative);
        basicGEMM<float>(gemm);
        std::string coop_nop = m_context->instructions()->toString();

        settings->set(Settings::Scheduler, Scheduling::SchedulerProcedure::Priority);
        basicGEMM<float>(gemm);
        std::string priority_nop = m_context->instructions()->toString();

        EXPECT_NE(NormalizedSource(seq), NormalizedSource(rr));

        EXPECT_NE(NormalizedSource(coop_nop), NormalizedSource(rr));

        EXPECT_NE(NormalizedSource(priority_nop), NormalizedSource(rr));

        std::set<std::string> insts;
        std::vector<int>      seeds = {2, 4, 8, 314, 1729};
        settings->set(Settings::Scheduler, Scheduling::SchedulerProcedure::Random);
        for(auto seed : seeds)
        {
            settings->set(Settings::RandomSeed, seed);
            basicGEMM<float>(gemm);
            std::string rand     = m_context->instructions()->toString();
            bool        not_seen = insts.insert(rand).second;
            EXPECT_EQ(not_seen, true);
        }
        // Can not compare random insts to others because non-zero chance seed generates such insts
    }

    TEST_P(GEMMTestGPU, GPU_BasicGEMM)
    {
        GEMMProblem gemm;
        basicGEMM<float>(gemm);
    }

    TEST_P(GEMMTestGPU, GPU_BasicGEMMBetaIsZero)
    {
        GEMMProblem gemm;
        gemm.beta = 0;
        basicGEMM<float>(gemm);
    }

    TEST_P(GEMMTestGPU, GPU_BasicGEMMNotSetC)
    {
        GEMMProblem gemm;
        gemm.beta = 0;
        basicGEMM<float>(gemm, false, false, 1, true);
    }

    TEST_P(GEMMTestGPU, GPU_BasicGEMMBetaIsZeroStreamK)
    {
        if(m_context->targetArchitecture().target().getVersionString() == "gfx908")
        {
            GTEST_SKIP() << "Skipping GPU_BasicGEMMBeta0StreamK test";
        }

        GEMMProblem gemm;

        hipDeviceProp_t deviceProperties;
        ASSERT_THAT(hipGetDeviceProperties(&deviceProperties, 0), HasHipSuccess(0));
        gemm.numCUs = deviceProperties.multiProcessorCount;

        gemm.m = gemm.macM * 8;
        gemm.n = gemm.macN * gemm.numCUs / 2 + gemm.macN * 2;

        ASSERT_GE(gemm.m * gemm.n / gemm.macM / gemm.macN, gemm.numCUs);

        gemm.streamK = true;
        gemm.k       = gemm.macK * 8;

        // TODO: Does not work with unrolling K
        //gemm.unrollK          = 2;
        //gemm.prefetch         = true;
        //gemm.prefetchInFlight = 2;

        gemm.loadLDSA  = true;
        gemm.loadLDSB  = true;
        gemm.storeLDSD = true;

        gemm.beta = 0;

        for(auto twoTile : {true, false})
        {
            gemm.streamKTwoTile = twoTile;
            basicGEMM<float>(gemm);
        }
    }

    TEST_P(GEMMTestGPU, GPU_BasicGEMMStreamK)
    {
        if(m_context->targetArchitecture().target().getVersionString() == "gfx908")
        {
            GTEST_SKIP() << "Skipping GPU_BasicGEMMStreamK test";
        }

        GEMMProblem gemm;

        hipDeviceProp_t deviceProperties;
        ASSERT_THAT(hipGetDeviceProperties(&deviceProperties, 0), HasHipSuccess(0));
        gemm.numCUs = deviceProperties.multiProcessorCount;

        gemm.m = gemm.macM * 8;
        gemm.n = gemm.macN * gemm.numCUs / 2 + gemm.macN * 2;

        ASSERT_GE(gemm.m * gemm.n / gemm.macM / gemm.macN, gemm.numCUs);

        gemm.streamK = true;
        gemm.k       = gemm.macK * 8;

        // TODO: Does not work with unrolling K
        //gemm.unrollK          = 2;
        //gemm.prefetch         = true;
        //gemm.prefetchInFlight = 2;

        gemm.loadLDSA  = true;
        gemm.loadLDSB  = true;
        gemm.storeLDSD = true;

        for(auto twoTile : {true, false})
        {
            gemm.streamKTwoTile = twoTile;
            basicGEMM<float>(gemm);
        }
    }

    TEST_P(GEMMTestGPU, GPU_BasicGEMMFP16StreamK)
    {
        if(m_context->targetArchitecture().target().getVersionString() != "gfx90a")
        {
            GTEST_SKIP() << "Skipping GPU_BasicGEMMStreamK test";
        }

        GEMMProblem gemm;

        hipDeviceProp_t deviceProperties;
        ASSERT_THAT(hipGetDeviceProperties(&deviceProperties, 0), HasHipSuccess(0));
        gemm.numCUs = deviceProperties.multiProcessorCount;

        gemm.waveK = 8;
        gemm.macK  = 16;

        gemm.macM           = 128;
        gemm.macN           = 256;
        gemm.workgroupSizeX = 2 * gemm.wavefrontSize;
        gemm.workgroupSizeY = 2;

        gemm.m = gemm.macM * 8;
        gemm.n = gemm.macN * gemm.numCUs / 2 + gemm.macN * 2;

        ASSERT_GE(gemm.m * gemm.n / gemm.macM / gemm.macN, gemm.numCUs);

        gemm.streamK = true;
        gemm.k       = gemm.macK * 8;

        // TODO: Does not work with unrolling K
        //gemm.unrollK          = 2;
        //gemm.prefetch         = true;
        //gemm.prefetchInFlight = 2;

        for(auto twoTile : {true, false})
        {
            gemm.streamKTwoTile = twoTile;
            for(auto loadLDSA : {false, true})
            {
                gemm.loadLDSA = loadLDSA;
                for(auto loadLDSB : {false, true})
                {
                    gemm.loadLDSB = loadLDSB;
                    for(auto storeLDSD : {false, true})
                    {
                        gemm.storeLDSD = storeLDSD;
                        basicGEMM<Half>(gemm);
                    }
                }
            }
        }
    }

    TEST_P(GEMMTestGPU, GPU_BasicGEMMFP16StreamKSmall)
    {
        if(m_context->targetArchitecture().target().getVersionString() != "gfx90a")
        {
            GTEST_SKIP() << "Skipping GPU_BasicGEMMStreamK test";
        }

        GEMMProblem gemm;

        hipDeviceProp_t deviceProperties;
        ASSERT_THAT(hipGetDeviceProperties(&deviceProperties, 0), HasHipSuccess(0));
        gemm.numCUs = 3;

        gemm.waveK = 8;
        gemm.macK  = 16;

        gemm.macM           = 128;
        gemm.macN           = 128;
        gemm.workgroupSizeX = 2 * gemm.wavefrontSize;
        gemm.workgroupSizeY = 4;

        gemm.m = 4 * gemm.macM;
        gemm.n = 4 * gemm.macN;

        ASSERT_GE(gemm.m * gemm.n / gemm.macM / gemm.macN, gemm.numCUs);

        gemm.streamK = true;
        gemm.k       = gemm.macK * 8;

        for(auto twoTile : {true, false})
        {
            gemm.streamKTwoTile = twoTile;
            basicGEMM<Half>(gemm);
        }
    }

    TEST_P(GEMMTestGPU, DISABLED_GPU_BasicGEMMMultipleOutputTiles)
    {
        GEMMProblem gemm;
        gemm.storeLDSD     = false;
        gemm.loopOverTiles = true;
        basicGEMM<float>(gemm);
    }

    TEST_P(GEMMTestGPU, GPU_BasicGEMMNoLDSA)
    {
        GEMMProblem gemm;
        gemm.loadLDSA  = false;
        gemm.loadLDSB  = true;
        gemm.fuseLoops = false;
        basicGEMM<float>(gemm);
    }

    TEST_P(GEMMTestGPU, GPU_BasicGEMMNoLDSB)
    {
        GEMMProblem gemm;
        gemm.loadLDSA  = true;
        gemm.loadLDSB  = false;
        gemm.fuseLoops = false;
        basicGEMM<float>(gemm);
    }

    TEST_P(GEMMTestGPU, GPU_BasicGEMMNoLDSAB)
    {
        GEMMProblem gemm;
        gemm.loadLDSA  = false;
        gemm.loadLDSB  = false;
        gemm.fuseLoops = false;
        basicGEMM<float>(gemm);
    }

    TEST_P(GEMMTestGPU, GPU_BasicGEMMUnrollK)
    {
        GEMMProblem gemm;
        gemm.k         = 64 * 4 * 2;
        gemm.loadLDSA  = false;
        gemm.loadLDSB  = false;
        gemm.storeLDSD = false;
        gemm.fuseLoops = false;
        gemm.unrollK   = 4;
        gemm.macK      = 8;
        basicGEMM<float>(gemm);
    }

    TEST_P(GEMMTestGPU, GPU_BasicGEMMUnrollKLDS)
    {
        GEMMProblem gemm;
        gemm.k         = 64 * 4 * 2;
        gemm.loadLDSA  = true;
        gemm.loadLDSB  = true;
        gemm.storeLDSD = false;
        gemm.fuseLoops = false;
        gemm.unrollK   = 2;
        gemm.macK      = 4;
        basicGEMM<float>(gemm);
    }

    TEST_P(GEMMTestGPU, GPU_BasicGEMMUnrollKMoreLDS)
    {
        GEMMProblem gemm;
        gemm.k         = 64 * 4 * 2;
        gemm.loadLDSA  = true;
        gemm.loadLDSB  = true;
        gemm.storeLDSD = false;
        gemm.fuseLoops = false;
        gemm.unrollK   = 8;
        gemm.macK      = 8;
        basicGEMM<float>(gemm);
    }

    TEST_P(GEMMTestGPU, GPU_BasicGEMMUnrollKMoreLDSA)
    {
        GEMMProblem gemm;
        gemm.k         = 64 * 4 * 2;
        gemm.loadLDSA  = true;
        gemm.loadLDSB  = false;
        gemm.storeLDSD = false;
        gemm.fuseLoops = false;
        gemm.unrollK   = 8;
        gemm.macK      = 8;
        basicGEMM<float>(gemm);
    }

    TEST_P(GEMMTestGPU, GPU_BasicGEMMUnrollKMoreLDSB)
    {
        GEMMProblem gemm;
        gemm.k         = 64 * 4 * 2;
        gemm.loadLDSA  = false;
        gemm.loadLDSB  = true;
        gemm.storeLDSD = false;
        gemm.fuseLoops = false;
        gemm.unrollK   = 8;
        gemm.macK      = 8;
        basicGEMM<float>(gemm);
    }

    TEST_P(GEMMTestGPU, GPU_BasicGEMMUnrollKLDSPrefetch)
    {
        GEMMProblem gemm;
        gemm.loadLDSA  = true;
        gemm.loadLDSB  = true;
        gemm.storeLDSD = false;
        gemm.fuseLoops = true;
        gemm.unrollK   = 2;
        gemm.macK      = 4;
        gemm.prefetch  = true;

        for(auto inflight : {1, 2})
        {
            gemm.prefetchInFlight = inflight;
            for(auto ldsFactor : {0, 2})
            {
                gemm.prefetchLDSFactor = ldsFactor;
                for(auto mixMemOps : {false, true})
                {
                    gemm.prefetchMixMemOps = mixMemOps;
                    basicGEMM<float>(gemm);
                }
            }
        }
    }

    TEST_P(GEMMTestGPU, GPU_BasicGEMMFP16UnrollKLDSPrefetch)
    {
        GEMMProblem gemm;
        gemm.k         = 64 * 16 * 2;
        gemm.loadLDSA  = true;
        gemm.loadLDSB  = true;
        gemm.storeLDSD = false;
        gemm.fuseLoops = true;
        gemm.unrollK   = 2;
        gemm.macM      = 64;
        gemm.macN      = 64;
        gemm.macK      = 16;
        gemm.prefetch  = true;
        gemm.waveK     = 8;

        for(auto inflight : {1, 2})
        {
            gemm.prefetchInFlight = inflight;
            for(auto ldsFactor : {0, 2})
            {
                gemm.prefetchLDSFactor = ldsFactor;
                for(auto mixMemOps : {false, true})
                {
                    gemm.prefetchMixMemOps = mixMemOps;
                    basicGEMM<Half>(gemm);
                }
            }
        }
    }

    TEST_P(GEMMTestGPU, GPU_BasicGEMMUnrollKLDSMultiPrefetch)
    {
        GEMMProblem gemm;
        gemm.k         = 64 * 4 * 3;
        gemm.loadLDSA  = true;
        gemm.loadLDSB  = true;
        gemm.storeLDSD = false;
        gemm.fuseLoops = false;
        gemm.unrollK   = 3;
        gemm.macK      = 4;
        gemm.prefetch  = true;

        for(auto inflight : {1, 2, 3})
        {
            gemm.prefetchInFlight = inflight;
            for(auto ldsFactor : {0, 2})
            {
                gemm.prefetchLDSFactor = ldsFactor;
                for(auto mixMemOps : {false, true})
                {
                    gemm.prefetchMixMemOps = mixMemOps;
                    basicGEMM<float>(gemm);
                }
            }
        }
    }

    TEST_P(GEMMTestGPU, GPU_BasicGEMMFP16Prefetch3)
    {
        GEMMProblem gemm;
        gemm.m                 = 4096;
        gemm.n                 = 4096;
        gemm.k                 = 2048 * 3;
        gemm.loadLDSA          = true;
        gemm.loadLDSB          = true;
        gemm.storeLDSD         = false;
        gemm.fuseLoops         = false;
        gemm.unrollK           = 3;
        gemm.macM              = 128;
        gemm.macN              = 16;
        gemm.macK              = 64;
        gemm.waveM             = 16;
        gemm.waveN             = 16;
        gemm.waveK             = 16;
        gemm.workgroupSizeX    = 256;
        gemm.workgroupSizeY    = 1;
        gemm.prefetch          = true;
        gemm.prefetchInFlight  = 3;
        gemm.prefetchLDSFactor = 2;
        gemm.prefetchMixMemOps = true;
        basicGEMM<Half>(gemm);
    }

    TEST_P(GEMMTestGPU, GPU_BasicGEMMFP16)
    {
        GEMMProblem gemm;
        gemm.waveK = 8;

        basicGEMM<Half>(gemm);
    }

    TEST_F(GEMMTestGPU, GPU_BasicGEMMBF16_FP32_32x32x4)
    {
        GEMMProblem gemm;
        gemm.waveM = 32;
        gemm.waveN = 32;
        gemm.waveK = 4;

        basicGEMM<BFloat16, float>(gemm);
    }

    TEST_F(GEMMTestGPU, GPU_BasicGEMMBF16_FP32_16x16x8)
    {
        GEMMProblem gemm;
        gemm.waveM = 16;
        gemm.waveN = 16;
        gemm.waveK = 8;

        basicGEMM<BFloat16, float>(gemm);
    }

    TEST_F(GEMMTestGPU, GPU_BasicGEMMBF16_BF16_32x32x4)
    {
        GEMMProblem gemm;
        gemm.waveM = 32;
        gemm.waveN = 32;
        gemm.waveK = 4;

        basicGEMM<BFloat16, BFloat16>(gemm);
    }

    TEST_F(GEMMTestGPU, GPU_BasicGEMMBF16_BF16_16x16x8)
    {
        GEMMProblem gemm;
        gemm.waveM = 16;
        gemm.waveN = 16;
        gemm.waveK = 8;

        basicGEMM<BFloat16, BFloat16>(gemm);
    }

    TEST_P(GEMMF8TestGPU, GPU_BasicGEMMFP8_16x16x32_NT)
    {
        auto gemm = setup_GEMMF8_NT();
        basicGEMM<FP8, FP8, float>(m_context, gemm);
    }

    TEST_P(GEMMF8TestGPU, GPU_BasicGEMMBF8_16x16x32_NT)
    {
        auto gemm = setup_GEMMF8_NT();
<<<<<<< HEAD
        basicGEMM<BF8, BF8, float>(m_context, gemm);
=======
        basicGEMM<FP8, float>(gemm);
>>>>>>> 1794b3ef
    }

    TEST_P(GEMMF8F6F4TestGPU, DISABLED_GPU_BasicGEMMFP8_16x16x128_NT)
    {
<<<<<<< HEAD
        REQUIRE_ARCH_CAP(GPUCapability::HasMFMA_f8f6f4);
        auto gemm = setup_GEMMF8F6F4_NT(16, 16, 128);
        basicGEMM<FP8, FP8, float>(m_context, gemm);
=======
        auto gemm = setup_GEMMF8_NT();
        basicGEMM<BF8, float>(gemm);
>>>>>>> 1794b3ef
    }

    TEST_P(GEMMF8F6F4TestGPU, DISABLED_GPU_BasicScaledGEMMFP8_16x16x128_NT)
    {
        REQUIRE_ARCH_CAP(GPUCapability::HasMFMA_f8f6f4);
        auto gemm   = setup_GEMMF8F6F4_NT(16, 16, 128);
        gemm.scaleA = 128;
        gemm.scaleB = 125;
        basicGEMM<FP8, FP8, float>(m_context, gemm);
    }

    TEST_P(GEMMF8F6F4TestGPU, DISABLED_GPU_BasicGEMMBF8_16x16x128_NT)
    {
        REQUIRE_ARCH_CAP(GPUCapability::HasMFMA_f8f6f4);
        auto gemm = setup_GEMMF8F6F4_NT(16, 16, 128);
        basicGEMM<BF8, BF8, float>(m_context, gemm);
    }

    TEST_P(GEMMF8F6F4TestGPU, DISABLED_GPU_BasicScaledGEMMBF8_16x16x128_NT)
    {
        REQUIRE_ARCH_CAP(GPUCapability::HasMFMA_f8f6f4);
        auto gemm   = setup_GEMMF8F6F4_NT(16, 16, 128);
        gemm.scaleA = 128;
        gemm.scaleB = 125;
        basicGEMM<BF8, BF8, float>(m_context, gemm);
    }

    TEST_P(GEMMF8F6F4TestGPU, DISABLED_GPU_BasicGEMMFP8_32x32x64_NT)
    {
        REQUIRE_ARCH_CAP(GPUCapability::HasMFMA_f8f6f4);
        auto gemm = setup_GEMMF8F6F4_NT(32, 32, 64);
        basicGEMM<FP8, FP8, float>(m_context, gemm);
    }

    TEST_P(GEMMF8F6F4TestGPU, DISABLED_GPU_BasicScaledGEMMFP8_32x32x64_NT)
    {
        REQUIRE_ARCH_CAP(GPUCapability::HasMFMA_f8f6f4);
        auto gemm   = setup_GEMMF8F6F4_NT(32, 32, 64);
        gemm.scaleA = 128;
        gemm.scaleB = 125;
        basicGEMM<FP8, FP8, float>(m_context, gemm);
    }

    TEST_P(GEMMF8F6F4TestGPU, DISABLED_GPU_BasicGEMMBF8_32x32x64_NT)
    {
        REQUIRE_ARCH_CAP(GPUCapability::HasMFMA_f8f6f4);
        auto gemm = setup_GEMMF8F6F4_NT(32, 32, 64);
        basicGEMM<BF8, BF8, float>(m_context, gemm);
    }

    TEST_P(GEMMF8F6F4TestGPU, DISABLED_GPU_BasicScaledGEMMBF8_32x32x64_NT)
    {
        REQUIRE_ARCH_CAP(GPUCapability::HasMFMA_f8f6f4);
        auto gemm   = setup_GEMMF8F6F4_NT(32, 32, 64);
        gemm.scaleA = 128;
        gemm.scaleB = 125;
        basicGEMM<BF8, BF8, float>(m_context, gemm);
    }

    void check_GEMMF8_TN(rocRoller::ContextPtr m_context)
    {
        if(m_context->targetArchitecture().HasCapability(GPUCapability::HasMFMA_fp8))
        {
            std::string generatedCode = m_context->instructions()->toString();

            EXPECT_EQ(countSubstring(generatedCode, "buffer_load"), 3);
            EXPECT_EQ(countSubstring(generatedCode, "buffer_load_dwordx4 "), 2);
            EXPECT_EQ(countSubstring(generatedCode, "buffer_load_dword "), 1);

            EXPECT_EQ(countSubstring(generatedCode, "ds_write_b"), 2);
            EXPECT_EQ(countSubstring(generatedCode, "ds_write_b128 "), 1);
            EXPECT_EQ(countSubstring(generatedCode, "ds_write_b32 "), 1);

            EXPECT_EQ(countSubstring(generatedCode, "ds_read"), 4);
            EXPECT_EQ(countSubstring(generatedCode, "ds_read_b64 "), 4);
        }
    }

    TEST_P(GEMMF8TestGPU, GPU_BasicGEMMFP8_16x16x32_TN)
    {
        auto gemm = setup_GEMMF8_TN();
<<<<<<< HEAD
        basicGEMM<FP8, FP8, float>(m_context, gemm);
=======
        basicGEMM<FP8, float>(gemm);
>>>>>>> 1794b3ef
        check_GEMMF8_TN(m_context);
    }

    TEST_P(GEMMF8TestGPU, GPU_BasicGEMMBF8_16x16x32_TN)
    {
        auto gemm = setup_GEMMF8_TN();
<<<<<<< HEAD
        basicGEMM<BF8, BF8, float>(m_context, gemm);
=======
        basicGEMM<BF8, float>(gemm);
>>>>>>> 1794b3ef
        check_GEMMF8_TN(m_context);
    }

    void check_GEMMF8F6F4_TN(rocRoller::ContextPtr m_context,
                             uint                  numBufferLoads,
                             uint                  numDSWrites,
                             uint                  numDSReads,
                             bool const            isF6Type = false)

    {
        if(m_context->targetArchitecture().HasCapability(GPUCapability::HasMFMA_fp8))
        {
            std::string generatedCode = m_context->instructions()->toString();

            EXPECT_EQ(countSubstring(generatedCode, "buffer_load"), numBufferLoads);
            EXPECT_EQ(countSubstring(generatedCode, "buffer_load_dwordx4 "), numBufferLoads);
            EXPECT_EQ(countSubstring(generatedCode, "buffer_load_dword "), 0);

            EXPECT_EQ(countSubstring(generatedCode, "ds_write_b"), numDSWrites);
            EXPECT_EQ(countSubstring(generatedCode, "ds_write_b128 "), numDSWrites);

            EXPECT_EQ(countSubstring(generatedCode, "ds_read"), numDSReads);
            if(!isF6Type)
            {
                EXPECT_EQ(countSubstring(generatedCode, "ds_read_b128 "), numDSReads);
            }
            else
            {
                EXPECT_EQ(countSubstring(generatedCode, "ds_read_b128 "), numDSReads / 2);
                EXPECT_EQ(countSubstring(generatedCode, "ds_read_b64 "), numDSReads / 2);
            }
        }
    }

    void check_mfma_f8f6f4(rocRoller::ContextPtr m_context,
                           std::string           f8f6f4_inst,
                           std::string           modifier)
    {
        if(m_context->targetArchitecture().HasCapability(GPUCapability::HasMFMA_fp8))
        {
            auto generatedCode = m_context->instructions()->toString();

            auto mfma_count     = countSubstring(generatedCode, "v_mfma_");
            auto f8f6f4_count   = countSubstring(generatedCode, f8f6f4_inst);
            auto modifier_count = countSubstring(generatedCode, modifier);

            // All mfma instructions should be f8f6f4
            EXPECT_EQ(mfma_count, f8f6f4_count);
            // All f8f6f4 instructions should use 0b100 (FP4) as input matrix format
            EXPECT_EQ(f8f6f4_count, modifier_count);
        }
    }

    TEST_P(GEMMF8F6F4TestGPU, GPU_BasicGEMMFP4_16x16x128_TN)
    {
        REQUIRE_ARCH_CAP(GPUCapability::HasMFMA_f8f6f4);
        auto gemm = setup_GEMMF8F6F4_TN(16, 16, 128);
        basicGEMM<FP4, FP4, float>(m_context, gemm);
        check_mfma_f8f6f4(m_context, "v_mfma_f32_16x16x128_f8f6f4", "cbsz:0b100 blgp:0b100");
        check_GEMMF8F6F4_TN(m_context, (16 * 16 + (16 * 128) / 8) / 64, 4, 10);
    }

    TEST_P(GEMMF8F6F4TestGPU, GPU_BasicScaledGEMMFP4_16x16x128_TN)
    {
        REQUIRE_ARCH_CAP(GPUCapability::HasMFMA_f8f6f4);
        auto gemm   = setup_GEMMF8F6F4_TN(16, 16, 128);
        gemm.scaleA = 128;
        gemm.scaleB = 125;
        basicGEMM<FP4, FP4, float>(m_context, gemm);
        check_mfma_f8f6f4(m_context, "v_mfma_scale_f32_16x16x128_f8f6f4", "cbsz:0b100 blgp:0b100");
        check_GEMMF8F6F4_TN(m_context, (16 * 16 + (16 * 128) / 8) / 64, 4, 10);
    }

    TEST_P(GEMMF8F6F4TestGPU, GPU_BasicGEMMFP4_32x32x64_TN)
    {
        REQUIRE_ARCH_CAP(GPUCapability::HasMFMA_f8f6f4);
        auto gemm = setup_GEMMF8F6F4_TN(32, 32, 64);
        basicGEMM<FP4, FP4, float>(m_context, gemm);
        check_mfma_f8f6f4(m_context, "v_mfma_f32_32x32x64_f8f6f4", "cbsz:0b100 blgp:0b100");
        check_GEMMF8F6F4_TN(m_context, (32 * 32 + (32 * 64) / 8) / 64, 4, 10);
    }

    TEST_P(GEMMF8F6F4TestGPU, GPU_BasicScaledGEMMFP4_32x32x64_TN)
    {
        REQUIRE_ARCH_CAP(GPUCapability::HasMFMA_f8f6f4);
        auto gemm   = setup_GEMMF8F6F4_TN(32, 32, 64);
        gemm.scaleA = 128;
        gemm.scaleB = 125;
        basicGEMM<FP4, FP4, float>(m_context, gemm);
        check_mfma_f8f6f4(m_context, "v_mfma_scale_f32_32x32x64_f8f6f4", "cbsz:0b100 blgp:0b100");
        check_GEMMF8F6F4_TN(m_context, (32 * 32 + (32 * 64) / 8) / 64, 4, 10);
    }

    TEST_P(GEMMF8F6F4TestGPU, GPU_BasicGEMMFP6_16x16x128_TN)
    {
        REQUIRE_ARCH_CAP(GPUCapability::HasMFMA_f8f6f4);
        auto gemm = setup_GEMMF8F6F4_TN(16, 16, 128);
        basicGEMM<FP6, FP6, float>(m_context, gemm);
        check_mfma_f8f6f4(m_context, "v_mfma_f32_16x16x128_f8f6f4", "cbsz:0b010 blgp:0b010");
        check_GEMMF8F6F4_TN(m_context, (16 * 16 + (16 * 128) * 6 / 8 / 4) / 64, 6, 20, true);
    }

    TEST_P(GEMMF8F6F4TestGPU, GPU_BasicScaledGEMMFP6_16x16x128_TN)
    {
        REQUIRE_ARCH_CAP(GPUCapability::HasMFMA_f8f6f4);
        auto gemm   = setup_GEMMF8F6F4_TN(16, 16, 128);
        gemm.scaleA = 128;
        gemm.scaleB = 125;
        basicGEMM<FP6, FP6, float>(m_context, gemm);
        check_mfma_f8f6f4(m_context, "v_mfma_scale_f32_16x16x128_f8f6f4", "cbsz:0b010 blgp:0b010");
        check_GEMMF8F6F4_TN(m_context, (16 * 16 + (16 * 128) * 6 / 8 / 4) / 64, 6, 20, true);
    }

    TEST_P(GEMMF8F6F4TestGPU, GPU_BasicGEMMFP6_32x32x64_TN)
    {
        REQUIRE_ARCH_CAP(GPUCapability::HasMFMA_f8f6f4);
        auto gemm = setup_GEMMF8F6F4_TN(32, 32, 64);
        basicGEMM<FP6, FP6, float>(m_context, gemm);
        check_mfma_f8f6f4(m_context, "v_mfma_f32_32x32x64_f8f6f4", "cbsz:0b010 blgp:0b010");
        check_GEMMF8F6F4_TN(m_context, (32 * 32 + (32 * 64) * 6 / 8 / 4) / 64, 6, 20, true);
    }

    TEST_P(GEMMF8F6F4TestGPU, GPU_BasicScaledGEMMFP6_32x32x64_TN)
    {
        REQUIRE_ARCH_CAP(GPUCapability::HasMFMA_f8f6f4);
        auto gemm   = setup_GEMMF8F6F4_TN(32, 32, 64);
        gemm.scaleA = 128;
        gemm.scaleB = 125;
        basicGEMM<FP6, FP6, float>(m_context, gemm);
        check_mfma_f8f6f4(m_context, "v_mfma_scale_f32_32x32x64_f8f6f4", "cbsz:0b010 blgp:0b010");
        check_GEMMF8F6F4_TN(m_context, (32 * 32 + (32 * 64) * 6 / 8 / 4) / 64, 6, 20, true);
    }

    TEST_P(GEMMF8F6F4TestGPU, GPU_BasicGEMMBF6_16x16x128_TN)
    {
        REQUIRE_ARCH_CAP(GPUCapability::HasMFMA_f8f6f4);
        auto gemm = setup_GEMMF8F6F4_TN(16, 16, 128);
        basicGEMM<BF6, BF6, float>(m_context, gemm);
        check_mfma_f8f6f4(m_context, "v_mfma_f32_16x16x128_f8f6f4", "cbsz:0b011 blgp:0b011");
        check_GEMMF8F6F4_TN(m_context, (16 * 16 + (16 * 128) * 6 / 8 / 4) / 64, 6, 20, true);
    }

    TEST_P(GEMMF8F6F4TestGPU, GPU_BasicScaledGEMMBF6_16x16x128_TN)
    {
        REQUIRE_ARCH_CAP(GPUCapability::HasMFMA_f8f6f4);
        auto gemm   = setup_GEMMF8F6F4_TN(16, 16, 128);
        gemm.scaleA = 128;
        gemm.scaleB = 125;
        basicGEMM<BF6, BF6, float>(m_context, gemm);
        check_mfma_f8f6f4(m_context, "v_mfma_scale_f32_16x16x128_f8f6f4", "cbsz:0b011 blgp:0b011");
        check_GEMMF8F6F4_TN(m_context, (16 * 16 + (16 * 128) * 6 / 8 / 4) / 64, 6, 20, true);
    }

    TEST_P(GEMMF8F6F4TestGPU, GPU_BasicGEMMBF6_32x32x64_TN)
    {
        REQUIRE_ARCH_CAP(GPUCapability::HasMFMA_f8f6f4);
        auto gemm = setup_GEMMF8F6F4_TN(32, 32, 64);
        basicGEMM<BF6, BF6, float>(m_context, gemm);
        check_mfma_f8f6f4(m_context, "v_mfma_f32_32x32x64_f8f6f4", "cbsz:0b011 blgp:0b011");
        check_GEMMF8F6F4_TN(m_context, (32 * 32 + (32 * 64) * 6 / 8 / 4) / 64, 6, 20, true);
    }

    TEST_P(GEMMF8F6F4TestGPU, GPU_BasicScaledGEMMBF6_32x32x64_TN)
    {
        REQUIRE_ARCH_CAP(GPUCapability::HasMFMA_f8f6f4);
        auto gemm   = setup_GEMMF8F6F4_TN(32, 32, 64);
        gemm.scaleA = 128;
        gemm.scaleB = 125;
        basicGEMM<BF6, BF6, float>(m_context, gemm);
        check_mfma_f8f6f4(m_context, "v_mfma_scale_f32_32x32x64_f8f6f4", "cbsz:0b011 blgp:0b011");
        check_GEMMF8F6F4_TN(m_context, (32 * 32 + (32 * 64) * 6 / 8 / 4) / 64, 6, 20, true);
    }

    TEST_P(GEMMF8F6F4TestGPU, GPU_BasicGEMMFP8_16x16x128_TN)
    {
        REQUIRE_ARCH_CAP(GPUCapability::HasMFMA_f8f6f4);
        auto gemm = setup_GEMMF8F6F4_TN(16, 16, 128);
        basicGEMM<FP8, FP8, float>(m_context, gemm);
        check_GEMMF8F6F4_TN(m_context, (16 * 16 + (16 * 128) / 4) / 64, 8, 20);
    }

    TEST_P(GEMMF8F6F4TestGPU, GPU_BasicScaledGEMMFP8_16x16x128_TN)
    {
        REQUIRE_ARCH_CAP(GPUCapability::HasMFMA_f8f6f4);
        auto gemm   = setup_GEMMF8F6F4_TN(16, 16, 128);
        gemm.scaleA = 128;
        gemm.scaleB = 125;
        basicGEMM<FP8, FP8, float>(m_context, gemm);
        check_GEMMF8F6F4_TN(m_context, (16 * 16 + (16 * 128) / 4) / 64, 8, 20);
    }

    TEST_P(GEMMF8F6F4TestGPU, GPU_BasicGEMMBF8_16x16x128_TN)
    {
        REQUIRE_ARCH_CAP(GPUCapability::HasMFMA_f8f6f4);
        auto gemm = setup_GEMMF8F6F4_TN(16, 16, 128);
        basicGEMM<BF8, BF8, float>(m_context, gemm);
        check_GEMMF8F6F4_TN(m_context, (16 * 16 + (16 * 128) / 4) / 64, 8, 20);
    }

    TEST_P(GEMMF8F6F4TestGPU, GPU_BasicScaledGEMMBF8_16x16x128_TN)
    {
        REQUIRE_ARCH_CAP(GPUCapability::HasMFMA_f8f6f4);
        auto gemm   = setup_GEMMF8F6F4_TN(16, 16, 128);
        gemm.scaleA = 128;
        gemm.scaleB = 125;
        basicGEMM<BF8, BF8, float>(m_context, gemm);
        check_GEMMF8F6F4_TN(m_context, (16 * 16 + (16 * 128) / 4) / 64, 8, 20);
    }

    TEST_P(GEMMF8F6F4TestGPU, GPU_BasicGEMMFP8_32x32x64_TN)
    {
        REQUIRE_ARCH_CAP(GPUCapability::HasMFMA_f8f6f4);
        auto gemm = setup_GEMMF8F6F4_TN(32, 32, 64);
        basicGEMM<FP8, FP8, float>(m_context, gemm);
        check_GEMMF8F6F4_TN(m_context, (32 * 32 + (32 * 64) / 4) / 64, 8, 20);
    }

    TEST_P(GEMMF8F6F4TestGPU, GPU_BasicScaledGEMMFP8_32x32x64_TN)
    {
        REQUIRE_ARCH_CAP(GPUCapability::HasMFMA_f8f6f4);
        auto gemm   = setup_GEMMF8F6F4_TN(32, 32, 64);
        gemm.scaleA = 128;
        gemm.scaleB = 125;
        basicGEMM<FP8, FP8, float>(m_context, gemm);
        check_GEMMF8F6F4_TN(m_context, (32 * 32 + (32 * 64) / 4) / 64, 8, 20);
    }

    TEST_P(GEMMF8F6F4TestGPU, GPU_BasicGEMMBF8_32x32x64_TN)
    {
        REQUIRE_ARCH_CAP(GPUCapability::HasMFMA_f8f6f4);
        auto gemm = setup_GEMMF8F6F4_TN(32, 32, 64);
        basicGEMM<BF8, BF8, float>(m_context, gemm);
        check_GEMMF8F6F4_TN(m_context, (32 * 32 + (32 * 64) / 4) / 64, 8, 20);
    }

    TEST_P(GEMMF8F6F4TestGPU, GPU_BasicScaledGEMMBF8_32x32x64_TN)
    {
        REQUIRE_ARCH_CAP(GPUCapability::HasMFMA_f8f6f4);
        auto gemm   = setup_GEMMF8F6F4_TN(32, 32, 64);
        gemm.scaleA = 128;
        gemm.scaleB = 125;
        basicGEMM<BF8, BF8, float>(m_context, gemm);
        check_GEMMF8F6F4_TN(m_context, (32 * 32 + (32 * 64) / 4) / 64, 8, 20);
    }

    TEST_P(GEMMJammedTestGPU, GPU_BasicGEMMFP16Jammed2X2)
    {
        GEMMProblem gemm;

        gemm.m = 256;
        gemm.n = 512;
        gemm.k = 64;

        gemm.macM = 128;
        gemm.macN = 256;
        gemm.macK = 16;

        gemm.waveK = 8;

        gemm.workgroupSizeX = 2 * gemm.wavefrontSize;
        gemm.workgroupSizeY = 4;

        gemm.loadLDSA  = false;
        gemm.storeLDSD = false;
        gemm.fuseLoops = false;

        basicGEMM<Half>(gemm);
    }

    TEST_P(GEMMJammedTestGPU, GPU_BasicGEMMFP16Jammed2X1)
    {
        GEMMProblem gemm;

        gemm.m = 256;
        gemm.n = 512;
        gemm.k = 64;

        gemm.macM = 128;
        gemm.macN = 128;
        gemm.macK = 16;

        gemm.waveK = 8;

        gemm.workgroupSizeX = 2 * gemm.wavefrontSize;
        gemm.workgroupSizeY = 4;

        gemm.betaInFma = false;

        gemm.transA = "T";
        gemm.transB = "N";

        basicGEMM<Half>(gemm);

        std::string generatedCode = m_context->instructions()->toString();

        EXPECT_EQ(countSubstring(generatedCode, "ds_write_b64"), 18);
        EXPECT_EQ(countSubstring(generatedCode, "ds_read_b128"), 8);
        EXPECT_EQ(countSubstring(generatedCode, "buffer_store_dwordx4"), 8);
    }

    TEST_P(GEMMJammedTestGPU, GPU_BasicGEMMFP16Jammed2X1UnrollK)
    {
        GEMMProblem gemm;

        gemm.m = 256;
        gemm.n = 512;
        gemm.k = 64;

        gemm.macM = 128;
        gemm.macN = 128;
        gemm.macK = 16;

        gemm.unrollK = 2;

        gemm.waveK = 8;

        gemm.workgroupSizeX = 2 * gemm.wavefrontSize;
        gemm.workgroupSizeY = 4;

        gemm.transA = "T";
        gemm.transB = "N";

        basicGEMM<Half>(gemm);

        std::string generatedCode = m_context->instructions()->toString();

        EXPECT_EQ(countSubstring(generatedCode, "ds_write_b64"), 20);
        EXPECT_EQ(countSubstring(generatedCode, "ds_read_b128"), 8);
        EXPECT_EQ(countSubstring(generatedCode, "buffer_store_dwordx4"), 8);
    }

    TEST_P(GEMMJammedTestGPU, GPU_BasicGEMMFP16Jammed1X2)
    {
        GEMMProblem gemm;

        gemm.m = 256;
        gemm.n = 512;
        gemm.k = 64;

        gemm.macM = 128;
        gemm.macN = 128;
        gemm.macK = 16;

        gemm.waveK = 8;

        gemm.workgroupSizeX = 4 * gemm.wavefrontSize;
        gemm.workgroupSizeY = 2;

        gemm.transA = "T";

        basicGEMM<Half>(gemm);

        std::string generatedCode = m_context->instructions()->toString();

        EXPECT_EQ(countSubstring(generatedCode, "ds_write_b64"), 18);
        EXPECT_EQ(countSubstring(generatedCode, "ds_read_b128"), 8);
        EXPECT_EQ(countSubstring(generatedCode, "buffer_store_dwordx4"), 8);
    }

    TEST_P(GEMMJammedTestGPU, GPU_BasicGEMMFP16Jammed1X2UnrollK)
    {
        GEMMProblem gemm;

        gemm.m = 256;
        gemm.n = 512;
        gemm.k = 64;

        gemm.macM = 128;
        gemm.macN = 128;
        gemm.macK = 16;

        gemm.unrollK = 4;

        gemm.waveK = 8;

        gemm.workgroupSizeX = 4 * gemm.wavefrontSize;
        gemm.workgroupSizeY = 2;

        gemm.transA = "T";

        basicGEMM<Half>(gemm);

        std::string generatedCode = m_context->instructions()->toString();

        EXPECT_EQ(countSubstring(generatedCode, "ds_write_b64"), 24);
        EXPECT_EQ(countSubstring(generatedCode, "ds_read_b128"), 8);
        EXPECT_EQ(countSubstring(generatedCode, "buffer_store_dwordx4"), 8);
    }

    TEST_P(GEMMJammedTestGPU, GPU_BasicGEMMFP16Jammed1x8)
    {
        GEMMProblem gemm;

        gemm.m = 256;
        gemm.n = 512;
        gemm.k = 64;

        gemm.macM = 128;
        gemm.macN = 256;
        gemm.macK = 16;

        gemm.waveK = 8;

        gemm.workgroupSizeX = 4 * gemm.wavefrontSize;
        gemm.workgroupSizeY = 1;

        gemm.storeLDSD = false;

        basicGEMM<Half>(gemm);
    }

    TEST_P(GEMMJammedTestGPU, GPU_BasicGEMMFP16Jammed1x8UnrollK)
    {
        GEMMProblem gemm;

        gemm.m = 256;
        gemm.n = 512;
        gemm.k = 64;

        gemm.macM = 128;
        gemm.macN = 256;
        gemm.macK = 16;

        gemm.unrollK = 2;

        gemm.waveK = 8;

        gemm.workgroupSizeX = 4 * gemm.wavefrontSize;
        gemm.workgroupSizeY = 1;

        gemm.storeLDSD = false;

        basicGEMM<Half>(gemm);
    }
    TEST_P(GEMMJammedTestGPU, GPU_BasicGEMMFP16Jammed2x4)
    {
        GEMMProblem gemm;

        gemm.m = 256;
        gemm.n = 512;
        gemm.k = 64;

        gemm.macM = 128;
        gemm.macN = 256;
        gemm.macK = 16;

        gemm.waveK = 8;

        gemm.workgroupSizeX = 2 * gemm.wavefrontSize;
        gemm.workgroupSizeY = 2;

        gemm.storeLDSD = false;

        basicGEMM<Half>(gemm);

        std::string generatedCode = m_context->instructions()->toString();

        EXPECT_EQ(countSubstring(generatedCode, "ds_write_b128"), 3);
        EXPECT_EQ(countSubstring(generatedCode, "v_pack_B32_F16"), 152);
    }

    TEST_P(GEMMJammedTestGPU, GPU_BasicGEMMFP16Jammed2x4UnrollK)
    {
        GEMMProblem gemm;

        gemm.m = 256;
        gemm.n = 512;
        gemm.k = 64;

        gemm.macM = 128;
        gemm.macN = 256;
        gemm.macK = 16;

        gemm.unrollK = 2;

        gemm.prefetchInFlight  = 2;
        gemm.prefetchLDSFactor = 2;
        gemm.prefetchMixMemOps = true;

        gemm.waveK = 8;

        gemm.workgroupSizeX = 2 * gemm.wavefrontSize;
        gemm.workgroupSizeY = 2;

        gemm.storeLDSD = false;

        basicGEMM<Half>(gemm);

        std::string generatedCode = m_context->instructions()->toString();

        EXPECT_EQ(countSubstring(generatedCode, "ds_write_b128"), 6);
    }

    TEST_P(GEMMJammedTestGPU, GPU_BasicGEMMFP16Jammed4x2)
    {
        GEMMProblem gemm;

        gemm.m = 256;
        gemm.n = 512;
        gemm.k = 64;

        gemm.macM = 128;
        gemm.macN = 256;
        gemm.macK = 16;

        gemm.waveK = 8;

        gemm.workgroupSizeX = 1 * gemm.wavefrontSize;
        gemm.workgroupSizeY = 4;

        gemm.storeLDSD = false;

        gemm.transB = "N";

        basicGEMM<Half>(gemm);

        std::string generatedCode = m_context->instructions()->toString();

        EXPECT_EQ(countSubstring(generatedCode, "ds_write_b128"), 3);
    }

    TEST_P(GEMMJammedTestGPU, GPU_BasicGEMMFP16Jammed4x2UnrollK)
    {
        GEMMProblem gemm;

        gemm.m = 256;
        gemm.n = 512;
        gemm.k = 64;

        gemm.macM = 128;
        gemm.macN = 256;
        gemm.macK = 16;

        gemm.unrollK = 4;

        gemm.waveK = 8;

        gemm.workgroupSizeX = 1 * gemm.wavefrontSize;
        gemm.workgroupSizeY = 4;

        gemm.storeLDSD = false;

        gemm.transB = "N";

        basicGEMM<Half>(gemm);

        std::string generatedCode = m_context->instructions()->toString();

        EXPECT_EQ(countSubstring(generatedCode, "ds_write_b128"), 12);
    }

    TEST_P(GEMMTestGPU, GPU_BasicGEMMLiteralStrides)
    {
        GEMMProblem gemm;
        gemm.packMultipleElementsInto1VGPR = true;
        gemm.transB                        = "N";

        gemm.literalStrides = true;
        basicGEMM<float>(gemm);
        std::string output_literalStrides = m_context->instructions()->toString();

        gemm.literalStrides = false;
        basicGEMM<float>(gemm);
        std::string output_noLiteralStrides = m_context->instructions()->toString();

        //Since we're setting the first dimension to a literal 1, there will be less occurrences of Load_Tiled_0_stride_0.
        EXPECT_LT(countSubstring(output_literalStrides, "Tensor_0_stride_0"),
                  countSubstring(output_noLiteralStrides, "Tensor_0_stride_0"));
        EXPECT_LT(countSubstring(output_literalStrides, "Tensor_2_stride_0"),
                  countSubstring(output_noLiteralStrides, "Tensor_2_stride_0"));
        EXPECT_LT(countSubstring(output_literalStrides, "Tensor_4_stride_0"),
                  countSubstring(output_noLiteralStrides, "Tensor_4_stride_0"));

        //Since we're not setting the second dimension to a literal, there will be the same occurrences of Load_Tiled_X_stride_1.
        EXPECT_EQ(countSubstring(output_literalStrides, "Tensor_0_stride_1"),
                  countSubstring(output_noLiteralStrides, "Tensor_0_stride_1"));
        EXPECT_EQ(countSubstring(output_literalStrides, "Tensor_2_stride_1"),
                  countSubstring(output_noLiteralStrides, "Tensor_2_stride_1"));
        EXPECT_EQ(countSubstring(output_literalStrides, "Tensor_4_stride_1"),
                  countSubstring(output_noLiteralStrides, "Tensor_4_stride_1"));
    }

    TEST_P(GEMMTestGPU, GPU_BasicGEMMFP16AllLDS)
    {
        GEMMProblem gemm;

        gemm.m = 256;
        gemm.n = 512;
        gemm.k = 64;

        gemm.macM = 128;
        gemm.macN = 256;
        gemm.macK = 16;

        gemm.waveK = 8;

        gemm.workgroupSizeX = 1 * gemm.wavefrontSize;
        gemm.workgroupSizeY = 4;

        gemm.loadLDSA  = true;
        gemm.loadLDSB  = true;
        gemm.storeLDSD = true;

        basicGEMM<Half>(gemm);
    }

    TEST_P(GEMMTestGPU, GPU_BasicGEMMStoreDWave)
    {
        GEMMProblem gemm;

        auto nonZeroDSReadOffsets = [](auto s) {
            std::regex ds_read_offset("ds_read_b128.*offset:(\\d+)");

            auto begin = std::sregex_iterator(s.begin(), s.end(), ds_read_offset);
            auto end   = std::sregex_iterator();

            std::set<int> rv;
            for(auto i = begin; i != end; ++i)
            {
                auto m = (*i)[1].str();
                rv.insert(std::stoi(m));
            }
            return rv;
        };

        gemm.m = 256;
        gemm.n = 512;
        gemm.k = 64;

        gemm.macM = 128;
        gemm.macN = 256;
        gemm.macK = 16;

        gemm.waveK = 8;

        gemm.workgroupSizeX = 1 * gemm.wavefrontSize;
        gemm.workgroupSizeY = 4;

        gemm.loadLDSA  = true;
        gemm.loadLDSB  = true;
        gemm.storeLDSD = true;

        gemm.splitStoreTileIntoWaveBlocks = true;
        basicGEMM<Half>(gemm);
        auto instructions0 = output();
        EXPECT_EQ(nonZeroDSReadOffsets(instructions0), std::set<int>{1024});

        gemm.splitStoreTileIntoWaveBlocks = false;
        basicGEMM<Half>(gemm);
        auto instructions1 = output();
        EXPECT_EQ(nonZeroDSReadOffsets(instructions1), std::set<int>{64});
    }

    TEST_P(GEMMTestGPU, GPU_BasicGEMMFP16AllLDSDebug)
    {
        GEMMProblem gemm;

        gemm.m = 256;
        gemm.n = 512;
        gemm.k = 64;

        gemm.macM = 128;
        gemm.macN = 256;
        gemm.macK = 16;

        gemm.waveK = 8;

        gemm.workgroupSizeX = 1 * gemm.wavefrontSize;
        gemm.workgroupSizeY = 4;

        gemm.loadLDSA  = true;
        gemm.loadLDSB  = true;
        gemm.storeLDSD = true;

<<<<<<< HEAD
        basicGEMM<Half>(m_context, gemm);
    }

    TEST_P(GEMMMixedF8F6F4TestGPU, GPU_BasicGEMMMixedF8F6F4)
    {
        auto [typeA, typeB, MFMAK]
            = std::get<std::tuple<rocRoller::DataType, rocRoller::DataType, int>>(GetParam());

        int wave_m = (MFMAK == 128) ? 16 : 32;
        int wave_n = (MFMAK == 128) ? 16 : 32;
        int wave_k = MFMAK;

        basicGEMMMixed(typeA, typeB, wave_m, wave_n, wave_k, 2.e-5);

        auto mfma = (MFMAK == 128) ? "v_mfma_f32_16x16x128_f8f6f4" : "v_mfma_f32_32x32x64_f8f6f4";

        std::string modifierA = "defaultModiferA";
        std::string modifierB = "defaultModiferB";

        if(typeA == rocRoller::DataType::FP8)
            modifierA = "cbsz:0b000";
        else if(typeA == rocRoller::DataType::BF8)
            modifierA = "cbsz:0b001";
        else if(typeA == rocRoller::DataType::FP6)
            modifierA = "cbsz:0b010";
        else if(typeA == rocRoller::DataType::BF6)
            modifierA = "cbsz:0b011";
        else if(typeA == rocRoller::DataType::FP4)
            modifierA = "cbsz:0b100";
        else
            Throw<FatalError>("Unhandled data type for mixed GEMM.", ShowValue(typeA));

        if(typeB == rocRoller::DataType::FP8)
            modifierB = "blgp:0b000";
        else if(typeB == rocRoller::DataType::BF8)
            modifierB = "blgp:0b001";
        else if(typeB == rocRoller::DataType::FP6)
            modifierB = "blgp:0b010";
        else if(typeB == rocRoller::DataType::BF6)
            modifierB = "blgp:0b011";
        else if(typeB == rocRoller::DataType::FP4)
            modifierB = "blgp:0b100";
        else
            Throw<FatalError>("Unhandled data type for mixed GEMM.", ShowValue(typeB));

        check_mfma_f8f6f4(m_context, mfma, modifierA + " " + modifierB);
=======
        basicGEMM<Half>(gemm, true);
>>>>>>> 1794b3ef
    }

    TEST_P(GEMMMixedScaledTestGPU, GPU_ScaledGEMMMixed)
    {
        REQUIRE_ARCH_CAP(GPUCapability::HasMFMA_f8f6f4);

        auto [typeA, typeB, MFMAK, scaleA, scaleB]
            = std::get<std::tuple<rocRoller::DataType, rocRoller::DataType, int, int, int>>(
                GetParam());

        int wave_m = (MFMAK == 128) ? 16 : 32;
        int wave_n = (MFMAK == 128) ? 16 : 32;
        int wave_k = MFMAK;

        basicGEMMMixed(typeA, typeB, wave_m, wave_n, wave_k, 2.e-5, scaleA, scaleB);
    }

    INSTANTIATE_TEST_SUITE_P(GEMMTest, GEMMTestGPU, currentGPUISA());

    INSTANTIATE_TEST_SUITE_P(GEMMF8F6F4Test, GEMMF8F6F4TestGPU, currentGPUISA());

    INSTANTIATE_TEST_SUITE_P(GEMMF8Test, GEMMF8TestGPU, currentGPUISA());

    INSTANTIATE_TEST_SUITE_P(GEMMJammedTest, GEMMJammedTestGPU, currentGPUISA());

    INSTANTIATE_TEST_SUITE_P(
        GEMMMixedF8F6F4Test,
        GEMMMixedF8F6F4TestGPU,
        ::testing::Combine(currentGPUISA(),
                           ::testing::Combine(::testing::Values(rocRoller::DataType::FP8,
                                                                rocRoller::DataType::BF8,
                                                                rocRoller::DataType::FP6,
                                                                rocRoller::DataType::BF6,
                                                                rocRoller::DataType::FP4),
                                              ::testing::Values(rocRoller::DataType::FP8,
                                                                rocRoller::DataType::BF8,
                                                                rocRoller::DataType::FP6,
                                                                rocRoller::DataType::BF6,
                                                                rocRoller::DataType::FP4),
                                              ::testing::Values(64, 128))));

    INSTANTIATE_TEST_SUITE_P(
        GEMMMixedScaledTest,
        GEMMMixedScaledTestGPU,
        ::testing::Combine(currentGPUISA(),
                           ::testing::Combine(::testing::Values(rocRoller::DataType::FP8,
                                                                rocRoller::DataType::BF8,
                                                                rocRoller::DataType::FP6,
                                                                rocRoller::DataType::BF6,
                                                                rocRoller::DataType::FP4),
                                              ::testing::Values(rocRoller::DataType::FP8,
                                                                rocRoller::DataType::BF8,
                                                                rocRoller::DataType::FP6,
                                                                rocRoller::DataType::BF6,
                                                                rocRoller::DataType::FP4),
                                              ::testing::Values(64, 128),
                                              ::testing::Values(125, 128),
                                              ::testing::Values(125, 128))));
}<|MERGE_RESOLUTION|>--- conflicted
+++ resolved
@@ -37,7 +37,6 @@
         : public BaseGPUContextFixture,
           public ::testing::WithParamInterface<std::tuple<std::string, Ts...>>
     {
-<<<<<<< HEAD
     protected:
         virtual rocRoller::ContextPtr createContext() override
         {
@@ -47,15 +46,8 @@
         }
 
     public:
-        std::shared_ptr<CommandKernel> commandKernel;
-
         template <typename TA, typename TB = TA, typename TD = TA>
-        void basicGEMM(ContextPtr&        m_context,
-                       const GEMMProblem& gemm,
-=======
-        template <typename T, typename TD = T>
         void basicGEMM(const GEMMProblem& gemm,
->>>>>>> 1794b3ef
                        bool               debuggable  = false,
                        bool               setIdentity = false,
                        int                numIters    = 1,
@@ -72,7 +64,7 @@
             {
                 REQUIRE_ARCH_CAP(GPUCapability::HasMFMA_f8f6f4);
             }
-            if ((isF8<TA> || isF8<TB>) && (gemm.waveK >= 64))
+            if((isF8<TA> || isF8<TB>)&&(gemm.waveK >= 64))
             {
                 REQUIRE_ARCH_CAP(GPUCapability::HasMFMA_f8f6f4);
             }
@@ -236,21 +228,6 @@
                                       ArgumentType::Value,
                                       DataDirection::ReadWrite,
                                       rocRoller::SCRATCH);
-<<<<<<< HEAD
-            auto kernelOptions                           = std::make_shared<KernelOptions>();
-            kernelOptions->fuseLoops                     = gemm.fuseLoops;
-            kernelOptions->allowAmbiguousMemoryNodes     = gemm.allowAmbiguousMemoryNodes;
-            kernelOptions->unrollK                       = gemm.unrollK;
-            kernelOptions->packMultipleElementsInto1VGPR = gemm.packMultipleElementsInto1VGPR;
-            kernelOptions->prefetch                      = gemm.prefetch;
-            kernelOptions->prefetchInFlight              = gemm.prefetchInFlight;
-            kernelOptions->prefetchLDSFactor             = gemm.prefetchLDSFactor;
-            kernelOptions->prefetchMixMemOps             = gemm.prefetchMixMemOps;
-            kernelOptions->transposeMemoryAccess[LayoutType::MATRIX_A] = gemm.transA == "T";
-            kernelOptions->transposeMemoryAccess[LayoutType::MATRIX_B] = gemm.transB == "T";
-            kernelOptions->scaleA                                      = gemm.scaleA;
-            kernelOptions->scaleB                                      = gemm.scaleB;
-=======
 
             auto params = std::make_shared<CommandParameters>();
             params->setManualKernelDimension(2);
@@ -268,7 +245,6 @@
             params->prefetchMixMemOps             = gemm.prefetchMixMemOps;
             params->transposeMemoryAccess[LayoutType::MATRIX_A] = gemm.transA == "T";
             params->transposeMemoryAccess[LayoutType::MATRIX_B] = gemm.transB == "T";
->>>>>>> 1794b3ef
 
             if(gemm.loopOverTiles > 0)
             {
@@ -450,23 +426,23 @@
 
             if(typeB == rocRoller::DataType::FP8)
             {
-                basicGEMM<TA, FP8, float>(m_context, gemm, err);
+                basicGEMM<TA, FP8, float>(gemm, err);
             }
             else if(typeB == rocRoller::DataType::BF8)
             {
-                basicGEMM<TA, BF8, float>(m_context, gemm, err);
+                basicGEMM<TA, BF8, float>(gemm, err);
             }
             else if(typeB == rocRoller::DataType::FP6)
             {
-                basicGEMM<TA, FP6, float>(m_context, gemm, err);
+                basicGEMM<TA, FP6, float>(gemm, err);
             }
             else if(typeB == rocRoller::DataType::BF6)
             {
-                basicGEMM<TA, BF6, float>(m_context, gemm, err);
+                basicGEMM<TA, BF6, float>(gemm, err);
             }
             else if(typeB == rocRoller::DataType::FP4)
             {
-                basicGEMM<TA, FP4, float>(m_context, gemm, err);
+                basicGEMM<TA, FP4, float>(gemm, err);
             }
             else
                 Throw<FatalError>("Invalid type.");
@@ -975,72 +951,63 @@
         basicGEMM<Half>(gemm);
     }
 
-    TEST_F(GEMMTestGPU, GPU_BasicGEMMBF16_FP32_32x32x4)
+    TEST_P(GEMMTestGPU, GPU_BasicGEMMBF16_FP32_32x32x4)
     {
         GEMMProblem gemm;
         gemm.waveM = 32;
         gemm.waveN = 32;
         gemm.waveK = 4;
 
-        basicGEMM<BFloat16, float>(gemm);
-    }
-
-    TEST_F(GEMMTestGPU, GPU_BasicGEMMBF16_FP32_16x16x8)
+        basicGEMM<BFloat16, BFloat16, float>(gemm);
+    }
+
+    TEST_P(GEMMTestGPU, GPU_BasicGEMMBF16_FP32_16x16x8)
     {
         GEMMProblem gemm;
         gemm.waveM = 16;
         gemm.waveN = 16;
         gemm.waveK = 8;
 
-        basicGEMM<BFloat16, float>(gemm);
-    }
-
-    TEST_F(GEMMTestGPU, GPU_BasicGEMMBF16_BF16_32x32x4)
+        basicGEMM<BFloat16, BFloat16, float>(gemm);
+    }
+
+    TEST_P(GEMMTestGPU, GPU_BasicGEMMBF16_BF16_32x32x4)
     {
         GEMMProblem gemm;
         gemm.waveM = 32;
         gemm.waveN = 32;
         gemm.waveK = 4;
 
-        basicGEMM<BFloat16, BFloat16>(gemm);
-    }
-
-    TEST_F(GEMMTestGPU, GPU_BasicGEMMBF16_BF16_16x16x8)
+        basicGEMM<BFloat16, BFloat16, BFloat16>(gemm);
+    }
+
+    TEST_P(GEMMTestGPU, GPU_BasicGEMMBF16_BF16_16x16x8)
     {
         GEMMProblem gemm;
         gemm.waveM = 16;
         gemm.waveN = 16;
         gemm.waveK = 8;
 
-        basicGEMM<BFloat16, BFloat16>(gemm);
+        basicGEMM<BFloat16, BFloat16, BFloat16>(gemm);
     }
 
     TEST_P(GEMMF8TestGPU, GPU_BasicGEMMFP8_16x16x32_NT)
     {
         auto gemm = setup_GEMMF8_NT();
-        basicGEMM<FP8, FP8, float>(m_context, gemm);
+        basicGEMM<FP8, FP8, float>(gemm);
     }
 
     TEST_P(GEMMF8TestGPU, GPU_BasicGEMMBF8_16x16x32_NT)
     {
         auto gemm = setup_GEMMF8_NT();
-<<<<<<< HEAD
-        basicGEMM<BF8, BF8, float>(m_context, gemm);
-=======
-        basicGEMM<FP8, float>(gemm);
->>>>>>> 1794b3ef
+        basicGEMM<BF8, BF8, float>(gemm);
     }
 
     TEST_P(GEMMF8F6F4TestGPU, DISABLED_GPU_BasicGEMMFP8_16x16x128_NT)
     {
-<<<<<<< HEAD
         REQUIRE_ARCH_CAP(GPUCapability::HasMFMA_f8f6f4);
         auto gemm = setup_GEMMF8F6F4_NT(16, 16, 128);
-        basicGEMM<FP8, FP8, float>(m_context, gemm);
-=======
-        auto gemm = setup_GEMMF8_NT();
-        basicGEMM<BF8, float>(gemm);
->>>>>>> 1794b3ef
+        basicGEMM<FP8, FP8, float>(gemm);
     }
 
     TEST_P(GEMMF8F6F4TestGPU, DISABLED_GPU_BasicScaledGEMMFP8_16x16x128_NT)
@@ -1049,14 +1016,14 @@
         auto gemm   = setup_GEMMF8F6F4_NT(16, 16, 128);
         gemm.scaleA = 128;
         gemm.scaleB = 125;
-        basicGEMM<FP8, FP8, float>(m_context, gemm);
+        basicGEMM<FP8, FP8, float>(gemm);
     }
 
     TEST_P(GEMMF8F6F4TestGPU, DISABLED_GPU_BasicGEMMBF8_16x16x128_NT)
     {
         REQUIRE_ARCH_CAP(GPUCapability::HasMFMA_f8f6f4);
         auto gemm = setup_GEMMF8F6F4_NT(16, 16, 128);
-        basicGEMM<BF8, BF8, float>(m_context, gemm);
+        basicGEMM<BF8, BF8, float>(gemm);
     }
 
     TEST_P(GEMMF8F6F4TestGPU, DISABLED_GPU_BasicScaledGEMMBF8_16x16x128_NT)
@@ -1065,14 +1032,14 @@
         auto gemm   = setup_GEMMF8F6F4_NT(16, 16, 128);
         gemm.scaleA = 128;
         gemm.scaleB = 125;
-        basicGEMM<BF8, BF8, float>(m_context, gemm);
+        basicGEMM<BF8, BF8, float>(gemm);
     }
 
     TEST_P(GEMMF8F6F4TestGPU, DISABLED_GPU_BasicGEMMFP8_32x32x64_NT)
     {
         REQUIRE_ARCH_CAP(GPUCapability::HasMFMA_f8f6f4);
         auto gemm = setup_GEMMF8F6F4_NT(32, 32, 64);
-        basicGEMM<FP8, FP8, float>(m_context, gemm);
+        basicGEMM<FP8, FP8, float>(gemm);
     }
 
     TEST_P(GEMMF8F6F4TestGPU, DISABLED_GPU_BasicScaledGEMMFP8_32x32x64_NT)
@@ -1081,14 +1048,14 @@
         auto gemm   = setup_GEMMF8F6F4_NT(32, 32, 64);
         gemm.scaleA = 128;
         gemm.scaleB = 125;
-        basicGEMM<FP8, FP8, float>(m_context, gemm);
+        basicGEMM<FP8, FP8, float>(gemm);
     }
 
     TEST_P(GEMMF8F6F4TestGPU, DISABLED_GPU_BasicGEMMBF8_32x32x64_NT)
     {
         REQUIRE_ARCH_CAP(GPUCapability::HasMFMA_f8f6f4);
         auto gemm = setup_GEMMF8F6F4_NT(32, 32, 64);
-        basicGEMM<BF8, BF8, float>(m_context, gemm);
+        basicGEMM<BF8, BF8, float>(gemm);
     }
 
     TEST_P(GEMMF8F6F4TestGPU, DISABLED_GPU_BasicScaledGEMMBF8_32x32x64_NT)
@@ -1097,7 +1064,7 @@
         auto gemm   = setup_GEMMF8F6F4_NT(32, 32, 64);
         gemm.scaleA = 128;
         gemm.scaleB = 125;
-        basicGEMM<BF8, BF8, float>(m_context, gemm);
+        basicGEMM<BF8, BF8, float>(gemm);
     }
 
     void check_GEMMF8_TN(rocRoller::ContextPtr m_context)
@@ -1122,22 +1089,14 @@
     TEST_P(GEMMF8TestGPU, GPU_BasicGEMMFP8_16x16x32_TN)
     {
         auto gemm = setup_GEMMF8_TN();
-<<<<<<< HEAD
-        basicGEMM<FP8, FP8, float>(m_context, gemm);
-=======
-        basicGEMM<FP8, float>(gemm);
->>>>>>> 1794b3ef
+        basicGEMM<FP8, FP8, float>(gemm);
         check_GEMMF8_TN(m_context);
     }
 
     TEST_P(GEMMF8TestGPU, GPU_BasicGEMMBF8_16x16x32_TN)
     {
         auto gemm = setup_GEMMF8_TN();
-<<<<<<< HEAD
-        basicGEMM<BF8, BF8, float>(m_context, gemm);
-=======
-        basicGEMM<BF8, float>(gemm);
->>>>>>> 1794b3ef
+        basicGEMM<BF8, BF8, float>(gemm);
         check_GEMMF8_TN(m_context);
     }
 
@@ -1195,7 +1154,7 @@
     {
         REQUIRE_ARCH_CAP(GPUCapability::HasMFMA_f8f6f4);
         auto gemm = setup_GEMMF8F6F4_TN(16, 16, 128);
-        basicGEMM<FP4, FP4, float>(m_context, gemm);
+        basicGEMM<FP4, FP4, float>(gemm);
         check_mfma_f8f6f4(m_context, "v_mfma_f32_16x16x128_f8f6f4", "cbsz:0b100 blgp:0b100");
         check_GEMMF8F6F4_TN(m_context, (16 * 16 + (16 * 128) / 8) / 64, 4, 10);
     }
@@ -1206,7 +1165,7 @@
         auto gemm   = setup_GEMMF8F6F4_TN(16, 16, 128);
         gemm.scaleA = 128;
         gemm.scaleB = 125;
-        basicGEMM<FP4, FP4, float>(m_context, gemm);
+        basicGEMM<FP4, FP4, float>(gemm);
         check_mfma_f8f6f4(m_context, "v_mfma_scale_f32_16x16x128_f8f6f4", "cbsz:0b100 blgp:0b100");
         check_GEMMF8F6F4_TN(m_context, (16 * 16 + (16 * 128) / 8) / 64, 4, 10);
     }
@@ -1215,7 +1174,7 @@
     {
         REQUIRE_ARCH_CAP(GPUCapability::HasMFMA_f8f6f4);
         auto gemm = setup_GEMMF8F6F4_TN(32, 32, 64);
-        basicGEMM<FP4, FP4, float>(m_context, gemm);
+        basicGEMM<FP4, FP4, float>(gemm);
         check_mfma_f8f6f4(m_context, "v_mfma_f32_32x32x64_f8f6f4", "cbsz:0b100 blgp:0b100");
         check_GEMMF8F6F4_TN(m_context, (32 * 32 + (32 * 64) / 8) / 64, 4, 10);
     }
@@ -1226,7 +1185,7 @@
         auto gemm   = setup_GEMMF8F6F4_TN(32, 32, 64);
         gemm.scaleA = 128;
         gemm.scaleB = 125;
-        basicGEMM<FP4, FP4, float>(m_context, gemm);
+        basicGEMM<FP4, FP4, float>(gemm);
         check_mfma_f8f6f4(m_context, "v_mfma_scale_f32_32x32x64_f8f6f4", "cbsz:0b100 blgp:0b100");
         check_GEMMF8F6F4_TN(m_context, (32 * 32 + (32 * 64) / 8) / 64, 4, 10);
     }
@@ -1235,7 +1194,7 @@
     {
         REQUIRE_ARCH_CAP(GPUCapability::HasMFMA_f8f6f4);
         auto gemm = setup_GEMMF8F6F4_TN(16, 16, 128);
-        basicGEMM<FP6, FP6, float>(m_context, gemm);
+        basicGEMM<FP6, FP6, float>(gemm);
         check_mfma_f8f6f4(m_context, "v_mfma_f32_16x16x128_f8f6f4", "cbsz:0b010 blgp:0b010");
         check_GEMMF8F6F4_TN(m_context, (16 * 16 + (16 * 128) * 6 / 8 / 4) / 64, 6, 20, true);
     }
@@ -1246,7 +1205,7 @@
         auto gemm   = setup_GEMMF8F6F4_TN(16, 16, 128);
         gemm.scaleA = 128;
         gemm.scaleB = 125;
-        basicGEMM<FP6, FP6, float>(m_context, gemm);
+        basicGEMM<FP6, FP6, float>(gemm);
         check_mfma_f8f6f4(m_context, "v_mfma_scale_f32_16x16x128_f8f6f4", "cbsz:0b010 blgp:0b010");
         check_GEMMF8F6F4_TN(m_context, (16 * 16 + (16 * 128) * 6 / 8 / 4) / 64, 6, 20, true);
     }
@@ -1255,7 +1214,7 @@
     {
         REQUIRE_ARCH_CAP(GPUCapability::HasMFMA_f8f6f4);
         auto gemm = setup_GEMMF8F6F4_TN(32, 32, 64);
-        basicGEMM<FP6, FP6, float>(m_context, gemm);
+        basicGEMM<FP6, FP6, float>(gemm);
         check_mfma_f8f6f4(m_context, "v_mfma_f32_32x32x64_f8f6f4", "cbsz:0b010 blgp:0b010");
         check_GEMMF8F6F4_TN(m_context, (32 * 32 + (32 * 64) * 6 / 8 / 4) / 64, 6, 20, true);
     }
@@ -1266,7 +1225,7 @@
         auto gemm   = setup_GEMMF8F6F4_TN(32, 32, 64);
         gemm.scaleA = 128;
         gemm.scaleB = 125;
-        basicGEMM<FP6, FP6, float>(m_context, gemm);
+        basicGEMM<FP6, FP6, float>(gemm);
         check_mfma_f8f6f4(m_context, "v_mfma_scale_f32_32x32x64_f8f6f4", "cbsz:0b010 blgp:0b010");
         check_GEMMF8F6F4_TN(m_context, (32 * 32 + (32 * 64) * 6 / 8 / 4) / 64, 6, 20, true);
     }
@@ -1275,7 +1234,7 @@
     {
         REQUIRE_ARCH_CAP(GPUCapability::HasMFMA_f8f6f4);
         auto gemm = setup_GEMMF8F6F4_TN(16, 16, 128);
-        basicGEMM<BF6, BF6, float>(m_context, gemm);
+        basicGEMM<BF6, BF6, float>(gemm);
         check_mfma_f8f6f4(m_context, "v_mfma_f32_16x16x128_f8f6f4", "cbsz:0b011 blgp:0b011");
         check_GEMMF8F6F4_TN(m_context, (16 * 16 + (16 * 128) * 6 / 8 / 4) / 64, 6, 20, true);
     }
@@ -1286,7 +1245,7 @@
         auto gemm   = setup_GEMMF8F6F4_TN(16, 16, 128);
         gemm.scaleA = 128;
         gemm.scaleB = 125;
-        basicGEMM<BF6, BF6, float>(m_context, gemm);
+        basicGEMM<BF6, BF6, float>(gemm);
         check_mfma_f8f6f4(m_context, "v_mfma_scale_f32_16x16x128_f8f6f4", "cbsz:0b011 blgp:0b011");
         check_GEMMF8F6F4_TN(m_context, (16 * 16 + (16 * 128) * 6 / 8 / 4) / 64, 6, 20, true);
     }
@@ -1295,7 +1254,7 @@
     {
         REQUIRE_ARCH_CAP(GPUCapability::HasMFMA_f8f6f4);
         auto gemm = setup_GEMMF8F6F4_TN(32, 32, 64);
-        basicGEMM<BF6, BF6, float>(m_context, gemm);
+        basicGEMM<BF6, BF6, float>(gemm);
         check_mfma_f8f6f4(m_context, "v_mfma_f32_32x32x64_f8f6f4", "cbsz:0b011 blgp:0b011");
         check_GEMMF8F6F4_TN(m_context, (32 * 32 + (32 * 64) * 6 / 8 / 4) / 64, 6, 20, true);
     }
@@ -1306,7 +1265,7 @@
         auto gemm   = setup_GEMMF8F6F4_TN(32, 32, 64);
         gemm.scaleA = 128;
         gemm.scaleB = 125;
-        basicGEMM<BF6, BF6, float>(m_context, gemm);
+        basicGEMM<BF6, BF6, float>(gemm);
         check_mfma_f8f6f4(m_context, "v_mfma_scale_f32_32x32x64_f8f6f4", "cbsz:0b011 blgp:0b011");
         check_GEMMF8F6F4_TN(m_context, (32 * 32 + (32 * 64) * 6 / 8 / 4) / 64, 6, 20, true);
     }
@@ -1315,7 +1274,7 @@
     {
         REQUIRE_ARCH_CAP(GPUCapability::HasMFMA_f8f6f4);
         auto gemm = setup_GEMMF8F6F4_TN(16, 16, 128);
-        basicGEMM<FP8, FP8, float>(m_context, gemm);
+        basicGEMM<FP8, FP8, float>(gemm);
         check_GEMMF8F6F4_TN(m_context, (16 * 16 + (16 * 128) / 4) / 64, 8, 20);
     }
 
@@ -1325,7 +1284,7 @@
         auto gemm   = setup_GEMMF8F6F4_TN(16, 16, 128);
         gemm.scaleA = 128;
         gemm.scaleB = 125;
-        basicGEMM<FP8, FP8, float>(m_context, gemm);
+        basicGEMM<FP8, FP8, float>(gemm);
         check_GEMMF8F6F4_TN(m_context, (16 * 16 + (16 * 128) / 4) / 64, 8, 20);
     }
 
@@ -1333,7 +1292,7 @@
     {
         REQUIRE_ARCH_CAP(GPUCapability::HasMFMA_f8f6f4);
         auto gemm = setup_GEMMF8F6F4_TN(16, 16, 128);
-        basicGEMM<BF8, BF8, float>(m_context, gemm);
+        basicGEMM<BF8, BF8, float>(gemm);
         check_GEMMF8F6F4_TN(m_context, (16 * 16 + (16 * 128) / 4) / 64, 8, 20);
     }
 
@@ -1343,7 +1302,7 @@
         auto gemm   = setup_GEMMF8F6F4_TN(16, 16, 128);
         gemm.scaleA = 128;
         gemm.scaleB = 125;
-        basicGEMM<BF8, BF8, float>(m_context, gemm);
+        basicGEMM<BF8, BF8, float>(gemm);
         check_GEMMF8F6F4_TN(m_context, (16 * 16 + (16 * 128) / 4) / 64, 8, 20);
     }
 
@@ -1351,7 +1310,7 @@
     {
         REQUIRE_ARCH_CAP(GPUCapability::HasMFMA_f8f6f4);
         auto gemm = setup_GEMMF8F6F4_TN(32, 32, 64);
-        basicGEMM<FP8, FP8, float>(m_context, gemm);
+        basicGEMM<FP8, FP8, float>(gemm);
         check_GEMMF8F6F4_TN(m_context, (32 * 32 + (32 * 64) / 4) / 64, 8, 20);
     }
 
@@ -1361,7 +1320,7 @@
         auto gemm   = setup_GEMMF8F6F4_TN(32, 32, 64);
         gemm.scaleA = 128;
         gemm.scaleB = 125;
-        basicGEMM<FP8, FP8, float>(m_context, gemm);
+        basicGEMM<FP8, FP8, float>(gemm);
         check_GEMMF8F6F4_TN(m_context, (32 * 32 + (32 * 64) / 4) / 64, 8, 20);
     }
 
@@ -1369,7 +1328,7 @@
     {
         REQUIRE_ARCH_CAP(GPUCapability::HasMFMA_f8f6f4);
         auto gemm = setup_GEMMF8F6F4_TN(32, 32, 64);
-        basicGEMM<BF8, BF8, float>(m_context, gemm);
+        basicGEMM<BF8, BF8, float>(gemm);
         check_GEMMF8F6F4_TN(m_context, (32 * 32 + (32 * 64) / 4) / 64, 8, 20);
     }
 
@@ -1379,7 +1338,7 @@
         auto gemm   = setup_GEMMF8F6F4_TN(32, 32, 64);
         gemm.scaleA = 128;
         gemm.scaleB = 125;
-        basicGEMM<BF8, BF8, float>(m_context, gemm);
+        basicGEMM<BF8, BF8, float>(gemm);
         check_GEMMF8F6F4_TN(m_context, (32 * 32 + (32 * 64) / 4) / 64, 8, 20);
     }
 
@@ -1812,8 +1771,7 @@
         gemm.loadLDSB  = true;
         gemm.storeLDSD = true;
 
-<<<<<<< HEAD
-        basicGEMM<Half>(m_context, gemm);
+        basicGEMM<Half>(gemm);
     }
 
     TEST_P(GEMMMixedF8F6F4TestGPU, GPU_BasicGEMMMixedF8F6F4)
@@ -1859,9 +1817,6 @@
             Throw<FatalError>("Unhandled data type for mixed GEMM.", ShowValue(typeB));
 
         check_mfma_f8f6f4(m_context, mfma, modifierA + " " + modifierB);
-=======
-        basicGEMM<Half>(gemm, true);
->>>>>>> 1794b3ef
     }
 
     TEST_P(GEMMMixedScaledTestGPU, GPU_ScaledGEMMMixed)
