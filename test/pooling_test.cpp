/*******************************************************************************
 *
 * MIT License
 *
 * Copyright (c) 2017 Advanced Micro Devices, Inc.
 *
 * Permission is hereby granted, free of charge, to any person obtaining a copy
 * of this software and associated documentation files (the "Software"), to deal
 * in the Software without restriction, including without limitation the rights
 * to use, copy, modify, merge, publish, distribute, sublicense, and/or sell
 * copies of the Software, and to permit persons to whom the Software is
 * furnished to do so, subject to the following conditions:
 *
 * The above copyright notice and this permission notice shall be included in all
 * copies or substantial portions of the Software.
 *
 * THE SOFTWARE IS PROVIDED "AS IS", WITHOUT WARRANTY OF ANY KIND, EXPRESS OR
 * IMPLIED, INCLUDING BUT NOT LIMITED TO THE WARRANTIES OF MERCHANTABILITY,
 * FITNESS FOR A PARTICULAR PURPOSE AND NONINFRINGEMENT. IN NO EVENT SHALL THE
 * AUTHORS OR COPYRIGHT HOLDERS BE LIABLE FOR ANY CLAIM, DAMAGES OR OTHER
 * LIABILITY, WHETHER IN AN ACTION OF CONTRACT, TORT OR OTHERWISE, ARISING FROM,
 * OUT OF OR IN CONNECTION WITH THE SOFTWARE OR THE USE OR OTHER DEALINGS IN THE
 * SOFTWARE.
 *
 *******************************************************************************/
#include "test.hpp"
#include <array>
#include <iostream>
#include <iterator>
#include <limits>
#include <memory>
#include <miopen/logger.hpp>
#include <miopen/miopen.h>
#include <miopen/pooling.hpp>
#include <miopen/stringutils.hpp>
#include <miopen/tensor.hpp>
#include <utility>

// #include "network_data.hpp"
#include "driver.hpp"
#include "get_handle.hpp"
#include "tensor_holder.hpp"
#include "verify.hpp"

static int num_uint16_case = 0;
static int num_uint32_case = 0;
static int num_uint64_case = 0;

template <class T>
tensor<T> get_output_tensor(const miopen::PoolingDescriptor& filter, const tensor<T>& input)
{
    return tensor<T>{filter.GetForwardOutputTensor(input.desc)};
}

template <class T>
struct pooling_operators
{
    miopen::PoolingDescriptor filter;
    pooling_operators(miopen::PoolingDescriptor f) : filter(f) {}

    double start() const
    {
        if(filter.GetMode() == miopenPoolingMax)
            return std::numeric_limits<T>::lowest();
        else
            return 0.0;
    }

    double operator()(double x, double y) const
    {
        if(filter.GetMode() == miopenPoolingMax)
        {
            double m = std::max(x, y);
            return (m);
        }
        else
            return x + y;
    }

    double final(double x, double y)
    {
        if(filter.GetMode() == miopenPoolingMax)
        {
            return (x);
        }
        else
            return x / y;
    }
};

struct verify_forward_pooling
{
    template <class T, class Index>
    tensor<T>
    cpu(const tensor<T>& input, const miopen::PoolingDescriptor& filter, std::vector<Index>&) const
    {
        auto out = get_output_tensor(filter, input);

        int in_h, in_w;
        std::tie(std::ignore, std::ignore, in_h, in_w) = miopen::tien<4>(input.desc.GetLengths());

        int stride_h, stride_w, pad_h, pad_w, window_h, window_w;
        std::tie(stride_h, stride_w) = miopen::tien<2>(filter.GetStrides());
        std::tie(pad_h, pad_w)       = miopen::tien<2>(filter.GetPads());
        std::tie(window_h, window_w) = miopen::tien<2>(filter.GetLengths());

        auto op = pooling_operators<T>{filter};

        out.par_for_each([&](int o, int w, int i, int j) {
            const int start_x0 = i * stride_h - pad_h;
            const int start_y0 = j * stride_w - pad_w;

            const int hend = std::min(start_x0 + window_h, in_h);
            const int wend = std::min(start_y0 + window_w, in_w);

            const int start_x = std::max(start_x0, 0);
            const int start_y = std::max(start_y0, 0);

            const int w_h = (hend - start_x);
            const int w_w = (wend - start_y);
            int pool_size = std::max(w_h * w_w, 1);
            if(filter.GetMode() == miopenPoolingAverageInclusive)
                pool_size = window_h * window_w;

            double acc = op.start();
            ford(w_h, w_w)([&](int x, int y) {
                const int in_x = start_x + x;
                const int in_y = start_y + y;
                if(in_x >= 0 && in_x < in_h && in_y >= 0 && in_y < in_w)
                {
                    acc = op(acc, input(o, w, in_x, in_y));
                }
            });
            out(o, w, i, j) = T(op.final(acc, pool_size));
        });
        return out;
    }

    template <class T, class Index>
    tensor<T> gpu(const tensor<T>& input,
                  const miopen::PoolingDescriptor& filter,
                  std::vector<Index>& indices) const
    {
        auto&& handle = get_handle();
        auto out      = get_output_tensor(filter, input);
        indices.resize(out.data.size(), 0);

        auto in_dev        = handle.Write(input.data);
        auto out_dev       = handle.Create<T>(out.data.size());
        auto workspace_dev = handle.Write(indices);

        float alpha = 1, beta = 0;
        filter.Forward(handle,
                       &alpha,
                       input.desc,
                       in_dev.get(),
                       &beta,
                       out.desc,
                       out_dev.get(),
                       true,
                       workspace_dev.get(),
                       indices.size() * sizeof(Index));

        indices  = handle.Read<Index>(workspace_dev, indices.size());
        out.data = handle.Read<T>(out_dev, out.data.size());
        return out;
    }

    template <class T, class Index>
    void fail(float,
              const tensor<T>& input,
              const miopen::PoolingDescriptor& filter,
              const std::vector<Index>&) const
    {
        std::cout << "Forward pooling: ";
        if(filter.GetMode() == miopenPoolingAverage)
            std::cout << "Average";
        else if(filter.GetMode() == miopenPoolingAverageInclusive)
            std::cout << "AverageInclusive";
        else
            std::cout << "Max";
        std::cout << std::endl;
        std::cout << "Lengths: ";
        miopen::LogRange(std::cout, filter.GetLengths(), ", ") << std::endl;
        std::cout << "Pads: ";
        miopen::LogRange(std::cout, filter.GetPads(), ", ") << std::endl;
        std::cout << "Strides: ";
        miopen::LogRange(std::cout, filter.GetStrides(), ", ") << std::endl;
        std::cout << "Input tensor: " << input.desc.ToString() << std::endl;
        std::cout << "Output tensor: " << filter.GetForwardOutputTensor(input.desc).ToString()
                  << std::endl;
    }
};

struct verify_backward_pooling
{
    template <class T, class Index>
    tensor<T> cpu(const tensor<T>& input,
                  const tensor<T>& dout,
                  const tensor<T>& out,
                  const miopen::PoolingDescriptor& filter,
                  const std::vector<Index>& indices) const
    {
        auto dinput = input;
        CHECK(dout.desc == out.desc);
        std::fill(dinput.begin(), dinput.end(), 0.0);

        int in_h, in_w;
        std::tie(std::ignore, std::ignore, in_h, in_w) = miopen::tien<4>(dinput.desc.GetLengths());

        int stride_h, stride_w, pad_h, pad_w, window_h, window_w;
        std::tie(stride_h, stride_w) = miopen::tien<2>(filter.GetStrides());
        std::tie(pad_h, pad_w)       = miopen::tien<2>(filter.GetPads());
        std::tie(window_h, window_w) = miopen::tien<2>(filter.GetLengths());

        int out_n, out_c, out_h, out_w;
        std::tie(out_n, out_c, out_h, out_w) = miopen::tien<4>(out.desc.GetLengths());

        par_ford(out_n, out_c)([&](int o, int w) {
            if(filter.GetMode() == miopenPoolingMax)
            {
                ford(out_h, out_w)([&](int i, int j) {
                    auto idx   = indices.at(dout.desc.GetIndex(o, w, i, j));
                    auto idx_h = idx / window_w;
                    auto idx_w = idx % window_w;
                    auto in_y  = i * stride_h - pad_h + idx_h;
                    auto in_x  = j * stride_w - pad_w + idx_w;
                    if(in_y >= 0 && in_x >= 0 && in_y < in_h && in_x < in_w)
                    {
                        CHECK(miopen::float_equal(input(o, w, in_y, in_x), out(o, w, i, j)));
                        dinput(o, w, in_y, in_x) += dout(o, w, i, j);
                    }
                });
            }
            else
            {
                ford(out_h, out_w, window_h, window_w)([&](int i, int j, int x, int y) {
                    const int start_x0 = i * stride_h - pad_h;
                    const int start_y0 = j * stride_w - pad_w;

                    const int hend    = std::min(start_x0 + window_h, in_h);
                    const int wend    = std::min(start_y0 + window_w, in_w);
                    const int start_x = std::max(start_x0, 0);
                    const int start_y = std::max(start_y0, 0);
                    const int w_h     = (hend - start_x);
                    const int w_w     = (wend - start_y);
                    int pool_size     = std::max(w_h * w_w, 1);
                    if(filter.GetMode() == miopenPoolingAverageInclusive)
                        pool_size = window_h * window_w;

                    const int in_x = start_x0 + x;
                    const int in_y = start_y0 + y;
                    if(in_x >= 0 && in_x < in_h && in_y >= 0 && in_y < in_w)
                    {
                        dinput(o, w, in_x, in_y) += dout(o, w, i, j) / pool_size;
                    }
                });
            }
        });
        return dinput;
    }

    template <class T, class Index>
    tensor<T> gpu(const tensor<T>& input,
                  const tensor<T>& dout,
                  const tensor<T>& out,
                  const miopen::PoolingDescriptor& filter,
                  const std::vector<Index>& indices) const
    {
        auto&& handle = get_handle();
        auto dinput   = input;

        auto in_dev   = handle.Write(input.data);
        auto dout_dev = handle.Write(dout.data);
        auto out_dev  = handle.Write(out.data);
        auto din_dev  = handle.Create<T>(dinput.data.size());

        // std::vector<char> workspace(filter.GetWorkSpaceSize(out.desc));
        // auto workspace_dev = handle.Write(workspace);
        auto workspace_dev = handle.Write(indices);

        float alpha = 1, beta = 0;
        filter.Backward(handle,
                        &alpha,
                        // y
                        out.desc,
                        out_dev.get(),
                        // dy
                        dout.desc,
                        dout_dev.get(),
                        // x
                        input.desc,
                        in_dev.get(),
                        &beta,
                        // dx
                        dinput.desc,
                        din_dev.get(),
                        workspace_dev.get());

        dinput.data = handle.Read<T>(din_dev, dinput.data.size());
        return dinput;
    }

    template <class T, class Index>
    void fail(float,
              const tensor<T>& input,
              const tensor<T>&,
              const tensor<T>& out,
              const miopen::PoolingDescriptor& filter,
              const std::vector<Index>&) const
    {
        std::cout << "Backward pooling: ";
        if(filter.GetMode() == miopenPoolingAverage)
            std::cout << "Average";
        else if(filter.GetMode() == miopenPoolingAverageInclusive)
            std::cout << "AverageInclusive";
        else
            std::cout << "Max";
        std::cout << std::endl;
        std::cout << "Lengths: ";
        miopen::LogRange(std::cout, filter.GetLengths(), ", ") << std::endl;
        std::cout << "Pads: ";
        miopen::LogRange(std::cout, filter.GetPads(), ", ") << std::endl;
        std::cout << "Strides: ";
        miopen::LogRange(std::cout, filter.GetStrides(), ", ") << std::endl;
        std::cout << "Output tensor: " << out.desc.ToString() << std::endl;
        std::cout << "Input tensor: " << input.desc.ToString() << std::endl;
    }
};

template <class T>
struct pooling_driver : test_driver
{
    miopen::PoolingDescriptor filter;
    tensor<T> input;
    std::vector<int> lens;
    std::vector<int> pads;
    std::vector<int> strides;
    std::string index_type;
    std::string mode;
    std::string pmode;
    std::unordered_map<std::string, miopenIndexType_t> index_type_lookup = {
        {miopen::ToUpper("miopenIndexUint8"), miopenIndexUint8},
        {miopen::ToUpper("miopenIndexUint16"), miopenIndexUint16},
        {miopen::ToUpper("miopenIndexUint32"), miopenIndexUint32},
        {miopen::ToUpper("miopenIndexUint64"), miopenIndexUint64},
    };
    std::unordered_map<std::string, miopenPoolingMode_t> mode_lookup = {
        {"MAX", miopenPoolingMax},
        {"MIOPENPOOLINGMAX", miopenPoolingMax},
        {"AVERAGE", miopenPoolingAverage},
        {"MIOPENPOOLINGAVERAGE", miopenPoolingAverage},
        {"AVERAGEINCLUSIVE", miopenPoolingAverageInclusive},
        {"MIOPENPOOLINGAVERAGEINCLUSIVE", miopenPoolingAverageInclusive},
    };

    std::unordered_map<std::string, miopenPaddingMode_t> pmode_lookup = {
        {"DEFAULT", miopenPaddingDefault},
        {"SAME", miopenPaddingSame},
        {"VALID", miopenPaddingValid},
    };

    pooling_driver()
    {
        add(input,
            "input",
            get_input_tensor(tensor_elem_gen_integer{miopen_type<T>{} == miopenHalf ? 5 : 17}));
        add(lens, "lens", generate_data({{2, 2}, {3, 3}}));
        add(strides, "strides", generate_data({{2, 2}, {1, 1}}));
        add(pads, "pads", generate_data({{0, 0}, {1, 1}}));
        add(index_type,
            "index_type",
            generate_data({"miopenIndexUint8",
                           "miopenIndexUint16",
                           "miopenIndexUint32",
                           "miopenIndexUint64"}));
        add(mode,
            "mode",
            generate_data(
                {"miopenPoolingMax", "miopenPoolingAverage", "miopenPoolingAverageInclusive"}));
        add(pmode, "pmode", generate_data({"default", "same", "valid"}));
    }

    template <class Index>
    void run_impl()
    {
        std::vector<Index> indices{};
        auto out  = verify(verify_forward_pooling{}, input, filter, indices);
        auto dout = out.first;
        dout.generate(tensor_elem_gen_integer{2503});
        verify(verify_backward_pooling{}, input, dout, out.first, filter, indices);
    }

    void run()
    {
        int in_n, in_c, in_h, in_w, window_h, window_w, out_h, out_w, pad_h, pad_w;
        std::tie(in_n, in_c, in_h, in_w) = miopen::tien<4>(input.desc.GetLengths());

        filter = miopen::PoolingDescriptor{mode_lookup.at(miopen::ToUpper(mode)),
                                           pmode_lookup.at(miopen::ToUpper(pmode)),
                                           lens,
                                           strides,
                                           pads};

        filter.SetIndexType(index_type_lookup.at(miopen::ToUpper(index_type)));
<<<<<<< HEAD
=======

        auto output = get_output_tensor(filter, input);
        size_t total_mem =
            3 * input.desc.GetNumBytes() + output.desc.GetNumBytes() +
            (sizeof(uint8_t) * output.data.size()); // estimate based on backward pass

        size_t device_mem = get_handle().GetGlobalMemorySize();
        if(total_mem >= device_mem)
        {
            show_command();
            std::cout << "Config requires " << total_mem
                      << " Bytes to write all necessary tensors to GPU. GPU has " << device_mem
                      << " Bytes of memory." << std::endl;
            return;
        }
>>>>>>> 326bf225

        std::tie(window_h, window_w) = miopen::tien<2>(filter.GetLengths());
        if(filter.pmode == miopenPaddingSame)
        {
            if(filter.strides[0] == 0 || filter.strides[1] == 0)
                return;
            auto _pad_w = (in_h % filter.strides[0] == 0)
                              ? (std::max((window_h - filter.strides[0]), 0))
                              : (std::max((window_h - (in_h % filter.strides[0])), 0));
            auto _pad_h = (in_w % filter.strides[1] == 0)
                              ? (std::max((window_w - filter.strides[1]), 0))
                              : (std::max((window_w - (in_w % filter.strides[1])), 0));

            filter.pads[0] = _pad_h / 2;
            filter.pads[1] = _pad_w / 2;

            out_h = std::ceil(static_cast<double>(in_h) / filter.strides[0]);
            out_w = std::ceil(static_cast<double>(in_w) / filter.strides[1]);

            if(out_h <= 0 || out_w <= 0)
                return;
        }
        else if(filter.pmode == miopenPaddingValid)
        {
            if(filter.strides[0] == 0 || filter.strides[1] == 0)
                return;
            filter.pads[0] = 0;
            filter.pads[1] = 0;

            out_h = std::ceil(static_cast<double>(in_h - filter.lens[0] + 1) / filter.strides[0]);
            out_w = std::ceil(static_cast<double>(in_w - filter.lens[1] + 1) / filter.strides[1]);

            if(out_h <= 0 || out_w <= 0)
                return;
        }

        std::tie(pad_h, pad_w) = miopen::tien<2>(filter.GetPads());

        if((window_h < (in_h + 2 * pad_h)) && (window_w < (in_w + 2 * pad_w)))
        {
            switch(filter.GetIndexType())
            {
            case miopenIndexUint8:
            {
                run_impl<uint8_t>();
                break;
            }
            case miopenIndexUint16:
            {
                // test_pooling_test --all only test 10 uint16 cases
                if(num_uint16_case > 5)
                {
                    return;
                }

                ++num_uint16_case;
                run_impl<uint16_t>();
                break;
            }
            case miopenIndexUint32:
            {
                // test_pooling_test --all only test 5 uint32 cases
                if(num_uint32_case > 5)
                {
                    return;
                }

                ++num_uint32_case;
                run_impl<uint32_t>();
                break;
            }
            case miopenIndexUint64:
            {
                // test_pooling_test --all only test 5 uint64 cases
                if(num_uint64_case > 5)
                {
                    return;
                }

                ++num_uint64_case;
                run_impl<uint64_t>();
                break;
            }
            }
        }
    }
};

int main(int argc, const char* argv[]) { test_drive<pooling_driver>(argc, argv); }<|MERGE_RESOLUTION|>--- conflicted
+++ resolved
@@ -403,8 +403,6 @@
                                            pads};
 
         filter.SetIndexType(index_type_lookup.at(miopen::ToUpper(index_type)));
-<<<<<<< HEAD
-=======
 
         auto output = get_output_tensor(filter, input);
         size_t total_mem =
@@ -420,7 +418,6 @@
                       << " Bytes of memory." << std::endl;
             return;
         }
->>>>>>> 326bf225
 
         std::tie(window_h, window_w) = miopen::tien<2>(filter.GetLengths());
         if(filter.pmode == miopenPaddingSame)
