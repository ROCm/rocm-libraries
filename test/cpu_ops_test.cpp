--- conflicted
+++ resolved
@@ -1317,26 +1317,6 @@
     p.compile(migraphx::cpu::target{});
     auto result = p.eval({});
 
-<<<<<<< HEAD
-    std::vector<float> s = {10197,
-                            10548,
-                            11601,
-                            11952,
-                            25506,
-                            26586,
-                            29826,
-                            30906,
-                            27045,
-                            27396,
-                            28449,
-                            28800,
-                            77346,
-                            78426,
-                            81666,
-                            82746};
-
-    std::vector<float> results_vector;
-=======
     std::vector<int32_t> s = {10197,
                               10548,
                               11601,
@@ -1355,7 +1335,6 @@
                               82746};
 
     std::vector<int32_t> results_vector;
->>>>>>> 4d1f18a8
     result.visit([&](auto output) { results_vector.assign(output.begin(), output.end()); });
     EXPECT(migraphx::verify_range(results_vector, s));
 }
@@ -1378,22 +1357,14 @@
     p.compile(migraphx::cpu::target{});
     auto result = p.eval({});
 
-<<<<<<< HEAD
-    std::vector<float> s = {
-=======
     std::vector<int32_t> s = {
->>>>>>> 4d1f18a8
         10197, 10548, 6939,  3420,  11601, 11952, 7839,  3852,  7383,  7590,  4953,  2421,  3480,
         3570,  2316,  1125,  25506, 26586, 17874, 9009,  29826, 30906, 20718, 10413, 20505, 21198,
         14187, 7119,  10527, 10860, 7257,  3636,  27045, 27396, 17739, 8604,  28449, 28800, 18639,
         9036,  17319, 17526, 11289, 5445,  7800,  7890,  5052,  2421,  77346, 78426, 52002, 25857,
         81666, 82746, 54846, 27261, 53769, 54462, 36075, 17919, 26511, 26844, 17769, 8820};
 
-<<<<<<< HEAD
-    std::vector<float> results_vector;
-=======
     std::vector<int32_t> results_vector;
->>>>>>> 4d1f18a8
     result.visit([&](auto output) { results_vector.assign(output.begin(), output.end()); });
     EXPECT(migraphx::verify_range(results_vector, s));
 }
@@ -1416,26 +1387,6 @@
     p.compile(migraphx::cpu::target{});
     auto result = p.eval({});
 
-<<<<<<< HEAD
-    std::vector<float> s = {10197,
-                            10548,
-                            11601,
-                            11952,
-                            25506,
-                            26586,
-                            29826,
-                            30906,
-                            27045,
-                            27396,
-                            28449,
-                            28800,
-                            77346,
-                            78426,
-                            81666,
-                            82746};
-
-    std::vector<float> results_vector;
-=======
     std::vector<int32_t> s = {10197,
                               10548,
                               11601,
@@ -1454,7 +1405,6 @@
                               82746};
 
     std::vector<int32_t> results_vector;
->>>>>>> 4d1f18a8
     result.visit([&](auto output) { results_vector.assign(output.begin(), output.end()); });
     EXPECT(migraphx::verify_range(results_vector, s));
 }
@@ -1472,24 +1422,15 @@
     auto cl = p.add_literal(migraphx::literal{c_shape, c});
     p.add_instruction(migraphx::op::quant_convolution{{{1, 1}}, {{1, 1}}}, al, cl);
     p.compile(migraphx::cpu::target{});
-<<<<<<< HEAD
-    auto result          = p.eval({});
-    std::vector<float> s = {
-=======
     auto result            = p.eval({});
     std::vector<int32_t> s = {
->>>>>>> 4d1f18a8
         4521,  6753,  7014,  4635,  6858,  10197, 10548, 6939,  7830,  11601, 11952, 7839,  5007,
         7383,  7590,  4953,  10515, 15987, 16734, 11277, 16821, 25506, 26586, 17874, 19737, 29826,
         30906, 20718, 13593, 20505, 21198, 14187, 13161, 19281, 19542, 12699, 18522, 27045, 27396,
         17739, 19494, 28449, 28800, 18639, 11919, 17319, 17526, 11289, 34707, 51843, 52590, 34893,
         51813, 77346, 78426, 52002, 54729, 81666, 82746, 54846, 36057, 53769, 54462, 36075};
 
-<<<<<<< HEAD
-    std::vector<float> results_vector;
-=======
     std::vector<int32_t> results_vector;
->>>>>>> 4d1f18a8
     result.visit([&](auto output) { results_vector.assign(output.begin(), output.end()); });
     EXPECT(migraphx::verify_range(results_vector, s));
 }
@@ -1509,25 +1450,6 @@
     p.compile(migraphx::cpu::target{});
     auto result = p.eval({});
 
-<<<<<<< HEAD
-    std::vector<float> s = {4521,
-                            7014,
-                            7830,
-                            11952,
-                            10515,
-                            16734,
-                            19737,
-                            30906,
-                            13161,
-                            19542,
-                            19494,
-                            28800,
-                            34707,
-                            52590,
-                            54729,
-                            82746};
-    std::vector<float> results_vector;
-=======
     std::vector<int32_t> s = {4521,
                               7014,
                               7830,
@@ -1545,7 +1467,6 @@
                               54729,
                               82746};
     std::vector<int32_t> results_vector;
->>>>>>> 4d1f18a8
     result.visit([&](auto output) { results_vector.assign(output.begin(), output.end()); });
     EXPECT(migraphx::verify_range(results_vector, s));
 }
