--- conflicted
+++ resolved
@@ -2014,7 +2014,6 @@
     EXPECT(migraphx::verify_range(results_vector, gold));
 }
 
-<<<<<<< HEAD
 TEST_CASE(op_capture)
 {
     migraphx::program p;
@@ -2048,8 +2047,8 @@
     res.visit([&](auto output) { vec.assign(output.begin(), output.end()); });
 
     EXPECT(migraphx::verify_range(vec, cap_vec));
-};
-=======
+}
+
 TEST_CASE(round_test)
 {
     migraphx::program p;
@@ -2068,6 +2067,5 @@
     std::vector<float> gold = {1.0, 2.0, 2.0, -1.0, -2.0, -2.0, 0.0, 2.0, -2.0};
     EXPECT(migraphx::verify_range(results_vector, gold));
 }
->>>>>>> dc2e2cf3
 
 int main(int argc, const char* argv[]) { test::run(argc, argv); }