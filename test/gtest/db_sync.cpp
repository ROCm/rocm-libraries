--- conflicted
+++ resolved
@@ -49,14 +49,11 @@
 /// or WORKAROUND_ISSUE_2492_TINY_TENSOR is defined as non-zero in
 /// src/solver/conv_winoRxS.cpp
 #define WORKAROUND_ISSUE_2492 1
-<<<<<<< HEAD
-=======
 
 #if WORKAROUND_ISSUE_2492 && defined(_WIN32)
 #define WIN32_LEAN_AND_MEAN
 #include <Windows.h>
 #endif
->>>>>>> 986a243a
 
 #define WORKAROUND_ISSUE_1987 0      // Allows testing FDB on gfx1030 (legacy fdb).
 #define SKIP_KDB_PDB_TESTING 0       // Allows testing FDB on gfx1030.
@@ -88,13 +85,8 @@
     }
 };
 
-<<<<<<< HEAD
-#if WORKAROUND_ISSUE_2492
-static void SetEnvironmentVariable(const std::string& name, const std::string& value)
-=======
 #if WORKAROUND_ISSUE_2492 && !defined(_WIN32)
 static void SetEnvironmentVariable(std::string_view name, std::string_view value)
->>>>>>> 986a243a
 {
     const auto ret = setenv(name.data(), value.data(), 1);
     ASSERT_TRUE(ret == 0);
@@ -455,11 +447,7 @@
 {
     if(miopen::IsEnabled(ENV(MIOPEN_TEST_DBSYNC)))
     {
-<<<<<<< HEAD
-        boost::filesystem::path fdb_file_path, pdb_file_path, kdb_file_path;
-=======
         fs::path fdb_file_path, pdb_file_path, kdb_file_path;
->>>>>>> 986a243a
 #if WORKAROUND_ISSUE_2492
         SetEnvironmentVariable("MIOPEN_DEBUG_WORKAROUND_ISSUE_2492", "0");
 #endif
