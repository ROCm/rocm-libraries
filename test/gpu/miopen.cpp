
#include <migraphx/program.hpp>
#include <migraphx/operators.hpp>
#include <migraphx/generate.hpp>
#include <migraphx/cpu/target.hpp>
#include <migraphx/gpu/target.hpp>
#include <migraphx/gpu/miopen.hpp>
#include <migraphx/gpu/hip.hpp>
#include <migraphx/manage_ptr.hpp>
#include <migraphx/type_name.hpp>
#include <migraphx/verify_args.hpp>
#include <migraphx/instruction.hpp>

#include <miopen/miopen.h>

#include <future>
#include <thread>

#include "test.hpp"

#ifdef __clang__
#pragma clang diagnostic push
#pragma clang diagnostic ignored "-Wglobal-constructors"
#endif

// An improved async, that doesn't block
template <class Function>
std::future<typename std::result_of<Function()>::type> detach_async(Function&& f,
                                                                    bool parallel = true)
{
    if(parallel)
    {
        using result_type = typename std::result_of<Function()>::type;
        std::packaged_task<result_type()> task(std::forward<Function>(f));
        auto fut = task.get_future();
        std::thread(std::move(task)).detach();
        return std::move(fut);
    }
    return std::async(std::launch::deferred, std::forward<Function>(f));
}

struct auto_print
{
    static void set_terminate_handler(const std::string& name)
    {
        static std::string pname;
        pname = name;
        std::set_terminate(+[] {
            std::cout << "FAILED: " << pname << std::endl;
            try
            {
                std::rethrow_exception(std::current_exception());
            }
            catch(const std::exception& e)
            {
                std::cout << "    what(): " << e.what() << std::endl;
            }
            std::cout << std::endl;
            for(auto&& handle : auto_print::handlers)
                handle();
        });
    }
    static std::array<std::function<void()>, 2> handlers;
    int index;
    template <class T>
    auto_print(T& x, int i) : index(i)
    {
        handlers[index] = [&x] { std::cout << x << std::endl; };
    }

    ~auto_print()
    {
        handlers[index] = [] {};
    }
};
std::array<std::function<void()>, 2> auto_print::handlers = {};

template <class T>
auto get_hash(const T& x)
{
    return std::hash<T>{}(x);
}

void compile_check(migraphx::program& p, const migraphx::target& t)
{
    auto name = t.name();
    auto s    = p.get_shape();
    std::stringstream ss;
    p.compile(t, migraphx::tracer{ss});
    if(p.get_shape() != s)
    {
        std::cout << ss.str() << std::endl;
        throw std::runtime_error("Compiling program with " + name + " alters its shape");
    }
}

template <class V>
migraphx::argument run_cpu(migraphx::program& p)
{
    V v;
    p = v.create_program();
    auto_print pp{p, 0};
    compile_check(p, migraphx::cpu::target{});
    migraphx::program::parameter_map m;
    for(auto&& x : p.get_parameter_shapes())
    {
        m[x.first] = migraphx::generate_argument(x.second, get_hash(x.first));
    }
    return p.eval(m);
}

template <class V>
migraphx::argument run_gpu(migraphx::program& p)
{
    V v;
    p = v.create_program();
    auto_print pp{p, 1};
    compile_check(p, migraphx::gpu::target{});
    migraphx::program::parameter_map m;
    for(auto&& x : p.get_parameter_shapes())
    {
        m[x.first] =
            migraphx::gpu::to_gpu(migraphx::generate_argument(x.second, get_hash(x.first)));
    }
    EXPECT(bool{m.find("output") != m.end()});
    return migraphx::gpu::from_gpu(p.eval(m));
}

template <class V>
void verify_program()
{
    auto_print::set_terminate_handler(migraphx::get_type_name<V>());
    // std::cout << migraphx::get_type_name<V>() << std::endl;
    migraphx::program cpu_prog;
    migraphx::program gpu_prog;
    auto cpu_arg_f = detach_async([&] { return run_cpu<V>(cpu_prog); });
    auto gpu_arg   = run_gpu<V>(gpu_prog);
    auto cpu_arg   = cpu_arg_f.get();
    bool passed    = verify_args(migraphx::get_type_name<V>(), cpu_arg, gpu_arg);
    if(not passed)
    {
        V v;
        auto p = v.create_program();
        std::cout << p << std::endl;
        std::cout << "cpu:\n" << cpu_prog << std::endl;
        std::cout << "gpu:\n" << gpu_prog << std::endl;
        std::cout << std::endl;
    }
    std::set_terminate(nullptr);
}

struct test_literals
{
    migraphx::program create_program() const
    {
        migraphx::program p;
        auto input = p.add_literal(
            generate_literal(migraphx::shape{migraphx::shape::float_type, {4, 3, 3, 3}}));
        auto weights = p.add_literal(
            generate_literal(migraphx::shape{migraphx::shape::float_type, {4, 3, 3, 3}}));
        auto conv = p.add_instruction(migraphx::op::convolution{}, input, weights);
        p.add_instruction(migraphx::op::relu{}, conv);
        return p;
    }
};

struct test_add
{
    migraphx::program create_program() const
    {
        migraphx::program p;
        migraphx::shape s{migraphx::shape::float_type, {3}};
        auto x = p.add_parameter("x", s);
        auto y = p.add_parameter("y", s);
        p.add_instruction(migraphx::op::add{}, x, y);
        return p;
    }
};

struct test_add_half
{
    migraphx::program create_program() const
    {
        migraphx::program p;
        migraphx::shape s{migraphx::shape::half_type, {3}};
        auto x = p.add_parameter("x", s);
        auto y = p.add_parameter("y", s);
        p.add_instruction(migraphx::op::add{}, x, y);
        return p;
    }
};

struct test_mul
{
    migraphx::program create_program() const
    {
        migraphx::program p;
        migraphx::shape s{migraphx::shape::float_type, {3}};
        auto x = p.add_parameter("x", s);
        auto y = p.add_parameter("y", s);
        p.add_instruction(migraphx::op::mul{}, x, y);
        return p;
    }
};

struct test_sin
{
    migraphx::program create_program() const
    {
        migraphx::program p;
        migraphx::shape s{migraphx::shape::float_type, {10}};
        auto x = p.add_parameter("x", s);
        p.add_instruction(migraphx::op::sin{}, x);
        return p;
    }
};

<<<<<<< HEAD
struct test_cos
=======
struct test_sinh
>>>>>>> 8c3a42e7
{
    migraphx::program create_program() const
    {
        migraphx::program p;
<<<<<<< HEAD
        migraphx::shape s{migraphx::shape::double_type, {8}};
        auto x = p.add_parameter("x", s);
        p.add_instruction(migraphx::op::cos{}, x);
=======
        migraphx::shape s{migraphx::shape::double_type, {16}};
        auto x = p.add_parameter("x", s);
        p.add_instruction(migraphx::op::sinh{}, x);
>>>>>>> 8c3a42e7
        return p;
    }
};

<<<<<<< HEAD
struct test_tan
=======
struct test_cosh
>>>>>>> 8c3a42e7
{
    migraphx::program create_program() const
    {
        migraphx::program p;
<<<<<<< HEAD
        migraphx::shape s{migraphx::shape::float_type, {16}};
        auto x = p.add_parameter("x", s);
        p.add_instruction(migraphx::op::tan{}, x);
=======
        migraphx::shape s{migraphx::shape::double_type, {16}};
        auto x = p.add_parameter("x", s);
        p.add_instruction(migraphx::op::cosh{}, x);
        return p;
    }
};

struct test_asin
{
    migraphx::program create_program() const
    {
        migraphx::program p;
        migraphx::shape s{migraphx::shape::double_type, {16}};
        auto x = p.add_parameter("x", s);
        p.add_instruction(migraphx::op::asin{}, x);
        return p;
    }
};

struct test_acos
{
    migraphx::program create_program() const
    {
        migraphx::program p;
        migraphx::shape s{migraphx::shape::double_type, {16}};
        auto x = p.add_parameter("x", s);
        p.add_instruction(migraphx::op::acos{}, x);
        return p;
    }
};

struct test_atan
{
    migraphx::program create_program() const
    {
        migraphx::program p;
        migraphx::shape s{migraphx::shape::double_type, {16}};
        auto x = p.add_parameter("x", s);
        p.add_instruction(migraphx::op::atan{}, x);
>>>>>>> 8c3a42e7
        return p;
    }
};

struct test_scale
{
    migraphx::program create_program() const
    {
        migraphx::program p;
        migraphx::shape s{migraphx::shape::float_type, {3}};
        auto x     = p.add_parameter("x", s);
        auto y     = p.add_parameter("y", migraphx::shape::float_type);
        auto scale = p.add_instruction(migraphx::op::scalar{s}, y);
        p.add_instruction(migraphx::op::mul{}, x, scale);
        return p;
    }
};

struct test_slice
{
    migraphx::program create_program() const
    {
        migraphx::program p;
        migraphx::shape s{migraphx::shape::int32_type, {2, 2, 4}};
        auto x      = p.add_parameter("x", s);
        auto y      = p.add_parameter("y", {migraphx::shape::int32_type, {2, 2, 2}});
        auto slice0 = p.add_instruction(migraphx::op::slice{{2}, {0}, {2}}, x);
        p.add_instruction(migraphx::op::add{}, y, slice0);

        return p;
    }
};

struct test_triadd
{
    migraphx::program create_program() const
    {
        migraphx::program p;
        migraphx::shape s{migraphx::shape::float_type, {3}};
        auto x   = p.add_parameter("x", s);
        auto y   = p.add_parameter("y", s);
        auto z   = p.add_parameter("z", s);
        auto sum = p.add_instruction(migraphx::op::add{}, x, y);
        p.add_instruction(migraphx::op::add{}, sum, z);
        return p;
    }
};

struct test_triadd2
{
    migraphx::program create_program() const
    {
        migraphx::program p;
        migraphx::shape s{migraphx::shape::float_type, {2, 3}};
        migraphx::shape b{migraphx::shape::float_type, {3}};
        auto x   = p.add_parameter("x", s);
        auto y   = p.add_parameter("y", s);
        auto z   = p.add_parameter("z", b);
        auto zb  = p.add_instruction(migraphx::op::broadcast{1, s}, z);
        auto sum = p.add_instruction(migraphx::op::add{}, x, y);
        p.add_instruction(migraphx::op::add{}, sum, zb);
        return p;
    }
};

struct test_add_broadcast
{
    migraphx::program create_program() const
    {
        migraphx::program p;
        migraphx::shape s{migraphx::shape::float_type, {3}};
        auto x  = p.add_parameter("x", {migraphx::shape::float_type, {2, 2, 3}});
        auto y  = p.add_parameter("y", {migraphx::shape::float_type, {2, 2}});
        auto by = p.add_instruction(migraphx::op::broadcast{0, x->get_shape()}, y);
        p.add_instruction(migraphx::op::add{}, x, by);
        return p;
    }
};

struct test_add_broadcast2
{
    migraphx::program create_program() const
    {
        migraphx::program p;
        migraphx::shape s{migraphx::shape::float_type, {3}};
        auto x  = p.add_parameter("x", {migraphx::shape::float_type, {2, 3, 4}});
        auto y  = p.add_parameter("y", {migraphx::shape::float_type, {3}});
        auto by = p.add_instruction(migraphx::op::broadcast{1, x->get_shape()}, y);
        p.add_instruction(migraphx::op::add{}, x, by);
        return p;
    }
};

struct test_add_broadcast3
{
    migraphx::program create_program() const
    {
        migraphx::program p;
        migraphx::shape s{migraphx::shape::float_type, {3}};
        auto x  = p.add_parameter("x", {migraphx::shape::float_type, {2, 4, 5}});
        auto y  = p.add_parameter("y", {migraphx::shape::float_type, {4}});
        auto by = p.add_instruction(migraphx::op::broadcast{1, x->get_shape()}, y);
        p.add_instruction(migraphx::op::add{}, x, by);
        return p;
    }
};

struct test_add_broadcast4
{
    migraphx::program create_program() const
    {
        migraphx::program p;
        migraphx::shape s{migraphx::shape::float_type, {3}};
        auto x  = p.add_parameter("x", {migraphx::shape::float_type, {2, 3, 5}});
        auto y  = p.add_parameter("y", {migraphx::shape::float_type, {3}});
        auto by = p.add_instruction(migraphx::op::broadcast{1, x->get_shape()}, y);
        p.add_instruction(migraphx::op::add{}, x, by);
        return p;
    }
};

struct test_add_broadcast5
{
    migraphx::program create_program() const
    {
        migraphx::program p;
        migraphx::shape s{migraphx::shape::float_type, {3}};
        auto x  = p.add_parameter("x", {migraphx::shape::float_type, {2, 4, 8}});
        auto y  = p.add_parameter("y", {migraphx::shape::float_type, {4}});
        auto by = p.add_instruction(migraphx::op::broadcast{1, x->get_shape()}, y);
        p.add_instruction(migraphx::op::add{}, x, by);
        return p;
    }
};

struct test_triadd_broadcast
{
    migraphx::program create_program() const
    {
        migraphx::program p;
        migraphx::shape s{migraphx::shape::float_type, {3}};
        auto x   = p.add_parameter("x", {migraphx::shape::float_type, {2, 2, 3}});
        auto y   = p.add_parameter("y", {migraphx::shape::float_type, {2, 2}});
        auto z   = p.add_parameter("z", {migraphx::shape::float_type, {2, 2, 3}});
        auto by  = p.add_instruction(migraphx::op::broadcast{0, x->get_shape()}, y);
        auto sum = p.add_instruction(migraphx::op::add{}, x, by);
        p.add_instruction(migraphx::op::add{}, sum, z);
        return p;
    }
};

struct test_softmax
{
    migraphx::program create_program() const
    {
        migraphx::program p;
        auto x = p.add_parameter("x", migraphx::shape{migraphx::shape::float_type, {5, 3, 4, 2}});
        p.add_instruction(migraphx::op::softmax{}, x);
        return p;
    }
};

struct test_softmax2
{
    migraphx::program create_program() const
    {
        migraphx::program p;
        auto x =
            p.add_parameter("x", migraphx::shape{migraphx::shape::float_type, {1, 1000, 1, 1}});
        p.add_instruction(migraphx::op::softmax{}, x);
        return p;
    }
};

struct test_conv
{
    migraphx::program create_program() const
    {
        migraphx::program p;
        auto input =
            p.add_parameter("x", migraphx::shape{migraphx::shape::float_type, {4, 3, 3, 3}});
        auto weights =
            p.add_parameter("w", migraphx::shape{migraphx::shape::float_type, {4, 3, 3, 3}});
        p.add_instruction(migraphx::op::convolution{}, input, weights);
        return p;
    }
};

struct test_conv2
{
    migraphx::program create_program() const
    {
        migraphx::program p;
        auto input =
            p.add_parameter("x", migraphx::shape{migraphx::shape::float_type, {1, 512, 28, 28}});
        auto weights =
            p.add_parameter("w", migraphx::shape{migraphx::shape::float_type, {256, 512, 1, 1}});
        p.add_instruction(migraphx::op::convolution{{0, 0}, {1, 1}, {1, 1}}, input, weights);
        return p;
    }
};

struct test_conv_relu
{
    migraphx::program create_program() const
    {
        migraphx::program p;
        auto input =
            p.add_parameter("x", migraphx::shape{migraphx::shape::float_type, {4, 3, 3, 3}});
        auto weights =
            p.add_parameter("w", migraphx::shape{migraphx::shape::float_type, {4, 3, 3, 3}});
        auto conv = p.add_instruction(migraphx::op::convolution{}, input, weights);
        p.add_instruction(migraphx::op::relu{}, conv);
        return p;
    }
};

struct test_conv_relu_half
{
    migraphx::program create_program() const
    {
        migraphx::program p;
        auto input =
            p.add_parameter("x", migraphx::shape{migraphx::shape::half_type, {4, 3, 3, 3}});
        auto weights =
            p.add_parameter("w", migraphx::shape{migraphx::shape::half_type, {4, 3, 3, 3}});
        auto conv = p.add_instruction(migraphx::op::convolution{}, input, weights);
        p.add_instruction(migraphx::op::relu{}, conv);
        return p;
    }
};

struct test_add_relu
{
    migraphx::program create_program() const
    {
        migraphx::program p;
        auto x   = p.add_parameter("x", migraphx::shape{migraphx::shape::float_type, {4, 3, 3, 3}});
        auto y   = p.add_parameter("y", migraphx::shape{migraphx::shape::float_type, {4, 3, 3, 3}});
        auto add = p.add_instruction(migraphx::op::add{}, x, y);
        p.add_instruction(migraphx::op::relu{}, add);
        return p;
    }
};

struct test_sigmoid
{
    migraphx::program create_program() const
    {
        migraphx::program p;
        auto x = p.add_parameter("x", migraphx::shape{migraphx::shape::float_type, {4, 3, 3, 3}});
        p.add_instruction(migraphx::op::sigmoid{}, x);
        return p;
    }
};

struct test_tanh
{
    migraphx::program create_program() const
    {
        migraphx::program p;
        auto x = p.add_parameter("x", migraphx::shape{migraphx::shape::float_type, {4, 3, 3, 3}});
        p.add_instruction(migraphx::op::tanh{}, x);
        return p;
    }
};

struct test_abs
{
    migraphx::program create_program() const
    {
        migraphx::program p;
        auto x = p.add_parameter("x", migraphx::shape{migraphx::shape::float_type, {4, 3, 3, 3}});
        p.add_instruction(migraphx::op::abs{}, x);
        return p;
    }
};

struct test_leaky_relu
{
    migraphx::program create_program() const
    {
        migraphx::program p;
        auto x = p.add_parameter("x", migraphx::shape{migraphx::shape::float_type, {4, 3, 3, 3}});
        p.add_instruction(migraphx::op::leaky_relu{0.01}, x);
        return p;
    }
};

struct test_elu
{
    migraphx::program create_program() const
    {
        migraphx::program p;
        auto x = p.add_parameter("x", migraphx::shape{migraphx::shape::float_type, {4, 3, 3, 3}});
        p.add_instruction(migraphx::op::leaky_relu{1.0}, x);
        return p;
    }
};

struct test_conv_pooling
{
    migraphx::program create_program() const
    {
        migraphx::program p;
        auto input =
            p.add_parameter("x", migraphx::shape{migraphx::shape::float_type, {4, 3, 32, 32}});
        auto weights =
            p.add_parameter("w", migraphx::shape{migraphx::shape::float_type, {4, 3, 3, 3}});
        auto conv    = p.add_instruction(migraphx::op::convolution{}, input, weights);
        auto pooling = p.add_instruction(migraphx::op::pooling{"max"}, conv);
        p.add_instruction(migraphx::op::relu{}, pooling);
        return p;
    }
};

struct test_global_avg_pooling
{
    migraphx::program create_program() const
    {
        migraphx::program p;
        auto input =
            p.add_parameter("x", migraphx::shape{migraphx::shape::float_type, {1, 3, 16, 16}});
        auto op    = migraphx::op::pooling{"average"};
        auto lens  = input->get_shape().lens();
        op.lengths = {lens[2], lens[3]};
        p.add_instruction(op, input);
        return p;
    }
};

struct test_global_max_pooling
{
    migraphx::program create_program() const
    {
        migraphx::program p;
        auto input =
            p.add_parameter("x", migraphx::shape{migraphx::shape::float_type, {1, 3, 16, 16}});
        auto op    = migraphx::op::pooling{"max"};
        auto lens  = input->get_shape().lens();
        op.lengths = {lens[2], lens[3]};
        p.add_instruction(op, input);
        return p;
    }
};

struct test_gemm
{
    migraphx::program create_program() const
    {
        migraphx::program p;
        auto a = p.add_parameter("a", migraphx::shape{migraphx::shape::float_type, {4, 5}});
        auto b = p.add_parameter("b", migraphx::shape{migraphx::shape::float_type, {5, 3}});
        p.add_instruction(migraphx::op::dot{}, a, b);
        return p;
    }
};

struct test_gemm_half
{
    migraphx::program create_program() const
    {
        migraphx::program p;
        auto a = p.add_parameter("a", migraphx::shape{migraphx::shape::half_type, {4, 5}});
        auto b = p.add_parameter("b", migraphx::shape{migraphx::shape::half_type, {5, 3}});
        p.add_instruction(migraphx::op::dot{}, a, b);
        return p;
    }
};

struct test_gemm_ld
{
    migraphx::program create_program() const
    {
        migraphx::program p;
        auto a =
            p.add_parameter("a", migraphx::shape{migraphx::shape::float_type, {4, 5}, {10, 1}});
        auto b =
            p.add_parameter("b", migraphx::shape{migraphx::shape::float_type, {5, 3}, {20, 1}});
        p.add_instruction(migraphx::op::dot{}, a, b);
        return p;
    }
};

struct test_gemm_transposeb
{
    migraphx::program create_program() const
    {
        migraphx::program p;
        auto a  = p.add_parameter("a", migraphx::shape{migraphx::shape::float_type, {4, 5}});
        auto b  = p.add_parameter("b", migraphx::shape{migraphx::shape::float_type, {3, 5}});
        auto bt = p.add_instruction(migraphx::op::transpose{{1, 0}}, b);
        p.add_instruction(migraphx::op::dot{}, a, bt);
        return p;
    }
};

struct test_gemm_transposea
{
    migraphx::program create_program() const
    {
        migraphx::program p;
        auto a  = p.add_parameter("a", migraphx::shape{migraphx::shape::float_type, {5, 4}});
        auto b  = p.add_parameter("b", migraphx::shape{migraphx::shape::float_type, {5, 3}});
        auto at = p.add_instruction(migraphx::op::transpose{{1, 0}}, a);
        p.add_instruction(migraphx::op::dot{}, at, b);
        return p;
    }
};

struct test_gemm_transposeab
{
    migraphx::program create_program() const
    {
        migraphx::program p;
        auto a  = p.add_parameter("a", migraphx::shape{migraphx::shape::float_type, {5, 4}});
        auto b  = p.add_parameter("b", migraphx::shape{migraphx::shape::float_type, {3, 5}});
        auto at = p.add_instruction(migraphx::op::transpose{{1, 0}}, a);
        auto bt = p.add_instruction(migraphx::op::transpose{{1, 0}}, b);
        p.add_instruction(migraphx::op::dot{}, at, bt);
        return p;
    }
};

struct test_contiguous
{
    migraphx::program create_program() const
    {
        migraphx::program p;
        migraphx::shape s{migraphx::shape::float_type, {4, 4, 4, 3}, {48, 4, 1, 16}};
        auto x = p.add_parameter("x", s);
        p.add_instruction(migraphx::op::contiguous{}, x);
        EXPECT(p.get_shape().standard());
        return p;
    }
};

struct test_transpose
{
    migraphx::program create_program() const
    {
        migraphx::program p;
        migraphx::shape s{migraphx::shape::float_type, {4, 3, 4, 4}};
        auto x                    = p.add_parameter("x", s);
        std::vector<int64_t> perm = {0, 2, 3, 1};
        auto l                    = p.add_instruction(migraphx::op::transpose{perm}, x);
        p.add_instruction(migraphx::op::contiguous{}, l);
        return p;
    }
};

struct test_batchnorm_inference_2
{
    const size_t width    = 14;
    const size_t height   = 14;
    const size_t channels = 256;
    const size_t batches  = 1;

    migraphx::program create_program() const
    {
        migraphx::program p;

        migraphx::shape s{migraphx::shape::float_type, {batches, channels, height, width}};
        migraphx::shape vars{migraphx::shape::float_type, {channels}};
        auto x        = p.add_parameter("x", s);
        auto scale    = p.add_literal(migraphx::abs(migraphx::generate_literal(vars, 1)));
        auto bias     = p.add_literal(migraphx::abs(migraphx::generate_literal(vars, 2)));
        auto mean     = p.add_literal(migraphx::abs(migraphx::generate_literal(vars, 3)));
        auto variance = p.add_literal(migraphx::abs(migraphx::generate_literal(vars, 4)));
        p.add_instruction(migraphx::op::batch_norm_inference{}, x, scale, bias, mean, variance);
        return p;
    }
};

struct test_batchnorm_inference
{
    const size_t width    = 3;
    const size_t height   = 3;
    const size_t channels = 3;
    const size_t batches  = 4;

    migraphx::program create_program() const
    {
        migraphx::program p;

        migraphx::shape s{migraphx::shape::float_type, {batches, channels, height, width}};
        migraphx::shape vars{migraphx::shape::float_type, {channels}};
        auto x        = p.add_parameter("x", s);
        auto scale    = p.add_literal(migraphx::abs(migraphx::generate_literal(vars, 1)));
        auto bias     = p.add_literal(migraphx::abs(migraphx::generate_literal(vars, 2)));
        auto mean     = p.add_literal(migraphx::abs(migraphx::generate_literal(vars, 3)));
        auto variance = p.add_literal(migraphx::abs(migraphx::generate_literal(vars, 4)));
        p.add_instruction(migraphx::op::batch_norm_inference{}, x, scale, bias, mean, variance);
        return p;
    }
};

struct test_conv_bn
{
    migraphx::program create_program() const
    {
        migraphx::program p;

        migraphx::shape xs{migraphx::shape::float_type, {1, 3, 224, 224}};
        migraphx::shape ws{migraphx::shape::float_type, {64, 3, 7, 7}};
        migraphx::shape vars{migraphx::shape::float_type, {64}};
        auto x        = p.add_parameter("x", xs);
        auto w        = p.add_parameter("w", ws);
        auto conv     = p.add_instruction(migraphx::op::convolution{{3, 3}, {2, 2}, {1, 1}}, x, w);
        auto scale    = p.add_literal(migraphx::abs(migraphx::generate_literal(vars, 1)));
        auto bias     = p.add_literal(migraphx::abs(migraphx::generate_literal(vars, 2)));
        auto mean     = p.add_literal(migraphx::abs(migraphx::generate_literal(vars, 3)));
        auto variance = p.add_literal(migraphx::abs(migraphx::generate_literal(vars, 4)));
        p.add_instruction(migraphx::op::batch_norm_inference{}, conv, scale, bias, mean, variance);
        return p;
    }
};

struct test_conv_bn_relu_pooling
{
    migraphx::program create_program() const
    {
        migraphx::program p;

        migraphx::shape xs{migraphx::shape::float_type, {1, 3, 224, 224}};
        migraphx::shape ws{migraphx::shape::float_type, {64, 3, 7, 7}};
        migraphx::shape vars{migraphx::shape::float_type, {64}};
        auto x        = p.add_parameter("x", xs);
        auto w        = p.add_parameter("w", ws);
        auto conv     = p.add_instruction(migraphx::op::convolution{{3, 3}, {2, 2}, {1, 1}}, x, w);
        auto scale    = p.add_literal(migraphx::abs(migraphx::generate_literal(vars, 1)));
        auto bias     = p.add_literal(migraphx::abs(migraphx::generate_literal(vars, 2)));
        auto mean     = p.add_literal(migraphx::abs(migraphx::generate_literal(vars, 3)));
        auto variance = p.add_literal(migraphx::abs(migraphx::generate_literal(vars, 4)));
        auto bn       = p.add_instruction(
            migraphx::op::batch_norm_inference{}, conv, scale, bias, mean, variance);
        auto relu = p.add_instruction(migraphx::op::relu{}, bn);
        p.add_instruction(migraphx::op::pooling{"average", {1, 1}, {2, 2}, {3, 3}}, relu);
        return p;
    }
};

struct test_concat
{
    migraphx::program create_program() const
    {
        migraphx::program p;
        std::size_t axis = 1;
        migraphx::shape s0{migraphx::shape::int32_type, {2, 2}};
        migraphx::shape s1{migraphx::shape::int32_type, {2, 3}};
        migraphx::shape s2{migraphx::shape::int32_type, {2, 1}};
        auto l0 = p.add_parameter("x", s0);
        auto l1 = p.add_parameter("y", s1);
        auto l2 = p.add_parameter("z", s2);
        p.add_instruction(migraphx::op::concat{axis}, l0, l1, l2);
        return p;
    }
};

struct test_concat2
{
    migraphx::program create_program() const
    {
        migraphx::program p;
        std::size_t axis = 0;
        migraphx::shape s0{migraphx::shape::int32_type, {2, 2}};
        migraphx::shape s1{migraphx::shape::int32_type, {3, 2}};
        migraphx::shape s2{migraphx::shape::int32_type, {1, 2}};
        auto l0 = p.add_parameter("x", s0);
        auto l1 = p.add_parameter("y", s1);
        auto l2 = p.add_parameter("z", s2);
        p.add_instruction(migraphx::op::concat{axis}, l0, l1, l2);
        return p;
    }
};

struct test_concat_relu
{
    migraphx::program create_program() const
    {
        migraphx::program p;
        std::size_t axis = 0;
        migraphx::shape s0{migraphx::shape::float_type, {2, 2}};
        migraphx::shape s1{migraphx::shape::float_type, {3, 2}};
        migraphx::shape s2{migraphx::shape::float_type, {1, 2}};
        auto l0 = p.add_parameter("x", s0);
        auto l1 = p.add_parameter("y", s1);
        auto l2 = p.add_parameter("z", s2);
        auto r0 = p.add_instruction(migraphx::op::relu{}, l0);
        auto r1 = p.add_instruction(migraphx::op::relu{}, l1);
        auto r2 = p.add_instruction(migraphx::op::relu{}, l2);
        auto c0 = p.add_instruction(migraphx::op::concat{axis}, r0, r1, r2);
        p.add_instruction(migraphx::op::relu{}, c0);
        return p;
    }
};

void manual_identity()
{
    migraphx::program p;
    std::vector<float> data0 = {0, 1, 2, 3};
    migraphx::shape s0{migraphx::shape::float_type, {2, 2}};
    auto l0 = p.add_literal(migraphx::literal{s0, data0});
    p.add_instruction(migraphx::op::identity{}, l0);
    p.compile(migraphx::gpu::target{});
    migraphx::program::parameter_map m;
    for(auto&& x : p.get_parameter_shapes())
    {
        m[x.first] = migraphx::gpu::to_gpu(migraphx::generate_argument(x.second));
    }
    auto result = migraphx::gpu::from_gpu(p.eval(m));
    std::cout << result << std::endl;
}

void manual_test_concat_relu()
{
    migraphx::program p;
    std::size_t axis         = 0;
    std::vector<float> data0 = {0, 1, 2, 3};
    std::vector<float> data1 = {4, 5, 6, 7, 8, 9};
    std::vector<float> data2 = {10, 11};
    migraphx::shape s0{migraphx::shape::float_type, {2, 2}};
    migraphx::shape s1{migraphx::shape::float_type, {3, 2}};
    migraphx::shape s2{migraphx::shape::float_type, {1, 2}};
    auto l0 = p.add_literal(migraphx::literal{s0, data0});
    auto l1 = p.add_literal(migraphx::literal{s1, data1});
    auto l2 = p.add_literal(migraphx::literal{s2, data2});
    auto r0 = p.add_instruction(migraphx::op::relu{}, l0);
    auto r1 = p.add_instruction(migraphx::op::relu{}, l1);
    auto r2 = p.add_instruction(migraphx::op::relu{}, l2);
    auto c0 = p.add_instruction(migraphx::op::concat{axis}, r0, r1, r2);
    p.add_instruction(migraphx::op::relu{}, c0);

    p.compile(migraphx::gpu::target{});
    migraphx::program::parameter_map m;
    for(auto&& x : p.get_parameter_shapes())
    {
        m[x.first] = migraphx::gpu::to_gpu(migraphx::generate_argument(x.second));
    }
    auto result = migraphx::gpu::from_gpu(p.eval(m));
    std::cout << result << std::endl;
}

struct test_conv_bn_relu_pooling2
{
    static migraphx::instruction_ref
    add_bn(migraphx::program& p, migraphx::instruction_ref x, std::size_t channels)
    {
        migraphx::shape vars{migraphx::shape::float_type, {channels}};
        auto scale = p.add_literal(migraphx::abs(migraphx::generate_literal(vars, 1 + channels)));
        auto bias  = p.add_literal(migraphx::abs(migraphx::generate_literal(vars, 2 + channels)));
        auto mean  = p.add_literal(migraphx::abs(migraphx::generate_literal(vars, 3 + channels)));
        auto variance =
            p.add_literal(migraphx::abs(migraphx::generate_literal(vars, 4 + channels)));
        return p.add_instruction(
            migraphx::op::batch_norm_inference{}, x, scale, bias, mean, variance);
    }
    migraphx::program create_program() const
    {
        migraphx::program p;

        migraphx::shape xs1{migraphx::shape::float_type, {1, 512, 7, 7}};
        migraphx::shape xs2{migraphx::shape::float_type, {1, 1024, 14, 14}};
        migraphx::shape ws1{migraphx::shape::float_type, {2048, 512, 1, 1}};
        migraphx::shape ws2{migraphx::shape::float_type, {2048, 1024, 1, 1}};
        auto x1    = p.add_parameter("x1", xs1);
        auto w1    = p.add_parameter("w1", ws1);
        auto conv1 = p.add_instruction(migraphx::op::convolution{{0, 0}, {1, 1}, {1, 1}}, x1, w1);
        auto bn1   = add_bn(p, conv1, 2048);
        auto x2    = p.add_parameter("x2", xs2);
        auto w2    = p.add_parameter("w2", ws2);
        auto conv2 = p.add_instruction(migraphx::op::convolution{{0, 0}, {2, 2}, {1, 1}}, x2, w2);
        auto bn2   = add_bn(p, conv2, 2048);
        auto add   = p.add_instruction(migraphx::op::add{}, bn1, bn2);
        auto relu  = p.add_instruction(migraphx::op::relu{}, add);
        p.add_instruction(migraphx::op::pooling{"average", {1, 1}, {2, 2}, {3, 3}}, relu);
        return p;
    }
};

int main()
{
    verify_program<test_abs>();
    verify_program<test_concat>();
    verify_program<test_concat2>();
    verify_program<test_concat_relu>();
    verify_program<test_add>();
    verify_program<test_add_half>();
    verify_program<test_mul>();
    verify_program<test_sin>();
    verify_program<test_sinh>();
    verify_program<test_cosh>();
    verify_program<test_asin>();
    verify_program<test_acos>();
    verify_program<test_atan>();
    verify_program<test_scale>();
    verify_program<test_triadd>();
    verify_program<test_triadd2>();
    verify_program<test_add_broadcast>();
    verify_program<test_add_broadcast2>();
    verify_program<test_add_broadcast3>();
    verify_program<test_add_broadcast4>();
    verify_program<test_add_broadcast5>();
    verify_program<test_triadd_broadcast>();
    verify_program<test_softmax>();
    verify_program<test_softmax2>();
    verify_program<test_conv>();
    verify_program<test_conv2>();
    verify_program<test_conv_relu>();
    verify_program<test_conv_relu_half>();
    verify_program<test_add_relu>();
    verify_program<test_leaky_relu>();
    verify_program<test_sigmoid>();
    verify_program<test_tanh>();
    verify_program<test_elu>();
    verify_program<test_conv_pooling>();
    verify_program<test_global_avg_pooling>();
    verify_program<test_global_max_pooling>();
    verify_program<test_gemm>();
    verify_program<test_gemm_half>();
    // verify_program<test_gemm_ld>();
    verify_program<test_gemm_transposeb>();
    verify_program<test_gemm_transposea>();
    verify_program<test_gemm_transposeab>();
    verify_program<test_contiguous>();
    verify_program<test_transpose>();
    verify_program<test_batchnorm_inference>();
    verify_program<test_batchnorm_inference_2>();
    verify_program<test_conv_bn>();
    verify_program<test_conv_bn_relu_pooling>();
    verify_program<test_conv_bn_relu_pooling2>();
    verify_program<test_slice>();
}<|MERGE_RESOLUTION|>--- conflicted
+++ resolved
@@ -215,42 +215,47 @@
     }
 };
 
-<<<<<<< HEAD
 struct test_cos
-=======
+{
+    migraphx::program create_program() const
+    {
+        migraphx::program p;
+        migraphx::shape s{migraphx::shape::double_type, {8}};
+        auto x = p.add_parameter("x", s);
+        p.add_instruction(migraphx::op::cos{}, x);
+        return p;
+    }
+};
+
+struct test_tan
+{
+    migraphx::program create_program() const
+    {
+        migraphx::program p;
+        migraphx::shape s{migraphx::shape::float_type, {16}};
+        auto x = p.add_parameter("x", s);
+        p.add_instruction(migraphx::op::tan{}, x);
+        return p;
+    }
+};
+
 struct test_sinh
->>>>>>> 8c3a42e7
-{
-    migraphx::program create_program() const
-    {
-        migraphx::program p;
-<<<<<<< HEAD
-        migraphx::shape s{migraphx::shape::double_type, {8}};
-        auto x = p.add_parameter("x", s);
-        p.add_instruction(migraphx::op::cos{}, x);
-=======
+{
+    migraphx::program create_program() const
+    {
+        migraphx::program p;
         migraphx::shape s{migraphx::shape::double_type, {16}};
         auto x = p.add_parameter("x", s);
         p.add_instruction(migraphx::op::sinh{}, x);
->>>>>>> 8c3a42e7
-        return p;
-    }
-};
-
-<<<<<<< HEAD
-struct test_tan
-=======
+        return p;
+    }
+};
+
 struct test_cosh
->>>>>>> 8c3a42e7
-{
-    migraphx::program create_program() const
-    {
-        migraphx::program p;
-<<<<<<< HEAD
-        migraphx::shape s{migraphx::shape::float_type, {16}};
-        auto x = p.add_parameter("x", s);
-        p.add_instruction(migraphx::op::tan{}, x);
-=======
+{
+    migraphx::program create_program() const
+    {
+        migraphx::program p;
         migraphx::shape s{migraphx::shape::double_type, {16}};
         auto x = p.add_parameter("x", s);
         p.add_instruction(migraphx::op::cosh{}, x);
@@ -258,6 +263,17 @@
     }
 };
 
+struct test_tanh
+{
+    migraphx::program create_program() const
+    {
+        migraphx::program p;
+        auto x = p.add_parameter("x", migraphx::shape{migraphx::shape::float_type, {4, 3, 3, 3}});
+        p.add_instruction(migraphx::op::tanh{}, x);
+        return p;
+    }
+};
+
 struct test_asin
 {
     migraphx::program create_program() const
@@ -290,7 +306,6 @@
         migraphx::shape s{migraphx::shape::double_type, {16}};
         auto x = p.add_parameter("x", s);
         p.add_instruction(migraphx::op::atan{}, x);
->>>>>>> 8c3a42e7
         return p;
     }
 };
@@ -543,17 +558,6 @@
         migraphx::program p;
         auto x = p.add_parameter("x", migraphx::shape{migraphx::shape::float_type, {4, 3, 3, 3}});
         p.add_instruction(migraphx::op::sigmoid{}, x);
-        return p;
-    }
-};
-
-struct test_tanh
-{
-    migraphx::program create_program() const
-    {
-        migraphx::program p;
-        auto x = p.add_parameter("x", migraphx::shape{migraphx::shape::float_type, {4, 3, 3, 3}});
-        p.add_instruction(migraphx::op::tanh{}, x);
         return p;
     }
 };
@@ -981,8 +985,11 @@
     verify_program<test_add_half>();
     verify_program<test_mul>();
     verify_program<test_sin>();
+    verify_program<test_cos>();
+    verify_program<test_tan>();
     verify_program<test_sinh>();
     verify_program<test_cosh>();
+    verify_program<test_tanh>();
     verify_program<test_asin>();
     verify_program<test_acos>();
     verify_program<test_atan>();
@@ -1004,7 +1011,6 @@
     verify_program<test_add_relu>();
     verify_program<test_leaky_relu>();
     verify_program<test_sigmoid>();
-    verify_program<test_tanh>();
     verify_program<test_elu>();
     verify_program<test_conv_pooling>();
     verify_program<test_global_avg_pooling>();
