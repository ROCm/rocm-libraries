#include <migraphx/gpu/adjust_allocation.hpp>
#include <migraphx/gpu/target.hpp>
#include <migraphx/gpu/lowering.hpp>
#include <migraphx/gpu/context.hpp>
#include <migraphx/dead_code_elimination.hpp>
#include <migraphx/auto_contiguous.hpp>
#include <migraphx/eliminate_contiguous.hpp>
#include <migraphx/iterator_for.hpp>
#include <migraphx/op/add.hpp>
#include <migraphx/op/transpose.hpp>
#include <migraphx/op/contiguous.hpp>
#include <migraphx/instruction.hpp>
#include <migraphx/pass_manager.hpp>
#include <migraphx/op/tanh.hpp>
#include <basic_ops.hpp>
#include <test.hpp>

struct lowering_target
{
    std::string name() const { return "gpu::lowering"; }
    std::vector<migraphx::pass> get_passes(migraphx::context& gctx) const
    {
        auto& ctx = migraphx::any_cast<migraphx::gpu::context>(gctx);
        return {migraphx::auto_contiguous{},
                migraphx::gpu::lowering{ctx},
                migraphx::dead_code_elimination{},
                migraphx::eliminate_contiguous{},
                migraphx::dead_code_elimination{}};
    }
    migraphx::gpu::context get_context() const { return migraphx::gpu::context{}; }
};

TEST_CASE(tanh_shape)
{
    auto create_program = [] {
        migraphx::program p;
        migraphx::shape s{migraphx::shape::float_type, {2, 3}};
        auto x   = p.add_parameter("x", s);
        auto tx  = p.add_instruction(migraphx::op::transpose{{1, 0}}, x);
        auto txh = p.add_instruction(migraphx::op::tanh{}, tx);
        auto sum = p.add_instruction(migraphx::op::add{}, txh, txh);
        p.add_instruction(migraphx::op::contiguous{}, sum);

        return p;
    };

    auto p1 = create_program();
    auto p2 = create_program();
    EXPECT(p1 == p2);

    p1.compile(lowering_target{});
    p2.compile(lowering_target());

    EXPECT(p1 == p2);

    for(auto ins : iterator_for(p1))
    {
        if(ins->name() == "hip::allocate")
        {
<<<<<<< HEAD
            migraphx::shape wrong_s{migraphx::shape::float_type, {3, 2}, {1, 3}};
            ins->replace(migraphx::gpu::hip_allocate{wrong_s});
=======
            migraphx::shape new_s{migraphx::shape::float_type, {3, 2}, {1, 3}};
            migraphx::instruction::replace(ins, ins->get_operator(), new_s, ins->inputs());
>>>>>>> b606ed4f
        }
    }
    EXPECT(p1 != p2);

    migraphx::run_passes(p2,
                         {migraphx::gpu::adjust_allocation{}, migraphx::dead_code_elimination{}});
    EXPECT(p1 == p2);
}

int main(int argc, const char* argv[]) { test::run(argc, argv); }<|MERGE_RESOLUTION|>--- conflicted
+++ resolved
@@ -57,13 +57,8 @@
     {
         if(ins->name() == "hip::allocate")
         {
-<<<<<<< HEAD
-            migraphx::shape wrong_s{migraphx::shape::float_type, {3, 2}, {1, 3}};
-            ins->replace(migraphx::gpu::hip_allocate{wrong_s});
-=======
             migraphx::shape new_s{migraphx::shape::float_type, {3, 2}, {1, 3}};
             migraphx::instruction::replace(ins, ins->get_operator(), new_s, ins->inputs());
->>>>>>> b606ed4f
         }
     }
     EXPECT(p1 != p2);
