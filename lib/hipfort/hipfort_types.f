module hipfort_types
  use iso_c_binding
  implicit none

  !> Derived type that can be mapped directly to a CUDA/HIP C++ dim3.  
  type,bind(c) :: dim3
     integer(c_int) :: x=1,y=1,z=1
  end type dim3

<<<<<<< HEAD
#ifdef USE_CUDA_NAMES
  type,bind(c) :: hipDeviceProp_t  ! as of cuda 11.4
    character(kind=c_char) :: name(256)
    character(kind=c_char) :: uuid(16)
    integer(c_size_t) :: totalGlobalMem
    integer(c_size_t) :: sharedMemPerBlock
    integer(c_int) :: regsPerBlock
    integer(c_int) :: warpSize
    integer(c_size_t) :: memPitch
    integer(c_int) :: maxThreadsPerBlock
    integer(c_int) :: maxThreadsDim(3)
    integer(c_int) :: maxGridSize(3)
    integer(c_int) :: clockRate
    integer(c_size_t) :: totalConstMem
    integer(c_int) :: major
    integer(c_int) :: minor
    integer(c_size_t) :: textureAlignment
    integer(c_size_t) :: texturePitchAlignment
    integer(c_int) :: deviceOverlap
    integer(c_int) :: multiProcessorCount
    integer(c_int) :: kernelExecTimeoutEnabled
    integer(c_int) :: integrated
    integer(c_int) :: canMapHostMemory
    integer(c_int) :: computeMode
    integer(c_int) :: maxTexture1D
    integer(c_int) :: maxTexture1DMipmap
    integer(c_int) :: maxTexture1DLinear
    integer(c_int) :: maxTexture2D(2)
    integer(c_int) :: maxTexture2DMipmap(2)
    integer(c_int) :: maxTexture2DLinear(3)
    integer(c_int) :: maxTexture2DGather(2)
    integer(c_int) :: maxTexture3D(3)
    integer(c_int) :: maxTexture3DAlt(3)
    integer(c_int) :: maxTextureCubemap
    integer(c_int) :: maxTexture1DLayered(2)
    integer(c_int) :: maxTexture2DLayered(3)
    integer(c_int) :: maxTextureCubemapLayered(2)
    integer(c_int) :: maxSurface1D
    integer(c_int) :: maxSurface2D(2)
    integer(c_int) :: maxSurface3D(3)
    integer(c_int) :: maxSurface1DLayered(2)
    integer(c_int) :: maxSurface2DLayered(3)
    integer(c_int) :: maxSurfaceCubemap
    integer(c_int) :: maxSurfaceCubemapLayered(2)
    integer(c_size_t) :: surfaceAlignment
    integer(c_int) :: concurrentKernels
    integer(c_int) :: ECCEnabled
    integer(c_int) :: pciBusID
    integer(c_int) :: pciDeviceID
    integer(c_int) :: pciDomainID
    integer(c_int) :: tccDriver
    integer(c_int) :: asyncEngineCount
    integer(c_int) :: unifiedAddressing
    integer(c_int) :: memoryClockRate
    integer(c_int) :: memoryBusWidth
    integer(c_int) :: l2CacheSize
    integer(c_int) :: persistingL2CacheMaxSize
    integer(c_int) :: maxThreadsPerMultiProcessor
    integer(c_int) :: streamPrioritiesSupported
    integer(c_int) :: globalL1CacheSupported
    integer(c_int) :: localL1CacheSupported
    integer(c_size_t) :: sharedMemPerMultiprocessor
    integer(c_int) :: regsPerMultiprocessor
    integer(c_int) :: managedMemory
    integer(c_int) :: isMultiGpuBoard
    integer(c_int) :: multiGpuBoardGroupID
    integer(c_int) :: singleToDoublePrecisionPerfRatio
    integer(c_int) :: pageableMemoryAccess
    integer(c_int) :: concurrentManagedAccess
    integer(c_int) :: computePreemptionSupported
    integer(c_int) :: canUseHostPointerForRegisteredMem
    integer(c_int) :: cooperativeLaunch
    integer(c_int) :: cooperativeMultiDeviceLaunch
    integer(c_int) :: pageableMemoryAccessUsesHostPageTables
    integer(c_int) :: directManagedMemAccessFromHost
    integer(c_int) :: accessPolicyMaxWindowSize
    character(kind=c_char) :: GPUFORT_PADDING(256) !< GPUFORT :Some extra bytes to prevent seg faults in newer versions
  end type hipDeviceProp_t
#else
  type,bind(c) :: hipDeviceProp_t ! as of ROCm 4.4
    character(kind=c_char) :: name(256)            !< Device name.
    integer(c_size_t) :: totalGlobalMem     !< Size of global memory region (in bytes).
    integer(c_size_t) :: sharedMemPerBlock  !< Size of shared memory region (in bytes).
    integer(c_int) :: regsPerBlock          !< Registers per block.
    integer(c_int) :: warpSize              !< Warp size.
    integer(c_int) :: maxThreadsPerBlock    !< Max work items per work group or workgroup max size.
    integer(c_int) :: maxThreadsDim(3)      !< Max number of threads in each dimension (XYZ) of a block.
    integer(c_int) :: maxGridSize(3)        !< Max grid dimensions (XYZ).
    integer(c_int) :: clockRate             !< Max clock frequency of the multiProcessors in khz.
    integer(c_int) :: memoryClockRate       !< Max global memory clock frequency in khz.
    integer(c_int) :: memoryBusWidth        !< Global memory bus width in bits.
    integer(c_size_t) :: totalConstMem      !< Size of shared memory region (in bytes).
    integer(c_int) :: major  !< Major compute capability.  On HCC, this is an approximation and features may
                !< differ from CUDA CC.  See the arch feature flags for portable ways to query
                !< feature caps.
    integer(c_int) :: minor  !< Minor compute capability.  On HCC, this is an approximation and features may
                !< differ from CUDA CC.  See the arch feature flags for portable ways to query
                !< feature caps.
    integer(c_int) :: multiProcessorCount          !< Number of multi-processors (compute units).
    integer(c_int) :: l2CacheSize                  !< L2 cache size.
    integer(c_int) :: maxThreadsPerMultiProcessor  !< Maximum resident threads per multi-processor.
    integer(c_int) :: computeMode                  !< Compute mode.
    integer(c_int) :: clockInstructionRate  !< Frequency in khz of the timer used by the device-side "clock*"
                               !< instructions.  New for HIP.
    integer(c_int) arch       !< Architectural feature flags.  New for HIP. 
    integer(c_int) :: concurrentKernels     !< Device can possibly execute multiple kernels concurrently.
    integer(c_int) :: pciDomainID           !< PCI Domain ID
    integer(c_int) :: pciBusID              !< PCI Bus ID.
    integer(c_int) :: pciDeviceID           !< PCI Device ID.
    integer(c_size_t) :: maxSharedMemoryPerMultiProcessor  !< Maximum Shared Memory Per Multiprocessor.
    integer(c_int) :: isMultiGpuBoard                      !< 1 if device is on a multi-GPU board, 0 if not.
    integer(c_int) :: canMapHostMemory                     !< Check whether HIP can map host memory
    integer(c_int) :: gcnArch                              !< DEPRECATED: use gcnArchName instead
    character(kind=c_char) :: gcnArchName(256)                    !< AMD GCN Arch Name.
    integer(c_int) :: integrated            !< APU vs dGPU
    integer(c_int) :: cooperativeLaunch            !< HIP device supports cooperative launch
    integer(c_int) :: cooperativeMultiDeviceLaunch !< HIP device supports cooperative launch on multiple devices
    integer(c_int) :: maxTexture1DLinear    !< Maximum size for 1D textures bound to linear memory
    integer(c_int) :: maxTexture1D          !< Maximum number of elements in 1D images
    integer(c_int) :: maxTexture2D(2)       !< Maximum dimensions (width, height) of 2D images, in image elements
    integer(c_int) :: maxTexture3D(3)       !< Maximum dimensions (width, height, depth) of 3D images, in image elements
    type(c_ptr) :: hdpMemFlushCntl      !< Addres of HDP_MEM_COHERENCY_FLUSH_CNTL register
    type(c_ptr) :: hdpRegFlushCntl      !< Addres of HDP_REG_COHERENCY_FLUSH_CNTL register
    integer(c_size_t) :: memPitch                 !<Maximum pitch in bytes allowed by memory copies
    integer(c_size_t) :: textureAlignment         !<Alignment requirement for textures
    integer(c_size_t) :: texturePitchAlignment    !<Pitch alignment requirement for texture references bound to pitched memory
    integer(c_int) :: kernelExecTimeoutEnabled    !<Run time limit for kernels executed on the device
    integer(c_int) :: ECCEnabled                  !<Device has ECC support enabled
    integer(c_int) :: tccDriver                   !< 1:If device is Tesla device using TCC driver, else 0
    integer(c_int) :: cooperativeMultiDeviceUnmatchedFunc        !< HIP device supports cooperative launch on multiple
                                                    !devices with unmatched functions
    integer(c_int) :: cooperativeMultiDeviceUnmatchedGridDim     !< HIP device supports cooperative launch on multiple
                                                    !devices with unmatched grid dimensions
    integer(c_int) :: cooperativeMultiDeviceUnmatchedBlockDim    !< HIP device supports cooperative launch on multiple
                                                    !devices with unmatched block dimensions
    integer(c_int) :: cooperativeMultiDeviceUnmatchedSharedMem   !< HIP device supports cooperative launch on multiple
                                                    !devices with unmatched shared memories
    integer(c_int) :: isLargeBar                  !< 1: if it is a large PCI bar device, else 0
    integer(c_int) :: asicRevision                !< Revision of the GPU in this device
    integer(c_int) :: managedMemory               !< Device supports allocating managed memory on this system
    integer(c_int) :: directManagedMemAccessFromHost !< Host can directly access managed memory on the device without migration
    integer(c_int) :: concurrentManagedAccess     !< Device can coherently access managed memory concurrently with the CPU
    integer(c_int) :: pageableMemoryAccess        !< Device supports coherently accessing pageable memory
                                     !< without calling hipHostRegister on it
    integer(c_int) :: pageableMemoryAccessUsesHostPageTables !< Device accesses pageable memory via the host's page tables
    character(kind=c_char) :: GPUFORT_PADDING(256) !< GPUFORT :Some extra bytes to prevent seg faults in newer versions
  end type hipDeviceProp_t
#endif
=======
  !> Constructors for dim3.
  interface dim3
     module procedure dim3_c_int_1, dim3_c_int_2, dim3_c_int_3,&
                      dim3_c_long_1, dim3_c_long_2, dim3_c_long_3
  end interface  
>>>>>>> c282c350

  ! runtime api parameters

  integer, parameter :: hipIpcMemLazyEnablePeerAccess =  0

  integer, parameter :: hipStreamDefault = &
      0  !< Default stream creation flags. These are used with hipStreamCreate = ().
  integer, parameter :: hipStreamNonBlocking =  1  !< Stream does not implicitly synchronize with null stream
  
  integer, parameter :: hipEventDefault =  0  !< Default flags
  integer, parameter :: hipEventBlockingSync = &
      1  !< Waiting will yield CPU.  Power-friendly and usage-friendly but may increase latency.
  integer, parameter :: hipEventDisableTiming = &
      2  !< Disable event's capability to record timing information.  May improve performance.
  integer, parameter :: hipEventInterprocess =  4  !< Event can support IPC.  @warning - not supported in HIP.
  integer, parameter :: hipEventReleaseToDevice = &
      1073741824 !< 0x40000000 - Use a device-scope release when recording this event.  This flag is useful to
  !integer, parameter :: hipEventReleaseToSystem = &
  !    2147483648 !< 0x80000000 - Use a system-scope release that when recording this event.  This flag is
  integer, parameter :: hipHostMallocDefault =  0
  integer, parameter :: hipHostMallocPortable =  1  !< Memory is considered allocated by all contexts.
  integer, parameter :: hipHostMallocMapped = &
      2  !< Map the allocation into the address space for the current device.  The device pointer
  integer, parameter :: hipHostMallocWriteCombined =  4
  integer, parameter :: hipHostMallocNumaUser = &
      536870912 !< 0x20000000 - Host memory allocation will follow numa policy set by user
  integer, parameter :: hipHostMallocCoherent = &
      1073741824 !< 0x40000000 - Allocate coherent memory. Overrides HIP_COHERENT_HOST_ALLOC for specific
  !integer, parameter :: hipHostMallocNonCoherent = &
  !    2147483648 !< 0x80000000 - Allocate non-coherent memory. Overrides HIP_COHERENT_HOST_ALLOC for specific
  integer, parameter :: hipMemAttachGlobal =   1    !< Memory can be accessed by any stream on any device
  integer, parameter :: hipMemAttachHost =     2    !< Memory cannot be accessed by any stream on any device
  integer, parameter :: hipMemAttachSingle =   4    !< Memory can only be accessed by a single stream on
                                      !< the associated device
  integer, parameter :: hipDeviceMallocDefault =  0
  integer, parameter :: hipDeviceMallocFinegrained =  1  !< Memory is allocated in fine grained region of device.
  
  integer, parameter :: hipHostRegisterDefault =  0   !< Memory is Mapped and Portable
  integer, parameter :: hipHostRegisterPortable =  1  !< Memory is considered registered by all contexts.
  integer, parameter :: hipHostRegisterMapped = &
      2  !< Map the allocation into the address space for the current device.  The device pointer
  integer, parameter :: hipHostRegisterIoMemory =  4  !< Not supported.
  integer, parameter :: hipExtHostRegisterCoarseGrained =  8  !< Coarse Grained host memory lock
  
  integer, parameter :: hipDeviceScheduleAuto =  0  !< Automatically select between Spin and Yield
  integer, parameter :: hipDeviceScheduleSpin = &
      1  !< Dedicate a CPU core to spin-wait.  Provides lowest latency, but burns a CPU core and
  integer, parameter :: hipDeviceScheduleYield = &
      2  !< Yield the CPU to the operating system when waiting.  May increase latency, but lowers
  integer, parameter :: hipDeviceScheduleBlockingSync =  4
  integer, parameter :: hipDeviceScheduleMask =  7
  
  integer, parameter :: hipDeviceMapHost =  8
  integer, parameter :: hipDeviceLmemResizeToMax =  22 ! 16
  
  integer, parameter :: hipArrayDefault =  0  !< Default HIP array allocation flag
  integer, parameter :: hipArrayLayered =  1
  integer, parameter :: hipArraySurfaceLoadStore =  2
  integer, parameter :: hipArrayCubemap =  4
  integer, parameter :: hipArrayTextureGather =  8
  
  integer, parameter :: hipOccupancyDefault =  0
  
  integer, parameter :: hipCooperativeLaunchMultiDeviceNoPreSync =  1
  integer, parameter :: hipCooperativeLaunchMultiDeviceNoPostSync =  2

contains
  function dim3_c_int_1(x) result(retval)
    use iso_c_binding
    integer(c_int),intent(in) :: x
    !
    type(dim3) :: retval
    !
    retval%x = x
  end function
  function dim3_c_int_2(x,y) result(retval)
    use iso_c_binding
    integer(c_int),intent(in) :: x,y
    !
    type(dim3) :: retval
    !
    retval%x = x
    retval%y = y
  end function
  function dim3_c_int_3(x,y,z) result(retval)
    use iso_c_binding
    integer(c_int),intent(in) :: x,y,z
    !
    type(dim3) :: retval
    !
    retval%x = x
    retval%y = y
    retval%z = z
  end function
  !
  function dim3_c_long_1(x) result(retval)
    use iso_c_binding
    integer(c_long),intent(in) :: x
    !
    type(dim3) :: retval
    !
    retval%x = int(x,c_int)
  end function
  function dim3_c_long_2(x,y) result(retval)
    use iso_c_binding
    integer(c_long),intent(in) :: x,y
    !
    type(dim3) :: retval
    !
    retval%x = int(x,c_int)
    retval%y = int(y,c_int)
  end function
  function dim3_c_long_3(x,y,z) result(retval)
    use iso_c_binding
    integer(c_long),intent(in) :: x,y,z
    !
    type(dim3) :: retval
    !
    retval%x = int(x,c_int)
    retval%y = int(y,c_int)
    retval%z = int(z,c_int)
  end function
end module hipfort_types<|MERGE_RESOLUTION|>--- conflicted
+++ resolved
@@ -7,7 +7,6 @@
      integer(c_int) :: x=1,y=1,z=1
   end type dim3
 
-<<<<<<< HEAD
 #ifdef USE_CUDA_NAMES
   type,bind(c) :: hipDeviceProp_t  ! as of cuda 11.4
     character(kind=c_char) :: name(256)
@@ -156,13 +155,12 @@
     character(kind=c_char) :: GPUFORT_PADDING(256) !< GPUFORT :Some extra bytes to prevent seg faults in newer versions
   end type hipDeviceProp_t
 #endif
-=======
+
   !> Constructors for dim3.
   interface dim3
      module procedure dim3_c_int_1, dim3_c_int_2, dim3_c_int_3,&
                       dim3_c_long_1, dim3_c_long_2, dim3_c_long_3
   end interface  
->>>>>>> c282c350
 
   ! runtime api parameters
 
