!!!!!!!!!!!!!!!!!!!!!!!!!!!!!!!!!!!!!!!!!!!!!!!!!!!!!!!!!!!!!!!!!!!!!!!!!!!!!!!
! ==============================================================================
! hipfort: FORTRAN Interfaces for GPU kernels
! ==============================================================================
! Copyright (c) 2020-2022 Advanced Micro Devices, Inc. All rights reserved.
! [MITx11 License]
! 
! Permission is hereby granted, free of charge, to any person obtaining a copy
! of this software and associated documentation files (the "Software"), to deal
! in the Software without restriction, including without limitation the rights
! to use, copy, modify, merge, publish, distribute, sublicense, and/or sell
! copies of the Software, and to permit persons to whom the Software is
! furnished to do so, subject to the following conditions:
! 
! The above copyright notice and this permission notice shall be included in
! all copies or substantial portions of the Software.
! 
! THE SOFTWARE IS PROVIDED "AS IS", WITHOUT WARRANTY OF ANY KIND, EXPRESS OR
! IMPLIED, INCLUDING BUT NOT LIMITED TO THE WARRANTIES OF MERCHANTABILITY,
! FITNESS FOR A PARTICULAR PURPOSE AND NONINFRINGEMENT.  IN NO EVENT SHALL THE
! AUTHORS OR COPYRIGHT HOLDERS BE LIABLE FOR ANY CLAIM, DAMAGES OR OTHER
! LIABILITY, WHETHER IN AN ACTION OF CONTRACT, TORT OR OTHERWISE, ARISING FROM,
! OUT OF OR IN CONNECTION WITH THE SOFTWARE OR THE USE OR OTHER DEALINGS IN
! THE SOFTWARE.
!!!!!!!!!!!!!!!!!!!!!!!!!!!!!!!!!!!!!!!!!!!!!!!!!!!!!!!!!!!!!!!!!!!!!!!!!!!!!!!
          
           
module hipfort
#ifdef USE_CUDA_NAMES
  use hipfort_cuda_errors
#endif
  use hipfort_enums
  use hipfort_types
  use hipfort_hipmalloc
  use hipfort_hipmemcpy
<<<<<<< HEAD
  use hipfort_hiphostregister
=======
  use hipfort_auxiliary
>>>>>>> cd4bee5c
  implicit none

 
  
  interface hipInit
#ifdef USE_CUDA_NAMES
    function hipInit_(flags) bind(c, name="cudaInit")
#else
    function hipInit_(flags) bind(c, name="hipInit")
#endif
      use iso_c_binding
#ifdef USE_CUDA_NAMES
      use hipfort_cuda_errors
#endif
      use hipfort_enums
      use hipfort_types
      implicit none
#ifdef USE_CUDA_NAMES
      integer(kind(cudaSuccess)) :: hipInit_
#else
      integer(kind(hipSuccess)) :: hipInit_
#endif
      integer(c_int),value :: flags
    end function

  end interface
  !>  @brief Returns the approximate HIP driver version.
  !> 
  !>  @param [out] driverVersion
  !> 
  !>  @returns #hipSuccess, #hipErrorInavlidValue
  !> 
  !>  @warning The HIP feature set does not correspond to an exact CUDA SDK driver revision.
  !>  This function always set *driverVersion to 4 as an approximation though HIP supports
  !>  some features which were introduced in later CUDA SDK revisions.
  !>  HIP apps code should not rely on the driver revision number here and should
  !>  use arch feature flags to test device capabilities or conditional compilation.
  !> 
  !>  @see hipRuntimeGetVersion
  interface hipDriverGetVersion
#ifdef USE_CUDA_NAMES
    function hipDriverGetVersion_(driverVersion) bind(c, name="cudaDriverGetVersion")
#else
    function hipDriverGetVersion_(driverVersion) bind(c, name="hipDriverGetVersion")
#endif
      use iso_c_binding
#ifdef USE_CUDA_NAMES
      use hipfort_cuda_errors
#endif
      use hipfort_enums
      use hipfort_types
      implicit none
#ifdef USE_CUDA_NAMES
      integer(kind(cudaSuccess)) :: hipDriverGetVersion_
#else
      integer(kind(hipSuccess)) :: hipDriverGetVersion_
#endif
      type(c_ptr),value :: driverVersion
    end function

  end interface
  !>  @brief Returns the approximate HIP Runtime version.
  !> 
  !>  @param [out] runtimeVersion
  !> 
  !>  @returns #hipSuccess, #hipErrorInavlidValue
  !> 
  !>  @warning The version definition of HIP runtime is different from CUDA.
  !>  On AMD platform, the function returns HIP runtime version,
  !>  while on NVIDIA platform, it returns CUDA runtime version.
  !>  And there is no mapping/correlation between HIP version and CUDA version.
  !> 
  !>  @see hipDriverGetVersion
  interface hipRuntimeGetVersion
#ifdef USE_CUDA_NAMES
    function hipRuntimeGetVersion_(runtimeVersion) bind(c, name="cudaRuntimeGetVersion")
#else
    function hipRuntimeGetVersion_(runtimeVersion) bind(c, name="hipRuntimeGetVersion")
#endif
      use iso_c_binding
#ifdef USE_CUDA_NAMES
      use hipfort_cuda_errors
#endif
      use hipfort_enums
      use hipfort_types
      implicit none
#ifdef USE_CUDA_NAMES
      integer(kind(cudaSuccess)) :: hipRuntimeGetVersion_
#else
      integer(kind(hipSuccess)) :: hipRuntimeGetVersion_
#endif
      type(c_ptr),value :: runtimeVersion
    end function

  end interface
  !>  @brief Returns a handle to a compute device
  !>  @param [out] device
  !>  @param [in] ordinal
  !> 
  !>  @returns #hipSuccess, #hipErrorInavlidDevice
  interface hipDeviceGet
#ifdef USE_CUDA_NAMES
    function hipDeviceGet_(device,ordinal) bind(c, name="cudaDeviceGet")
#else
    function hipDeviceGet_(device,ordinal) bind(c, name="hipDeviceGet")
#endif
      use iso_c_binding
#ifdef USE_CUDA_NAMES
      use hipfort_cuda_errors
#endif
      use hipfort_enums
      use hipfort_types
      implicit none
#ifdef USE_CUDA_NAMES
      integer(kind(cudaSuccess)) :: hipDeviceGet_
#else
      integer(kind(hipSuccess)) :: hipDeviceGet_
#endif
      integer(c_int) :: device
      integer(c_int),value :: ordinal
    end function

  end interface
  !>  @brief Returns the compute capability of the device
  !>  @param [out] major
  !>  @param [out] minor
  !>  @param [in] device
  !> 
  !>  @returns #hipSuccess, #hipErrorInavlidDevice
  interface hipDeviceComputeCapability
#ifdef USE_CUDA_NAMES
    function hipDeviceComputeCapability_(major,minor,device) bind(c, name="cudaDeviceComputeCapability")
#else
    function hipDeviceComputeCapability_(major,minor,device) bind(c, name="hipDeviceComputeCapability")
#endif
      use iso_c_binding
#ifdef USE_CUDA_NAMES
      use hipfort_cuda_errors
#endif
      use hipfort_enums
      use hipfort_types
      implicit none
#ifdef USE_CUDA_NAMES
      integer(kind(cudaSuccess)) :: hipDeviceComputeCapability_
#else
      integer(kind(hipSuccess)) :: hipDeviceComputeCapability_
#endif
      type(c_ptr),value :: major
      type(c_ptr),value :: minor
      integer(c_int),value :: device
    end function

  end interface
  !>  @brief Returns an identifer string for the device.
  !>  @param [out] name
  !>  @param [in] len
  !>  @param [in] device
  !> 
  !>  @returns #hipSuccess, #hipErrorInavlidDevice
  interface hipDeviceGetName
#ifdef USE_CUDA_NAMES
    function hipDeviceGetName_(name,len,device) bind(c, name="cudaDeviceGetName")
#else
    function hipDeviceGetName_(name,len,device) bind(c, name="hipDeviceGetName")
#endif
      use iso_c_binding
#ifdef USE_CUDA_NAMES
      use hipfort_cuda_errors
#endif
      use hipfort_enums
      use hipfort_types
      implicit none
#ifdef USE_CUDA_NAMES
      integer(kind(cudaSuccess)) :: hipDeviceGetName_
#else
      integer(kind(hipSuccess)) :: hipDeviceGetName_
#endif
      type(c_ptr),value :: name
      integer(c_int),value :: len
      integer(c_int),value :: device
    end function

  end interface
  !>  @brief Returns a value for attr of link between two devices
  !>  @param [out] value
  !>  @param [in] attr
  !>  @param [in] srcDevice
  !>  @param [in] dstDevice
  !> 
  !>  @returns #hipSuccess, #hipErrorInavlidDevice
  interface hipDeviceGetP2PAttribute
#ifdef USE_CUDA_NAMES
    function hipDeviceGetP2PAttribute_(myValue,attr,srcDevice,dstDevice) bind(c, name="cudaDeviceGetP2PAttribute")
#else
    function hipDeviceGetP2PAttribute_(myValue,attr,srcDevice,dstDevice) bind(c, name="hipDeviceGetP2PAttribute")
#endif
      use iso_c_binding
#ifdef USE_CUDA_NAMES
      use hipfort_cuda_errors
#endif
      use hipfort_enums
      use hipfort_types
      implicit none
#ifdef USE_CUDA_NAMES
      integer(kind(cudaSuccess)) :: hipDeviceGetP2PAttribute_
#else
      integer(kind(hipSuccess)) :: hipDeviceGetP2PAttribute_
#endif
      type(c_ptr),value :: myValue
      integer(kind(hipDevP2PAttrPerformanceRank)),value :: attr
      integer(c_int),value :: srcDevice
      integer(c_int),value :: dstDevice
    end function

  end interface
  !>  @brief Returns a PCI Bus Id string for the device, overloaded to take int device ID.
  !>  @param [out] pciBusId
  !>  @param [in] len
  !>  @param [in] device
  !> 
  !>  @returns #hipSuccess, #hipErrorInavlidDevice
  interface hipDeviceGetPCIBusId
#ifdef USE_CUDA_NAMES
    function hipDeviceGetPCIBusId_(pciBusId,len,device) bind(c, name="cudaDeviceGetPCIBusId")
#else
    function hipDeviceGetPCIBusId_(pciBusId,len,device) bind(c, name="hipDeviceGetPCIBusId")
#endif
      use iso_c_binding
#ifdef USE_CUDA_NAMES
      use hipfort_cuda_errors
#endif
      use hipfort_enums
      use hipfort_types
      implicit none
#ifdef USE_CUDA_NAMES
      integer(kind(cudaSuccess)) :: hipDeviceGetPCIBusId_
#else
      integer(kind(hipSuccess)) :: hipDeviceGetPCIBusId_
#endif
      type(c_ptr),value :: pciBusId
      integer(c_int),value :: len
      integer(c_int),value :: device
    end function

  end interface
  !>  @brief Returns a handle to a compute device.
  !>  @param [out] device handle
  !>  @param [in] PCI Bus ID
  !> 
  !>  @returns #hipSuccess, #hipErrorInavlidDevice, #hipErrorInvalidValue
  interface hipDeviceGetByPCIBusId
#ifdef USE_CUDA_NAMES
    function hipDeviceGetByPCIBusId_(device,pciBusId) bind(c, name="cudaDeviceGetByPCIBusId")
#else
    function hipDeviceGetByPCIBusId_(device,pciBusId) bind(c, name="hipDeviceGetByPCIBusId")
#endif
      use iso_c_binding
#ifdef USE_CUDA_NAMES
      use hipfort_cuda_errors
#endif
      use hipfort_enums
      use hipfort_types
      implicit none
#ifdef USE_CUDA_NAMES
      integer(kind(cudaSuccess)) :: hipDeviceGetByPCIBusId_
#else
      integer(kind(hipSuccess)) :: hipDeviceGetByPCIBusId_
#endif
      integer(c_int) :: device
      type(c_ptr),value :: pciBusId
    end function

  end interface
  !>  @brief Returns the total amount of memory on the device.
  !>  @param [out] bytes
  !>  @param [in] device
  !> 
  !>  @returns #hipSuccess, #hipErrorInavlidDevice
  interface hipDeviceTotalMem
#ifdef USE_CUDA_NAMES
    function hipDeviceTotalMem_(bytes,device) bind(c, name="cudaDeviceTotalMem")
#else
    function hipDeviceTotalMem_(bytes,device) bind(c, name="hipDeviceTotalMem")
#endif
      use iso_c_binding
#ifdef USE_CUDA_NAMES
      use hipfort_cuda_errors
#endif
      use hipfort_enums
      use hipfort_types
      implicit none
#ifdef USE_CUDA_NAMES
      integer(kind(cudaSuccess)) :: hipDeviceTotalMem_
#else
      integer(kind(hipSuccess)) :: hipDeviceTotalMem_
#endif
      integer(c_size_t) :: bytes
      integer(c_int),value :: device
    end function

  end interface
  !>  @brief Waits on all active streams on current device
  !> 
  !>  When this command is invoked, the host thread gets blocked until all the commands associated
  !>  with streams associated with the device. HIP does not support multiple blocking modes (yet!).
  !> 
  !>  @returns #hipSuccess
  !> 
  !>  @see hipSetDevice, hipDeviceReset
  interface hipDeviceSynchronize
#ifdef USE_CUDA_NAMES
    function hipDeviceSynchronize_() bind(c, name="cudaDeviceSynchronize")
#else
    function hipDeviceSynchronize_() bind(c, name="hipDeviceSynchronize")
#endif
      use iso_c_binding
#ifdef USE_CUDA_NAMES
      use hipfort_cuda_errors
#endif
      use hipfort_enums
      use hipfort_types
      implicit none
#ifdef USE_CUDA_NAMES
      integer(kind(cudaSuccess)) :: hipDeviceSynchronize_
#else
      integer(kind(hipSuccess)) :: hipDeviceSynchronize_
#endif
    end function

  end interface
  !>  @brief The state of current device is discarded and updated to a fresh state.
  !> 
  !>  Calling this function deletes all streams created, memory allocated, kernels running, events
  !>  created. Make sure that no other thread is using the device or streams, memory, kernels, events
  !>  associated with the current device.
  !> 
  !>  @returns #hipSuccess
  !> 
  !>  @see hipDeviceSynchronize
  interface hipDeviceReset
#ifdef USE_CUDA_NAMES
    function hipDeviceReset_() bind(c, name="cudaDeviceReset")
#else
    function hipDeviceReset_() bind(c, name="hipDeviceReset")
#endif
      use iso_c_binding
#ifdef USE_CUDA_NAMES
      use hipfort_cuda_errors
#endif
      use hipfort_enums
      use hipfort_types
      implicit none
#ifdef USE_CUDA_NAMES
      integer(kind(cudaSuccess)) :: hipDeviceReset_
#else
      integer(kind(hipSuccess)) :: hipDeviceReset_
#endif
    end function

  end interface
  !>  @brief Set default device to be used for subsequent hip API calls from this thread.
  !> 
  !>  @param[in] deviceId Valid device in range 0...hipGetDeviceCount().
  !> 
  !>  Sets @p device as the default device for the calling host thread.  Valid device id's are 0...
  !>  (hipGetDeviceCount()-1).
  !> 
  !>  Many HIP APIs implicitly use the "default device" :
  !> 
  !>  - Any device memory subsequently allocated from this host thread (using hipMalloc) will be
  !>  allocated on device.
  !>  - Any streams or events created from this host thread will be associated with device.
  !>  - Any kernels launched from this host thread (using hipLaunchKernel) will be executed on device
  !>  (unless a specific stream is specified, in which case the device associated with that stream will
  !>  be used).
  !> 
  !>  This function may be called from any host thread.  Multiple host threads may use the same device.
  !>  This function does no synchronization with the previous or new device, and has very little
  !>  runtime overhead. Applications can use hipSetDevice to quickly switch the default device before
  !>  making a HIP runtime call which uses the default device.
  !> 
  !>  The default device is stored in thread-local-storage for each thread.
  !>  Thread-pool implementations may inherit the default device of the previous thread.  A good
  !>  practice is to always call hipSetDevice at the start of HIP coding sequency to establish a known
  !>  standard device.
  !> 
  !>  @returns #hipSuccess, #hipErrorInvalidDevice, #hipErrorDeviceAlreadyInUse
  !> 
  !>  @see hipGetDevice, hipGetDeviceCount
  interface hipSetDevice
#ifdef USE_CUDA_NAMES
    function hipSetDevice_(deviceId) bind(c, name="cudaSetDevice")
#else
    function hipSetDevice_(deviceId) bind(c, name="hipSetDevice")
#endif
      use iso_c_binding
#ifdef USE_CUDA_NAMES
      use hipfort_cuda_errors
#endif
      use hipfort_enums
      use hipfort_types
      implicit none
#ifdef USE_CUDA_NAMES
      integer(kind(cudaSuccess)) :: hipSetDevice_
#else
      integer(kind(hipSuccess)) :: hipSetDevice_
#endif
      integer(c_int),value :: deviceId
    end function

  end interface
  !>  @brief Return the default device id for the calling host thread.
  !> 
  !>  @param [out] device *device is written with the default device
  !> 
  !>  HIP maintains an default device for each thread using thread-local-storage.
  !>  This device is used implicitly for HIP runtime APIs called by this thread.
  !>  hipGetDevice returns in * @p device the default device for the calling host thread.
  !> 
  !>  @returns #hipSuccess, #hipErrorInvalidDevice, #hipErrorInvalidValue
  !> 
  !>  @see hipSetDevice, hipGetDevicesizeBytes
  interface hipGetDevice
#ifdef USE_CUDA_NAMES
    function hipGetDevice_(deviceId) bind(c, name="cudaGetDevice")
#else
    function hipGetDevice_(deviceId) bind(c, name="hipGetDevice")
#endif
      use iso_c_binding
#ifdef USE_CUDA_NAMES
      use hipfort_cuda_errors
#endif
      use hipfort_enums
      use hipfort_types
      implicit none
#ifdef USE_CUDA_NAMES
      integer(kind(cudaSuccess)) :: hipGetDevice_
#else
      integer(kind(hipSuccess)) :: hipGetDevice_
#endif
      integer(c_int) :: deviceId
    end function

  end interface
  !>  @brief Return number of compute-capable devices.
  !> 
  !>  @param [output] count Returns number of compute-capable devices.
  !> 
  !>  @returns #hipSuccess, #hipErrorNoDevice
  !> 
  !> 
  !>  Returns in @p *count the number of devices that have ability to run compute commands.  If there
  !>  are no such devices, then @ref hipGetDeviceCount will return #hipErrorNoDevice. If 1 or more
  !>  devices can be found, then hipGetDeviceCount returns #hipSuccess.
  interface hipGetDeviceCount
#ifdef USE_CUDA_NAMES
    function hipGetDeviceCount_(count) bind(c, name="cudaGetDeviceCount")
#else
    function hipGetDeviceCount_(count) bind(c, name="hipGetDeviceCount")
#endif
      use iso_c_binding
#ifdef USE_CUDA_NAMES
      use hipfort_cuda_errors
#endif
      use hipfort_enums
      use hipfort_types
      implicit none
#ifdef USE_CUDA_NAMES
      integer(kind(cudaSuccess)) :: hipGetDeviceCount_
#else
      integer(kind(hipSuccess)) :: hipGetDeviceCount_
#endif
      integer(c_int) :: count
    end function

  end interface
  !>  @brief Query for a specific device attribute.
  !> 
  !>  @param [out] pi pointer to value to return
  !>  @param [in] attr attribute to query
  !>  @param [in] deviceId which device to query for information
  !> 
  !>  @returns #hipSuccess, #hipErrorInvalidDevice, #hipErrorInvalidValue
  interface hipDeviceGetAttribute
#ifdef USE_CUDA_NAMES
    function hipDeviceGetAttribute_(pi,attr,deviceId) bind(c, name="cudaDeviceGetAttribute")
#else
    function hipDeviceGetAttribute_(pi,attr,deviceId) bind(c, name="hipDeviceGetAttribute")
#endif
      use iso_c_binding
#ifdef USE_CUDA_NAMES
      use hipfort_cuda_errors
#endif
      use hipfort_enums
      use hipfort_types
      implicit none
#ifdef USE_CUDA_NAMES
      integer(kind(cudaSuccess)) :: hipDeviceGetAttribute_
#else
      integer(kind(hipSuccess)) :: hipDeviceGetAttribute_
#endif
      type(c_ptr),value :: pi
      integer(kind(hipDeviceAttributeCudaCompatibleBegin)),value :: attr
      integer(c_int),value :: deviceId
    end function

  end interface
  !>  @brief Set L1/Shared cache partition.
  !> 
  !>  @param [in] cacheConfig
  !> 
  !>  @returns #hipSuccess, #hipErrorNotInitialized
  !>  Note: AMD devices and some Nvidia GPUS do not support reconfigurable cache.  This hint is ignored
  !>  on those architectures.
  !>
  interface hipDeviceSetCacheConfig
#ifdef USE_CUDA_NAMES
    function hipDeviceSetCacheConfig_(cacheConfig) bind(c, name="cudaDeviceSetCacheConfig")
#else
    function hipDeviceSetCacheConfig_(cacheConfig) bind(c, name="hipDeviceSetCacheConfig")
#endif
      use iso_c_binding
#ifdef USE_CUDA_NAMES
      use hipfort_cuda_errors
#endif
      use hipfort_enums
      use hipfort_types
      implicit none
#ifdef USE_CUDA_NAMES
      integer(kind(cudaSuccess)) :: hipDeviceSetCacheConfig_
#else
      integer(kind(hipSuccess)) :: hipDeviceSetCacheConfig_
#endif
      integer(kind(hipFuncCachePreferNone)),value :: cacheConfig
    end function

  end interface
  !>  @brief Set Cache configuration for a specific function
  !> 
  !>  @param [in] cacheConfig
  !> 
  !>  @returns #hipSuccess, #hipErrorNotInitialized
  !>  Note: AMD devices and some Nvidia GPUS do not support reconfigurable cache.  This hint is ignored
  !>  on those architectures.
  !>
  interface hipDeviceGetCacheConfig
#ifdef USE_CUDA_NAMES
    function hipDeviceGetCacheConfig_(cacheConfig) bind(c, name="cudaDeviceGetCacheConfig")
#else
    function hipDeviceGetCacheConfig_(cacheConfig) bind(c, name="hipDeviceGetCacheConfig")
#endif
      use iso_c_binding
#ifdef USE_CUDA_NAMES
      use hipfort_cuda_errors
#endif
      use hipfort_enums
      use hipfort_types
      implicit none
#ifdef USE_CUDA_NAMES
      integer(kind(cudaSuccess)) :: hipDeviceGetCacheConfig_
#else
      integer(kind(hipSuccess)) :: hipDeviceGetCacheConfig_
#endif
      type(c_ptr),value :: cacheConfig
    end function

  end interface
  !>  @brief Get Resource limits of current device
  !> 
  !>  @param [out] pValue
  !>  @param [in]  limit
  !> 
  !>  @returns #hipSuccess, #hipErrorUnsupportedLimit, #hipErrorInvalidValue
  !>  Note: Currently, only hipLimitMallocHeapSize is available
  !>
  interface hipDeviceGetLimit
#ifdef USE_CUDA_NAMES
    function hipDeviceGetLimit_(pValue,limit) bind(c, name="cudaDeviceGetLimit")
#else
    function hipDeviceGetLimit_(pValue,limit) bind(c, name="hipDeviceGetLimit")
#endif
      use iso_c_binding
#ifdef USE_CUDA_NAMES
      use hipfort_cuda_errors
#endif
      use hipfort_enums
      use hipfort_types
      implicit none
#ifdef USE_CUDA_NAMES
      integer(kind(cudaSuccess)) :: hipDeviceGetLimit_
#else
      integer(kind(hipSuccess)) :: hipDeviceGetLimit_
#endif
      integer(c_size_t) :: pValue
      integer(kind(hipLimitPrintfFifoSize)),value :: limit
    end function

  end interface
  !>  @brief Returns bank width of shared memory for current device
  !> 
  !>  @param [out] pConfig
  !> 
  !>  @returns #hipSuccess, #hipErrorInvalidValue, #hipErrorNotInitialized
  !> 
  !>  Note: AMD devices and some Nvidia GPUS do not support shared cache banking, and the hint is
  !>  ignored on those architectures.
  !>
  interface hipDeviceGetSharedMemConfig
#ifdef USE_CUDA_NAMES
    function hipDeviceGetSharedMemConfig_(pConfig) bind(c, name="cudaDeviceGetSharedMemConfig")
#else
    function hipDeviceGetSharedMemConfig_(pConfig) bind(c, name="hipDeviceGetSharedMemConfig")
#endif
      use iso_c_binding
#ifdef USE_CUDA_NAMES
      use hipfort_cuda_errors
#endif
      use hipfort_enums
      use hipfort_types
      implicit none
#ifdef USE_CUDA_NAMES
      integer(kind(cudaSuccess)) :: hipDeviceGetSharedMemConfig_
#else
      integer(kind(hipSuccess)) :: hipDeviceGetSharedMemConfig_
#endif
      type(c_ptr),value :: pConfig
    end function

  end interface
  !>  @brief Gets the flags set for current device
  !> 
  !>  @param [out] flags
  !> 
  !>  @returns #hipSuccess, #hipErrorInvalidDevice, #hipErrorInvalidValue
  interface hipGetDeviceFlags
#ifdef USE_CUDA_NAMES
    function hipGetDeviceFlags_(flags) bind(c, name="cudaGetDeviceFlags")
#else
    function hipGetDeviceFlags_(flags) bind(c, name="hipGetDeviceFlags")
#endif
      use iso_c_binding
#ifdef USE_CUDA_NAMES
      use hipfort_cuda_errors
#endif
      use hipfort_enums
      use hipfort_types
      implicit none
#ifdef USE_CUDA_NAMES
      integer(kind(cudaSuccess)) :: hipGetDeviceFlags_
#else
      integer(kind(hipSuccess)) :: hipGetDeviceFlags_
#endif
      type(c_ptr),value :: flags
    end function

  end interface
  !>  @brief The bank width of shared memory on current device is set
  !> 
  !>  @param [in] config
  !> 
  !>  @returns #hipSuccess, #hipErrorInvalidValue, #hipErrorNotInitialized
  !> 
  !>  Note: AMD devices and some Nvidia GPUS do not support shared cache banking, and the hint is
  !>  ignored on those architectures.
  !>
  interface hipDeviceSetSharedMemConfig
#ifdef USE_CUDA_NAMES
    function hipDeviceSetSharedMemConfig_(config) bind(c, name="cudaDeviceSetSharedMemConfig")
#else
    function hipDeviceSetSharedMemConfig_(config) bind(c, name="hipDeviceSetSharedMemConfig")
#endif
      use iso_c_binding
#ifdef USE_CUDA_NAMES
      use hipfort_cuda_errors
#endif
      use hipfort_enums
      use hipfort_types
      implicit none
#ifdef USE_CUDA_NAMES
      integer(kind(cudaSuccess)) :: hipDeviceSetSharedMemConfig_
#else
      integer(kind(hipSuccess)) :: hipDeviceSetSharedMemConfig_
#endif
      integer(kind(hipSharedMemBankSizeDefault)),value :: config
    end function

  end interface
  !>  @brief The current device behavior is changed according the flags passed.
  !> 
  !>  @param [in] flags
  !> 
  !>  The schedule flags impact how HIP waits for the completion of a command running on a device.
  !>  hipDeviceScheduleSpin         : HIP runtime will actively spin in the thread which submitted the
  !>  work until the command completes.  This offers the lowest latency, but will consume a CPU core
  !>  and may increase power. hipDeviceScheduleYield        : The HIP runtime will yield the CPU to
  !>  system so that other tasks can use it.  This may increase latency to detect the completion but
  !>  will consume less power and is friendlier to other tasks in the system.
  !>  hipDeviceScheduleBlockingSync : On ROCm platform, this is a synonym for hipDeviceScheduleYield.
  !>  hipDeviceScheduleAuto         : Use a hueristic to select between Spin and Yield modes.  If the
  !>  number of HIP contexts is greater than the number of logical processors in the system, use Spin
  !>  scheduling.  Else use Yield scheduling.
  !> 
  !> 
  !>  hipDeviceMapHost              : Allow mapping host memory.  On ROCM, this is always allowed and
  !>  the flag is ignored. hipDeviceLmemResizeToMax      : @warning ROCm silently ignores this flag.
  !> 
  !>  @returns #hipSuccess, #hipErrorInvalidDevice, #hipErrorSetOnActiveProcess
  !> 
  !>
  interface hipSetDeviceFlags
#ifdef USE_CUDA_NAMES
    function hipSetDeviceFlags_(flags) bind(c, name="cudaSetDeviceFlags")
#else
    function hipSetDeviceFlags_(flags) bind(c, name="hipSetDeviceFlags")
#endif
      use iso_c_binding
#ifdef USE_CUDA_NAMES
      use hipfort_cuda_errors
#endif
      use hipfort_enums
      use hipfort_types
      implicit none
#ifdef USE_CUDA_NAMES
      integer(kind(cudaSuccess)) :: hipSetDeviceFlags_
#else
      integer(kind(hipSuccess)) :: hipSetDeviceFlags_
#endif
      integer(c_int),value :: flags
    end function

  end interface
  !>  @brief Device which matches hipDeviceProp_t is returned
  !> 
  !>  @param [out] device ID
  !>  @param [in]  device properties pointer
  !> 
  !>  @returns #hipSuccess, #hipErrorInvalidValue
  interface hipChooseDevice
#ifdef USE_CUDA_NAMES
    function hipChooseDevice_(device,prop) bind(c, name="cudaChooseDevice")
#else
    function hipChooseDevice_(device,prop) bind(c, name="hipChooseDevice")
#endif
      use iso_c_binding
#ifdef USE_CUDA_NAMES
      use hipfort_cuda_errors
#endif
      use hipfort_enums
      use hipfort_types
      implicit none
#ifdef USE_CUDA_NAMES
      integer(kind(cudaSuccess)) :: hipChooseDevice_
#else
      integer(kind(hipSuccess)) :: hipChooseDevice_
#endif
      integer(c_int) :: device
      type(c_ptr) :: prop
    end function

  end interface
  !>  @brief Returns the link type and hop count between two devices
  !> 
  !>  @param [in] device1 Ordinal for device1
  !>  @param [in] device2 Ordinal for device2
  !>  @param [out] linktype Returns the link type (See hsa_amd_link_info_type_t) between the two devices
  !>  @param [out] hopcount Returns the hop count between the two devices
  !> 
  !>  Queries and returns the HSA link type and the hop count between the two specified devices.
  !> 
  !>  @returns #hipSuccess, #hipInvalidDevice, #hipErrorRuntimeOther
  interface hipExtGetLinkTypeAndHopCount
#ifdef USE_CUDA_NAMES
    function hipExtGetLinkTypeAndHopCount_(device1,device2,linktype,hopcount) bind(c, name="cudaExtGetLinkTypeAndHopCount")
#else
    function hipExtGetLinkTypeAndHopCount_(device1,device2,linktype,hopcount) bind(c, name="hipExtGetLinkTypeAndHopCount")
#endif
      use iso_c_binding
#ifdef USE_CUDA_NAMES
      use hipfort_cuda_errors
#endif
      use hipfort_enums
      use hipfort_types
      implicit none
#ifdef USE_CUDA_NAMES
      integer(kind(cudaSuccess)) :: hipExtGetLinkTypeAndHopCount_
#else
      integer(kind(hipSuccess)) :: hipExtGetLinkTypeAndHopCount_
#endif
      integer(c_int),value :: device1
      integer(c_int),value :: device2
      type(c_ptr),value :: linktype
      type(c_ptr),value :: hopcount
    end function

  end interface
  !>  @brief Gets an interprocess memory handle for an existing device memory
  !>           allocation
  !> 
  !>  Takes a pointer to the base of an existing device memory allocation created
  !>  with hipMalloc and exports it for use in another process. This is a
  !>  lightweight operation and may be called multiple times on an allocation
  !>  without adverse effects.
  !> 
  !>  If a region of memory is freed with hipFree and a subsequent call
  !>  to hipMalloc returns memory with the same device address,
  !>  hipIpcGetMemHandle will return a unique handle for the
  !>  new memory.
  !> 
  !>  @param handle - Pointer to user allocated hipIpcMemHandle to return
  !>                     the handle in.
  !>  @param devPtr - Base pointer to previously allocated device memory
  !> 
  !>  @returns
  !>  hipSuccess,
  !>  hipErrorInvalidHandle,
  !>  hipErrorOutOfMemory,
  !>  hipErrorMapFailed,
  !>
  interface hipIpcGetMemHandle
#ifdef USE_CUDA_NAMES
    function hipIpcGetMemHandle_(handle,devPtr) bind(c, name="cudaIpcGetMemHandle")
#else
    function hipIpcGetMemHandle_(handle,devPtr) bind(c, name="hipIpcGetMemHandle")
#endif
      use iso_c_binding
#ifdef USE_CUDA_NAMES
      use hipfort_cuda_errors
#endif
      use hipfort_enums
      use hipfort_types
      implicit none
#ifdef USE_CUDA_NAMES
      integer(kind(cudaSuccess)) :: hipIpcGetMemHandle_
#else
      integer(kind(hipSuccess)) :: hipIpcGetMemHandle_
#endif
      type(c_ptr) :: handle
      type(c_ptr),value :: devPtr
    end function

  end interface
  !>  @brief Opens an interprocess memory handle exported from another process
  !>           and returns a device pointer usable in the local process.
  !> 
  !>  Maps memory exported from another process with hipIpcGetMemHandle into
  !>  the current device address space. For contexts on different devices
  !>  hipIpcOpenMemHandle can attempt to enable peer access between the
  !>  devices as if the user called hipDeviceEnablePeerAccess. This behavior is
  !>  controlled by the hipIpcMemLazyEnablePeerAccess flag.
  !>  hipDeviceCanAccessPeer can determine if a mapping is possible.
  !> 
  !>  Contexts that may open hipIpcMemHandles are restricted in the following way.
  !>  hipIpcMemHandles from each device in a given process may only be opened
  !>  by one context per device per other process.
  !> 
  !>  Memory returned from hipIpcOpenMemHandle must be freed with
  !>  hipIpcCloseMemHandle.
  !> 
  !>  Calling hipFree on an exported memory region before calling
  !>  hipIpcCloseMemHandle in the importing context will result in undefined
  !>  behavior.
  !> 
  !>  @param devPtr - Returned device pointer
  !>  @param handle - hipIpcMemHandle to open
  !>  @param flags  - Flags for this operation. Must be specified as hipIpcMemLazyEnablePeerAccess
  !> 
  !>  @returns
  !>  hipSuccess,
  !>  hipErrorMapFailed,
  !>  hipErrorInvalidHandle,
  !>  hipErrorTooManyPeers
  !> 
  !>  @note No guarantees are made about the address returned in @p *devPtr.
  !>  In particular, multiple processes may not receive the same address for the same @p handle.
  !>
  interface hipIpcOpenMemHandle
#ifdef USE_CUDA_NAMES
    function hipIpcOpenMemHandle_(devPtr,handle,flags) bind(c, name="cudaIpcOpenMemHandle")
#else
    function hipIpcOpenMemHandle_(devPtr,handle,flags) bind(c, name="hipIpcOpenMemHandle")
#endif
      use iso_c_binding
#ifdef USE_CUDA_NAMES
      use hipfort_cuda_errors
#endif
      use hipfort_enums
      use hipfort_types
      implicit none
#ifdef USE_CUDA_NAMES
      integer(kind(cudaSuccess)) :: hipIpcOpenMemHandle_
#else
      integer(kind(hipSuccess)) :: hipIpcOpenMemHandle_
#endif
      type(c_ptr) :: devPtr
      type(c_ptr),value :: handle
      integer(c_int),value :: flags
    end function

  end interface
  !>  @brief Close memory mapped with hipIpcOpenMemHandle
  !> 
  !>  Unmaps memory returnd by hipIpcOpenMemHandle. The original allocation
  !>  in the exporting process as well as imported mappings in other processes
  !>  will be unaffected.
  !> 
  !>  Any resources used to enable peer access will be freed if this is the
  !>  last mapping using them.
  !> 
  !>  @param devPtr - Device pointer returned by hipIpcOpenMemHandle
  !> 
  !>  @returns
  !>  hipSuccess,
  !>  hipErrorMapFailed,
  !>  hipErrorInvalidHandle,
  !>
  interface hipIpcCloseMemHandle
#ifdef USE_CUDA_NAMES
    function hipIpcCloseMemHandle_(devPtr) bind(c, name="cudaIpcCloseMemHandle")
#else
    function hipIpcCloseMemHandle_(devPtr) bind(c, name="hipIpcCloseMemHandle")
#endif
      use iso_c_binding
#ifdef USE_CUDA_NAMES
      use hipfort_cuda_errors
#endif
      use hipfort_enums
      use hipfort_types
      implicit none
#ifdef USE_CUDA_NAMES
      integer(kind(cudaSuccess)) :: hipIpcCloseMemHandle_
#else
      integer(kind(hipSuccess)) :: hipIpcCloseMemHandle_
#endif
      type(c_ptr),value :: devPtr
    end function

  end interface
  !>  @brief Gets an opaque interprocess handle for an event.
  !> 
  !>  This opaque handle may be copied into other processes and opened with cudaIpcOpenEventHandle.
  !>  Then cudaEventRecord, cudaEventSynchronize, cudaStreamWaitEvent and cudaEventQuery may be used in
  !>  either process. Operations on the imported event after the exported event has been freed with hipEventDestroy
  !>  will result in undefined behavior.
  !> 
  !>  @param[out]  handle Pointer to cudaIpcEventHandle to return the opaque event handle
  !>  @param[in]   event  Event allocated with cudaEventInterprocess and cudaEventDisableTiming flags
  !> 
  !>  @returns #hipSuccess, #hipErrorInvalidConfiguration, #hipErrorInvalidValue
  !>
  interface hipIpcGetEventHandle
#ifdef USE_CUDA_NAMES
    function hipIpcGetEventHandle_(handle,event) bind(c, name="cudaIpcGetEventHandle")
#else
    function hipIpcGetEventHandle_(handle,event) bind(c, name="hipIpcGetEventHandle")
#endif
      use iso_c_binding
#ifdef USE_CUDA_NAMES
      use hipfort_cuda_errors
#endif
      use hipfort_enums
      use hipfort_types
      implicit none
#ifdef USE_CUDA_NAMES
      integer(kind(cudaSuccess)) :: hipIpcGetEventHandle_
#else
      integer(kind(hipSuccess)) :: hipIpcGetEventHandle_
#endif
      type(c_ptr) :: handle
      type(c_ptr),value :: event
    end function

  end interface
  !>  @brief Opens an interprocess event handles.
  !> 
  !>  Opens an interprocess event handle exported from another process with cudaIpcGetEventHandle. The returned
  !>  hipEvent_t behaves like a locally created event with the hipEventDisableTiming flag specified. This event
  !>  need be freed with hipEventDestroy. Operations on the imported event after the exported event has been freed
  !>  with hipEventDestroy will result in undefined behavior. If the function is called within the same process where
  !>  handle is returned by hipIpcGetEventHandle, it will return hipErrorInvalidContext.
  !> 
  !>  @param[out]  event  Pointer to hipEvent_t to return the event
  !>  @param[in]   handle The opaque interprocess handle to open
  !> 
  !>  @returns #hipSuccess, #hipErrorInvalidValue, #hipErrorInvalidContext
  !>
  interface hipIpcOpenEventHandle
#ifdef USE_CUDA_NAMES
    function hipIpcOpenEventHandle_(event,handle) bind(c, name="cudaIpcOpenEventHandle")
#else
    function hipIpcOpenEventHandle_(event,handle) bind(c, name="hipIpcOpenEventHandle")
#endif
      use iso_c_binding
#ifdef USE_CUDA_NAMES
      use hipfort_cuda_errors
#endif
      use hipfort_enums
      use hipfort_types
      implicit none
#ifdef USE_CUDA_NAMES
      integer(kind(cudaSuccess)) :: hipIpcOpenEventHandle_
#else
      integer(kind(hipSuccess)) :: hipIpcOpenEventHandle_
#endif
      type(c_ptr) :: event
      type(c_ptr),value :: handle
    end function

  end interface
  !>  @brief Set attribute for a specific function
  !> 
  !>  @param [in] func;
  !>  @param [in] attr;
  !>  @param [in] value;
  !> 
  !>  @returns #hipSuccess, #hipErrorInvalidDeviceFunction, #hipErrorInvalidValue
  !> 
  !>  Note: AMD devices and some Nvidia GPUS do not support shared cache banking, and the hint is
  !>  ignored on those architectures.
  !>
  interface hipFuncSetAttribute
#ifdef USE_CUDA_NAMES
    function hipFuncSetAttribute_(func,attr,myValue) bind(c, name="cudaFuncSetAttribute")
#else
    function hipFuncSetAttribute_(func,attr,myValue) bind(c, name="hipFuncSetAttribute")
#endif
      use iso_c_binding
#ifdef USE_CUDA_NAMES
      use hipfort_cuda_errors
#endif
      use hipfort_enums
      use hipfort_types
      implicit none
#ifdef USE_CUDA_NAMES
      integer(kind(cudaSuccess)) :: hipFuncSetAttribute_
#else
      integer(kind(hipSuccess)) :: hipFuncSetAttribute_
#endif
      type(c_ptr),value :: func
      integer(kind(hipFuncAttributeMaxDynamicSharedMemorySize)),value :: attr
      integer(c_int),value :: myValue
    end function

  end interface
  !>  @brief Set Cache configuration for a specific function
  !> 
  !>  @param [in] config;
  !> 
  !>  @returns #hipSuccess, #hipErrorNotInitialized
  !>  Note: AMD devices and some Nvidia GPUS do not support reconfigurable cache.  This hint is ignored
  !>  on those architectures.
  !>
  interface hipFuncSetCacheConfig
#ifdef USE_CUDA_NAMES
    function hipFuncSetCacheConfig_(func,config) bind(c, name="cudaFuncSetCacheConfig")
#else
    function hipFuncSetCacheConfig_(func,config) bind(c, name="hipFuncSetCacheConfig")
#endif
      use iso_c_binding
#ifdef USE_CUDA_NAMES
      use hipfort_cuda_errors
#endif
      use hipfort_enums
      use hipfort_types
      implicit none
#ifdef USE_CUDA_NAMES
      integer(kind(cudaSuccess)) :: hipFuncSetCacheConfig_
#else
      integer(kind(hipSuccess)) :: hipFuncSetCacheConfig_
#endif
      type(c_ptr),value :: func
      integer(kind(hipFuncCachePreferNone)),value :: config
    end function

  end interface
  !>  @brief Set shared memory configuation for a specific function
  !> 
  !>  @param [in] func
  !>  @param [in] config
  !> 
  !>  @returns #hipSuccess, #hipErrorInvalidDeviceFunction, #hipErrorInvalidValue
  !> 
  !>  Note: AMD devices and some Nvidia GPUS do not support shared cache banking, and the hint is
  !>  ignored on those architectures.
  !>
  interface hipFuncSetSharedMemConfig
#ifdef USE_CUDA_NAMES
    function hipFuncSetSharedMemConfig_(func,config) bind(c, name="cudaFuncSetSharedMemConfig")
#else
    function hipFuncSetSharedMemConfig_(func,config) bind(c, name="hipFuncSetSharedMemConfig")
#endif
      use iso_c_binding
#ifdef USE_CUDA_NAMES
      use hipfort_cuda_errors
#endif
      use hipfort_enums
      use hipfort_types
      implicit none
#ifdef USE_CUDA_NAMES
      integer(kind(cudaSuccess)) :: hipFuncSetSharedMemConfig_
#else
      integer(kind(hipSuccess)) :: hipFuncSetSharedMemConfig_
#endif
      type(c_ptr),value :: func
      integer(kind(hipSharedMemBankSizeDefault)),value :: config
    end function

  end interface
  !>  @brief Return last error returned by any HIP runtime API call and resets the stored error code to
  !>  #hipSuccess
  !> 
  !>  @returns return code from last HIP called from the active host thread
  !> 
  !>  Returns the last error that has been returned by any of the runtime calls in the same host
  !>  thread, and then resets the saved error to #hipSuccess.
  !> 
  !>  @see hipGetErrorString, hipGetLastError, hipPeakAtLastError, hipError_t
  interface hipGetLastError
#ifdef USE_CUDA_NAMES
    function hipGetLastError_() bind(c, name="cudaGetLastError")
#else
    function hipGetLastError_() bind(c, name="hipGetLastError")
#endif
      use iso_c_binding
#ifdef USE_CUDA_NAMES
      use hipfort_cuda_errors
#endif
      use hipfort_enums
      use hipfort_types
      implicit none
#ifdef USE_CUDA_NAMES
      integer(kind(cudaSuccess)) :: hipGetLastError_
#else
      integer(kind(hipSuccess)) :: hipGetLastError_
#endif
    end function

  end interface
  !>  @brief Return last error returned by any HIP runtime API call.
  !> 
  !>  @return #hipSuccess
  !> 
  !>  Returns the last error that has been returned by any of the runtime calls in the same host
  !>  thread. Unlike hipGetLastError, this function does not reset the saved error code.
  !> 
  !>  @see hipGetErrorString, hipGetLastError, hipPeakAtLastError, hipError_t
  interface hipPeekAtLastError
#ifdef USE_CUDA_NAMES
    function hipPeekAtLastError_() bind(c, name="cudaPeekAtLastError")
#else
    function hipPeekAtLastError_() bind(c, name="hipPeekAtLastError")
#endif
      use iso_c_binding
#ifdef USE_CUDA_NAMES
      use hipfort_cuda_errors
#endif
      use hipfort_enums
      use hipfort_types
      implicit none
#ifdef USE_CUDA_NAMES
      integer(kind(cudaSuccess)) :: hipPeekAtLastError_
#else
      integer(kind(hipSuccess)) :: hipPeekAtLastError_
#endif
    end function

  end interface
  !>  @brief Create an asynchronous stream.
  !> 
  !>  @param[in, out] stream Valid pointer to hipStream_t.  This function writes the memory with the
  !>  newly created stream.
  !>  @return #hipSuccess, #hipErrorInvalidValue
  !> 
  !>  Create a new asynchronous stream.  @p stream returns an opaque handle that can be used to
  !>  reference the newly created stream in subsequent hipStream* commands.  The stream is allocated on
  !>  the heap and will remain allocated even if the handle goes out-of-scope.  To release the memory
  !>  used by the stream, applicaiton must call hipStreamDestroy.
  !> 
  !>  @return #hipSuccess, #hipErrorInvalidValue
  !> 
  !>  @see hipStreamCreateWithFlags, hipStreamCreateWithPriority, hipStreamSynchronize, hipStreamWaitEvent, hipStreamDestroy
  interface hipStreamCreate
#ifdef USE_CUDA_NAMES
    function hipStreamCreate_(stream) bind(c, name="cudaStreamCreate")
#else
    function hipStreamCreate_(stream) bind(c, name="hipStreamCreate")
#endif
      use iso_c_binding
#ifdef USE_CUDA_NAMES
      use hipfort_cuda_errors
#endif
      use hipfort_enums
      use hipfort_types
      implicit none
#ifdef USE_CUDA_NAMES
      integer(kind(cudaSuccess)) :: hipStreamCreate_
#else
      integer(kind(hipSuccess)) :: hipStreamCreate_
#endif
      type(c_ptr) :: stream
    end function

  end interface
  !>  @brief Create an asynchronous stream.
  !> 
  !>  @param[in, out] stream Pointer to new stream
  !>  @param[in ] flags to control stream creation.
  !>  @return #hipSuccess, #hipErrorInvalidValue
  !> 
  !>  Create a new asynchronous stream.  @p stream returns an opaque handle that can be used to
  !>  reference the newly created stream in subsequent hipStream* commands.  The stream is allocated on
  !>  the heap and will remain allocated even if the handle goes out-of-scope.  To release the memory
  !>  used by the stream, applicaiton must call hipStreamDestroy. Flags controls behavior of the
  !>  stream.  See #hipStreamDefault, #hipStreamNonBlocking.
  !> 
  !> 
  !>  @see hipStreamCreate, hipStreamCreateWithPriority, hipStreamSynchronize, hipStreamWaitEvent, hipStreamDestroy
  interface hipStreamCreateWithFlags
#ifdef USE_CUDA_NAMES
    function hipStreamCreateWithFlags_(stream,flags) bind(c, name="cudaStreamCreateWithFlags")
#else
    function hipStreamCreateWithFlags_(stream,flags) bind(c, name="hipStreamCreateWithFlags")
#endif
      use iso_c_binding
#ifdef USE_CUDA_NAMES
      use hipfort_cuda_errors
#endif
      use hipfort_enums
      use hipfort_types
      implicit none
#ifdef USE_CUDA_NAMES
      integer(kind(cudaSuccess)) :: hipStreamCreateWithFlags_
#else
      integer(kind(hipSuccess)) :: hipStreamCreateWithFlags_
#endif
      type(c_ptr) :: stream
      integer(c_int),value :: flags
    end function

  end interface
  !>  @brief Create an asynchronous stream with the specified priority.
  !> 
  !>  @param[in, out] stream Pointer to new stream
  !>  @param[in ] flags to control stream creation.
  !>  @param[in ] priority of the stream. Lower numbers represent higher priorities.
  !>  @return #hipSuccess, #hipErrorInvalidValue
  !> 
  !>  Create a new asynchronous stream with the specified priority.  @p stream returns an opaque handle
  !>  that can be used to reference the newly created stream in subsequent hipStream* commands.  The
  !>  stream is allocated on the heap and will remain allocated even if the handle goes out-of-scope.
  !>  To release the memory used by the stream, applicaiton must call hipStreamDestroy. Flags controls
  !>  behavior of the stream.  See #hipStreamDefault, #hipStreamNonBlocking.
  !> 
  !> 
  !>  @see hipStreamCreate, hipStreamSynchronize, hipStreamWaitEvent, hipStreamDestroy
  interface hipStreamCreateWithPriority
#ifdef USE_CUDA_NAMES
    function hipStreamCreateWithPriority_(stream,flags,priority) bind(c, name="cudaStreamCreateWithPriority")
#else
    function hipStreamCreateWithPriority_(stream,flags,priority) bind(c, name="hipStreamCreateWithPriority")
#endif
      use iso_c_binding
#ifdef USE_CUDA_NAMES
      use hipfort_cuda_errors
#endif
      use hipfort_enums
      use hipfort_types
      implicit none
#ifdef USE_CUDA_NAMES
      integer(kind(cudaSuccess)) :: hipStreamCreateWithPriority_
#else
      integer(kind(hipSuccess)) :: hipStreamCreateWithPriority_
#endif
      type(c_ptr) :: stream
      integer(c_int),value :: flags
      integer(c_int),value :: priority
    end function

  end interface
  !>  @brief Returns numerical values that correspond to the least and greatest stream priority.
  !> 
  !>  @param[in, out] leastPriority pointer in which value corresponding to least priority is returned.
  !>  @param[in, out] greatestPriority pointer in which value corresponding to greatest priority is returned.
  !> 
  !>  Returns in *leastPriority and *greatestPriority the numerical values that correspond to the least
  !>  and greatest stream priority respectively. Stream priorities follow a convention where lower numbers
  !>  imply greater priorities. The range of meaningful stream priorities is given by
  !>  [*greatestPriority, *leastPriority]. If the user attempts to create a stream with a priority value
  !>  that is outside the the meaningful range as specified by this API, the priority is automatically
  !>  clamped to within the valid range.
  interface hipDeviceGetStreamPriorityRange
#ifdef USE_CUDA_NAMES
    function hipDeviceGetStreamPriorityRange_(leastPriority,greatestPriority) bind(c, name="cudaDeviceGetStreamPriorityRange")
#else
    function hipDeviceGetStreamPriorityRange_(leastPriority,greatestPriority) bind(c, name="hipDeviceGetStreamPriorityRange")
#endif
      use iso_c_binding
#ifdef USE_CUDA_NAMES
      use hipfort_cuda_errors
#endif
      use hipfort_enums
      use hipfort_types
      implicit none
#ifdef USE_CUDA_NAMES
      integer(kind(cudaSuccess)) :: hipDeviceGetStreamPriorityRange_
#else
      integer(kind(hipSuccess)) :: hipDeviceGetStreamPriorityRange_
#endif
      type(c_ptr),value :: leastPriority
      type(c_ptr),value :: greatestPriority
    end function

  end interface
  !>  @brief Destroys the specified stream.
  !> 
  !>  @param[in, out] stream Valid pointer to hipStream_t.  This function writes the memory with the
  !>  newly created stream.
  !>  @return #hipSuccess #hipErrorInvalidHandle
  !> 
  !>  Destroys the specified stream.
  !> 
  !>  If commands are still executing on the specified stream, some may complete execution before the
  !>  queue is deleted.
  !> 
  !>  The queue may be destroyed while some commands are still inflight, or may wait for all commands
  !>  queued to the stream before destroying it.
  !> 
  !>  @see hipStreamCreate, hipStreamCreateWithFlags, hipStreamCreateWithPriority, hipStreamQuery, hipStreamWaitEvent,
  !>  hipStreamSynchronize
  interface hipStreamDestroy
#ifdef USE_CUDA_NAMES
    function hipStreamDestroy_(stream) bind(c, name="cudaStreamDestroy")
#else
    function hipStreamDestroy_(stream) bind(c, name="hipStreamDestroy")
#endif
      use iso_c_binding
#ifdef USE_CUDA_NAMES
      use hipfort_cuda_errors
#endif
      use hipfort_enums
      use hipfort_types
      implicit none
#ifdef USE_CUDA_NAMES
      integer(kind(cudaSuccess)) :: hipStreamDestroy_
#else
      integer(kind(hipSuccess)) :: hipStreamDestroy_
#endif
      type(c_ptr),value :: stream
    end function

  end interface
  !>  @brief Return #hipSuccess if all of the operations in the specified @p stream have completed, or
  !>  #hipErrorNotReady if not.
  !> 
  !>  @param[in] stream stream to query
  !> 
  !>  @return #hipSuccess, #hipErrorNotReady, #hipErrorInvalidHandle
  !> 
  !>  This is thread-safe and returns a snapshot of the current state of the queue.  However, if other
  !>  host threads are sending work to the stream, the status may change immediately after the function
  !>  is called.  It is typically used for debug.
  !> 
  !>  @see hipStreamCreate, hipStreamCreateWithFlags, hipStreamCreateWithPriority, hipStreamWaitEvent, hipStreamSynchronize,
  !>  hipStreamDestroy
  interface hipStreamQuery
#ifdef USE_CUDA_NAMES
    function hipStreamQuery_(stream) bind(c, name="cudaStreamQuery")
#else
    function hipStreamQuery_(stream) bind(c, name="hipStreamQuery")
#endif
      use iso_c_binding
#ifdef USE_CUDA_NAMES
      use hipfort_cuda_errors
#endif
      use hipfort_enums
      use hipfort_types
      implicit none
#ifdef USE_CUDA_NAMES
      integer(kind(cudaSuccess)) :: hipStreamQuery_
#else
      integer(kind(hipSuccess)) :: hipStreamQuery_
#endif
      type(c_ptr),value :: stream
    end function

  end interface
  !>  @brief Wait for all commands in stream to complete.
  !> 
  !>  @param[in] stream stream identifier.
  !> 
  !>  @return #hipSuccess, #hipErrorInvalidHandle
  !> 
  !>  This command is host-synchronous : the host will block until the specified stream is empty.
  !> 
  !>  This command follows standard null-stream semantics.  Specifically, specifying the null stream
  !>  will cause the command to wait for other streams on the same device to complete all pending
  !>  operations.
  !> 
  !>  This command honors the hipDeviceLaunchBlocking flag, which controls whether the wait is active
  !>  or blocking.
  !> 
  !>  @see hipStreamCreate, hipStreamCreateWithFlags, hipStreamCreateWithPriority, hipStreamWaitEvent, hipStreamDestroy
  !>
  interface hipStreamSynchronize
#ifdef USE_CUDA_NAMES
    function hipStreamSynchronize_(stream) bind(c, name="cudaStreamSynchronize")
#else
    function hipStreamSynchronize_(stream) bind(c, name="hipStreamSynchronize")
#endif
      use iso_c_binding
#ifdef USE_CUDA_NAMES
      use hipfort_cuda_errors
#endif
      use hipfort_enums
      use hipfort_types
      implicit none
#ifdef USE_CUDA_NAMES
      integer(kind(cudaSuccess)) :: hipStreamSynchronize_
#else
      integer(kind(hipSuccess)) :: hipStreamSynchronize_
#endif
      type(c_ptr),value :: stream
    end function

  end interface
  !>  @brief Make the specified compute stream wait for an event
  !> 
  !>  @param[in] stream stream to make wait.
  !>  @param[in] event event to wait on
  !>  @param[in] flags control operation [must be 0]
  !> 
  !>  @return #hipSuccess, #hipErrorInvalidHandle
  !> 
  !>  This function inserts a wait operation into the specified stream.
  !>  All future work submitted to @p stream will wait until @p event reports completion before
  !>  beginning execution.
  !> 
  !>  This function only waits for commands in the current stream to complete.  Notably,, this function
  !>  does not impliciy wait for commands in the default stream to complete, even if the specified
  !>  stream is created with hipStreamNonBlocking = 0.
  !> 
  !>  @see hipStreamCreate, hipStreamCreateWithFlags, hipStreamCreateWithPriority, hipStreamSynchronize, hipStreamDestroy
  interface hipStreamWaitEvent
#ifdef USE_CUDA_NAMES
    function hipStreamWaitEvent_(stream,event,flags) bind(c, name="cudaStreamWaitEvent")
#else
    function hipStreamWaitEvent_(stream,event,flags) bind(c, name="hipStreamWaitEvent")
#endif
      use iso_c_binding
#ifdef USE_CUDA_NAMES
      use hipfort_cuda_errors
#endif
      use hipfort_enums
      use hipfort_types
      implicit none
#ifdef USE_CUDA_NAMES
      integer(kind(cudaSuccess)) :: hipStreamWaitEvent_
#else
      integer(kind(hipSuccess)) :: hipStreamWaitEvent_
#endif
      type(c_ptr),value :: stream
      type(c_ptr),value :: event
      integer(c_int),value :: flags
    end function

  end interface
  !>  @brief Return flags associated with this stream.
  !> 
  !>  @param[in] stream stream to be queried
  !>  @param[in,out] flags Pointer to an unsigned integer in which the stream's flags are returned
  !>  @return #hipSuccess, #hipErrorInvalidValue, #hipErrorInvalidHandle
  !> 
  !>  @returns #hipSuccess #hipErrorInvalidValue #hipErrorInvalidHandle
  !> 
  !>  Return flags associated with this stream in *@p flags.
  !> 
  !>  @see hipStreamCreateWithFlags
  interface hipStreamGetFlags
#ifdef USE_CUDA_NAMES
    function hipStreamGetFlags_(stream,flags) bind(c, name="cudaStreamGetFlags")
#else
    function hipStreamGetFlags_(stream,flags) bind(c, name="hipStreamGetFlags")
#endif
      use iso_c_binding
#ifdef USE_CUDA_NAMES
      use hipfort_cuda_errors
#endif
      use hipfort_enums
      use hipfort_types
      implicit none
#ifdef USE_CUDA_NAMES
      integer(kind(cudaSuccess)) :: hipStreamGetFlags_
#else
      integer(kind(hipSuccess)) :: hipStreamGetFlags_
#endif
      type(c_ptr),value :: stream
      type(c_ptr),value :: flags
    end function

  end interface
  !>  @brief Query the priority of a stream.
  !> 
  !>  @param[in] stream stream to be queried
  !>  @param[in,out] priority Pointer to an unsigned integer in which the stream's priority is returned
  !>  @return #hipSuccess, #hipErrorInvalidValue, #hipErrorInvalidHandle
  !> 
  !>  @returns #hipSuccess #hipErrorInvalidValue #hipErrorInvalidHandle
  !> 
  !>  Query the priority of a stream. The priority is returned in in priority.
  !> 
  !>  @see hipStreamCreateWithFlags
  interface hipStreamGetPriority
#ifdef USE_CUDA_NAMES
    function hipStreamGetPriority_(stream,priority) bind(c, name="cudaStreamGetPriority")
#else
    function hipStreamGetPriority_(stream,priority) bind(c, name="hipStreamGetPriority")
#endif
      use iso_c_binding
#ifdef USE_CUDA_NAMES
      use hipfort_cuda_errors
#endif
      use hipfort_enums
      use hipfort_types
      implicit none
#ifdef USE_CUDA_NAMES
      integer(kind(cudaSuccess)) :: hipStreamGetPriority_
#else
      integer(kind(hipSuccess)) :: hipStreamGetPriority_
#endif
      type(c_ptr),value :: stream
      type(c_ptr),value :: priority
    end function

  end interface
  !>  @brief Create an asynchronous stream with the specified CU mask.
  !> 
  !>  @param[in, out] stream Pointer to new stream
  !>  @param[in ] cuMaskSize Size of CU mask bit array passed in.
  !>  @param[in ] cuMask Bit-vector representing the CU mask. Each active bit represents using one CU.
  !>  The first 32 bits represent the first 32 CUs, and so on. If its size is greater than physical
  !>  CU number (i.e., multiProcessorCount member of hipDeviceProp_t), the extra elements are ignored.
  !>  It is user's responsibility to make sure the input is meaningful.
  !>  @return #hipSuccess, #hipErrorInvalidHandle, #hipErrorInvalidValue
  !> 
<<<<<<< HEAD
  !>    @brief Return flags associated with host pointer
  !>  
  !>    @param[out] flagsPtr Memory location to store flags
  !>    @param[in]  hostPtr Host Pointer allocated through hipHostMalloc
  !>    @return #hipSuccess, #hipErrorInvalidValue
  !>  
  !>    @see hipHostMalloc
  !>  
  interface hipHostGetFlags
=======
  !>  Create a new asynchronous stream with the specified CU mask.  @p stream returns an opaque handle
  !>  that can be used to reference the newly created stream in subsequent hipStream* commands.  The
  !>  stream is allocated on the heap and will remain allocated even if the handle goes out-of-scope.
  !>  To release the memory used by the stream, application must call hipStreamDestroy.
  !> 
  !> 
  !>  @see hipStreamCreate, hipStreamSynchronize, hipStreamWaitEvent, hipStreamDestroy
  interface hipExtStreamCreateWithCUMask
#ifdef USE_CUDA_NAMES
    function hipExtStreamCreateWithCUMask_(stream,cuMaskSize,cuMask) bind(c, name="cudaExtStreamCreateWithCUMask")
#else
    function hipExtStreamCreateWithCUMask_(stream,cuMaskSize,cuMask) bind(c, name="hipExtStreamCreateWithCUMask")
#endif
      use iso_c_binding
#ifdef USE_CUDA_NAMES
      use hipfort_cuda_errors
#endif
      use hipfort_enums
      use hipfort_types
      implicit none
#ifdef USE_CUDA_NAMES
      integer(kind(cudaSuccess)) :: hipExtStreamCreateWithCUMask_
#else
      integer(kind(hipSuccess)) :: hipExtStreamCreateWithCUMask_
#endif
      type(c_ptr) :: stream
      integer(c_int),value :: cuMaskSize
      type(c_ptr),value :: cuMask
    end function

  end interface
  !>  @brief Get CU mask associated with an asynchronous stream
  !> 
  !>  @param[in] stream stream to be queried
  !>  @param[in] cuMaskSize number of the block of memories (uint32_t *) allocated by user
  !>  @param[out] cuMask Pointer to a pre-allocated block of memories (uint32_t *) in which
  !>  the stream's CU mask is returned. The CU mask is returned in a chunck of 32 bits where
  !>  each active bit represents one active CU
  !>  @return #hipSuccess, #hipErrorInvalidHandle, #hipErrorInvalidValue
  !> 
  !>  @see hipStreamCreate, hipStreamSynchronize, hipStreamWaitEvent, hipStreamDestroy
  interface hipExtStreamGetCUMask
>>>>>>> cd4bee5c
#ifdef USE_CUDA_NAMES
    function hipExtStreamGetCUMask_(stream,cuMaskSize,cuMask) bind(c, name="cudaExtStreamGetCUMask")
#else
    function hipExtStreamGetCUMask_(stream,cuMaskSize,cuMask) bind(c, name="hipExtStreamGetCUMask")
#endif
      use iso_c_binding
#ifdef USE_CUDA_NAMES
      use hipfort_cuda_errors
#endif
      use hipfort_enums
      use hipfort_types
      implicit none
#ifdef USE_CUDA_NAMES
      integer(kind(cudaSuccess)) :: hipExtStreamGetCUMask_
#else
      integer(kind(hipSuccess)) :: hipExtStreamGetCUMask_
#endif
      type(c_ptr),value :: stream
      integer(c_int),value :: cuMaskSize
      type(c_ptr),value :: cuMask
    end function

  end interface
  !>  @brief Adds a callback to be called on the host after all currently enqueued
  !>  items in the stream have completed.  For each
  !>  hipStreamAddCallback call, a callback will be executed exactly once.
  !>  The callback will block later work in the stream until it is finished.
  !>  @param[in] stream   - Stream to add callback to
  !>  @param[in] callback - The function to call once preceding stream operations are complete
  !>  @param[in] userData - User specified data to be passed to the callback function
  !>  @param[in] flags    - Reserved for future use, must be 0
  !>  @return #hipSuccess, #hipErrorInvalidHandle, #hipErrorNotSupported
  !> 
<<<<<<< HEAD
  !>    Allocates at least width (in bytes)  height bytes of linear memory
  !>    Padding may occur to ensure alighnment requirements are met for the given row
  !>    The change in width size due to padding will be returned in pitch.
  !>    Currently the alignment is set to 128 bytes
  !>  
  !>    @param[out] ptr Pointer to the allocated device memory
  !>    @param[out] pitch Pitch for allocation (in bytes)
  !>    @param[in]  width Requested pitched allocation width (in bytes)
  !>    @param[in]  height Requested pitched allocation height
  !>  
  !>    If size is 0, no memory is allocated, ptr returns nullptr, and hipSuccess is returned.
  !>  
  !>    @return Error code
  !>  
  !>    @see hipMalloc, hipFree, hipMallocArray, hipFreeArray, hipHostFree, hipMalloc3D,
  !>   hipMalloc3DArray, hipHostMalloc
  !>  
  interface hipMallocPitch
=======
  !>  @see hipStreamCreate, hipStreamCreateWithFlags, hipStreamQuery, hipStreamSynchronize,
  !>  hipStreamWaitEvent, hipStreamDestroy, hipStreamCreateWithPriority
  !>
  interface hipStreamAddCallback
#ifdef USE_CUDA_NAMES
    function hipStreamAddCallback_(stream,callback,userData,flags) bind(c, name="cudaStreamAddCallback")
#else
    function hipStreamAddCallback_(stream,callback,userData,flags) bind(c, name="hipStreamAddCallback")
#endif
      use iso_c_binding
#ifdef USE_CUDA_NAMES
      use hipfort_cuda_errors
#endif
      use hipfort_enums
      use hipfort_types
      implicit none
#ifdef USE_CUDA_NAMES
      integer(kind(cudaSuccess)) :: hipStreamAddCallback_
#else
      integer(kind(hipSuccess)) :: hipStreamAddCallback_
#endif
      type(c_ptr),value :: stream
      type(c_funptr),value :: callback
      type(c_ptr),value :: userData
      integer(c_int),value :: flags
    end function

  end interface
  !>  @brief Enqueues a write command to the stream.[BETA]
  !> 
  !>  @param [in] stream - Stream identifier
  !>  @param [in] ptr    - Pointer to a GPU accessible memory object
  !>  @param [in] value  - Value to be written
  !>  @param [in] flags  - reserved, ignored for now, will be used in future releases
  !> 
  !>  @returns #hipSuccess, #hipErrorInvalidValue
  !> 
  !>  Enqueues a write command to the stream, write operation is performed after all earlier commands
  !>  on this stream have completed the execution.
  !> 
  !>  @beta This API is marked as beta, meaning, while this is feature complete,
  !>  it is still open to changes and may have outstanding issues.
  !> 
  !>  @see hipExtMallocWithFlags, hipFree, hipStreamWriteValue32, hipStreamWaitValue32,
  !>  hipStreamWaitValue64
  interface hipStreamWriteValue32
#ifdef USE_CUDA_NAMES
    function hipStreamWriteValue32_(stream,ptr,myValue,flags) bind(c, name="cudaStreamWriteValue32")
#else
    function hipStreamWriteValue32_(stream,ptr,myValue,flags) bind(c, name="hipStreamWriteValue32")
#endif
      use iso_c_binding
#ifdef USE_CUDA_NAMES
      use hipfort_cuda_errors
#endif
      use hipfort_enums
      use hipfort_types
      implicit none
#ifdef USE_CUDA_NAMES
      integer(kind(cudaSuccess)) :: hipStreamWriteValue32_
#else
      integer(kind(hipSuccess)) :: hipStreamWriteValue32_
#endif
      type(c_ptr),value :: stream
      type(c_ptr),value :: ptr
      integer(c_int),value :: myValue
      integer(c_int),value :: flags
    end function

  end interface
  !>  @brief Enqueues a write command to the stream.[BETA]
  !> 
  !>  @param [in] stream - Stream identifier
  !>  @param [in] ptr    - Pointer to a GPU accessible memory object
  !>  @param [in] value  - Value to be written
  !>  @param [in] flags  - reserved, ignored for now, will be used in future releases
  !> 
  !>  @returns #hipSuccess, #hipErrorInvalidValue
  !> 
  !>  Enqueues a write command to the stream, write operation is performed after all earlier commands
  !>  on this stream have completed the execution.
  !> 
  !>  @beta This API is marked as beta, meaning, while this is feature complete,
  !>  it is still open to changes and may have outstanding issues.
  !> 
  !>  @see hipExtMallocWithFlags, hipFree, hipStreamWriteValue32, hipStreamWaitValue32,
  !>  hipStreamWaitValue64
  interface hipStreamWriteValue64
>>>>>>> cd4bee5c
#ifdef USE_CUDA_NAMES
    function hipStreamWriteValue64_(stream,ptr,myValue,flags) bind(c, name="cudaStreamWriteValue64")
#else
    function hipStreamWriteValue64_(stream,ptr,myValue,flags) bind(c, name="hipStreamWriteValue64")
#endif
      use iso_c_binding
#ifdef USE_CUDA_NAMES
      use hipfort_cuda_errors
#endif
      use hipfort_enums
      use hipfort_types
      implicit none
#ifdef USE_CUDA_NAMES
      integer(kind(cudaSuccess)) :: hipStreamWriteValue64_
#else
      integer(kind(hipSuccess)) :: hipStreamWriteValue64_
#endif
      type(c_ptr),value :: stream
      type(c_ptr),value :: ptr
      integer(c_long),value :: myValue
      integer(c_int),value :: flags
    end function

  end interface
  !>  @brief Create an event with the specified flags
  !> 
  !>  @param[in,out] event Returns the newly created event.
  !>  @param[in] flags     Flags to control event behavior.  Valid values are #hipEventDefault,
  !>  #hipEventBlockingSync, #hipEventDisableTiming, #hipEventInterprocess
  !>  #hipEventDefault : Default flag.  The event will use active synchronization and will support
  !>  timing.  Blocking synchronization provides lowest possible latency at the expense of dedicating a
  !>  CPU to poll on the event.
  !>  #hipEventBlockingSync : The event will use blocking synchronization : if hipEventSynchronize is
  !>  called on this event, the thread will block until the event completes.  This can increase latency
  !>  for the synchroniation but can result in lower power and more resources for other CPU threads.
  !>  #hipEventDisableTiming : Disable recording of timing information. Events created with this flag
  !>  would not record profiling data and provide best performance if used for synchronization.
  !>  @warning On AMD platform, hipEventInterprocess support is under development.  Use of this flag
  !>  will return an error.
  !> 
  !>  @returns #hipSuccess, #hipErrorNotInitialized, #hipErrorInvalidValue,
  !>  #hipErrorLaunchFailure, #hipErrorOutOfMemory
  !> 
  !>  @see hipEventCreate, hipEventSynchronize, hipEventDestroy, hipEventElapsedTime
  interface hipEventCreateWithFlags
#ifdef USE_CUDA_NAMES
    function hipEventCreateWithFlags_(event,flags) bind(c, name="cudaEventCreateWithFlags")
#else
    function hipEventCreateWithFlags_(event,flags) bind(c, name="hipEventCreateWithFlags")
#endif
      use iso_c_binding
#ifdef USE_CUDA_NAMES
      use hipfort_cuda_errors
#endif
      use hipfort_enums
      use hipfort_types
      implicit none
#ifdef USE_CUDA_NAMES
      integer(kind(cudaSuccess)) :: hipEventCreateWithFlags_
#else
      integer(kind(hipSuccess)) :: hipEventCreateWithFlags_
#endif
      type(c_ptr) :: event
      integer(c_int),value :: flags
    end function

  end interface
  !>   Create an event
  !> 
  !>  @param[in,out] event Returns the newly created event.
  !> 
  !>  @returns #hipSuccess, #hipErrorNotInitialized, #hipErrorInvalidValue,
  !>  #hipErrorLaunchFailure, #hipErrorOutOfMemory
  !> 
  !>  @see hipEventCreateWithFlags, hipEventRecord, hipEventQuery, hipEventSynchronize,
  !>  hipEventDestroy, hipEventElapsedTime
  interface hipEventCreate
#ifdef USE_CUDA_NAMES
    function hipEventCreate_(event) bind(c, name="cudaEventCreate")
#else
    function hipEventCreate_(event) bind(c, name="hipEventCreate")
#endif
      use iso_c_binding
#ifdef USE_CUDA_NAMES
      use hipfort_cuda_errors
#endif
      use hipfort_enums
      use hipfort_types
      implicit none
#ifdef USE_CUDA_NAMES
      integer(kind(cudaSuccess)) :: hipEventCreate_
#else
      integer(kind(hipSuccess)) :: hipEventCreate_
#endif
      type(c_ptr) :: event
    end function

  end interface
  !>  @brief Record an event in the specified stream.
  !> 
  !>  @param[in] event event to record.
  !>  @param[in] stream stream in which to record event.
  !>  @returns #hipSuccess, #hipErrorInvalidValue, #hipErrorNotInitialized,
  !>  #hipErrorInvalidHandle, #hipErrorLaunchFailure
  !> 
  !>  hipEventQuery() or hipEventSynchronize() must be used to determine when the event
  !>  transitions from "recording" (after hipEventRecord() is called) to "recorded"
  !>  (when timestamps are set, if requested).
  !> 
  !>  Events which are recorded in a non-NULL stream will transition to
  !>  from recording to "recorded" state when they reach the head of
  !>  the specified stream, after all previous
  !>  commands in that stream have completed executing.
  !> 
  !>  If hipEventRecord() has been previously called on this event, then this call will overwrite any
  !>  existing state in event.
  !> 
  !>  If this function is called on an event that is currently being recorded, results are undefined
  !>  - either outstanding recording may save state into the event, and the order is not guaranteed.
  !> 
  !>  @see hipEventCreate, hipEventCreateWithFlags, hipEventQuery, hipEventSynchronize,
  !>  hipEventDestroy, hipEventElapsedTime
  !>
  interface hipEventRecord
#ifdef USE_CUDA_NAMES
    function hipEventRecord_(event,stream) bind(c, name="cudaEventRecord")
#else
    function hipEventRecord_(event,stream) bind(c, name="hipEventRecord")
#endif
      use iso_c_binding
#ifdef USE_CUDA_NAMES
      use hipfort_cuda_errors
#endif
      use hipfort_enums
      use hipfort_types
      implicit none
#ifdef USE_CUDA_NAMES
      integer(kind(cudaSuccess)) :: hipEventRecord_
#else
      integer(kind(hipSuccess)) :: hipEventRecord_
#endif
      type(c_ptr),value :: event
      type(c_ptr),value :: stream
    end function

  end interface
  !>   @brief Destroy the specified event.
  !> 
  !>   @param[in] event Event to destroy.
  !>   @returns #hipSuccess, #hipErrorNotInitialized, #hipErrorInvalidValue,
  !>  #hipErrorLaunchFailure
  !> 
  !>   Releases memory associated with the event.  If the event is recording but has not completed
  !>  recording when hipEventDestroy() is called, the function will return immediately and the
  !>  completion_future resources will be released later, when the hipDevice is synchronized.
  !> 
  !>  @see hipEventCreate, hipEventCreateWithFlags, hipEventQuery, hipEventSynchronize, hipEventRecord,
  !>  hipEventElapsedTime
  !> 
  !>  @returns #hipSuccess
  interface hipEventDestroy
#ifdef USE_CUDA_NAMES
    function hipEventDestroy_(event) bind(c, name="cudaEventDestroy")
#else
    function hipEventDestroy_(event) bind(c, name="hipEventDestroy")
#endif
      use iso_c_binding
#ifdef USE_CUDA_NAMES
      use hipfort_cuda_errors
#endif
      use hipfort_enums
      use hipfort_types
      implicit none
#ifdef USE_CUDA_NAMES
      integer(kind(cudaSuccess)) :: hipEventDestroy_
#else
      integer(kind(hipSuccess)) :: hipEventDestroy_
#endif
      type(c_ptr),value :: event
    end function

  end interface
  !>   @brief Wait for an event to complete.
  !> 
  !>   This function will block until the event is ready, waiting for all previous work in the stream
  !>  specified when event was recorded with hipEventRecord().
  !> 
  !>   If hipEventRecord() has not been called on @p event, this function returns immediately.
  !> 
  !>   TODO-hip- This function needs to support hipEventBlockingSync parameter.
  !> 
  !>   @param[in] event Event on which to wait.
  !>   @returns #hipSuccess, #hipErrorInvalidValue, #hipErrorNotInitialized,
  !>  #hipErrorInvalidHandle, #hipErrorLaunchFailure
  !> 
  !>   @see hipEventCreate, hipEventCreateWithFlags, hipEventQuery, hipEventDestroy, hipEventRecord,
  !>  hipEventElapsedTime
  interface hipEventSynchronize
#ifdef USE_CUDA_NAMES
    function hipEventSynchronize_(event) bind(c, name="cudaEventSynchronize")
#else
    function hipEventSynchronize_(event) bind(c, name="hipEventSynchronize")
#endif
      use iso_c_binding
#ifdef USE_CUDA_NAMES
      use hipfort_cuda_errors
#endif
      use hipfort_enums
      use hipfort_types
      implicit none
#ifdef USE_CUDA_NAMES
      integer(kind(cudaSuccess)) :: hipEventSynchronize_
#else
      integer(kind(hipSuccess)) :: hipEventSynchronize_
#endif
      type(c_ptr),value :: event
    end function

  end interface
  !>  @brief Return the elapsed time between two events.
  !> 
  !>  @param[out] ms : Return time between start and stop in ms.
  !>  @param[in]   start : Start event.
  !>  @param[in]   stop  : Stop event.
  !>  @returns #hipSuccess, #hipErrorInvalidValue, #hipErrorNotReady, #hipErrorInvalidHandle,
  !>  #hipErrorNotInitialized, #hipErrorLaunchFailure
  !> 
  !>  Computes the elapsed time between two events. Time is computed in ms, with
  !>  a resolution of approximately 1 us.
  !> 
  !>  Events which are recorded in a NULL stream will block until all commands
  !>  on all other streams complete execution, and then record the timestamp.
  !> 
  !>  Events which are recorded in a non-NULL stream will record their timestamp
  !>  when they reach the head of the specified stream, after all previous
  !>  commands in that stream have completed executing.  Thus the time that
  !>  the event recorded may be significantly after the host calls hipEventRecord().
  !> 
  !>  If hipEventRecord() has not been called on either event, then #hipErrorInvalidHandle is
  !>  returned. If hipEventRecord() has been called on both events, but the timestamp has not yet been
  !>  recorded on one or both events (that is, hipEventQuery() would return #hipErrorNotReady on at
  !>  least one of the events), then #hipErrorNotReady is returned.
  !> 
  !>  Note, for HIP Events used in kernel dispatch using hipExtLaunchKernelGGL/hipExtLaunchKernel,
  !>  events passed in hipExtLaunchKernelGGL/hipExtLaunchKernel are not explicitly recorded and should
  !>  only be used to get elapsed time for that specific launch. In case events are used across
  !>  multiple dispatches, for example, start and stop events from different hipExtLaunchKernelGGL/
  !>  hipExtLaunchKernel calls, they will be treated as invalid unrecorded events, HIP will throw
  !>  error "hipErrorInvalidHandle" from hipEventElapsedTime.
  !> 
  !>  @see hipEventCreate, hipEventCreateWithFlags, hipEventQuery, hipEventDestroy, hipEventRecord,
  !>  hipEventSynchronize
  interface hipEventElapsedTime
#ifdef USE_CUDA_NAMES
    function hipEventElapsedTime_(ms,start,myStop) bind(c, name="cudaEventElapsedTime")
#else
    function hipEventElapsedTime_(ms,start,myStop) bind(c, name="hipEventElapsedTime")
#endif
      use iso_c_binding
#ifdef USE_CUDA_NAMES
      use hipfort_cuda_errors
#endif
      use hipfort_enums
      use hipfort_types
      implicit none
#ifdef USE_CUDA_NAMES
      integer(kind(cudaSuccess)) :: hipEventElapsedTime_
#else
      integer(kind(hipSuccess)) :: hipEventElapsedTime_
#endif
      type(c_ptr),value :: ms
      type(c_ptr),value :: start
      type(c_ptr),value :: myStop
    end function

  end interface
  !>  @brief Query event status
  !> 
  !>  @param[in] event Event to query.
  !>  @returns #hipSuccess, #hipErrorNotReady, #hipErrorInvalidHandle, #hipErrorInvalidValue,
  !>  #hipErrorNotInitialized, #hipErrorLaunchFailure
  !> 
  !>  Query the status of the specified event.  This function will return #hipErrorNotReady if all
  !>  commands in the appropriate stream (specified to hipEventRecord()) have completed.  If that work
  !>  has not completed, or if hipEventRecord() was not called on the event, then #hipSuccess is
  !>  returned.
  !> 
  !>  @see hipEventCreate, hipEventCreateWithFlags, hipEventRecord, hipEventDestroy,
  !>  hipEventSynchronize, hipEventElapsedTime
  interface hipEventQuery
#ifdef USE_CUDA_NAMES
    function hipEventQuery_(event) bind(c, name="cudaEventQuery")
#else
    function hipEventQuery_(event) bind(c, name="hipEventQuery")
#endif
      use iso_c_binding
#ifdef USE_CUDA_NAMES
      use hipfort_cuda_errors
#endif
      use hipfort_enums
      use hipfort_types
      implicit none
#ifdef USE_CUDA_NAMES
      integer(kind(cudaSuccess)) :: hipEventQuery_
#else
      integer(kind(hipSuccess)) :: hipEventQuery_
#endif
      type(c_ptr),value :: event
    end function

  end interface
  !>   @brief Return attributes for the specified pointer
  !> 
  !>   @param [out]  attributes  attributes for the specified pointer
  !>   @param [in]   ptr         pointer to get attributes for
  !> 
  !>   @return #hipSuccess, #hipErrorInvalidDevice, #hipErrorInvalidValue
  !> 
  !>   @see hipPointerGetAttribute
  interface hipPointerGetAttributes
#ifdef USE_CUDA_NAMES
    function hipPointerGetAttributes_(attributes,ptr) bind(c, name="cudaPointerGetAttributes")
#else
    function hipPointerGetAttributes_(attributes,ptr) bind(c, name="hipPointerGetAttributes")
#endif
      use iso_c_binding
#ifdef USE_CUDA_NAMES
      use hipfort_cuda_errors
#endif
      use hipfort_enums
      use hipfort_types
      implicit none
#ifdef USE_CUDA_NAMES
      integer(kind(cudaSuccess)) :: hipPointerGetAttributes_
#else
      integer(kind(hipSuccess)) :: hipPointerGetAttributes_
#endif
      type(c_ptr) :: attributes
      type(c_ptr),value :: ptr
    end function

  end interface
  !>   @brief Returns information about the specified pointer.[BETA]
  !> 
  !>   @param [in, out] data     returned pointer attribute value
  !>   @param [in]      atribute attribute to query for
  !>   @param [in]      ptr      pointer to get attributes for
  !> 
  !>   @return #hipSuccess, #hipErrorInvalidDevice, #hipErrorInvalidValue
  !> 
  !>   @beta This API is marked as beta, meaning, while this is feature complete,
  !>   it is still open to changes and may have outstanding issues.
  !> 
  !>   @see hipPointerGetAttributes
  interface hipPointerGetAttribute
#ifdef USE_CUDA_NAMES
    function hipPointerGetAttribute_(myData,attribute,ptr) bind(c, name="cudaPointerGetAttribute")
#else
    function hipPointerGetAttribute_(myData,attribute,ptr) bind(c, name="hipPointerGetAttribute")
#endif
      use iso_c_binding
#ifdef USE_CUDA_NAMES
      use hipfort_cuda_errors
#endif
      use hipfort_enums
      use hipfort_types
      implicit none
#ifdef USE_CUDA_NAMES
      integer(kind(cudaSuccess)) :: hipPointerGetAttribute_
#else
      integer(kind(hipSuccess)) :: hipPointerGetAttribute_
#endif
      type(c_ptr),value :: myData
      integer(kind(HIP_POINTER_ATTRIBUTE_CONTEXT)),value :: attribute
      type(c_ptr),value :: ptr
    end function

  end interface
  !>   @brief Returns information about the specified pointer.[BETA]
  !> 
  !>   @param [in]  numAttributes   number of attributes to query for
  !>   @param [in]  attributes      attributes to query for
  !>   @param [in, out] data        a two-dimensional containing pointers to memory locations
  !>                                where the result of each attribute query will be written to
  !>   @param [in]  ptr             pointer to get attributes for
  !> 
  !>   @return #hipSuccess, #hipErrorInvalidDevice, #hipErrorInvalidValue
  !> 
  !>   @beta This API is marked as beta, meaning, while this is feature complete,
  !>   it is still open to changes and may have outstanding issues.
  !> 
  !>   @see hipPointerGetAttribute
  interface hipDrvPointerGetAttributes
#ifdef USE_CUDA_NAMES
    function hipDrvPointerGetAttributes_(numAttributes,attributes,myData,ptr) bind(c, name="cudaDrvPointerGetAttributes")
#else
    function hipDrvPointerGetAttributes_(numAttributes,attributes,myData,ptr) bind(c, name="hipDrvPointerGetAttributes")
#endif
      use iso_c_binding
#ifdef USE_CUDA_NAMES
      use hipfort_cuda_errors
#endif
      use hipfort_enums
      use hipfort_types
      implicit none
#ifdef USE_CUDA_NAMES
      integer(kind(cudaSuccess)) :: hipDrvPointerGetAttributes_
#else
      integer(kind(hipSuccess)) :: hipDrvPointerGetAttributes_
#endif
      integer(c_int),value :: numAttributes
      type(c_ptr),value :: attributes
      type(c_ptr) :: myData
      type(c_ptr),value :: ptr
    end function

  end interface
  !>   @brief Signals a set of external semaphore objects.
  !> 
  !>   @param[in] extSem_out  External semaphores to be waited on
  !>   @param[in] paramsArray Array of semaphore parameters
  !>   @param[in] numExtSems Number of semaphores to wait on
  !>   @param[in] stream Stream to enqueue the wait operations in
  !> 
  !>   @return #hipSuccess, #hipErrorInvalidDevice, #hipErrorInvalidValue
  !> 
  !>   @see
  interface hipSignalExternalSemaphoresAsync
#ifdef USE_CUDA_NAMES
    function hipSignalExternalSemaphoresAsync_(extSemArray,paramsArray,numExtSems,stream) bind(c, name="cudaSignalExternalSemaphoresAsync")
#else
    function hipSignalExternalSemaphoresAsync_(extSemArray,paramsArray,numExtSems,stream) bind(c, name="hipSignalExternalSemaphoresAsync")
#endif
      use iso_c_binding
#ifdef USE_CUDA_NAMES
      use hipfort_cuda_errors
#endif
      use hipfort_enums
      use hipfort_types
      implicit none
#ifdef USE_CUDA_NAMES
      integer(kind(cudaSuccess)) :: hipSignalExternalSemaphoresAsync_
#else
      integer(kind(hipSuccess)) :: hipSignalExternalSemaphoresAsync_
#endif
      type(c_ptr) :: extSemArray
      type(c_ptr),value :: paramsArray
      integer(c_int),value :: numExtSems
      type(c_ptr),value :: stream
    end function

  end interface
  !>   @brief Waits on a set of external semaphore objects
  !> 
  !>   @param[in] extSem_out  External semaphores to be waited on
  !>   @param[in] paramsArray Array of semaphore parameters
  !>   @param[in] numExtSems Number of semaphores to wait on
  !>   @param[in] stream Stream to enqueue the wait operations in
  !> 
  !>   @return #hipSuccess, #hipErrorInvalidDevice, #hipErrorInvalidValue
  !> 
  !>   @see
  interface hipWaitExternalSemaphoresAsync
#ifdef USE_CUDA_NAMES
    function hipWaitExternalSemaphoresAsync_(extSemArray,paramsArray,numExtSems,stream) bind(c, name="cudaWaitExternalSemaphoresAsync")
#else
    function hipWaitExternalSemaphoresAsync_(extSemArray,paramsArray,numExtSems,stream) bind(c, name="hipWaitExternalSemaphoresAsync")
#endif
      use iso_c_binding
#ifdef USE_CUDA_NAMES
      use hipfort_cuda_errors
#endif
      use hipfort_enums
      use hipfort_types
      implicit none
#ifdef USE_CUDA_NAMES
      integer(kind(cudaSuccess)) :: hipWaitExternalSemaphoresAsync_
#else
      integer(kind(hipSuccess)) :: hipWaitExternalSemaphoresAsync_
#endif
      type(c_ptr) :: extSemArray
      type(c_ptr),value :: paramsArray
      integer(c_int),value :: numExtSems
      type(c_ptr),value :: stream
    end function

  end interface
<<<<<<< HEAD
  
  interface hipMemcpyToSymbol
#ifdef USE_CUDA_NAMES
    function hipMemcpyToSymbol_orig(symbol,src,sizeBytes,offset,myKind) bind(c, name="cudaMemcpyToSymbol")
#else
    function hipMemcpyToSymbol_orig(symbol,src,sizeBytes,offset,myKind) bind(c, name="hipMemcpyToSymbol")
#endif
      use iso_c_binding
#ifdef USE_CUDA_NAMES
      use hipfort_cuda_errors
#endif
      use hipfort_enums
      use hipfort_types
      implicit none
#ifdef USE_CUDA_NAMES
      integer(kind(cudaSuccess)) :: hipMemcpyToSymbol_orig
#else
      integer(kind(hipSuccess)) :: hipMemcpyToSymbol_orig
#endif
      type(c_ptr),value :: symbol
      type(c_ptr),value :: src
      integer(c_size_t),value :: sizeBytes
      integer(c_size_t),value :: offset
      integer(kind(hipMemcpyHostToHost)),value :: myKind
    end function


  end interface
  
  interface hipMemcpyToSymbolAsync
=======
  !>   @brief Destroys an external semaphore object and releases any references to the underlying resource. Any outstanding signals or waits must have completed before the semaphore is destroyed.
  !> 
  !>   @param[in] extSem handle to an external memory object
  !> 
  !>   @return #hipSuccess, #hipErrorInvalidDevice, #hipErrorInvalidValue
  !> 
  !>   @see
  interface hipDestroyExternalSemaphore
>>>>>>> cd4bee5c
#ifdef USE_CUDA_NAMES
    function hipDestroyExternalSemaphore_(extSem) bind(c, name="cudaDestroyExternalSemaphore")
#else
    function hipDestroyExternalSemaphore_(extSem) bind(c, name="hipDestroyExternalSemaphore")
#endif
      use iso_c_binding
#ifdef USE_CUDA_NAMES
      use hipfort_cuda_errors
#endif
      use hipfort_enums
      use hipfort_types
      implicit none
#ifdef USE_CUDA_NAMES
      integer(kind(cudaSuccess)) :: hipDestroyExternalSemaphore_
#else
      integer(kind(hipSuccess)) :: hipDestroyExternalSemaphore_
#endif
      type(c_ptr),value :: extSem
    end function

  end interface
<<<<<<< HEAD
  
  interface hipMemcpyFromSymbol
#ifdef USE_CUDA_NAMES
    function hipMemcpyFromSymbol_orig(dst,symbol,sizeBytes,offset,myKind) bind(c, name="cudaMemcpyFromSymbol")
#else
    function hipMemcpyFromSymbol_orig(dst,symbol,sizeBytes,offset,myKind) bind(c, name="hipMemcpyFromSymbol")
#endif
      use iso_c_binding
#ifdef USE_CUDA_NAMES
      use hipfort_cuda_errors
#endif
      use hipfort_enums
      use hipfort_types
      implicit none
#ifdef USE_CUDA_NAMES
      integer(kind(cudaSuccess)) :: hipMemcpyFromSymbol_orig
#else
      integer(kind(hipSuccess)) :: hipMemcpyFromSymbol_orig
#endif
      type(c_ptr),value :: dst
      type(c_ptr),value :: symbol
      integer(c_size_t),value :: sizeBytes
      integer(c_size_t),value :: offset
      integer(kind(hipMemcpyHostToHost)),value :: myKind
    end function


  end interface
  
  interface hipMemcpyFromSymbolAsync
=======
  !>   @brief Maps a buffer onto an imported memory object.
  !> 
  !>   @param[out] devPtr Returned device pointer to buffer
  !>   @param[in]  extMem  Handle to external memory object
  !>   @param[in]  bufferDesc  Buffer descriptor
  !> 
  !>   @return #hipSuccess, #hipErrorInvalidDevice, #hipErrorInvalidValue
  !> 
  !>   @see
  interface hipExternalMemoryGetMappedBuffer
>>>>>>> cd4bee5c
#ifdef USE_CUDA_NAMES
    function hipExternalMemoryGetMappedBuffer_(devPtr,extMem,bufferDesc) bind(c, name="cudaExternalMemoryGetMappedBuffer")
#else
    function hipExternalMemoryGetMappedBuffer_(devPtr,extMem,bufferDesc) bind(c, name="hipExternalMemoryGetMappedBuffer")
#endif
      use iso_c_binding
#ifdef USE_CUDA_NAMES
      use hipfort_cuda_errors
#endif
      use hipfort_enums
      use hipfort_types
      implicit none
#ifdef USE_CUDA_NAMES
      integer(kind(cudaSuccess)) :: hipExternalMemoryGetMappedBuffer_
#else
      integer(kind(hipSuccess)) :: hipExternalMemoryGetMappedBuffer_
#endif
      type(c_ptr) :: devPtr
      type(c_ptr),value :: extMem
      type(c_ptr),value :: bufferDesc
    end function

  end interface
  !>   @brief Destroys an external memory object.
  !> 
  !>   @param[in] extMem  External memory object to be destroyed
  !> 
  !>   @return #hipSuccess, #hipErrorInvalidDevice, #hipErrorInvalidValue
  !> 
  !>   @see
  interface hipDestroyExternalMemory
#ifdef USE_CUDA_NAMES
    function hipDestroyExternalMemory_(extMem) bind(c, name="cudaDestroyExternalMemory")
#else
    function hipDestroyExternalMemory_(extMem) bind(c, name="hipDestroyExternalMemory")
#endif
      use iso_c_binding
#ifdef USE_CUDA_NAMES
      use hipfort_cuda_errors
#endif
      use hipfort_enums
      use hipfort_types
      implicit none
#ifdef USE_CUDA_NAMES
      integer(kind(cudaSuccess)) :: hipDestroyExternalMemory_
#else
      integer(kind(hipSuccess)) :: hipDestroyExternalMemory_
#endif
      type(c_ptr),value :: extMem
    end function

  end interface
  !>   @brief Allocate memory on the default accelerator
  !> 
  !>   @param[out] ptr Pointer to the allocated memory
  !>   @param[in]  size Requested memory size
  !>   @param[in]  flags Type of memory allocation
  !> 
  !>   If size is 0, no memory is allocated, *ptr returns nullptr, and hipSuccess is returned.
  !> 
  !>   @return #hipSuccess, #hipErrorOutOfMemory, #hipErrorInvalidValue (bad context, null *ptr)
  !> 
  !>   @see hipMallocPitch, hipFree, hipMallocArray, hipFreeArray, hipMalloc3D, hipMalloc3DArray,
  !>  hipHostFree, hipHostMalloc
  interface hipExtMallocWithFlags
#ifdef USE_CUDA_NAMES
    function hipExtMallocWithFlags_(ptr,sizeBytes,flags) bind(c, name="cudaExtMallocWithFlags")
#else
    function hipExtMallocWithFlags_(ptr,sizeBytes,flags) bind(c, name="hipExtMallocWithFlags")
#endif
      use iso_c_binding
#ifdef USE_CUDA_NAMES
      use hipfort_cuda_errors
#endif
      use hipfort_enums
      use hipfort_types
      implicit none
#ifdef USE_CUDA_NAMES
      integer(kind(cudaSuccess)) :: hipExtMallocWithFlags_
#else
      integer(kind(hipSuccess)) :: hipExtMallocWithFlags_
#endif
      type(c_ptr) :: ptr
      integer(c_size_t),value :: sizeBytes
      integer(c_int),value :: flags
    end function

  end interface
  
  interface hipMallocHost
#ifdef USE_CUDA_NAMES
    function hipMallocHost_(ptr,mySize) bind(c, name="cudaMallocHost")
#else
    function hipMallocHost_(ptr,mySize) bind(c, name="hipMallocHost")
#endif
      use iso_c_binding
#ifdef USE_CUDA_NAMES
      use hipfort_cuda_errors
#endif
      use hipfort_enums
      use hipfort_types
      implicit none
#ifdef USE_CUDA_NAMES
      integer(kind(cudaSuccess)) :: hipMallocHost_
#else
      integer(kind(hipSuccess)) :: hipMallocHost_
#endif
      type(c_ptr) :: ptr
      integer(c_size_t),value :: mySize
    end function

  end interface
  
  interface hipMemAllocHost
#ifdef USE_CUDA_NAMES
    function hipMemAllocHost_(ptr,mySize) bind(c, name="cudaMemAllocHost")
#else
    function hipMemAllocHost_(ptr,mySize) bind(c, name="hipMemAllocHost")
#endif
      use iso_c_binding
#ifdef USE_CUDA_NAMES
      use hipfort_cuda_errors
#endif
      use hipfort_enums
      use hipfort_types
      implicit none
#ifdef USE_CUDA_NAMES
      integer(kind(cudaSuccess)) :: hipMemAllocHost_
#else
      integer(kind(hipSuccess)) :: hipMemAllocHost_
#endif
      type(c_ptr) :: ptr
      integer(c_size_t),value :: mySize
    end function

  end interface
  !>  @brief Prefetches memory to the specified destination device using HIP.
  !> 
  !>  @param [in] dev_ptr  pointer to be prefetched
  !>  @param [in] count    size in bytes for prefetching
  !>  @param [in] device   destination device to prefetch to
  !>  @param [in] stream   stream to enqueue prefetch operation
  !> 
  !>  @returns #hipSuccess, #hipErrorInvalidValue
  interface hipMemPrefetchAsync
#ifdef USE_CUDA_NAMES
    function hipMemPrefetchAsync_(dev_ptr,count,device,stream) bind(c, name="cudaMemPrefetchAsync")
#else
    function hipMemPrefetchAsync_(dev_ptr,count,device,stream) bind(c, name="hipMemPrefetchAsync")
#endif
      use iso_c_binding
#ifdef USE_CUDA_NAMES
      use hipfort_cuda_errors
#endif
      use hipfort_enums
      use hipfort_types
      implicit none
#ifdef USE_CUDA_NAMES
      integer(kind(cudaSuccess)) :: hipMemPrefetchAsync_
#else
      integer(kind(hipSuccess)) :: hipMemPrefetchAsync_
#endif
      type(c_ptr),value :: dev_ptr
      integer(c_size_t),value :: count
      integer(c_int),value :: device
      type(c_ptr),value :: stream
    end function

  end interface
  !>  @brief Advise about the usage of a given memory range to HIP.
  !> 
  !>  @param [in] dev_ptr  pointer to memory to set the advice for
  !>  @param [in] count    size in bytes of the memory range
  !>  @param [in] advice   advice to be applied for the specified memory range
  !>  @param [in] device   device to apply the advice for
  !> 
  !>  @returns #hipSuccess, #hipErrorInvalidValue
  interface hipMemAdvise
#ifdef USE_CUDA_NAMES
    function hipMemAdvise_(dev_ptr,count,advice,device) bind(c, name="cudaMemAdvise")
#else
    function hipMemAdvise_(dev_ptr,count,advice,device) bind(c, name="hipMemAdvise")
#endif
      use iso_c_binding
#ifdef USE_CUDA_NAMES
      use hipfort_cuda_errors
#endif
      use hipfort_enums
      use hipfort_types
      implicit none
#ifdef USE_CUDA_NAMES
      integer(kind(cudaSuccess)) :: hipMemAdvise_
#else
      integer(kind(hipSuccess)) :: hipMemAdvise_
#endif
      type(c_ptr),value :: dev_ptr
      integer(c_size_t),value :: count
      integer(kind(hipMemAdviseSetReadMostly)),value :: advice
      integer(c_int),value :: device
    end function

  end interface
  !>  @brief Query an attribute of a given memory range in HIP.
  !> 
  !>  @param [in,out] data   a pointer to a memory location where the result of each
  !>                         attribute query will be written to
  !>  @param [in] data_size  the size of data
  !>  @param [in] attribute  the attribute to query
  !>  @param [in] dev_ptr    start of the range to query
  !>  @param [in] count      size of the range to query
  !> 
  !>  @returns #hipSuccess, #hipErrorInvalidValue
  interface hipMemRangeGetAttribute
#ifdef USE_CUDA_NAMES
    function hipMemRangeGetAttribute_(myData,data_size,attribute,dev_ptr,count) bind(c, name="cudaMemRangeGetAttribute")
#else
    function hipMemRangeGetAttribute_(myData,data_size,attribute,dev_ptr,count) bind(c, name="hipMemRangeGetAttribute")
#endif
      use iso_c_binding
#ifdef USE_CUDA_NAMES
      use hipfort_cuda_errors
#endif
      use hipfort_enums
      use hipfort_types
      implicit none
#ifdef USE_CUDA_NAMES
      integer(kind(cudaSuccess)) :: hipMemRangeGetAttribute_
#else
      integer(kind(hipSuccess)) :: hipMemRangeGetAttribute_
#endif
      type(c_ptr),value :: myData
      integer(c_size_t),value :: data_size
      integer(kind(hipMemRangeAttributeReadMostly)),value :: attribute
      type(c_ptr),value :: dev_ptr
      integer(c_size_t),value :: count
    end function

  end interface
  !>  @brief Query attributes of a given memory range in HIP.
  !> 
  !>  @param [in,out] data     a two-dimensional array containing pointers to memory locations
  !>                           where the result of each attribute query will be written to
  !>  @param [in] data_sizes   an array, containing the sizes of each result
  !>  @param [in] attributes   the attribute to query
  !>  @param [in] num_attributes  an array of attributes to query (numAttributes and the number
  !>                           of attributes in this array should match)
  !>  @param [in] dev_ptr      start of the range to query
  !>  @param [in] count        size of the range to query
  !> 
  !>  @returns #hipSuccess, #hipErrorInvalidValue
  interface hipMemRangeGetAttributes
#ifdef USE_CUDA_NAMES
    function hipMemRangeGetAttributes_(myData,data_sizes,attributes,num_attributes,dev_ptr,count) bind(c, name="cudaMemRangeGetAttributes")
#else
    function hipMemRangeGetAttributes_(myData,data_sizes,attributes,num_attributes,dev_ptr,count) bind(c, name="hipMemRangeGetAttributes")
#endif
      use iso_c_binding
#ifdef USE_CUDA_NAMES
      use hipfort_cuda_errors
#endif
      use hipfort_enums
      use hipfort_types
      implicit none
#ifdef USE_CUDA_NAMES
      integer(kind(cudaSuccess)) :: hipMemRangeGetAttributes_
#else
      integer(kind(hipSuccess)) :: hipMemRangeGetAttributes_
#endif
      type(c_ptr) :: myData
      type(c_ptr),value :: data_sizes
      type(c_ptr),value :: attributes
      integer(c_size_t),value :: num_attributes
      type(c_ptr),value :: dev_ptr
      integer(c_size_t),value :: count
    end function

  end interface
  !>  @brief Attach memory to a stream asynchronously in HIP.
  !> 
  !>  @param [in] stream     - stream in which to enqueue the attach operation
  !>  @param [in] dev_ptr    - pointer to memory (must be a pointer to managed memory or
  !>                           to a valid host-accessible region of system-allocated memory)
  !>  @param [in] length     - length of memory (defaults to zero)
  !>  @param [in] flags      - must be one of hipMemAttachGlobal, hipMemAttachHost or
  !>                           hipMemAttachSingle (defaults to hipMemAttachSingle)
  !> 
  !>  @returns #hipSuccess, #hipErrorInvalidValue
  interface hipStreamAttachMemAsync
#ifdef USE_CUDA_NAMES
    function hipStreamAttachMemAsync_(stream,dev_ptr,length,flags) bind(c, name="cudaStreamAttachMemAsync")
#else
    function hipStreamAttachMemAsync_(stream,dev_ptr,length,flags) bind(c, name="hipStreamAttachMemAsync")
#endif
      use iso_c_binding
#ifdef USE_CUDA_NAMES
      use hipfort_cuda_errors
#endif
      use hipfort_enums
      use hipfort_types
      implicit none
#ifdef USE_CUDA_NAMES
      integer(kind(cudaSuccess)) :: hipStreamAttachMemAsync_
#else
      integer(kind(hipSuccess)) :: hipStreamAttachMemAsync_
#endif
      type(c_ptr),value :: stream
      type(c_ptr),value :: dev_ptr
      integer(c_size_t),value :: length
      integer(c_int),value :: flags
    end function

  end interface
  
  interface hipHostAlloc
#ifdef USE_CUDA_NAMES
    function hipHostAlloc_(ptr,mySize,flags) bind(c, name="cudaHostAlloc")
#else
    function hipHostAlloc_(ptr,mySize,flags) bind(c, name="hipHostAlloc")
#endif
      use iso_c_binding
#ifdef USE_CUDA_NAMES
      use hipfort_cuda_errors
#endif
      use hipfort_enums
      use hipfort_types
      implicit none
#ifdef USE_CUDA_NAMES
      integer(kind(cudaSuccess)) :: hipHostAlloc_
#else
      integer(kind(hipSuccess)) :: hipHostAlloc_
#endif
      type(c_ptr) :: ptr
      integer(c_size_t),value :: mySize
      integer(c_int),value :: flags
    end function

  end interface
  !>   Allocates at least width (in bytes) * height bytes of linear memory
  !>   Padding may occur to ensure alighnment requirements are met for the given row
  !>   The change in width size due to padding will be returned in *pitch.
  !>   Currently the alignment is set to 128 bytes
  !> 
  !>   @param[out] ptr Pointer to the allocated device memory
  !>   @param[out] pitch Pitch for allocation (in bytes)
  !>   @param[in]  width Requested pitched allocation width (in bytes)
  !>   @param[in]  height Requested pitched allocation height
  !> 
  !>   If size is 0, no memory is allocated, *ptr returns nullptr, and hipSuccess is returned.
  !> 
  !>   @return Error code
  !> 
  !>   @see hipMalloc, hipFree, hipMallocArray, hipFreeArray, hipHostFree, hipMalloc3D,
  !>  hipMalloc3DArray, hipHostMalloc
  interface hipMallocPitch
#ifdef USE_CUDA_NAMES
    function hipMallocPitch_(ptr,pitch,width,height) bind(c, name="cudaMallocPitch")
#else
    function hipMallocPitch_(ptr,pitch,width,height) bind(c, name="hipMallocPitch")
#endif
      use iso_c_binding
#ifdef USE_CUDA_NAMES
      use hipfort_cuda_errors
#endif
      use hipfort_enums
      use hipfort_types
      implicit none
#ifdef USE_CUDA_NAMES
      integer(kind(cudaSuccess)) :: hipMallocPitch_
#else
      integer(kind(hipSuccess)) :: hipMallocPitch_
#endif
      type(c_ptr) :: ptr
      integer(c_size_t) :: pitch
      integer(c_size_t),value :: width
      integer(c_size_t),value :: height
    end function

  end interface
  !>   Allocates at least width (in bytes) * height bytes of linear memory
  !>   Padding may occur to ensure alighnment requirements are met for the given row
  !>   The change in width size due to padding will be returned in *pitch.
  !>   Currently the alignment is set to 128 bytes
  !> 
  !>   @param[out] dptr Pointer to the allocated device memory
  !>   @param[out] pitch Pitch for allocation (in bytes)
  !>   @param[in]  width Requested pitched allocation width (in bytes)
  !>   @param[in]  height Requested pitched allocation height
  !> 
  !>   If size is 0, no memory is allocated, *ptr returns nullptr, and hipSuccess is returned.
  !>   The intended usage of pitch is as a separate parameter of the allocation, used to compute addresses within the 2D array.
  !>   Given the row and column of an array element of type T, the address is computed as:
  !>   T* pElement = (T*)((char*)BaseAddress + Row * Pitch) + Column;
  !> 
  !>   @return Error code
  !> 
  !>   @see hipMalloc, hipFree, hipMallocArray, hipFreeArray, hipHostFree, hipMalloc3D,
  !>  hipMalloc3DArray, hipHostMalloc
  interface hipMemAllocPitch
#ifdef USE_CUDA_NAMES
    function hipMemAllocPitch_(dptr,pitch,widthInBytes,height,elementSizeBytes) bind(c, name="cudaMemAllocPitch")
#else
    function hipMemAllocPitch_(dptr,pitch,widthInBytes,height,elementSizeBytes) bind(c, name="hipMemAllocPitch")
#endif
      use iso_c_binding
#ifdef USE_CUDA_NAMES
      use hipfort_cuda_errors
#endif
      use hipfort_enums
      use hipfort_types
      implicit none
#ifdef USE_CUDA_NAMES
      integer(kind(cudaSuccess)) :: hipMemAllocPitch_
#else
      integer(kind(hipSuccess)) :: hipMemAllocPitch_
#endif
      type(c_ptr) :: dptr
      integer(c_size_t) :: pitch
      integer(c_size_t),value :: widthInBytes
      integer(c_size_t),value :: height
      integer(c_int),value :: elementSizeBytes
    end function

  end interface
  
  interface hipFreeHost
#ifdef USE_CUDA_NAMES
    function hipFreeHost_(ptr) bind(c, name="cudaFreeHost")
#else
    function hipFreeHost_(ptr) bind(c, name="hipFreeHost")
#endif
      use iso_c_binding
#ifdef USE_CUDA_NAMES
      use hipfort_cuda_errors
#endif
      use hipfort_enums
      use hipfort_types
      implicit none
#ifdef USE_CUDA_NAMES
      integer(kind(cudaSuccess)) :: hipFreeHost_
#else
      integer(kind(hipSuccess)) :: hipFreeHost_
#endif
      type(c_ptr),value :: ptr
    end function

  end interface
  
  interface hipMemcpyWithStream
#ifdef USE_CUDA_NAMES
    function hipMemcpyWithStream_(dst,src,sizeBytes,myKind,stream) bind(c, name="cudaMemcpyWithStream")
#else
    function hipMemcpyWithStream_(dst,src,sizeBytes,myKind,stream) bind(c, name="hipMemcpyWithStream")
#endif
      use iso_c_binding
#ifdef USE_CUDA_NAMES
      use hipfort_cuda_errors
#endif
      use hipfort_enums
      use hipfort_types
      implicit none
#ifdef USE_CUDA_NAMES
      integer(kind(cudaSuccess)) :: hipMemcpyWithStream_
#else
      integer(kind(hipSuccess)) :: hipMemcpyWithStream_
#endif
      type(c_ptr),value :: dst
      type(c_ptr),value :: src
      integer(c_size_t),value :: sizeBytes
      integer(kind(hipMemcpyHostToHost)),value :: myKind
      type(c_ptr),value :: stream
    end function

  end interface
<<<<<<< HEAD
  !> 
  !>    @brief Allocate an array on the device.
  !>  
  !>    @param[out]  array  Pointer to allocated array in device memory
  !>    @param[in]   desc   Requested channel format
  !>    @param[in]   width  Requested array allocation width
  !>    @param[in]   height Requested array allocation height
  !>    @param[in]   flags  Requested properties of allocated array
  !>    @return      #hipSuccess, #hipErrorOutOfMemory
  !>  
  !>    @see hipMalloc, hipMallocPitch, hipFree, hipFreeArray, hipHostMalloc, hipHostFree
  !>  
  interface hipMallocArray
#ifdef USE_CUDA_NAMES
    function hipMallocArray_orig(array,desc,width,height,flags) bind(c, name="cudaMallocArray")
#else
    function hipMallocArray_orig(array,desc,width,height,flags) bind(c, name="hipMallocArray")
#endif
      use iso_c_binding
#ifdef USE_CUDA_NAMES
      use hipfort_cuda_errors
#endif
      use hipfort_enums
      use hipfort_types
      implicit none
#ifdef USE_CUDA_NAMES
      integer(kind(cudaSuccess)) :: hipMallocArray_orig
#else
      integer(kind(hipSuccess)) :: hipMallocArray_orig
#endif
      type(c_ptr) :: array
      type(c_ptr) :: desc
      integer(c_size_t),value :: width
      integer(c_size_t),value :: height
      integer(kind=4),value :: flags
    end function


  end interface
  
  interface hipArrayCreate
=======
  !>   @brief Copy data from Host to Device
  !> 
  !>   @param[out]  dst Data being copy to
  !>   @param[in]   src Data being copy from
  !>   @param[in]   sizeBytes Data size in bytes
  !> 
  !>   @return #hipSuccess, #hipErrorDeInitialized, #hipErrorNotInitialized, #hipErrorInvalidContext,
  !>  #hipErrorInvalidValue
  !> 
  !>   @see hipArrayCreate, hipArrayDestroy, hipArrayGetDescriptor, hipMemAlloc, hipMemAllocHost,
  !>  hipMemAllocPitch, hipMemcpy2D, hipMemcpy2DAsync, hipMemcpy2DUnaligned, hipMemcpyAtoA,
  !>  hipMemcpyAtoD, hipMemcpyAtoH, hipMemcpyAtoHAsync, hipMemcpyDtoA, hipMemcpyDtoD,
  !>  hipMemcpyDtoDAsync, hipMemcpyDtoH, hipMemcpyDtoHAsync, hipMemcpyHtoA, hipMemcpyHtoAAsync,
  !>  hipMemcpyHtoDAsync, hipMemFree, hipMemFreeHost, hipMemGetAddressRange, hipMemGetInfo,
  !>  hipMemHostAlloc, hipMemHostGetDevicePointer
  interface hipMemcpyHtoD
>>>>>>> cd4bee5c
#ifdef USE_CUDA_NAMES
    function hipMemcpyHtoD_(dst,src,sizeBytes) bind(c, name="cudaMemcpyHtoD")
#else
    function hipMemcpyHtoD_(dst,src,sizeBytes) bind(c, name="hipMemcpyHtoD")
#endif
      use iso_c_binding
#ifdef USE_CUDA_NAMES
      use hipfort_cuda_errors
#endif
      use hipfort_enums
      use hipfort_types
      implicit none
#ifdef USE_CUDA_NAMES
      integer(kind(cudaSuccess)) :: hipMemcpyHtoD_
#else
      integer(kind(hipSuccess)) :: hipMemcpyHtoD_
#endif
      type(c_ptr),value :: dst
      type(c_ptr),value :: src
      integer(c_size_t),value :: sizeBytes
    end function

  end interface
  !>   @brief Copy data from Device to Host
  !> 
  !>   @param[out]  dst Data being copy to
  !>   @param[in]   src Data being copy from
  !>   @param[in]   sizeBytes Data size in bytes
  !> 
  !>   @return #hipSuccess, #hipErrorDeInitialized, #hipErrorNotInitialized, #hipErrorInvalidContext,
  !>  #hipErrorInvalidValue
  !> 
  !>   @see hipArrayCreate, hipArrayDestroy, hipArrayGetDescriptor, hipMemAlloc, hipMemAllocHost,
  !>  hipMemAllocPitch, hipMemcpy2D, hipMemcpy2DAsync, hipMemcpy2DUnaligned, hipMemcpyAtoA,
  !>  hipMemcpyAtoD, hipMemcpyAtoH, hipMemcpyAtoHAsync, hipMemcpyDtoA, hipMemcpyDtoD,
  !>  hipMemcpyDtoDAsync, hipMemcpyDtoH, hipMemcpyDtoHAsync, hipMemcpyHtoA, hipMemcpyHtoAAsync,
  !>  hipMemcpyHtoDAsync, hipMemFree, hipMemFreeHost, hipMemGetAddressRange, hipMemGetInfo,
  !>  hipMemHostAlloc, hipMemHostGetDevicePointer
  interface hipMemcpyDtoH
#ifdef USE_CUDA_NAMES
    function hipMemcpyDtoH_(dst,src,sizeBytes) bind(c, name="cudaMemcpyDtoH")
#else
    function hipMemcpyDtoH_(dst,src,sizeBytes) bind(c, name="hipMemcpyDtoH")
#endif
      use iso_c_binding
#ifdef USE_CUDA_NAMES
      use hipfort_cuda_errors
#endif
      use hipfort_enums
      use hipfort_types
      implicit none
#ifdef USE_CUDA_NAMES
      integer(kind(cudaSuccess)) :: hipMemcpyDtoH_
#else
      integer(kind(hipSuccess)) :: hipMemcpyDtoH_
#endif
      type(c_ptr),value :: dst
      type(c_ptr),value :: src
      integer(c_size_t),value :: sizeBytes
    end function

  end interface
  !>   @brief Copy data from Device to Device
  !> 
  !>   @param[out]  dst Data being copy to
  !>   @param[in]   src Data being copy from
  !>   @param[in]   sizeBytes Data size in bytes
  !> 
  !>   @return #hipSuccess, #hipErrorDeInitialized, #hipErrorNotInitialized, #hipErrorInvalidContext,
  !>  #hipErrorInvalidValue
  !> 
  !>   @see hipArrayCreate, hipArrayDestroy, hipArrayGetDescriptor, hipMemAlloc, hipMemAllocHost,
  !>  hipMemAllocPitch, hipMemcpy2D, hipMemcpy2DAsync, hipMemcpy2DUnaligned, hipMemcpyAtoA,
  !>  hipMemcpyAtoD, hipMemcpyAtoH, hipMemcpyAtoHAsync, hipMemcpyDtoA, hipMemcpyDtoD,
  !>  hipMemcpyDtoDAsync, hipMemcpyDtoH, hipMemcpyDtoHAsync, hipMemcpyHtoA, hipMemcpyHtoAAsync,
  !>  hipMemcpyHtoDAsync, hipMemFree, hipMemFreeHost, hipMemGetAddressRange, hipMemGetInfo,
  !>  hipMemHostAlloc, hipMemHostGetDevicePointer
  interface hipMemcpyDtoD
#ifdef USE_CUDA_NAMES
    function hipMemcpyDtoD_(dst,src,sizeBytes) bind(c, name="cudaMemcpyDtoD")
#else
    function hipMemcpyDtoD_(dst,src,sizeBytes) bind(c, name="hipMemcpyDtoD")
#endif
      use iso_c_binding
#ifdef USE_CUDA_NAMES
      use hipfort_cuda_errors
#endif
      use hipfort_enums
      use hipfort_types
      implicit none
#ifdef USE_CUDA_NAMES
      integer(kind(cudaSuccess)) :: hipMemcpyDtoD_
#else
      integer(kind(hipSuccess)) :: hipMemcpyDtoD_
#endif
      type(c_ptr),value :: dst
      type(c_ptr),value :: src
      integer(c_size_t),value :: sizeBytes
    end function

  end interface
  !>   @brief Copy data from Host to Device asynchronously
  !> 
  !>   @param[out]  dst Data being copy to
  !>   @param[in]   src Data being copy from
  !>   @param[in]   sizeBytes Data size in bytes
  !> 
  !>   @return #hipSuccess, #hipErrorDeInitialized, #hipErrorNotInitialized, #hipErrorInvalidContext,
  !>  #hipErrorInvalidValue
  !> 
  !>   @see hipArrayCreate, hipArrayDestroy, hipArrayGetDescriptor, hipMemAlloc, hipMemAllocHost,
  !>  hipMemAllocPitch, hipMemcpy2D, hipMemcpy2DAsync, hipMemcpy2DUnaligned, hipMemcpyAtoA,
  !>  hipMemcpyAtoD, hipMemcpyAtoH, hipMemcpyAtoHAsync, hipMemcpyDtoA, hipMemcpyDtoD,
  !>  hipMemcpyDtoDAsync, hipMemcpyDtoH, hipMemcpyDtoHAsync, hipMemcpyHtoA, hipMemcpyHtoAAsync,
  !>  hipMemcpyHtoDAsync, hipMemFree, hipMemFreeHost, hipMemGetAddressRange, hipMemGetInfo,
  !>  hipMemHostAlloc, hipMemHostGetDevicePointer
  interface hipMemcpyHtoDAsync
#ifdef USE_CUDA_NAMES
    function hipMemcpyHtoDAsync_(dst,src,sizeBytes,stream) bind(c, name="cudaMemcpyHtoDAsync")
#else
    function hipMemcpyHtoDAsync_(dst,src,sizeBytes,stream) bind(c, name="hipMemcpyHtoDAsync")
#endif
      use iso_c_binding
#ifdef USE_CUDA_NAMES
      use hipfort_cuda_errors
#endif
      use hipfort_enums
      use hipfort_types
      implicit none
#ifdef USE_CUDA_NAMES
      integer(kind(cudaSuccess)) :: hipMemcpyHtoDAsync_
#else
      integer(kind(hipSuccess)) :: hipMemcpyHtoDAsync_
#endif
      type(c_ptr),value :: dst
      type(c_ptr),value :: src
      integer(c_size_t),value :: sizeBytes
      type(c_ptr),value :: stream
    end function

  end interface
  !>   @brief Copy data from Device to Host asynchronously
  !> 
  !>   @param[out]  dst Data being copy to
  !>   @param[in]   src Data being copy from
  !>   @param[in]   sizeBytes Data size in bytes
  !> 
  !>   @return #hipSuccess, #hipErrorDeInitialized, #hipErrorNotInitialized, #hipErrorInvalidContext,
  !>  #hipErrorInvalidValue
  !> 
  !>   @see hipArrayCreate, hipArrayDestroy, hipArrayGetDescriptor, hipMemAlloc, hipMemAllocHost,
  !>  hipMemAllocPitch, hipMemcpy2D, hipMemcpy2DAsync, hipMemcpy2DUnaligned, hipMemcpyAtoA,
  !>  hipMemcpyAtoD, hipMemcpyAtoH, hipMemcpyAtoHAsync, hipMemcpyDtoA, hipMemcpyDtoD,
  !>  hipMemcpyDtoDAsync, hipMemcpyDtoH, hipMemcpyDtoHAsync, hipMemcpyHtoA, hipMemcpyHtoAAsync,
  !>  hipMemcpyHtoDAsync, hipMemFree, hipMemFreeHost, hipMemGetAddressRange, hipMemGetInfo,
  !>  hipMemHostAlloc, hipMemHostGetDevicePointer
  interface hipMemcpyDtoHAsync
#ifdef USE_CUDA_NAMES
    function hipMemcpyDtoHAsync_(dst,src,sizeBytes,stream) bind(c, name="cudaMemcpyDtoHAsync")
#else
    function hipMemcpyDtoHAsync_(dst,src,sizeBytes,stream) bind(c, name="hipMemcpyDtoHAsync")
#endif
      use iso_c_binding
#ifdef USE_CUDA_NAMES
      use hipfort_cuda_errors
#endif
      use hipfort_enums
      use hipfort_types
      implicit none
#ifdef USE_CUDA_NAMES
      integer(kind(cudaSuccess)) :: hipMemcpyDtoHAsync_
#else
      integer(kind(hipSuccess)) :: hipMemcpyDtoHAsync_
#endif
      type(c_ptr),value :: dst
      type(c_ptr),value :: src
      integer(c_size_t),value :: sizeBytes
      type(c_ptr),value :: stream
    end function

  end interface
  !>   @brief Copy data from Device to Device asynchronously
  !> 
  !>   @param[out]  dst Data being copy to
  !>   @param[in]   src Data being copy from
  !>   @param[in]   sizeBytes Data size in bytes
  !> 
  !>   @return #hipSuccess, #hipErrorDeInitialized, #hipErrorNotInitialized, #hipErrorInvalidContext,
  !>  #hipErrorInvalidValue
  !> 
  !>   @see hipArrayCreate, hipArrayDestroy, hipArrayGetDescriptor, hipMemAlloc, hipMemAllocHost,
  !>  hipMemAllocPitch, hipMemcpy2D, hipMemcpy2DAsync, hipMemcpy2DUnaligned, hipMemcpyAtoA,
  !>  hipMemcpyAtoD, hipMemcpyAtoH, hipMemcpyAtoHAsync, hipMemcpyDtoA, hipMemcpyDtoD,
  !>  hipMemcpyDtoDAsync, hipMemcpyDtoH, hipMemcpyDtoHAsync, hipMemcpyHtoA, hipMemcpyHtoAAsync,
  !>  hipMemcpyHtoDAsync, hipMemFree, hipMemFreeHost, hipMemGetAddressRange, hipMemGetInfo,
  !>  hipMemHostAlloc, hipMemHostGetDevicePointer
  interface hipMemcpyDtoDAsync
#ifdef USE_CUDA_NAMES
    function hipMemcpyDtoDAsync_(dst,src,sizeBytes,stream) bind(c, name="cudaMemcpyDtoDAsync")
#else
    function hipMemcpyDtoDAsync_(dst,src,sizeBytes,stream) bind(c, name="hipMemcpyDtoDAsync")
#endif
      use iso_c_binding
#ifdef USE_CUDA_NAMES
      use hipfort_cuda_errors
#endif
      use hipfort_enums
      use hipfort_types
      implicit none
#ifdef USE_CUDA_NAMES
      integer(kind(cudaSuccess)) :: hipMemcpyDtoDAsync_
#else
      integer(kind(hipSuccess)) :: hipMemcpyDtoDAsync_
#endif
      type(c_ptr),value :: dst
      type(c_ptr),value :: src
      integer(c_size_t),value :: sizeBytes
      type(c_ptr),value :: stream
    end function

  end interface
  !>   @brief Returns a global pointer from a module.
  !>   Returns in *dptr and *bytes the pointer and size of the global of name name located in module hmod.
  !>   If no variable of that name exists, it returns hipErrorNotFound. Both parameters dptr and bytes are optional.
  !>   If one of them is NULL, it is ignored and hipSuccess is returned.
  !> 
  !>   @param[out]  dptr  Returned global device pointer
  !>   @param[out]  bytes Returned global size in bytes
  !>   @param[in]   hmod  Module to retrieve global from
  !>   @param[in]   name  Name of global to retrieve
  !> 
  !>   @return #hipSuccess, #hipErrorInvalidValue, #hipErrorNotFound, #hipErrorInvalidContext
  !>
  interface hipModuleGetGlobal
#ifdef USE_CUDA_NAMES
    function hipModuleGetGlobal_(dptr,bytes,hmod,name) bind(c, name="cudaModuleGetGlobal")
#else
    function hipModuleGetGlobal_(dptr,bytes,hmod,name) bind(c, name="hipModuleGetGlobal")
#endif
      use iso_c_binding
#ifdef USE_CUDA_NAMES
      use hipfort_cuda_errors
#endif
      use hipfort_enums
      use hipfort_types
      implicit none
#ifdef USE_CUDA_NAMES
      integer(kind(cudaSuccess)) :: hipModuleGetGlobal_
#else
      integer(kind(hipSuccess)) :: hipModuleGetGlobal_
#endif
      type(c_ptr) :: dptr
      integer(c_size_t) :: bytes
      type(c_ptr),value :: hmod
      type(c_ptr),value :: name
    end function

  end interface
  
  interface hipGetSymbolAddress
#ifdef USE_CUDA_NAMES
    function hipGetSymbolAddress_(devPtr,symbol) bind(c, name="cudaGetSymbolAddress")
#else
    function hipGetSymbolAddress_(devPtr,symbol) bind(c, name="hipGetSymbolAddress")
#endif
      use iso_c_binding
#ifdef USE_CUDA_NAMES
      use hipfort_cuda_errors
#endif
      use hipfort_enums
      use hipfort_types
      implicit none
#ifdef USE_CUDA_NAMES
      integer(kind(cudaSuccess)) :: hipGetSymbolAddress_
#else
      integer(kind(hipSuccess)) :: hipGetSymbolAddress_
#endif
      type(c_ptr) :: devPtr
      type(c_ptr),value :: symbol
    end function

  end interface
  
  interface hipGetSymbolSize
#ifdef USE_CUDA_NAMES
    function hipGetSymbolSize_(mySize,symbol) bind(c, name="cudaGetSymbolSize")
#else
    function hipGetSymbolSize_(mySize,symbol) bind(c, name="hipGetSymbolSize")
#endif
      use iso_c_binding
#ifdef USE_CUDA_NAMES
      use hipfort_cuda_errors
#endif
      use hipfort_enums
      use hipfort_types
      implicit none
#ifdef USE_CUDA_NAMES
      integer(kind(cudaSuccess)) :: hipGetSymbolSize_
#else
      integer(kind(hipSuccess)) :: hipGetSymbolSize_
#endif
      integer(c_size_t) :: mySize
      type(c_ptr),value :: symbol
    end function

  end interface
  
  interface hipMemcpyToSymbol
#ifdef USE_CUDA_NAMES
    function hipMemcpyToSymbol_(symbol,src,sizeBytes,offset,myKind) bind(c, name="cudaMemcpyToSymbol")
#else
    function hipMemcpyToSymbol_(symbol,src,sizeBytes,offset,myKind) bind(c, name="hipMemcpyToSymbol")
#endif
      use iso_c_binding
#ifdef USE_CUDA_NAMES
      use hipfort_cuda_errors
#endif
      use hipfort_enums
      use hipfort_types
      implicit none
#ifdef USE_CUDA_NAMES
      integer(kind(cudaSuccess)) :: hipMemcpyToSymbol_
#else
      integer(kind(hipSuccess)) :: hipMemcpyToSymbol_
#endif
      type(c_ptr),value :: symbol
      type(c_ptr),value :: src
      integer(c_size_t),value :: sizeBytes
      integer(c_size_t),value :: offset
      integer(kind(hipMemcpyHostToHost)),value :: myKind
    end function

  end interface
  
  interface hipMemcpyToSymbolAsync
#ifdef USE_CUDA_NAMES
    function hipMemcpyToSymbolAsync_(symbol,src,sizeBytes,offset,myKind,stream) bind(c, name="cudaMemcpyToSymbolAsync")
#else
    function hipMemcpyToSymbolAsync_(symbol,src,sizeBytes,offset,myKind,stream) bind(c, name="hipMemcpyToSymbolAsync")
#endif
      use iso_c_binding
#ifdef USE_CUDA_NAMES
      use hipfort_cuda_errors
#endif
      use hipfort_enums
      use hipfort_types
      implicit none
#ifdef USE_CUDA_NAMES
      integer(kind(cudaSuccess)) :: hipMemcpyToSymbolAsync_
#else
      integer(kind(hipSuccess)) :: hipMemcpyToSymbolAsync_
#endif
      type(c_ptr),value :: symbol
      type(c_ptr),value :: src
      integer(c_size_t),value :: sizeBytes
      integer(c_size_t),value :: offset
      integer(kind(hipMemcpyHostToHost)),value :: myKind
      type(c_ptr),value :: stream
    end function

  end interface
  
  interface hipMemcpyFromSymbol
#ifdef USE_CUDA_NAMES
    function hipMemcpyFromSymbol_(dst,symbol,sizeBytes,offset,myKind) bind(c, name="cudaMemcpyFromSymbol")
#else
    function hipMemcpyFromSymbol_(dst,symbol,sizeBytes,offset,myKind) bind(c, name="hipMemcpyFromSymbol")
#endif
      use iso_c_binding
#ifdef USE_CUDA_NAMES
      use hipfort_cuda_errors
#endif
      use hipfort_enums
      use hipfort_types
      implicit none
#ifdef USE_CUDA_NAMES
      integer(kind(cudaSuccess)) :: hipMemcpyFromSymbol_
#else
      integer(kind(hipSuccess)) :: hipMemcpyFromSymbol_
#endif
      type(c_ptr),value :: dst
      type(c_ptr),value :: symbol
      integer(c_size_t),value :: sizeBytes
      integer(c_size_t),value :: offset
      integer(kind(hipMemcpyHostToHost)),value :: myKind
    end function

  end interface
  
  interface hipMemcpyFromSymbolAsync
#ifdef USE_CUDA_NAMES
    function hipMemcpyFromSymbolAsync_(dst,symbol,sizeBytes,offset,myKind,stream) bind(c, name="cudaMemcpyFromSymbolAsync")
#else
    function hipMemcpyFromSymbolAsync_(dst,symbol,sizeBytes,offset,myKind,stream) bind(c, name="hipMemcpyFromSymbolAsync")
#endif
      use iso_c_binding
#ifdef USE_CUDA_NAMES
      use hipfort_cuda_errors
#endif
      use hipfort_enums
      use hipfort_types
      implicit none
#ifdef USE_CUDA_NAMES
      integer(kind(cudaSuccess)) :: hipMemcpyFromSymbolAsync_
#else
      integer(kind(hipSuccess)) :: hipMemcpyFromSymbolAsync_
#endif
      type(c_ptr),value :: dst
      type(c_ptr),value :: symbol
      integer(c_size_t),value :: sizeBytes
      integer(c_size_t),value :: offset
      integer(kind(hipMemcpyHostToHost)),value :: myKind
      type(c_ptr),value :: stream
    end function

  end interface
  !>   @brief Fills the first sizeBytes bytes of the memory area pointed to by dest with the ant
  !>  byte value value.
  !> 
  !>   @param[out] dst Data being filled
  !>   @param[in]  ant value to be set
  !>   @param[in]  sizeBytes Data size in bytes
  !>   @return #hipSuccess, #hipErrorInvalidValue, #hipErrorNotInitialized
  interface hipMemset
#ifdef USE_CUDA_NAMES
    function hipMemset_(dst,myValue,sizeBytes) bind(c, name="cudaMemset")
#else
    function hipMemset_(dst,myValue,sizeBytes) bind(c, name="hipMemset")
#endif
      use iso_c_binding
#ifdef USE_CUDA_NAMES
      use hipfort_cuda_errors
#endif
      use hipfort_enums
      use hipfort_types
      implicit none
#ifdef USE_CUDA_NAMES
      integer(kind(cudaSuccess)) :: hipMemset_
#else
      integer(kind(hipSuccess)) :: hipMemset_
#endif
      type(c_ptr),value :: dst
      integer(c_int),value :: myValue
      integer(c_size_t),value :: sizeBytes
    end function

  end interface
  !>   @brief Fills the first sizeBytes bytes of the memory area pointed to by dest with the ant
  !>  byte value value.
  !> 
  !>   @param[out] dst Data ptr to be filled
  !>   @param[in]  ant value to be set
  !>   @param[in]  number of values to be set
  !>   @return #hipSuccess, #hipErrorInvalidValue, #hipErrorNotInitialized
  interface hipMemsetD8
#ifdef USE_CUDA_NAMES
    function hipMemsetD8_(dest,myValue,count) bind(c, name="cudaMemsetD8")
#else
    function hipMemsetD8_(dest,myValue,count) bind(c, name="hipMemsetD8")
#endif
      use iso_c_binding
#ifdef USE_CUDA_NAMES
      use hipfort_cuda_errors
#endif
      use hipfort_enums
      use hipfort_types
      implicit none
#ifdef USE_CUDA_NAMES
      integer(kind(cudaSuccess)) :: hipMemsetD8_
#else
      integer(kind(hipSuccess)) :: hipMemsetD8_
#endif
      type(c_ptr),value :: dest
      character(c_char),value :: myValue
      integer(c_size_t),value :: count
    end function

  end interface
  !>   @brief Fills the first sizeBytes bytes of the memory area pointed to by dest with the ant
  !>  byte value value.
  !> 
  !>  hipMemsetD8Async() is asynchronous with respect to the host, so the call may return before the
  !>  memset is complete. The operation can optionally be associated to a stream by passing a non-zero
  !>  stream argument. If stream is non-zero, the operation may overlap with operations in other
  !>  streams.
  !> 
  !>   @param[out] dst Data ptr to be filled
  !>   @param[in]  ant value to be set
  !>   @param[in]  number of values to be set
  !>   @param[in]  stream - Stream identifier
  !>   @return #hipSuccess, #hipErrorInvalidValue, #hipErrorNotInitialized
  interface hipMemsetD8Async
#ifdef USE_CUDA_NAMES
    function hipMemsetD8Async_(dest,myValue,count,stream) bind(c, name="cudaMemsetD8Async")
#else
    function hipMemsetD8Async_(dest,myValue,count,stream) bind(c, name="hipMemsetD8Async")
#endif
      use iso_c_binding
#ifdef USE_CUDA_NAMES
      use hipfort_cuda_errors
#endif
      use hipfort_enums
      use hipfort_types
      implicit none
#ifdef USE_CUDA_NAMES
      integer(kind(cudaSuccess)) :: hipMemsetD8Async_
#else
      integer(kind(hipSuccess)) :: hipMemsetD8Async_
#endif
      type(c_ptr),value :: dest
      character(c_char),value :: myValue
      integer(c_size_t),value :: count
      type(c_ptr),value :: stream
    end function

  end interface
  !>   @brief Fills the first sizeBytes bytes of the memory area pointed to by dest with the ant
  !>  short value value.
  !> 
  !>   @param[out] dst Data ptr to be filled
  !>   @param[in]  ant value to be set
  !>   @param[in]  number of values to be set
  !>   @return #hipSuccess, #hipErrorInvalidValue, #hipErrorNotInitialized
  interface hipMemsetD16
#ifdef USE_CUDA_NAMES
    function hipMemsetD16_(dest,myValue,count) bind(c, name="cudaMemsetD16")
#else
    function hipMemsetD16_(dest,myValue,count) bind(c, name="hipMemsetD16")
#endif
      use iso_c_binding
#ifdef USE_CUDA_NAMES
      use hipfort_cuda_errors
#endif
      use hipfort_enums
      use hipfort_types
      implicit none
#ifdef USE_CUDA_NAMES
      integer(kind(cudaSuccess)) :: hipMemsetD16_
#else
      integer(kind(hipSuccess)) :: hipMemsetD16_
#endif
      type(c_ptr),value :: dest
      integer(c_short),value :: myValue
      integer(c_size_t),value :: count
    end function

  end interface
  !>   @brief Fills the first sizeBytes bytes of the memory area pointed to by dest with the ant
  !>  short value value.
  !> 
  !>  hipMemsetD16Async() is asynchronous with respect to the host, so the call may return before the
  !>  memset is complete. The operation can optionally be associated to a stream by passing a non-zero
  !>  stream argument. If stream is non-zero, the operation may overlap with operations in other
  !>  streams.
  !> 
  !>   @param[out] dst Data ptr to be filled
  !>   @param[in]  ant value to be set
  !>   @param[in]  number of values to be set
  !>   @param[in]  stream - Stream identifier
  !>   @return #hipSuccess, #hipErrorInvalidValue, #hipErrorNotInitialized
  interface hipMemsetD16Async
#ifdef USE_CUDA_NAMES
    function hipMemsetD16Async_(dest,myValue,count,stream) bind(c, name="cudaMemsetD16Async")
#else
    function hipMemsetD16Async_(dest,myValue,count,stream) bind(c, name="hipMemsetD16Async")
#endif
      use iso_c_binding
#ifdef USE_CUDA_NAMES
      use hipfort_cuda_errors
#endif
      use hipfort_enums
      use hipfort_types
      implicit none
#ifdef USE_CUDA_NAMES
      integer(kind(cudaSuccess)) :: hipMemsetD16Async_
#else
      integer(kind(hipSuccess)) :: hipMemsetD16Async_
#endif
      type(c_ptr),value :: dest
      integer(c_short),value :: myValue
      integer(c_size_t),value :: count
      type(c_ptr),value :: stream
    end function

  end interface
  !>   @brief Fills the memory area pointed to by dest with the ant integer
  !>  value for specified number of times.
  !> 
  !>   @param[out] dst Data being filled
  !>   @param[in]  ant value to be set
  !>   @param[in]  number of values to be set
  !>   @return #hipSuccess, #hipErrorInvalidValue, #hipErrorNotInitialized
  interface hipMemsetD32
#ifdef USE_CUDA_NAMES
    function hipMemsetD32_(dest,myValue,count) bind(c, name="cudaMemsetD32")
#else
    function hipMemsetD32_(dest,myValue,count) bind(c, name="hipMemsetD32")
#endif
      use iso_c_binding
#ifdef USE_CUDA_NAMES
      use hipfort_cuda_errors
#endif
      use hipfort_enums
      use hipfort_types
      implicit none
#ifdef USE_CUDA_NAMES
      integer(kind(cudaSuccess)) :: hipMemsetD32_
#else
      integer(kind(hipSuccess)) :: hipMemsetD32_
#endif
      type(c_ptr),value :: dest
      integer(c_int),value :: myValue
      integer(c_size_t),value :: count
    end function

  end interface
  !>   @brief Fills the first sizeBytes bytes of the memory area pointed to by dev with the ant
  !>  byte value value.
  !> 
  !>   hipMemsetAsync() is asynchronous with respect to the host, so the call may return before the
  !>  memset is complete. The operation can optionally be associated to a stream by passing a non-zero
  !>  stream argument. If stream is non-zero, the operation may overlap with operations in other
  !>  streams.
  !> 
  !>   @param[out] dst Pointer to device memory
  !>   @param[in]  value - Value to set for each byte of specified memory
  !>   @param[in]  sizeBytes - Size in bytes to set
  !>   @param[in]  stream - Stream identifier
  !>   @return #hipSuccess, #hipErrorInvalidValue, #hipErrorMemoryFree
  interface hipMemsetAsync
#ifdef USE_CUDA_NAMES
    function hipMemsetAsync_(dst,myValue,sizeBytes,stream) bind(c, name="cudaMemsetAsync")
#else
    function hipMemsetAsync_(dst,myValue,sizeBytes,stream) bind(c, name="hipMemsetAsync")
#endif
      use iso_c_binding
#ifdef USE_CUDA_NAMES
      use hipfort_cuda_errors
#endif
      use hipfort_enums
      use hipfort_types
      implicit none
#ifdef USE_CUDA_NAMES
      integer(kind(cudaSuccess)) :: hipMemsetAsync_
#else
      integer(kind(hipSuccess)) :: hipMemsetAsync_
#endif
      type(c_ptr),value :: dst
      integer(c_int),value :: myValue
      integer(c_size_t),value :: sizeBytes
      type(c_ptr),value :: stream
    end function

  end interface
  !>   @brief Fills the memory area pointed to by dev with the ant integer
  !>  value for specified number of times.
  !> 
  !>   hipMemsetD32Async() is asynchronous with respect to the host, so the call may return before the
  !>  memset is complete. The operation can optionally be associated to a stream by passing a non-zero
  !>  stream argument. If stream is non-zero, the operation may overlap with operations in other
  !>  streams.
  !> 
  !>   @param[out] dst Pointer to device memory
  !>   @param[in]  value - Value to set for each byte of specified memory
  !>   @param[in]  count - number of values to be set
  !>   @param[in]  stream - Stream identifier
  !>   @return #hipSuccess, #hipErrorInvalidValue, #hipErrorMemoryFree
  interface hipMemsetD32Async
#ifdef USE_CUDA_NAMES
    function hipMemsetD32Async_(dst,myValue,count,stream) bind(c, name="cudaMemsetD32Async")
#else
    function hipMemsetD32Async_(dst,myValue,count,stream) bind(c, name="hipMemsetD32Async")
#endif
      use iso_c_binding
#ifdef USE_CUDA_NAMES
      use hipfort_cuda_errors
#endif
      use hipfort_enums
      use hipfort_types
      implicit none
#ifdef USE_CUDA_NAMES
      integer(kind(cudaSuccess)) :: hipMemsetD32Async_
#else
      integer(kind(hipSuccess)) :: hipMemsetD32Async_
#endif
      type(c_ptr),value :: dst
      integer(c_int),value :: myValue
      integer(c_size_t),value :: count
      type(c_ptr),value :: stream
    end function

  end interface
  !>   @brief Fills the memory area pointed to by dst with the ant value.
  !> 
  !>   @param[out] dst Pointer to device memory
  !>   @param[in]  pitch - data size in bytes
  !>   @param[in]  value - ant value to be set
  !>   @param[in]  width
  !>   @param[in]  height
  !>   @return #hipSuccess, #hipErrorInvalidValue, #hipErrorMemoryFree
  interface hipMemset2D
#ifdef USE_CUDA_NAMES
    function hipMemset2D_(dst,pitch,myValue,width,height) bind(c, name="cudaMemset2D")
#else
    function hipMemset2D_(dst,pitch,myValue,width,height) bind(c, name="hipMemset2D")
#endif
      use iso_c_binding
#ifdef USE_CUDA_NAMES
      use hipfort_cuda_errors
#endif
      use hipfort_enums
      use hipfort_types
      implicit none
#ifdef USE_CUDA_NAMES
      integer(kind(cudaSuccess)) :: hipMemset2D_
#else
      integer(kind(hipSuccess)) :: hipMemset2D_
#endif
      type(c_ptr),value :: dst
      integer(c_size_t),value :: pitch
      integer(c_int),value :: myValue
      integer(c_size_t),value :: width
      integer(c_size_t),value :: height
    end function

  end interface
  !>   @brief Fills asynchronously the memory area pointed to by dst with the ant value.
  !> 
  !>   @param[in]  dst Pointer to device memory
  !>   @param[in]  pitch - data size in bytes
  !>   @param[in]  value - ant value to be set
  !>   @param[in]  width
  !>   @param[in]  height
  !>   @param[in]  stream
  !>   @return #hipSuccess, #hipErrorInvalidValue, #hipErrorMemoryFree
  interface hipMemset2DAsync
#ifdef USE_CUDA_NAMES
    function hipMemset2DAsync_(dst,pitch,myValue,width,height,stream) bind(c, name="cudaMemset2DAsync")
#else
    function hipMemset2DAsync_(dst,pitch,myValue,width,height,stream) bind(c, name="hipMemset2DAsync")
#endif
      use iso_c_binding
#ifdef USE_CUDA_NAMES
      use hipfort_cuda_errors
#endif
      use hipfort_enums
      use hipfort_types
      implicit none
#ifdef USE_CUDA_NAMES
      integer(kind(cudaSuccess)) :: hipMemset2DAsync_
#else
      integer(kind(hipSuccess)) :: hipMemset2DAsync_
#endif
      type(c_ptr),value :: dst
      integer(c_size_t),value :: pitch
      integer(c_int),value :: myValue
      integer(c_size_t),value :: width
      integer(c_size_t),value :: height
      type(c_ptr),value :: stream
    end function

  end interface
  !>   @brief Fills synchronously the memory area pointed to by pitchedDevPtr with the ant value.
  !> 
  !>   @param[in] pitchedDevPtr
  !>   @param[in]  value - ant value to be set
  !>   @param[in]  extent
  !>   @return #hipSuccess, #hipErrorInvalidValue, #hipErrorMemoryFree
  interface hipMemset3D
#ifdef USE_CUDA_NAMES
    function hipMemset3D_(pitchedDevPtr,myValue,extent) bind(c, name="cudaMemset3D")
#else
    function hipMemset3D_(pitchedDevPtr,myValue,extent) bind(c, name="hipMemset3D")
#endif
      use iso_c_binding
#ifdef USE_CUDA_NAMES
      use hipfort_cuda_errors
#endif
      use hipfort_enums
      use hipfort_types
      implicit none
#ifdef USE_CUDA_NAMES
      integer(kind(cudaSuccess)) :: hipMemset3D_
#else
      integer(kind(hipSuccess)) :: hipMemset3D_
#endif
      type(c_ptr),value :: pitchedDevPtr
      integer(c_int),value :: myValue
      type(c_ptr),value :: extent
    end function

  end interface
  !>   @brief Fills asynchronously the memory area pointed to by pitchedDevPtr with the ant value.
  !> 
  !>   @param[in] pitchedDevPtr
  !>   @param[in]  value - ant value to be set
  !>   @param[in]  extent
  !>   @param[in]  stream
  !>   @return #hipSuccess, #hipErrorInvalidValue, #hipErrorMemoryFree
  interface hipMemset3DAsync
#ifdef USE_CUDA_NAMES
    function hipMemset3DAsync_(pitchedDevPtr,myValue,extent,stream) bind(c, name="cudaMemset3DAsync")
#else
    function hipMemset3DAsync_(pitchedDevPtr,myValue,extent,stream) bind(c, name="hipMemset3DAsync")
#endif
      use iso_c_binding
#ifdef USE_CUDA_NAMES
      use hipfort_cuda_errors
#endif
      use hipfort_enums
      use hipfort_types
      implicit none
#ifdef USE_CUDA_NAMES
      integer(kind(cudaSuccess)) :: hipMemset3DAsync_
#else
      integer(kind(hipSuccess)) :: hipMemset3DAsync_
#endif
      type(c_ptr),value :: pitchedDevPtr
      integer(c_int),value :: myValue
      type(c_ptr),value :: extent
      type(c_ptr),value :: stream
    end function

  end interface
  !>  @brief Query memory info.
  !>  Return snapshot of free memory, and total allocatable memory on the device.
  !> 
  !>  Returns in *free a snapshot of the current free memory.
  !>  @returns #hipSuccess, #hipErrorInvalidDevice, #hipErrorInvalidValue
  !>  @warning On HCC, the free memory only accounts for memory allocated by this process and may be
  !> optimistic.
  interface hipMemGetInfo
#ifdef USE_CUDA_NAMES
    function hipMemGetInfo_(free,total) bind(c, name="cudaMemGetInfo")
#else
    function hipMemGetInfo_(free,total) bind(c, name="hipMemGetInfo")
#endif
      use iso_c_binding
#ifdef USE_CUDA_NAMES
      use hipfort_cuda_errors
#endif
      use hipfort_enums
      use hipfort_types
      implicit none
#ifdef USE_CUDA_NAMES
      integer(kind(cudaSuccess)) :: hipMemGetInfo_
#else
      integer(kind(hipSuccess)) :: hipMemGetInfo_
#endif
      integer(c_size_t) :: free
      integer(c_size_t) :: total
    end function

  end interface
  
  interface hipMemPtrGetInfo
#ifdef USE_CUDA_NAMES
    function hipMemPtrGetInfo_(ptr,mySize) bind(c, name="cudaMemPtrGetInfo")
#else
    function hipMemPtrGetInfo_(ptr,mySize) bind(c, name="hipMemPtrGetInfo")
#endif
      use iso_c_binding
#ifdef USE_CUDA_NAMES
      use hipfort_cuda_errors
#endif
      use hipfort_enums
      use hipfort_types
      implicit none
#ifdef USE_CUDA_NAMES
      integer(kind(cudaSuccess)) :: hipMemPtrGetInfo_
#else
      integer(kind(hipSuccess)) :: hipMemPtrGetInfo_
#endif
      type(c_ptr),value :: ptr
      integer(c_size_t) :: mySize
    end function

  end interface
  !>   @brief Allocate an array on the device.
  !> 
  !>   @param[out]  array  Pointer to allocated array in device memory
  !>   @param[in]   desc   Requested channel format
  !>   @param[in]   width  Requested array allocation width
  !>   @param[in]   height Requested array allocation height
  !>   @param[in]   flags  Requested properties of allocated array
  !>   @return      #hipSuccess, #hipErrorOutOfMemory
  !> 
  !>   @see hipMalloc, hipMallocPitch, hipFree, hipFreeArray, hipHostMalloc, hipHostFree
  interface hipMallocArray
#ifdef USE_CUDA_NAMES
    function hipMallocArray_(array,desc,width,height,flags) bind(c, name="cudaMallocArray")
#else
    function hipMallocArray_(array,desc,width,height,flags) bind(c, name="hipMallocArray")
#endif
      use iso_c_binding
#ifdef USE_CUDA_NAMES
      use hipfort_cuda_errors
#endif
      use hipfort_enums
      use hipfort_types
      implicit none
#ifdef USE_CUDA_NAMES
      integer(kind(cudaSuccess)) :: hipMallocArray_
#else
      integer(kind(hipSuccess)) :: hipMallocArray_
#endif
      type(c_ptr) :: array
      type(c_ptr) :: desc
      integer(c_size_t),value :: width
      integer(c_size_t),value :: height
      integer(c_int),value :: flags
    end function

  end interface
  
  interface hipArrayCreate
#ifdef USE_CUDA_NAMES
    function hipArrayCreate_(pHandle,pAllocateArray) bind(c, name="cudaArrayCreate")
#else
    function hipArrayCreate_(pHandle,pAllocateArray) bind(c, name="hipArrayCreate")
#endif
      use iso_c_binding
#ifdef USE_CUDA_NAMES
      use hipfort_cuda_errors
#endif
      use hipfort_enums
      use hipfort_types
      implicit none
#ifdef USE_CUDA_NAMES
      integer(kind(cudaSuccess)) :: hipArrayCreate_
#else
      integer(kind(hipSuccess)) :: hipArrayCreate_
#endif
      type(c_ptr) :: pHandle
      type(c_ptr) :: pAllocateArray
    end function

  end interface
  
  interface hipArrayDestroy
#ifdef USE_CUDA_NAMES
    function hipArrayDestroy_(array) bind(c, name="cudaArrayDestroy")
#else
    function hipArrayDestroy_(array) bind(c, name="hipArrayDestroy")
#endif
      use iso_c_binding
#ifdef USE_CUDA_NAMES
      use hipfort_cuda_errors
#endif
      use hipfort_enums
      use hipfort_types
      implicit none
#ifdef USE_CUDA_NAMES
      integer(kind(cudaSuccess)) :: hipArrayDestroy_
#else
      integer(kind(hipSuccess)) :: hipArrayDestroy_
#endif
      type(c_ptr) :: array
    end function

  end interface
  
  interface hipArray3DCreate
#ifdef USE_CUDA_NAMES
    function hipArray3DCreate_(array,pAllocateArray) bind(c, name="cudaArray3DCreate")
#else
    function hipArray3DCreate_(array,pAllocateArray) bind(c, name="hipArray3DCreate")
#endif
      use iso_c_binding
#ifdef USE_CUDA_NAMES
      use hipfort_cuda_errors
#endif
      use hipfort_enums
      use hipfort_types
      implicit none
#ifdef USE_CUDA_NAMES
      integer(kind(cudaSuccess)) :: hipArray3DCreate_
#else
      integer(kind(hipSuccess)) :: hipArray3DCreate_
#endif
      type(c_ptr) :: array
      type(c_ptr) :: pAllocateArray
    end function

  end interface
  
  interface hipMalloc3D
#ifdef USE_CUDA_NAMES
    function hipMalloc3D_(pitchedDevPtr,extent) bind(c, name="cudaMalloc3D")
#else
    function hipMalloc3D_(pitchedDevPtr,extent) bind(c, name="hipMalloc3D")
#endif
      use iso_c_binding
#ifdef USE_CUDA_NAMES
      use hipfort_cuda_errors
#endif
      use hipfort_enums
      use hipfort_types
      implicit none
#ifdef USE_CUDA_NAMES
      integer(kind(cudaSuccess)) :: hipMalloc3D_
#else
      integer(kind(hipSuccess)) :: hipMalloc3D_
#endif
      type(c_ptr) :: pitchedDevPtr
      type(c_ptr),value :: extent
    end function

  end interface
  !>   @brief Frees an array on the device.
  !> 
  !>   @param[in]  array  Pointer to array to free
  !>   @return     #hipSuccess, #hipErrorInvalidValue, #hipErrorNotInitialized
  !> 
  !>   @see hipMalloc, hipMallocPitch, hipFree, hipMallocArray, hipHostMalloc, hipHostFree
  interface hipFreeArray
#ifdef USE_CUDA_NAMES
    function hipFreeArray_(array) bind(c, name="cudaFreeArray")
#else
    function hipFreeArray_(array) bind(c, name="hipFreeArray")
#endif
      use iso_c_binding
#ifdef USE_CUDA_NAMES
      use hipfort_cuda_errors
#endif
      use hipfort_enums
      use hipfort_types
      implicit none
#ifdef USE_CUDA_NAMES
      integer(kind(cudaSuccess)) :: hipFreeArray_
#else
      integer(kind(hipSuccess)) :: hipFreeArray_
#endif
      type(c_ptr) :: array
    end function

  end interface
  !>  @brief Frees a mipmapped array on the device
  !> 
  !>  @param[in] mipmappedArray - Pointer to mipmapped array to free
  !> 
  !>  @return #hipSuccess, #hipErrorInvalidValue
  interface hipFreeMipmappedArray
#ifdef USE_CUDA_NAMES
    function hipFreeMipmappedArray_(mipmappedArray) bind(c, name="cudaFreeMipmappedArray")
#else
    function hipFreeMipmappedArray_(mipmappedArray) bind(c, name="hipFreeMipmappedArray")
#endif
      use iso_c_binding
#ifdef USE_CUDA_NAMES
      use hipfort_cuda_errors
#endif
      use hipfort_enums
      use hipfort_types
      implicit none
#ifdef USE_CUDA_NAMES
      integer(kind(cudaSuccess)) :: hipFreeMipmappedArray_
#else
      integer(kind(hipSuccess)) :: hipFreeMipmappedArray_
#endif
      type(c_ptr),value :: mipmappedArray
    end function

  end interface
  !>   @brief Allocate an array on the device.
  !> 
  !>   @param[out]  array  Pointer to allocated array in device memory
  !>   @param[in]   desc   Requested channel format
  !>   @param[in]   extent Requested array allocation width, height and depth
  !>   @param[in]   flags  Requested properties of allocated array
  !>   @return      #hipSuccess, #hipErrorOutOfMemory
  !> 
  !>   @see hipMalloc, hipMallocPitch, hipFree, hipFreeArray, hipHostMalloc, hipHostFree
  interface hipMalloc3DArray
#ifdef USE_CUDA_NAMES
    function hipMalloc3DArray_(array,desc,extent,flags) bind(c, name="cudaMalloc3DArray")
#else
    function hipMalloc3DArray_(array,desc,extent,flags) bind(c, name="hipMalloc3DArray")
#endif
      use iso_c_binding
#ifdef USE_CUDA_NAMES
      use hipfort_cuda_errors
#endif
      use hipfort_enums
      use hipfort_types
      implicit none
#ifdef USE_CUDA_NAMES
      integer(kind(cudaSuccess)) :: hipMalloc3DArray_
#else
      integer(kind(hipSuccess)) :: hipMalloc3DArray_
#endif
      type(c_ptr) :: array
      type(c_ptr) :: desc
      type(c_ptr),value :: extent
      integer(c_int),value :: flags
    end function

  end interface
  !>  @brief Allocate a mipmapped array on the device
  !> 
  !>  @param[out] mipmappedArray  - Pointer to allocated mipmapped array in device memory
  !>  @param[in]  desc            - Requested channel format
  !>  @param[in]  extent          - Requested allocation size (width field in elements)
  !>  @param[in]  numLevels       - Number of mipmap levels to allocate
  !>  @param[in]  flags           - Flags for extensions
  !> 
  !>  @return #hipSuccess, #hipErrorInvalidValue, #hipErrorMemoryAllocation
  interface hipMallocMipmappedArray
#ifdef USE_CUDA_NAMES
    function hipMallocMipmappedArray_(mipmappedArray,desc,extent,numLevels,flags) bind(c, name="cudaMallocMipmappedArray")
#else
    function hipMallocMipmappedArray_(mipmappedArray,desc,extent,numLevels,flags) bind(c, name="hipMallocMipmappedArray")
#endif
      use iso_c_binding
#ifdef USE_CUDA_NAMES
      use hipfort_cuda_errors
#endif
      use hipfort_enums
      use hipfort_types
      implicit none
#ifdef USE_CUDA_NAMES
      integer(kind(cudaSuccess)) :: hipMallocMipmappedArray_
#else
      integer(kind(hipSuccess)) :: hipMallocMipmappedArray_
#endif
      type(c_ptr) :: mipmappedArray
      type(c_ptr) :: desc
      type(c_ptr),value :: extent
      integer(c_int),value :: numLevels
      integer(c_int),value :: flags
    end function

  end interface
  !>  @brief Gets a mipmap level of a HIP mipmapped array
  !> 
  !>  @param[out] levelArray     - Returned mipmap level HIP array
  !>  @param[in]  mipmappedArray - HIP mipmapped array
  !>  @param[in]  level          - Mipmap level
  !> 
  !>  @return #hipSuccess, #hipErrorInvalidValue
  interface hipGetMipmappedArrayLevel
#ifdef USE_CUDA_NAMES
    function hipGetMipmappedArrayLevel_(levelArray,mipmappedArray,level) bind(c, name="cudaGetMipmappedArrayLevel")
#else
    function hipGetMipmappedArrayLevel_(levelArray,mipmappedArray,level) bind(c, name="hipGetMipmappedArrayLevel")
#endif
      use iso_c_binding
#ifdef USE_CUDA_NAMES
      use hipfort_cuda_errors
#endif
      use hipfort_enums
      use hipfort_types
      implicit none
#ifdef USE_CUDA_NAMES
      integer(kind(cudaSuccess)) :: hipGetMipmappedArrayLevel_
#else
      integer(kind(hipSuccess)) :: hipGetMipmappedArrayLevel_
#endif
      type(c_ptr) :: levelArray
      type(c_ptr),value :: mipmappedArray
      integer(c_int),value :: level
    end function

  end interface
  !>   @brief Copies memory for 2D arrays.
  !>   @param[in]   pCopy Parameters for the memory copy
  !>   @return      #hipSuccess, #hipErrorInvalidValue, #hipErrorInvalidPitchValue,
  !>   #hipErrorInvalidDevicePointer, #hipErrorInvalidMemcpyDirection
  !> 
  !>   @see hipMemcpy, hipMemcpy2D, hipMemcpyToArray, hipMemcpy2DToArray, hipMemcpyFromArray,
  !>  hipMemcpyToSymbol, hipMemcpyAsync
  interface hipMemcpyParam2D
#ifdef USE_CUDA_NAMES
    function hipMemcpyParam2D_(pCopy) bind(c, name="cudaMemcpyParam2D")
#else
    function hipMemcpyParam2D_(pCopy) bind(c, name="hipMemcpyParam2D")
#endif
      use iso_c_binding
#ifdef USE_CUDA_NAMES
      use hipfort_cuda_errors
#endif
      use hipfort_enums
      use hipfort_types
      implicit none
#ifdef USE_CUDA_NAMES
      integer(kind(cudaSuccess)) :: hipMemcpyParam2D_
#else
      integer(kind(hipSuccess)) :: hipMemcpyParam2D_
#endif
      type(c_ptr) :: pCopy
    end function

  end interface
  !>   @brief Copies memory for 2D arrays.
  !>   @param[in]   pCopy Parameters for the memory copy
  !>   @param[in]   stream Stream to use
  !>   @return      #hipSuccess, #hipErrorInvalidValue, #hipErrorInvalidPitchValue,
  !>  #hipErrorInvalidDevicePointer, #hipErrorInvalidMemcpyDirection
  !> 
  !>   @see hipMemcpy, hipMemcpy2D, hipMemcpyToArray, hipMemcpy2DToArray, hipMemcpyFromArray,
  !>  hipMemcpyToSymbol, hipMemcpyAsync
  interface hipMemcpyParam2DAsync
#ifdef USE_CUDA_NAMES
    function hipMemcpyParam2DAsync_(pCopy,stream) bind(c, name="cudaMemcpyParam2DAsync")
#else
    function hipMemcpyParam2DAsync_(pCopy,stream) bind(c, name="hipMemcpyParam2DAsync")
#endif
      use iso_c_binding
#ifdef USE_CUDA_NAMES
      use hipfort_cuda_errors
#endif
      use hipfort_enums
      use hipfort_types
      implicit none
#ifdef USE_CUDA_NAMES
      integer(kind(cudaSuccess)) :: hipMemcpyParam2DAsync_
#else
      integer(kind(hipSuccess)) :: hipMemcpyParam2DAsync_
#endif
      type(c_ptr) :: pCopy
      type(c_ptr),value :: stream
    end function

  end interface
  !>   @brief Copies data between host and device.
  !> 
  !>   @param[in]   dst     Destination memory address
  !>   @param[in]   wOffset Destination starting X offset
  !>   @param[in]   hOffset Destination starting Y offset
  !>   @param[in]   src     Source memory address
  !>   @param[in]   spitch  Pitch of source memory
  !>   @param[in]   width   Width of matrix transfer (columns in bytes)
  !>   @param[in]   height  Height of matrix transfer (rows)
  !>   @param[in]   kind    Type of transfer
  !>   @return      #hipSuccess, #hipErrorInvalidValue, #hipErrorInvalidPitchValue,
  !>  #hipErrorInvalidDevicePointer, #hipErrorInvalidMemcpyDirection
  !> 
  !>   @see hipMemcpy, hipMemcpyToArray, hipMemcpy2D, hipMemcpyFromArray, hipMemcpyToSymbol,
  !>  hipMemcpyAsync
  interface hipMemcpy2DToArray
#ifdef USE_CUDA_NAMES
    function hipMemcpy2DToArray_(dst,wOffset,hOffset,src,spitch,width,height,myKind) bind(c, name="cudaMemcpy2DToArray")
#else
    function hipMemcpy2DToArray_(dst,wOffset,hOffset,src,spitch,width,height,myKind) bind(c, name="hipMemcpy2DToArray")
#endif
      use iso_c_binding
#ifdef USE_CUDA_NAMES
      use hipfort_cuda_errors
#endif
      use hipfort_enums
      use hipfort_types
      implicit none
#ifdef USE_CUDA_NAMES
      integer(kind(cudaSuccess)) :: hipMemcpy2DToArray_
#else
      integer(kind(hipSuccess)) :: hipMemcpy2DToArray_
#endif
      type(c_ptr) :: dst
      integer(c_size_t),value :: wOffset
      integer(c_size_t),value :: hOffset
      type(c_ptr),value :: src
      integer(c_size_t),value :: spitch
      integer(c_size_t),value :: width
      integer(c_size_t),value :: height
      integer(kind(hipMemcpyHostToHost)),value :: myKind
    end function

  end interface
  !>   @brief Copies data between host and device.
  !> 
  !>   @param[in]   dst     Destination memory address
  !>   @param[in]   wOffset Destination starting X offset
  !>   @param[in]   hOffset Destination starting Y offset
  !>   @param[in]   src     Source memory address
  !>   @param[in]   spitch  Pitch of source memory
  !>   @param[in]   width   Width of matrix transfer (columns in bytes)
  !>   @param[in]   height  Height of matrix transfer (rows)
  !>   @param[in]   kind    Type of transfer
  !>   @param[in]   stream    Accelerator view which the copy is being enqueued
  !>   @return      #hipSuccess, #hipErrorInvalidValue, #hipErrorInvalidPitchValue,
  !>  #hipErrorInvalidDevicePointer, #hipErrorInvalidMemcpyDirection
  !> 
  !>   @see hipMemcpy, hipMemcpyToArray, hipMemcpy2D, hipMemcpyFromArray, hipMemcpyToSymbol,
  !>  hipMemcpyAsync
  interface hipMemcpy2DToArrayAsync
#ifdef USE_CUDA_NAMES
    function hipMemcpy2DToArrayAsync_(dst,wOffset,hOffset,src,spitch,width,height,myKind,stream) bind(c, name="cudaMemcpy2DToArrayAsync")
#else
    function hipMemcpy2DToArrayAsync_(dst,wOffset,hOffset,src,spitch,width,height,myKind,stream) bind(c, name="hipMemcpy2DToArrayAsync")
#endif
      use iso_c_binding
#ifdef USE_CUDA_NAMES
      use hipfort_cuda_errors
#endif
      use hipfort_enums
      use hipfort_types
      implicit none
#ifdef USE_CUDA_NAMES
      integer(kind(cudaSuccess)) :: hipMemcpy2DToArrayAsync_
#else
      integer(kind(hipSuccess)) :: hipMemcpy2DToArrayAsync_
#endif
      type(c_ptr) :: dst
      integer(c_size_t),value :: wOffset
      integer(c_size_t),value :: hOffset
      type(c_ptr),value :: src
      integer(c_size_t),value :: spitch
      integer(c_size_t),value :: width
      integer(c_size_t),value :: height
      integer(kind(hipMemcpyHostToHost)),value :: myKind
      type(c_ptr),value :: stream
    end function

  end interface
  
  interface hipMemcpyToArray
#ifdef USE_CUDA_NAMES
    function hipMemcpyToArray_(dst,wOffset,hOffset,src,count,myKind) bind(c, name="cudaMemcpyToArray")
#else
    function hipMemcpyToArray_(dst,wOffset,hOffset,src,count,myKind) bind(c, name="hipMemcpyToArray")
#endif
      use iso_c_binding
#ifdef USE_CUDA_NAMES
      use hipfort_cuda_errors
#endif
      use hipfort_enums
      use hipfort_types
      implicit none
#ifdef USE_CUDA_NAMES
      integer(kind(cudaSuccess)) :: hipMemcpyToArray_
#else
      integer(kind(hipSuccess)) :: hipMemcpyToArray_
#endif
      type(c_ptr) :: dst
      integer(c_size_t),value :: wOffset
      integer(c_size_t),value :: hOffset
      type(c_ptr),value :: src
      integer(c_size_t),value :: count
      integer(kind(hipMemcpyHostToHost)),value :: myKind
    end function

  end interface
  
  interface hipMemcpyFromArray
#ifdef USE_CUDA_NAMES
    function hipMemcpyFromArray_(dst,srcArray,wOffset,hOffset,count,myKind) bind(c, name="cudaMemcpyFromArray")
#else
    function hipMemcpyFromArray_(dst,srcArray,wOffset,hOffset,count,myKind) bind(c, name="hipMemcpyFromArray")
#endif
      use iso_c_binding
#ifdef USE_CUDA_NAMES
      use hipfort_cuda_errors
#endif
      use hipfort_enums
      use hipfort_types
      implicit none
#ifdef USE_CUDA_NAMES
      integer(kind(cudaSuccess)) :: hipMemcpyFromArray_
#else
      integer(kind(hipSuccess)) :: hipMemcpyFromArray_
#endif
      type(c_ptr),value :: dst
      type(c_ptr),value :: srcArray
      integer(c_size_t),value :: wOffset
      integer(c_size_t),value :: hOffset
      integer(c_size_t),value :: count
      integer(kind(hipMemcpyHostToHost)),value :: myKind
    end function

  end interface
  !>   @brief Copies data between host and device.
  !> 
  !>   @param[in]   dst       Destination memory address
  !>   @param[in]   dpitch    Pitch of destination memory
  !>   @param[in]   src       Source memory address
  !>   @param[in]   wOffset   Source starting X offset
  !>   @param[in]   hOffset   Source starting Y offset
  !>   @param[in]   width     Width of matrix transfer (columns in bytes)
  !>   @param[in]   height    Height of matrix transfer (rows)
  !>   @param[in]   kind      Type of transfer
  !>   @return      #hipSuccess, #hipErrorInvalidValue, #hipErrorInvalidPitchValue,
  !>  #hipErrorInvalidDevicePointer, #hipErrorInvalidMemcpyDirection
  !> 
  !>   @see hipMemcpy, hipMemcpy2DToArray, hipMemcpy2D, hipMemcpyFromArray, hipMemcpyToSymbol,
  !>  hipMemcpyAsync
  interface hipMemcpy2DFromArray
#ifdef USE_CUDA_NAMES
    function hipMemcpy2DFromArray_(dst,dpitch,src,wOffset,hOffset,width,height,myKind) bind(c, name="cudaMemcpy2DFromArray")
#else
    function hipMemcpy2DFromArray_(dst,dpitch,src,wOffset,hOffset,width,height,myKind) bind(c, name="hipMemcpy2DFromArray")
#endif
      use iso_c_binding
#ifdef USE_CUDA_NAMES
      use hipfort_cuda_errors
#endif
      use hipfort_enums
      use hipfort_types
      implicit none
#ifdef USE_CUDA_NAMES
      integer(kind(cudaSuccess)) :: hipMemcpy2DFromArray_
#else
      integer(kind(hipSuccess)) :: hipMemcpy2DFromArray_
#endif
      type(c_ptr),value :: dst
      integer(c_size_t),value :: dpitch
      type(c_ptr),value :: src
      integer(c_size_t),value :: wOffset
      integer(c_size_t),value :: hOffset
      integer(c_size_t),value :: width
      integer(c_size_t),value :: height
      integer(kind(hipMemcpyHostToHost)),value :: myKind
    end function

  end interface
  !>   @brief Copies data between host and device asynchronously.
  !> 
  !>   @param[in]   dst       Destination memory address
  !>   @param[in]   dpitch    Pitch of destination memory
  !>   @param[in]   src       Source memory address
  !>   @param[in]   wOffset   Source starting X offset
  !>   @param[in]   hOffset   Source starting Y offset
  !>   @param[in]   width     Width of matrix transfer (columns in bytes)
  !>   @param[in]   height    Height of matrix transfer (rows)
  !>   @param[in]   kind      Type of transfer
  !>   @param[in]   stream    Accelerator view which the copy is being enqueued
  !>   @return      #hipSuccess, #hipErrorInvalidValue, #hipErrorInvalidPitchValue,
  !>  #hipErrorInvalidDevicePointer, #hipErrorInvalidMemcpyDirection
  !> 
  !>   @see hipMemcpy, hipMemcpy2DToArray, hipMemcpy2D, hipMemcpyFromArray, hipMemcpyToSymbol,
  !>  hipMemcpyAsync
  interface hipMemcpy2DFromArrayAsync
#ifdef USE_CUDA_NAMES
    function hipMemcpy2DFromArrayAsync_(dst,dpitch,src,wOffset,hOffset,width,height,myKind,stream) bind(c, name="cudaMemcpy2DFromArrayAsync")
#else
    function hipMemcpy2DFromArrayAsync_(dst,dpitch,src,wOffset,hOffset,width,height,myKind,stream) bind(c, name="hipMemcpy2DFromArrayAsync")
#endif
      use iso_c_binding
#ifdef USE_CUDA_NAMES
      use hipfort_cuda_errors
#endif
      use hipfort_enums
      use hipfort_types
      implicit none
#ifdef USE_CUDA_NAMES
      integer(kind(cudaSuccess)) :: hipMemcpy2DFromArrayAsync_
#else
      integer(kind(hipSuccess)) :: hipMemcpy2DFromArrayAsync_
#endif
      type(c_ptr),value :: dst
      integer(c_size_t),value :: dpitch
      type(c_ptr),value :: src
      integer(c_size_t),value :: wOffset
      integer(c_size_t),value :: hOffset
      integer(c_size_t),value :: width
      integer(c_size_t),value :: height
      integer(kind(hipMemcpyHostToHost)),value :: myKind
      type(c_ptr),value :: stream
    end function

  end interface
  !>   @brief Copies data between host and device.
  !> 
  !>   @param[in]   dst       Destination memory address
  !>   @param[in]   srcArray  Source array
  !>   @param[in]   srcoffset Offset in bytes of source array
  !>   @param[in]   count     Size of memory copy in bytes
  !>   @return      #hipSuccess, #hipErrorInvalidValue, #hipErrorInvalidPitchValue,
  !>  #hipErrorInvalidDevicePointer, #hipErrorInvalidMemcpyDirection
  !> 
  !>   @see hipMemcpy, hipMemcpy2DToArray, hipMemcpy2D, hipMemcpyFromArray, hipMemcpyToSymbol,
  !>  hipMemcpyAsync
  interface hipMemcpyAtoH
#ifdef USE_CUDA_NAMES
    function hipMemcpyAtoH_(dst,srcArray,srcOffset,count) bind(c, name="cudaMemcpyAtoH")
#else
    function hipMemcpyAtoH_(dst,srcArray,srcOffset,count) bind(c, name="hipMemcpyAtoH")
#endif
      use iso_c_binding
#ifdef USE_CUDA_NAMES
      use hipfort_cuda_errors
#endif
      use hipfort_enums
      use hipfort_types
      implicit none
#ifdef USE_CUDA_NAMES
      integer(kind(cudaSuccess)) :: hipMemcpyAtoH_
#else
      integer(kind(hipSuccess)) :: hipMemcpyAtoH_
#endif
      type(c_ptr),value :: dst
      type(c_ptr) :: srcArray
      integer(c_size_t),value :: srcOffset
      integer(c_size_t),value :: count
    end function

  end interface
  !>   @brief Copies data between host and device.
  !> 
  !>   @param[in]   dstArray   Destination memory address
  !>   @param[in]   dstOffset  Offset in bytes of destination array
  !>   @param[in]   srcHost    Source host pointer
  !>   @param[in]   count      Size of memory copy in bytes
  !>   @return      #hipSuccess, #hipErrorInvalidValue, #hipErrorInvalidPitchValue,
  !>  #hipErrorInvalidDevicePointer, #hipErrorInvalidMemcpyDirection
  !> 
  !>   @see hipMemcpy, hipMemcpy2DToArray, hipMemcpy2D, hipMemcpyFromArray, hipMemcpyToSymbol,
  !>  hipMemcpyAsync
  interface hipMemcpyHtoA
#ifdef USE_CUDA_NAMES
    function hipMemcpyHtoA_(dstArray,dstOffset,srcHost,count) bind(c, name="cudaMemcpyHtoA")
#else
    function hipMemcpyHtoA_(dstArray,dstOffset,srcHost,count) bind(c, name="hipMemcpyHtoA")
#endif
      use iso_c_binding
#ifdef USE_CUDA_NAMES
      use hipfort_cuda_errors
#endif
      use hipfort_enums
      use hipfort_types
      implicit none
#ifdef USE_CUDA_NAMES
      integer(kind(cudaSuccess)) :: hipMemcpyHtoA_
#else
      integer(kind(hipSuccess)) :: hipMemcpyHtoA_
#endif
      type(c_ptr) :: dstArray
      integer(c_size_t),value :: dstOffset
      type(c_ptr),value :: srcHost
      integer(c_size_t),value :: count
    end function

  end interface
  !>   @brief Copies data between host and device.
  !> 
  !>   @param[in]   p   3D memory copy parameters
  !>   @return      #hipSuccess, #hipErrorInvalidValue, #hipErrorInvalidPitchValue,
  !>  #hipErrorInvalidDevicePointer, #hipErrorInvalidMemcpyDirection
  !> 
  !>   @see hipMemcpy, hipMemcpy2DToArray, hipMemcpy2D, hipMemcpyFromArray, hipMemcpyToSymbol,
  !>  hipMemcpyAsync
  interface hipMemcpy3D
#ifdef USE_CUDA_NAMES
    function hipMemcpy3D_(p) bind(c, name="cudaMemcpy3D")
#else
    function hipMemcpy3D_(p) bind(c, name="hipMemcpy3D")
#endif
      use iso_c_binding
#ifdef USE_CUDA_NAMES
      use hipfort_cuda_errors
#endif
      use hipfort_enums
      use hipfort_types
      implicit none
#ifdef USE_CUDA_NAMES
      integer(kind(cudaSuccess)) :: hipMemcpy3D_
#else
      integer(kind(hipSuccess)) :: hipMemcpy3D_
#endif
      type(c_ptr) :: p
    end function

  end interface
  !>   @brief Copies data between host and device asynchronously.
  !> 
  !>   @param[in]   p        3D memory copy parameters
  !>   @param[in]   stream   Stream to use
  !>   @return      #hipSuccess, #hipErrorInvalidValue, #hipErrorInvalidPitchValue,
  !>  #hipErrorInvalidDevicePointer, #hipErrorInvalidMemcpyDirection
  !> 
  !>   @see hipMemcpy, hipMemcpy2DToArray, hipMemcpy2D, hipMemcpyFromArray, hipMemcpyToSymbol,
  !>  hipMemcpyAsync
  interface hipMemcpy3DAsync
#ifdef USE_CUDA_NAMES
    function hipMemcpy3DAsync_(p,stream) bind(c, name="cudaMemcpy3DAsync")
#else
    function hipMemcpy3DAsync_(p,stream) bind(c, name="hipMemcpy3DAsync")
#endif
      use iso_c_binding
#ifdef USE_CUDA_NAMES
      use hipfort_cuda_errors
#endif
      use hipfort_enums
      use hipfort_types
      implicit none
#ifdef USE_CUDA_NAMES
      integer(kind(cudaSuccess)) :: hipMemcpy3DAsync_
#else
      integer(kind(hipSuccess)) :: hipMemcpy3DAsync_
#endif
      type(c_ptr) :: p
      type(c_ptr),value :: stream
    end function

  end interface
  !>   @brief Copies data between host and device.
  !> 
  !>   @param[in]   pCopy   3D memory copy parameters
  !>   @return      #hipSuccess, #hipErrorInvalidValue, #hipErrorInvalidPitchValue,
  !>   #hipErrorInvalidDevicePointer, #hipErrorInvalidMemcpyDirection
  !> 
  !>   @see hipMemcpy, hipMemcpy2DToArray, hipMemcpy2D, hipMemcpyFromArray, hipMemcpyToSymbol,
  !>  hipMemcpyAsync
  interface hipDrvMemcpy3D
#ifdef USE_CUDA_NAMES
    function hipDrvMemcpy3D_(pCopy) bind(c, name="cudaDrvMemcpy3D")
#else
    function hipDrvMemcpy3D_(pCopy) bind(c, name="hipDrvMemcpy3D")
#endif
      use iso_c_binding
#ifdef USE_CUDA_NAMES
      use hipfort_cuda_errors
#endif
      use hipfort_enums
      use hipfort_types
      implicit none
#ifdef USE_CUDA_NAMES
      integer(kind(cudaSuccess)) :: hipDrvMemcpy3D_
#else
      integer(kind(hipSuccess)) :: hipDrvMemcpy3D_
#endif
      type(c_ptr) :: pCopy
    end function

  end interface
  !>   @brief Copies data between host and device asynchronously.
  !> 
  !>   @param[in]   pCopy    3D memory copy parameters
  !>   @param[in]   stream   Stream to use
  !>   @return      #hipSuccess, #hipErrorInvalidValue, #hipErrorInvalidPitchValue,
  !>   #hipErrorInvalidDevicePointer, #hipErrorInvalidMemcpyDirection
  !> 
  !>   @see hipMemcpy, hipMemcpy2DToArray, hipMemcpy2D, hipMemcpyFromArray, hipMemcpyToSymbol,
  !>  hipMemcpyAsync
  interface hipDrvMemcpy3DAsync
#ifdef USE_CUDA_NAMES
    function hipDrvMemcpy3DAsync_(pCopy,stream) bind(c, name="cudaDrvMemcpy3DAsync")
#else
    function hipDrvMemcpy3DAsync_(pCopy,stream) bind(c, name="hipDrvMemcpy3DAsync")
#endif
      use iso_c_binding
#ifdef USE_CUDA_NAMES
      use hipfort_cuda_errors
#endif
      use hipfort_enums
      use hipfort_types
      implicit none
#ifdef USE_CUDA_NAMES
      integer(kind(cudaSuccess)) :: hipDrvMemcpy3DAsync_
#else
      integer(kind(hipSuccess)) :: hipDrvMemcpy3DAsync_
#endif
      type(c_ptr) :: pCopy
      type(c_ptr),value :: stream
    end function

  end interface
  !>  @brief Determine if a device can access a peer's memory.
  !> 
  !>  @param [out] canAccessPeer Returns the peer access capability (0 or 1)
  !>  @param [in] device - device from where memory may be accessed.
  !>  @param [in] peerDevice - device where memory is physically located
  !> 
  !>  Returns "1" in @p canAccessPeer if the specified @p device is capable
  !>  of directly accessing memory physically located on peerDevice , or "0" if not.
  !> 
  !>  Returns "0" in @p canAccessPeer if deviceId == peerDeviceId, and both are valid devices : a
  !>  device is not a peer of itself.
  !> 
  !>  @returns #hipSuccess,
  !>  @returns #hipErrorInvalidDevice if deviceId or peerDeviceId are not valid devices
  interface hipDeviceCanAccessPeer
#ifdef USE_CUDA_NAMES
    function hipDeviceCanAccessPeer_(canAccessPeer,deviceId,peerDeviceId) bind(c, name="cudaDeviceCanAccessPeer")
#else
    function hipDeviceCanAccessPeer_(canAccessPeer,deviceId,peerDeviceId) bind(c, name="hipDeviceCanAccessPeer")
#endif
      use iso_c_binding
#ifdef USE_CUDA_NAMES
      use hipfort_cuda_errors
#endif
      use hipfort_enums
      use hipfort_types
      implicit none
#ifdef USE_CUDA_NAMES
      integer(kind(cudaSuccess)) :: hipDeviceCanAccessPeer_
#else
      integer(kind(hipSuccess)) :: hipDeviceCanAccessPeer_
#endif
      type(c_ptr),value :: canAccessPeer
      integer(c_int),value :: deviceId
      integer(c_int),value :: peerDeviceId
    end function

  end interface
  !>  @brief Enable direct access from current device's virtual address space to memory allocations
  !>  physically located on a peer device.
  !> 
  !>  Memory which already allocated on peer device will be mapped into the address space of the
  !>  current device.  In addition, all future memory allocations on peerDeviceId will be mapped into
  !>  the address space of the current device when the memory is allocated. The peer memory remains
  !>  accessible from the current device until a call to hipDeviceDisablePeerAccess or hipDeviceReset.
  !> 
  !> 
  !>  @param [in] peerDeviceId
  !>  @param [in] flags
  !> 
  !>  Returns #hipSuccess, #hipErrorInvalidDevice, #hipErrorInvalidValue,
  !>  @returns #hipErrorPeerAccessAlreadyEnabled if peer access is already enabled for this device.
  interface hipDeviceEnablePeerAccess
#ifdef USE_CUDA_NAMES
    function hipDeviceEnablePeerAccess_(peerDeviceId,flags) bind(c, name="cudaDeviceEnablePeerAccess")
#else
    function hipDeviceEnablePeerAccess_(peerDeviceId,flags) bind(c, name="hipDeviceEnablePeerAccess")
#endif
      use iso_c_binding
#ifdef USE_CUDA_NAMES
      use hipfort_cuda_errors
#endif
      use hipfort_enums
      use hipfort_types
      implicit none
#ifdef USE_CUDA_NAMES
      integer(kind(cudaSuccess)) :: hipDeviceEnablePeerAccess_
#else
      integer(kind(hipSuccess)) :: hipDeviceEnablePeerAccess_
#endif
      integer(c_int),value :: peerDeviceId
      integer(c_int),value :: flags
    end function

  end interface
  !>  @brief Disable direct access from current device's virtual address space to memory allocations
  !>  physically located on a peer device.
  !> 
  !>  Returns hipErrorPeerAccessNotEnabled if direct access to memory on peerDevice has not yet been
  !>  enabled from the current device.
  !> 
  !>  @param [in] peerDeviceId
  !> 
  !>  @returns #hipSuccess, #hipErrorPeerAccessNotEnabled
  interface hipDeviceDisablePeerAccess
#ifdef USE_CUDA_NAMES
    function hipDeviceDisablePeerAccess_(peerDeviceId) bind(c, name="cudaDeviceDisablePeerAccess")
#else
    function hipDeviceDisablePeerAccess_(peerDeviceId) bind(c, name="hipDeviceDisablePeerAccess")
#endif
      use iso_c_binding
#ifdef USE_CUDA_NAMES
      use hipfort_cuda_errors
#endif
      use hipfort_enums
      use hipfort_types
      implicit none
#ifdef USE_CUDA_NAMES
      integer(kind(cudaSuccess)) :: hipDeviceDisablePeerAccess_
#else
      integer(kind(hipSuccess)) :: hipDeviceDisablePeerAccess_
#endif
      integer(c_int),value :: peerDeviceId
    end function

  end interface
  !>  @brief Get information on memory allocations.
  !> 
  !>  @param [out] pbase - BAse pointer address
  !>  @param [out] psize - Size of allocation
  !>  @param [in]  dptr- Device Pointer
  !> 
  !>  @returns #hipSuccess, #hipErrorInvalidDevicePointer
  !> 
  !>  @see hipCtxCreate, hipCtxDestroy, hipCtxGetFlags, hipCtxPopCurrent, hipCtxGetCurrent,
  !>  hipCtxSetCurrent, hipCtxPushCurrent, hipCtxSetCacheConfig, hipCtxSynchronize, hipCtxGetDevice
  interface hipMemGetAddressRange
#ifdef USE_CUDA_NAMES
    function hipMemGetAddressRange_(pbase,psize,dptr) bind(c, name="cudaMemGetAddressRange")
#else
    function hipMemGetAddressRange_(pbase,psize,dptr) bind(c, name="hipMemGetAddressRange")
#endif
      use iso_c_binding
#ifdef USE_CUDA_NAMES
      use hipfort_cuda_errors
#endif
      use hipfort_enums
      use hipfort_types
      implicit none
#ifdef USE_CUDA_NAMES
      integer(kind(cudaSuccess)) :: hipMemGetAddressRange_
#else
      integer(kind(hipSuccess)) :: hipMemGetAddressRange_
#endif
      type(c_ptr) :: pbase
      integer(c_size_t) :: psize
      type(c_ptr),value :: dptr
    end function

  end interface
  !>  @brief Copies memory from one device to memory on another device.
  !> 
  !>  @param [out] dst - Destination device pointer.
  !>  @param [in] dstDeviceId - Destination device
  !>  @param [in] src - Source device pointer
  !>  @param [in] srcDeviceId - Source device
  !>  @param [in] sizeBytes - Size of memory copy in bytes
  !> 
  !>  @returns #hipSuccess, #hipErrorInvalidValue, #hipErrorInvalidDevice
  interface hipMemcpyPeer
#ifdef USE_CUDA_NAMES
    function hipMemcpyPeer_(dst,dstDeviceId,src,srcDeviceId,sizeBytes) bind(c, name="cudaMemcpyPeer")
#else
    function hipMemcpyPeer_(dst,dstDeviceId,src,srcDeviceId,sizeBytes) bind(c, name="hipMemcpyPeer")
#endif
      use iso_c_binding
#ifdef USE_CUDA_NAMES
      use hipfort_cuda_errors
#endif
      use hipfort_enums
      use hipfort_types
      implicit none
#ifdef USE_CUDA_NAMES
      integer(kind(cudaSuccess)) :: hipMemcpyPeer_
#else
      integer(kind(hipSuccess)) :: hipMemcpyPeer_
#endif
      type(c_ptr),value :: dst
      integer(c_int),value :: dstDeviceId
      type(c_ptr),value :: src
      integer(c_int),value :: srcDeviceId
      integer(c_size_t),value :: sizeBytes
    end function

  end interface
  !>  @brief Copies memory from one device to memory on another device.
  !> 
  !>  @param [out] dst - Destination device pointer.
  !>  @param [in] dstDevice - Destination device
  !>  @param [in] src - Source device pointer
  !>  @param [in] srcDevice - Source device
  !>  @param [in] sizeBytes - Size of memory copy in bytes
  !>  @param [in] stream - Stream identifier
  !> 
  !>  @returns #hipSuccess, #hipErrorInvalidValue, #hipErrorInvalidDevice
  interface hipMemcpyPeerAsync
#ifdef USE_CUDA_NAMES
    function hipMemcpyPeerAsync_(dst,dstDeviceId,src,srcDevice,sizeBytes,stream) bind(c, name="cudaMemcpyPeerAsync")
#else
    function hipMemcpyPeerAsync_(dst,dstDeviceId,src,srcDevice,sizeBytes,stream) bind(c, name="hipMemcpyPeerAsync")
#endif
      use iso_c_binding
#ifdef USE_CUDA_NAMES
      use hipfort_cuda_errors
#endif
      use hipfort_enums
      use hipfort_types
      implicit none
#ifdef USE_CUDA_NAMES
      integer(kind(cudaSuccess)) :: hipMemcpyPeerAsync_
#else
      integer(kind(hipSuccess)) :: hipMemcpyPeerAsync_
#endif
      type(c_ptr),value :: dst
      integer(c_int),value :: dstDeviceId
      type(c_ptr),value :: src
      integer(c_int),value :: srcDevice
      integer(c_size_t),value :: sizeBytes
      type(c_ptr),value :: stream
    end function

  end interface
  
  interface hipCtxCreate
#ifdef USE_CUDA_NAMES
    function hipCtxCreate_(ctx,flags,device) bind(c, name="cudaCtxCreate")
#else
    function hipCtxCreate_(ctx,flags,device) bind(c, name="hipCtxCreate")
#endif
      use iso_c_binding
#ifdef USE_CUDA_NAMES
      use hipfort_cuda_errors
#endif
      use hipfort_enums
      use hipfort_types
      implicit none
#ifdef USE_CUDA_NAMES
      integer(kind(cudaSuccess)) :: hipCtxCreate_
#else
      integer(kind(hipSuccess)) :: hipCtxCreate_
#endif
      type(c_ptr) :: ctx
      integer(c_int),value :: flags
      integer(c_int),value :: device
    end function

  end interface
  
  interface hipCtxDestroy
#ifdef USE_CUDA_NAMES
    function hipCtxDestroy_(ctx) bind(c, name="cudaCtxDestroy")
#else
    function hipCtxDestroy_(ctx) bind(c, name="hipCtxDestroy")
#endif
      use iso_c_binding
#ifdef USE_CUDA_NAMES
      use hipfort_cuda_errors
#endif
      use hipfort_enums
      use hipfort_types
      implicit none
#ifdef USE_CUDA_NAMES
      integer(kind(cudaSuccess)) :: hipCtxDestroy_
#else
      integer(kind(hipSuccess)) :: hipCtxDestroy_
#endif
      type(c_ptr),value :: ctx
    end function

  end interface
  
  interface hipCtxPopCurrent
#ifdef USE_CUDA_NAMES
    function hipCtxPopCurrent_(ctx) bind(c, name="cudaCtxPopCurrent")
#else
    function hipCtxPopCurrent_(ctx) bind(c, name="hipCtxPopCurrent")
#endif
      use iso_c_binding
#ifdef USE_CUDA_NAMES
      use hipfort_cuda_errors
#endif
      use hipfort_enums
      use hipfort_types
      implicit none
#ifdef USE_CUDA_NAMES
      integer(kind(cudaSuccess)) :: hipCtxPopCurrent_
#else
      integer(kind(hipSuccess)) :: hipCtxPopCurrent_
#endif
      type(c_ptr) :: ctx
    end function

  end interface
  
  interface hipCtxPushCurrent
#ifdef USE_CUDA_NAMES
    function hipCtxPushCurrent_(ctx) bind(c, name="cudaCtxPushCurrent")
#else
    function hipCtxPushCurrent_(ctx) bind(c, name="hipCtxPushCurrent")
#endif
      use iso_c_binding
#ifdef USE_CUDA_NAMES
      use hipfort_cuda_errors
#endif
      use hipfort_enums
      use hipfort_types
      implicit none
#ifdef USE_CUDA_NAMES
      integer(kind(cudaSuccess)) :: hipCtxPushCurrent_
#else
      integer(kind(hipSuccess)) :: hipCtxPushCurrent_
#endif
      type(c_ptr),value :: ctx
    end function

  end interface
  
  interface hipCtxSetCurrent
#ifdef USE_CUDA_NAMES
    function hipCtxSetCurrent_(ctx) bind(c, name="cudaCtxSetCurrent")
#else
    function hipCtxSetCurrent_(ctx) bind(c, name="hipCtxSetCurrent")
#endif
      use iso_c_binding
#ifdef USE_CUDA_NAMES
      use hipfort_cuda_errors
#endif
      use hipfort_enums
      use hipfort_types
      implicit none
#ifdef USE_CUDA_NAMES
      integer(kind(cudaSuccess)) :: hipCtxSetCurrent_
#else
      integer(kind(hipSuccess)) :: hipCtxSetCurrent_
#endif
      type(c_ptr),value :: ctx
    end function

  end interface
  
  interface hipCtxGetCurrent
#ifdef USE_CUDA_NAMES
    function hipCtxGetCurrent_(ctx) bind(c, name="cudaCtxGetCurrent")
#else
    function hipCtxGetCurrent_(ctx) bind(c, name="hipCtxGetCurrent")
#endif
      use iso_c_binding
#ifdef USE_CUDA_NAMES
      use hipfort_cuda_errors
#endif
      use hipfort_enums
      use hipfort_types
      implicit none
#ifdef USE_CUDA_NAMES
      integer(kind(cudaSuccess)) :: hipCtxGetCurrent_
#else
      integer(kind(hipSuccess)) :: hipCtxGetCurrent_
#endif
      type(c_ptr) :: ctx
    end function

  end interface
  
  interface hipCtxGetDevice
#ifdef USE_CUDA_NAMES
    function hipCtxGetDevice_(device) bind(c, name="cudaCtxGetDevice")
#else
    function hipCtxGetDevice_(device) bind(c, name="hipCtxGetDevice")
#endif
      use iso_c_binding
#ifdef USE_CUDA_NAMES
      use hipfort_cuda_errors
#endif
      use hipfort_enums
      use hipfort_types
      implicit none
#ifdef USE_CUDA_NAMES
      integer(kind(cudaSuccess)) :: hipCtxGetDevice_
#else
      integer(kind(hipSuccess)) :: hipCtxGetDevice_
#endif
      integer(c_int) :: device
    end function

  end interface
  
  interface hipCtxGetApiVersion
#ifdef USE_CUDA_NAMES
    function hipCtxGetApiVersion_(ctx,apiVersion) bind(c, name="cudaCtxGetApiVersion")
#else
    function hipCtxGetApiVersion_(ctx,apiVersion) bind(c, name="hipCtxGetApiVersion")
#endif
      use iso_c_binding
#ifdef USE_CUDA_NAMES
      use hipfort_cuda_errors
#endif
      use hipfort_enums
      use hipfort_types
      implicit none
#ifdef USE_CUDA_NAMES
      integer(kind(cudaSuccess)) :: hipCtxGetApiVersion_
#else
      integer(kind(hipSuccess)) :: hipCtxGetApiVersion_
#endif
      type(c_ptr),value :: ctx
      type(c_ptr),value :: apiVersion
    end function

  end interface
  
  interface hipCtxGetCacheConfig
#ifdef USE_CUDA_NAMES
    function hipCtxGetCacheConfig_(cacheConfig) bind(c, name="cudaCtxGetCacheConfig")
#else
    function hipCtxGetCacheConfig_(cacheConfig) bind(c, name="hipCtxGetCacheConfig")
#endif
      use iso_c_binding
#ifdef USE_CUDA_NAMES
      use hipfort_cuda_errors
#endif
      use hipfort_enums
      use hipfort_types
      implicit none
#ifdef USE_CUDA_NAMES
      integer(kind(cudaSuccess)) :: hipCtxGetCacheConfig_
#else
      integer(kind(hipSuccess)) :: hipCtxGetCacheConfig_
#endif
      type(c_ptr),value :: cacheConfig
    end function

  end interface
  
  interface hipCtxSetCacheConfig
#ifdef USE_CUDA_NAMES
    function hipCtxSetCacheConfig_(cacheConfig) bind(c, name="cudaCtxSetCacheConfig")
#else
    function hipCtxSetCacheConfig_(cacheConfig) bind(c, name="hipCtxSetCacheConfig")
#endif
      use iso_c_binding
#ifdef USE_CUDA_NAMES
      use hipfort_cuda_errors
#endif
      use hipfort_enums
      use hipfort_types
      implicit none
#ifdef USE_CUDA_NAMES
      integer(kind(cudaSuccess)) :: hipCtxSetCacheConfig_
#else
      integer(kind(hipSuccess)) :: hipCtxSetCacheConfig_
#endif
      integer(kind(hipFuncCachePreferNone)),value :: cacheConfig
    end function

  end interface
  
  interface hipCtxSetSharedMemConfig
#ifdef USE_CUDA_NAMES
    function hipCtxSetSharedMemConfig_(config) bind(c, name="cudaCtxSetSharedMemConfig")
#else
    function hipCtxSetSharedMemConfig_(config) bind(c, name="hipCtxSetSharedMemConfig")
#endif
      use iso_c_binding
#ifdef USE_CUDA_NAMES
      use hipfort_cuda_errors
#endif
      use hipfort_enums
      use hipfort_types
      implicit none
#ifdef USE_CUDA_NAMES
      integer(kind(cudaSuccess)) :: hipCtxSetSharedMemConfig_
#else
      integer(kind(hipSuccess)) :: hipCtxSetSharedMemConfig_
#endif
      integer(kind(hipSharedMemBankSizeDefault)),value :: config
    end function

  end interface
  
  interface hipCtxGetSharedMemConfig
#ifdef USE_CUDA_NAMES
    function hipCtxGetSharedMemConfig_(pConfig) bind(c, name="cudaCtxGetSharedMemConfig")
#else
    function hipCtxGetSharedMemConfig_(pConfig) bind(c, name="hipCtxGetSharedMemConfig")
#endif
      use iso_c_binding
#ifdef USE_CUDA_NAMES
      use hipfort_cuda_errors
#endif
      use hipfort_enums
      use hipfort_types
      implicit none
#ifdef USE_CUDA_NAMES
      integer(kind(cudaSuccess)) :: hipCtxGetSharedMemConfig_
#else
      integer(kind(hipSuccess)) :: hipCtxGetSharedMemConfig_
#endif
      type(c_ptr),value :: pConfig
    end function

  end interface
  
  interface hipCtxSynchronize
#ifdef USE_CUDA_NAMES
    function hipCtxSynchronize_() bind(c, name="cudaCtxSynchronize")
#else
    function hipCtxSynchronize_() bind(c, name="hipCtxSynchronize")
#endif
      use iso_c_binding
#ifdef USE_CUDA_NAMES
      use hipfort_cuda_errors
#endif
      use hipfort_enums
      use hipfort_types
      implicit none
#ifdef USE_CUDA_NAMES
      integer(kind(cudaSuccess)) :: hipCtxSynchronize_
#else
      integer(kind(hipSuccess)) :: hipCtxSynchronize_
#endif
    end function

  end interface
  
  interface hipCtxGetFlags
#ifdef USE_CUDA_NAMES
    function hipCtxGetFlags_(flags) bind(c, name="cudaCtxGetFlags")
#else
    function hipCtxGetFlags_(flags) bind(c, name="hipCtxGetFlags")
#endif
      use iso_c_binding
#ifdef USE_CUDA_NAMES
      use hipfort_cuda_errors
#endif
      use hipfort_enums
      use hipfort_types
      implicit none
#ifdef USE_CUDA_NAMES
      integer(kind(cudaSuccess)) :: hipCtxGetFlags_
#else
      integer(kind(hipSuccess)) :: hipCtxGetFlags_
#endif
      type(c_ptr),value :: flags
    end function

  end interface
  
  interface hipCtxEnablePeerAccess
#ifdef USE_CUDA_NAMES
    function hipCtxEnablePeerAccess_(peerCtx,flags) bind(c, name="cudaCtxEnablePeerAccess")
#else
    function hipCtxEnablePeerAccess_(peerCtx,flags) bind(c, name="hipCtxEnablePeerAccess")
#endif
      use iso_c_binding
#ifdef USE_CUDA_NAMES
      use hipfort_cuda_errors
#endif
      use hipfort_enums
      use hipfort_types
      implicit none
#ifdef USE_CUDA_NAMES
      integer(kind(cudaSuccess)) :: hipCtxEnablePeerAccess_
#else
      integer(kind(hipSuccess)) :: hipCtxEnablePeerAccess_
#endif
      type(c_ptr),value :: peerCtx
      integer(c_int),value :: flags
    end function

  end interface
  
  interface hipCtxDisablePeerAccess
#ifdef USE_CUDA_NAMES
    function hipCtxDisablePeerAccess_(peerCtx) bind(c, name="cudaCtxDisablePeerAccess")
#else
    function hipCtxDisablePeerAccess_(peerCtx) bind(c, name="hipCtxDisablePeerAccess")
#endif
      use iso_c_binding
#ifdef USE_CUDA_NAMES
      use hipfort_cuda_errors
#endif
      use hipfort_enums
      use hipfort_types
      implicit none
#ifdef USE_CUDA_NAMES
      integer(kind(cudaSuccess)) :: hipCtxDisablePeerAccess_
#else
      integer(kind(hipSuccess)) :: hipCtxDisablePeerAccess_
#endif
      type(c_ptr),value :: peerCtx
    end function

  end interface
  !>  @brief Get the state of the primary context.
  !> 
  !>  @param [in] Device to get primary context flags for
  !>  @param [out] Pointer to store flags
  !>  @param [out] Pointer to store context state; 0 = inactive, 1 = active
  !> 
  !>  @returns #hipSuccess
  !> 
  !>  @see hipCtxCreate, hipCtxDestroy, hipCtxGetFlags, hipCtxPopCurrent, hipCtxGetCurrent,
  !>  hipCtxSetCurrent, hipCtxPushCurrent, hipCtxSetCacheConfig, hipCtxSynchronize, hipCtxGetDevice
  interface hipDevicePrimaryCtxGetState
#ifdef USE_CUDA_NAMES
    function hipDevicePrimaryCtxGetState_(dev,flags,active) bind(c, name="cudaDevicePrimaryCtxGetState")
#else
    function hipDevicePrimaryCtxGetState_(dev,flags,active) bind(c, name="hipDevicePrimaryCtxGetState")
#endif
      use iso_c_binding
#ifdef USE_CUDA_NAMES
      use hipfort_cuda_errors
#endif
      use hipfort_enums
      use hipfort_types
      implicit none
#ifdef USE_CUDA_NAMES
      integer(kind(cudaSuccess)) :: hipDevicePrimaryCtxGetState_
#else
      integer(kind(hipSuccess)) :: hipDevicePrimaryCtxGetState_
#endif
      integer(c_int),value :: dev
      type(c_ptr),value :: flags
      type(c_ptr),value :: active
    end function

  end interface
  !>  @brief Release the primary context on the GPU.
  !> 
  !>  @param [in] Device which primary context is released
  !> 
  !>  @returns #hipSuccess
  !> 
  !>  @see hipCtxCreate, hipCtxDestroy, hipCtxGetFlags, hipCtxPopCurrent, hipCtxGetCurrent,
  !>  hipCtxSetCurrent, hipCtxPushCurrent, hipCtxSetCacheConfig, hipCtxSynchronize, hipCtxGetDevice
  !>  @warning This function return #hipSuccess though doesn't release the primaryCtx by design on
  !>  HIP/HCC path.
  interface hipDevicePrimaryCtxRelease
#ifdef USE_CUDA_NAMES
    function hipDevicePrimaryCtxRelease_(dev) bind(c, name="cudaDevicePrimaryCtxRelease")
#else
    function hipDevicePrimaryCtxRelease_(dev) bind(c, name="hipDevicePrimaryCtxRelease")
#endif
      use iso_c_binding
#ifdef USE_CUDA_NAMES
      use hipfort_cuda_errors
#endif
      use hipfort_enums
      use hipfort_types
      implicit none
#ifdef USE_CUDA_NAMES
      integer(kind(cudaSuccess)) :: hipDevicePrimaryCtxRelease_
#else
      integer(kind(hipSuccess)) :: hipDevicePrimaryCtxRelease_
#endif
      integer(c_int),value :: dev
    end function

  end interface
  !>  @brief Retain the primary context on the GPU.
  !> 
  !>  @param [out] Returned context handle of the new context
  !>  @param [in] Device which primary context is released
  !> 
  !>  @returns #hipSuccess
  !> 
  !>  @see hipCtxCreate, hipCtxDestroy, hipCtxGetFlags, hipCtxPopCurrent, hipCtxGetCurrent,
  !>  hipCtxSetCurrent, hipCtxPushCurrent, hipCtxSetCacheConfig, hipCtxSynchronize, hipCtxGetDevice
  interface hipDevicePrimaryCtxRetain
#ifdef USE_CUDA_NAMES
    function hipDevicePrimaryCtxRetain_(pctx,dev) bind(c, name="cudaDevicePrimaryCtxRetain")
#else
    function hipDevicePrimaryCtxRetain_(pctx,dev) bind(c, name="hipDevicePrimaryCtxRetain")
#endif
      use iso_c_binding
#ifdef USE_CUDA_NAMES
      use hipfort_cuda_errors
#endif
      use hipfort_enums
      use hipfort_types
      implicit none
#ifdef USE_CUDA_NAMES
      integer(kind(cudaSuccess)) :: hipDevicePrimaryCtxRetain_
#else
      integer(kind(hipSuccess)) :: hipDevicePrimaryCtxRetain_
#endif
      type(c_ptr) :: pctx
      integer(c_int),value :: dev
    end function

  end interface
  !>  @brief Resets the primary context on the GPU.
  !> 
  !>  @param [in] Device which primary context is reset
  !> 
  !>  @returns #hipSuccess
  !> 
  !>  @see hipCtxCreate, hipCtxDestroy, hipCtxGetFlags, hipCtxPopCurrent, hipCtxGetCurrent,
  !>  hipCtxSetCurrent, hipCtxPushCurrent, hipCtxSetCacheConfig, hipCtxSynchronize, hipCtxGetDevice
  interface hipDevicePrimaryCtxReset
#ifdef USE_CUDA_NAMES
    function hipDevicePrimaryCtxReset_(dev) bind(c, name="cudaDevicePrimaryCtxReset")
#else
    function hipDevicePrimaryCtxReset_(dev) bind(c, name="hipDevicePrimaryCtxReset")
#endif
      use iso_c_binding
#ifdef USE_CUDA_NAMES
      use hipfort_cuda_errors
#endif
      use hipfort_enums
      use hipfort_types
      implicit none
#ifdef USE_CUDA_NAMES
      integer(kind(cudaSuccess)) :: hipDevicePrimaryCtxReset_
#else
      integer(kind(hipSuccess)) :: hipDevicePrimaryCtxReset_
#endif
      integer(c_int),value :: dev
    end function

  end interface
  !>  @brief Set flags for the primary context.
  !> 
  !>  @param [in] Device for which the primary context flags are set
  !>  @param [in] New flags for the device
  !> 
  !>  @returns #hipSuccess, #hipErrorContextAlreadyInUse
  !> 
  !>  @see hipCtxCreate, hipCtxDestroy, hipCtxGetFlags, hipCtxPopCurrent, hipCtxGetCurrent,
  !>  hipCtxSetCurrent, hipCtxPushCurrent, hipCtxSetCacheConfig, hipCtxSynchronize, hipCtxGetDevice
  interface hipDevicePrimaryCtxSetFlags
#ifdef USE_CUDA_NAMES
    function hipDevicePrimaryCtxSetFlags_(dev,flags) bind(c, name="cudaDevicePrimaryCtxSetFlags")
#else
    function hipDevicePrimaryCtxSetFlags_(dev,flags) bind(c, name="hipDevicePrimaryCtxSetFlags")
#endif
      use iso_c_binding
#ifdef USE_CUDA_NAMES
      use hipfort_cuda_errors
#endif
      use hipfort_enums
      use hipfort_types
      implicit none
#ifdef USE_CUDA_NAMES
      integer(kind(cudaSuccess)) :: hipDevicePrimaryCtxSetFlags_
#else
      integer(kind(hipSuccess)) :: hipDevicePrimaryCtxSetFlags_
#endif
      integer(c_int),value :: dev
      integer(c_int),value :: flags
    end function

  end interface
  !>  @brief Loads code object from file into a hipModule_t
  !> 
  !>  @param [in] fname
  !>  @param [out] module
  !> 
  !>  @returns hipSuccess, hipErrorInvalidValue, hipErrorInvalidContext, hipErrorFileNotFound,
  !>  hipErrorOutOfMemory, hipErrorSharedObjectInitFailed, hipErrorNotInitialized
  !> 
  !>
  interface hipModuleLoad
#ifdef USE_CUDA_NAMES
    function hipModuleLoad_(myModule,fname) bind(c, name="cudaModuleLoad")
#else
    function hipModuleLoad_(myModule,fname) bind(c, name="hipModuleLoad")
#endif
      use iso_c_binding
#ifdef USE_CUDA_NAMES
      use hipfort_cuda_errors
#endif
      use hipfort_enums
      use hipfort_types
      implicit none
#ifdef USE_CUDA_NAMES
      integer(kind(cudaSuccess)) :: hipModuleLoad_
#else
      integer(kind(hipSuccess)) :: hipModuleLoad_
#endif
      type(c_ptr) :: myModule
      type(c_ptr),value :: fname
    end function

  end interface
  !>  @brief Frees the module
  !> 
  !>  @param [in] module
  !> 
  !>  @returns hipSuccess, hipInvalidValue
  !>  module is freed and the code objects associated with it are destroyed
  !>
  interface hipModuleUnload
#ifdef USE_CUDA_NAMES
    function hipModuleUnload_(myModule) bind(c, name="cudaModuleUnload")
#else
    function hipModuleUnload_(myModule) bind(c, name="hipModuleUnload")
#endif
      use iso_c_binding
#ifdef USE_CUDA_NAMES
      use hipfort_cuda_errors
#endif
      use hipfort_enums
      use hipfort_types
      implicit none
#ifdef USE_CUDA_NAMES
      integer(kind(cudaSuccess)) :: hipModuleUnload_
#else
      integer(kind(hipSuccess)) :: hipModuleUnload_
#endif
      type(c_ptr),value :: myModule
    end function

  end interface
  !>  @brief Function with kname will be extracted if present in module
  !> 
  !>  @param [in] module
  !>  @param [in] kname
  !>  @param [out] function
  !> 
  !>  @returns hipSuccess, hipErrorInvalidValue, hipErrorInvalidContext, hipErrorNotInitialized,
  !>  hipErrorNotFound,
  interface hipModuleGetFunction
#ifdef USE_CUDA_NAMES
    function hipModuleGetFunction_(myFunction,myModule,kname) bind(c, name="cudaModuleGetFunction")
#else
    function hipModuleGetFunction_(myFunction,myModule,kname) bind(c, name="hipModuleGetFunction")
#endif
      use iso_c_binding
#ifdef USE_CUDA_NAMES
      use hipfort_cuda_errors
#endif
      use hipfort_enums
      use hipfort_types
      implicit none
#ifdef USE_CUDA_NAMES
      integer(kind(cudaSuccess)) :: hipModuleGetFunction_
#else
      integer(kind(hipSuccess)) :: hipModuleGetFunction_
#endif
      type(c_ptr) :: myFunction
      type(c_ptr),value :: myModule
      type(c_ptr),value :: kname
    end function

  end interface
  !>  @brief Find out attributes for a given function.
  !> 
  !>  @param [out] attr
  !>  @param [in] func
  !> 
  !>  @returns hipSuccess, hipErrorInvalidValue, hipErrorInvalidDeviceFunction
  interface hipFuncGetAttributes
#ifdef USE_CUDA_NAMES
    function hipFuncGetAttributes_(attr,func) bind(c, name="cudaFuncGetAttributes")
#else
    function hipFuncGetAttributes_(attr,func) bind(c, name="hipFuncGetAttributes")
#endif
      use iso_c_binding
#ifdef USE_CUDA_NAMES
      use hipfort_cuda_errors
#endif
      use hipfort_enums
      use hipfort_types
      implicit none
#ifdef USE_CUDA_NAMES
      integer(kind(cudaSuccess)) :: hipFuncGetAttributes_
#else
      integer(kind(hipSuccess)) :: hipFuncGetAttributes_
#endif
      type(c_ptr) :: attr
      type(c_ptr),value :: func
    end function

  end interface
  !>  @brief Find out a specific attribute for a given function.
  !> 
  !>  @param [out] value
  !>  @param [in]  attrib
  !>  @param [in]  hfunc
  !> 
  !>  @returns hipSuccess, hipErrorInvalidValue, hipErrorInvalidDeviceFunction
  interface hipFuncGetAttribute
#ifdef USE_CUDA_NAMES
    function hipFuncGetAttribute_(myValue,attrib,hfunc) bind(c, name="cudaFuncGetAttribute")
#else
    function hipFuncGetAttribute_(myValue,attrib,hfunc) bind(c, name="hipFuncGetAttribute")
#endif
      use iso_c_binding
#ifdef USE_CUDA_NAMES
      use hipfort_cuda_errors
#endif
      use hipfort_enums
      use hipfort_types
      implicit none
#ifdef USE_CUDA_NAMES
      integer(kind(cudaSuccess)) :: hipFuncGetAttribute_
#else
      integer(kind(hipSuccess)) :: hipFuncGetAttribute_
#endif
      type(c_ptr),value :: myValue
      integer(kind(HIP_FUNC_ATTRIBUTE_MAX_THREADS_PER_BLOCK)),value :: attrib
      type(c_ptr),value :: hfunc
    end function

  end interface
  !>  @brief returns the handle of the texture reference with the name from the module.
  !> 
  !>  @param [in] hmod
  !>  @param [in] name
  !>  @param [out] texRef
  !> 
  !>  @returns hipSuccess, hipErrorNotInitialized, hipErrorNotFound, hipErrorInvalidValue
  interface hipModuleGetTexRef
#ifdef USE_CUDA_NAMES
    function hipModuleGetTexRef_(texRef,hmod,name) bind(c, name="cudaModuleGetTexRef")
#else
    function hipModuleGetTexRef_(texRef,hmod,name) bind(c, name="hipModuleGetTexRef")
#endif
      use iso_c_binding
#ifdef USE_CUDA_NAMES
      use hipfort_cuda_errors
#endif
      use hipfort_enums
      use hipfort_types
      implicit none
#ifdef USE_CUDA_NAMES
      integer(kind(cudaSuccess)) :: hipModuleGetTexRef_
#else
      integer(kind(hipSuccess)) :: hipModuleGetTexRef_
#endif
      type(c_ptr) :: texRef
      type(c_ptr),value :: hmod
      type(c_ptr),value :: name
    end function

  end interface
  !>  @brief builds module from code object which resides in host memory. Image is pointer to that
  !>  location.
  !> 
  !>  @param [in] image
  !>  @param [out] module
  !> 
  !>  @returns hipSuccess, hipErrorNotInitialized, hipErrorOutOfMemory, hipErrorNotInitialized
  interface hipModuleLoadData
#ifdef USE_CUDA_NAMES
    function hipModuleLoadData_(myModule,image) bind(c, name="cudaModuleLoadData")
#else
    function hipModuleLoadData_(myModule,image) bind(c, name="hipModuleLoadData")
#endif
      use iso_c_binding
#ifdef USE_CUDA_NAMES
      use hipfort_cuda_errors
#endif
      use hipfort_enums
      use hipfort_types
      implicit none
#ifdef USE_CUDA_NAMES
      integer(kind(cudaSuccess)) :: hipModuleLoadData_
#else
      integer(kind(hipSuccess)) :: hipModuleLoadData_
#endif
      type(c_ptr) :: myModule
      type(c_ptr),value :: image
    end function

  end interface
  !>  @brief builds module from code object which resides in host memory. Image is pointer to that
  !>  location. Options are not used. hipModuleLoadData is called.
  !> 
  !>  @param [in] image
  !>  @param [out] module
  !>  @param [in] number of options
  !>  @param [in] options for JIT
  !>  @param [in] option values for JIT
  !> 
  !>  @returns hipSuccess, hipErrorNotInitialized, hipErrorOutOfMemory, hipErrorNotInitialized
  interface hipModuleLoadDataEx
#ifdef USE_CUDA_NAMES
    function hipModuleLoadDataEx_(myModule,image,numOptions,options,optionValues) bind(c, name="cudaModuleLoadDataEx")
#else
    function hipModuleLoadDataEx_(myModule,image,numOptions,options,optionValues) bind(c, name="hipModuleLoadDataEx")
#endif
      use iso_c_binding
#ifdef USE_CUDA_NAMES
      use hipfort_cuda_errors
#endif
      use hipfort_enums
      use hipfort_types
      implicit none
#ifdef USE_CUDA_NAMES
      integer(kind(cudaSuccess)) :: hipModuleLoadDataEx_
#else
      integer(kind(hipSuccess)) :: hipModuleLoadDataEx_
#endif
      type(c_ptr) :: myModule
      type(c_ptr),value :: image
      integer(c_int),value :: numOptions
      type(c_ptr),value :: options
      type(c_ptr) :: optionValues
    end function

  end interface
  !>  @brief launches kernel f with launch parameters and shared memory on stream with arguments passed
  !>  to kernelparams or extra
  !> 
  !>  @param [in] f         Kernel to launch.
  !>  @param [in] gridDimX  X grid dimension specified as multiple of blockDimX.
  !>  @param [in] gridDimY  Y grid dimension specified as multiple of blockDimY.
  !>  @param [in] gridDimZ  Z grid dimension specified as multiple of blockDimZ.
  !>  @param [in] blockDimX X block dimensions specified in work-items
  !>  @param [in] blockDimY Y grid dimension specified in work-items
  !>  @param [in] blockDimZ Z grid dimension specified in work-items
  !>  @param [in] sharedMemBytes Amount of dynamic shared memory to allocate for this kernel. The
  !>  HIP-Clang compiler provides support for extern shared declarations.
  !>  @param [in] stream    Stream where the kernel should be dispatched.  May be 0, in which case th
  !>  default stream is used with associated synchronization rules.
  !>  @param [in] kernelParams
  !>  @param [in] extra     Pointer to kernel arguments.   These are passed directly to the kernel and
  !>  must be in the memory layout and alignment expected by the kernel.
  !> 
  !>  @returns hipSuccess, hipInvalidDevice, hipErrorNotInitialized, hipErrorInvalidValue
  !> 
  !>  @warning kernellParams argument is not yet implemented in HIP. Please use extra instead. Please
  !>  refer to hip_porting_driver_api.md for sample usage.
  interface hipModuleLaunchKernel
#ifdef USE_CUDA_NAMES
    function hipModuleLaunchKernel_(f,gridDimX,gridDimY,gridDimZ,blockDimX,blockDimY,blockDimZ,sharedMemBytes,stream,kernelParams,extra) bind(c, name="cudaModuleLaunchKernel")
#else
    function hipModuleLaunchKernel_(f,gridDimX,gridDimY,gridDimZ,blockDimX,blockDimY,blockDimZ,sharedMemBytes,stream,kernelParams,extra) bind(c, name="hipModuleLaunchKernel")
#endif
      use iso_c_binding
#ifdef USE_CUDA_NAMES
      use hipfort_cuda_errors
#endif
      use hipfort_enums
      use hipfort_types
      implicit none
#ifdef USE_CUDA_NAMES
      integer(kind(cudaSuccess)) :: hipModuleLaunchKernel_
#else
      integer(kind(hipSuccess)) :: hipModuleLaunchKernel_
#endif
      type(c_ptr),value :: f
      integer(c_int),value :: gridDimX
      integer(c_int),value :: gridDimY
      integer(c_int),value :: gridDimZ
      integer(c_int),value :: blockDimX
      integer(c_int),value :: blockDimY
      integer(c_int),value :: blockDimZ
      integer(c_int),value :: sharedMemBytes
      type(c_ptr),value :: stream
      type(c_ptr) :: kernelParams
      type(c_ptr) :: extra
    end function

  end interface
  !>  @brief launches kernel f with launch parameters and shared memory on stream with arguments passed
  !>  to kernelparams or extra, where thread blocks can cooperate and synchronize as they execute
  !> 
  !>  @param [in] f         Kernel to launch.
  !>  @param [in] gridDim   Grid dimensions specified as multiple of blockDim.
  !>  @param [in] blockDim  Block dimensions specified in work-items
  !>  @param [in] kernelParams A list of kernel arguments
  !>  @param [in] sharedMemBytes Amount of dynamic shared memory to allocate for this kernel. The
  !>  HIP-Clang compiler provides support for extern shared declarations.
  !>  @param [in] stream    Stream where the kernel should be dispatched.  May be 0, in which case th
  !>  default stream is used with associated synchronization rules.
  !> 
  !>  @returns hipSuccess, hipInvalidDevice, hipErrorNotInitialized, hipErrorInvalidValue, hipErrorCooperativeLaunchTooLarge
  interface hipLaunchCooperativeKernel
#ifdef USE_CUDA_NAMES
    function hipLaunchCooperativeKernel_(f,gridDim,blockDimX,kernelParams,sharedMemBytes,stream) bind(c, name="cudaLaunchCooperativeKernel")
#else
    function hipLaunchCooperativeKernel_(f,gridDim,blockDimX,kernelParams,sharedMemBytes,stream) bind(c, name="hipLaunchCooperativeKernel")
#endif
      use iso_c_binding
#ifdef USE_CUDA_NAMES
      use hipfort_cuda_errors
#endif
      use hipfort_enums
      use hipfort_types
      implicit none
#ifdef USE_CUDA_NAMES
      integer(kind(cudaSuccess)) :: hipLaunchCooperativeKernel_
#else
      integer(kind(hipSuccess)) :: hipLaunchCooperativeKernel_
#endif
      type(c_ptr),value :: f
      type(dim3),value :: gridDim
      type(dim3),value :: blockDimX
      type(c_ptr) :: kernelParams
      integer(c_int),value :: sharedMemBytes
      type(c_ptr),value :: stream
    end function

  end interface
  !>  @brief Launches kernels on multiple devices where thread blocks can cooperate and
  !>  synchronize as they execute.
  !> 
  !>  @param [in] launchParamsList         List of launch parameters, one per device.
  !>  @param [in] numDevices               Size of the launchParamsList array.
  !>  @param [in] flags                    Flags to control launch behavior.
  !> 
  !>  @returns hipSuccess, hipInvalidDevice, hipErrorNotInitialized, hipErrorInvalidValue, hipErrorCooperativeLaunchTooLarge
  interface hipLaunchCooperativeKernelMultiDevice
#ifdef USE_CUDA_NAMES
    function hipLaunchCooperativeKernelMultiDevice_(launchParamsList,numDevices,flags) bind(c, name="cudaLaunchCooperativeKernelMultiDevice")
#else
    function hipLaunchCooperativeKernelMultiDevice_(launchParamsList,numDevices,flags) bind(c, name="hipLaunchCooperativeKernelMultiDevice")
#endif
      use iso_c_binding
#ifdef USE_CUDA_NAMES
      use hipfort_cuda_errors
#endif
      use hipfort_enums
      use hipfort_types
      implicit none
#ifdef USE_CUDA_NAMES
      integer(kind(cudaSuccess)) :: hipLaunchCooperativeKernelMultiDevice_
#else
      integer(kind(hipSuccess)) :: hipLaunchCooperativeKernelMultiDevice_
#endif
      type(c_ptr),value :: launchParamsList
      integer(c_int),value :: numDevices
      integer(c_int),value :: flags
    end function

  end interface
  !>  @brief Launches kernels on multiple devices and guarantees all specified kernels are dispatched
  !>  on respective streams before enqueuing any other work on the specified streams from any other threads
  !> 
  !> 
  !>  @param [in] hipLaunchParams          List of launch parameters, one per device.
  !>  @param [in] numDevices               Size of the launchParamsList array.
  !>  @param [in] flags                    Flags to control launch behavior.
  !> 
  !>  @returns hipSuccess, hipInvalidDevice, hipErrorNotInitialized, hipErrorInvalidValue
  interface hipExtLaunchMultiKernelMultiDevice
#ifdef USE_CUDA_NAMES
    function hipExtLaunchMultiKernelMultiDevice_(launchParamsList,numDevices,flags) bind(c, name="cudaExtLaunchMultiKernelMultiDevice")
#else
    function hipExtLaunchMultiKernelMultiDevice_(launchParamsList,numDevices,flags) bind(c, name="hipExtLaunchMultiKernelMultiDevice")
#endif
      use iso_c_binding
#ifdef USE_CUDA_NAMES
      use hipfort_cuda_errors
#endif
      use hipfort_enums
      use hipfort_types
      implicit none
#ifdef USE_CUDA_NAMES
      integer(kind(cudaSuccess)) :: hipExtLaunchMultiKernelMultiDevice_
#else
      integer(kind(hipSuccess)) :: hipExtLaunchMultiKernelMultiDevice_
#endif
      type(c_ptr),value :: launchParamsList
      integer(c_int),value :: numDevices
      integer(c_int),value :: flags
    end function

  end interface
  
  interface hipModuleOccupancyMaxPotentialBlockSize
#ifdef USE_CUDA_NAMES
    function hipModuleOccupancyMaxPotentialBlockSize_(gridSize,blockSize,f,dynSharedMemPerBlk,blockSizeLimit) bind(c, name="cudaModuleOccupancyMaxPotentialBlockSize")
#else
    function hipModuleOccupancyMaxPotentialBlockSize_(gridSize,blockSize,f,dynSharedMemPerBlk,blockSizeLimit) bind(c, name="hipModuleOccupancyMaxPotentialBlockSize")
#endif
      use iso_c_binding
#ifdef USE_CUDA_NAMES
      use hipfort_cuda_errors
#endif
      use hipfort_enums
      use hipfort_types
      implicit none
#ifdef USE_CUDA_NAMES
      integer(kind(cudaSuccess)) :: hipModuleOccupancyMaxPotentialBlockSize_
#else
      integer(kind(hipSuccess)) :: hipModuleOccupancyMaxPotentialBlockSize_
#endif
      type(c_ptr),value :: gridSize
      type(c_ptr),value :: blockSize
      type(c_ptr),value :: f
      integer(c_size_t),value :: dynSharedMemPerBlk
      integer(c_int),value :: blockSizeLimit
    end function

  end interface
  
  interface hipModuleOccupancyMaxPotentialBlockSizeWithFlags
#ifdef USE_CUDA_NAMES
    function hipModuleOccupancyMaxPotentialBlockSizeWithFlags_(gridSize,blockSize,f,dynSharedMemPerBlk,blockSizeLimit,flags) bind(c, name="cudaModuleOccupancyMaxPotentialBlockSizeWithFlags")
#else
    function hipModuleOccupancyMaxPotentialBlockSizeWithFlags_(gridSize,blockSize,f,dynSharedMemPerBlk,blockSizeLimit,flags) bind(c, name="hipModuleOccupancyMaxPotentialBlockSizeWithFlags")
#endif
      use iso_c_binding
#ifdef USE_CUDA_NAMES
      use hipfort_cuda_errors
#endif
      use hipfort_enums
      use hipfort_types
      implicit none
#ifdef USE_CUDA_NAMES
      integer(kind(cudaSuccess)) :: hipModuleOccupancyMaxPotentialBlockSizeWithFlags_
#else
      integer(kind(hipSuccess)) :: hipModuleOccupancyMaxPotentialBlockSizeWithFlags_
#endif
      type(c_ptr),value :: gridSize
      type(c_ptr),value :: blockSize
      type(c_ptr),value :: f
      integer(c_size_t),value :: dynSharedMemPerBlk
      integer(c_int),value :: blockSizeLimit
      integer(c_int),value :: flags
    end function

  end interface
  !>  @brief Returns occupancy for a device function.
  !> 
  !>  @param [out] numBlocks        Returned occupancy
  !>  @param [in]  func             Kernel function (hipFunction) for which occupancy is calulated
  !>  @param [in]  blockSize        Block size the kernel is intended to be launched with
  !>  @param [in]  dynSharedMemPerBlk dynamic shared memory usage (in bytes) intended for each block
  interface hipModuleOccupancyMaxActiveBlocksPerMultiprocessor
#ifdef USE_CUDA_NAMES
    function hipModuleOccupancyMaxActiveBlocksPerMultiprocessor_(numBlocks,f,blockSize,dynSharedMemPerBlk) bind(c, name="cudaModuleOccupancyMaxActiveBlocksPerMultiprocessor")
#else
    function hipModuleOccupancyMaxActiveBlocksPerMultiprocessor_(numBlocks,f,blockSize,dynSharedMemPerBlk) bind(c, name="hipModuleOccupancyMaxActiveBlocksPerMultiprocessor")
#endif
      use iso_c_binding
#ifdef USE_CUDA_NAMES
      use hipfort_cuda_errors
#endif
      use hipfort_enums
      use hipfort_types
      implicit none
#ifdef USE_CUDA_NAMES
      integer(kind(cudaSuccess)) :: hipModuleOccupancyMaxActiveBlocksPerMultiprocessor_
#else
      integer(kind(hipSuccess)) :: hipModuleOccupancyMaxActiveBlocksPerMultiprocessor_
#endif
      type(c_ptr),value :: numBlocks
      type(c_ptr),value :: f
      integer(c_int),value :: blockSize
      integer(c_size_t),value :: dynSharedMemPerBlk
    end function

  end interface
  !>  @brief Returns occupancy for a device function.
  !> 
  !>  @param [out] numBlocks        Returned occupancy
  !>  @param [in]  func             Kernel function for which occupancy is calulated
  !>  @param [in]  blockSize        Block size the kernel is intended to be launched with
  !>  @param [in]  dynSharedMemPerBlk dynamic shared memory usage (in bytes) intended for each block
  interface hipOccupancyMaxActiveBlocksPerMultiprocessor
#ifdef USE_CUDA_NAMES
    function hipOccupancyMaxActiveBlocksPerMultiprocessor_(numBlocks,f,blockSize,dynSharedMemPerBlk) bind(c, name="cudaOccupancyMaxActiveBlocksPerMultiprocessor")
#else
    function hipOccupancyMaxActiveBlocksPerMultiprocessor_(numBlocks,f,blockSize,dynSharedMemPerBlk) bind(c, name="hipOccupancyMaxActiveBlocksPerMultiprocessor")
#endif
      use iso_c_binding
#ifdef USE_CUDA_NAMES
      use hipfort_cuda_errors
#endif
      use hipfort_enums
      use hipfort_types
      implicit none
#ifdef USE_CUDA_NAMES
      integer(kind(cudaSuccess)) :: hipOccupancyMaxActiveBlocksPerMultiprocessor_
#else
      integer(kind(hipSuccess)) :: hipOccupancyMaxActiveBlocksPerMultiprocessor_
#endif
      type(c_ptr),value :: numBlocks
      type(c_ptr),value :: f
      integer(c_int),value :: blockSize
      integer(c_size_t),value :: dynSharedMemPerBlk
    end function

  end interface
  !>  @brief Returns occupancy for a device function.
  !> 
  !>  @param [out] numBlocks        Returned occupancy
  !>  @param [in]  f                Kernel function for which occupancy is calulated
  !>  @param [in]  blockSize        Block size the kernel is intended to be launched with
  !>  @param [in]  dynSharedMemPerBlk dynamic shared memory usage (in bytes) intended for each block
  !>  @param [in]  flags            Extra flags for occupancy calculation (currently ignored)
  interface hipOccupancyMaxActiveBlocksPerMultiprocessorWithFlags
#ifdef USE_CUDA_NAMES
    function hipOccupancyMaxActiveBlocksPerMultiprocessorWithFlags_(numBlocks,f,blockSize,dynSharedMemPerBlk,flags) bind(c, name="cudaOccupancyMaxActiveBlocksPerMultiprocessorWithFlags")
#else
    function hipOccupancyMaxActiveBlocksPerMultiprocessorWithFlags_(numBlocks,f,blockSize,dynSharedMemPerBlk,flags) bind(c, name="hipOccupancyMaxActiveBlocksPerMultiprocessorWithFlags")
#endif
      use iso_c_binding
#ifdef USE_CUDA_NAMES
      use hipfort_cuda_errors
#endif
      use hipfort_enums
      use hipfort_types
      implicit none
#ifdef USE_CUDA_NAMES
      integer(kind(cudaSuccess)) :: hipOccupancyMaxActiveBlocksPerMultiprocessorWithFlags_
#else
      integer(kind(hipSuccess)) :: hipOccupancyMaxActiveBlocksPerMultiprocessorWithFlags_
#endif
      type(c_ptr),value :: numBlocks
      type(c_ptr),value :: f
      integer(c_int),value :: blockSize
      integer(c_size_t),value :: dynSharedMemPerBlk
      integer(c_int),value :: flags
    end function

  end interface
  !>  @brief determine the grid and block sizes to achieves maximum occupancy for a kernel
  !> 
  !>  @param [out] gridSize           minimum grid size for maximum potential occupancy
  !>  @param [out] blockSize          block size for maximum potential occupancy
  !>  @param [in]  f                  kernel function for which occupancy is calulated
  !>  @param [in]  dynSharedMemPerBlk dynamic shared memory usage (in bytes) intended for each block
  !>  @param [in]  blockSizeLimit     the maximum block size for the kernel, use 0 for no limit
  !> 
  !>  @returns hipSuccess, hipInvalidDevice, hipErrorInvalidValue
  interface hipOccupancyMaxPotentialBlockSize
#ifdef USE_CUDA_NAMES
    function hipOccupancyMaxPotentialBlockSize_(gridSize,blockSize,f,dynSharedMemPerBlk,blockSizeLimit) bind(c, name="cudaOccupancyMaxPotentialBlockSize")
#else
    function hipOccupancyMaxPotentialBlockSize_(gridSize,blockSize,f,dynSharedMemPerBlk,blockSizeLimit) bind(c, name="hipOccupancyMaxPotentialBlockSize")
#endif
      use iso_c_binding
#ifdef USE_CUDA_NAMES
      use hipfort_cuda_errors
#endif
      use hipfort_enums
      use hipfort_types
      implicit none
#ifdef USE_CUDA_NAMES
      integer(kind(cudaSuccess)) :: hipOccupancyMaxPotentialBlockSize_
#else
      integer(kind(hipSuccess)) :: hipOccupancyMaxPotentialBlockSize_
#endif
      type(c_ptr),value :: gridSize
      type(c_ptr),value :: blockSize
      type(c_ptr),value :: f
      integer(c_size_t),value :: dynSharedMemPerBlk
      integer(c_int),value :: blockSizeLimit
    end function

  end interface
  
  interface hipProfilerStart
#ifdef USE_CUDA_NAMES
    function hipProfilerStart_() bind(c, name="cudaProfilerStart")
#else
    function hipProfilerStart_() bind(c, name="hipProfilerStart")
#endif
      use iso_c_binding
#ifdef USE_CUDA_NAMES
      use hipfort_cuda_errors
#endif
      use hipfort_enums
      use hipfort_types
      implicit none
#ifdef USE_CUDA_NAMES
      integer(kind(cudaSuccess)) :: hipProfilerStart_
#else
      integer(kind(hipSuccess)) :: hipProfilerStart_
#endif
    end function

  end interface
  
  interface hipProfilerStop
#ifdef USE_CUDA_NAMES
    function hipProfilerStop_() bind(c, name="cudaProfilerStop")
#else
    function hipProfilerStop_() bind(c, name="hipProfilerStop")
#endif
      use iso_c_binding
#ifdef USE_CUDA_NAMES
      use hipfort_cuda_errors
#endif
      use hipfort_enums
      use hipfort_types
      implicit none
#ifdef USE_CUDA_NAMES
      integer(kind(cudaSuccess)) :: hipProfilerStop_
#else
      integer(kind(hipSuccess)) :: hipProfilerStop_
#endif
    end function

  end interface
  !>  @brief Configure a kernel launch.
  !> 
  !>  @param [in] gridDim   grid dimension specified as multiple of blockDim.
  !>  @param [in] blockDim  block dimensions specified in work-items
  !>  @param [in] sharedMem Amount of dynamic shared memory to allocate for this kernel. The
  !>  HIP-Clang compiler provides support for extern shared declarations.
  !>  @param [in] stream    Stream where the kernel should be dispatched.  May be 0, in which case the
  !>  default stream is used with associated synchronization rules.
  !> 
  !>  @returns hipSuccess, hipInvalidDevice, hipErrorNotInitialized, hipErrorInvalidValue
  !>
  interface hipConfigureCall
#ifdef USE_CUDA_NAMES
    function hipConfigureCall_(gridDim,blockDim,sharedMem,stream) bind(c, name="cudaConfigureCall")
#else
    function hipConfigureCall_(gridDim,blockDim,sharedMem,stream) bind(c, name="hipConfigureCall")
#endif
      use iso_c_binding
#ifdef USE_CUDA_NAMES
      use hipfort_cuda_errors
#endif
      use hipfort_enums
      use hipfort_types
      implicit none
#ifdef USE_CUDA_NAMES
      integer(kind(cudaSuccess)) :: hipConfigureCall_
#else
      integer(kind(hipSuccess)) :: hipConfigureCall_
#endif
      type(dim3),value :: gridDim
      type(dim3),value :: blockDim
      integer(c_size_t),value :: sharedMem
      type(c_ptr),value :: stream
    end function

  end interface
  !>  @brief Set a kernel argument.
  !> 
  !>  @returns hipSuccess, hipInvalidDevice, hipErrorNotInitialized, hipErrorInvalidValue
  !> 
  !>  @param [in] arg    Pointer the argument in host memory.
  !>  @param [in] size   Size of the argument.
  !>  @param [in] offset Offset of the argument on the argument stack.
  !>
  interface hipSetupArgument
#ifdef USE_CUDA_NAMES
    function hipSetupArgument_(arg,mySize,offset) bind(c, name="cudaSetupArgument")
#else
    function hipSetupArgument_(arg,mySize,offset) bind(c, name="hipSetupArgument")
#endif
      use iso_c_binding
#ifdef USE_CUDA_NAMES
      use hipfort_cuda_errors
#endif
      use hipfort_enums
      use hipfort_types
      implicit none
#ifdef USE_CUDA_NAMES
      integer(kind(cudaSuccess)) :: hipSetupArgument_
#else
      integer(kind(hipSuccess)) :: hipSetupArgument_
#endif
      type(c_ptr),value :: arg
      integer(c_size_t),value :: mySize
      integer(c_size_t),value :: offset
    end function

  end interface
  !>  @brief Launch a kernel.
  !> 
  !>  @param [in] func Kernel to launch.
  !> 
  !>  @returns hipSuccess, hipInvalidDevice, hipErrorNotInitialized, hipErrorInvalidValue
  !>
  interface hipLaunchByPtr
#ifdef USE_CUDA_NAMES
    function hipLaunchByPtr_(func) bind(c, name="cudaLaunchByPtr")
#else
    function hipLaunchByPtr_(func) bind(c, name="hipLaunchByPtr")
#endif
      use iso_c_binding
#ifdef USE_CUDA_NAMES
      use hipfort_cuda_errors
#endif
      use hipfort_enums
      use hipfort_types
      implicit none
#ifdef USE_CUDA_NAMES
      integer(kind(cudaSuccess)) :: hipLaunchByPtr_
#else
      integer(kind(hipSuccess)) :: hipLaunchByPtr_
#endif
      type(c_ptr),value :: func
    end function

  end interface
  !>  @brief C compliant kernel launch API
  !> 
  !>  @param [in] function_address - kernel stub function pointer.
  !>  @param [in] numBlocks - number of blocks
  !>  @param [in] dimBlocks - dimension of a block
  !>  @param [in] args - kernel arguments
  !>  @param [in] sharedMemBytes - Amount of dynamic shared memory to allocate for this kernel. The
  !>  HIP-Clang compiler provides support for extern shared declarations.
  !>  @param [in] stream - Stream where the kernel should be dispatched.  May be 0, in which case th
  !>   default stream is used with associated synchronization rules.
  !> 
  !>  @returns #hipSuccess, #hipErrorInvalidValue, hipInvalidDevice
  !>
  interface hipLaunchKernel
#ifdef USE_CUDA_NAMES
    function hipLaunchKernel_(function_address,numBlocks,dimBlocks,args,sharedMemBytes,stream) bind(c, name="cudaLaunchKernel")
#else
    function hipLaunchKernel_(function_address,numBlocks,dimBlocks,args,sharedMemBytes,stream) bind(c, name="hipLaunchKernel")
#endif
      use iso_c_binding
#ifdef USE_CUDA_NAMES
      use hipfort_cuda_errors
#endif
      use hipfort_enums
      use hipfort_types
      implicit none
#ifdef USE_CUDA_NAMES
      integer(kind(cudaSuccess)) :: hipLaunchKernel_
#else
      integer(kind(hipSuccess)) :: hipLaunchKernel_
#endif
      type(c_ptr),value :: function_address
      type(dim3),value :: numBlocks
      type(dim3),value :: dimBlocks
      type(c_ptr) :: args
      integer(c_size_t),value :: sharedMemBytes
      type(c_ptr),value :: stream
    end function

  end interface
  !>  Copies memory for 2D arrays.
  !> 
  !>  @param pCopy           - Parameters for the memory copy
  !> 
  !>  @returns #hipSuccess, #hipErrorInvalidValue
  interface hipDrvMemcpy2DUnaligned
#ifdef USE_CUDA_NAMES
    function hipDrvMemcpy2DUnaligned_(pCopy) bind(c, name="cudaDrvMemcpy2DUnaligned")
#else
    function hipDrvMemcpy2DUnaligned_(pCopy) bind(c, name="hipDrvMemcpy2DUnaligned")
#endif
      use iso_c_binding
#ifdef USE_CUDA_NAMES
      use hipfort_cuda_errors
#endif
      use hipfort_enums
      use hipfort_types
      implicit none
#ifdef USE_CUDA_NAMES
      integer(kind(cudaSuccess)) :: hipDrvMemcpy2DUnaligned_
#else
      integer(kind(hipSuccess)) :: hipDrvMemcpy2DUnaligned_
#endif
      type(c_ptr) :: pCopy
    end function

  end interface
  !>  @brief Launches kernel from the pointer address, with arguments and shared memory on stream.
  !> 
  !>  @param [in] function_address pointer to the Kernel to launch.
  !>  @param [in] numBlocks number of blocks.
  !>  @param [in] dimBlocks dimension of a block.
  !>  @param [in] args pointer to kernel arguments.
  !>  @param [in] sharedMemBytes  Amount of dynamic shared memory to allocate for this kernel.
  !>  HIP-Clang compiler provides support for extern shared declarations.
  !>  @param [in] stream  Stream where the kernel should be dispatched.
  !>  @param [in] startEvent  If non-null, specified event will be updated to track the start time of
  !>  the kernel launch. The event must be created before calling this API.
  !>  @param [in] stopEvent  If non-null, specified event will be updated to track the stop time of
  !>  the kernel launch. The event must be created before calling this API.
  !>  May be 0, in which case the default stream is used with associated synchronization rules.
  !>  @param [in] flags. The value of hipExtAnyOrderLaunch, signifies if kernel can be
  !>  launched in any order.
  !>  @returns hipSuccess, hipInvalidDevice, hipErrorNotInitialized, hipErrorInvalidValue.
  !>
  interface hipExtLaunchKernel
#ifdef USE_CUDA_NAMES
    function hipExtLaunchKernel_(function_address,numBlocks,dimBlocks,args,sharedMemBytes,stream,startEvent,stopEvent,flags) bind(c, name="cudaExtLaunchKernel")
#else
    function hipExtLaunchKernel_(function_address,numBlocks,dimBlocks,args,sharedMemBytes,stream,startEvent,stopEvent,flags) bind(c, name="hipExtLaunchKernel")
#endif
      use iso_c_binding
#ifdef USE_CUDA_NAMES
      use hipfort_cuda_errors
#endif
      use hipfort_enums
      use hipfort_types
      implicit none
#ifdef USE_CUDA_NAMES
      integer(kind(cudaSuccess)) :: hipExtLaunchKernel_
#else
      integer(kind(hipSuccess)) :: hipExtLaunchKernel_
#endif
      type(c_ptr),value :: function_address
      type(dim3),value :: numBlocks
      type(dim3),value :: dimBlocks
      type(c_ptr) :: args
      integer(c_size_t),value :: sharedMemBytes
      type(c_ptr),value :: stream
      type(c_ptr),value :: startEvent
      type(c_ptr),value :: stopEvent
      integer(c_int),value :: flags
    end function

  end interface
  
  interface hipBindTexture
#ifdef USE_CUDA_NAMES
    function hipBindTexture_(offset,tex,devPtr,desc,mySize) bind(c, name="cudaBindTexture")
#else
    function hipBindTexture_(offset,tex,devPtr,desc,mySize) bind(c, name="hipBindTexture")
#endif
      use iso_c_binding
#ifdef USE_CUDA_NAMES
      use hipfort_cuda_errors
#endif
      use hipfort_enums
      use hipfort_types
      implicit none
#ifdef USE_CUDA_NAMES
      integer(kind(cudaSuccess)) :: hipBindTexture_
#else
      integer(kind(hipSuccess)) :: hipBindTexture_
#endif
      integer(c_size_t) :: offset
      type(c_ptr) :: tex
      type(c_ptr),value :: devPtr
      type(c_ptr) :: desc
      integer(c_size_t),value :: mySize
    end function

  end interface
  
  interface hipBindTexture2D
#ifdef USE_CUDA_NAMES
    function hipBindTexture2D_(offset,tex,devPtr,desc,width,height,pitch) bind(c, name="cudaBindTexture2D")
#else
    function hipBindTexture2D_(offset,tex,devPtr,desc,width,height,pitch) bind(c, name="hipBindTexture2D")
#endif
      use iso_c_binding
#ifdef USE_CUDA_NAMES
      use hipfort_cuda_errors
#endif
      use hipfort_enums
      use hipfort_types
      implicit none
#ifdef USE_CUDA_NAMES
      integer(kind(cudaSuccess)) :: hipBindTexture2D_
#else
      integer(kind(hipSuccess)) :: hipBindTexture2D_
#endif
      integer(c_size_t) :: offset
      type(c_ptr) :: tex
      type(c_ptr),value :: devPtr
      type(c_ptr) :: desc
      integer(c_size_t),value :: width
      integer(c_size_t),value :: height
      integer(c_size_t),value :: pitch
    end function

  end interface
  
  interface hipBindTextureToArray
#ifdef USE_CUDA_NAMES
    function hipBindTextureToArray_(tex,array,desc) bind(c, name="cudaBindTextureToArray")
#else
    function hipBindTextureToArray_(tex,array,desc) bind(c, name="hipBindTextureToArray")
#endif
      use iso_c_binding
#ifdef USE_CUDA_NAMES
      use hipfort_cuda_errors
#endif
      use hipfort_enums
      use hipfort_types
      implicit none
#ifdef USE_CUDA_NAMES
      integer(kind(cudaSuccess)) :: hipBindTextureToArray_
#else
      integer(kind(hipSuccess)) :: hipBindTextureToArray_
#endif
      type(c_ptr) :: tex
      type(c_ptr),value :: array
      type(c_ptr) :: desc
    end function

  end interface
  
  interface hipGetTextureAlignmentOffset
#ifdef USE_CUDA_NAMES
    function hipGetTextureAlignmentOffset_(offset,texref) bind(c, name="cudaGetTextureAlignmentOffset")
#else
    function hipGetTextureAlignmentOffset_(offset,texref) bind(c, name="hipGetTextureAlignmentOffset")
#endif
      use iso_c_binding
#ifdef USE_CUDA_NAMES
      use hipfort_cuda_errors
#endif
      use hipfort_enums
      use hipfort_types
      implicit none
#ifdef USE_CUDA_NAMES
      integer(kind(cudaSuccess)) :: hipGetTextureAlignmentOffset_
#else
      integer(kind(hipSuccess)) :: hipGetTextureAlignmentOffset_
#endif
      integer(c_size_t) :: offset
      type(c_ptr) :: texref
    end function

  end interface
  
  interface hipUnbindTexture
#ifdef USE_CUDA_NAMES
    function hipUnbindTexture_(tex) bind(c, name="cudaUnbindTexture")
#else
    function hipUnbindTexture_(tex) bind(c, name="hipUnbindTexture")
#endif
      use iso_c_binding
#ifdef USE_CUDA_NAMES
      use hipfort_cuda_errors
#endif
      use hipfort_enums
      use hipfort_types
      implicit none
#ifdef USE_CUDA_NAMES
      integer(kind(cudaSuccess)) :: hipUnbindTexture_
#else
      integer(kind(hipSuccess)) :: hipUnbindTexture_
#endif
      type(c_ptr) :: tex
    end function

  end interface
  
  interface hipTexRefGetAddress
#ifdef USE_CUDA_NAMES
    function hipTexRefGetAddress_(dev_ptr,texRef) bind(c, name="cudaTexRefGetAddress")
#else
    function hipTexRefGetAddress_(dev_ptr,texRef) bind(c, name="hipTexRefGetAddress")
#endif
      use iso_c_binding
#ifdef USE_CUDA_NAMES
      use hipfort_cuda_errors
#endif
      use hipfort_enums
      use hipfort_types
      implicit none
#ifdef USE_CUDA_NAMES
      integer(kind(cudaSuccess)) :: hipTexRefGetAddress_
#else
      integer(kind(hipSuccess)) :: hipTexRefGetAddress_
#endif
      type(c_ptr) :: dev_ptr
      type(c_ptr) :: texRef
    end function

  end interface
  
  interface hipTexRefGetAddressMode
#ifdef USE_CUDA_NAMES
    function hipTexRefGetAddressMode_(pam,texRef,dim) bind(c, name="cudaTexRefGetAddressMode")
#else
    function hipTexRefGetAddressMode_(pam,texRef,dim) bind(c, name="hipTexRefGetAddressMode")
#endif
      use iso_c_binding
#ifdef USE_CUDA_NAMES
      use hipfort_cuda_errors
#endif
      use hipfort_enums
      use hipfort_types
      implicit none
#ifdef USE_CUDA_NAMES
      integer(kind(cudaSuccess)) :: hipTexRefGetAddressMode_
#else
      integer(kind(hipSuccess)) :: hipTexRefGetAddressMode_
#endif
      type(c_ptr),value :: pam
      type(c_ptr) :: texRef
      integer(c_int),value :: dim
    end function

  end interface
  
  interface hipTexRefGetFilterMode
#ifdef USE_CUDA_NAMES
    function hipTexRefGetFilterMode_(pfm,texRef) bind(c, name="cudaTexRefGetFilterMode")
#else
    function hipTexRefGetFilterMode_(pfm,texRef) bind(c, name="hipTexRefGetFilterMode")
#endif
      use iso_c_binding
#ifdef USE_CUDA_NAMES
      use hipfort_cuda_errors
#endif
      use hipfort_enums
      use hipfort_types
      implicit none
#ifdef USE_CUDA_NAMES
      integer(kind(cudaSuccess)) :: hipTexRefGetFilterMode_
#else
      integer(kind(hipSuccess)) :: hipTexRefGetFilterMode_
#endif
      type(c_ptr),value :: pfm
      type(c_ptr) :: texRef
    end function

  end interface
  
  interface hipTexRefGetFlags
#ifdef USE_CUDA_NAMES
    function hipTexRefGetFlags_(pFlags,texRef) bind(c, name="cudaTexRefGetFlags")
#else
    function hipTexRefGetFlags_(pFlags,texRef) bind(c, name="hipTexRefGetFlags")
#endif
      use iso_c_binding
#ifdef USE_CUDA_NAMES
      use hipfort_cuda_errors
#endif
      use hipfort_enums
      use hipfort_types
      implicit none
#ifdef USE_CUDA_NAMES
      integer(kind(cudaSuccess)) :: hipTexRefGetFlags_
#else
      integer(kind(hipSuccess)) :: hipTexRefGetFlags_
#endif
      type(c_ptr),value :: pFlags
      type(c_ptr) :: texRef
    end function

  end interface
  
  interface hipTexRefGetFormat
#ifdef USE_CUDA_NAMES
    function hipTexRefGetFormat_(pFormat,pNumChannels,texRef) bind(c, name="cudaTexRefGetFormat")
#else
    function hipTexRefGetFormat_(pFormat,pNumChannels,texRef) bind(c, name="hipTexRefGetFormat")
#endif
      use iso_c_binding
#ifdef USE_CUDA_NAMES
      use hipfort_cuda_errors
#endif
      use hipfort_enums
      use hipfort_types
      implicit none
#ifdef USE_CUDA_NAMES
      integer(kind(cudaSuccess)) :: hipTexRefGetFormat_
#else
      integer(kind(hipSuccess)) :: hipTexRefGetFormat_
#endif
      type(c_ptr),value :: pFormat
      type(c_ptr),value :: pNumChannels
      type(c_ptr) :: texRef
    end function

  end interface
  
  interface hipTexRefGetMaxAnisotropy
#ifdef USE_CUDA_NAMES
    function hipTexRefGetMaxAnisotropy_(pmaxAnsio,texRef) bind(c, name="cudaTexRefGetMaxAnisotropy")
#else
    function hipTexRefGetMaxAnisotropy_(pmaxAnsio,texRef) bind(c, name="hipTexRefGetMaxAnisotropy")
#endif
      use iso_c_binding
#ifdef USE_CUDA_NAMES
      use hipfort_cuda_errors
#endif
      use hipfort_enums
      use hipfort_types
      implicit none
#ifdef USE_CUDA_NAMES
      integer(kind(cudaSuccess)) :: hipTexRefGetMaxAnisotropy_
#else
      integer(kind(hipSuccess)) :: hipTexRefGetMaxAnisotropy_
#endif
      type(c_ptr),value :: pmaxAnsio
      type(c_ptr) :: texRef
    end function

  end interface
  
  interface hipTexRefGetMipmapFilterMode
#ifdef USE_CUDA_NAMES
    function hipTexRefGetMipmapFilterMode_(pfm,texRef) bind(c, name="cudaTexRefGetMipmapFilterMode")
#else
    function hipTexRefGetMipmapFilterMode_(pfm,texRef) bind(c, name="hipTexRefGetMipmapFilterMode")
#endif
      use iso_c_binding
#ifdef USE_CUDA_NAMES
      use hipfort_cuda_errors
#endif
      use hipfort_enums
      use hipfort_types
      implicit none
#ifdef USE_CUDA_NAMES
      integer(kind(cudaSuccess)) :: hipTexRefGetMipmapFilterMode_
#else
      integer(kind(hipSuccess)) :: hipTexRefGetMipmapFilterMode_
#endif
      type(c_ptr),value :: pfm
      type(c_ptr) :: texRef
    end function

  end interface
  
  interface hipTexRefGetMipmapLevelBias
#ifdef USE_CUDA_NAMES
    function hipTexRefGetMipmapLevelBias_(pbias,texRef) bind(c, name="cudaTexRefGetMipmapLevelBias")
#else
    function hipTexRefGetMipmapLevelBias_(pbias,texRef) bind(c, name="hipTexRefGetMipmapLevelBias")
#endif
      use iso_c_binding
#ifdef USE_CUDA_NAMES
      use hipfort_cuda_errors
#endif
      use hipfort_enums
      use hipfort_types
      implicit none
#ifdef USE_CUDA_NAMES
      integer(kind(cudaSuccess)) :: hipTexRefGetMipmapLevelBias_
#else
      integer(kind(hipSuccess)) :: hipTexRefGetMipmapLevelBias_
#endif
      type(c_ptr),value :: pbias
      type(c_ptr) :: texRef
    end function

  end interface
  
  interface hipTexRefGetMipmapLevelClamp
#ifdef USE_CUDA_NAMES
    function hipTexRefGetMipmapLevelClamp_(pminMipmapLevelClamp,pmaxMipmapLevelClamp,texRef) bind(c, name="cudaTexRefGetMipmapLevelClamp")
#else
    function hipTexRefGetMipmapLevelClamp_(pminMipmapLevelClamp,pmaxMipmapLevelClamp,texRef) bind(c, name="hipTexRefGetMipmapLevelClamp")
#endif
      use iso_c_binding
#ifdef USE_CUDA_NAMES
      use hipfort_cuda_errors
#endif
      use hipfort_enums
      use hipfort_types
      implicit none
#ifdef USE_CUDA_NAMES
      integer(kind(cudaSuccess)) :: hipTexRefGetMipmapLevelClamp_
#else
      integer(kind(hipSuccess)) :: hipTexRefGetMipmapLevelClamp_
#endif
      type(c_ptr),value :: pminMipmapLevelClamp
      type(c_ptr),value :: pmaxMipmapLevelClamp
      type(c_ptr) :: texRef
    end function

  end interface
  
  interface hipTexRefGetMipMappedArray
#ifdef USE_CUDA_NAMES
    function hipTexRefGetMipMappedArray_(pArray,texRef) bind(c, name="cudaTexRefGetMipMappedArray")
#else
    function hipTexRefGetMipMappedArray_(pArray,texRef) bind(c, name="hipTexRefGetMipMappedArray")
#endif
      use iso_c_binding
#ifdef USE_CUDA_NAMES
      use hipfort_cuda_errors
#endif
      use hipfort_enums
      use hipfort_types
      implicit none
#ifdef USE_CUDA_NAMES
      integer(kind(cudaSuccess)) :: hipTexRefGetMipMappedArray_
#else
      integer(kind(hipSuccess)) :: hipTexRefGetMipMappedArray_
#endif
      type(c_ptr) :: pArray
      type(c_ptr) :: texRef
    end function

  end interface
  
  interface hipTexRefSetAddress
#ifdef USE_CUDA_NAMES
    function hipTexRefSetAddress_(ByteOffset,texRef,dptr,bytes) bind(c, name="cudaTexRefSetAddress")
#else
    function hipTexRefSetAddress_(ByteOffset,texRef,dptr,bytes) bind(c, name="hipTexRefSetAddress")
#endif
      use iso_c_binding
#ifdef USE_CUDA_NAMES
      use hipfort_cuda_errors
#endif
      use hipfort_enums
      use hipfort_types
      implicit none
#ifdef USE_CUDA_NAMES
      integer(kind(cudaSuccess)) :: hipTexRefSetAddress_
#else
      integer(kind(hipSuccess)) :: hipTexRefSetAddress_
#endif
      integer(c_size_t) :: ByteOffset
      type(c_ptr) :: texRef
      type(c_ptr),value :: dptr
      integer(c_size_t),value :: bytes
    end function

  end interface
  
  interface hipTexRefSetAddress2D
#ifdef USE_CUDA_NAMES
    function hipTexRefSetAddress2D_(texRef,desc,dptr,Pitch) bind(c, name="cudaTexRefSetAddress2D")
#else
    function hipTexRefSetAddress2D_(texRef,desc,dptr,Pitch) bind(c, name="hipTexRefSetAddress2D")
#endif
      use iso_c_binding
#ifdef USE_CUDA_NAMES
      use hipfort_cuda_errors
#endif
      use hipfort_enums
      use hipfort_types
      implicit none
#ifdef USE_CUDA_NAMES
      integer(kind(cudaSuccess)) :: hipTexRefSetAddress2D_
#else
      integer(kind(hipSuccess)) :: hipTexRefSetAddress2D_
#endif
      type(c_ptr) :: texRef
      type(c_ptr) :: desc
      type(c_ptr),value :: dptr
      integer(c_size_t),value :: Pitch
    end function

  end interface
  
  interface hipTexRefSetMaxAnisotropy
#ifdef USE_CUDA_NAMES
    function hipTexRefSetMaxAnisotropy_(texRef,maxAniso) bind(c, name="cudaTexRefSetMaxAnisotropy")
#else
    function hipTexRefSetMaxAnisotropy_(texRef,maxAniso) bind(c, name="hipTexRefSetMaxAnisotropy")
#endif
      use iso_c_binding
#ifdef USE_CUDA_NAMES
      use hipfort_cuda_errors
#endif
      use hipfort_enums
      use hipfort_types
      implicit none
#ifdef USE_CUDA_NAMES
      integer(kind(cudaSuccess)) :: hipTexRefSetMaxAnisotropy_
#else
      integer(kind(hipSuccess)) :: hipTexRefSetMaxAnisotropy_
#endif
      type(c_ptr) :: texRef
      integer(c_int),value :: maxAniso
    end function

  end interface
  !>  @}
  interface hipBindTextureToMipmappedArray
#ifdef USE_CUDA_NAMES
    function hipBindTextureToMipmappedArray_(tex,mipmappedArray,desc) bind(c, name="cudaBindTextureToMipmappedArray")
#else
    function hipBindTextureToMipmappedArray_(tex,mipmappedArray,desc) bind(c, name="hipBindTextureToMipmappedArray")
#endif
      use iso_c_binding
#ifdef USE_CUDA_NAMES
      use hipfort_cuda_errors
#endif
      use hipfort_enums
      use hipfort_types
      implicit none
#ifdef USE_CUDA_NAMES
      integer(kind(cudaSuccess)) :: hipBindTextureToMipmappedArray_
#else
      integer(kind(hipSuccess)) :: hipBindTextureToMipmappedArray_
#endif
      type(c_ptr) :: tex
      type(c_ptr),value :: mipmappedArray
      type(c_ptr) :: desc
    end function

  end interface
  
  interface hipCreateTextureObject
#ifdef USE_CUDA_NAMES
    function hipCreateTextureObject_(pTexObject,pResDesc,pTexDesc,pResViewDesc) bind(c, name="cudaCreateTextureObject")
#else
    function hipCreateTextureObject_(pTexObject,pResDesc,pTexDesc,pResViewDesc) bind(c, name="hipCreateTextureObject")
#endif
      use iso_c_binding
#ifdef USE_CUDA_NAMES
      use hipfort_cuda_errors
#endif
      use hipfort_enums
      use hipfort_types
      implicit none
#ifdef USE_CUDA_NAMES
      integer(kind(cudaSuccess)) :: hipCreateTextureObject_
#else
      integer(kind(hipSuccess)) :: hipCreateTextureObject_
#endif
      type(c_ptr) :: pTexObject
      type(c_ptr) :: pResDesc
      type(c_ptr) :: pTexDesc
      type(c_ptr),value :: pResViewDesc
    end function

  end interface
  
  interface hipDestroyTextureObject
#ifdef USE_CUDA_NAMES
    function hipDestroyTextureObject_(textureObject) bind(c, name="cudaDestroyTextureObject")
#else
    function hipDestroyTextureObject_(textureObject) bind(c, name="hipDestroyTextureObject")
#endif
      use iso_c_binding
#ifdef USE_CUDA_NAMES
      use hipfort_cuda_errors
#endif
      use hipfort_enums
      use hipfort_types
      implicit none
#ifdef USE_CUDA_NAMES
      integer(kind(cudaSuccess)) :: hipDestroyTextureObject_
#else
      integer(kind(hipSuccess)) :: hipDestroyTextureObject_
#endif
      type(c_ptr),value :: textureObject
    end function

  end interface
  
  interface hipGetChannelDesc
#ifdef USE_CUDA_NAMES
    function hipGetChannelDesc_(desc,array) bind(c, name="cudaGetChannelDesc")
#else
    function hipGetChannelDesc_(desc,array) bind(c, name="hipGetChannelDesc")
#endif
      use iso_c_binding
#ifdef USE_CUDA_NAMES
      use hipfort_cuda_errors
#endif
      use hipfort_enums
      use hipfort_types
      implicit none
#ifdef USE_CUDA_NAMES
      integer(kind(cudaSuccess)) :: hipGetChannelDesc_
#else
      integer(kind(hipSuccess)) :: hipGetChannelDesc_
#endif
      type(c_ptr) :: desc
      type(c_ptr),value :: array
    end function

  end interface
  
  interface hipGetTextureObjectResourceDesc
#ifdef USE_CUDA_NAMES
    function hipGetTextureObjectResourceDesc_(pResDesc,textureObject) bind(c, name="cudaGetTextureObjectResourceDesc")
#else
    function hipGetTextureObjectResourceDesc_(pResDesc,textureObject) bind(c, name="hipGetTextureObjectResourceDesc")
#endif
      use iso_c_binding
#ifdef USE_CUDA_NAMES
      use hipfort_cuda_errors
#endif
      use hipfort_enums
      use hipfort_types
      implicit none
#ifdef USE_CUDA_NAMES
      integer(kind(cudaSuccess)) :: hipGetTextureObjectResourceDesc_
#else
      integer(kind(hipSuccess)) :: hipGetTextureObjectResourceDesc_
#endif
      type(c_ptr) :: pResDesc
      type(c_ptr),value :: textureObject
    end function

  end interface
  
  interface hipGetTextureObjectResourceViewDesc
#ifdef USE_CUDA_NAMES
    function hipGetTextureObjectResourceViewDesc_(pResViewDesc,textureObject) bind(c, name="cudaGetTextureObjectResourceViewDesc")
#else
    function hipGetTextureObjectResourceViewDesc_(pResViewDesc,textureObject) bind(c, name="hipGetTextureObjectResourceViewDesc")
#endif
      use iso_c_binding
#ifdef USE_CUDA_NAMES
      use hipfort_cuda_errors
#endif
      use hipfort_enums
      use hipfort_types
      implicit none
#ifdef USE_CUDA_NAMES
      integer(kind(cudaSuccess)) :: hipGetTextureObjectResourceViewDesc_
#else
      integer(kind(hipSuccess)) :: hipGetTextureObjectResourceViewDesc_
#endif
      type(c_ptr),value :: pResViewDesc
      type(c_ptr),value :: textureObject
    end function

  end interface
  
  interface hipGetTextureObjectTextureDesc
#ifdef USE_CUDA_NAMES
    function hipGetTextureObjectTextureDesc_(pTexDesc,textureObject) bind(c, name="cudaGetTextureObjectTextureDesc")
#else
    function hipGetTextureObjectTextureDesc_(pTexDesc,textureObject) bind(c, name="hipGetTextureObjectTextureDesc")
#endif
      use iso_c_binding
#ifdef USE_CUDA_NAMES
      use hipfort_cuda_errors
#endif
      use hipfort_enums
      use hipfort_types
      implicit none
#ifdef USE_CUDA_NAMES
      integer(kind(cudaSuccess)) :: hipGetTextureObjectTextureDesc_
#else
      integer(kind(hipSuccess)) :: hipGetTextureObjectTextureDesc_
#endif
      type(c_ptr) :: pTexDesc
      type(c_ptr),value :: textureObject
    end function

  end interface
  
  interface hipTexRefSetAddressMode
#ifdef USE_CUDA_NAMES
    function hipTexRefSetAddressMode_(texRef,dim,am) bind(c, name="cudaTexRefSetAddressMode")
#else
    function hipTexRefSetAddressMode_(texRef,dim,am) bind(c, name="hipTexRefSetAddressMode")
#endif
      use iso_c_binding
#ifdef USE_CUDA_NAMES
      use hipfort_cuda_errors
#endif
      use hipfort_enums
      use hipfort_types
      implicit none
#ifdef USE_CUDA_NAMES
      integer(kind(cudaSuccess)) :: hipTexRefSetAddressMode_
#else
      integer(kind(hipSuccess)) :: hipTexRefSetAddressMode_
#endif
      type(c_ptr) :: texRef
      integer(c_int),value :: dim
      integer(kind(hipAddressModeWrap)),value :: am
    end function

  end interface
  
  interface hipTexRefSetArray
#ifdef USE_CUDA_NAMES
    function hipTexRefSetArray_(tex,array,flags) bind(c, name="cudaTexRefSetArray")
#else
    function hipTexRefSetArray_(tex,array,flags) bind(c, name="hipTexRefSetArray")
#endif
      use iso_c_binding
#ifdef USE_CUDA_NAMES
      use hipfort_cuda_errors
#endif
      use hipfort_enums
      use hipfort_types
      implicit none
#ifdef USE_CUDA_NAMES
      integer(kind(cudaSuccess)) :: hipTexRefSetArray_
#else
      integer(kind(hipSuccess)) :: hipTexRefSetArray_
#endif
      type(c_ptr) :: tex
      type(c_ptr),value :: array
      integer(c_int),value :: flags
    end function

  end interface
  
  interface hipTexRefSetFilterMode
#ifdef USE_CUDA_NAMES
    function hipTexRefSetFilterMode_(texRef,fm) bind(c, name="cudaTexRefSetFilterMode")
#else
    function hipTexRefSetFilterMode_(texRef,fm) bind(c, name="hipTexRefSetFilterMode")
#endif
      use iso_c_binding
#ifdef USE_CUDA_NAMES
      use hipfort_cuda_errors
#endif
      use hipfort_enums
      use hipfort_types
      implicit none
#ifdef USE_CUDA_NAMES
      integer(kind(cudaSuccess)) :: hipTexRefSetFilterMode_
#else
      integer(kind(hipSuccess)) :: hipTexRefSetFilterMode_
#endif
      type(c_ptr) :: texRef
      integer(kind(hipFilterModePoint)),value :: fm
    end function

  end interface
  
  interface hipTexRefSetFlags
#ifdef USE_CUDA_NAMES
    function hipTexRefSetFlags_(texRef,Flags) bind(c, name="cudaTexRefSetFlags")
#else
    function hipTexRefSetFlags_(texRef,Flags) bind(c, name="hipTexRefSetFlags")
#endif
      use iso_c_binding
#ifdef USE_CUDA_NAMES
      use hipfort_cuda_errors
#endif
      use hipfort_enums
      use hipfort_types
      implicit none
#ifdef USE_CUDA_NAMES
      integer(kind(cudaSuccess)) :: hipTexRefSetFlags_
#else
      integer(kind(hipSuccess)) :: hipTexRefSetFlags_
#endif
      type(c_ptr) :: texRef
      integer(c_int),value :: Flags
    end function

  end interface
  
  interface hipTexRefSetFormat
#ifdef USE_CUDA_NAMES
    function hipTexRefSetFormat_(texRef,fmt,NumPackedComponents) bind(c, name="cudaTexRefSetFormat")
#else
    function hipTexRefSetFormat_(texRef,fmt,NumPackedComponents) bind(c, name="hipTexRefSetFormat")
#endif
      use iso_c_binding
#ifdef USE_CUDA_NAMES
      use hipfort_cuda_errors
#endif
      use hipfort_enums
      use hipfort_types
      implicit none
#ifdef USE_CUDA_NAMES
      integer(kind(cudaSuccess)) :: hipTexRefSetFormat_
#else
      integer(kind(hipSuccess)) :: hipTexRefSetFormat_
#endif
      type(c_ptr) :: texRef
      integer(kind(HIP_AD_FORMAT_UNSIGNED_INT8)),value :: fmt
      integer(c_int),value :: NumPackedComponents
    end function

  end interface
  
  interface hipTexObjectCreate
#ifdef USE_CUDA_NAMES
    function hipTexObjectCreate_(pTexObject,pResDesc,pTexDesc,pResViewDesc) bind(c, name="cudaTexObjectCreate")
#else
    function hipTexObjectCreate_(pTexObject,pResDesc,pTexDesc,pResViewDesc) bind(c, name="hipTexObjectCreate")
#endif
      use iso_c_binding
#ifdef USE_CUDA_NAMES
      use hipfort_cuda_errors
#endif
      use hipfort_enums
      use hipfort_types
      implicit none
#ifdef USE_CUDA_NAMES
      integer(kind(cudaSuccess)) :: hipTexObjectCreate_
#else
      integer(kind(hipSuccess)) :: hipTexObjectCreate_
#endif
      type(c_ptr) :: pTexObject
      type(c_ptr),value :: pResDesc
      type(c_ptr),value :: pTexDesc
      type(c_ptr),value :: pResViewDesc
    end function

  end interface
  
  interface hipTexObjectDestroy
#ifdef USE_CUDA_NAMES
    function hipTexObjectDestroy_(texObject) bind(c, name="cudaTexObjectDestroy")
#else
    function hipTexObjectDestroy_(texObject) bind(c, name="hipTexObjectDestroy")
#endif
      use iso_c_binding
#ifdef USE_CUDA_NAMES
      use hipfort_cuda_errors
#endif
      use hipfort_enums
      use hipfort_types
      implicit none
#ifdef USE_CUDA_NAMES
      integer(kind(cudaSuccess)) :: hipTexObjectDestroy_
#else
      integer(kind(hipSuccess)) :: hipTexObjectDestroy_
#endif
      type(c_ptr),value :: texObject
    end function

  end interface
  
  interface hipTexObjectGetResourceDesc
#ifdef USE_CUDA_NAMES
    function hipTexObjectGetResourceDesc_(pResDesc,texObject) bind(c, name="cudaTexObjectGetResourceDesc")
#else
    function hipTexObjectGetResourceDesc_(pResDesc,texObject) bind(c, name="hipTexObjectGetResourceDesc")
#endif
      use iso_c_binding
#ifdef USE_CUDA_NAMES
      use hipfort_cuda_errors
#endif
      use hipfort_enums
      use hipfort_types
      implicit none
#ifdef USE_CUDA_NAMES
      integer(kind(cudaSuccess)) :: hipTexObjectGetResourceDesc_
#else
      integer(kind(hipSuccess)) :: hipTexObjectGetResourceDesc_
#endif
      type(c_ptr),value :: pResDesc
      type(c_ptr),value :: texObject
    end function

  end interface
  
  interface hipTexObjectGetResourceViewDesc
#ifdef USE_CUDA_NAMES
    function hipTexObjectGetResourceViewDesc_(pResViewDesc,texObject) bind(c, name="cudaTexObjectGetResourceViewDesc")
#else
    function hipTexObjectGetResourceViewDesc_(pResViewDesc,texObject) bind(c, name="hipTexObjectGetResourceViewDesc")
#endif
      use iso_c_binding
#ifdef USE_CUDA_NAMES
      use hipfort_cuda_errors
#endif
      use hipfort_enums
      use hipfort_types
      implicit none
#ifdef USE_CUDA_NAMES
      integer(kind(cudaSuccess)) :: hipTexObjectGetResourceViewDesc_
#else
      integer(kind(hipSuccess)) :: hipTexObjectGetResourceViewDesc_
#endif
      type(c_ptr),value :: pResViewDesc
      type(c_ptr),value :: texObject
    end function

  end interface
  
  interface hipTexObjectGetTextureDesc
#ifdef USE_CUDA_NAMES
    function hipTexObjectGetTextureDesc_(pTexDesc,texObject) bind(c, name="cudaTexObjectGetTextureDesc")
#else
    function hipTexObjectGetTextureDesc_(pTexDesc,texObject) bind(c, name="hipTexObjectGetTextureDesc")
#endif
      use iso_c_binding
#ifdef USE_CUDA_NAMES
      use hipfort_cuda_errors
#endif
      use hipfort_enums
      use hipfort_types
      implicit none
#ifdef USE_CUDA_NAMES
      integer(kind(cudaSuccess)) :: hipTexObjectGetTextureDesc_
#else
      integer(kind(hipSuccess)) :: hipTexObjectGetTextureDesc_
#endif
      type(c_ptr),value :: pTexDesc
      type(c_ptr),value :: texObject
    end function

  end interface
  
  interface hipTexRefSetBorderColor
#ifdef USE_CUDA_NAMES
    function hipTexRefSetBorderColor_(texRef,pBorderColor) bind(c, name="cudaTexRefSetBorderColor")
#else
    function hipTexRefSetBorderColor_(texRef,pBorderColor) bind(c, name="hipTexRefSetBorderColor")
#endif
      use iso_c_binding
#ifdef USE_CUDA_NAMES
      use hipfort_cuda_errors
#endif
      use hipfort_enums
      use hipfort_types
      implicit none
#ifdef USE_CUDA_NAMES
      integer(kind(cudaSuccess)) :: hipTexRefSetBorderColor_
#else
      integer(kind(hipSuccess)) :: hipTexRefSetBorderColor_
#endif
      type(c_ptr) :: texRef
      type(c_ptr),value :: pBorderColor
    end function

  end interface
  
  interface hipTexRefSetMipmapFilterMode
#ifdef USE_CUDA_NAMES
    function hipTexRefSetMipmapFilterMode_(texRef,fm) bind(c, name="cudaTexRefSetMipmapFilterMode")
#else
    function hipTexRefSetMipmapFilterMode_(texRef,fm) bind(c, name="hipTexRefSetMipmapFilterMode")
#endif
      use iso_c_binding
#ifdef USE_CUDA_NAMES
      use hipfort_cuda_errors
#endif
      use hipfort_enums
      use hipfort_types
      implicit none
#ifdef USE_CUDA_NAMES
      integer(kind(cudaSuccess)) :: hipTexRefSetMipmapFilterMode_
#else
      integer(kind(hipSuccess)) :: hipTexRefSetMipmapFilterMode_
#endif
      type(c_ptr) :: texRef
      integer(kind(hipFilterModePoint)),value :: fm
    end function

  end interface
  
  interface hipTexRefSetMipmapLevelBias
#ifdef USE_CUDA_NAMES
    function hipTexRefSetMipmapLevelBias_(texRef,bias) bind(c, name="cudaTexRefSetMipmapLevelBias")
#else
    function hipTexRefSetMipmapLevelBias_(texRef,bias) bind(c, name="hipTexRefSetMipmapLevelBias")
#endif
      use iso_c_binding
#ifdef USE_CUDA_NAMES
      use hipfort_cuda_errors
#endif
      use hipfort_enums
      use hipfort_types
      implicit none
#ifdef USE_CUDA_NAMES
      integer(kind(cudaSuccess)) :: hipTexRefSetMipmapLevelBias_
#else
      integer(kind(hipSuccess)) :: hipTexRefSetMipmapLevelBias_
#endif
      type(c_ptr) :: texRef
      real(c_float),value :: bias
    end function

  end interface
  
  interface hipTexRefSetMipmapLevelClamp
#ifdef USE_CUDA_NAMES
    function hipTexRefSetMipmapLevelClamp_(texRef,minMipMapLevelClamp,maxMipMapLevelClamp) bind(c, name="cudaTexRefSetMipmapLevelClamp")
#else
    function hipTexRefSetMipmapLevelClamp_(texRef,minMipMapLevelClamp,maxMipMapLevelClamp) bind(c, name="hipTexRefSetMipmapLevelClamp")
#endif
      use iso_c_binding
#ifdef USE_CUDA_NAMES
      use hipfort_cuda_errors
#endif
      use hipfort_enums
      use hipfort_types
      implicit none
#ifdef USE_CUDA_NAMES
      integer(kind(cudaSuccess)) :: hipTexRefSetMipmapLevelClamp_
#else
      integer(kind(hipSuccess)) :: hipTexRefSetMipmapLevelClamp_
#endif
      type(c_ptr) :: texRef
      real(c_float),value :: minMipMapLevelClamp
      real(c_float),value :: maxMipMapLevelClamp
    end function

  end interface
  
  interface hipTexRefSetMipmappedArray
#ifdef USE_CUDA_NAMES
    function hipTexRefSetMipmappedArray_(texRef,mipmappedArray,Flags) bind(c, name="cudaTexRefSetMipmappedArray")
#else
    function hipTexRefSetMipmappedArray_(texRef,mipmappedArray,Flags) bind(c, name="hipTexRefSetMipmappedArray")
#endif
      use iso_c_binding
#ifdef USE_CUDA_NAMES
      use hipfort_cuda_errors
#endif
      use hipfort_enums
      use hipfort_types
      implicit none
#ifdef USE_CUDA_NAMES
      integer(kind(cudaSuccess)) :: hipTexRefSetMipmappedArray_
#else
      integer(kind(hipSuccess)) :: hipTexRefSetMipmappedArray_
#endif
      type(c_ptr) :: texRef
      type(c_ptr) :: mipmappedArray
      integer(c_int),value :: Flags
    end function

  end interface
  
  interface hipMipmappedArrayCreate
#ifdef USE_CUDA_NAMES
    function hipMipmappedArrayCreate_(pHandle,pMipmappedArrayDesc,numMipmapLevels) bind(c, name="cudaMipmappedArrayCreate")
#else
    function hipMipmappedArrayCreate_(pHandle,pMipmappedArrayDesc,numMipmapLevels) bind(c, name="hipMipmappedArrayCreate")
#endif
      use iso_c_binding
#ifdef USE_CUDA_NAMES
      use hipfort_cuda_errors
#endif
      use hipfort_enums
      use hipfort_types
      implicit none
#ifdef USE_CUDA_NAMES
      integer(kind(cudaSuccess)) :: hipMipmappedArrayCreate_
#else
      integer(kind(hipSuccess)) :: hipMipmappedArrayCreate_
#endif
      type(c_ptr) :: pHandle
      type(c_ptr) :: pMipmappedArrayDesc
      integer(c_int),value :: numMipmapLevels
    end function

  end interface
  
  interface hipMipmappedArrayDestroy
#ifdef USE_CUDA_NAMES
    function hipMipmappedArrayDestroy_(hMipmappedArray) bind(c, name="cudaMipmappedArrayDestroy")
#else
    function hipMipmappedArrayDestroy_(hMipmappedArray) bind(c, name="hipMipmappedArrayDestroy")
#endif
      use iso_c_binding
#ifdef USE_CUDA_NAMES
      use hipfort_cuda_errors
#endif
      use hipfort_enums
      use hipfort_types
      implicit none
#ifdef USE_CUDA_NAMES
      integer(kind(cudaSuccess)) :: hipMipmappedArrayDestroy_
#else
      integer(kind(hipSuccess)) :: hipMipmappedArrayDestroy_
#endif
      type(c_ptr),value :: hMipmappedArray
    end function

  end interface
  
  interface hipMipmappedArrayGetLevel
#ifdef USE_CUDA_NAMES
    function hipMipmappedArrayGetLevel_(pLevelArray,hMipMappedArray,level) bind(c, name="cudaMipmappedArrayGetLevel")
#else
    function hipMipmappedArrayGetLevel_(pLevelArray,hMipMappedArray,level) bind(c, name="hipMipmappedArrayGetLevel")
#endif
      use iso_c_binding
#ifdef USE_CUDA_NAMES
      use hipfort_cuda_errors
#endif
      use hipfort_enums
      use hipfort_types
      implicit none
#ifdef USE_CUDA_NAMES
      integer(kind(cudaSuccess)) :: hipMipmappedArrayGetLevel_
#else
      integer(kind(hipSuccess)) :: hipMipmappedArrayGetLevel_
#endif
      type(c_ptr) :: pLevelArray
      type(c_ptr),value :: hMipMappedArray
      integer(c_int),value :: level
    end function

  end interface
  !> 
<<<<<<< HEAD
  !>   @brief Returns occupancy for a device function.
  !>  
  !>   @param [out] numBlocks        Returned occupancy
  !>   @param [in]  f                Kernel function for which occupancy is calulated
  !>   @param [in]  blockSize        Block size the kernel is intended to be launched with
  !>   @param [in]  dynSharedMemPerBlk dynamic shared memory usage (in bytes) intended for each block
  !>   @param [in]  flags            Extra flags for occupancy calculation (currently ignored)
  !>  
  interface hipOccupancyMaxActiveBlocksPerMultiprocessorWithFlags
#ifdef USE_CUDA_NAMES
    function hipOccupancyMaxActiveBlocksPerMultiprocessorWithFlags_orig(numBlocks,f,blockSize,dynSharedMemPerBlk,flags) bind(c, name="cudaOccupancyMaxActiveBlocksPerMultiprocessorWithFlags")
#else
    function hipOccupancyMaxActiveBlocksPerMultiprocessorWithFlags_orig(numBlocks,f,blockSize,dynSharedMemPerBlk,flags) bind(c, name="hipOccupancyMaxActiveBlocksPerMultiprocessorWithFlags")
#endif
      use iso_c_binding
#ifdef USE_CUDA_NAMES
      use hipfort_cuda_errors
#endif
      use hipfort_enums
      use hipfort_types
      implicit none
#ifdef USE_CUDA_NAMES
      integer(kind(cudaSuccess)) :: hipOccupancyMaxActiveBlocksPerMultiprocessorWithFlags_orig
#else
      integer(kind(hipSuccess)) :: hipOccupancyMaxActiveBlocksPerMultiprocessorWithFlags_orig
#endif
      type(c_ptr),value :: numBlocks
      type(c_ptr),value :: f
      integer(c_int),value :: blockSize
      integer(c_size_t),value :: dynSharedMemPerBlk
      integer(kind=4),value :: flags
    end function


  end interface
  !> 
  !>   @brief determine the grid and block sizes to achieves maximum occupancy for a kernel
  !>  
  !>   @param [out] gridSize           minimum grid size for maximum potential occupancy
  !>   @param [out] blockSize          block size for maximum potential occupancy
  !>   @param [in]  f                  kernel function for which occupancy is calulated
  !>   @param [in]  dynSharedMemPerBlk dynamic shared memory usage (in bytes) intended for each block
  !>   @param [in]  blockSizeLimit     the maximum block size for the kernel, use 0 for no limit
  !>  
  !>   @returns hipSuccess, hipInvalidDevice, hipErrorInvalidValue
  !>  
  interface hipOccupancyMaxPotentialBlockSize
=======
  !>   @defgroup Callback Callback Activity APIs
  !>   @{
  !>   This section describes the callback/Activity of HIP runtime API.
  interface hipRegisterApiCallback
>>>>>>> cd4bee5c
#ifdef USE_CUDA_NAMES
    function hipRegisterApiCallback_(id,fun,arg) bind(c, name="cudaRegisterApiCallback")
#else
    function hipRegisterApiCallback_(id,fun,arg) bind(c, name="hipRegisterApiCallback")
#endif
      use iso_c_binding
#ifdef USE_CUDA_NAMES
      use hipfort_cuda_errors
#endif
      use hipfort_enums
      use hipfort_types
      implicit none
#ifdef USE_CUDA_NAMES
      integer(kind(cudaSuccess)) :: hipRegisterApiCallback_
#else
      integer(kind(hipSuccess)) :: hipRegisterApiCallback_
#endif
      integer(c_int),value :: id
      type(c_ptr),value :: fun
      type(c_ptr),value :: arg
    end function

  end interface
  
  interface hipRemoveApiCallback
#ifdef USE_CUDA_NAMES
    function hipRemoveApiCallback_(id) bind(c, name="cudaRemoveApiCallback")
#else
    function hipRemoveApiCallback_(id) bind(c, name="hipRemoveApiCallback")
#endif
      use iso_c_binding
#ifdef USE_CUDA_NAMES
      use hipfort_cuda_errors
#endif
      use hipfort_enums
      use hipfort_types
      implicit none
#ifdef USE_CUDA_NAMES
      integer(kind(cudaSuccess)) :: hipRemoveApiCallback_
#else
      integer(kind(hipSuccess)) :: hipRemoveApiCallback_
#endif
      integer(c_int),value :: id
    end function

  end interface
  
  interface hipRegisterActivityCallback
#ifdef USE_CUDA_NAMES
    function hipRegisterActivityCallback_(id,fun,arg) bind(c, name="cudaRegisterActivityCallback")
#else
    function hipRegisterActivityCallback_(id,fun,arg) bind(c, name="hipRegisterActivityCallback")
#endif
      use iso_c_binding
#ifdef USE_CUDA_NAMES
      use hipfort_cuda_errors
#endif
      use hipfort_enums
      use hipfort_types
      implicit none
#ifdef USE_CUDA_NAMES
      integer(kind(cudaSuccess)) :: hipRegisterActivityCallback_
#else
      integer(kind(hipSuccess)) :: hipRegisterActivityCallback_
#endif
      integer(c_int),value :: id
      type(c_ptr),value :: fun
      type(c_ptr),value :: arg
    end function

  end interface
  
  interface hipRemoveActivityCallback
#ifdef USE_CUDA_NAMES
    function hipRemoveActivityCallback_(id) bind(c, name="cudaRemoveActivityCallback")
#else
    function hipRemoveActivityCallback_(id) bind(c, name="hipRemoveActivityCallback")
#endif
      use iso_c_binding
#ifdef USE_CUDA_NAMES
      use hipfort_cuda_errors
#endif
      use hipfort_enums
      use hipfort_types
      implicit none
#ifdef USE_CUDA_NAMES
      integer(kind(cudaSuccess)) :: hipRemoveActivityCallback_
#else
      integer(kind(hipSuccess)) :: hipRemoveActivityCallback_
#endif
      integer(c_int),value :: id
    end function

  end interface
  !>  @brief Begins graph capture on a stream.
  !> 
  !>  @param [in] stream - Stream to initiate capture.
  !>  @param [in] mode - Controls the interaction of this capture sequence with other API calls that
  !>  are not safe.
  !> 
  !>  @returns #hipSuccess, #hipErrorInvalidValue
  !> 
  !>  @warning : This API is marked as beta, meaning, while this is feature complete,
  !>  it is still open to changes and may have outstanding issues.
  !>
  interface hipStreamBeginCapture
#ifdef USE_CUDA_NAMES
    function hipStreamBeginCapture_(stream,mode) bind(c, name="cudaStreamBeginCapture")
#else
    function hipStreamBeginCapture_(stream,mode) bind(c, name="hipStreamBeginCapture")
#endif
      use iso_c_binding
#ifdef USE_CUDA_NAMES
      use hipfort_cuda_errors
#endif
      use hipfort_enums
      use hipfort_types
      implicit none
#ifdef USE_CUDA_NAMES
      integer(kind(cudaSuccess)) :: hipStreamBeginCapture_
#else
      integer(kind(hipSuccess)) :: hipStreamBeginCapture_
#endif
      type(c_ptr),value :: stream
      integer(kind(hipStreamCaptureModeGlobal)),value :: mode
    end function

  end interface
  !>  @brief Ends capture on a stream, returning the captured graph.
  !> 
  !>  @param [in] stream - Stream to end capture.
  !>  @param [out] pGraph - returns the graph captured.
  !> 
  !>  @returns #hipSuccess, #hipErrorInvalidValue
  !> 
  !>  @warning : This API is marked as beta, meaning, while this is feature complete,
  !>  it is still open to changes and may have outstanding issues.
  !>
  interface hipStreamEndCapture
#ifdef USE_CUDA_NAMES
    function hipStreamEndCapture_(stream,pGraph) bind(c, name="cudaStreamEndCapture")
#else
    function hipStreamEndCapture_(stream,pGraph) bind(c, name="hipStreamEndCapture")
#endif
      use iso_c_binding
#ifdef USE_CUDA_NAMES
      use hipfort_cuda_errors
#endif
      use hipfort_enums
      use hipfort_types
      implicit none
#ifdef USE_CUDA_NAMES
      integer(kind(cudaSuccess)) :: hipStreamEndCapture_
#else
      integer(kind(hipSuccess)) :: hipStreamEndCapture_
#endif
      type(c_ptr),value :: stream
      type(c_ptr) :: pGraph
    end function

  end interface
  !>  @brief Get capture status of a stream.
  !> 
  !>  @param [in] stream - Stream under capture.
  !>  @param [out] pCaptureStatus - returns current status of the capture.
  !>  @param [out] pId - unique ID of the capture.
  !> 
  !>  @returns #hipSuccess, #hipErrorStreamCaptureImplicit
  !> 
  !>  @warning : This API is marked as beta, meaning, while this is feature complete,
  !>  it is still open to changes and may have outstanding issues.
  !>
  interface hipStreamGetCaptureInfo
#ifdef USE_CUDA_NAMES
    function hipStreamGetCaptureInfo_(stream,pCaptureStatus,pId) bind(c, name="cudaStreamGetCaptureInfo")
#else
    function hipStreamGetCaptureInfo_(stream,pCaptureStatus,pId) bind(c, name="hipStreamGetCaptureInfo")
#endif
      use iso_c_binding
#ifdef USE_CUDA_NAMES
      use hipfort_cuda_errors
#endif
      use hipfort_enums
      use hipfort_types
      implicit none
#ifdef USE_CUDA_NAMES
      integer(kind(cudaSuccess)) :: hipStreamGetCaptureInfo_
#else
      integer(kind(hipSuccess)) :: hipStreamGetCaptureInfo_
#endif
      type(c_ptr),value :: stream
      type(c_ptr),value :: pCaptureStatus
      type(c_ptr),value :: pId
    end function

  end interface
  !>  @brief Get stream's capture state
  !> 
  !>  @param [in] stream - Stream under capture.
  !>  @param [out] captureStatus_out - returns current status of the capture.
  !>  @param [out] id_out - unique ID of the capture.
  !>  @param [in] graph_out - returns the graph being captured into.
  !>  @param [out] dependencies_out - returns pointer to an array of nodes.
  !>  @param [out] numDependencies_out - returns size of the array returned in dependencies_out.
  !> 
  !>  @returns #hipSuccess, #hipErrorInvalidValue, #hipErrorStreamCaptureImplicit
  !> 
  !>  @warning : This API is marked as beta, meaning, while this is feature complete,
  !>  it is still open to changes and may have outstanding issues.
  !>
  interface hipStreamGetCaptureInfo_v2
#ifdef USE_CUDA_NAMES
    function hipStreamGetCaptureInfo_v2_(stream,captureStatus_out,id_out,graph_out,dependencies_out,numDependencies_out) bind(c, name="cudaStreamGetCaptureInfo_v2")
#else
    function hipStreamGetCaptureInfo_v2_(stream,captureStatus_out,id_out,graph_out,dependencies_out,numDependencies_out) bind(c, name="hipStreamGetCaptureInfo_v2")
#endif
      use iso_c_binding
#ifdef USE_CUDA_NAMES
      use hipfort_cuda_errors
#endif
      use hipfort_enums
      use hipfort_types
      implicit none
#ifdef USE_CUDA_NAMES
      integer(kind(cudaSuccess)) :: hipStreamGetCaptureInfo_v2_
#else
      integer(kind(hipSuccess)) :: hipStreamGetCaptureInfo_v2_
#endif
      type(c_ptr),value :: stream
      type(c_ptr),value :: captureStatus_out
      type(c_ptr),value :: id_out
      type(c_ptr) :: graph_out
      type(c_ptr) :: dependencies_out
      type(c_ptr),value :: numDependencies_out
    end function

  end interface
  !>  @brief Get stream's capture state
  !> 
  !>  @param [in] stream - Stream under capture.
  !>  @param [out] pCaptureStatus - returns current status of the capture.
  !> 
  !>  @returns #hipSuccess, #hipErrorInvalidValue, #hipErrorStreamCaptureImplicit
  !> 
  !>  @warning : This API is marked as beta, meaning, while this is feature complete,
  !>  it is still open to changes and may have outstanding issues.
  !>
  interface hipStreamIsCapturing
#ifdef USE_CUDA_NAMES
    function hipStreamIsCapturing_(stream,pCaptureStatus) bind(c, name="cudaStreamIsCapturing")
#else
    function hipStreamIsCapturing_(stream,pCaptureStatus) bind(c, name="hipStreamIsCapturing")
#endif
      use iso_c_binding
#ifdef USE_CUDA_NAMES
      use hipfort_cuda_errors
#endif
      use hipfort_enums
      use hipfort_types
      implicit none
#ifdef USE_CUDA_NAMES
      integer(kind(cudaSuccess)) :: hipStreamIsCapturing_
#else
      integer(kind(hipSuccess)) :: hipStreamIsCapturing_
#endif
      type(c_ptr),value :: stream
      type(c_ptr),value :: pCaptureStatus
    end function

  end interface
  !>  @brief Update the set of dependencies in a capturing stream
  !> 
  !>  @param [in] stream - Stream under capture.
  !>  @param [in] dependencies - pointer to an array of nodes to Add/Replace.
  !>  @param [in] numDependencies - size of the array in dependencies.
  !>  @returns #hipSuccess, #hipErrorInvalidValue, #hipErrorIllegalState
  !> 
  !>  @warning : This API is marked as beta, meaning, while this is feature complete,
  !>  it is still open to changes and may have outstanding issues.
  !>
  interface hipStreamUpdateCaptureDependencies
#ifdef USE_CUDA_NAMES
    function hipStreamUpdateCaptureDependencies_(stream,dependencies,numDependencies,flags) bind(c, name="cudaStreamUpdateCaptureDependencies")
#else
    function hipStreamUpdateCaptureDependencies_(stream,dependencies,numDependencies,flags) bind(c, name="hipStreamUpdateCaptureDependencies")
#endif
      use iso_c_binding
#ifdef USE_CUDA_NAMES
      use hipfort_cuda_errors
#endif
      use hipfort_enums
      use hipfort_types
      implicit none
#ifdef USE_CUDA_NAMES
      integer(kind(cudaSuccess)) :: hipStreamUpdateCaptureDependencies_
#else
      integer(kind(hipSuccess)) :: hipStreamUpdateCaptureDependencies_
#endif
      type(c_ptr),value :: stream
      type(c_ptr) :: dependencies
      integer(c_size_t),value :: numDependencies
      integer(c_int),value :: flags
    end function

  end interface
  !>  @brief Creates a graph
  !> 
  !>  @param [out] pGraph - pointer to graph to create.
  !>  @param [in] flags - flags for graph creation, must be 0.
  !> 
  !>  @returns #hipSuccess, #hipErrorInvalidValue, #hipErrorMemoryAllocation
  !> 
  !>  @warning : This API is marked as beta, meaning, while this is feature complete,
  !>  it is still open to changes and may have outstanding issues.
  !>
  interface hipGraphCreate
#ifdef USE_CUDA_NAMES
    function hipGraphCreate_(pGraph,flags) bind(c, name="cudaGraphCreate")
#else
    function hipGraphCreate_(pGraph,flags) bind(c, name="hipGraphCreate")
#endif
      use iso_c_binding
#ifdef USE_CUDA_NAMES
      use hipfort_cuda_errors
#endif
      use hipfort_enums
      use hipfort_types
      implicit none
#ifdef USE_CUDA_NAMES
      integer(kind(cudaSuccess)) :: hipGraphCreate_
#else
      integer(kind(hipSuccess)) :: hipGraphCreate_
#endif
      type(c_ptr) :: pGraph
      integer(c_int),value :: flags
    end function

  end interface
  !>  @brief Destroys a graph
  !> 
  !>  @param [in] graph - instance of graph to destroy.
  !> 
  !>  @returns #hipSuccess, #hipErrorInvalidValue
  !> 
  !>  @warning : This API is marked as beta, meaning, while this is feature complete,
  !>  it is still open to changes and may have outstanding issues.
  !>
  interface hipGraphDestroy
#ifdef USE_CUDA_NAMES
    function hipGraphDestroy_(graph) bind(c, name="cudaGraphDestroy")
#else
    function hipGraphDestroy_(graph) bind(c, name="hipGraphDestroy")
#endif
      use iso_c_binding
#ifdef USE_CUDA_NAMES
      use hipfort_cuda_errors
#endif
      use hipfort_enums
      use hipfort_types
      implicit none
#ifdef USE_CUDA_NAMES
      integer(kind(cudaSuccess)) :: hipGraphDestroy_
#else
      integer(kind(hipSuccess)) :: hipGraphDestroy_
#endif
      type(c_ptr),value :: graph
    end function

  end interface
  !>  @brief Adds dependency edges to a graph.
  !> 
  !>  @param [in] graph - instance of the graph to add dependencies.
  !>  @param [in] from - pointer to the graph nodes with dependenties to add from.
  !>  @param [in] to - pointer to the graph nodes to add dependenties to.
  !>  @param [in] numDependencies - the number of dependencies to add.
  !>  @returns #hipSuccess, #hipErrorInvalidValue
  !> 
  !>  @warning : This API is marked as beta, meaning, while this is feature complete,
  !>  it is still open to changes and may have outstanding issues.
  !>
  interface hipGraphAddDependencies
#ifdef USE_CUDA_NAMES
    function hipGraphAddDependencies_(graph,from,to,numDependencies) bind(c, name="cudaGraphAddDependencies")
#else
    function hipGraphAddDependencies_(graph,from,to,numDependencies) bind(c, name="hipGraphAddDependencies")
#endif
      use iso_c_binding
#ifdef USE_CUDA_NAMES
      use hipfort_cuda_errors
#endif
      use hipfort_enums
      use hipfort_types
      implicit none
#ifdef USE_CUDA_NAMES
      integer(kind(cudaSuccess)) :: hipGraphAddDependencies_
#else
      integer(kind(hipSuccess)) :: hipGraphAddDependencies_
#endif
      type(c_ptr),value :: graph
      type(c_ptr) :: from
      type(c_ptr) :: to
      integer(c_size_t),value :: numDependencies
    end function

  end interface
  !>  @brief Removes dependency edges from a graph.
  !> 
  !>  @param [in] graph - instance of the graph to remove dependencies.
  !>  @param [in] from - Array of nodes that provide the dependencies.
  !>  @param [in] to - Array of dependent nodes.
  !>  @param [in] numDependencies - the number of dependencies to remove.
  !>  @returns #hipSuccess, #hipErrorInvalidValue
  !> 
  !>  @warning : This API is marked as beta, meaning, while this is feature complete,
  !>  it is still open to changes and may have outstanding issues.
  !>
  interface hipGraphRemoveDependencies
#ifdef USE_CUDA_NAMES
    function hipGraphRemoveDependencies_(graph,from,to,numDependencies) bind(c, name="cudaGraphRemoveDependencies")
#else
    function hipGraphRemoveDependencies_(graph,from,to,numDependencies) bind(c, name="hipGraphRemoveDependencies")
#endif
      use iso_c_binding
#ifdef USE_CUDA_NAMES
      use hipfort_cuda_errors
#endif
      use hipfort_enums
      use hipfort_types
      implicit none
#ifdef USE_CUDA_NAMES
      integer(kind(cudaSuccess)) :: hipGraphRemoveDependencies_
#else
      integer(kind(hipSuccess)) :: hipGraphRemoveDependencies_
#endif
      type(c_ptr),value :: graph
      type(c_ptr) :: from
      type(c_ptr) :: to
      integer(c_size_t),value :: numDependencies
    end function

  end interface
  !>  @brief Returns a graph's dependency edges.
  !> 
  !>  @param [in] graph - instance of the graph to get the edges from.
  !>  @param [out] from - pointer to the graph nodes to return edge endpoints.
  !>  @param [out] to - pointer to the graph nodes to return edge endpoints.
  !>  @param [out] numEdges - returns number of edges.
  !>  @returns #hipSuccess, #hipErrorInvalidValue
  !> 
  !>  from and to may both be NULL, in which case this function only returns the number of edges in
  !>  numEdges. Otherwise, numEdges entries will be filled in. If numEdges is higher than the actual
  !>  number of edges, the remaining entries in from and to will be set to NULL, and the number of
  !>  edges actually returned will be written to numEdges
  !>  @warning : This API is marked as beta, meaning, while this is feature complete,
  !>  it is still open to changes and may have outstanding issues.
  !>
  interface hipGraphGetEdges
#ifdef USE_CUDA_NAMES
    function hipGraphGetEdges_(graph,from,to,numEdges) bind(c, name="cudaGraphGetEdges")
#else
    function hipGraphGetEdges_(graph,from,to,numEdges) bind(c, name="hipGraphGetEdges")
#endif
      use iso_c_binding
#ifdef USE_CUDA_NAMES
      use hipfort_cuda_errors
#endif
      use hipfort_enums
      use hipfort_types
      implicit none
#ifdef USE_CUDA_NAMES
      integer(kind(cudaSuccess)) :: hipGraphGetEdges_
#else
      integer(kind(hipSuccess)) :: hipGraphGetEdges_
#endif
      type(c_ptr),value :: graph
      type(c_ptr) :: from
      type(c_ptr) :: to
      type(c_ptr),value :: numEdges
    end function

  end interface
  !>  @brief Returns graph nodes.
  !> 
  !>  @param [in] graph - instance of graph to get the nodes.
  !>  @param [out] nodes - pointer to return the  graph nodes.
  !>  @param [out] numNodes - returns number of graph nodes.
  !>  @returns #hipSuccess, #hipErrorInvalidValue
  !> 
  !>  nodes may be NULL, in which case this function will return the number of nodes in numNodes.
  !>  Otherwise, numNodes entries will be filled in. If numNodes is higher than the actual number of
  !>  nodes, the remaining entries in nodes will be set to NULL, and the number of nodes actually
  !>  obtained will be returned in numNodes.
  !>  @warning : This API is marked as beta, meaning, while this is feature complete,
  !>  it is still open to changes and may have outstanding issues.
  !>
  interface hipGraphGetNodes
#ifdef USE_CUDA_NAMES
    function hipGraphGetNodes_(graph,nodes,numNodes) bind(c, name="cudaGraphGetNodes")
#else
    function hipGraphGetNodes_(graph,nodes,numNodes) bind(c, name="hipGraphGetNodes")
#endif
      use iso_c_binding
#ifdef USE_CUDA_NAMES
      use hipfort_cuda_errors
#endif
      use hipfort_enums
      use hipfort_types
      implicit none
#ifdef USE_CUDA_NAMES
      integer(kind(cudaSuccess)) :: hipGraphGetNodes_
#else
      integer(kind(hipSuccess)) :: hipGraphGetNodes_
#endif
      type(c_ptr),value :: graph
      type(c_ptr) :: nodes
      type(c_ptr),value :: numNodes
    end function

  end interface
  !>  @brief Returns graph's root nodes.
  !> 
  !>  @param [in] graph - instance of the graph to get the nodes.
  !>  @param [out] pRootNodes - pointer to return the graph's root nodes.
  !>  @param [out] pNumRootNodes - returns the number of graph's root nodes.
  !>  @returns #hipSuccess, #hipErrorInvalidValue
  !> 
  !>  pRootNodes may be NULL, in which case this function will return the number of root nodes in
  !>  pNumRootNodes. Otherwise, pNumRootNodes entries will be filled in. If pNumRootNodes is higher
  !>  than the actual number of root nodes, the remaining entries in pRootNodes will be set to NULL,
  !>  and the number of nodes actually obtained will be returned in pNumRootNodes.
  !>  @warning : This API is marked as beta, meaning, while this is feature complete,
  !>  it is still open to changes and may have outstanding issues.
  !>
  interface hipGraphGetRootNodes
#ifdef USE_CUDA_NAMES
    function hipGraphGetRootNodes_(graph,pRootNodes,pNumRootNodes) bind(c, name="cudaGraphGetRootNodes")
#else
    function hipGraphGetRootNodes_(graph,pRootNodes,pNumRootNodes) bind(c, name="hipGraphGetRootNodes")
#endif
      use iso_c_binding
#ifdef USE_CUDA_NAMES
      use hipfort_cuda_errors
#endif
      use hipfort_enums
      use hipfort_types
      implicit none
#ifdef USE_CUDA_NAMES
      integer(kind(cudaSuccess)) :: hipGraphGetRootNodes_
#else
      integer(kind(hipSuccess)) :: hipGraphGetRootNodes_
#endif
      type(c_ptr),value :: graph
      type(c_ptr) :: pRootNodes
      type(c_ptr),value :: pNumRootNodes
    end function

  end interface
<<<<<<< HEAD
  !> 
  !>   @brief Attach memory to a stream asynchronously in AMD HMM.
  !>  
  !>   @param [in] stream     - stream in which to enqueue the attach operation
  !>   @param [in] dev_ptr    - pointer to memory (must be a pointer to managed memory or
  !>                            to a valid host-accessible region of system-allocated memory)
  !>   @param [in] length     - length of memory (defaults to zero)
  !>   @param [in] flags      - must be one of cudaMemAttachGlobal, cudaMemAttachHost or
  !>                            cudaMemAttachSingle (defaults to cudaMemAttachSingle)
  !>  
  !>   @returns #hipSuccess, #hipErrorInvalidValue
  !>  
  interface hipStreamAttachMemAsync
#ifdef USE_CUDA_NAMES
    function hipStreamAttachMemAsync_orig(stream,dev_ptr,length,flags) bind(c, name="cudaStreamAttachMemAsync")
#else
    function hipStreamAttachMemAsync_orig(stream,dev_ptr,length,flags) bind(c, name="hipStreamAttachMemAsync")
#endif
      use iso_c_binding
#ifdef USE_CUDA_NAMES
      use hipfort_cuda_errors
#endif
      use hipfort_enums
      use hipfort_types
      implicit none
#ifdef USE_CUDA_NAMES
      integer(kind(cudaSuccess)) :: hipStreamAttachMemAsync_orig
#else
      integer(kind(hipSuccess)) :: hipStreamAttachMemAsync_orig
#endif
      type(c_ptr),value :: stream
      type(c_ptr) :: dev_ptr
      integer(c_size_t),value :: length
      integer(kind=4),value :: flags
    end function


  end interface
  
  interface hipExtLaunchKernel
=======
  !>  @brief Returns a node's dependencies.
  !> 
  !>  @param [in] node - graph node to get the dependencies from.
  !>  @param [out] pDependencies - pointer to to return the dependencies.
  !>  @param [out] pNumDependencies -  returns the number of graph node dependencies.
  !>  @returns #hipSuccess, #hipErrorInvalidValue
  !> 
  !>  pDependencies may be NULL, in which case this function will return the number of dependencies in
  !>  pNumDependencies. Otherwise, pNumDependencies entries will be filled in. If pNumDependencies is
  !>  higher than the actual number of dependencies, the remaining entries in pDependencies will be set
  !>  to NULL, and the number of nodes actually obtained will be returned in pNumDependencies.
  !>  @warning : This API is marked as beta, meaning, while this is feature complete,
  !>  it is still open to changes and may have outstanding issues.
  !>
  interface hipGraphNodeGetDependencies
>>>>>>> cd4bee5c
#ifdef USE_CUDA_NAMES
    function hipGraphNodeGetDependencies_(node,pDependencies,pNumDependencies) bind(c, name="cudaGraphNodeGetDependencies")
#else
    function hipGraphNodeGetDependencies_(node,pDependencies,pNumDependencies) bind(c, name="hipGraphNodeGetDependencies")
#endif
      use iso_c_binding
#ifdef USE_CUDA_NAMES
      use hipfort_cuda_errors
#endif
      use hipfort_enums
      use hipfort_types
      implicit none
#ifdef USE_CUDA_NAMES
      integer(kind(cudaSuccess)) :: hipGraphNodeGetDependencies_
#else
      integer(kind(hipSuccess)) :: hipGraphNodeGetDependencies_
#endif
      type(c_ptr),value :: node
      type(c_ptr) :: pDependencies
      type(c_ptr),value :: pNumDependencies
    end function

  end interface
<<<<<<< HEAD
  
  interface hipBindTexture
#ifdef USE_CUDA_NAMES
    function hipBindTexture_orig(offset,tex,devPtr,desc,mySize) bind(c, name="cudaBindTexture")
#else
    function hipBindTexture_orig(offset,tex,devPtr,desc,mySize) bind(c, name="hipBindTexture")
#endif
      use iso_c_binding
#ifdef USE_CUDA_NAMES
      use hipfort_cuda_errors
#endif
      use hipfort_enums
      use hipfort_types
      implicit none
#ifdef USE_CUDA_NAMES
      integer(kind(cudaSuccess)) :: hipBindTexture_orig
#else
      integer(kind(hipSuccess)) :: hipBindTexture_orig
#endif
      integer(c_size_t) :: offset
      type(c_ptr) :: tex
      type(c_ptr),value :: devPtr
      type(c_ptr) :: desc
      integer(c_size_t),value :: mySize
    end function


  end interface
  
  interface hipBindTexture2D
=======
  !>  @brief Returns a node's dependent nodes.
  !> 
  !>  @param [in] node - graph node to get the Dependent nodes from.
  !>  @param [out] pDependentNodes - pointer to return the graph dependent nodes.
  !>  @param [out] pNumDependentNodes - returns the number of graph node dependent nodes.
  !>  @returns #hipSuccess, #hipErrorInvalidValue
  !> 
  !>  DependentNodes may be NULL, in which case this function will return the number of dependent nodes
  !>  in pNumDependentNodes. Otherwise, pNumDependentNodes entries will be filled in. If
  !>  pNumDependentNodes is higher than the actual number of dependent nodes, the remaining entries in
  !>  pDependentNodes will be set to NULL, and the number of nodes actually obtained will be returned
  !>  in pNumDependentNodes.
  !>  @warning : This API is marked as beta, meaning, while this is feature complete,
  !>  it is still open to changes and may have outstanding issues.
  !>
  interface hipGraphNodeGetDependentNodes
>>>>>>> cd4bee5c
#ifdef USE_CUDA_NAMES
    function hipGraphNodeGetDependentNodes_(node,pDependentNodes,pNumDependentNodes) bind(c, name="cudaGraphNodeGetDependentNodes")
#else
    function hipGraphNodeGetDependentNodes_(node,pDependentNodes,pNumDependentNodes) bind(c, name="hipGraphNodeGetDependentNodes")
#endif
      use iso_c_binding
#ifdef USE_CUDA_NAMES
      use hipfort_cuda_errors
#endif
      use hipfort_enums
      use hipfort_types
      implicit none
#ifdef USE_CUDA_NAMES
      integer(kind(cudaSuccess)) :: hipGraphNodeGetDependentNodes_
#else
      integer(kind(hipSuccess)) :: hipGraphNodeGetDependentNodes_
#endif
      type(c_ptr),value :: node
      type(c_ptr) :: pDependentNodes
      type(c_ptr),value :: pNumDependentNodes
    end function

  end interface
  !>  @brief Returns a node's type.
  !> 
  !>  @param [in] node - instance of the graph to add dependencies.
  !>  @param [out] pType - pointer to the return the type
  !>  @returns #hipSuccess, #hipErrorInvalidValue
  !> 
  !>  @warning : This API is marked as beta, meaning, while this is feature complete,
  !>  it is still open to changes and may have outstanding issues.
  !>
  interface hipGraphNodeGetType
#ifdef USE_CUDA_NAMES
    function hipGraphNodeGetType_(node,pType) bind(c, name="cudaGraphNodeGetType")
#else
    function hipGraphNodeGetType_(node,pType) bind(c, name="hipGraphNodeGetType")
#endif
      use iso_c_binding
#ifdef USE_CUDA_NAMES
      use hipfort_cuda_errors
#endif
      use hipfort_enums
      use hipfort_types
      implicit none
#ifdef USE_CUDA_NAMES
      integer(kind(cudaSuccess)) :: hipGraphNodeGetType_
#else
      integer(kind(hipSuccess)) :: hipGraphNodeGetType_
#endif
      type(c_ptr),value :: node
      type(c_ptr),value :: pType
    end function

  end interface
  !>  @brief Remove a node from the graph.
  !> 
  !>  @param [in] node - graph node to remove
  !>  @returns #hipSuccess, #hipErrorInvalidValue
  !> 
  !>  @warning : This API is marked as beta, meaning, while this is feature complete,
  !>  it is still open to changes and may have outstanding issues.
  !>
  interface hipGraphDestroyNode
#ifdef USE_CUDA_NAMES
    function hipGraphDestroyNode_(node) bind(c, name="cudaGraphDestroyNode")
#else
    function hipGraphDestroyNode_(node) bind(c, name="hipGraphDestroyNode")
#endif
      use iso_c_binding
#ifdef USE_CUDA_NAMES
      use hipfort_cuda_errors
#endif
      use hipfort_enums
      use hipfort_types
      implicit none
#ifdef USE_CUDA_NAMES
      integer(kind(cudaSuccess)) :: hipGraphDestroyNode_
#else
      integer(kind(hipSuccess)) :: hipGraphDestroyNode_
#endif
      type(c_ptr),value :: node
    end function

  end interface
  !>  @brief Clones a graph.
  !> 
  !>  @param [out] pGraphClone - Returns newly created cloned graph.
  !>  @param [in] originalGraph - original graph to clone from.
  !>  @returns #hipSuccess, #hipErrorInvalidValue, #hipErrorMemoryAllocation
  !> 
  !>  @warning : This API is marked as beta, meaning, while this is feature complete,
  !>  it is still open to changes and may have outstanding issues.
  !>
  interface hipGraphClone
#ifdef USE_CUDA_NAMES
    function hipGraphClone_(pGraphClone,originalGraph) bind(c, name="cudaGraphClone")
#else
    function hipGraphClone_(pGraphClone,originalGraph) bind(c, name="hipGraphClone")
#endif
      use iso_c_binding
#ifdef USE_CUDA_NAMES
      use hipfort_cuda_errors
#endif
      use hipfort_enums
      use hipfort_types
      implicit none
#ifdef USE_CUDA_NAMES
      integer(kind(cudaSuccess)) :: hipGraphClone_
#else
      integer(kind(hipSuccess)) :: hipGraphClone_
#endif
      type(c_ptr) :: pGraphClone
      type(c_ptr),value :: originalGraph
    end function

  end interface
  !>  @brief Finds a cloned version of a node.
  !> 
  !>  @param [out] pNode - Returns the cloned node.
  !>  @param [in] originalNode - original node handle.
  !>  @param [in] clonedGraph - Cloned graph to query.
  !>  @returns #hipSuccess, #hipErrorInvalidValue
  !> 
  !>  @warning : This API is marked as beta, meaning, while this is feature complete,
  !>  it is still open to changes and may have outstanding issues.
  !>
  interface hipGraphNodeFindInClone
#ifdef USE_CUDA_NAMES
    function hipGraphNodeFindInClone_(pNode,originalNode,clonedGraph) bind(c, name="cudaGraphNodeFindInClone")
#else
    function hipGraphNodeFindInClone_(pNode,originalNode,clonedGraph) bind(c, name="hipGraphNodeFindInClone")
#endif
      use iso_c_binding
#ifdef USE_CUDA_NAMES
      use hipfort_cuda_errors
#endif
      use hipfort_enums
      use hipfort_types
      implicit none
#ifdef USE_CUDA_NAMES
      integer(kind(cudaSuccess)) :: hipGraphNodeFindInClone_
#else
      integer(kind(hipSuccess)) :: hipGraphNodeFindInClone_
#endif
      type(c_ptr) :: pNode
      type(c_ptr),value :: originalNode
      type(c_ptr),value :: clonedGraph
    end function

  end interface
  !>  @brief Creates an executable graph from a graph
  !> 
  !>  @param [out] pGraphExec - pointer to instantiated executable graph that is created.
  !>  @param [in] graph - instance of graph to instantiate.
  !>  @param [out] pErrorNode - pointer to error node in case error occured in graph instantiation,
  !>   it could modify the correponding node.
  !>  @param [out] pLogBuffer - pointer to log buffer.
  !>  @param [out] bufferSize - the size of log buffer.
  !> 
  !>  @returns #hipSuccess, #hipErrorOutOfMemory
  !> 
  !>  @warning : This API is marked as beta, meaning, while this is feature complete,
  !>  it is still open to changes and may have outstanding issues.
  !>
  interface hipGraphInstantiate
#ifdef USE_CUDA_NAMES
    function hipGraphInstantiate_(pGraphExec,graph,pErrorNode,pLogBuffer,bufferSize) bind(c, name="cudaGraphInstantiate")
#else
    function hipGraphInstantiate_(pGraphExec,graph,pErrorNode,pLogBuffer,bufferSize) bind(c, name="hipGraphInstantiate")
#endif
      use iso_c_binding
#ifdef USE_CUDA_NAMES
      use hipfort_cuda_errors
#endif
      use hipfort_enums
      use hipfort_types
      implicit none
#ifdef USE_CUDA_NAMES
      integer(kind(cudaSuccess)) :: hipGraphInstantiate_
#else
      integer(kind(hipSuccess)) :: hipGraphInstantiate_
#endif
      type(c_ptr) :: pGraphExec
      type(c_ptr),value :: graph
      type(c_ptr) :: pErrorNode
      type(c_ptr),value :: pLogBuffer
      integer(c_size_t),value :: bufferSize
    end function

  end interface
  !>  @brief Creates an executable graph from a graph.
  !> 
  !>  @param [out] pGraphExec - pointer to instantiated executable graph that is created.
  !>  @param [in] graph - instance of graph to instantiate.
  !>  @param [in] flags - Flags to control instantiation.
  !>  @returns #hipSuccess, #hipErrorInvalidValue
  !> 
  !>  @warning : This API is marked as beta, meaning, while this is feature complete,
  !>  it is still open to changes and may have outstanding issues.
  !>
  interface hipGraphInstantiateWithFlags
#ifdef USE_CUDA_NAMES
    function hipGraphInstantiateWithFlags_(pGraphExec,graph,flags) bind(c, name="cudaGraphInstantiateWithFlags")
#else
    function hipGraphInstantiateWithFlags_(pGraphExec,graph,flags) bind(c, name="hipGraphInstantiateWithFlags")
#endif
      use iso_c_binding
#ifdef USE_CUDA_NAMES
      use hipfort_cuda_errors
#endif
      use hipfort_enums
      use hipfort_types
      implicit none
#ifdef USE_CUDA_NAMES
      integer(kind(cudaSuccess)) :: hipGraphInstantiateWithFlags_
#else
      integer(kind(hipSuccess)) :: hipGraphInstantiateWithFlags_
#endif
      type(c_ptr) :: pGraphExec
      type(c_ptr),value :: graph
      integer(c_long_long),value :: flags
    end function

  end interface
  !>  @brief launches an executable graph in a stream
  !> 
  !>  @param [in] graphExec - instance of executable graph to launch.
  !>  @param [in] stream - instance of stream in which to launch executable graph.
  !>  @returns #hipSuccess, #hipErrorInvalidValue
  !> 
  !>  @warning : This API is marked as beta, meaning, while this is feature complete,
  !>  it is still open to changes and may have outstanding issues.
  interface hipGraphLaunch
#ifdef USE_CUDA_NAMES
    function hipGraphLaunch_(graphExec,stream) bind(c, name="cudaGraphLaunch")
#else
    function hipGraphLaunch_(graphExec,stream) bind(c, name="hipGraphLaunch")
#endif
      use iso_c_binding
#ifdef USE_CUDA_NAMES
      use hipfort_cuda_errors
#endif
      use hipfort_enums
      use hipfort_types
      implicit none
#ifdef USE_CUDA_NAMES
      integer(kind(cudaSuccess)) :: hipGraphLaunch_
#else
      integer(kind(hipSuccess)) :: hipGraphLaunch_
#endif
      type(c_ptr),value :: graphExec
      type(c_ptr),value :: stream
    end function

  end interface
  !>  @brief Destroys an executable graph
  !> 
  !>  @param [in] pGraphExec - instance of executable graph to destry.
  !> 
  !>  @returns #hipSuccess.
  !> 
  !>  @warning : This API is marked as beta, meaning, while this is feature complete,
  !>  it is still open to changes and may have outstanding issues.
  interface hipGraphExecDestroy
#ifdef USE_CUDA_NAMES
    function hipGraphExecDestroy_(graphExec) bind(c, name="cudaGraphExecDestroy")
#else
    function hipGraphExecDestroy_(graphExec) bind(c, name="hipGraphExecDestroy")
#endif
      use iso_c_binding
#ifdef USE_CUDA_NAMES
      use hipfort_cuda_errors
#endif
      use hipfort_enums
      use hipfort_types
      implicit none
#ifdef USE_CUDA_NAMES
      integer(kind(cudaSuccess)) :: hipGraphExecDestroy_
#else
      integer(kind(hipSuccess)) :: hipGraphExecDestroy_
#endif
      type(c_ptr),value :: graphExec
    end function

  end interface
  !>  @brief Check whether an executable graph can be updated with a graph and perform the update if  *
  !>  possible.
  !> 
  !>  @param [in] hGraphExec - instance of executable graph to update.
  !>  @param [in] hGraph - graph that contains the updated parameters.
  !>  @param [in] hErrorNode_out -  node which caused the permissibility check to forbid the update.
  !>  @param [in] updateResult_out - Whether the graph update was permitted.
  !>  @returns #hipSuccess, #hipErrorGraphExecUpdateFailure
  !> 
  !>  @warning : This API is marked as beta, meaning, while this is feature complete,
  !>  it is still open to changes and may have outstanding issues.
  interface hipGraphExecUpdate
#ifdef USE_CUDA_NAMES
    function hipGraphExecUpdate_(hGraphExec,hGraph,hErrorNode_out,updateResult_out) bind(c, name="cudaGraphExecUpdate")
#else
    function hipGraphExecUpdate_(hGraphExec,hGraph,hErrorNode_out,updateResult_out) bind(c, name="hipGraphExecUpdate")
#endif
      use iso_c_binding
#ifdef USE_CUDA_NAMES
      use hipfort_cuda_errors
#endif
      use hipfort_enums
      use hipfort_types
      implicit none
#ifdef USE_CUDA_NAMES
      integer(kind(cudaSuccess)) :: hipGraphExecUpdate_
#else
      integer(kind(hipSuccess)) :: hipGraphExecUpdate_
#endif
      type(c_ptr),value :: hGraphExec
      type(c_ptr),value :: hGraph
      type(c_ptr) :: hErrorNode_out
      type(c_ptr),value :: updateResult_out
    end function

  end interface
  !>  @brief Creates a kernel execution node and adds it to a graph.
  !> 
  !>  @param [out] pGraphNode - pointer to graph node to create.
  !>  @param [in] graph - instance of graph to add the created node.
  !>  @param [in] pDependencies - pointer to the dependencies on the kernel execution node.
  !>  @param [in] numDependencies - the number of the dependencies.
  !>  @param [in] pNodeParams - pointer to the parameters to the kernel execution node on the GPU.
  !>  @returns #hipSuccess, #hipErrorInvalidValue, #hipErrorInvalidDeviceFunction
  !>  @warning : This API is marked as beta, meaning, while this is feature complete,
  !>  it is still open to changes and may have outstanding issues.
  interface hipGraphAddKernelNode
#ifdef USE_CUDA_NAMES
    function hipGraphAddKernelNode_(pGraphNode,graph,pDependencies,numDependencies,pNodeParams) bind(c, name="cudaGraphAddKernelNode")
#else
    function hipGraphAddKernelNode_(pGraphNode,graph,pDependencies,numDependencies,pNodeParams) bind(c, name="hipGraphAddKernelNode")
#endif
      use iso_c_binding
#ifdef USE_CUDA_NAMES
      use hipfort_cuda_errors
#endif
      use hipfort_enums
      use hipfort_types
      implicit none
#ifdef USE_CUDA_NAMES
      integer(kind(cudaSuccess)) :: hipGraphAddKernelNode_
#else
      integer(kind(hipSuccess)) :: hipGraphAddKernelNode_
#endif
      type(c_ptr) :: pGraphNode
      type(c_ptr),value :: graph
      type(c_ptr) :: pDependencies
      integer(c_size_t),value :: numDependencies
      type(c_ptr) :: pNodeParams
    end function

  end interface
  !>  @brief Gets kernel node's parameters.
  !> 
  !>  @param [in] node - instance of the node to get parameters from.
  !>  @param [out] pNodeParams - pointer to the parameters
  !>  @returns #hipSuccess, #hipErrorInvalidValue
  !>  @warning : This API is marked as beta, meaning, while this is feature complete,
  !>  it is still open to changes and may have outstanding issues.
  interface hipGraphKernelNodeGetParams
#ifdef USE_CUDA_NAMES
    function hipGraphKernelNodeGetParams_(node,pNodeParams) bind(c, name="cudaGraphKernelNodeGetParams")
#else
    function hipGraphKernelNodeGetParams_(node,pNodeParams) bind(c, name="hipGraphKernelNodeGetParams")
#endif
      use iso_c_binding
#ifdef USE_CUDA_NAMES
      use hipfort_cuda_errors
#endif
      use hipfort_enums
      use hipfort_types
      implicit none
#ifdef USE_CUDA_NAMES
      integer(kind(cudaSuccess)) :: hipGraphKernelNodeGetParams_
#else
      integer(kind(hipSuccess)) :: hipGraphKernelNodeGetParams_
#endif
      type(c_ptr),value :: node
      type(c_ptr) :: pNodeParams
    end function

  end interface
  !>  @brief Sets a kernel node's parameters.
  !> 
  !>  @param [in] node - instance of the node to set parameters to.
  !>  @param [in] pNodeParams -  pointer to the parameters.
  !>  @returns #hipSuccess, #hipErrorInvalidValue
  !>  @warning : This API is marked as beta, meaning, while this is feature complete,
  !>  it is still open to changes and may have outstanding issues.
  interface hipGraphKernelNodeSetParams
#ifdef USE_CUDA_NAMES
    function hipGraphKernelNodeSetParams_(node,pNodeParams) bind(c, name="cudaGraphKernelNodeSetParams")
#else
    function hipGraphKernelNodeSetParams_(node,pNodeParams) bind(c, name="hipGraphKernelNodeSetParams")
#endif
      use iso_c_binding
#ifdef USE_CUDA_NAMES
      use hipfort_cuda_errors
#endif
      use hipfort_enums
      use hipfort_types
      implicit none
#ifdef USE_CUDA_NAMES
      integer(kind(cudaSuccess)) :: hipGraphKernelNodeSetParams_
#else
      integer(kind(hipSuccess)) :: hipGraphKernelNodeSetParams_
#endif
      type(c_ptr),value :: node
      type(c_ptr) :: pNodeParams
    end function

  end interface
  !>  @brief Sets the parameters for a kernel node in the given graphExec.
  !> 
  !>  @param [in] hGraphExec - instance of the executable graph with the node.
  !>  @param [in] node - instance of the node to set parameters to.
  !>  @param [in] pNodeParams -  pointer to the kernel node parameters.
  !>  @returns #hipSuccess, #hipErrorInvalidValue
  !>  @warning : This API is marked as beta, meaning, while this is feature complete,
  !>  it is still open to changes and may have outstanding issues.
  interface hipGraphExecKernelNodeSetParams
#ifdef USE_CUDA_NAMES
    function hipGraphExecKernelNodeSetParams_(hGraphExec,node,pNodeParams) bind(c, name="cudaGraphExecKernelNodeSetParams")
#else
    function hipGraphExecKernelNodeSetParams_(hGraphExec,node,pNodeParams) bind(c, name="hipGraphExecKernelNodeSetParams")
#endif
      use iso_c_binding
#ifdef USE_CUDA_NAMES
      use hipfort_cuda_errors
#endif
      use hipfort_enums
      use hipfort_types
      implicit none
#ifdef USE_CUDA_NAMES
      integer(kind(cudaSuccess)) :: hipGraphExecKernelNodeSetParams_
#else
      integer(kind(hipSuccess)) :: hipGraphExecKernelNodeSetParams_
#endif
      type(c_ptr),value :: hGraphExec
      type(c_ptr),value :: node
      type(c_ptr) :: pNodeParams
    end function

  end interface
  !>  @brief Creates a memcpy node and adds it to a graph.
  !> 
  !>  @param [out] pGraphNode - pointer to graph node to create.
  !>  @param [in] graph - instance of graph to add the created node.
  !>  @param [in] pDependencies -  pointer to the dependencies on the memcpy execution node.
  !>  @param [in] numDependencies - the number of the dependencies.
  !>  @param [in] pCopyParams -  pointer to the parameters for the memory copy.
  !>  @returns #hipSuccess, #hipErrorInvalidValue
  !>  @warning : This API is marked as beta, meaning, while this is feature complete,
  !>  it is still open to changes and may have outstanding issues.
  interface hipGraphAddMemcpyNode
#ifdef USE_CUDA_NAMES
    function hipGraphAddMemcpyNode_(pGraphNode,graph,pDependencies,numDependencies,pCopyParams) bind(c, name="cudaGraphAddMemcpyNode")
#else
    function hipGraphAddMemcpyNode_(pGraphNode,graph,pDependencies,numDependencies,pCopyParams) bind(c, name="hipGraphAddMemcpyNode")
#endif
      use iso_c_binding
#ifdef USE_CUDA_NAMES
      use hipfort_cuda_errors
#endif
      use hipfort_enums
      use hipfort_types
      implicit none
#ifdef USE_CUDA_NAMES
      integer(kind(cudaSuccess)) :: hipGraphAddMemcpyNode_
#else
      integer(kind(hipSuccess)) :: hipGraphAddMemcpyNode_
#endif
      type(c_ptr) :: pGraphNode
      type(c_ptr),value :: graph
      type(c_ptr) :: pDependencies
      integer(c_size_t),value :: numDependencies
      type(c_ptr) :: pCopyParams
    end function

  end interface
  !>  @brief Gets a memcpy node's parameters.
  !> 
  !>  @param [in] node - instance of the node to get parameters from.
  !>  @param [out] pNodeParams - pointer to the parameters.
  !>  @returns #hipSuccess, #hipErrorInvalidValue
  !>  @warning : This API is marked as beta, meaning, while this is feature complete,
  !>  it is still open to changes and may have outstanding issues.
  interface hipGraphMemcpyNodeGetParams
#ifdef USE_CUDA_NAMES
    function hipGraphMemcpyNodeGetParams_(node,pNodeParams) bind(c, name="cudaGraphMemcpyNodeGetParams")
#else
    function hipGraphMemcpyNodeGetParams_(node,pNodeParams) bind(c, name="hipGraphMemcpyNodeGetParams")
#endif
      use iso_c_binding
#ifdef USE_CUDA_NAMES
      use hipfort_cuda_errors
#endif
      use hipfort_enums
      use hipfort_types
      implicit none
#ifdef USE_CUDA_NAMES
      integer(kind(cudaSuccess)) :: hipGraphMemcpyNodeGetParams_
#else
      integer(kind(hipSuccess)) :: hipGraphMemcpyNodeGetParams_
#endif
      type(c_ptr),value :: node
      type(c_ptr) :: pNodeParams
    end function

  end interface
  !>  @brief Sets a memcpy node's parameters.
  !> 
  !>  @param [in] node - instance of the node to set parameters to.
  !>  @param [in] pNodeParams -  pointer to the parameters.
  !>  @returns #hipSuccess, #hipErrorInvalidValue
  !>  @warning : This API is marked as beta, meaning, while this is feature complete,
  !>  it is still open to changes and may have outstanding issues.
  interface hipGraphMemcpyNodeSetParams
#ifdef USE_CUDA_NAMES
    function hipGraphMemcpyNodeSetParams_(node,pNodeParams) bind(c, name="cudaGraphMemcpyNodeSetParams")
#else
    function hipGraphMemcpyNodeSetParams_(node,pNodeParams) bind(c, name="hipGraphMemcpyNodeSetParams")
#endif
      use iso_c_binding
#ifdef USE_CUDA_NAMES
      use hipfort_cuda_errors
#endif
      use hipfort_enums
      use hipfort_types
      implicit none
#ifdef USE_CUDA_NAMES
      integer(kind(cudaSuccess)) :: hipGraphMemcpyNodeSetParams_
#else
      integer(kind(hipSuccess)) :: hipGraphMemcpyNodeSetParams_
#endif
      type(c_ptr),value :: node
      type(c_ptr) :: pNodeParams
    end function

  end interface
  !>  @brief Sets the parameters for a memcpy node in the given graphExec.
  !> 
  !>  @param [in] hGraphExec - instance of the executable graph with the node.
  !>  @param [in] node - instance of the node to set parameters to.
  !>  @param [in] pNodeParams -  pointer to the kernel node parameters.
  !>  @returns #hipSuccess, #hipErrorInvalidValue
  !>  @warning : This API is marked as beta, meaning, while this is feature complete,
  !>  it is still open to changes and may have outstanding issues.
  interface hipGraphExecMemcpyNodeSetParams
#ifdef USE_CUDA_NAMES
    function hipGraphExecMemcpyNodeSetParams_(hGraphExec,node,pNodeParams) bind(c, name="cudaGraphExecMemcpyNodeSetParams")
#else
    function hipGraphExecMemcpyNodeSetParams_(hGraphExec,node,pNodeParams) bind(c, name="hipGraphExecMemcpyNodeSetParams")
#endif
      use iso_c_binding
#ifdef USE_CUDA_NAMES
      use hipfort_cuda_errors
#endif
      use hipfort_enums
      use hipfort_types
      implicit none
#ifdef USE_CUDA_NAMES
      integer(kind(cudaSuccess)) :: hipGraphExecMemcpyNodeSetParams_
#else
      integer(kind(hipSuccess)) :: hipGraphExecMemcpyNodeSetParams_
#endif
      type(c_ptr),value :: hGraphExec
      type(c_ptr),value :: node
      type(c_ptr) :: pNodeParams
    end function

  end interface
  !>  @brief Creates a 1D memcpy node and adds it to a graph.
  !> 
  !>  @param [out] pGraphNode - pointer to graph node to create.
  !>  @param [in] graph - instance of graph to add the created node.
  !>  @param [in] pDependencies -  pointer to the dependencies on the memcpy execution node.
  !>  @param [in] numDependencies - the number of the dependencies.
  !>  @param [in] dst - pointer to memory address to the destination.
  !>  @param [in] src - pointer to memory address to the source.
  !>  @param [in] count - the size of the memory to copy.
  !>  @param [in] kind - the type of memory copy.
  !>  @returns #hipSuccess, #hipErrorInvalidValue
  !>  @warning : This API is marked as beta, meaning, while this is feature complete,
  !>  it is still open to changes and may have outstanding issues.
  interface hipGraphAddMemcpyNode1D
#ifdef USE_CUDA_NAMES
    function hipGraphAddMemcpyNode1D_(pGraphNode,graph,pDependencies,numDependencies,dst,src,count,myKind) bind(c, name="cudaGraphAddMemcpyNode1D")
#else
    function hipGraphAddMemcpyNode1D_(pGraphNode,graph,pDependencies,numDependencies,dst,src,count,myKind) bind(c, name="hipGraphAddMemcpyNode1D")
#endif
      use iso_c_binding
#ifdef USE_CUDA_NAMES
      use hipfort_cuda_errors
#endif
      use hipfort_enums
      use hipfort_types
      implicit none
#ifdef USE_CUDA_NAMES
      integer(kind(cudaSuccess)) :: hipGraphAddMemcpyNode1D_
#else
      integer(kind(hipSuccess)) :: hipGraphAddMemcpyNode1D_
#endif
      type(c_ptr) :: pGraphNode
      type(c_ptr),value :: graph
      type(c_ptr) :: pDependencies
      integer(c_size_t),value :: numDependencies
      type(c_ptr),value :: dst
      type(c_ptr),value :: src
      integer(c_size_t),value :: count
      integer(kind(hipMemcpyHostToHost)),value :: myKind
    end function

  end interface
  !>  @brief Sets a memcpy node's parameters to perform a 1-dimensional copy.
  !> 
  !>  @param [in] node - instance of the node to set parameters to.
  !>  @param [in] dst - pointer to memory address to the destination.
  !>  @param [in] src - pointer to memory address to the source.
  !>  @param [in] count - the size of the memory to copy.
  !>  @param [in] kind - the type of memory copy.
  !>  @returns #hipSuccess, #hipErrorInvalidValue
  !>  @warning : This API is marked as beta, meaning, while this is feature complete,
  !>  it is still open to changes and may have outstanding issues.
  interface hipGraphMemcpyNodeSetParams1D
#ifdef USE_CUDA_NAMES
    function hipGraphMemcpyNodeSetParams1D_(node,dst,src,count,myKind) bind(c, name="cudaGraphMemcpyNodeSetParams1D")
#else
    function hipGraphMemcpyNodeSetParams1D_(node,dst,src,count,myKind) bind(c, name="hipGraphMemcpyNodeSetParams1D")
#endif
      use iso_c_binding
#ifdef USE_CUDA_NAMES
      use hipfort_cuda_errors
#endif
      use hipfort_enums
      use hipfort_types
      implicit none
#ifdef USE_CUDA_NAMES
      integer(kind(cudaSuccess)) :: hipGraphMemcpyNodeSetParams1D_
#else
      integer(kind(hipSuccess)) :: hipGraphMemcpyNodeSetParams1D_
#endif
      type(c_ptr),value :: node
      type(c_ptr),value :: dst
      type(c_ptr),value :: src
      integer(c_size_t),value :: count
      integer(kind(hipMemcpyHostToHost)),value :: myKind
    end function

  end interface
  !>  @brief Sets the parameters for a memcpy node in the given graphExec to perform a 1-dimensional
  !>  copy.
  !> 
  !>  @param [in] hGraphExec - instance of the executable graph with the node.
  !>  @param [in] node - instance of the node to set parameters to.
  !>  @param [in] dst - pointer to memory address to the destination.
  !>  @param [in] src - pointer to memory address to the source.
  !>  @param [in] count - the size of the memory to copy.
  !>  @param [in] kind - the type of memory copy.
  !>  @returns #hipSuccess, #hipErrorInvalidValue
  !>  @warning : This API is marked as beta, meaning, while this is feature complete,
  !>  it is still open to changes and may have outstanding issues.
  interface hipGraphExecMemcpyNodeSetParams1D
#ifdef USE_CUDA_NAMES
    function hipGraphExecMemcpyNodeSetParams1D_(hGraphExec,node,dst,src,count,myKind) bind(c, name="cudaGraphExecMemcpyNodeSetParams1D")
#else
    function hipGraphExecMemcpyNodeSetParams1D_(hGraphExec,node,dst,src,count,myKind) bind(c, name="hipGraphExecMemcpyNodeSetParams1D")
#endif
      use iso_c_binding
#ifdef USE_CUDA_NAMES
      use hipfort_cuda_errors
#endif
      use hipfort_enums
      use hipfort_types
      implicit none
#ifdef USE_CUDA_NAMES
      integer(kind(cudaSuccess)) :: hipGraphExecMemcpyNodeSetParams1D_
#else
      integer(kind(hipSuccess)) :: hipGraphExecMemcpyNodeSetParams1D_
#endif
      type(c_ptr),value :: hGraphExec
      type(c_ptr),value :: node
      type(c_ptr),value :: dst
      type(c_ptr),value :: src
      integer(c_size_t),value :: count
      integer(kind(hipMemcpyHostToHost)),value :: myKind
    end function

  end interface
  !>  @brief Creates a memcpy node to copy from a symbol on the device and adds it to a graph.
  !> 
  !>  @param [out] pGraphNode - pointer to graph node to create.
  !>  @param [in] graph - instance of graph to add the created node.
  !>  @param [in] pDependencies -  pointer to the dependencies on the memcpy execution node.
  !>  @param [in] numDependencies - the number of the dependencies.
  !>  @param [in] dst - pointer to memory address to the destination.
  !>  @param [in] symbol - Device symbol address.
  !>  @param [in] count - the size of the memory to copy.
  !>  @param [in] offset - Offset from start of symbol in bytes.
  !>  @param [in] kind - the type of memory copy.
  !>  @returns #hipSuccess, #hipErrorInvalidValue
  !>  @warning : This API is marked as beta, meaning, while this is feature complete,
  !>  it is still open to changes and may have outstanding issues.
  interface hipGraphAddMemcpyNodeFromSymbol
#ifdef USE_CUDA_NAMES
    function hipGraphAddMemcpyNodeFromSymbol_(pGraphNode,graph,pDependencies,numDependencies,dst,symbol,count,offset,myKind) bind(c, name="cudaGraphAddMemcpyNodeFromSymbol")
#else
    function hipGraphAddMemcpyNodeFromSymbol_(pGraphNode,graph,pDependencies,numDependencies,dst,symbol,count,offset,myKind) bind(c, name="hipGraphAddMemcpyNodeFromSymbol")
#endif
      use iso_c_binding
#ifdef USE_CUDA_NAMES
      use hipfort_cuda_errors
#endif
      use hipfort_enums
      use hipfort_types
      implicit none
#ifdef USE_CUDA_NAMES
      integer(kind(cudaSuccess)) :: hipGraphAddMemcpyNodeFromSymbol_
#else
      integer(kind(hipSuccess)) :: hipGraphAddMemcpyNodeFromSymbol_
#endif
      type(c_ptr) :: pGraphNode
      type(c_ptr),value :: graph
      type(c_ptr) :: pDependencies
      integer(c_size_t),value :: numDependencies
      type(c_ptr),value :: dst
      type(c_ptr),value :: symbol
      integer(c_size_t),value :: count
      integer(c_size_t),value :: offset
      integer(kind(hipMemcpyHostToHost)),value :: myKind
    end function

  end interface
  !>  @brief Sets a memcpy node's parameters to copy from a symbol on the device.
  !> 
  !>  @param [in] node - instance of the node to set parameters to.
  !>  @param [in] dst - pointer to memory address to the destination.
  !>  @param [in] symbol - Device symbol address.
  !>  @param [in] count - the size of the memory to copy.
  !>  @param [in] offset - Offset from start of symbol in bytes.
  !>  @param [in] kind - the type of memory copy.
  !>  @returns #hipSuccess, #hipErrorInvalidValue
  !>  @warning : This API is marked as beta, meaning, while this is feature complete,
  !>  it is still open to changes and may have outstanding issues.
  interface hipGraphMemcpyNodeSetParamsFromSymbol
#ifdef USE_CUDA_NAMES
    function hipGraphMemcpyNodeSetParamsFromSymbol_(node,dst,symbol,count,offset,myKind) bind(c, name="cudaGraphMemcpyNodeSetParamsFromSymbol")
#else
    function hipGraphMemcpyNodeSetParamsFromSymbol_(node,dst,symbol,count,offset,myKind) bind(c, name="hipGraphMemcpyNodeSetParamsFromSymbol")
#endif
      use iso_c_binding
#ifdef USE_CUDA_NAMES
      use hipfort_cuda_errors
#endif
      use hipfort_enums
      use hipfort_types
      implicit none
#ifdef USE_CUDA_NAMES
      integer(kind(cudaSuccess)) :: hipGraphMemcpyNodeSetParamsFromSymbol_
#else
      integer(kind(hipSuccess)) :: hipGraphMemcpyNodeSetParamsFromSymbol_
#endif
      type(c_ptr),value :: node
      type(c_ptr),value :: dst
      type(c_ptr),value :: symbol
      integer(c_size_t),value :: count
      integer(c_size_t),value :: offset
      integer(kind(hipMemcpyHostToHost)),value :: myKind
    end function

  end interface
  !>  @brief Sets the parameters for a memcpy node in the given graphExec to copy from a symbol on the
  !>  * device.
  !> 
  !>  @param [in] hGraphExec - instance of the executable graph with the node.
  !>  @param [in] node - instance of the node to set parameters to.
  !>  @param [in] dst - pointer to memory address to the destination.
  !>  @param [in] symbol - Device symbol address.
  !>  @param [in] count - the size of the memory to copy.
  !>  @param [in] offset - Offset from start of symbol in bytes.
  !>  @param [in] kind - the type of memory copy.
  !>  @returns #hipSuccess, #hipErrorInvalidValue
  !>  @warning : This API is marked as beta, meaning, while this is feature complete,
  !>  it is still open to changes and may have outstanding issues.
  interface hipGraphExecMemcpyNodeSetParamsFromSymbol
#ifdef USE_CUDA_NAMES
    function hipGraphExecMemcpyNodeSetParamsFromSymbol_(hGraphExec,node,dst,symbol,count,offset,myKind) bind(c, name="cudaGraphExecMemcpyNodeSetParamsFromSymbol")
#else
    function hipGraphExecMemcpyNodeSetParamsFromSymbol_(hGraphExec,node,dst,symbol,count,offset,myKind) bind(c, name="hipGraphExecMemcpyNodeSetParamsFromSymbol")
#endif
      use iso_c_binding
#ifdef USE_CUDA_NAMES
      use hipfort_cuda_errors
#endif
      use hipfort_enums
      use hipfort_types
      implicit none
#ifdef USE_CUDA_NAMES
      integer(kind(cudaSuccess)) :: hipGraphExecMemcpyNodeSetParamsFromSymbol_
#else
      integer(kind(hipSuccess)) :: hipGraphExecMemcpyNodeSetParamsFromSymbol_
#endif
      type(c_ptr),value :: hGraphExec
      type(c_ptr),value :: node
      type(c_ptr),value :: dst
      type(c_ptr),value :: symbol
      integer(c_size_t),value :: count
      integer(c_size_t),value :: offset
      integer(kind(hipMemcpyHostToHost)),value :: myKind
    end function

  end interface
  !>  @brief Creates a memcpy node to copy to a symbol on the device and adds it to a graph.
  !> 
  !>  @param [out] pGraphNode - pointer to graph node to create.
  !>  @param [in] graph - instance of graph to add the created node.
  !>  @param [in] pDependencies -  pointer to the dependencies on the memcpy execution node.
  !>  @param [in] numDependencies - the number of the dependencies.
  !>  @param [in] symbol - Device symbol address.
  !>  @param [in] src - pointer to memory address of the src.
  !>  @param [in] count - the size of the memory to copy.
  !>  @param [in] offset - Offset from start of symbol in bytes.
  !>  @param [in] kind - the type of memory copy.
  !>  @returns #hipSuccess, #hipErrorInvalidValue
  !>  @warning : This API is marked as beta, meaning, while this is feature complete,
  !>  it is still open to changes and may have outstanding issues.
  interface hipGraphAddMemcpyNodeToSymbol
#ifdef USE_CUDA_NAMES
    function hipGraphAddMemcpyNodeToSymbol_(pGraphNode,graph,pDependencies,numDependencies,symbol,src,count,offset,myKind) bind(c, name="cudaGraphAddMemcpyNodeToSymbol")
#else
    function hipGraphAddMemcpyNodeToSymbol_(pGraphNode,graph,pDependencies,numDependencies,symbol,src,count,offset,myKind) bind(c, name="hipGraphAddMemcpyNodeToSymbol")
#endif
      use iso_c_binding
#ifdef USE_CUDA_NAMES
      use hipfort_cuda_errors
#endif
      use hipfort_enums
      use hipfort_types
      implicit none
#ifdef USE_CUDA_NAMES
      integer(kind(cudaSuccess)) :: hipGraphAddMemcpyNodeToSymbol_
#else
      integer(kind(hipSuccess)) :: hipGraphAddMemcpyNodeToSymbol_
#endif
      type(c_ptr) :: pGraphNode
      type(c_ptr),value :: graph
      type(c_ptr) :: pDependencies
      integer(c_size_t),value :: numDependencies
      type(c_ptr),value :: symbol
      type(c_ptr),value :: src
      integer(c_size_t),value :: count
      integer(c_size_t),value :: offset
      integer(kind(hipMemcpyHostToHost)),value :: myKind
    end function

  end interface
  !>  @brief Sets a memcpy node's parameters to copy to a symbol on the device.
  !> 
  !>  @param [in] node - instance of the node to set parameters to.
  !>  @param [in] symbol - Device symbol address.
  !>  @param [in] src - pointer to memory address of the src.
  !>  @param [in] count - the size of the memory to copy.
  !>  @param [in] offset - Offset from start of symbol in bytes.
  !>  @param [in] kind - the type of memory copy.
  !>  @returns #hipSuccess, #hipErrorInvalidValue
  !>  @warning : This API is marked as beta, meaning, while this is feature complete,
  !>  it is still open to changes and may have outstanding issues.
  interface hipGraphMemcpyNodeSetParamsToSymbol
#ifdef USE_CUDA_NAMES
    function hipGraphMemcpyNodeSetParamsToSymbol_(node,symbol,src,count,offset,myKind) bind(c, name="cudaGraphMemcpyNodeSetParamsToSymbol")
#else
    function hipGraphMemcpyNodeSetParamsToSymbol_(node,symbol,src,count,offset,myKind) bind(c, name="hipGraphMemcpyNodeSetParamsToSymbol")
#endif
      use iso_c_binding
#ifdef USE_CUDA_NAMES
      use hipfort_cuda_errors
#endif
      use hipfort_enums
      use hipfort_types
      implicit none
#ifdef USE_CUDA_NAMES
      integer(kind(cudaSuccess)) :: hipGraphMemcpyNodeSetParamsToSymbol_
#else
      integer(kind(hipSuccess)) :: hipGraphMemcpyNodeSetParamsToSymbol_
#endif
      type(c_ptr),value :: node
      type(c_ptr),value :: symbol
      type(c_ptr),value :: src
      integer(c_size_t),value :: count
      integer(c_size_t),value :: offset
      integer(kind(hipMemcpyHostToHost)),value :: myKind
    end function

  end interface
  !>  @brief Sets the parameters for a memcpy node in the given graphExec to copy to a symbol on the
  !>  device.
  !>  @param [in] hGraphExec - instance of the executable graph with the node.
  !>  @param [in] node - instance of the node to set parameters to.
  !>  @param [in] symbol - Device symbol address.
  !>  @param [in] src - pointer to memory address of the src.
  !>  @param [in] count - the size of the memory to copy.
  !>  @param [in] offset - Offset from start of symbol in bytes.
  !>  @param [in] kind - the type of memory copy.
  !>  @returns #hipSuccess, #hipErrorInvalidValue
  !>  @warning : This API is marked as beta, meaning, while this is feature complete,
  !>  it is still open to changes and may have outstanding issues.
  interface hipGraphExecMemcpyNodeSetParamsToSymbol
#ifdef USE_CUDA_NAMES
    function hipGraphExecMemcpyNodeSetParamsToSymbol_(hGraphExec,node,symbol,src,count,offset,myKind) bind(c, name="cudaGraphExecMemcpyNodeSetParamsToSymbol")
#else
    function hipGraphExecMemcpyNodeSetParamsToSymbol_(hGraphExec,node,symbol,src,count,offset,myKind) bind(c, name="hipGraphExecMemcpyNodeSetParamsToSymbol")
#endif
      use iso_c_binding
#ifdef USE_CUDA_NAMES
      use hipfort_cuda_errors
#endif
      use hipfort_enums
      use hipfort_types
      implicit none
#ifdef USE_CUDA_NAMES
      integer(kind(cudaSuccess)) :: hipGraphExecMemcpyNodeSetParamsToSymbol_
#else
      integer(kind(hipSuccess)) :: hipGraphExecMemcpyNodeSetParamsToSymbol_
#endif
      type(c_ptr),value :: hGraphExec
      type(c_ptr),value :: node
      type(c_ptr),value :: symbol
      type(c_ptr),value :: src
      integer(c_size_t),value :: count
      integer(c_size_t),value :: offset
      integer(kind(hipMemcpyHostToHost)),value :: myKind
    end function

  end interface
  !>  @brief Creates a memset node and adds it to a graph.
  !> 
  !>  @param [out] pGraphNode - pointer to the graph node to create.
  !>  @param [in] graph - instance of the graph to add the created node.
  !>  @param [in] pDependencies -  pointer to the dependencies on the memset execution node.
  !>  @param [in] numDependencies - the number of the dependencies.
  !>  @param [in] pMemsetParams -  pointer to the parameters for the memory set.
  !>  @returns #hipSuccess, #hipErrorInvalidValue
  !>  @warning : This API is marked as beta, meaning, while this is feature complete,
  !>  it is still open to changes and may have outstanding issues.
  interface hipGraphAddMemsetNode
#ifdef USE_CUDA_NAMES
    function hipGraphAddMemsetNode_(pGraphNode,graph,pDependencies,numDependencies,pMemsetParams) bind(c, name="cudaGraphAddMemsetNode")
#else
    function hipGraphAddMemsetNode_(pGraphNode,graph,pDependencies,numDependencies,pMemsetParams) bind(c, name="hipGraphAddMemsetNode")
#endif
      use iso_c_binding
#ifdef USE_CUDA_NAMES
      use hipfort_cuda_errors
#endif
      use hipfort_enums
      use hipfort_types
      implicit none
#ifdef USE_CUDA_NAMES
      integer(kind(cudaSuccess)) :: hipGraphAddMemsetNode_
#else
      integer(kind(hipSuccess)) :: hipGraphAddMemsetNode_
#endif
      type(c_ptr) :: pGraphNode
      type(c_ptr),value :: graph
      type(c_ptr) :: pDependencies
      integer(c_size_t),value :: numDependencies
      type(c_ptr) :: pMemsetParams
    end function

  end interface
  !>  @brief Gets a memset node's parameters.
  !> 
  !>  @param [in] node - instane of the node to get parameters from.
  !>  @param [out] pNodeParams - pointer to the parameters.
  !>  @returns #hipSuccess, #hipErrorInvalidValue
  !>  @warning : This API is marked as beta, meaning, while this is feature complete,
  !>  it is still open to changes and may have outstanding issues.
  interface hipGraphMemsetNodeGetParams
#ifdef USE_CUDA_NAMES
    function hipGraphMemsetNodeGetParams_(node,pNodeParams) bind(c, name="cudaGraphMemsetNodeGetParams")
#else
    function hipGraphMemsetNodeGetParams_(node,pNodeParams) bind(c, name="hipGraphMemsetNodeGetParams")
#endif
      use iso_c_binding
#ifdef USE_CUDA_NAMES
      use hipfort_cuda_errors
#endif
      use hipfort_enums
      use hipfort_types
      implicit none
#ifdef USE_CUDA_NAMES
      integer(kind(cudaSuccess)) :: hipGraphMemsetNodeGetParams_
#else
      integer(kind(hipSuccess)) :: hipGraphMemsetNodeGetParams_
#endif
      type(c_ptr),value :: node
      type(c_ptr) :: pNodeParams
    end function

  end interface
  !>  @brief Sets a memset node's parameters.
  !> 
  !>  @param [in] node - instance of the node to set parameters to.
  !>  @param [in] pNodeParams - pointer to the parameters.
  !>  @returns #hipSuccess, #hipErrorInvalidValue
  !>  @warning : This API is marked as beta, meaning, while this is feature complete,
  !>  it is still open to changes and may have outstanding issues.
  interface hipGraphMemsetNodeSetParams
#ifdef USE_CUDA_NAMES
    function hipGraphMemsetNodeSetParams_(node,pNodeParams) bind(c, name="cudaGraphMemsetNodeSetParams")
#else
    function hipGraphMemsetNodeSetParams_(node,pNodeParams) bind(c, name="hipGraphMemsetNodeSetParams")
#endif
      use iso_c_binding
#ifdef USE_CUDA_NAMES
      use hipfort_cuda_errors
#endif
      use hipfort_enums
      use hipfort_types
      implicit none
#ifdef USE_CUDA_NAMES
      integer(kind(cudaSuccess)) :: hipGraphMemsetNodeSetParams_
#else
      integer(kind(hipSuccess)) :: hipGraphMemsetNodeSetParams_
#endif
      type(c_ptr),value :: node
      type(c_ptr) :: pNodeParams
    end function

  end interface
  !>  @brief Sets the parameters for a memset node in the given graphExec.
  !> 
  !>  @param [in] hGraphExec - instance of the executable graph with the node.
  !>  @param [in] node - instance of the node to set parameters to.
  !>  @param [in] pNodeParams - pointer to the parameters.
  !>  @returns #hipSuccess, #hipErrorInvalidValue
  !>  @warning : This API is marked as beta, meaning, while this is feature complete,
  !>  it is still open to changes and may have outstanding issues.
  interface hipGraphExecMemsetNodeSetParams
#ifdef USE_CUDA_NAMES
    function hipGraphExecMemsetNodeSetParams_(hGraphExec,node,pNodeParams) bind(c, name="cudaGraphExecMemsetNodeSetParams")
#else
    function hipGraphExecMemsetNodeSetParams_(hGraphExec,node,pNodeParams) bind(c, name="hipGraphExecMemsetNodeSetParams")
#endif
      use iso_c_binding
#ifdef USE_CUDA_NAMES
      use hipfort_cuda_errors
#endif
      use hipfort_enums
      use hipfort_types
      implicit none
#ifdef USE_CUDA_NAMES
      integer(kind(cudaSuccess)) :: hipGraphExecMemsetNodeSetParams_
#else
      integer(kind(hipSuccess)) :: hipGraphExecMemsetNodeSetParams_
#endif
      type(c_ptr),value :: hGraphExec
      type(c_ptr),value :: node
      type(c_ptr) :: pNodeParams
    end function

  end interface
  !>  @brief Creates a host execution node and adds it to a graph.
  !> 
  !>  @param [out] pGraphNode - pointer to the graph node to create.
  !>  @param [in] graph - instance of the graph to add the created node.
  !>  @param [in] pDependencies -  pointer to the dependencies on the memset execution node.
  !>  @param [in] numDependencies - the number of the dependencies.
  !>  @param [in] pNodeParams -pointer to the parameters.
  !>  @returns #hipSuccess, #hipErrorInvalidValue
  !>  @warning : This API is marked as beta, meaning, while this is feature complete,
  !>  it is still open to changes and may have outstanding issues.
  interface hipGraphAddHostNode
#ifdef USE_CUDA_NAMES
    function hipGraphAddHostNode_(pGraphNode,graph,pDependencies,numDependencies,pNodeParams) bind(c, name="cudaGraphAddHostNode")
#else
    function hipGraphAddHostNode_(pGraphNode,graph,pDependencies,numDependencies,pNodeParams) bind(c, name="hipGraphAddHostNode")
#endif
      use iso_c_binding
#ifdef USE_CUDA_NAMES
      use hipfort_cuda_errors
#endif
      use hipfort_enums
      use hipfort_types
      implicit none
#ifdef USE_CUDA_NAMES
      integer(kind(cudaSuccess)) :: hipGraphAddHostNode_
#else
      integer(kind(hipSuccess)) :: hipGraphAddHostNode_
#endif
      type(c_ptr) :: pGraphNode
      type(c_ptr),value :: graph
      type(c_ptr) :: pDependencies
      integer(c_size_t),value :: numDependencies
      type(c_ptr) :: pNodeParams
    end function

  end interface
  !>  @brief Returns a host node's parameters.
  !> 
  !>  @param [in] node - instane of the node to get parameters from.
  !>  @param [out] pNodeParams - pointer to the parameters.
  !>  @returns #hipSuccess, #hipErrorInvalidValue
  !>  @warning : This API is marked as beta, meaning, while this is feature complete,
  !>  it is still open to changes and may have outstanding issues.
  interface hipGraphHostNodeGetParams
#ifdef USE_CUDA_NAMES
    function hipGraphHostNodeGetParams_(node,pNodeParams) bind(c, name="cudaGraphHostNodeGetParams")
#else
    function hipGraphHostNodeGetParams_(node,pNodeParams) bind(c, name="hipGraphHostNodeGetParams")
#endif
      use iso_c_binding
#ifdef USE_CUDA_NAMES
      use hipfort_cuda_errors
#endif
      use hipfort_enums
      use hipfort_types
      implicit none
#ifdef USE_CUDA_NAMES
      integer(kind(cudaSuccess)) :: hipGraphHostNodeGetParams_
#else
      integer(kind(hipSuccess)) :: hipGraphHostNodeGetParams_
#endif
      type(c_ptr),value :: node
      type(c_ptr) :: pNodeParams
    end function

  end interface
  !>  @brief Sets a host node's parameters.
  !> 
  !>  @param [in] node - instance of the node to set parameters to.
  !>  @param [in] pNodeParams - pointer to the parameters.
  !>  @returns #hipSuccess, #hipErrorInvalidValue
  !>  @warning : This API is marked as beta, meaning, while this is feature complete,
  !>  it is still open to changes and may have outstanding issues.
  interface hipGraphHostNodeSetParams
#ifdef USE_CUDA_NAMES
    function hipGraphHostNodeSetParams_(node,pNodeParams) bind(c, name="cudaGraphHostNodeSetParams")
#else
    function hipGraphHostNodeSetParams_(node,pNodeParams) bind(c, name="hipGraphHostNodeSetParams")
#endif
      use iso_c_binding
#ifdef USE_CUDA_NAMES
      use hipfort_cuda_errors
#endif
      use hipfort_enums
      use hipfort_types
      implicit none
#ifdef USE_CUDA_NAMES
      integer(kind(cudaSuccess)) :: hipGraphHostNodeSetParams_
#else
      integer(kind(hipSuccess)) :: hipGraphHostNodeSetParams_
#endif
      type(c_ptr),value :: node
      type(c_ptr) :: pNodeParams
    end function

  end interface
  !>  @brief Sets the parameters for a host node in the given graphExec.
  !> 
  !>  @param [in] hGraphExec - instance of the executable graph with the node.
  !>  @param [in] node - instance of the node to set parameters to.
  !>  @param [in] pNodeParams - pointer to the parameters.
  !>  @returns #hipSuccess, #hipErrorInvalidValue
  !>  @warning : This API is marked as beta, meaning, while this is feature complete,
  !>  it is still open to changes and may have outstanding issues.
  interface hipGraphExecHostNodeSetParams
#ifdef USE_CUDA_NAMES
    function hipGraphExecHostNodeSetParams_(hGraphExec,node,pNodeParams) bind(c, name="cudaGraphExecHostNodeSetParams")
#else
    function hipGraphExecHostNodeSetParams_(hGraphExec,node,pNodeParams) bind(c, name="hipGraphExecHostNodeSetParams")
#endif
      use iso_c_binding
#ifdef USE_CUDA_NAMES
      use hipfort_cuda_errors
#endif
      use hipfort_enums
      use hipfort_types
      implicit none
#ifdef USE_CUDA_NAMES
      integer(kind(cudaSuccess)) :: hipGraphExecHostNodeSetParams_
#else
      integer(kind(hipSuccess)) :: hipGraphExecHostNodeSetParams_
#endif
      type(c_ptr),value :: hGraphExec
      type(c_ptr),value :: node
      type(c_ptr) :: pNodeParams
    end function

  end interface
  !>  @brief Creates a child graph node and adds it to a graph.
  !> 
  !>  @param [out] pGraphNode - pointer to the graph node to create.
  !>  @param [in] graph - instance of the graph to add the created node.
  !>  @param [in] pDependencies -  pointer to the dependencies on the memset execution node.
  !>  @param [in] numDependencies - the number of the dependencies.
  !>  @param [in] childGraph - the graph to clone into this node
  !>  @returns #hipSuccess, #hipErrorInvalidValue
  !>  @warning : This API is marked as beta, meaning, while this is feature complete,
  !>  it is still open to changes and may have outstanding issues.
  interface hipGraphAddChildGraphNode
#ifdef USE_CUDA_NAMES
    function hipGraphAddChildGraphNode_(pGraphNode,graph,pDependencies,numDependencies,childGraph) bind(c, name="cudaGraphAddChildGraphNode")
#else
    function hipGraphAddChildGraphNode_(pGraphNode,graph,pDependencies,numDependencies,childGraph) bind(c, name="hipGraphAddChildGraphNode")
#endif
      use iso_c_binding
#ifdef USE_CUDA_NAMES
      use hipfort_cuda_errors
#endif
      use hipfort_enums
      use hipfort_types
      implicit none
#ifdef USE_CUDA_NAMES
      integer(kind(cudaSuccess)) :: hipGraphAddChildGraphNode_
#else
      integer(kind(hipSuccess)) :: hipGraphAddChildGraphNode_
#endif
      type(c_ptr) :: pGraphNode
      type(c_ptr),value :: graph
      type(c_ptr) :: pDependencies
      integer(c_size_t),value :: numDependencies
      type(c_ptr),value :: childGraph
    end function

  end interface
  !>  @brief Gets a handle to the embedded graph of a child graph node.
  !> 
  !>  @param [in] node - instane of the node to get child graph.
  !>  @param [out] pGraph - pointer to get the graph.
  !>  @returns #hipSuccess, #hipErrorInvalidValue
  !>  @warning : This API is marked as beta, meaning, while this is feature complete,
  !>  it is still open to changes and may have outstanding issues.
  interface hipGraphChildGraphNodeGetGraph
#ifdef USE_CUDA_NAMES
    function hipGraphChildGraphNodeGetGraph_(node,pGraph) bind(c, name="cudaGraphChildGraphNodeGetGraph")
#else
    function hipGraphChildGraphNodeGetGraph_(node,pGraph) bind(c, name="hipGraphChildGraphNodeGetGraph")
#endif
      use iso_c_binding
#ifdef USE_CUDA_NAMES
      use hipfort_cuda_errors
#endif
      use hipfort_enums
      use hipfort_types
      implicit none
#ifdef USE_CUDA_NAMES
      integer(kind(cudaSuccess)) :: hipGraphChildGraphNodeGetGraph_
#else
      integer(kind(hipSuccess)) :: hipGraphChildGraphNodeGetGraph_
#endif
      type(c_ptr),value :: node
      type(c_ptr) :: pGraph
    end function

  end interface
  !>  @brief Updates node parameters in the child graph node in the given graphExec.
  !> 
  !>  @param [in] hGraphExec - instance of the executable graph with the node.
  !>  @param [in] node - node from the graph which was used to instantiate graphExec.
  !>  @param [in] childGraph - child graph with updated parameters.
  !>  @returns #hipSuccess, #hipErrorInvalidValue
  !>  @warning : This API is marked as beta, meaning, while this is feature complete,
  !>  it is still open to changes and may have outstanding issues.
  interface hipGraphExecChildGraphNodeSetParams
#ifdef USE_CUDA_NAMES
    function hipGraphExecChildGraphNodeSetParams_(hGraphExec,node,childGraph) bind(c, name="cudaGraphExecChildGraphNodeSetParams")
#else
    function hipGraphExecChildGraphNodeSetParams_(hGraphExec,node,childGraph) bind(c, name="hipGraphExecChildGraphNodeSetParams")
#endif
      use iso_c_binding
#ifdef USE_CUDA_NAMES
      use hipfort_cuda_errors
#endif
      use hipfort_enums
      use hipfort_types
      implicit none
#ifdef USE_CUDA_NAMES
      integer(kind(cudaSuccess)) :: hipGraphExecChildGraphNodeSetParams_
#else
      integer(kind(hipSuccess)) :: hipGraphExecChildGraphNodeSetParams_
#endif
      type(c_ptr),value :: hGraphExec
      type(c_ptr),value :: node
      type(c_ptr),value :: childGraph
    end function

  end interface
  !>  @brief Creates an empty node and adds it to a graph.
  !> 
  !>  @param [out] pGraphNode - pointer to the graph node to create and add to the graph.
  !>  @param [in] graph - instane of the graph the node is add to.
  !>  @param [in] pDependencies -  pointer to the node dependenties.
  !>  @param [in] numDependencies - the number of dependencies.
  !>  @returns #hipSuccess, #hipErrorInvalidValue
  !>  @warning : This API is marked as beta, meaning, while this is feature complete,
  !>  it is still open to changes and may have outstanding issues.
  interface hipGraphAddEmptyNode
#ifdef USE_CUDA_NAMES
    function hipGraphAddEmptyNode_(pGraphNode,graph,pDependencies,numDependencies) bind(c, name="cudaGraphAddEmptyNode")
#else
    function hipGraphAddEmptyNode_(pGraphNode,graph,pDependencies,numDependencies) bind(c, name="hipGraphAddEmptyNode")
#endif
      use iso_c_binding
#ifdef USE_CUDA_NAMES
      use hipfort_cuda_errors
#endif
      use hipfort_enums
      use hipfort_types
      implicit none
#ifdef USE_CUDA_NAMES
      integer(kind(cudaSuccess)) :: hipGraphAddEmptyNode_
#else
      integer(kind(hipSuccess)) :: hipGraphAddEmptyNode_
#endif
      type(c_ptr) :: pGraphNode
      type(c_ptr),value :: graph
      type(c_ptr) :: pDependencies
      integer(c_size_t),value :: numDependencies
    end function

  end interface
  !>  @brief Creates an event record node and adds it to a graph.
  !> 
  !>  @param [out] pGraphNode - pointer to the graph node to create and add to the graph.
  !>  @param [in] graph - instane of the graph the node to be added.
  !>  @param [in] pDependencies -  pointer to the node dependenties.
  !>  @param [in] numDependencies - the number of dependencies.
  !>  @param [in] event - Event for the node.
  !>  @returns #hipSuccess, #hipErrorInvalidValue
  !>  @warning : This API is marked as beta, meaning, while this is feature complete,
  !>  it is still open to changes and may have outstanding issues.
  interface hipGraphAddEventRecordNode
#ifdef USE_CUDA_NAMES
    function hipGraphAddEventRecordNode_(pGraphNode,graph,pDependencies,numDependencies,event) bind(c, name="cudaGraphAddEventRecordNode")
#else
    function hipGraphAddEventRecordNode_(pGraphNode,graph,pDependencies,numDependencies,event) bind(c, name="hipGraphAddEventRecordNode")
#endif
      use iso_c_binding
#ifdef USE_CUDA_NAMES
      use hipfort_cuda_errors
#endif
      use hipfort_enums
      use hipfort_types
      implicit none
#ifdef USE_CUDA_NAMES
      integer(kind(cudaSuccess)) :: hipGraphAddEventRecordNode_
#else
      integer(kind(hipSuccess)) :: hipGraphAddEventRecordNode_
#endif
      type(c_ptr) :: pGraphNode
      type(c_ptr),value :: graph
      type(c_ptr) :: pDependencies
      integer(c_size_t),value :: numDependencies
      type(c_ptr),value :: event
    end function

  end interface
  !>  @brief Returns the event associated with an event record node.
  !> 
  !>  @param [in] node -  instane of the node to get event from.
  !>  @param [out] event_out - Pointer to return the event.
  !>  @returns #hipSuccess, #hipErrorInvalidValue
  !>  @warning : This API is marked as beta, meaning, while this is feature complete,
  !>  it is still open to changes and may have outstanding issues.
  interface hipGraphEventRecordNodeGetEvent
#ifdef USE_CUDA_NAMES
    function hipGraphEventRecordNodeGetEvent_(node,event_out) bind(c, name="cudaGraphEventRecordNodeGetEvent")
#else
    function hipGraphEventRecordNodeGetEvent_(node,event_out) bind(c, name="hipGraphEventRecordNodeGetEvent")
#endif
      use iso_c_binding
#ifdef USE_CUDA_NAMES
      use hipfort_cuda_errors
#endif
      use hipfort_enums
      use hipfort_types
      implicit none
#ifdef USE_CUDA_NAMES
      integer(kind(cudaSuccess)) :: hipGraphEventRecordNodeGetEvent_
#else
      integer(kind(hipSuccess)) :: hipGraphEventRecordNodeGetEvent_
#endif
      type(c_ptr),value :: node
      type(c_ptr) :: event_out
    end function

  end interface
  !>  @brief Sets an event record node's event.
  !> 
  !>  @param [in] node - instane of the node to set event to.
  !>  @param [in] event - pointer to the event.
  !>  @returns #hipSuccess, #hipErrorInvalidValue
  !>  @warning : This API is marked as beta, meaning, while this is feature complete,
  !>  it is still open to changes and may have outstanding issues.
  interface hipGraphEventRecordNodeSetEvent
#ifdef USE_CUDA_NAMES
    function hipGraphEventRecordNodeSetEvent_(node,event) bind(c, name="cudaGraphEventRecordNodeSetEvent")
#else
    function hipGraphEventRecordNodeSetEvent_(node,event) bind(c, name="hipGraphEventRecordNodeSetEvent")
#endif
      use iso_c_binding
#ifdef USE_CUDA_NAMES
      use hipfort_cuda_errors
#endif
      use hipfort_enums
      use hipfort_types
      implicit none
#ifdef USE_CUDA_NAMES
      integer(kind(cudaSuccess)) :: hipGraphEventRecordNodeSetEvent_
#else
      integer(kind(hipSuccess)) :: hipGraphEventRecordNodeSetEvent_
#endif
      type(c_ptr),value :: node
      type(c_ptr),value :: event
    end function

  end interface
  !>  @brief Sets the event for an event record node in the given graphExec.
  !> 
  !>  @param [in] hGraphExec - instance of the executable graph with the node.
  !>  @param [in] hNode - node from the graph which was used to instantiate graphExec.
  !>  @param [in] event - pointer to the event.
  !>  @returns #hipSuccess, #hipErrorInvalidValue
  !>  @warning : This API is marked as beta, meaning, while this is feature complete,
  !>  it is still open to changes and may have outstanding issues.
  interface hipGraphExecEventRecordNodeSetEvent
#ifdef USE_CUDA_NAMES
    function hipGraphExecEventRecordNodeSetEvent_(hGraphExec,hNode,event) bind(c, name="cudaGraphExecEventRecordNodeSetEvent")
#else
    function hipGraphExecEventRecordNodeSetEvent_(hGraphExec,hNode,event) bind(c, name="hipGraphExecEventRecordNodeSetEvent")
#endif
      use iso_c_binding
#ifdef USE_CUDA_NAMES
      use hipfort_cuda_errors
#endif
      use hipfort_enums
      use hipfort_types
      implicit none
#ifdef USE_CUDA_NAMES
      integer(kind(cudaSuccess)) :: hipGraphExecEventRecordNodeSetEvent_
#else
      integer(kind(hipSuccess)) :: hipGraphExecEventRecordNodeSetEvent_
#endif
      type(c_ptr),value :: hGraphExec
      type(c_ptr),value :: hNode
      type(c_ptr),value :: event
    end function

  end interface
  !>  @brief Creates an event wait node and adds it to a graph.
  !> 
  !>  @param [out] pGraphNode - pointer to the graph node to create and add to the graph.
  !>  @param [in] graph - instane of the graph the node to be added.
  !>  @param [in] pDependencies -  pointer to the node dependenties.
  !>  @param [in] numDependencies - the number of dependencies.
  !>  @param [in] event - Event for the node.
  !>  @returns #hipSuccess, #hipErrorInvalidValue
  !>  @warning : This API is marked as beta, meaning, while this is feature complete,
  !>  it is still open to changes and may have outstanding issues.
  interface hipGraphAddEventWaitNode
#ifdef USE_CUDA_NAMES
    function hipGraphAddEventWaitNode_(pGraphNode,graph,pDependencies,numDependencies,event) bind(c, name="cudaGraphAddEventWaitNode")
#else
    function hipGraphAddEventWaitNode_(pGraphNode,graph,pDependencies,numDependencies,event) bind(c, name="hipGraphAddEventWaitNode")
#endif
      use iso_c_binding
#ifdef USE_CUDA_NAMES
      use hipfort_cuda_errors
#endif
      use hipfort_enums
      use hipfort_types
      implicit none
#ifdef USE_CUDA_NAMES
      integer(kind(cudaSuccess)) :: hipGraphAddEventWaitNode_
#else
      integer(kind(hipSuccess)) :: hipGraphAddEventWaitNode_
#endif
      type(c_ptr) :: pGraphNode
      type(c_ptr),value :: graph
      type(c_ptr) :: pDependencies
      integer(c_size_t),value :: numDependencies
      type(c_ptr),value :: event
    end function

  end interface
  !>  @brief Returns the event associated with an event wait node.
  !> 
  !>  @param [in] node -  instane of the node to get event from.
  !>  @param [out] event_out - Pointer to return the event.
  !>  @returns #hipSuccess, #hipErrorInvalidValue
  !>  @warning : This API is marked as beta, meaning, while this is feature complete,
  !>  it is still open to changes and may have outstanding issues.
  interface hipGraphEventWaitNodeGetEvent
#ifdef USE_CUDA_NAMES
    function hipGraphEventWaitNodeGetEvent_(node,event_out) bind(c, name="cudaGraphEventWaitNodeGetEvent")
#else
    function hipGraphEventWaitNodeGetEvent_(node,event_out) bind(c, name="hipGraphEventWaitNodeGetEvent")
#endif
      use iso_c_binding
#ifdef USE_CUDA_NAMES
      use hipfort_cuda_errors
#endif
      use hipfort_enums
      use hipfort_types
      implicit none
#ifdef USE_CUDA_NAMES
      integer(kind(cudaSuccess)) :: hipGraphEventWaitNodeGetEvent_
#else
      integer(kind(hipSuccess)) :: hipGraphEventWaitNodeGetEvent_
#endif
      type(c_ptr),value :: node
      type(c_ptr) :: event_out
    end function

  end interface
  !>  @brief Sets an event wait node's event.
  !> 
  !>  @param [in] node - instane of the node to set event to.
  !>  @param [in] event - pointer to the event.
  !>  @returns #hipSuccess, #hipErrorInvalidValue
  !>  @warning : This API is marked as beta, meaning, while this is feature complete,
  !>  it is still open to changes and may have outstanding issues.
  interface hipGraphEventWaitNodeSetEvent
#ifdef USE_CUDA_NAMES
    function hipGraphEventWaitNodeSetEvent_(node,event) bind(c, name="cudaGraphEventWaitNodeSetEvent")
#else
    function hipGraphEventWaitNodeSetEvent_(node,event) bind(c, name="hipGraphEventWaitNodeSetEvent")
#endif
      use iso_c_binding
#ifdef USE_CUDA_NAMES
      use hipfort_cuda_errors
#endif
      use hipfort_enums
      use hipfort_types
      implicit none
#ifdef USE_CUDA_NAMES
      integer(kind(cudaSuccess)) :: hipGraphEventWaitNodeSetEvent_
#else
      integer(kind(hipSuccess)) :: hipGraphEventWaitNodeSetEvent_
#endif
      type(c_ptr),value :: node
      type(c_ptr),value :: event
    end function

  end interface
  !>  @brief Sets the event for an event record node in the given graphExec.
  !> 
  !>  @param [in] hGraphExec - instance of the executable graph with the node.
  !>  @param [in] hNode - node from the graph which was used to instantiate graphExec.
  !>  @param [in] event - pointer to the event.
  !>  @returns #hipSuccess, #hipErrorInvalidValue
  !>  @warning : This API is marked as beta, meaning, while this is feature complete,
  !>  it is still open to changes and may have outstanding issues.
  interface hipGraphExecEventWaitNodeSetEvent
#ifdef USE_CUDA_NAMES
    function hipGraphExecEventWaitNodeSetEvent_(hGraphExec,hNode,event) bind(c, name="cudaGraphExecEventWaitNodeSetEvent")
#else
    function hipGraphExecEventWaitNodeSetEvent_(hGraphExec,hNode,event) bind(c, name="hipGraphExecEventWaitNodeSetEvent")
#endif
      use iso_c_binding
#ifdef USE_CUDA_NAMES
      use hipfort_cuda_errors
#endif
      use hipfort_enums
      use hipfort_types
      implicit none
#ifdef USE_CUDA_NAMES
      integer(kind(cudaSuccess)) :: hipGraphExecEventWaitNodeSetEvent_
#else
      integer(kind(hipSuccess)) :: hipGraphExecEventWaitNodeSetEvent_
#endif
      type(c_ptr),value :: hGraphExec
      type(c_ptr),value :: hNode
      type(c_ptr),value :: event
    end function

  end interface

#ifdef USE_FPOINTER_INTERFACES

  
#endif
end module hipfort<|MERGE_RESOLUTION|>--- conflicted
+++ resolved
@@ -33,11 +33,7 @@
   use hipfort_types
   use hipfort_hipmalloc
   use hipfort_hipmemcpy
-<<<<<<< HEAD
-  use hipfort_hiphostregister
-=======
   use hipfort_auxiliary
->>>>>>> cd4bee5c
   implicit none
 
  
@@ -1581,17 +1577,6 @@
   !>  It is user's responsibility to make sure the input is meaningful.
   !>  @return #hipSuccess, #hipErrorInvalidHandle, #hipErrorInvalidValue
   !> 
-<<<<<<< HEAD
-  !>    @brief Return flags associated with host pointer
-  !>  
-  !>    @param[out] flagsPtr Memory location to store flags
-  !>    @param[in]  hostPtr Host Pointer allocated through hipHostMalloc
-  !>    @return #hipSuccess, #hipErrorInvalidValue
-  !>  
-  !>    @see hipHostMalloc
-  !>  
-  interface hipHostGetFlags
-=======
   !>  Create a new asynchronous stream with the specified CU mask.  @p stream returns an opaque handle
   !>  that can be used to reference the newly created stream in subsequent hipStream* commands.  The
   !>  stream is allocated on the heap and will remain allocated even if the handle goes out-of-scope.
@@ -1634,7 +1619,6 @@
   !> 
   !>  @see hipStreamCreate, hipStreamSynchronize, hipStreamWaitEvent, hipStreamDestroy
   interface hipExtStreamGetCUMask
->>>>>>> cd4bee5c
 #ifdef USE_CUDA_NAMES
     function hipExtStreamGetCUMask_(stream,cuMaskSize,cuMask) bind(c, name="cudaExtStreamGetCUMask")
 #else
@@ -1668,26 +1652,6 @@
   !>  @param[in] flags    - Reserved for future use, must be 0
   !>  @return #hipSuccess, #hipErrorInvalidHandle, #hipErrorNotSupported
   !> 
-<<<<<<< HEAD
-  !>    Allocates at least width (in bytes)  height bytes of linear memory
-  !>    Padding may occur to ensure alighnment requirements are met for the given row
-  !>    The change in width size due to padding will be returned in pitch.
-  !>    Currently the alignment is set to 128 bytes
-  !>  
-  !>    @param[out] ptr Pointer to the allocated device memory
-  !>    @param[out] pitch Pitch for allocation (in bytes)
-  !>    @param[in]  width Requested pitched allocation width (in bytes)
-  !>    @param[in]  height Requested pitched allocation height
-  !>  
-  !>    If size is 0, no memory is allocated, ptr returns nullptr, and hipSuccess is returned.
-  !>  
-  !>    @return Error code
-  !>  
-  !>    @see hipMalloc, hipFree, hipMallocArray, hipFreeArray, hipHostFree, hipMalloc3D,
-  !>   hipMalloc3DArray, hipHostMalloc
-  !>  
-  interface hipMallocPitch
-=======
   !>  @see hipStreamCreate, hipStreamCreateWithFlags, hipStreamQuery, hipStreamSynchronize,
   !>  hipStreamWaitEvent, hipStreamDestroy, hipStreamCreateWithPriority
   !>
@@ -1776,7 +1740,6 @@
   !>  @see hipExtMallocWithFlags, hipFree, hipStreamWriteValue32, hipStreamWaitValue32,
   !>  hipStreamWaitValue64
   interface hipStreamWriteValue64
->>>>>>> cd4bee5c
 #ifdef USE_CUDA_NAMES
     function hipStreamWriteValue64_(stream,ptr,myValue,flags) bind(c, name="cudaStreamWriteValue64")
 #else
@@ -2264,38 +2227,6 @@
     end function
 
   end interface
-<<<<<<< HEAD
-  
-  interface hipMemcpyToSymbol
-#ifdef USE_CUDA_NAMES
-    function hipMemcpyToSymbol_orig(symbol,src,sizeBytes,offset,myKind) bind(c, name="cudaMemcpyToSymbol")
-#else
-    function hipMemcpyToSymbol_orig(symbol,src,sizeBytes,offset,myKind) bind(c, name="hipMemcpyToSymbol")
-#endif
-      use iso_c_binding
-#ifdef USE_CUDA_NAMES
-      use hipfort_cuda_errors
-#endif
-      use hipfort_enums
-      use hipfort_types
-      implicit none
-#ifdef USE_CUDA_NAMES
-      integer(kind(cudaSuccess)) :: hipMemcpyToSymbol_orig
-#else
-      integer(kind(hipSuccess)) :: hipMemcpyToSymbol_orig
-#endif
-      type(c_ptr),value :: symbol
-      type(c_ptr),value :: src
-      integer(c_size_t),value :: sizeBytes
-      integer(c_size_t),value :: offset
-      integer(kind(hipMemcpyHostToHost)),value :: myKind
-    end function
-
-
-  end interface
-  
-  interface hipMemcpyToSymbolAsync
-=======
   !>   @brief Destroys an external semaphore object and releases any references to the underlying resource. Any outstanding signals or waits must have completed before the semaphore is destroyed.
   !> 
   !>   @param[in] extSem handle to an external memory object
@@ -2304,7 +2235,6 @@
   !> 
   !>   @see
   interface hipDestroyExternalSemaphore
->>>>>>> cd4bee5c
 #ifdef USE_CUDA_NAMES
     function hipDestroyExternalSemaphore_(extSem) bind(c, name="cudaDestroyExternalSemaphore")
 #else
@@ -2326,38 +2256,6 @@
     end function
 
   end interface
-<<<<<<< HEAD
-  
-  interface hipMemcpyFromSymbol
-#ifdef USE_CUDA_NAMES
-    function hipMemcpyFromSymbol_orig(dst,symbol,sizeBytes,offset,myKind) bind(c, name="cudaMemcpyFromSymbol")
-#else
-    function hipMemcpyFromSymbol_orig(dst,symbol,sizeBytes,offset,myKind) bind(c, name="hipMemcpyFromSymbol")
-#endif
-      use iso_c_binding
-#ifdef USE_CUDA_NAMES
-      use hipfort_cuda_errors
-#endif
-      use hipfort_enums
-      use hipfort_types
-      implicit none
-#ifdef USE_CUDA_NAMES
-      integer(kind(cudaSuccess)) :: hipMemcpyFromSymbol_orig
-#else
-      integer(kind(hipSuccess)) :: hipMemcpyFromSymbol_orig
-#endif
-      type(c_ptr),value :: dst
-      type(c_ptr),value :: symbol
-      integer(c_size_t),value :: sizeBytes
-      integer(c_size_t),value :: offset
-      integer(kind(hipMemcpyHostToHost)),value :: myKind
-    end function
-
-
-  end interface
-  
-  interface hipMemcpyFromSymbolAsync
-=======
   !>   @brief Maps a buffer onto an imported memory object.
   !> 
   !>   @param[out] devPtr Returned device pointer to buffer
@@ -2368,7 +2266,6 @@
   !> 
   !>   @see
   interface hipExternalMemoryGetMappedBuffer
->>>>>>> cd4bee5c
 #ifdef USE_CUDA_NAMES
     function hipExternalMemoryGetMappedBuffer_(devPtr,extMem,bufferDesc) bind(c, name="cudaExternalMemoryGetMappedBuffer")
 #else
@@ -2842,49 +2739,6 @@
     end function
 
   end interface
-<<<<<<< HEAD
-  !> 
-  !>    @brief Allocate an array on the device.
-  !>  
-  !>    @param[out]  array  Pointer to allocated array in device memory
-  !>    @param[in]   desc   Requested channel format
-  !>    @param[in]   width  Requested array allocation width
-  !>    @param[in]   height Requested array allocation height
-  !>    @param[in]   flags  Requested properties of allocated array
-  !>    @return      #hipSuccess, #hipErrorOutOfMemory
-  !>  
-  !>    @see hipMalloc, hipMallocPitch, hipFree, hipFreeArray, hipHostMalloc, hipHostFree
-  !>  
-  interface hipMallocArray
-#ifdef USE_CUDA_NAMES
-    function hipMallocArray_orig(array,desc,width,height,flags) bind(c, name="cudaMallocArray")
-#else
-    function hipMallocArray_orig(array,desc,width,height,flags) bind(c, name="hipMallocArray")
-#endif
-      use iso_c_binding
-#ifdef USE_CUDA_NAMES
-      use hipfort_cuda_errors
-#endif
-      use hipfort_enums
-      use hipfort_types
-      implicit none
-#ifdef USE_CUDA_NAMES
-      integer(kind(cudaSuccess)) :: hipMallocArray_orig
-#else
-      integer(kind(hipSuccess)) :: hipMallocArray_orig
-#endif
-      type(c_ptr) :: array
-      type(c_ptr) :: desc
-      integer(c_size_t),value :: width
-      integer(c_size_t),value :: height
-      integer(kind=4),value :: flags
-    end function
-
-
-  end interface
-  
-  interface hipArrayCreate
-=======
   !>   @brief Copy data from Host to Device
   !> 
   !>   @param[out]  dst Data being copy to
@@ -2901,7 +2755,6 @@
   !>  hipMemcpyHtoDAsync, hipMemFree, hipMemFreeHost, hipMemGetAddressRange, hipMemGetInfo,
   !>  hipMemHostAlloc, hipMemHostGetDevicePointer
   interface hipMemcpyHtoD
->>>>>>> cd4bee5c
 #ifdef USE_CUDA_NAMES
     function hipMemcpyHtoD_(dst,src,sizeBytes) bind(c, name="cudaMemcpyHtoD")
 #else
@@ -7207,60 +7060,10 @@
 
   end interface
   !> 
-<<<<<<< HEAD
-  !>   @brief Returns occupancy for a device function.
-  !>  
-  !>   @param [out] numBlocks        Returned occupancy
-  !>   @param [in]  f                Kernel function for which occupancy is calulated
-  !>   @param [in]  blockSize        Block size the kernel is intended to be launched with
-  !>   @param [in]  dynSharedMemPerBlk dynamic shared memory usage (in bytes) intended for each block
-  !>   @param [in]  flags            Extra flags for occupancy calculation (currently ignored)
-  !>  
-  interface hipOccupancyMaxActiveBlocksPerMultiprocessorWithFlags
-#ifdef USE_CUDA_NAMES
-    function hipOccupancyMaxActiveBlocksPerMultiprocessorWithFlags_orig(numBlocks,f,blockSize,dynSharedMemPerBlk,flags) bind(c, name="cudaOccupancyMaxActiveBlocksPerMultiprocessorWithFlags")
-#else
-    function hipOccupancyMaxActiveBlocksPerMultiprocessorWithFlags_orig(numBlocks,f,blockSize,dynSharedMemPerBlk,flags) bind(c, name="hipOccupancyMaxActiveBlocksPerMultiprocessorWithFlags")
-#endif
-      use iso_c_binding
-#ifdef USE_CUDA_NAMES
-      use hipfort_cuda_errors
-#endif
-      use hipfort_enums
-      use hipfort_types
-      implicit none
-#ifdef USE_CUDA_NAMES
-      integer(kind(cudaSuccess)) :: hipOccupancyMaxActiveBlocksPerMultiprocessorWithFlags_orig
-#else
-      integer(kind(hipSuccess)) :: hipOccupancyMaxActiveBlocksPerMultiprocessorWithFlags_orig
-#endif
-      type(c_ptr),value :: numBlocks
-      type(c_ptr),value :: f
-      integer(c_int),value :: blockSize
-      integer(c_size_t),value :: dynSharedMemPerBlk
-      integer(kind=4),value :: flags
-    end function
-
-
-  end interface
-  !> 
-  !>   @brief determine the grid and block sizes to achieves maximum occupancy for a kernel
-  !>  
-  !>   @param [out] gridSize           minimum grid size for maximum potential occupancy
-  !>   @param [out] blockSize          block size for maximum potential occupancy
-  !>   @param [in]  f                  kernel function for which occupancy is calulated
-  !>   @param [in]  dynSharedMemPerBlk dynamic shared memory usage (in bytes) intended for each block
-  !>   @param [in]  blockSizeLimit     the maximum block size for the kernel, use 0 for no limit
-  !>  
-  !>   @returns hipSuccess, hipInvalidDevice, hipErrorInvalidValue
-  !>  
-  interface hipOccupancyMaxPotentialBlockSize
-=======
   !>   @defgroup Callback Callback Activity APIs
   !>   @{
   !>   This section describes the callback/Activity of HIP runtime API.
   interface hipRegisterApiCallback
->>>>>>> cd4bee5c
 #ifdef USE_CUDA_NAMES
     function hipRegisterApiCallback_(id,fun,arg) bind(c, name="cudaRegisterApiCallback")
 #else
@@ -7818,48 +7621,6 @@
     end function
 
   end interface
-<<<<<<< HEAD
-  !> 
-  !>   @brief Attach memory to a stream asynchronously in AMD HMM.
-  !>  
-  !>   @param [in] stream     - stream in which to enqueue the attach operation
-  !>   @param [in] dev_ptr    - pointer to memory (must be a pointer to managed memory or
-  !>                            to a valid host-accessible region of system-allocated memory)
-  !>   @param [in] length     - length of memory (defaults to zero)
-  !>   @param [in] flags      - must be one of cudaMemAttachGlobal, cudaMemAttachHost or
-  !>                            cudaMemAttachSingle (defaults to cudaMemAttachSingle)
-  !>  
-  !>   @returns #hipSuccess, #hipErrorInvalidValue
-  !>  
-  interface hipStreamAttachMemAsync
-#ifdef USE_CUDA_NAMES
-    function hipStreamAttachMemAsync_orig(stream,dev_ptr,length,flags) bind(c, name="cudaStreamAttachMemAsync")
-#else
-    function hipStreamAttachMemAsync_orig(stream,dev_ptr,length,flags) bind(c, name="hipStreamAttachMemAsync")
-#endif
-      use iso_c_binding
-#ifdef USE_CUDA_NAMES
-      use hipfort_cuda_errors
-#endif
-      use hipfort_enums
-      use hipfort_types
-      implicit none
-#ifdef USE_CUDA_NAMES
-      integer(kind(cudaSuccess)) :: hipStreamAttachMemAsync_orig
-#else
-      integer(kind(hipSuccess)) :: hipStreamAttachMemAsync_orig
-#endif
-      type(c_ptr),value :: stream
-      type(c_ptr) :: dev_ptr
-      integer(c_size_t),value :: length
-      integer(kind=4),value :: flags
-    end function
-
-
-  end interface
-  
-  interface hipExtLaunchKernel
-=======
   !>  @brief Returns a node's dependencies.
   !> 
   !>  @param [in] node - graph node to get the dependencies from.
@@ -7875,7 +7636,6 @@
   !>  it is still open to changes and may have outstanding issues.
   !>
   interface hipGraphNodeGetDependencies
->>>>>>> cd4bee5c
 #ifdef USE_CUDA_NAMES
     function hipGraphNodeGetDependencies_(node,pDependencies,pNumDependencies) bind(c, name="cudaGraphNodeGetDependencies")
 #else
@@ -7899,38 +7659,6 @@
     end function
 
   end interface
-<<<<<<< HEAD
-  
-  interface hipBindTexture
-#ifdef USE_CUDA_NAMES
-    function hipBindTexture_orig(offset,tex,devPtr,desc,mySize) bind(c, name="cudaBindTexture")
-#else
-    function hipBindTexture_orig(offset,tex,devPtr,desc,mySize) bind(c, name="hipBindTexture")
-#endif
-      use iso_c_binding
-#ifdef USE_CUDA_NAMES
-      use hipfort_cuda_errors
-#endif
-      use hipfort_enums
-      use hipfort_types
-      implicit none
-#ifdef USE_CUDA_NAMES
-      integer(kind(cudaSuccess)) :: hipBindTexture_orig
-#else
-      integer(kind(hipSuccess)) :: hipBindTexture_orig
-#endif
-      integer(c_size_t) :: offset
-      type(c_ptr) :: tex
-      type(c_ptr),value :: devPtr
-      type(c_ptr) :: desc
-      integer(c_size_t),value :: mySize
-    end function
-
-
-  end interface
-  
-  interface hipBindTexture2D
-=======
   !>  @brief Returns a node's dependent nodes.
   !> 
   !>  @param [in] node - graph node to get the Dependent nodes from.
@@ -7947,7 +7675,6 @@
   !>  it is still open to changes and may have outstanding issues.
   !>
   interface hipGraphNodeGetDependentNodes
->>>>>>> cd4bee5c
 #ifdef USE_CUDA_NAMES
     function hipGraphNodeGetDependentNodes_(node,pDependentNodes,pNumDependentNodes) bind(c, name="cudaGraphNodeGetDependentNodes")
 #else
