--- conflicted
+++ resolved
@@ -20,19 +20,12 @@
     	target_compile_definitions(${HIPFORT_LIB} PRIVATE USE_FPOINTER_INTERFACES)
     ENDIF(CMAKE_Fortran_COMPILER_SUPPORTS_F08)
     target_compile_definitions(${HIPFORT_LIB} PRIVATE _HIPFORT_ARCH='${HIPFORT_ARCH}')
-<<<<<<< HEAD
-    install(TARGETS ${HIPFORT_LIB} 
-            ARCHIVE DESTINATION lib
-            LIBRARY DESTINATION lib
-            ${DEVEL_COMPONENT})
-=======
     # Install Target hipfort-amdgcn
     rocm_install_targets(
         TARGETS ${HIPFORT_LIB}
         INCLUDE
            ${CMAKE_Fortran_MODULE_DIRECTORY}
     )
->>>>>>> cd4bee5c
 
 set(HIPFORT_ARCH "nvptx")
     # nvptx
@@ -48,14 +41,6 @@
     ENDIF(CMAKE_Fortran_COMPILER_SUPPORTS_F08)
     target_compile_definitions(${HIPFORT_LIB} PRIVATE USE_CUDA_NAMES)
     target_compile_definitions(${HIPFORT_LIB} PRIVATE _HIPFORT_ARCH='${HIPFORT_ARCH}')
-<<<<<<< HEAD
-    install(TARGETS ${HIPFORT_LIB} 
-            ARCHIVE DESTINATION lib
-            LIBRARY DESTINATION lib
-            ${DEVEL_COMPONENT})
-   
-install(DIRECTORY ${CMAKE_BINARY_DIR}/include DESTINATION . ${DEVEL_COMPONENT})
-=======
     # Install Target hipfort-nvptx
     rocm_install_targets(
         TARGETS ${HIPFORT_LIB}
@@ -67,7 +52,6 @@
     rocm_install(DIRECTORY ${CMAKE_BINARY_DIR}/include/hipfort
                  DESTINATION ${CMAKE_INSTALL_INCLUDEDIR}
 		 COMPONENT devel)
->>>>>>> cd4bee5c
 
 #   target_link_libraries(${HIPFORT_LIB} PUBLIC 
 #   /usr/local/cuda/targets/x86_64-linux/lib/libcudart_static.a)