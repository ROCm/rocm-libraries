--- conflicted
+++ resolved
@@ -231,13 +231,10 @@
             return "WAVE_LDS";
         case MemoryType::WAVE_SPLIT:
             return "WAVE_SPLIT";
-<<<<<<< HEAD
         case MemoryType::WAVE_Direct2LDS:
             return "WAVE_Direct2LDS";
-=======
         case MemoryType::WAVE_SWIZZLE:
             return "WAVE_SWIZZLE";
->>>>>>> 1c973e2f
         case MemoryType::Literal:
             return "Literal";
         case MemoryType::None:
