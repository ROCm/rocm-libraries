
#include <rocRoller/KernelGraph/KernelGraph.hpp>
#include <rocRoller/KernelGraph/Transforms/AddConvert.hpp>
#include <rocRoller/KernelGraph/Utils.hpp>

#include <rocRoller/Utilities/Concepts.hpp>

namespace rocRoller
{
    namespace KernelGraph
    {
        class AddConvertOperations
        {
        public:
            AddConvertOperations() {}

            void addConverts(KernelGraph& graph);

        private:
            struct ConvertLocation
            {
                /// Storage coordinate (segmented) that needs to be converted
                int storageCoord;

                /// Load operations that write to storageCoord
                std::unordered_set<int> loadOps;

                /// Multiply operations that read from storageCoord
                std::vector<std::pair<int, NaryArgument>> uses;
            };

            void stageMultiplyConverts(KernelGraph const& graph);
            void commit(KernelGraph& graph);

            // Map from storage coordinate to vector of {Multiply operation tag, RHS/LHS} pairs.
            std::map<int, std::vector<std::pair<int, NaryArgument>>> m_multiplyArgs;
            // Map from storage coordinate to set of LoadTiled/LoadLDSTile operations
            std::map<int, std::unordered_set<int>> m_loadMap;
            // Map from storage coordinate to DataType
            std::map<int, DataType> m_storageDataType;

            std::vector<ConvertLocation> m_locations;
        };

        void AddConvertOperations::stageMultiplyConverts(KernelGraph const& graph)
        {
            // Populate data structures with information about multiplies
            // and loads
            auto root = graph.control.roots().only();
            AssertFatal(root.has_value());

<<<<<<< HEAD
                    m_multiplyArgs[macATag].push_back({node, NaryArgument::LHS});
                    m_multiplyArgs[macBTag].push_back({node, NaryArgument::RHS});
                }
                else if(isOperation<LoadTiled>(graph.control.getElement(node))
                        || isOperation<LoadLDSTile>(graph.control.getElement(node)))
                {
                    auto coord = graph.mapper.get<MacroTile>(node);
                    m_loadMap[coord].insert(node);
                    m_storageDataType[graph.mapper.get<MacroTile>(node)]
                        = getDataType(graph.control.getNode(node));
                }
=======
            auto allNodes = graph.control.depthFirstVisit(*root).filter(
                graph.control.isElemType<Operation>());

            for(const auto node : allNodes)
            {
                auto visitor = rocRoller::overloaded{
                    [&](Multiply op) {
                        auto [macATag, macA] = graph.getDimension<MacroTile>(
                            node, Connections::typeArgument<MacroTile>(NaryArgument::LHS));
                        m_multiplyArgs[macATag].push_back({node, NaryArgument::LHS});

                        auto [macBTag, macB] = graph.getDimension<MacroTile>(
                            node, Connections::typeArgument<MacroTile>(NaryArgument::RHS));
                        m_multiplyArgs[macBTag].push_back({node, NaryArgument::RHS});
                    },
                    [&](CIsAnyOf<LoadTiled, LoadLDSTile> auto op) {
                        auto coord = graph.mapper.get<MacroTile>(node);
                        m_loadMap[coord].insert(node);
                        m_storageDataType[graph.mapper.get<MacroTile>(node)]
                            = getDataType(std::get<Operation>(graph.control.getElement(node)));
                    },
                    [&](auto op) {}};

                std::visit(visitor, graph.control.getNode(node));
>>>>>>> 1c973e2f
            }

            for(auto& [storage, multiplies] : m_multiplyArgs)
            {
                auto unsegmented
                    = DataTypeInfo::Get(m_storageDataType[storage]).unsegmentedVariableType();
                if(!unsegmented)
                    continue;
                if(m_storageDataType[storage] == unsegmented->dataType)
                    continue;

                m_locations.emplace_back(ConvertLocation{storage, m_loadMap[storage], multiplies});
            }
        }

        void AddConvertOperations::commit(KernelGraph& graph)
        {
            namespace CT = rocRoller::KernelGraph::CoordinateGraph;

            std::map<int, int> newStorageDuplicate;

            for(auto& location : m_locations)
            {
                // Create new node for convert in control graph and storage in coordinate graph
                auto newStorage = graph.coordinates.addElement(
                    graph.coordinates.getElement(location.storageCoord));
                auto dataFlow    = std::make_shared<Expression::Expression>(Expression::DataFlowTag{
                    location.storageCoord, Register::Type::Vector, DataType::None});
                auto unsegmented = DataTypeInfo::Get(m_storageDataType[location.storageCoord])
                                       .unsegmentedVariableType()
                                       ->dataType;

                for(auto loadOp : location.loadOps)
                {
                    // ZZZ VALUE COUNT
                    auto convertNode = graph.control.addElement(Assign{
                        Register::Type::Vector, Expression::convert(unsegmented, dataFlow), 0});
                    graph.mapper.connect(convertNode, newStorage, NaryArgument::DEST);
                    insertAfter(graph, loadOp, convertNode, convertNode);
                }

                // Change mappings for all multiplies
                for(auto const& [node, arg] : location.uses)
                {
                    graph.mapper.disconnect(
                        node, location.storageCoord, Connections::typeArgument<MacroTile>(arg));
                    graph.mapper.connect(
                        node, newStorage, Connections::typeArgument<MacroTile>(arg));
                }

                // Add newStorage to coordinate graph, keeping track of duplicates
                // If duplicate, find original.
                auto duplicateStorage = only(graph.coordinates.getOutputNodeIndices(
                    location.storageCoord, CT::isEdge<Duplicate>));

                auto originalStorage = duplicateStorage ? *duplicateStorage : location.storageCoord;

                // If original hasn't been seen, insert newStorage after original with DataFlow edge
                if(newStorageDuplicate.count(originalStorage) == 0)
                {
                    auto childEdges = graph.coordinates.getNeighbours<Graph::Direction::Downstream>(
                        originalStorage);
                    auto loc = graph.coordinates.getLocation(originalStorage);

                    for(auto const& edge : loc.outgoing)
                    {
                        if(!CT::isEdge<DataFlow>(graph.coordinates.getEdge(edge)))
                            continue;

                        auto             edgeLoc = graph.coordinates.getLocation(edge);
                        std::vector<int> newInputs;
                        for(auto const& input : edgeLoc.incoming)
                        {
                            if(input != originalStorage)
                                newInputs.push_back(input);
                            else
                                newInputs.push_back(newStorage);
                        }

                        graph.coordinates.addElement(DataFlow(), newInputs, edgeLoc.outgoing);
                        graph.coordinates.deleteElement(edge);
                    }
                    graph.coordinates.addElement(DataFlow(), {originalStorage}, {newStorage});
                    newStorageDuplicate[originalStorage] = newStorage;
                }
                // if original has been seen, add Duplicate edge from newStorage to saved node
                else
                {
                    graph.coordinates.addElement(
                        Duplicate(), {newStorage}, {newStorageDuplicate[originalStorage]});
                }
            }
        }

        void AddConvertOperations::addConverts(KernelGraph& graph)
        {
            stageMultiplyConverts(graph);
            commit(graph);
        }

        KernelGraph AddConvert::apply(KernelGraph const& k)
        {
            TIMER(t, "KernelGraph::addConvert");

            auto graph = k;

            AddConvertOperations adder;

            adder.addConverts(graph);

            return graph;
        }
    }
}<|MERGE_RESOLUTION|>--- conflicted
+++ resolved
@@ -49,19 +49,6 @@
             auto root = graph.control.roots().only();
             AssertFatal(root.has_value());
 
-<<<<<<< HEAD
-                    m_multiplyArgs[macATag].push_back({node, NaryArgument::LHS});
-                    m_multiplyArgs[macBTag].push_back({node, NaryArgument::RHS});
-                }
-                else if(isOperation<LoadTiled>(graph.control.getElement(node))
-                        || isOperation<LoadLDSTile>(graph.control.getElement(node)))
-                {
-                    auto coord = graph.mapper.get<MacroTile>(node);
-                    m_loadMap[coord].insert(node);
-                    m_storageDataType[graph.mapper.get<MacroTile>(node)]
-                        = getDataType(graph.control.getNode(node));
-                }
-=======
             auto allNodes = graph.control.depthFirstVisit(*root).filter(
                 graph.control.isElemType<Operation>());
 
@@ -81,12 +68,11 @@
                         auto coord = graph.mapper.get<MacroTile>(node);
                         m_loadMap[coord].insert(node);
                         m_storageDataType[graph.mapper.get<MacroTile>(node)]
-                            = getDataType(std::get<Operation>(graph.control.getElement(node)));
+                            = getDataType(graph.control.getNode(node));
                     },
                     [&](auto op) {}};
 
                 std::visit(visitor, graph.control.getNode(node));
->>>>>>> 1c973e2f
             }
 
             for(auto& [storage, multiplies] : m_multiplyArgs)
