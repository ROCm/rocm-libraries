
#include <rocRoller/KernelGraph/KernelGraph.hpp>
#include <rocRoller/KernelGraph/Transforms/AddConvert.hpp>
#include <rocRoller/KernelGraph/Utils.hpp>

#include <rocRoller/Utilities/Concepts.hpp>

namespace rocRoller
{
    namespace KernelGraph
    {
        class AddConvertOperations
        {
        public:
            AddConvertOperations() {}

            void addConverts(KernelGraph& graph);

        private:
            struct ConvertLocation
            {
                /// Storage coordinate (segmented) that needs to be converted
                int storageCoord;

<<<<<<< HEAD
            struct SharedParents
            {
                // Map from an operation to its parent and argument type
                std::map<int, std::pair<int, NaryArgument>> sharedParent;
                // Map from a parent to its edge type
                std::map<int, ControlEdge> edgeType;
=======
                /// Load operations that write to storageCoord
                std::unordered_set<int> loadOps;

                /// Multiply operations that read from storageCoord
                std::vector<std::pair<int, NaryArgument>> uses;
>>>>>>> dc37aec8
            };

            void stageMultiplyConverts(KernelGraph const& graph);
            void commit(KernelGraph& graph);

            // Map from storage coordinate to vector of {Multiply operation tag, RHS/LHS} pairs.
            std::map<int, std::vector<std::pair<int, NaryArgument>>> m_multiplyArgs;
<<<<<<< HEAD
            std::map<int, int>                                       m_loadMap;
            std::map<int, DataType>                                  m_storageDataType;
            std::vector<ConvertLocation>                             m_locations;
        };

        /**
         * @brief Find where converts should be added for a given storage tag.
         *
         * Returns the location of the node whose result should be converted, as well as the
         * edge type that the node is connected with.
         *
         * @param graph
         * @param coord
         * @return std::pair<int, ControlEdge>
         */
        AddConvertOperations::SharedParents
            AddConvertOperations::findSharedParents(KernelGraph const& graph, int coord)
        {
            SharedParents rv;

            for(auto [opTag, arg] : m_multiplyArgs[coord])
            {
                auto meetsCriteriaBefore = [&](int node) {
                    auto const& elem = graph.control.getElement(node);

                    if(isOperation<LoadTiled>(elem) || isOperation<LoadLDSTile>(elem)
                       || isOperation<SetCoordinate>(elem))
                    {
                        if(m_loadMap[node] == coord)
                        {
                            return true;
                        }
                    }
                    else if(isOperation<NOP>(elem))
                    {
                        // Sometimes Multiply could be connected to a NOP (Due to prefetching)
                        return true;
                    }

                    return false;
                };

                auto antecedents
                    = graph.control.nodesBefore(opTag).filter(meetsCriteriaBefore).to<std::set>();

                auto isForLoop = [&](int node) {
                    return isOperation<ForLoopOp>(graph.control.getElement(node));
                };

                auto parents
                    = graph.control.nodesContaining(opTag).filter(isForLoop).to<std::set>();

                std::vector<int> candidates{antecedents.begin(), antecedents.end()};
                candidates.insert(candidates.end(), parents.begin(), parents.end());

                auto nodeOrderCompare = [&](int nodeA, int nodeB) {
                    auto order = graph.control.compareNodes(nodeA, nodeB);
                    // Return true if nodeA should appear before nodeB.
                    return order == NodeOrdering::LeftFirst
                           || order == NodeOrdering::RightInBodyOfLeft;
                };

                std::sort(candidates.begin(), candidates.end(), nodeOrderCompare);

                if(candidates.size() >= 1)
                {
                    auto node              = candidates.back();
                    rv.sharedParent[opTag] = {node, arg};
                    if(antecedents.contains(node))
                    {
                        rv.edgeType[node] = Sequence();
                    }
                    else
                    {
                        rv.edgeType[node] = Body();
                    }
                    continue;
                }
            }

            return rv;
        }
=======
            // Map from storage coordinate to set of LoadTiled/LoadLDSTile operations
            std::map<int, std::unordered_set<int>> m_loadMap;
            // Map from storage coordinate to DataType
            std::map<int, DataType> m_storageDataType;

            std::vector<ConvertLocation> m_locations;
        };
>>>>>>> dc37aec8

        void AddConvertOperations::stageMultiplyConverts(KernelGraph const& graph)
        {
            // Populate data structures with information about multiplies
            // and loads
            auto root = graph.control.roots().only();
            AssertFatal(root.has_value());

<<<<<<< HEAD
            auto allNodes = graph.control.depthFirstVisit(*root).filter(
                graph.control.isElemType<Operation>());

            for(const auto node : allNodes)
            {
                auto visitor = rocRoller::overloaded{
                    [&](Multiply op) {
                        auto [macATag, macA] = graph.getDimension<MacroTile>(
                            node, Connections::typeArgument<MacroTile>(NaryArgument::LHS));
                        m_multiplyArgs[macATag].push_back({node, NaryArgument::LHS});

                        auto [macBTag, macB] = graph.getDimension<MacroTile>(
                            node, Connections::typeArgument<MacroTile>(NaryArgument::RHS));
                        m_multiplyArgs[macBTag].push_back({node, NaryArgument::RHS});
                    },
                    [&](CIsAnyOf<LoadTiled, LoadLDSTile> auto op) {
                        m_loadMap[getTopSetCoordinate(graph, node)]
                            = graph.mapper.get<MacroTile>(node);
                        m_storageDataType[graph.mapper.get<MacroTile>(node)]
                            = getDataType(std::get<Operation>(graph.control.getElement(node)));
                    },
                    [&](auto op) {}};

                std::visit(visitor, graph.control.getNode(node));
=======
                    m_multiplyArgs[macATag].push_back({node, NaryArgument::LHS});
                    m_multiplyArgs[macBTag].push_back({node, NaryArgument::RHS});
                }
                else if(isOperation<LoadTiled>(graph.control.getElement(node))
                        || isOperation<LoadLDSTile>(graph.control.getElement(node)))
                {
                    auto coord = graph.mapper.get<MacroTile>(node);
                    m_loadMap[coord].insert(node);
                    m_storageDataType[graph.mapper.get<MacroTile>(node)]
                        = getDataType(std::get<Operation>(graph.control.getElement(node)));
                }
>>>>>>> dc37aec8
            }

            for(auto& [storage, multiplies] : m_multiplyArgs)
            {
                auto unsegmented
                    = DataTypeInfo::Get(m_storageDataType[storage]).unsegmentedVariableType();
                if(!unsegmented)
                    continue;
                if(m_storageDataType[storage] == unsegmented->dataType)
                    continue;

                m_locations.emplace_back(ConvertLocation{storage, m_loadMap[storage], multiplies});
            }
        }

        void AddConvertOperations::commit(KernelGraph& graph)
        {
            namespace CT = rocRoller::KernelGraph::CoordinateGraph;

            std::map<int, int> newStorageDuplicate;

            for(auto& location : m_locations)
            {
                // Create new node for convert in control graph and storage in coordinate graph
                auto newStorage = graph.coordinates.addElement(
                    graph.coordinates.getElement(location.storageCoord));
                auto dataFlow    = std::make_shared<Expression::Expression>(Expression::DataFlowTag{
                    location.storageCoord, Register::Type::Vector, DataType::None});
                auto unsegmented = DataTypeInfo::Get(m_storageDataType[location.storageCoord])
                                       .unsegmentedVariableType()
                                       ->dataType;

                for(auto loadOp : location.loadOps)
                {
                    // ZZZ VALUE COUNT
                    auto convertNode = graph.control.addElement(Assign{
                        Register::Type::Vector, Expression::convert(unsegmented, dataFlow), 0});
                    graph.mapper.connect(convertNode, newStorage, NaryArgument::DEST);
                    insertAfter(graph, loadOp, convertNode, convertNode);
                }

                // Change mappings for all multiplies
                for(auto const& [node, arg] : location.uses)
                {
                    graph.mapper.disconnect(
                        node, location.storageCoord, Connections::typeArgument<MacroTile>(arg));
                    graph.mapper.connect(
                        node, newStorage, Connections::typeArgument<MacroTile>(arg));
                }

                // Add newStorage to coordinate graph, keeping track of duplicates
                // If duplicate, find original.
                auto duplicateStorage = only(graph.coordinates.getOutputNodeIndices(
                    location.storageCoord, CT::isEdge<Duplicate>));

                auto originalStorage = duplicateStorage ? *duplicateStorage : location.storageCoord;

                // If original hasn't been seen, insert newStorage after original with DataFlow edge
                if(newStorageDuplicate.count(originalStorage) == 0)
                {
                    auto childEdges = graph.coordinates.getNeighbours<Graph::Direction::Downstream>(
                        originalStorage);
                    auto loc = graph.coordinates.getLocation(originalStorage);

                    for(auto const& edge : loc.outgoing)
                    {
                        if(!CT::isEdge<DataFlow>(
                               std::get<Edge>(graph.coordinates.getElement(edge))))
                            continue;

                        auto             edgeLoc = graph.coordinates.getLocation(edge);
                        std::vector<int> newInputs;
                        for(auto const& input : edgeLoc.incoming)
                        {
                            if(input != originalStorage)
                                newInputs.push_back(input);
                            else
                                newInputs.push_back(newStorage);
                        }

                        graph.coordinates.addElement(DataFlow(), newInputs, edgeLoc.outgoing);
                        graph.coordinates.deleteElement(edge);
                    }
                    graph.coordinates.addElement(DataFlow(), {originalStorage}, {newStorage});
                    newStorageDuplicate[originalStorage] = newStorage;
                }
                // if original has been seen, add Duplicate edge from newStorage to saved node
                else
                {
                    graph.coordinates.addElement(
                        Duplicate(), {newStorage}, {newStorageDuplicate[originalStorage]});
                }
            }
        }

        void AddConvertOperations::addConverts(KernelGraph& graph)
        {
            stageMultiplyConverts(graph);
            commit(graph);
        }

        KernelGraph AddConvert::apply(KernelGraph const& k)
        {
            TIMER(t, "KernelGraph::addConvert");

            auto graph = k;

            AddConvertOperations adder;

            adder.addConverts(graph);

            return graph;
        }
    }
}<|MERGE_RESOLUTION|>--- conflicted
+++ resolved
@@ -22,20 +22,11 @@
                 /// Storage coordinate (segmented) that needs to be converted
                 int storageCoord;
 
-<<<<<<< HEAD
-            struct SharedParents
-            {
-                // Map from an operation to its parent and argument type
-                std::map<int, std::pair<int, NaryArgument>> sharedParent;
-                // Map from a parent to its edge type
-                std::map<int, ControlEdge> edgeType;
-=======
                 /// Load operations that write to storageCoord
                 std::unordered_set<int> loadOps;
 
                 /// Multiply operations that read from storageCoord
                 std::vector<std::pair<int, NaryArgument>> uses;
->>>>>>> dc37aec8
             };
 
             void stageMultiplyConverts(KernelGraph const& graph);
@@ -43,90 +34,6 @@
 
             // Map from storage coordinate to vector of {Multiply operation tag, RHS/LHS} pairs.
             std::map<int, std::vector<std::pair<int, NaryArgument>>> m_multiplyArgs;
-<<<<<<< HEAD
-            std::map<int, int>                                       m_loadMap;
-            std::map<int, DataType>                                  m_storageDataType;
-            std::vector<ConvertLocation>                             m_locations;
-        };
-
-        /**
-         * @brief Find where converts should be added for a given storage tag.
-         *
-         * Returns the location of the node whose result should be converted, as well as the
-         * edge type that the node is connected with.
-         *
-         * @param graph
-         * @param coord
-         * @return std::pair<int, ControlEdge>
-         */
-        AddConvertOperations::SharedParents
-            AddConvertOperations::findSharedParents(KernelGraph const& graph, int coord)
-        {
-            SharedParents rv;
-
-            for(auto [opTag, arg] : m_multiplyArgs[coord])
-            {
-                auto meetsCriteriaBefore = [&](int node) {
-                    auto const& elem = graph.control.getElement(node);
-
-                    if(isOperation<LoadTiled>(elem) || isOperation<LoadLDSTile>(elem)
-                       || isOperation<SetCoordinate>(elem))
-                    {
-                        if(m_loadMap[node] == coord)
-                        {
-                            return true;
-                        }
-                    }
-                    else if(isOperation<NOP>(elem))
-                    {
-                        // Sometimes Multiply could be connected to a NOP (Due to prefetching)
-                        return true;
-                    }
-
-                    return false;
-                };
-
-                auto antecedents
-                    = graph.control.nodesBefore(opTag).filter(meetsCriteriaBefore).to<std::set>();
-
-                auto isForLoop = [&](int node) {
-                    return isOperation<ForLoopOp>(graph.control.getElement(node));
-                };
-
-                auto parents
-                    = graph.control.nodesContaining(opTag).filter(isForLoop).to<std::set>();
-
-                std::vector<int> candidates{antecedents.begin(), antecedents.end()};
-                candidates.insert(candidates.end(), parents.begin(), parents.end());
-
-                auto nodeOrderCompare = [&](int nodeA, int nodeB) {
-                    auto order = graph.control.compareNodes(nodeA, nodeB);
-                    // Return true if nodeA should appear before nodeB.
-                    return order == NodeOrdering::LeftFirst
-                           || order == NodeOrdering::RightInBodyOfLeft;
-                };
-
-                std::sort(candidates.begin(), candidates.end(), nodeOrderCompare);
-
-                if(candidates.size() >= 1)
-                {
-                    auto node              = candidates.back();
-                    rv.sharedParent[opTag] = {node, arg};
-                    if(antecedents.contains(node))
-                    {
-                        rv.edgeType[node] = Sequence();
-                    }
-                    else
-                    {
-                        rv.edgeType[node] = Body();
-                    }
-                    continue;
-                }
-            }
-
-            return rv;
-        }
-=======
             // Map from storage coordinate to set of LoadTiled/LoadLDSTile operations
             std::map<int, std::unordered_set<int>> m_loadMap;
             // Map from storage coordinate to DataType
@@ -134,7 +41,6 @@
 
             std::vector<ConvertLocation> m_locations;
         };
->>>>>>> dc37aec8
 
         void AddConvertOperations::stageMultiplyConverts(KernelGraph const& graph)
         {
@@ -143,7 +49,6 @@
             auto root = graph.control.roots().only();
             AssertFatal(root.has_value());
 
-<<<<<<< HEAD
             auto allNodes = graph.control.depthFirstVisit(*root).filter(
                 graph.control.isElemType<Operation>());
 
@@ -160,27 +65,14 @@
                         m_multiplyArgs[macBTag].push_back({node, NaryArgument::RHS});
                     },
                     [&](CIsAnyOf<LoadTiled, LoadLDSTile> auto op) {
-                        m_loadMap[getTopSetCoordinate(graph, node)]
-                            = graph.mapper.get<MacroTile>(node);
+                        auto coord = graph.mapper.get<MacroTile>(node);
+                        m_loadMap[coord].insert(node);
                         m_storageDataType[graph.mapper.get<MacroTile>(node)]
                             = getDataType(std::get<Operation>(graph.control.getElement(node)));
                     },
                     [&](auto op) {}};
 
                 std::visit(visitor, graph.control.getNode(node));
-=======
-                    m_multiplyArgs[macATag].push_back({node, NaryArgument::LHS});
-                    m_multiplyArgs[macBTag].push_back({node, NaryArgument::RHS});
-                }
-                else if(isOperation<LoadTiled>(graph.control.getElement(node))
-                        || isOperation<LoadLDSTile>(graph.control.getElement(node)))
-                {
-                    auto coord = graph.mapper.get<MacroTile>(node);
-                    m_loadMap[coord].insert(node);
-                    m_storageDataType[graph.mapper.get<MacroTile>(node)]
-                        = getDataType(std::get<Operation>(graph.control.getElement(node)));
-                }
->>>>>>> dc37aec8
             }
 
             for(auto& [storage, multiplies] : m_multiplyArgs)
