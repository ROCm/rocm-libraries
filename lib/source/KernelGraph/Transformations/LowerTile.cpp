
#include <rocRoller/CodeGen/MemoryInstructions.hpp>
#include <rocRoller/CodeGen/Utils.hpp>
#include <rocRoller/CommandSolution.hpp>
#include <rocRoller/CommandSolution_fwd.hpp>
#include <rocRoller/Expression.hpp>
#include <rocRoller/KernelGraph/Transforms/LowerTile.hpp>
#include <rocRoller/KernelGraph/Utils.hpp>
#include <rocRoller/KernelGraph/Visitors.hpp>
#include <rocRoller/Operations/Command.hpp>
#include <rocRoller/Operations/Operations.hpp>
#include <rocRoller/Utilities/Logging.hpp>

namespace rocRoller
{
    namespace KernelGraph
    {
        namespace CT = rocRoller::KernelGraph::CoordinateGraph;
        using namespace ControlGraph;
        using namespace CoordinateGraph;
        using namespace Expression;
        using namespace Register;

        ConstraintStatus NoConstructDestructMT(const KernelGraph& k)
        {
            ConstraintStatus retval;
            for(auto element : k.coordinates.getEdges<CoordinateTransformEdge>())
            {
                auto dmt = k.coordinates.get<DestructMacroTile>(element);
                if(dmt)
                {
                    retval.combine(
                        false,
                        concatenate(
                            "DestructMacroTile Coordinate Edge Still Exists: ", element, "."));
                }
                else
                {
                    auto cmt = k.coordinates.get<ConstructMacroTile>(element);
                    if(cmt)
                    {
                        retval.combine(
                            false,
                            concatenate(
                                "ConstructMacroTile Coordinate Edge Still Exists: ", element, "."));
                    }
                }
            }
            return retval;
        }

        ExpressionPtr tileCeilDivide(ExpressionPtr sdSize, auto tileSize)
        {
            auto tileSizeExpr = literal(static_cast<uint>(tileSize));
            auto one          = literal(1u);

            return (sdSize + tileSizeExpr - one) / tileSizeExpr;
        }

        void setIsTransposedLoad(int tileTag, KernelGraph& graph)
        {
            auto conns = graph.mapper.getCoordinateConnections(tileTag);
            AssertFatal(conns.size() == 1,
                        "Macrotile(",
                        tileTag,
                        ") is connected to more than 1 operation in control graph!");
            auto opTag = conns[0].control;
            auto e     = graph.control.getElement(opTag);
            std::visit(rocRoller::overloaded{[&](LoadTiled& op) {
                                                 auto newLoadTiled(op);
                                                 newLoadTiled.isTransposedTile = true;
                                                 graph.control.setElement(opTag, newLoadTiled);
                                             },
                                             [&](LoadLDSTile& op) {
                                                 auto newLoadLDSTile(op);
                                                 newLoadLDSTile.isTransposedTile = true;
                                                 graph.control.setElement(opTag, newLoadLDSTile);
                                             },
                                             [&](auto& op) {
                                                 Throw<FatalError>("Unexpected control node ",
                                                                   op.name(),
                                                                   "(",
                                                                   opTag,
                                                                   ") connected to MacroTile(",
                                                                   tileTag,
                                                                   ")");
                                             }},
                       std::get<Operation>(e));
        }

        /**
         * Note that load/store generator uses ElementNumber
         * coordinates like this:
         *
         *     m = getSize(getDimension<ElementNumber>(0))
         *     n = getSize(getDimension<ElementNumber>(1))
         *
         *     for i in range(m):
         *         for j in range(n):
         *             VGPR[i * n + j] = buffer[coordinateTransform(i, j)]
         *
         * Through the code below, the naming convention is:
         *
         *    ElementNumberX: getDimension<ElementNumber>(0)
         *    ElementNumberY: getDimension<ElementNumber>(1)
         *
         * Therefore, ElementNumberY is fast-moving and contiguous in
         * VGPR indexes.
         */

        /**
         * @brief Add coordinate-transforms for tiling two
         * SubDimension coordinates into macro number/index
         * coordinates.
         *
         * The geometry of the tiling is taken from the MacroTile
         * associated with `macTileTag`.
         *
         * Required (deferred) connections are appended to
         * `connections`.
         *
         * @return Tuple of: row MacroTileNumber, row MacroTileIndex,
         * column MacroTileNumber, column MacroTileIndex.
         */
        std::tuple<int, int, int, int>
            addLoadMacroTileCT(KernelGraph&                     graph,
                               std::vector<DeferredConnection>& connections,
                               int                              macTileTag,
                               std::vector<int> const&          sdim)
        {
            auto macTile   = graph.coordinates.getNode<MacroTile>(macTileTag);
            auto sdimX     = sdim[0];
            auto sdimY     = sdim[1];
            auto numTilesX = tileCeilDivide(graph.coordinates.get<SubDimension>(sdim[0])->size,
                                            macTile.sizes[0]);

            auto numTilesY = tileCeilDivide(graph.coordinates.get<SubDimension>(sdim[1])->size,
                                            macTile.sizes[1]);

            connections.push_back(DC<SubDimension>(sdimX, 0));
            connections.push_back(DC<SubDimension>(sdimY, 1));

            auto nMacX = graph.coordinates.addElement(macTile.tileNumber(0, numTilesX));
            auto nMacY = graph.coordinates.addElement(macTile.tileNumber(1, numTilesY));
            auto iMacX = graph.coordinates.addElement(macTile.tileIndex(0));
            auto iMacY = graph.coordinates.addElement(macTile.tileIndex(1));

            connections.push_back(DC<MacroTileNumber>(nMacX, 0));
            connections.push_back(DC<MacroTileNumber>(nMacY, 1));

            graph.coordinates.addElement(Tile(), {sdimX}, {nMacX, iMacX});
            graph.coordinates.addElement(Tile(), {sdimY}, {nMacY, iMacY});

            return {nMacX, iMacX, nMacY, iMacY};
        }

        /**
         * @brief Add coordinate-transforms for loading a WaveTile
         * from row/column coordinates `iWaveX` and `iWaveY` for the
         * v_mfma_*_f8f6f4 instruction.
         *
         * The `lane` and `element` parameters are existing
         * coordinates corresponding to a Lane coordiante and VGPR
         * coordinate (which should be thought of as which
         * element/item is being addressed).  Each lane loads 32
         * elements.
         */
        void addLoadWaveTileCTF8F6F4(KernelGraph& graph,
                                     int          iWaveX,
                                     int          iWaveY,
                                     int          lane,
                                     int          element,
                                     uint         K,
                                     uint         bitsPerElement,
                                     int          wavefrontSize)

        {
            AssertFatal((K == 128 || K == 64) && wavefrontSize == 64);

            uint M = 16 * 128 / K;

            uint const lanesPerWave = 64;
            uint const lanesPerSIMD = 16;
            uint const simdsPerWave = 4;

            uint const simdsPerSGroup = M / lanesPerSIMD;
            uint const numVBlocks     = 2;

            auto SIMD = graph.coordinates.addElement(Adhoc("SIMD", literal(simdsPerWave), nullptr));
            auto laneInSIMD = graph.coordinates.addElement(Lane(literal(lanesPerSIMD), nullptr));

            auto simdBlockNumber = graph.coordinates.addElement(
                Adhoc("simdBlockNumber", literal(simdsPerWave / simdsPerSGroup), nullptr));
            auto simdBlockIndex = graph.coordinates.addElement(
                Adhoc("simdBlockIndex", literal(simdsPerSGroup), nullptr));

            auto elementBlockNumber
                = graph.coordinates.addElement(VGPRBlockNumber(literal(numVBlocks), nullptr));
            auto elementBlockIndex
                = graph.coordinates.addElement(VGPRBlockIndex(literal(lanesPerSIMD), nullptr));

            graph.coordinates.addElement(Tile(), {iWaveX}, {simdBlockIndex, laneInSIMD});

            if(bitsPerElement == 8)
            {
                graph.coordinates.addElement(
                    Tile(), {iWaveY}, {elementBlockNumber, simdBlockNumber, elementBlockIndex});
            }
            else
            {
                graph.coordinates.addElement(
                    Tile(), {iWaveY}, {simdBlockNumber, elementBlockNumber, elementBlockIndex});
            }

            graph.coordinates.addElement(Flatten(), {simdBlockNumber, simdBlockIndex}, {SIMD});
            graph.coordinates.addElement(Flatten(), {SIMD, laneInSIMD}, {lane});
            graph.coordinates.addElement(
                Flatten(), {elementBlockNumber, elementBlockIndex}, {element});
        }

        /** @brief Add coordinate-transforms for transpose-loading a WaveTile
         * from row/column coordinates `iWaveX` and `iWaveY`.
         *
         * The `lane` and `element` parameters are existing coordinates
         * corresponding to a Lane coordiante and VGPR coordinate (which should
         * be thought of as which element/item is being addressed). Each lane
         * loads 32 elements.
         */
        void addTransposeLoadWaveTileCT(KernelGraph& graph,
                                        int          iWaveX,
                                        int          iWaveY,
                                        int          lane,
                                        int          element,
                                        uint         M,
                                        uint         K,
                                        uint         bitsPerElement,
                                        int          wavefrontSize)

        {
            const auto simdsInWave    = 4;
            const auto lanesInSIMD    = 16;
            const auto simdsPerSGroup = M / lanesInSIMD;

            const auto bitsPerTrLoad           = bitsPerTransposeLoad(bitsPerElement);
            const auto elementsTrLoadedPerLane = bitsPerTrLoad / bitsPerElement;
            const auto numTrLoadsPerWave       = 2;
            const auto numTrLoads              = (M * K) / wavefrontSize / elementsTrLoadedPerLane;

            auto simdsPerWave = graph.coordinates.addElement(
                Adhoc("simdsPerWave", literal(simdsInWave), nullptr));
            auto lanesPerSIMD = graph.coordinates.addElement(Lane(literal(lanesInSIMD), nullptr));

            auto simdBlockNumber = graph.coordinates.addElement(
                Adhoc("simdBlockNumber", literal(simdsInWave / simdsPerSGroup), nullptr));
            auto simdBlockIndex = graph.coordinates.addElement(
                Adhoc("simdBlockIndex", literal(simdsPerSGroup), nullptr));

            auto lanesPerSIMDInM = graph.coordinates.addElement(
                Lane(literal(lanesInSIMD / elementsTrLoadedPerLane), nullptr));
            auto lanesPerSIMDInK
                = graph.coordinates.addElement(Lane(literal(elementsTrLoadedPerLane), nullptr));

            auto trLoadBlockNumber = graph.coordinates.addElement(
                Adhoc("trLoadBlockNumber", literal(numTrLoads / numTrLoadsPerWave), nullptr));
            auto trLoadBlockIndex = graph.coordinates.addElement(
                Adhoc("trLoadBlockIndex", literal(numTrLoadsPerWave), nullptr));

            auto elementBlockNumber
                = graph.coordinates.addElement(VGPRBlockNumber(literal(numTrLoads), nullptr));
            auto elementBlockIndex = graph.coordinates.addElement(
                VGPRBlockIndex(literal(elementsTrLoadedPerLane), nullptr));

            graph.coordinates.addElement(
                Flatten(), {trLoadBlockNumber, trLoadBlockIndex}, {elementBlockNumber});

            graph.coordinates.addElement(
                Tile(), {iWaveX}, {simdBlockIndex, lanesPerSIMDInM, elementBlockIndex});

            graph.coordinates.addElement(
                Tile(),
                {iWaveY},
                {trLoadBlockNumber, simdBlockNumber, trLoadBlockIndex, lanesPerSIMDInK});

            graph.coordinates.addElement(
                Flatten(), {lanesPerSIMDInK, lanesPerSIMDInM}, {lanesPerSIMD});
            graph.coordinates.addElement(
                Flatten(), {simdBlockNumber, simdBlockIndex}, {simdsPerWave});
            graph.coordinates.addElement(Flatten(), {simdsPerWave, lanesPerSIMD}, {lane});
            graph.coordinates.addElement(
                Flatten(), {elementBlockNumber, elementBlockIndex}, {element});
        }

        void addLoadSwizzleTileCT(KernelGraph&                     graph,
                                  std::vector<DeferredConnection>& connections,
                                  int                              macTileTag,
                                  int                              iMacX,
                                  int                              iMacY,
                                  VariableType const&              varType,
                                  int                              wavefrontSize,
                                  std::vector<unsigned int> const& jammedTiles,
                                  CommandParametersPtr             params)
        {
            auto macTile = graph.coordinates.getNode<MacroTile>(macTileTag);

            AssertFatal(macTile.subTileSizes.size() == 4, "Invalid tile specification.");

            auto waveTile    = WaveTile(macTile);
            auto waveTileTag = graph.coordinates.addElement(waveTile);

            connections.push_back(DC<WaveTile>(waveTileTag));

            auto nWaveX = graph.coordinates.addElement(waveTile.tileNumber(0));
            auto nWaveY = graph.coordinates.addElement(waveTile.tileNumber(1));
            auto iWaveX = graph.coordinates.addElement(waveTile.tileIndex(0));
            auto iWaveY = graph.coordinates.addElement(waveTile.tileIndex(1));

            graph.coordinates.addElement(Tile(), {iMacX}, {nWaveX, iWaveX});
            graph.coordinates.addElement(Tile(), {iMacY}, {nWaveY, iWaveY});

            graph.coordinates.addElement(Tile(), {waveTileTag}, {iWaveX, iWaveY});

            connections.push_back(DC<WaveTileNumber>(nWaveX, 0));
            connections.push_back(DC<WaveTileNumber>(nWaveY, 1));

            uint const nLaneInSIMD = 16;
            uint const nSIMDBlock  = macTile.miTileSizes[2];
            uint const nSIMDIndex  = 4 / nSIMDBlock;

            auto SIMDBlock
                = graph.coordinates.addElement(Adhoc("SIMDBlock", literal(nSIMDBlock), nullptr));
            auto SIMDIndex
                = graph.coordinates.addElement(Adhoc("SIMDIndex", literal(nSIMDIndex), nullptr));
            auto laneInSIMD = graph.coordinates.addElement(Lane(literal(nLaneInSIMD), nullptr));

            graph.coordinates.addElement(Tile(), {iWaveX}, {SIMDBlock, SIMDIndex, laneInSIMD});

            uint numElements = waveTile.elements();
            uint wfs         = static_cast<uint>(wavefrontSize);
            uint numVgpr     = numElements / wfs;

            uint const nVgprIndex = macTile.miTileSizes[2];
            uint const nVgprBlock = numVgpr / nVgprIndex;
            auto       vgprBlock
                = graph.coordinates.addElement(VGPRBlockNumber(literal(nVgprBlock), literal(1u)));
            auto vgprIndex
                = graph.coordinates.addElement(VGPRBlockIndex(literal(nVgprIndex), literal(1u)));
            auto vgpr = graph.coordinates.addElement(VGPR(literal(numVgpr), literal(1u)));
            graph.coordinates.addElement(Flatten(), {vgprBlock, vgprIndex}, {vgpr});
            connections.push_back(DC<VGPRBlockNumber>(vgprBlock));
            connections.push_back(DC<VGPRBlockIndex>(vgprIndex));
            connections.push_back(DC<VGPR>(vgpr));

            graph.coordinates.addElement(PassThrough(), {iWaveY}, {vgpr});

            auto wavefrontSizeLiteral = literal(wfs);

            auto wave  = graph.coordinates.addElement(Wavefront(-1));
            auto waveX = graph.coordinates.addElement(Wavefront(0));
            auto waveY = graph.coordinates.addElement(Wavefront(1));
            graph.coordinates.addElement(Flatten(), {waveX, waveY}, {wave});

            auto workitem = graph.coordinates.addElement(Workitem(0));
            auto lane     = graph.coordinates.addElement(Lane(wavefrontSizeLiteral, literal(1u)));
            graph.coordinates.addElement(Flatten(), {wave, lane}, {workitem});
            graph.coordinates.addElement(Flatten(), {SIMDBlock, SIMDIndex, laneInSIMD}, {lane});

            auto jammedWavetileX = graph.coordinates.addElement(
                JammedWaveTileNumber(0, literal(jammedTiles[0]), literal(1)));
            graph.coordinates.addElement(Tile(), {nWaveX}, {jammedWavetileX, waveX});
            connections.push_back(DC<JammedWaveTileNumber>(jammedWavetileX, 0));

            auto jammedWavetileY = graph.coordinates.addElement(
                JammedWaveTileNumber(1, literal(jammedTiles[1]), literal(1)));
            graph.coordinates.addElement(Tile(), {nWaveY}, {jammedWavetileY, waveY});
            connections.push_back(DC<JammedWaveTileNumber>(jammedWavetileY, 1));

            graph.coordinates.addElement(DataFlow(), {macTileTag}, {waveTileTag});
        }

        /**
         * @brief Add coordinate-transforms for loading a WaveTile
         * from row/column coordinates iMacX and iMacY.
         *
         * The geometry and layout of the WaveTile is taken from the
         * MacroTile associated with `macTileTag`.
         *
         * Required (deferred) connections are appended to
         * `connections`.
         */
        void addLoadWaveTileCT(KernelGraph&                     graph,
                               std::vector<DeferredConnection>& connections,
                               int                              macTileTag,
                               int                              iMacX,
                               int                              iMacY,
                               VariableType const&              varType,
                               int                              wavefrontSize,
                               bool                             isFromLDS,
                               std::vector<unsigned int> const& jammedTiles,
                               CommandParametersPtr             params)
        {
            auto macTile = graph.coordinates.getNode<MacroTile>(macTileTag);

            AssertFatal(macTile.subTileSizes.size() == 4, "Invalid tile specification.");

            auto workitem    = graph.coordinates.addElement(Workitem(0));
            auto waveTile    = WaveTile(macTile);
            auto waveTileTag = graph.coordinates.addElement(waveTile);

            graph.coordinates.addElement(PassThrough(), {waveTileTag}, {macTileTag});

            connections.push_back(DC<WaveTile>(waveTileTag));

            auto nWaveX = graph.coordinates.addElement(waveTile.tileNumber(0));
            auto nWaveY = graph.coordinates.addElement(waveTile.tileNumber(1));
            auto iWaveX = graph.coordinates.addElement(waveTile.tileIndex(0));
            auto iWaveY = graph.coordinates.addElement(waveTile.tileIndex(1));

            graph.coordinates.addElement(Tile(), {iMacX}, {nWaveX, iWaveX});
            graph.coordinates.addElement(Tile(), {iMacY}, {nWaveY, iWaveY});

            connections.push_back(DC<WaveTileNumber>(nWaveX, 0));
            connections.push_back(DC<WaveTileNumber>(nWaveY, 1));

            auto waveX = graph.coordinates.addElement(Wavefront(0));
            auto waveY = graph.coordinates.addElement(Wavefront(1));
            auto wave  = graph.coordinates.addElement(Wavefront(-1));

            uint numElements = waveTile.elements();
            uint wfs         = static_cast<uint>(wavefrontSize);
            uint numVgpr     = numElements / wfs;

            uint M   = macTile.subTileSizes[0];
            uint N   = macTile.subTileSizes[1];
            uint K   = macTile.subTileSizes[2];
            uint K_L = K / (wfs / M);

            auto wavefrontSizeLiteral = literal(wfs);

            auto lane = graph.coordinates.addElement(Lane(wavefrontSizeLiteral, literal(1u)));
            auto vgpr = graph.coordinates.addElement(VGPR(literal(numVgpr), literal(1u)));

            graph.coordinates.addElement(Flatten(), {waveX, waveY}, {wave});
            graph.coordinates.addElement(Flatten(), {wave, lane}, {workitem});

            connections.push_back(DC<VGPR>(vgpr));

            auto bitsPerElement = DataTypeInfo::Get(varType).elementBits;

            auto isF8F6F4 = (bitsPerElement <= 8)
                            && (((M == 16) && (N == 16) && (K == 128))
                                || ((M == 32) && (N == 32) && (K == 64)));

            auto isF16TransposableTileLayout = (bitsPerElement == 16)
                                               && (((M == 16) && (N == 16) && (K == 32))
                                                   || ((M == 32) && (N == 32) && (K == 16)));

            bool isTransposeLayout = params->transposeMemoryAccess[waveTile.layout];

            switch(waveTile.layout)
            {
            case LayoutType::MATRIX_A:
            {
                auto jammedWavetileX = graph.coordinates.addElement(
                    JammedWaveTileNumber(0, literal(jammedTiles[0]), literal(1)));
                connections.push_back(DC<JammedWaveTileNumber>(jammedWavetileX, 0));

                if(isFromLDS && (isF8F6F4 || isF16TransposableTileLayout) && !isTransposeLayout)
                {
                    Log::debug("Adding transpose-load CT for A macTileTag {}", macTileTag);
                    addTransposeLoadWaveTileCT(
                        graph, iWaveX, iWaveY, lane, vgpr, M, K, bitsPerElement, wavefrontSize);
                    setIsTransposedLoad(macTileTag, graph);
                }
                else if(!isF8F6F4)
                {
                    auto blockNumber = graph.coordinates.addElement(
                        Adhoc("BlockNumber", literal(static_cast<uint>(K / K_L)), nullptr));
                    auto blockIndex = graph.coordinates.addElement(
                        Adhoc("BlockIndex", literal(static_cast<uint>(K_L)), nullptr));

                    graph.coordinates.addElement(Tile(), {iWaveY}, {blockNumber, blockIndex});

                    graph.coordinates.addElement(Flatten(), {blockNumber, iWaveX}, {lane});
                    graph.coordinates.addElement(PassThrough(), {blockIndex}, {vgpr});
                }
                else
                {
                    addLoadWaveTileCTF8F6F4(
                        graph, iWaveX, iWaveY, lane, vgpr, K, bitsPerElement, wavefrontSize);
                }

                graph.coordinates.addElement(Tile(), {nWaveX}, {jammedWavetileX, waveX});
            }
            break;

            case LayoutType::MATRIX_B:
            {
                auto jammedWavetileY = graph.coordinates.addElement(
                    JammedWaveTileNumber(1, literal(jammedTiles[1]), literal(1)));
                connections.push_back(DC<JammedWaveTileNumber>(jammedWavetileY, 1));

                if(isFromLDS && (isF8F6F4 || isF16TransposableTileLayout) && isTransposeLayout)
                {
                    Log::debug("Adding transpose-load CT for B macTileTag {}", macTileTag);
                    addTransposeLoadWaveTileCT(
                        graph, iWaveY, iWaveX, lane, vgpr, M, K, bitsPerElement, wavefrontSize);
                    setIsTransposedLoad(macTileTag, graph);
                }
                else if(!isF8F6F4)
                {
                    auto blockNumber = graph.coordinates.addElement(
                        Adhoc("BlockNumber", literal(static_cast<uint>(K / K_L)), nullptr));
                    auto blockIndex = graph.coordinates.addElement(
                        Adhoc("BlockIndex", literal(static_cast<uint>(K_L)), nullptr));

                    graph.coordinates.addElement(Tile(), {iWaveX}, {blockNumber, blockIndex});

                    graph.coordinates.addElement(Flatten(), {blockNumber, iWaveY}, {lane});
                    graph.coordinates.addElement(PassThrough(), {blockIndex}, {vgpr});
                }
                else
                {
                    addLoadWaveTileCTF8F6F4(
                        graph, iWaveY, iWaveX, lane, vgpr, K, bitsPerElement, wavefrontSize);
                }

                graph.coordinates.addElement(Tile(), {nWaveY}, {jammedWavetileY, waveY});
            }
            break;

            case LayoutType::MATRIX_ACCUMULATOR:
            {
                // MFMA accumulator tile size
                uint mts            = 4u;
                auto mfma_tile_size = literal(mts);
                auto unitStride     = literal(1u);

                auto nRowBlocks = literal(waveTile.sizes[0] / mts);
                auto nColBlocks = literal(waveTile.sizes[1] / mts);

                auto jammedWavetileX = graph.coordinates.addElement(
                    JammedWaveTileNumber(0, literal(jammedTiles[0]), literal(1)));
                connections.push_back(DC<JammedWaveTileNumber>(jammedWavetileX, 0));

                auto jammedWavetileY = graph.coordinates.addElement(
                    JammedWaveTileNumber(1, literal(jammedTiles[1]), literal(1)));
                connections.push_back(DC<JammedWaveTileNumber>(jammedWavetileY, 1));

                auto nVblk = graph.coordinates.addElement(
                    VGPRBlockNumber(literal(numVgpr / mts), unitStride));
                auto iVblk
                    = graph.coordinates.addElement(VGPRBlockIndex(mfma_tile_size, unitStride));
                auto nLblk = graph.coordinates.addElement(
                    Adhoc("LANEBlockNumber", literal(wfs / mts), unitStride));
                auto iLblk = graph.coordinates.addElement(
                    Adhoc("LANEBlockIndex", mfma_tile_size, unitStride));
                auto block = graph.coordinates.addElement(
                    Adhoc("LinearBlock", literal(numElements / 16u), unitStride));
                auto rowBlock
                    = graph.coordinates.addElement(Adhoc("RowBlock", nRowBlocks, unitStride));
                auto colBlock
                    = graph.coordinates.addElement(Adhoc("ColBlock", nColBlocks, unitStride));

                connections.push_back(DC<VGPRBlockNumber>(nVblk));
                connections.push_back(DC<VGPRBlockIndex>(iVblk));

                graph.coordinates.addElement(Tile(), {iWaveX}, {rowBlock, iVblk});
                graph.coordinates.addElement(Tile(), {iWaveY}, {colBlock, iLblk});

                graph.coordinates.addElement(Flatten(), {rowBlock, colBlock}, {block});
                graph.coordinates.addElement(Tile(), {block}, {nVblk, nLblk});

                graph.coordinates.addElement(Flatten(), {nVblk, iVblk}, {vgpr});
                graph.coordinates.addElement(Flatten(), {nLblk, iLblk}, {lane});

                graph.coordinates.addElement(Tile(), {nWaveX}, {jammedWavetileX, waveX});

                graph.coordinates.addElement(Tile(), {nWaveY}, {jammedWavetileY, waveY});
            }
            break;

            default:
                Throw<FatalError>("addLoadWaveTileCT waveTile.layout not implemented yet.");
            }
        }

        /**
         * @brief Add coordinate-transforms for loading a ThreadTile
         * from row/column coordinates iMacX and iMacY.
         *
         * The geometry of the ThreadTile is taken from the MacroTile
         * associated with `macTileTag`.
         *
         * By default:
         *
         *   - For A/B matrix layouts, the Y thread tile number is
         *     fast wrt the workitem/lane index and the X thread tile
         *     number is slow.  For other layous, the X/Y thread tile
         *     numbers are taken from the X/Y workitem index.
         *
         *   - The row index of a thread tile is fast wrt the VGPR
         *     index.
         *
         * When `useSwappedAccess` is true, both of these orders are
         * reversed.
         *
         * Required (deferred) connections are appended to
         * `connections`.
         */
        void addLoadThreadTileCT(KernelGraph&                       graph,
                                 std::vector<DeferredConnection>&   connections,
                                 int                                macTileTag,
                                 int                                iMacX,
                                 int                                iMacY,
                                 std::array<unsigned int, 3> const& workgroupSizes,
                                 std::vector<unsigned int> const&   jammedTiles,
                                 bool                               useSwappedAccess)
        {
            auto macTile = graph.coordinates.getNode<MacroTile>(macTileTag);
            auto thrTile = ThreadTile(macTile);

            auto nThrX
                = graph.coordinates.addElement(ThreadTileNumber(0, literal(thrTile.wsizes.at(0))));
            auto nThrY
                = graph.coordinates.addElement(ThreadTileNumber(1, literal(thrTile.wsizes.at(1))));
            auto iThrX
                = graph.coordinates.addElement(ThreadTileIndex(0, literal(thrTile.sizes.at(0))));
            auto iThrY
                = graph.coordinates.addElement(ThreadTileIndex(1, literal(thrTile.sizes.at(1))));

            int elementNumberX, elementNumberY;

            auto workitemX
                = graph.coordinates.addElement(Workitem(0, literal(workgroupSizes.at(0))));

            if(useSwappedAccess)
            {
                elementNumberX
                    = graph.coordinates.addElement(ElementNumber(0, literal(thrTile.sizes.at(0))));
                elementNumberY
                    = graph.coordinates.addElement(ElementNumber(1, literal(thrTile.sizes.at(1))));

                graph.coordinates.addElement(PassThrough(), {iThrX}, {elementNumberX});
                graph.coordinates.addElement(PassThrough(), {iThrY}, {elementNumberY});

                if(macTile.layoutType == LayoutType::MATRIX_A
                   || macTile.layoutType == LayoutType::MATRIX_B
                   || macTile.layoutType == LayoutType::MATRIX_ACCUMULATOR
                   || macTile.layoutType == LayoutType::SCRATCH)
                {
                    graph.coordinates.addElement(Flatten(), {nThrX, nThrY}, {workitemX});
                }
                else
                {
                    graph.coordinates.addElement(PassThrough(), {nThrX}, {workitemX});

                    auto workitemY
                        = graph.coordinates.addElement(Workitem(1, literal(workgroupSizes.at(1))));
                    graph.coordinates.addElement(PassThrough(), {nThrY}, {workitemY});
                }
            }
            else
            {
                elementNumberX
                    = graph.coordinates.addElement(ElementNumber(0, literal(thrTile.sizes.at(1))));
                elementNumberY
                    = graph.coordinates.addElement(ElementNumber(1, literal(thrTile.sizes.at(0))));

                graph.coordinates.addElement(PassThrough(), {iThrX}, {elementNumberY});
                graph.coordinates.addElement(PassThrough(), {iThrY}, {elementNumberX});

                if(macTile.layoutType == LayoutType::MATRIX_A
                   || macTile.layoutType == LayoutType::MATRIX_B
                   || macTile.layoutType == LayoutType::MATRIX_ACCUMULATOR
                   || macTile.layoutType == LayoutType::SCRATCH)
                {
                    graph.coordinates.addElement(Flatten(), {nThrY, nThrX}, {workitemX});
                }
                else
                {
                    graph.coordinates.addElement(PassThrough(), {nThrX}, {workitemX});

                    auto workitemY
                        = graph.coordinates.addElement(Workitem(1, literal(workgroupSizes.at(1))));
                    graph.coordinates.addElement(PassThrough(), {nThrY}, {workitemY});
                }
            }

            connections.push_back(DC<ElementNumber>(elementNumberX, 0));
            connections.push_back(DC<ElementNumber>(elementNumberY, 1));

            if(jammedTiles.size() > 0 && jammedTiles[0] > 1)
            {
                auto jammedWavetileX = graph.coordinates.addElement(
                    JammedWaveTileNumber(0, literal(jammedTiles[0]), literal(1)));
                connections.push_back(DC<JammedWaveTileNumber>(jammedWavetileX, 0));
                graph.coordinates.addElement(Tile(), {iMacX}, {jammedWavetileX, nThrX, iThrX});
            }
            else
            {
                graph.coordinates.addElement(Tile(), {iMacX}, {nThrX, iThrX});
            }

            if(jammedTiles.size() > 1 && jammedTiles[1] > 1)
            {
                auto jammedWavetileY = graph.coordinates.addElement(
                    JammedWaveTileNumber(1, literal(jammedTiles[1]), literal(1)));
                connections.push_back(DC<JammedWaveTileNumber>(jammedWavetileY, 1));
                graph.coordinates.addElement(Tile(), {iMacY}, {jammedWavetileY, nThrY, iThrY});
            }
            else
            {
                graph.coordinates.addElement(Tile(), {iMacY}, {nThrY, iThrY});
            }
        }

        /**
         * @brief Add coordinate-transforms for loading a
         * MATRIX_ACCUMULATOR tile from row/column coordinates iMacX
         * and iMacY.
         *
         * Required (deferred) connections are appended to
         * `connections`.
         */
        void addLoadAccumulatorTileCT(KernelGraph&                       graph,
                                      std::vector<DeferredConnection>&   connections,
                                      int                                macTileTag,
                                      int                                iMacX,
                                      int                                iMacY,
                                      int                                wavefrontSize,
                                      std::array<unsigned int, 3> const& workgroupSizes)
        {
            auto macTile = graph.coordinates.getNode<MacroTile>(macTileTag);
            auto thrTile = ThreadTile(macTile);

            auto nThrX
                = graph.coordinates.addElement(ThreadTileNumber(0, literal(thrTile.wsizes.at(0))));
            auto nThrY
                = graph.coordinates.addElement(ThreadTileNumber(1, literal(thrTile.wsizes.at(1))));
            auto iThrX
                = graph.coordinates.addElement(ThreadTileIndex(0, literal(thrTile.sizes.at(0))));
            auto iThrY
                = graph.coordinates.addElement(ThreadTileIndex(1, literal(thrTile.sizes.at(1))));

            auto workitemX
                = graph.coordinates.addElement(Workitem(0, literal(workgroupSizes.at(0))));

            auto elementNumberX
                = graph.coordinates.addElement(ElementNumber(0, literal(thrTile.sizes.at(1))));
            auto elementNumberY
                = graph.coordinates.addElement(ElementNumber(1, literal(thrTile.sizes.at(0))));

            // fast dim : iThrX, slow dim : iThrY
            graph.coordinates.addElement(PassThrough(), {iThrX}, {elementNumberY});
            graph.coordinates.addElement(PassThrough(), {iThrY}, {elementNumberX});
            // fast dim : nThrX, slow dim : nThrY
            graph.coordinates.addElement(Flatten(), {nThrY, nThrX}, {workitemX});

            connections.push_back(DC<ElementNumber>(elementNumberX, 0));
            connections.push_back(DC<ElementNumber>(elementNumberY, 1));

            graph.coordinates.addElement(Tile(), {iMacX}, {nThrX, iThrX});

            auto numXWorkitems        = thrTile.wsizes.at(0);
            auto numYWorkitemsPerWave = wavefrontSize / numXWorkitems;
            auto numYWorkitems        = thrTile.wsizes.at(1);
            if(numYWorkitemsPerWave > 1 && numYWorkitems > numYWorkitemsPerWave)
            {
                auto numYElements = thrTile.sizes.at(1);
                auto waveNumber   = graph.coordinates.addElement(
                    Adhoc("waveNumber",
                          literal(static_cast<uint>(numYWorkitems / numYWorkitemsPerWave)),
                          nullptr));
                auto workitemYPerWave = graph.coordinates.addElement(Adhoc(
                    "workitemYPerWave", literal(static_cast<uint>(numYWorkitemsPerWave)), nullptr));
                auto waveBlock        = graph.coordinates.addElement(
                    Adhoc("waveBlock",
                          literal(static_cast<uint>(numYWorkitemsPerWave * numYElements)),
                          nullptr));

                graph.coordinates.addElement(Tile(), {iMacY}, {waveNumber, waveBlock});
                graph.coordinates.addElement(Tile(), {waveBlock}, {iThrY, workitemYPerWave});
                graph.coordinates.addElement(Flatten(), {waveNumber, workitemYPerWave}, {nThrY});
            }
            else
            {
                graph.coordinates.addElement(Tile(), {iMacY}, {nThrY, iThrY});
            }
        }

        /**
         * @brief Store version of addLoadAccumulatorTileCT.
         */
        void addStoreAccumulatorTileCT(KernelGraph&                       graph,
                                       std::vector<DeferredConnection>&   connections,
                                       int                                macTileTag,
                                       int                                iMacX,
                                       int                                iMacY,
                                       int                                wavefrontSize,
                                       std::array<unsigned int, 3> const& workgroupSizes)
        {
            auto macTile = graph.coordinates.getNode<MacroTile>(macTileTag);

            auto thrTile = ThreadTile(macTile);

            auto nThrX
                = graph.coordinates.addElement(ThreadTileNumber(0, literal(thrTile.wsizes.at(0))));
            auto nThrY
                = graph.coordinates.addElement(ThreadTileNumber(1, literal(thrTile.wsizes.at(1))));
            auto iThrX
                = graph.coordinates.addElement(ThreadTileIndex(0, literal(thrTile.sizes.at(0))));
            auto iThrY
                = graph.coordinates.addElement(ThreadTileIndex(1, literal(thrTile.sizes.at(1))));

            auto workitemX
                = graph.coordinates.addElement(Workitem(0, literal(workgroupSizes.at(0))));

            auto elementNumberX
                = graph.coordinates.addElement(ElementNumber(0, literal(thrTile.sizes.at(1))));
            auto elementNumberY
                = graph.coordinates.addElement(ElementNumber(1, literal(thrTile.sizes.at(0))));

            connections.push_back(DC<ElementNumber>(elementNumberX, 0));
            connections.push_back(DC<ElementNumber>(elementNumberY, 1));

            graph.coordinates.addElement(Tile(), {workitemX}, {nThrY, nThrX});
            graph.coordinates.addElement(PassThrough(), {elementNumberX}, {iThrY});
            graph.coordinates.addElement(PassThrough(), {elementNumberY}, {iThrX});

            graph.coordinates.addElement(Flatten(), {nThrX, iThrX}, {iMacX});

            auto numXWorkitems        = thrTile.wsizes.at(0);
            auto numYWorkitemsPerWave = wavefrontSize / numXWorkitems;
            auto numYWorkitems        = thrTile.wsizes.at(1);
            if(numYWorkitemsPerWave > 1 && numYWorkitems > numYWorkitemsPerWave)
            {
                auto numYElements = thrTile.sizes.at(1);
                auto waveNumber   = graph.coordinates.addElement(
                    Adhoc("waveNumber",
                          literal(static_cast<uint>(numYWorkitems / numYWorkitemsPerWave)),
                          nullptr));
                auto workitemYPerWave = graph.coordinates.addElement(Adhoc(
                    "workitemYPerWave", literal(static_cast<uint>(numYWorkitemsPerWave)), nullptr));
                auto waveBlock        = graph.coordinates.addElement(
                    Adhoc("waveBlock",
                          literal(static_cast<uint>(numYWorkitemsPerWave * numYElements)),
                          nullptr));

                graph.coordinates.addElement(Tile(), {nThrY}, {waveNumber, workitemYPerWave});
                graph.coordinates.addElement(Flatten(), {iThrY, workitemYPerWave}, {waveBlock});
                graph.coordinates.addElement(Flatten(), {waveNumber, waveBlock}, {iMacY});
            }
            else
            {
                graph.coordinates.addElement(Flatten(), {nThrY, iThrY}, {iMacY});
            }
        }

        /**
         * @brief Store version of addLoadMacroTileCT.
         */
        std::tuple<int, int, int, int>
            addStoreMacroTileCT(KernelGraph&                     graph,
                                std::vector<DeferredConnection>& connections,
                                int                              macTileTag,
                                std::vector<int> const&          sdim,
                                std::vector<unsigned int> const& jammedTiles)
        {
            auto macTile = graph.coordinates.getNode<MacroTile>(macTileTag);
            auto sdimX   = sdim[0];
            auto sdimY   = sdim[1];

            connections.push_back(DC<SubDimension>(sdimX, 0));
            connections.push_back(DC<SubDimension>(sdimY, 1));

            auto nMacX = graph.coordinates.addElement(macTile.tileNumber(0, nullptr));
            auto nMacY = graph.coordinates.addElement(macTile.tileNumber(1, nullptr));
            auto iMacX = graph.coordinates.addElement(macTile.tileIndex(0, jammedTiles[0]));
            auto iMacY = graph.coordinates.addElement(macTile.tileIndex(1, jammedTiles[1]));

            connections.push_back(DC<MacroTileNumber>(nMacX, 0));
            connections.push_back(DC<MacroTileNumber>(nMacY, 1));

            graph.coordinates.addElement(Flatten(), {nMacX, iMacX}, {sdim[0]});
            graph.coordinates.addElement(Flatten(), {nMacY, iMacY}, {sdim[1]});

            return {nMacX, iMacX, nMacY, iMacY};
        }

        /**
         * @brief Store version of addLoadWaveTileCT.
         */
        void addStoreWaveTileCT(KernelGraph&                     graph,
                                std::vector<DeferredConnection>& connections,
                                int                              macTileTag,
                                int                              iMacX,
                                int                              iMacY,
                                int                              wavefrontSize,
                                std::vector<unsigned int> const& jammedTiles)
        {
            auto macTile = graph.coordinates.getNode<MacroTile>(macTileTag);

            AssertFatal(macTile.layoutType == LayoutType::MATRIX_ACCUMULATOR,
                        "Store must be from accumulator.");

            auto workitem    = graph.coordinates.addElement(Workitem(0));
            auto waveTile    = WaveTile(macTile);
            auto waveTileTag = graph.coordinates.addElement(waveTile);

            uint numElements = waveTile.sizes[0] * waveTile.sizes[1];
            uint wfs         = static_cast<uint>(wavefrontSize);
            uint num_agpr    = numElements / wfs;

            // MFMA accumulator tile size
            uint mts            = 4u;
            auto mfma_tile_size = literal(mts);

            auto nRowBlocks = literal(waveTile.sizes[0] / mts);
            auto nColBlocks = literal(waveTile.sizes[1] / mts);

            auto nWaveX = graph.coordinates.addElement(waveTile.tileNumber(0));
            auto nWaveY = graph.coordinates.addElement(waveTile.tileNumber(1));
            auto iWaveX = graph.coordinates.addElement(waveTile.tileIndex(0));
            auto iWaveY = graph.coordinates.addElement(waveTile.tileIndex(1));

            auto wavefrontSizeLiteral = literal(static_cast<uint>(wavefrontSize));
            auto unitStride           = literal(1u);

            auto nVblk = graph.coordinates.addElement(
                VGPRBlockNumber(literal(num_agpr / mts), unitStride));
            auto iVblk = graph.coordinates.addElement(VGPRBlockIndex(mfma_tile_size, unitStride));
            auto nLblk = graph.coordinates.addElement(
                Adhoc("LANEBlockNumber", literal(wfs / mts), unitStride));
            auto iLblk
                = graph.coordinates.addElement(Adhoc("LANEBlockIndex", mfma_tile_size, unitStride));
            auto block = graph.coordinates.addElement(
                Adhoc("LinearBlock", literal(numElements / 16u), unitStride));
            auto rowBlock = graph.coordinates.addElement(Adhoc("RowBlock", nRowBlocks, unitStride));
            auto colBlock = graph.coordinates.addElement(Adhoc("ColBlock", nColBlocks, unitStride));

            graph.coordinates.addElement(Flatten(), {nWaveX, iWaveX}, {iMacX});
            graph.coordinates.addElement(Flatten(), {nWaveY, iWaveY}, {iMacY});

            auto waveX = graph.coordinates.addElement(Wavefront(0));
            auto waveY = graph.coordinates.addElement(Wavefront(1));
            auto wave  = graph.coordinates.addElement(Wavefront(-1));

            graph.coordinates.addElement(Tile(), {wave}, {waveX, waveY});

            auto lane = graph.coordinates.addElement(Lane(wavefrontSizeLiteral, unitStride));
            auto vgpr = graph.coordinates.addElement(VGPR(literal(num_agpr), unitStride));

            connections.push_back(DC<WaveTile>(waveTileTag));
            connections.push_back(DC<VGPRBlockNumber>(nVblk));
            connections.push_back(DC<VGPRBlockIndex>(iVblk));
            connections.push_back(DC<VGPR>(vgpr));

            graph.coordinates.addElement(Tile(), {vgpr}, {nVblk, iVblk});
            graph.coordinates.addElement(Tile(), {lane}, {nLblk, iLblk});
            graph.coordinates.addElement(Flatten(), {nVblk, nLblk}, {block});
            graph.coordinates.addElement(Tile(), {block}, {rowBlock, colBlock});

            if(jammedTiles[0] > 1)
            {
                auto jammedWavetileX = graph.coordinates.addElement(
                    JammedWaveTileNumber(0, literal(jammedTiles[0]), literal(1)));
                connections.push_back(DC<JammedWaveTileNumber>(jammedWavetileX, 0));
                graph.coordinates.addElement(Flatten(), {jammedWavetileX, waveX}, {nWaveX});
            }
            else
            {
                graph.coordinates.addElement(PassThrough(), {waveX}, {nWaveX});
            }

            if(jammedTiles[1] > 1)
            {
                auto jammedWavetileY = graph.coordinates.addElement(
                    JammedWaveTileNumber(1, literal(jammedTiles[1]), literal(1)));
                connections.push_back(DC<JammedWaveTileNumber>(jammedWavetileY, 1));

                graph.coordinates.addElement(Flatten(), {jammedWavetileY, waveY}, {nWaveY});
            }
            else
            {
                graph.coordinates.addElement(PassThrough(), {waveY}, {nWaveY});
            }

            graph.coordinates.addElement(Flatten(), {rowBlock, iVblk}, {iWaveX});
            graph.coordinates.addElement(Flatten(), {colBlock, iLblk}, {iWaveY});

            graph.coordinates.addElement(Tile(), {workitem}, {wave, lane});
        }

        /**
         * @brief Store version of addLoadThreadTileCT.
         */
        void addStoreThreadTileCT(KernelGraph&                       graph,
                                  std::vector<DeferredConnection>&   connections,
                                  int                                macTileTag,
                                  int                                iMacX,
                                  int                                iMacY,
                                  std::array<unsigned int, 3> const& workgroupSizes,
                                  std::vector<unsigned int> const&   jammedTiles,
                                  bool                               useSwappedAccess)
        {
            auto macTile = graph.coordinates.getNode<MacroTile>(macTileTag);

            auto thrTile = ThreadTile(macTile);

            auto nThrX
                = graph.coordinates.addElement(ThreadTileNumber(0, literal(thrTile.wsizes.at(0))));
            auto nThrY
                = graph.coordinates.addElement(ThreadTileNumber(1, literal(thrTile.wsizes.at(1))));
            auto iThrX
                = graph.coordinates.addElement(ThreadTileIndex(0, literal(thrTile.sizes.at(0))));
            auto iThrY
                = graph.coordinates.addElement(ThreadTileIndex(1, literal(thrTile.sizes.at(1))));

            auto workitemX
                = graph.coordinates.addElement(Workitem(0, literal(workgroupSizes.at(0))));

            int elementNumberX, elementNumberY;

            if(useSwappedAccess)
            {
                elementNumberX
                    = graph.coordinates.addElement(ElementNumber(0, literal(thrTile.sizes.at(0))));
                elementNumberY
                    = graph.coordinates.addElement(ElementNumber(1, literal(thrTile.sizes.at(1))));

                connections.push_back(DC<ElementNumber>(elementNumberX, 0));
                connections.push_back(DC<ElementNumber>(elementNumberY, 1));

                graph.coordinates.addElement(PassThrough(), {elementNumberX}, {iThrX});
                graph.coordinates.addElement(PassThrough(), {elementNumberY}, {iThrY});

                if(macTile.layoutType == LayoutType::MATRIX_A
                   || macTile.layoutType == LayoutType::MATRIX_B
                   || macTile.layoutType == LayoutType::MATRIX_ACCUMULATOR
                   || macTile.layoutType == LayoutType::SCRATCH)
                {
                    graph.coordinates.addElement(Tile(), {workitemX}, {nThrX, nThrY});
                }
                else
                {
                    auto workitemY
                        = graph.coordinates.addElement(Workitem(1, literal(workgroupSizes.at(1))));

                    graph.coordinates.addElement(PassThrough(), {workitemX}, {nThrX});
                    graph.coordinates.addElement(PassThrough(), {workitemY}, {nThrY});
                }
            }
            else
            {
                elementNumberX
                    = graph.coordinates.addElement(ElementNumber(0, literal(thrTile.sizes.at(1))));
                elementNumberY
                    = graph.coordinates.addElement(ElementNumber(1, literal(thrTile.sizes.at(0))));

                graph.coordinates.addElement(PassThrough(), {elementNumberY}, {iThrX});
                graph.coordinates.addElement(PassThrough(), {elementNumberX}, {iThrY});

                connections.push_back(DC<ElementNumber>(elementNumberX, 0));
                connections.push_back(DC<ElementNumber>(elementNumberY, 1));

                if(macTile.layoutType == LayoutType::MATRIX_A
                   || macTile.layoutType == LayoutType::MATRIX_B
                   || macTile.layoutType == LayoutType::MATRIX_ACCUMULATOR
                   || macTile.layoutType == LayoutType::SCRATCH)
                {
                    graph.coordinates.addElement(Tile(), {workitemX}, {nThrY, nThrX});
                }
                else
                {
                    auto workitemY
                        = graph.coordinates.addElement(Workitem(1, literal(workgroupSizes.at(1))));

                    graph.coordinates.addElement(PassThrough(), {workitemX}, {nThrX});
                    graph.coordinates.addElement(PassThrough(), {workitemY}, {nThrY});
                }
            }

            if(jammedTiles.size() > 0 && jammedTiles[0] > 1)
            {
                auto jammedWavetileX = graph.coordinates.addElement(
                    JammedWaveTileNumber(0, literal(jammedTiles[0]), literal(1)));
                connections.push_back(DC<JammedWaveTileNumber>(jammedWavetileX, 0));
                graph.coordinates.addElement(Flatten(), {jammedWavetileX, nThrX, iThrX}, {iMacX});
            }
            else
            {
                graph.coordinates.addElement(Flatten(), {nThrX, iThrX}, {iMacX});
            }

            if(jammedTiles.size() > 1 && jammedTiles[1] > 1)
            {
                auto jammedWavetileY = graph.coordinates.addElement(
                    JammedWaveTileNumber(1, literal(jammedTiles[1]), literal(1)));
                connections.push_back(DC<JammedWaveTileNumber>(jammedWavetileY, 1));
                graph.coordinates.addElement(Flatten(), {jammedWavetileY, nThrY, iThrY}, {iMacY});
            }
            else
            {
                graph.coordinates.addElement(Flatten(), {nThrY, iThrY}, {iMacY});
            }
        }

        /**
         * @brief Create an internal tile backed by a ThreadTile.
         */
        int createInternalTile(KernelGraph&         graph,
                               VariableType         varType,
                               int                  macTileTag,
                               CommandParametersPtr params,
                               ContextPtr           context)
        {
            return createInternalTile(graph, varType, macTileTag, {1, 1}, false, params, context);
        }

        int createInternalTile(KernelGraph&                     graph,
                               VariableType                     varType,
                               int                              macTileTag,
                               std::vector<unsigned int> const& numWaveTiles,
                               bool                             splitStore,
                               CommandParametersPtr             params,
                               ContextPtr                       context)
        {
            auto macTile = graph.coordinates.getNode<MacroTile>(macTileTag);

            std::vector<int> sizes = {macTile.sizes.at(0) / static_cast<int>(numWaveTiles[0]),
                                      macTile.sizes.at(1) / static_cast<int>(numWaveTiles[1])};

            if(macTile.memoryType == MemoryType::LDS)
            {
                auto internalTile       = MacroTile(sizes, MemoryType::VGPR, macTile.subTileSizes);
                internalTile.layoutType = macTile.layoutType;
                if(splitStore)
                    internalTile.memoryType = MemoryType::WAVE_SPLIT;
                return graph.coordinates.addElement(internalTile);
            }

            auto workgroupSizes = context->kernel()->workgroupSize();

            auto numWorkitems           = product(workgroupSizes);
            auto numElements            = product(sizes);
            auto numElementsPerWorkitem = static_cast<int>(numElements / numWorkitems);
            auto thrTileM               = numElementsPerWorkitem;
            auto thrTileN               = 1;

            auto useSwappedAccess = params->transposeMemoryAccess[macTile.layoutType];
            if(splitStore)
                useSwappedAccess = false;

            // Load multiple smaller-precision (< 32-bit) elements into contiguous VGPRs
            bool packed     = false;
            uint packFactor = bitsPerRegister / DataTypeInfo::Get(varType).elementBits;

            bool isF6 = DataTypeInfo::Get(varType).elementBits == 6;

            if(auto unsegmentedVariableType = DataTypeInfo::Get(varType).unsegmentedVariableType())
            {
                packFactor = DataTypeInfo::Get(*unsegmentedVariableType).packing;
            }

            if(params->packMultipleElementsInto1VGPR && packFactor > 1
               && thrTileM % packFactor == 0)
            {
                thrTileM /= packFactor;
                thrTileN = packFactor;
                packed   = true;
            }

            // Enable the use of longer word instructions if possible
<<<<<<< HEAD
            if(params->enableLongDwordInstructions && (packed || packFactor <= 1)
               && (macTile.memoryType != MemoryType::WAVE_Direct2LDS))
=======
            if(params->enableLongDwordInstructions && (packed || packFactor <= 1) && (!isF6))
>>>>>>> 1c973e2f
            {
                auto maxWidth = std::min(context->kernelOptions().storeGlobalWidth,
                                         context->kernelOptions().loadLocalWidth);

                auto numDwordsPerElement = DataTypeInfo::Get(varType).registerCount;
                auto macTileM            = macTile.sizes[0];
                auto macTileN            = macTile.sizes[1];

                auto macTileFastMovingDimSize = !useSwappedAccess ? macTileM : macTileN;

                updateThreadTileForLongDwords(
                    thrTileM, thrTileN, maxWidth, macTileFastMovingDimSize, numDwordsPerElement);
            }

            if(!useSwappedAccess)
                std::swap(thrTileM, thrTileN);

            auto internalTile       = MacroTile(sizes, MemoryType::VGPR, {thrTileM, thrTileN});
            internalTile.layoutType = macTile.layoutType;
            if(splitStore)
                internalTile.memoryType = MemoryType::WAVE_SPLIT;

            auto internalTileTag = graph.coordinates.addElement(internalTile);

            Log::debug("  createInternalTile({}): {}x{} {} {}; subTileSizes {}x{}; packed {} ({})",
                       internalTileTag,
                       sizes[0],
                       sizes[1],
                       toString(internalTile.layoutType),
                       toString(varType.dataType),
                       thrTileM,
                       thrTileN,
                       packed,
                       packFactor);

            return internalTileTag;
        }

        /**
         * @brief Add coordinate-transforms for loading a MacroTile
         * from global into a ThreadTile.
         */
        void loadMacroTile_VGPR(KernelGraph&                     graph,
                                std::vector<DeferredConnection>& connections,
                                int                              userTag,
                                int                              macTileTag,
                                std::vector<int> const&          sdim,
                                std::vector<unsigned int> const& jammedTiles,
                                CommandParametersPtr             params,
                                ContextPtr                       context)
        {
            auto workgroupSizes = context->kernel()->workgroupSize();

            auto [nMacX, iMacX, nMacY, iMacY]
                = addLoadMacroTileCT(graph, connections, macTileTag, sdim);

            auto macTile          = *graph.coordinates.get<MacroTile>(macTileTag);
            auto useSwappedAccess = params->transposeMemoryAccess[macTile.layoutType];

            addLoadThreadTileCT(graph,
                                connections,
                                macTileTag,
                                iMacX,
                                iMacY,
                                workgroupSizes,
                                jammedTiles,
                                useSwappedAccess);

            graph.coordinates.addElement(DataFlow(), {userTag}, {macTileTag});
        }

        /**
         * @brief Add coordinate-transforms for loading a MacroTile
         * from global memory into a WaveTile.
         */
        void loadMacroTile_WAVE(KernelGraph&                     graph,
                                std::vector<DeferredConnection>& connections,
                                int                              userTag,
                                int                              macTileTag,
                                std::vector<int> const&          sdim,
                                VariableType const&              varType,
                                std::vector<unsigned int> const& jammedTiles,
                                CommandParametersPtr             params,
                                ContextPtr                       context)

        {
            auto wavefrontSize = context->kernel()->wavefront_size();

            auto [nMacX, iMacX, nMacY, iMacY]
                = addLoadMacroTileCT(graph, connections, macTileTag, sdim);

            addLoadWaveTileCT(graph,
                              connections,
                              macTileTag,
                              iMacX,
                              iMacY,
                              varType,
                              wavefrontSize,
                              true,
                              jammedTiles,
                              params);

            graph.coordinates.addElement(DataFlow(), {userTag}, {macTileTag});
        }

        void loadMacroTile_SWIZZLE(KernelGraph&                     graph,
                                   std::vector<DeferredConnection>& connections,
                                   int                              loadTag,
                                   int                              userTag,
                                   int                              macTileTag,
                                   std::vector<int> const&          sdim,
                                   VariableType const&              varType,
                                   std::vector<unsigned int> const& jammedTiles,
                                   CommandParametersPtr             params,
                                   ContextPtr                       context)
        {
            auto wavefrontSize = context->kernel()->wavefront_size();

            auto [nMacX, iMacX, nMacY, iMacY]
                = addLoadMacroTileCT(graph, connections, macTileTag, sdim);

            addLoadSwizzleTileCT(graph,
                                 connections,
                                 macTileTag,
                                 iMacX,
                                 iMacY,
                                 varType,
                                 wavefrontSize,
                                 jammedTiles,
                                 params);

            graph.coordinates.addElement(DataFlow(), {userTag}, {macTileTag});
        }

        /**
         * @brief Add coordinate-transforms for storing a MacroTile
         * from a ThreadTile into global.
         */
        void storeMacroTile_VGPR(KernelGraph&                     graph,
                                 std::vector<DeferredConnection>& connections,
                                 int                              userTag,
                                 int                              macTileTag,
                                 std::vector<int> const&          sdim,
                                 std::vector<unsigned int> const& jammedTiles,
                                 CommandParametersPtr             params,
                                 ContextPtr                       context)
        {
            auto workgroupSizes = context->kernel()->workgroupSize();
            auto macTile        = *graph.coordinates.get<MacroTile>(macTileTag);

            auto useSwappedAccess = params->transposeMemoryAccess[macTile.layoutType];

            auto [nMacX, iMacX, nMacY, iMacY]
                = addStoreMacroTileCT(graph, connections, macTileTag, sdim, jammedTiles);

            addStoreThreadTileCT(graph,
                                 connections,
                                 macTileTag,
                                 iMacX,
                                 iMacY,
                                 workgroupSizes,
                                 jammedTiles,
                                 useSwappedAccess);

            graph.coordinates.addElement(DataFlow(), {macTileTag}, {userTag});
        }

        /**
         * @brief Add coordinate-transforms for storing a MacroTile
         * from a WaveTile into global memory.
         */
        void storeMacroTile_WAVE(KernelGraph&                     graph,
                                 std::vector<DeferredConnection>& connections,
                                 int                              userTag,
                                 int                              macTileTag,
                                 std::vector<int> const&          sdim,
                                 std::vector<unsigned int> const& jammedTiles,
                                 ContextPtr                       context)

        {
            auto wavefrontSize = context->kernel()->wavefront_size();

            auto [nMacX, iMacX, nMacY, iMacY]
                = addStoreMacroTileCT(graph, connections, macTileTag, sdim);

            addStoreWaveTileCT(
                graph, connections, macTileTag, iMacX, iMacY, wavefrontSize, jammedTiles);

            graph.coordinates.addElement(DataFlow(), {macTileTag}, {userTag});
        }

        /**
         * @brief Add coordinate-transforms for storing a MacroTile
         * from a WaveTile into global memory.
         */
        void storeMacroTile_WAVE_SPLIT(KernelGraph&                     graph,
                                       std::vector<DeferredConnection>& connections,
                                       int                              userTag,
                                       int                              tileTag,
                                       std::vector<int> const&          sdim,
                                       std::vector<unsigned int> const& jammedTiles,
                                       ContextPtr                       context)

        {
            auto wavefrontSize  = context->kernel()->wavefront_size();
            auto workgroupSizes = context->kernel()->workgroupSize();

            auto tile = graph.coordinates.getNode<MacroTile>(tileTag);

            auto iMacXStoreGlobal = graph.coordinates.addElement(tile.tileIndex(0));
            auto iMacYStoreGlobal = graph.coordinates.addElement(tile.tileIndex(1));

            auto [nMacX, iMacX, nMacY, iMacY]
                = addStoreMacroTileCT(graph, connections, tileTag, sdim, jammedTiles);

            if(jammedTiles[0] > 1)
            {
                auto jammedWavetileX = graph.coordinates.addElement(
                    JammedWaveTileNumber(0, literal(jammedTiles[0]), literal(1)));
                connections.push_back(DC<JammedWaveTileNumber>(jammedWavetileX, 0));
                graph.coordinates.addElement(
                    Flatten(), {jammedWavetileX, iMacXStoreGlobal}, {iMacX});
            }
            else
            {
                graph.coordinates.addElement(PassThrough(), {iMacXStoreGlobal}, {iMacX});
            }

            if(jammedTiles[1] > 1)
            {
                auto jammedWavetileY = graph.coordinates.addElement(
                    JammedWaveTileNumber(1, literal(jammedTiles[1]), literal(1)));
                connections.push_back(DC<JammedWaveTileNumber>(jammedWavetileY, 1));
                graph.coordinates.addElement(
                    Flatten(), {jammedWavetileY, iMacYStoreGlobal}, {iMacY});
            }
            else
            {
                graph.coordinates.addElement(PassThrough(), {iMacYStoreGlobal}, {iMacY});
            }

            addStoreAccumulatorTileCT(graph,
                                      connections,
                                      tileTag,
                                      iMacXStoreGlobal,
                                      iMacYStoreGlobal,
                                      wavefrontSize,
                                      workgroupSizes);

            graph.coordinates.addElement(DataFlow(), {tileTag}, {userTag});
        }

        /**
         * @brief Tile re-writer.
         */
        struct LowerTileVisitor : public BaseGraphVisitor
        {
            using BaseGraphVisitor::visitEdge;
            using BaseGraphVisitor::visitOperation;

            LowerTileVisitor(CommandParametersPtr params, ContextPtr context)

                : BaseGraphVisitor(context)
                , m_params(params)
                , m_kernel(context->kernel())
            {
            }

            virtual void visitEdge(KernelGraph&              graph,
                                   KernelGraph const&        original,
                                   GraphReindexer&           reindexer,
                                   int                       tag,
                                   ConstructMacroTile const& edge) override
            {
                // NOP: don't need this edge anymore
            }

            virtual void visitEdge(KernelGraph&             graph,
                                   KernelGraph const&       original,
                                   GraphReindexer&          reindexer,
                                   int                      tag,
                                   DestructMacroTile const& edge) override
            {
                // NOP: don't need this edge anymore
            }

            virtual void visitOperation(KernelGraph&       graph,
                                        KernelGraph const& original,
                                        GraphReindexer&    reindexer,
                                        int                tag,
                                        Exchange const&    exchange) override
            {
                auto logger = rocRoller::Log::getLogger();

                logger->debug("KernelGraph::ExchangeVisitor::Exchange({})", tag);

                auto originalMacTileTag = original.mapper.get<MacroTile>(tag);
                auto macTileTag         = reindexer.coordinates.at(originalMacTileTag);

                copyOperation(graph, original, reindexer, tag);

                auto macTile = graph.coordinates.getNode<MacroTile>(macTileTag);

                AssertFatal(macTile.rank == 2, "Rank /= 2 not implemented yet.");

                logger->debug(" MacroTile({}), Size: {}", macTileTag, macTile.sizes);

                std::vector<DeferredConnection> connections;

                if(macTile.memoryType == MemoryType::WAVE_SWIZZLE)
                {
                    std::optional<int> maybeWaveTileTag;
                    auto tags = graph.coordinates.getOutputNodeIndices<DataFlowEdge>(macTileTag);
                    for(auto tag : tags)
                    {
                        maybeWaveTileTag = tag;
                        if(graph.coordinates.get<WaveTile>(tag))
                            break;
                    }
                    AssertFatal(maybeWaveTileTag, "wavetile element not found");
                    auto waveTileTag = *maybeWaveTileTag;
                    auto waveTile    = *graph.coordinates.get<WaveTile>(waveTileTag);
                    auto iWaveX      = graph.coordinates.addElement(waveTile.tileIndex(0));
                    auto iWaveY      = graph.coordinates.addElement(waveTile.tileIndex(1));

                    uint const nSIMDBlock   = macTile.miTileSizes[2];
                    uint const nSIMDIndex   = 4 / nSIMDBlock;
                    uint const lanesPerSIMD = 16;

                    auto SIMDBlock = graph.coordinates.addElement(
                        Adhoc("SIMDBlock", literal(nSIMDBlock), nullptr));
                    auto SIMDIndex = graph.coordinates.addElement(
                        Adhoc("SIMDIndex", literal(nSIMDIndex), nullptr));
                    auto laneInSIMD
                        = graph.coordinates.addElement(Lane(literal(lanesPerSIMD), nullptr));

                    uint const numElements   = waveTile.elements();
                    auto       wavefrontSize = m_context->kernel()->wavefront_size();
                    uint const wfs           = static_cast<uint>(wavefrontSize);
                    uint const numVgpr       = numElements / wfs;
                    uint const nVgprIndex    = macTile.miTileSizes[2];
                    uint const nVgprBlock    = numVgpr / nVgprIndex;

                    auto vgprBlock = graph.coordinates.addElement(
                        VGPRBlockNumber(literal(nVgprBlock), literal(1u)));
                    auto vgprIndex = graph.coordinates.addElement(
                        VGPRBlockIndex(literal(nVgprIndex), literal(1u)));

                    connections.push_back(DC<WaveTile>(waveTileTag));
                    connections.push_back(DC<Adhoc>(SIMDBlock, 0));
                    connections.push_back(DC<Adhoc>(SIMDIndex, 1));
                    connections.push_back(DC<Lane>(laneInSIMD));
                    connections.push_back(DC<VGPRBlockNumber>(vgprBlock));
                    connections.push_back(DC<VGPRBlockIndex>(vgprIndex));

                    graph.coordinates.addElement(
                        Flatten(), {vgprIndex, SIMDIndex, laneInSIMD}, {iWaveX});
                    graph.coordinates.addElement(Flatten(), {vgprBlock, SIMDBlock}, {iWaveY});
                    graph.coordinates.addElement(Flatten(), {iWaveX, iWaveY}, {waveTileTag});
                }
                else
                    Throw<FatalError>("Exchange: MacroTile memory type not supported yet.",
                                      ShowValue(macTile.memoryType));

                auto exchangeTag = reindexer.control.at(tag);
                for(auto& dc : connections)
                {
                    graph.mapper.connect(exchangeTag, dc.coordinate, dc.connectionSpec);
                }
            }

            virtual void visitOperation(KernelGraph&       graph,
                                        KernelGraph const& original,
                                        GraphReindexer&    reindexer,
                                        int                tag,
                                        LoadTiled const&   oload) override
            {
                auto logger = rocRoller::Log::getLogger();

                logger->debug("KernelGraph::LowerTileVisitor::LoadTiled({})", tag);

                auto originalUserTag = original.mapper.get<User>(tag);
                auto originalTileTag = original.mapper.get<MacroTile>(tag);
                auto userTag         = reindexer.coordinates.at(originalUserTag);
                auto tileTag         = reindexer.coordinates.at(originalTileTag);

                auto sdims
                    = original.coordinates.getOutputNodeIndices(originalUserTag, CT::isEdge<Split>)
                          .to<std::vector>();
                for(int i = 0; i < sdims.size(); i++)
                    sdims[i] = reindexer.coordinates.at(sdims[i]);
                AssertFatal(sdims.size() >= 2);

                copyOperation(graph, original, reindexer, tag);

                auto tile = graph.coordinates.getNode<MacroTile>(tileTag);

                AssertFatal(tile.rank == 2, "Rank /= 2 not implemented yet.");

                logger->debug("  User({}), MacroTile({}), Size: {}", userTag, tileTag, tile.sizes);

                std::vector<DeferredConnection> connections;

                auto loadTag               = reindexer.control.at(tag);
                auto varType               = getVariableType(graph, loadTag);
                auto wavetilesPerWavefront = m_params->getWaveTilesPerWavefront();

                switch(tile.memoryType)
                {
                case MemoryType::VGPR:
                    loadMacroTile_VGPR(
                        graph, connections, userTag, tileTag, sdims, {1, 1}, m_params, m_context);
                    break;
                case MemoryType::WAVE:
                    loadMacroTile_WAVE(graph,
                                       connections,
                                       userTag,
                                       tileTag,
                                       sdims,
                                       varType,
                                       wavetilesPerWavefront,
                                       m_params,
                                       m_context);
                    break;
                case MemoryType::WAVE_SWIZZLE:
                    loadMacroTile_SWIZZLE(graph,
                                          connections,
                                          loadTag,
                                          userTag,
                                          tileTag,
                                          sdims,
                                          varType,
                                          wavetilesPerWavefront,
                                          m_params,
                                          m_context);
                    break;
                default:
                    Throw<FatalError>("LoadTiled: MacroTile memory type not supported yet.",
                                      ShowValue(tile.memoryType));
                }

                for(auto& dc : connections)
                {
                    graph.mapper.connect(loadTag, dc.coordinate, dc.connectionSpec);
                }
            }

            virtual void visitOperation(KernelGraph&       graph,
                                        KernelGraph const& original,
                                        GraphReindexer&    reindexer,
                                        int                tag,
                                        LoadLDSTile const& oload) override
            {
                auto logger = rocRoller::Log::getLogger();

                logger->debug("KernelGraph::LowerTileVisitor::LoadLDSTile({})", tag);

                auto originalLDSTag  = original.mapper.get<LDS>(tag);
                auto originalTileTag = original.mapper.get<MacroTile>(tag);

                copyOperation(graph, original, reindexer, tag);

                auto ldsTag  = reindexer.coordinates.at(originalLDSTag);
                auto tileTag = reindexer.coordinates.at(originalTileTag);
                auto tile    = graph.coordinates.getNode<MacroTile>(tileTag);

                AssertFatal(tile.rank == 2, "Rank /= 2 not implemented yet.");

                auto workgroupSizes        = m_context->kernel()->workgroupSize();
                auto wavefrontSize         = m_context->kernel()->wavefront_size();
                auto wavetilesPerWavefront = m_params->getWaveTilesPerWavefront();
                bool useSwappedAccess      = m_params->transposeMemoryAccess[tile.layoutType];

                logger->debug("  LDS({}), MacroTile({}), MacroTile size: {}x{}, SubTile size: "
                              "{}x{}, MemoryType {}, LayoutType {}, useSwappedAccess {}",
                              ldsTag,
                              tileTag,
                              tile.sizes[0],
                              tile.sizes[1],
                              tile.subTileSizes[0],
                              tile.subTileSizes[1],
                              toString(tile.memoryType),
                              toString(tile.layoutType),
                              useSwappedAccess);

                std::vector<DeferredConnection> connections;

                auto loadTag = reindexer.control.at(tag);

                auto iMacX = graph.coordinates.addElement(tile.tileIndex(0));
                auto iMacY = graph.coordinates.addElement(tile.tileIndex(1));

                if(tile.memoryType == MemoryType::WAVE)
                {
                    auto              varType     = getVariableType(graph, loadTag);
                    std::vector<uint> jammedTiles = wavetilesPerWavefront;
                    addLoadWaveTileCT(graph,
                                      connections,
                                      tileTag,
                                      iMacX,
                                      iMacY,
                                      varType,
                                      wavefrontSize,
                                      true,
                                      jammedTiles,
                                      m_params);
                }
                else if(tile.memoryType == MemoryType::WAVE_SPLIT)
                {
                    useSwappedAccess = false;
                    addLoadAccumulatorTileCT(
                        graph, connections, tileTag, iMacX, iMacY, wavefrontSize, workgroupSizes);
                }
                else
                {
                    std::vector<uint> jammedTiles = {1, 1};
                    addLoadThreadTileCT(graph,
                                        connections,
                                        tileTag,
                                        iMacX,
                                        iMacY,
                                        workgroupSizes,
                                        jammedTiles,
                                        false);
                }

                if(useSwappedAccess)
                    graph.coordinates.addElement(Tile(), {ldsTag}, {iMacX, iMacY});
                else
                    graph.coordinates.addElement(Tile(), {ldsTag}, {iMacY, iMacX});

                for(auto& dc : connections)
                {
                    graph.mapper.connect(loadTag, dc.coordinate, dc.connectionSpec);
                }
            }

            virtual void visitOperation(KernelGraph&       graph,
                                        KernelGraph const& original,
                                        GraphReindexer&    reindexer,
                                        int                tag,
                                        StoreTiled const&  ostore) override
            {
                auto logger = rocRoller::Log::getLogger();

                logger->debug("KernelGraph::LowerTileVisitor::StoreTiled({})", tag);

                auto originalUserTag = original.mapper.get<User>(tag);
                auto originalTileTag = original.mapper.get<MacroTile>(tag);

                copyOperation(graph, original, reindexer, tag);

                auto userTag = reindexer.coordinates.at(originalUserTag);
                auto tileTag = reindexer.coordinates.at(originalTileTag);
                auto user    = graph.coordinates.getNode<User>(userTag);
                auto tile    = graph.coordinates.getNode<MacroTile>(tileTag);

                AssertFatal(tile.rank == 2, ShowValue(tile.rank), "Rank /= 2 not implemented yet.");

                logger->debug("  User({}), MacroTile({}), MacroTile size: {}x{}, MemoryType {}",
                              userTag,
                              tileTag,
                              tile.sizes[0],
                              tile.sizes[1],
                              toString(tile.memoryType));

                auto sdims
                    = original.coordinates.getInputNodeIndices(originalUserTag, CT::isEdge<Join>)
                          .to<std::vector>();
                for(int i = 0; i < sdims.size(); i++)
                    sdims[i] = reindexer.coordinates.at(sdims[i]);
                AssertFatal(sdims.size() >= 2);

                std::vector<DeferredConnection> connections;

                auto storeTag              = reindexer.control.at(tag);
                auto wavetilesPerWavefront = m_params->getWaveTilesPerWavefront();

                switch(tile.memoryType)
                {
                case MemoryType::VGPR:
                    storeMacroTile_VGPR(graph,
                                        connections,
                                        userTag,
                                        tileTag,
                                        sdims,
                                        wavetilesPerWavefront,
                                        m_params,
                                        m_context);
                    break;
                case MemoryType::WAVE:
                    storeMacroTile_WAVE(graph,
                                        connections,
                                        userTag,
                                        tileTag,
                                        sdims,
                                        wavetilesPerWavefront,
                                        m_context);
                    break;
                case MemoryType::WAVE_SPLIT:
                    storeMacroTile_WAVE_SPLIT(graph,
                                              connections,
                                              userTag,
                                              tileTag,
                                              sdims,
                                              wavetilesPerWavefront,
                                              m_context);
                    break;
                default:
                    Throw<FatalError>("StoreTiled: MacroTile memory type not supported yet.");
                }

                for(auto& dc : connections)
                {
                    graph.mapper.connect(storeTag, dc.coordinate, dc.connectionSpec);
                }
            }

            virtual void visitOperation(KernelGraph&        graph,
                                        KernelGraph const&  original,
                                        GraphReindexer&     reindexer,
                                        int                 tag,
                                        StoreLDSTile const& oload) override
            {
                auto logger = rocRoller::Log::getLogger();

                logger->debug("KernelGraph::LowerTileVisitor::StoreLDSTile({})", tag);

                auto originalLDSTag  = original.mapper.get<LDS>(tag);
                auto originalTileTag = original.mapper.get<MacroTile>(tag);

                copyOperation(graph, original, reindexer, tag);

                auto ldsTag  = reindexer.coordinates.at(originalLDSTag);
                auto tileTag = reindexer.coordinates.at(originalTileTag);
                auto tile    = graph.coordinates.getNode<MacroTile>(tileTag);

                AssertFatal(tile.rank == 2, "Rank /= 2 not implemented yet.");

                auto workgroupSizes        = m_context->kernel()->workgroupSize();
                auto wavefrontSize         = m_context->kernel()->wavefront_size();
                auto wavetilesPerWavefront = m_params->getWaveTilesPerWavefront();
                auto useWaveAccess         = tile.memoryType == MemoryType::WAVE
                                     || tile.memoryType == MemoryType::WAVE_LDS;
                bool useSwappedAccess = m_params->transposeMemoryAccess[tile.layoutType];

                // XXX debug
                logger->debug("  LDS({}), MacroTile({}), MacroTile size: {}x{}, SubTile size: "
                              "{}x{}, MemoryType {}, LayoutType {}, useSwappedAccess {}",
                              ldsTag,
                              tileTag,
                              tile.sizes[0],
                              tile.sizes[1],
                              tile.subTileSizes[0],
                              tile.subTileSizes[1],
                              toString(tile.memoryType),
                              toString(tile.layoutType),
                              useSwappedAccess);

                std::vector<DeferredConnection> connections;

                auto iMacX = graph.coordinates.addElement(tile.tileIndex(0));
                auto iMacY = graph.coordinates.addElement(tile.tileIndex(1));

                if(tile.memoryType == MemoryType::VGPR)
                {
                    // We are storing entire workgroup tiles
                    std::vector<uint> jammedTiles = {1, 1};
                    addStoreThreadTileCT(graph,
                                         connections,
                                         tileTag,
                                         iMacX,
                                         iMacY,
                                         workgroupSizes,
                                         jammedTiles,
                                         useSwappedAccess);
                }
                else
                {
                    // We are storing single wavefront tiles.  This
                    // currently assumes that epilogue blocks are
                    // serialized.
                    std::vector<uint> jammedTiles = {1, 1};
                    addStoreWaveTileCT(
                        graph, connections, tileTag, iMacX, iMacY, wavefrontSize, jammedTiles);
                }

                if(useSwappedAccess)
                    graph.coordinates.addElement(Flatten(), {iMacX, iMacY}, {ldsTag});
                else
                    graph.coordinates.addElement(Flatten(), {iMacY, iMacX}, {ldsTag});

                auto storeTag = reindexer.control.at(tag);
                for(auto& dc : connections)
                {
                    graph.mapper.connect(storeTag, dc.coordinate, dc.connectionSpec);
                }
            }

        private:
            AssemblyKernelPtr    m_kernel;
            CommandParametersPtr m_params;
        };

        KernelGraph LowerTile::apply(KernelGraph const& graph)
        {
            TIMER(t, "KernelGraph::lowerTile");
            auto visitor = LowerTileVisitor(m_params, m_context);
            return rewrite(graph, visitor);
        }
    }
}<|MERGE_RESOLUTION|>--- conflicted
+++ resolved
@@ -1171,12 +1171,8 @@
             }
 
             // Enable the use of longer word instructions if possible
-<<<<<<< HEAD
-            if(params->enableLongDwordInstructions && (packed || packFactor <= 1)
+            if(params->enableLongDwordInstructions && (packed || packFactor <= 1) && (!isF6)
                && (macTile.memoryType != MemoryType::WAVE_Direct2LDS))
-=======
-            if(params->enableLongDwordInstructions && (packed || packFactor <= 1) && (!isF6))
->>>>>>> 1c973e2f
             {
                 auto maxWidth = std::min(context->kernelOptions().storeGlobalWidth,
                                          context->kernelOptions().loadLocalWidth);
