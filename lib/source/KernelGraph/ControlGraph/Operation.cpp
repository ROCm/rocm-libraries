--- conflicted
+++ resolved
@@ -158,11 +158,8 @@
     RR_CLASS_NAME_IMPL(LoadVGPR);
     RR_CLASS_NAME_IMPL(LoadSGPR);
     RR_CLASS_NAME_IMPL(LoadLDSTile);
-<<<<<<< HEAD
+    RR_CLASS_NAME_IMPL(Multiply);
     RR_CLASS_NAME_IMPL(LoadTileDirect2LDS);
-=======
-    RR_CLASS_NAME_IMPL(Multiply);
->>>>>>> 13e3b2ac
     RR_CLASS_NAME_IMPL(StoreTiled);
     RR_CLASS_NAME_IMPL(StoreSGPR);
     RR_CLASS_NAME_IMPL(StoreLDSTile);
