
#include <memory>

#include <rocRoller/CodeGen/ArgumentLoader.hpp>
#include <rocRoller/CodeGen/Buffer.hpp>
#include <rocRoller/CodeGen/BufferInstructionOptions.hpp>
#include <rocRoller/CodeGen/CopyGenerator.hpp>
#include <rocRoller/CodeGen/LoadStoreTileGenerator.hpp>
#include <rocRoller/CodeGen/MemoryInstructions.hpp>
#include <rocRoller/CodeGen/Utils.hpp>
#include <rocRoller/Context.hpp>
#include <rocRoller/Expression.hpp>
#include <rocRoller/ExpressionTransformations.hpp>
#include <rocRoller/InstructionValues/Register.hpp>
#include <rocRoller/KernelGraph/CoordinateGraph/Dimension.hpp>
#include <rocRoller/KernelGraph/CoordinateGraph/Transformer.hpp>
#include <rocRoller/KernelGraph/KernelGraph.hpp>
#include <rocRoller/KernelGraph/RegisterTagManager.hpp>
#include <rocRoller/KernelGraph/ScopeManager.hpp>
#include <rocRoller/KernelGraph/Utils.hpp>
#include <rocRoller/Scheduling/Scheduler.hpp>
#include <rocRoller/Utilities/Error.hpp>

namespace rocRoller
{
    namespace KernelGraph
    {
        namespace CT         = rocRoller::KernelGraph::CoordinateGraph;
        namespace Expression = rocRoller::Expression;
        using namespace ControlGraph;
        using namespace CoordinateGraph;
        using namespace Expression;

        LoadStoreTileGenerator::LoadStoreTileGenerator(KernelGraphPtr graph,
                                                       ContextPtr     context,
                                                       unsigned int   workgroupSizeTotal)
            : m_graph(graph)
            , m_context(context)
            , m_fastArith(FastArithmetic(context))
            , m_workgroupSizeTotal(workgroupSizeTotal)
        {
        }

        inline Generator<Instruction> LoadStoreTileGenerator::generate(auto&         dest,
                                                                       ExpressionPtr expr) const
        {
            co_yield Expression::generate(dest, m_fastArith(expr), m_context);
        }

        inline ExpressionPtr L(auto const& x)
        {
            return Expression::literal(x);
        }

        inline std::shared_ptr<BufferDescriptor> LoadStoreTileGenerator::getBufferDesc(int tag)
        {
            auto bufferTag = m_graph->mapper.get<Buffer>(tag);
            auto bufferSrd = m_context->registerTagManager()->getRegister(bufferTag);
            return std::make_shared<BufferDescriptor>(bufferSrd, m_context);
        }

        /**
         * @brief Build unrolled offset expression.
         *
         * Offsets inside unrolled loops look like:
         *
         *    offset = offset + unroll-iteration * stride
         *
         * where the additional piece is a local/independent
         * expression.
         *
         * When requesting an Offset register, this routines looks
         * nearby for Stride expressions connected to Unroll
         * coordinates, and returns the
         *
         *     + unroll-iteration * stride
         *
         * part of the offset above.
         */
        ExpressionPtr LoadStoreTileGenerator::getOffsetExpr(int                offsetTag,
                                                            Transformer const& coords)
        {
            rocRoller::Log::getLogger()->debug(
                "KernelGraph::LoadStoreTileGenerator::getOffsetExpr(offsetTag: {})", offsetTag);

            // Find storage node connected to Offset edge.
            auto maybeTargetTag = findStorageNeighbour(offsetTag, *m_graph);
            if(!maybeTargetTag)
            {
                return nullptr;
            }

            auto [targetTag, direction] = *maybeTargetTag;

            // Find all required coordinates for the storage node,
            // and filter out Unroll coordinates.
            auto [required, path] = findRequiredCoordinates(targetTag, direction, *m_graph);
            auto unrolls          = filterCoordinates<Unroll>(required, *m_graph);

            if(unrolls.size() == 0)
                return nullptr;

            ExpressionPtr result = Expression::literal(0u);

            for(auto const& unroll : unrolls)
            {
                // Find the neighbour of the Unroll that:
                // 1. is in the load/store coordinate transform path
                // 2. has a Stride edge connected to it
                std::optional<int> maybeStrideTag;
                std::vector<int>   neighbourNodes;
                if(direction == Graph::Direction::Downstream)
                    neighbourNodes = m_graph->coordinates.parentNodes(unroll).to<std::vector>();
                else
                    neighbourNodes = m_graph->coordinates.childNodes(unroll).to<std::vector>();
                for(auto neighbourNode : neighbourNodes)
                {
                    if(path.contains(neighbourNode))
                    {
                        auto neighbourEdges = m_graph->coordinates.getNeighbours(
                            neighbourNode, Graph::opposite(direction));
                        for(auto neighbourEdge : neighbourEdges)
                        {
                            auto maybeStride = m_graph->coordinates.get<Stride>(neighbourEdge);
                            if(maybeStride
                               && m_context->registerTagManager()->hasExpression(neighbourEdge))
                            {
                                maybeStrideTag = neighbourEdge;
                            }
                        }
                    }
                }

                if(!maybeStrideTag)
                    continue;

                auto [strideExpr, strideAttrs]
                    = m_context->registerTagManager()->getExpression(*maybeStrideTag);

                Log::debug(
                    "  unroll coord {} value: {}", unroll, toString(coords.getCoordinate(unroll)));

                result = result + coords.getCoordinate(unroll) * strideExpr;
            }

            return result;
        }

        Generator<Instruction> LoadStoreTileGenerator::getOffset(LoadStoreTileInfo& info,
                                                                 Transformer        coords,
                                                                 int                tag,
                                                                 bool               preserveOffset,
                                                                 bool               direct2LDS)
        {
            auto offsetTag = m_graph->mapper.get<Offset>(tag, direct2LDS ? 1 : 0);
            rocRoller::Log::getLogger()->debug("KernelGraph::LoadStoreTileGenerator::getOffset(tag:"
                                               " {}, offsetTag: {})",
                                               tag,
                                               offsetTag);

            AssertFatal(offsetTag >= 0, "No Offset found");

            ExpressionPtr rowOffsetExpr;

            if(m_context->registerTagManager()->hasRegister(offsetTag))
            {
                if(direct2LDS)
                {
                    auto tmp = m_context->registerTagManager()->getRegister(offsetTag);
                    co_yield generate(info.data, info.data->expression() + tmp->expression());
                }
                else
                {
                    info.rowOffsetReg = m_context->registerTagManager()->getRegister(offsetTag);
                }

                rowOffsetExpr = getOffsetExpr(offsetTag, coords);
            }
            else if(m_baseOffsets.count(offsetTag) > 0)
            {
                auto baseTag = m_baseOffsets[offsetTag];
                if(direct2LDS)
                {
                    auto tmp = m_context->registerTagManager()->getRegister(offsetTag);
                    co_yield generate(info.data, info.data->expression() + tmp->expression());
                    m_context->getScopeManager()->addRegister(offsetTag);
                    m_context->registerTagManager()->addRegister(offsetTag, info.data);
                }
                else
                {
                    info.rowOffsetReg = m_context->registerTagManager()->getRegister(baseTag);
                    info.rowOffsetReg->setName(concatenate("offset", offsetTag));
                    m_context->getScopeManager()->addRegister(offsetTag);
                    m_context->registerTagManager()->addRegister(offsetTag, info.rowOffsetReg);
                }

                rowOffsetExpr = getOffsetExpr(offsetTag, coords);
            }
            else
            {
                Throw<FatalError>("Base offset not found");
            }

            if(direct2LDS)
            {
                co_return;
            }

            if(rowOffsetExpr)
                rocRoller::Log::getLogger()->debug("  rowOffsetExpr: {}", toString(rowOffsetExpr));

            if(rowOffsetExpr
               && Expression::evaluationTimes(rowOffsetExpr)[EvaluationTime::Translate]
               && info.offset->regType() == Register::Type::Literal)
            {
                info.offset
                    = Register::Value::Literal(getUnsignedInt(evaluate(rowOffsetExpr))
                                               + getUnsignedInt(info.offset->getLiteralValue()));
                rowOffsetExpr.reset();
            }

            if(rowOffsetExpr)
            {
                auto unrolledRowOffsetExpr
                    = m_fastArith(info.rowOffsetReg->expression() + rowOffsetExpr);
                auto tmp = info.rowOffsetReg->placeholder(Register::Type::Vector, {});
                co_yield generate(tmp, unrolledRowOffsetExpr);
                info.rowOffsetReg = tmp;
            }
            else if(preserveOffset)
            {
                auto tmp = info.rowOffsetReg->placeholder(Register::Type::Vector, {});
                co_yield m_context->copier()->copy(tmp, info.rowOffsetReg);
                info.rowOffsetReg = tmp;
            }
        }

        Generator<Instruction> LoadStoreTileGenerator::generateStride(
            Register::ValuePtr& stride, RegisterExpressionAttributes& attrs, int tag, int dimension)
        {
            auto strideTag = m_graph->mapper.get<Stride>(tag, dimension);
            if(strideTag >= 0)
            {
                auto [strideExpr, strideAttributes]
                    = m_context->registerTagManager()->getExpression(strideTag);

                attrs = strideAttributes;

                if(!Expression::evaluationTimes(strideExpr)[EvaluationTime::Translate])
                {
                    stride = Register::Value::Placeholder(
                        m_context, Register::Type::Vector, strideAttributes.dataType, 1);
                }
                else
                {
                    stride = nullptr;
                }

                co_yield generate(stride, strideExpr);
            }
        }

        Generator<Instruction> LoadStoreTileGenerator::genComputeIndex(int                 tag,
                                                                       ComputeIndex const& ci,
                                                                       Transformer         coords)
        {
            auto tagger = m_context->registerTagManager();

            auto base = m_graph->mapper.get(
                tag, Connections::ComputeIndex{Connections::ComputeIndexArgument::BASE});
            auto offset = m_graph->mapper.get(
                tag, Connections::ComputeIndex{Connections::ComputeIndexArgument::OFFSET});
            auto stride = m_graph->mapper.get(
                tag, Connections::ComputeIndex{Connections::ComputeIndexArgument::STRIDE});
            auto target = m_graph->mapper.get(
                tag, Connections::ComputeIndex{Connections::ComputeIndexArgument::TARGET});
            auto increment = m_graph->mapper.get(
                tag, Connections::ComputeIndex{Connections::ComputeIndexArgument::INCREMENT});
            auto buffer = m_graph->mapper.get(
                tag, Connections::ComputeIndex{Connections::ComputeIndexArgument::BUFFER});

            Log::debug("KernelGraph::LoadStoreTileGenerator::ComputeIndex({}): "
                       "target {} increment {} base {} offset {} stride {} buffer {}",
                       tag,
                       target,
                       increment,
                       base,
                       offset,
                       stride,
                       buffer);

            // TODO: Design a better way of binding storage to coordinates
            auto maybeLDS = m_graph->coordinates.get<LDS>(target);
            if(maybeLDS)
            {
                // If target is LDS; it might be a duplicated LDS
                // node.  For the purposes of computing indexes,
                // use the parent LDS as the target instead.
                namespace CT = rocRoller::KernelGraph::CoordinateGraph;

                auto maybeParentLDS = only(
                    m_graph->coordinates.getOutputNodeIndices(target, CT::isEdge<Duplicate>));
                if(maybeParentLDS)
                    target = *maybeParentLDS;
            }

            bool needsPadding
                = std::visit(rocRoller::overloaded{[&](User user) { return user.needsPadding; },
                                                   [&](auto coord) { return false; }},
                             std::get<Dimension>(m_graph->coordinates.getElement(target)));
            bool ldsHoldsTransposedTile
                = std::visit(rocRoller::overloaded{[&](LDS lds) { return lds.holdsTransposedTile; },
                                                   [&](auto coord) { return false; }},
                             std::get<Dimension>(m_graph->coordinates.getElement(target)));

            auto scope = m_context->getScopeManager();

            auto toBytes = [&](ExpressionPtr expr) -> ExpressionPtr {
                uint numBits = DataTypeInfo::Get(ci.valueType).elementBits;

                // TODO: This would be a good place to add a GPU
                // assert.  If numBits is not a multiple of 8, assert
                // that (expr * numBits) is a multiple of 8.
                Log::debug("  toBytes: {}: numBits {}", toString(ci.valueType), numBits);

                if(numBits % 8u == 0)
                    return expr * L(numBits / 8u);
                return (expr * L(numBits)) / L(8u);
            };

            // Set the zero-coordinates to zero
            auto fullStop  = [&](int tag) { return tag == increment; };
            auto direction = ci.forward ? Graph::Direction::Upstream : Graph::Direction::Downstream;
            auto [required, path] = findRequiredCoordinates(target, direction, fullStop, *m_graph);

            for(auto tag : required)
                if((tag != increment) && (!coords.hasCoordinate(tag)))
                    coords.setCoordinate(tag, L(0u));

            // Set the increment coordinate to zero if it doesn't
            // already have a value
            bool initializeIncrement = !coords.hasPath({target}, ci.forward);
            if(initializeIncrement)
            {
                coords.setCoordinate(increment, L(0u));
            }

            // Compute an offset address if we don't have an
            // associated base address to inherit from
            if(base < 0)
            {
                auto offsetReg
                    = tagger->getRegister(offset, Register::Type::Vector, ci.offsetType, 1);
                offsetReg->setName(concatenate("Offset", tag));
                scope->addRegister(offset);

                auto indexExpr
                    = ci.forward ? coords.forward({target})[0] : coords.reverse({target})[0];

                uint          numBits = DataTypeInfo::Get(ci.valueType).elementBits;
                ExpressionPtr paddingBytes{L(0u)};
                if(numBits == 6 && ldsHoldsTransposedTile)
                {
                    uint elementsPerTrLoad = bitsPerTransposeLoad(numBits) / numBits;
                    auto extraLdsBytes     = extraLDSBytesPerElementBlock(numBits);
                    paddingBytes           = indexExpr / L(elementsPerTrLoad) * L(extraLdsBytes);
                }

                Log::debug("  Offset({}): indexExpr: {}", offset, toString(indexExpr));
                Log::debug("  Offset({}): paddingBytes: {}", offset, toString(paddingBytes));

                co_yield generate(offsetReg, toBytes(indexExpr) + paddingBytes);
            }
            else
            {
                m_baseOffsets.insert_or_assign(offset, base);
            }

            // Compute a stride
            if(stride > 0)
            {
                auto indexExpr = ci.forward ? coords.forwardStride(increment, L(1), {target})[0]
                                            : coords.reverseStride(increment, L(1), {target})[0];

                // We have to manually invoke m_fastArith here since it can't traverse into the
                // RegisterTagManager.
                // TODO: Revisit storing expressions in the RegisterTagManager.
                bool unitStride = false;
                if(Expression::evaluationTimes(indexExpr)[EvaluationTime::Translate])
                {
                    if(getUnsignedInt(evaluate(indexExpr)) == 1u)
                        unitStride = true;
                }

                uint          elementBlockSize = 0;
                ExpressionPtr elementBlockStride;
                ExpressionPtr trLoadPairStride;
                ExpressionPtr elementBlockStridePaddingBytes{L(0u)};
                ExpressionPtr trLoadPairStridePaddingBytes{L(0u)};
                ExpressionPtr indexExprPaddingBytes{L(0u)};

                // For F16, F8, and F4 data types and either 16x16x(32|128) or
                // 32x32x(16|64) MFMA instructions, each lane loads (MN * K)/64
                // matrix elements via 2 VGPR blocks. These two sets of elements
                // are not contiguous; and hence we need to break the loads into
                // two, with a stride between them.
                //
                // Setting the elementBlockSize to 16 for other 8bit
                // MFMA configurations is harmless; as the generated
                // stride between sets will be contiguous (and the
                // loads are dwordx4, so the same code will be
                // generated).
                uint numBits = DataTypeInfo::Get(ci.valueType).elementBits;
                if(numBits == 16 || numBits == 8 || numBits == 6 || numBits == 4)
                {
                    auto bitsPerTrLoad = bitsPerTransposeLoad(numBits);
                    elementBlockSize   = /*number of loads*/ 2 * (bitsPerTrLoad / numBits);

                    // Padding is added after every 16 elements, thus for F6 datatypes that will
                    // be transpose loaded from LDS elementBlockSize is set to 16 instead of 32.
                    if(numBits == 6 && (needsPadding || ldsHoldsTransposedTile))
                        elementBlockSize = 16;

                    elementBlockStride
                        = ci.forward
                              ? coords.forwardStride(increment, L(elementBlockSize), {target})[0]
                              : coords.reverseStride(increment, L(elementBlockSize), {target})[0];

                    uint elementsPerTrLoad = bitsPerTrLoad / numBits;
                    trLoadPairStride
                        = ci.forward
                              ? coords.forwardStride(increment, L(elementsPerTrLoad), {target})[0]
                              : coords.reverseStride(increment, L(elementsPerTrLoad), {target})[0];

                    if(numBits == 6 && ldsHoldsTransposedTile)
                    {
                        uint elementsPerTrLoad = bitsPerTransposeLoad(numBits) / numBits;
                        auto extraLdsBytes     = extraLDSBytesPerElementBlock(numBits);
                        elementBlockStridePaddingBytes
                            = elementBlockStride / L(elementsPerTrLoad) * L(extraLdsBytes);
                        trLoadPairStridePaddingBytes
                            = trLoadPairStride / L(elementsPerTrLoad) * L(extraLdsBytes);
                        indexExprPaddingBytes = indexExpr / L(elementsPerTrLoad) * L(extraLdsBytes);
                    }
                }

                Log::debug("  Stride({}): indexExpr: {}", stride, toString(indexExpr));
                Log::debug("  Stride({}): indexExprPaddingBytes: {}",
                           stride,
                           toString(indexExprPaddingBytes));
                Log::debug("  Stride({}): unitStride: {} vgprBlockSize: {}",
                           stride,
                           unitStride,
                           elementBlockSize);
                Log::debug(
                    "  Stride({}): elementBlockStride: {} elementBlockStridePaddingBytes: {}",
                    stride,
                    toString(elementBlockStride),
                    toString(elementBlockStridePaddingBytes));
                Log::debug("  Stride({}): trLoadPairStride:  {} "
                           "trLoadPairStridePaddingBytes: {}",
                           stride,
                           toString(trLoadPairStride),
                           toString(trLoadPairStridePaddingBytes));

                tagger->addExpression(stride,
                                      m_fastArith(toBytes(indexExpr) + indexExprPaddingBytes),
                                      {ci.strideType,
                                       unitStride,
                                       elementBlockSize,
                                       toBytes(elementBlockStride) + elementBlockStridePaddingBytes,
                                       toBytes(trLoadPairStride) + trLoadPairStridePaddingBytes});
                scope->addRegister(stride);
            }

            // Create a buffer descriptor
            if(buffer > 0)
            {
                auto user = m_graph->coordinates.get<User>(target);
                if(user && !tagger->hasRegister(buffer))
                {
                    AssertFatal(
                        user->size, "Invalid User dimension: missing size.", ShowValue(target));

                    auto bufferReg = tagger->getRegister(
                        buffer, Register::Type::Scalar, {DataType::None, PointerType::Buffer}, 1);
                    bufferReg->setName(concatenate("Buffer", buffer));
                    if(bufferReg->allocationState() == Register::AllocationState::Unallocated)
                    {
                        Register::ValuePtr basePointer;
                        auto               bufDesc = BufferDescriptor(bufferReg, m_context);
                        co_yield m_context->argLoader()->getValue(user->argumentName, basePointer);

                        if(user->offset && !Expression::identical(user->offset, literal(0u)))
                        {
                            Register::ValuePtr tmpRegister;
                            co_yield generate(tmpRegister,
                                              simplify(basePointer->expression() + user->offset));
                            co_yield bufDesc.setBasePointer(tmpRegister);
                        }
                        else
                        {
                            co_yield bufDesc.setBasePointer(basePointer);
                        }

                        co_yield bufDesc.setDefaultOpts();
                        Register::ValuePtr limitValue;
                        co_yield generate(limitValue, toBytes(user->size));
                        // TODO: Handle sizes larger than 32 bits
                        auto limit = (limitValue->regType() == Register::Type::Literal)
                                         ? limitValue
                                         : limitValue->subset({0});
                        co_yield bufDesc.setSize(limit);
                    }
                    scope->addRegister(buffer);
                }
            }
        }

        template <MemoryInstructions::MemoryDirection Dir>
        Generator<Instruction>
            LoadStoreTileGenerator::moveTileDirect2LDS(LoadStoreTileInfo& info,
                                                       int                numBytes,
                                                       bool               setM0,
                                                       Register::ValuePtr readOffset,
                                                       Register::ValuePtr readAddr)
        {
            AssertFatal(numBytes == 1 || numBytes == 2 || numBytes == 4);
            auto m0 = m_context->getM0();
            if(setM0)
            {
                auto tmp = Register::Value::Placeholder(
                    m_context, Register::Type::Scalar, DataType::UInt32, 1);
                co_yield generate(tmp, info.data->expression());
                co_yield generate(m0, tmp->expression());
            }
            else
            {
                co_yield generate(
                    m0, m0->expression() + Expression::literal(numBytes * m_workgroupSizeTotal));
            }

            co_yield m_context->mem()->moveData<Dir>(info.kind,
                                                     readAddr,
                                                     nullptr,
                                                     readOffset,
                                                     numBytes,
                                                     "",
                                                     false,
                                                     info.bufDesc,
                                                     info.bufOpts);
        }

        /**
         * @brief Load or Store a tile where all of the strides are literal values.
         *
         * @tparam Dir
         * @param info
         * @return Generator<Instruction>
         */
        template <MemoryInstructions::MemoryDirection Dir>
        Generator<Instruction>
            LoadStoreTileGenerator::moveTileLiteralStrides(LoadStoreTileInfo& info)
        {
            Log::debug("KernelGraph::LoadStoreTileGenerator::moveTileLiteralStrides<{}>",
                       toString(Dir));

            auto unsegmentedDataType = DataTypeInfo::Get(info.data->variableType().dataType);

            // If all of the strides are literals, we can load everything using offsets
            // without using a runtime counter
            auto offsetValue = getUnsignedInt(info.offset->getLiteralValue());
            auto rowStride   = getUnsignedInt(info.rowStrideReg->getLiteralValue());
            auto colStride   = getUnsignedInt(info.colStrideReg->getLiteralValue());

            if(!info.isTransposedTile && info.colStrideAttributes.unitStride)
            {
                uint numVGPRBlocks = 1;
                if(info.colStrideAttributes.elementBlockSize > 0
                   && info.n > info.colStrideAttributes.elementBlockSize)
                {
                    AssertFatal(info.n % info.colStrideAttributes.elementBlockSize == 0);
                    numVGPRBlocks = info.n / info.colStrideAttributes.elementBlockSize;
                }

                // Segmented
                auto bitsPerMove  = info.n * info.elementBits / numVGPRBlocks;
                auto bytesPerMove = bitsPerMove / 8u;

                // Unsegmented
                auto elementsPerMove = bitsPerMove / unsegmentedDataType.elementBits;

                auto elementBlockStride
                    = (numVGPRBlocks > 1)
                          ? getUnsignedInt(evaluate(info.colStrideAttributes.elementBlockStride))
                          : 0;

                Log::debug("  M {} N {} elementsPerMove {} bytesPerMove {} rowStride {} colStride "
                           "{} vgprBlockSize {} numVGPRBlocks {}",
                           info.m,
                           info.n,
                           elementsPerMove,
                           bytesPerMove,
                           rowStride,
                           colStride,
                           info.colStrideAttributes.elementBlockSize,
                           numVGPRBlocks);

                for(uint64_t i = 0; i < info.m; ++i)
                {
<<<<<<< HEAD
                    auto start = i * elementsPerMove;
                    auto stop  = (i + 1) * elementsPerMove;
                    if(info.bufOpts.lds)
                    {
                        co_yield moveTileDirect2LDS<Dir>(info,
                                                         bytesPerMove,
                                                         i == 0,
                                                         Register::Value::Literal(offsetValue),
                                                         info.rowOffsetReg);
                    }
                    else
                    {
=======
                    for(uint r = 0; r < numVGPRBlocks; ++r)
                    {
                        auto start = (i * numVGPRBlocks + r) * elementsPerMove;
                        auto stop  = (i * numVGPRBlocks + r + 1) * elementsPerMove;
>>>>>>> 13e3b2ac
                        co_yield m_context->mem()->moveData<Dir>(
                            info.kind,
                            info.rowOffsetReg,
                            info.data->element(Generated(iota(start, stop))),
<<<<<<< HEAD
                            Register::Value::Literal(offsetValue),
=======
                            Register::Value::Literal(offsetValue + r * elementBlockStride),
>>>>>>> 13e3b2ac
                            bytesPerMove,
                            "",
                            false,
                            info.bufDesc,
                            info.bufOpts);
                    }
<<<<<<< HEAD

=======
                    offsetValue += rowStride;
                }
            }
            else if(info.isTransposedTile)
            {
                const auto bitsPerTrLoad     = bitsPerTransposeLoad(info.elementBits);
                const auto extraLDSBytes     = extraLDSBytesPerElementBlock(info.elementBits);
                const auto bytesPerTrLoad    = bitsPerTrLoad / 8;
                const auto elementsPerTrLoad = bitsPerTrLoad / info.elementBits;
                const auto numVGPRsPerLoad   = bitsPerTrLoad / Register::bitsPerRegister;
                const auto numVGPRBlocks     = numVGPRsPerLoad / unsegmentedDataType.registerCount;
                const auto numTrLoads        = info.n / elementsPerTrLoad;
                const auto elementBlockStride
                    = getUnsignedInt(evaluate(info.colStrideAttributes.elementBlockStride));
                const auto trLoadPairStride
                    = getUnsignedInt(evaluate(info.colStrideAttributes.trLoadPairStride));

                AssertFatal(info.n % elementsPerTrLoad == 0,
                            "WaveTileN must be multiple of the number of elements loaded by each "
                            "transpose load!");
                AssertFatal(numTrLoads % 2 == 0, "Transpose loads must be executed in pairs!");

                Log::debug("  M {} N {} elementsPerTrLoad {} bytesPerTrLoad {} extraLDSBytes {} "
                           "elementBits {} "
                           "rowStride {} colStride {} vgprPerLoad {} numTrLoads {}",
                           info.m,
                           info.n,
                           elementsPerTrLoad,
                           bytesPerTrLoad,
                           extraLDSBytes,
                           info.elementBits,
                           rowStride,
                           colStride,
                           numVGPRsPerLoad,
                           numTrLoads);

                for(uint64_t i = 0; i < info.m; ++i)
                {
                    for(uint64_t j = 0; j < numTrLoads; ++j)
                    {
                        auto start = (i * numTrLoads + (j + 0)) * numVGPRBlocks;
                        auto stop  = (i * numTrLoads + (j + 1)) * numVGPRBlocks;
                        co_yield m_context->mem()->transposeLoadLocal(
                            info.data->element(Generated(iota(start, stop))),
                            info.rowOffsetReg,
                            offsetValue + (j % 2) * trLoadPairStride + (j / 2) * elementBlockStride,
                            bytesPerTrLoad + extraLDSBytes,
                            info.elementBits);
                    }
>>>>>>> 13e3b2ac
                    offsetValue += rowStride;
                }
            }
            else
            {
                for(uint64_t i = 0; i < info.m; ++i)
                {
                    for(uint64_t j = 0; j < info.n; ++j)
                    {
                        if(info.bufOpts.lds)
                        {
                            co_yield moveTileDirect2LDS<Dir>(
                                info,
                                CeilDivide(info.elementBits, 8u),
                                (i == 0 && j == 0),
                                Register::Value::Literal(offsetValue + j * colStride),
                                info.rowOffsetReg);
                        }
                        else
                        {
                            co_yield m_context->mem()->moveData<Dir>(
                                info.kind,
                                info.rowOffsetReg,
                                info.data->element(
                                    {static_cast<int>((i * info.n + j) / info.packedAmount)}),
                                Register::Value::Literal(offsetValue + j * colStride),
                                CeilDivide(info.elementBits, 8u),
                                "",
                                j % info.packedAmount == 1,
                                info.bufDesc);
                        }
                    }
                    offsetValue += rowStride;
                }
            }
        }

        /**
         * @brief Load or store a tile where the column stride is known to be a single element, but
         *        the row stride is only known at runtime.
         *
         * @tparam Dir
         * @param info
         * @return Generator<Instruction>
         */
        template <MemoryInstructions::MemoryDirection Dir>
        Generator<Instruction> LoadStoreTileGenerator::moveTileColStrideOne(LoadStoreTileInfo& info)
        {
            Log::debug("KernelGraph::LoadStoreTileGenerator::moveTileColStrideOne<{}>",
                       toString(Dir));

            auto unsegmentedDataType = DataTypeInfo::Get(info.data->variableType().dataType);

            auto offsetValue = getUnsignedInt(info.offset->getLiteralValue());

            uint numVGPRBlocks = 1;
            if(info.colStrideAttributes.elementBlockSize > 0
               && info.n > info.colStrideAttributes.elementBlockSize)
            {
                AssertFatal(info.n % info.colStrideAttributes.elementBlockSize == 0);
                numVGPRBlocks = info.n / info.colStrideAttributes.elementBlockSize;
            }

            // Segmented
            auto bitsPerMove  = info.n * info.elementBits / numVGPRBlocks;
            auto bytesPerMove = bitsPerMove / 8u;

            // Unsegmented
            auto elementsPerMove = bitsPerMove / unsegmentedDataType.elementBits;

            Log::debug("  M {} N {} elementsPerMove {} bytesPerMove {} rowStride {} colStride "
                       "{} vgprBlockSize {} numVGPRBlocks {}",
                       info.m,
                       info.n,
                       elementsPerMove,
                       bytesPerMove,
                       toString(info.rowStrideReg->expression()),
                       toString(info.colStrideReg->expression()),
                       info.colStrideAttributes.elementBlockSize,
                       numVGPRBlocks);

            for(uint64_t i = 0; i < info.m; ++i)
            {
<<<<<<< HEAD
                auto start = (i * info.n) / info.packedAmount;
                auto stop  = (i * info.n + info.n) / info.packedAmount;
                if(info.bufOpts.lds)
                {
                    co_yield moveTileDirect2LDS<Dir>(
                        info,
                        CeilDivide(info.elementBits * info.n, (size_t)8),
                        i == 0,
                        info.offset,
                        info.rowOffsetReg->subset({0}));
                }
                else
                {
=======
                for(uint r = 0; r < numVGPRBlocks; ++r)
                {
                    auto start = (i * numVGPRBlocks + r) * elementsPerMove;
                    auto stop  = (i * numVGPRBlocks + r + 1) * elementsPerMove;
>>>>>>> 13e3b2ac
                    co_yield m_context->mem()->moveData<Dir>(
                        info.kind,
                        info.rowOffsetReg->subset({0}),
                        info.data->element(Generated(iota(start, stop))),
<<<<<<< HEAD
                        info.offset,
                        CeilDivide(info.elementBits * info.n, (size_t)8),
=======
                        Register::Value::Literal(offsetValue + r * bytesPerMove),
                        bytesPerMove,
>>>>>>> 13e3b2ac
                        "",
                        false,
                        info.bufDesc,
                        info.bufOpts);
                }

                if(i < info.m - 1)
                {
                    co_yield generate(info.rowOffsetReg,
                                      info.rowOffsetReg->expression()
                                          + info.rowStrideReg->expression());
                }
            }
        }

        /**
         * @brief Load or store a tile where the strides are only known at runtime.
         *
         * @tparam Dir
         * @param info
         * @return Generator<Instruction>
         */
        template <MemoryInstructions::MemoryDirection Dir>
        Generator<Instruction>
            LoadStoreTileGenerator::moveTileRuntimeStrides(LoadStoreTileInfo& info)
        {
            Log::debug("KernelGraph::LoadStoreTileGenerator::moveTileRuntimeStrides<{}>",
                       toString(Dir));

            auto colOffsetReg = info.rowOffsetReg->placeholder();

            for(uint64_t i = 0; i < info.m; ++i)
            {
                co_yield m_context->copier()->copy(colOffsetReg, info.rowOffsetReg);

                for(uint64_t j = 0; j < info.n; ++j)
                {
                    co_yield m_context->mem()->moveData<Dir>(
                        info.kind,
                        colOffsetReg->subset({0}),
                        info.data->element(
                            {static_cast<int>((i * info.n + j) / info.packedAmount)}),
                        info.offset,
                        CeilDivide(info.elementBits, 8u),
                        "",
                        j % info.packedAmount == 1,
                        info.bufDesc,
                        info.bufOpts);

                    if(j < info.n - 1)
                    {
                        co_yield generate(colOffsetReg,
                                          colOffsetReg->expression()
                                              + info.colStrideReg->expression());
                    }
                }

                if(i < info.m - 1)
                {
                    co_yield generate(info.rowOffsetReg,
                                      info.rowOffsetReg->expression()
                                          + info.rowStrideReg->expression());
                }
            }
        }

        /**
         * @brief Load or store a tile
         *
         * @param kind The kind of memory instruction to use
         * @param m Number of rows in the tile
         * @param n Number of columns in the tile
         * @param dataType The type of the data being loaded
         * @param isTransposedTile if tile needs to be transposed
         * @param tag The tag of the control graph node generating the load or store
         * @param vgpr The registers to store the data in (null is loading)
         * @param offset Offset from the starting index
         * @param coords Transformer object
         * @return Generator<Instruction>
         */
        template <MemoryInstructions::MemoryDirection Dir>
        Generator<Instruction> LoadStoreTileGenerator::moveTile(MemoryInstructions::MemoryKind kind,
                                                                uint64_t                       m,
                                                                uint64_t                       n,
                                                                VariableType             dataType,
                                                                int                      tag,
                                                                Register::ValuePtr       vgpr,
                                                                Register::ValuePtr       offset,
                                                                Transformer&             coords,
                                                                BufferInstructionOptions bufOpts,
                                                                bool isTransposedTile,
                                                                bool isPadded)
        {
            rocRoller::Log::getLogger()->debug(
                "KernelGraph::LoadStoreTileGenerator::moveTile<{}>({})", toString(Dir), tag);

            LoadStoreTileInfo info;
            info.kind             = kind;
            info.m                = m;
            info.n                = n;
            info.offset           = offset;
            info.bufOpts          = bufOpts;
            info.isTransposedTile = isTransposedTile;

            Register::ValuePtr finalVGPR;

            if(!info.offset)
            {
                info.offset = Register::Value::Literal(0u);
            }

            if(kind == MemoryInstructions::MemoryKind::Buffer
               || kind == MemoryInstructions::MemoryKind::Buffer2LDS)
            {
                info.bufDesc = getBufferDesc(tag);
            }

            info.elementBits = (uint)DataTypeInfo::Get(dataType).elementBits;

            if(m > 1)
                co_yield generateStride(info.rowStrideReg, info.rowStrideAttributes, tag, 0);
            else
                info.rowStrideReg = Register::Value::Literal(0u);
            co_yield generateStride(info.colStrideReg, info.colStrideAttributes, tag, 1);

            AssertFatal(info.rowStrideReg, "Invalid row stride register.");
            AssertFatal(info.colStrideReg, "Invalid col stride register.");

            bool colStrideIsLiteral = (info.colStrideReg->regType() == Register::Type::Literal);

            bool allStridesAreLiteral
                = (info.rowStrideReg->regType() == Register::Type::Literal && colStrideIsLiteral
                   && info.offset->regType() == Register::Type::Literal);
            bool colStrideIsOne = colStrideIsLiteral && info.colStrideAttributes.unitStride;

            if(Dir == MemoryInstructions::MemoryDirection::Load)
            {
                auto macTileTag = m_graph->mapper.get<MacroTile>(tag);

                macTileTag
                    = only(m_graph->coordinates.getInputNodeIndices(macTileTag, CT::isEdge<View>))
                          .value_or(macTileTag);

                auto unsegmentedVariableType
                    = DataTypeInfo::Get(dataType).unsegmentedVariableType();

                Register::ValuePtr tmpl;
                if(unsegmentedVariableType
                   && ((n * info.elementBits) % Register::bitsPerRegister == 0)
                   && (colStrideIsOne || (allStridesAreLiteral && info.isTransposedTile)))
                {
                    auto allocOptions = Register::AllocationOptions::FullyContiguous();
                    auto elementBits  = DataTypeInfo::Get(dataType).elementBits;
                    if(elementBits == 6 && isPadded && !info.isTransposedTile)
                    {
                        auto registerCount
                            = DataTypeInfo::Get(*unsegmentedVariableType).registerCount;
                        allocOptions = {.contiguousChunkWidth = int(registerCount), .alignment = 2};
                    }
                    tmpl = Register::Value::Placeholder(
                        m_context,
                        Register::Type::Vector,
                        *unsegmentedVariableType,
                        m * n * info.elementBits
                            / DataTypeInfo::Get(*unsegmentedVariableType).elementBits,
                        allocOptions);
                }
                else
                {
                    tmpl = Register::Value::Placeholder(
                        m_context,
                        Register::Type::Vector,
                        dataType,
                        m * n,
                        Register::AllocationOptions::FullyContiguous());
                }

                if(kind == MemoryInstructions::MemoryKind::Buffer2LDS)
                {
                    // lds offset
                    info.data = vgpr;
                    // set lds modifier
                    info.bufOpts.lds = 1;
                }
                else if(m_context->registerTagManager()->hasRegister(macTileTag))
                {
                    auto reg = m_context->registerTagManager()->getRegister(macTileTag);

                    if(!m_context->targetArchitecture().HasCapability(
                           GPUCapability::ArchAccUnifiedRegs)
                       && reg->regType() != Register::Type::Vector)
                    {
                        // If no unifified acc/vgpr registers, create a temporary vgpr register.
                        // The result of the load will be copied into finalVGPR after the load
                        // has been performed.
                        info.data = tmpl;
                        finalVGPR = reg;
                    }
                    else
                    {
                        info.data = reg;
                    }
                }
                else
                {
                    info.data = m_context->registerTagManager()->getRegister(macTileTag, tmpl);

                    auto viewTileTag = only(
                        m_graph->coordinates.getOutputNodeIndices(macTileTag, CT::isEdge<View>));
                    if(viewTileTag)
                    {
                        m_context->registerTagManager()->addRegister(*viewTileTag, info.data);
                    }
                }

                Log::debug("  tag {} tile coord {} registers {}",
                           tag,
                           macTileTag,
                           info.data->description());
            }
            else
            {
                if(!m_context->targetArchitecture().HasCapability(
                       GPUCapability::ArchAccUnifiedRegs))
                {
                    co_yield m_context->copier()->ensureType(vgpr, vgpr, Register::Type::Vector);
                }

                // Convert the data to the expected datatype
                if(DataTypeInfo::Get(vgpr->variableType()).segmentVariableType != dataType)
                {
                    co_yield m_context->copier()->ensureType(vgpr, vgpr, Register::Type::Vector);
                    info.data = Register::Value::Placeholder(
                        m_context, Register::Type::Vector, dataType, vgpr->valueCount());
                    for(int i = 0; i < vgpr->valueCount(); ++i)
                    {
                        Register::ValuePtr dst = info.data->element({i});
                        co_yield generate(
                            dst,
                            convert(dataType.dataType,
                                    std::make_shared<Expression::Expression>(vgpr->element({i}))));
                    }
                }
                else
                {
                    info.data = vgpr;
                }
            }

            info.packedAmount = DataTypeInfo::Get(info.data->variableType()).packing;

            // Get the values from the associated ComputeIndex node
            co_yield getOffset(info, coords, tag, !allStridesAreLiteral && info.m > 1);
            AssertFatal(info.rowOffsetReg, "Invalid row offset register.");

            if(kind == MemoryInstructions::MemoryKind::Buffer2LDS)
            {
                co_yield m_context->copier()->ensureType(
                    info.data, info.data, Register::Type::Vector);
                co_yield getOffset(info, coords, tag, !allStridesAreLiteral && info.m > 1, true);
            }

            if(allStridesAreLiteral)
            {
                co_yield moveTileLiteralStrides<Dir>(info);
            }
            else if(colStrideIsOne)
            {
                co_yield moveTileColStrideOne<Dir>(info);
            }
            else
            {
                co_yield moveTileRuntimeStrides<Dir>(info);
            }

            if(finalVGPR)
            {
                co_yield m_context->copier()->copy(finalVGPR, info.data);
            }
        }

        Generator<Instruction> LoadStoreTileGenerator::loadMacroTileVGPR(int              tag,
                                                                         LoadTiled const& load,
                                                                         Transformer      coords)
        {
            auto [tileTag, tile] = m_graph->getDimension<MacroTile>(tag);

            rocRoller::Log::getLogger()->debug(
                "KernelGraph::LoadStoreTileGenerator::loadMacroTileVGPR()");
            co_yield Instruction::Comment("GEN: loadMacroTileVGPRCI");

            auto [elemXTag, elemX] = m_graph->getDimension<ElementNumber>(tag, 0);
            auto [elemYTag, elemY] = m_graph->getDimension<ElementNumber>(tag, 1);
            auto const m           = getUnsignedInt(evaluate(elemX.size));
            auto const n           = getUnsignedInt(evaluate(elemY.size));

            AssertFatal(m > 0 && n > 0, "Invalid/unknown subtile size dimensions");

            co_yield moveTile<MemoryInstructions::MemoryDirection::Load>(
                MemoryInstructions::MemoryKind::Buffer,
                m,
                n,
                load.varType,
                tag,
                nullptr,
                nullptr,
                coords,
                {},
                /*isTransposedTile=*/false,
                /*isPadded=*/tile.paddingBytes() > 0);
        }

        Generator<Instruction> LoadStoreTileGenerator::loadMacroTileLDS(int                tag,
                                                                        LoadLDSTile const& load,
                                                                        Transformer        coords)
        {
            auto [ldsTag, lds]   = m_graph->getDimension<LDS>(tag);
            auto [tileTag, tile] = m_graph->getDimension<MacroTile>(tag);

            rocRoller::Log::getLogger()->debug(
                "KernelGraph::LoadStoreTileGenerator::loadMacroTileLDS: OP {} LDS {} MacroTile {}",
                tag,
                ldsTag,
                tileTag);
            co_yield_(Instruction::Comment(concatenate(
                "GEN: loadMacroTileLDS OP ", tag, " LDS ", ldsTag, "MacroTile ", tileTag)));

            // Find the LDS allocation that contains the tile and store
            // the offset of the beginning of the allocation into ldsOffset.
            auto ldsAllocation = m_context->registerTagManager()->getRegister(ldsTag);

            auto ldsOffset = Register::Value::Literal(ldsAllocation->getLDSAllocation()->offset());

            auto [elemXTag, elemX] = m_graph->getDimension<ElementNumber>(tag, 0);
            auto [elemYTag, elemY] = m_graph->getDimension<ElementNumber>(tag, 1);
            auto const m           = getUnsignedInt(evaluate(elemX.size));
            auto const n           = getUnsignedInt(evaluate(elemY.size));

            co_yield moveTile<MemoryInstructions::MemoryDirection::Load>(
                MemoryInstructions::MemoryKind::Local,
                m,
                n,
                load.varType,
                tag,
                nullptr,
                ldsOffset,
                coords);
        }

        Generator<Instruction> LoadStoreTileGenerator::loadMacroTileDirect2LDS(
            int tag, LoadTileDirect2LDS const& load, Transformer coords)
        {

            auto [ldsTag, lds]   = m_graph->getDimension<LDS>(tag);
            auto [tileTag, tile] = m_graph->getDimension<MacroTile>(tag);
            auto dataType        = load.varType;

            rocRoller::Log::getLogger()->debug("KernelGraph::LoadStoreTileGenerator::"
                                               "loadMacroTileDirect2LDS: OP {} LDS {} MacroTile {}",
                                               tag,
                                               ldsTag,
                                               tileTag);
            co_yield Instruction::Comment(concatenate(
                "GEN: loadMacroTileDirect2LDS OP ", tag, " LDS ", ldsTag, " MacroTile ", tileTag));

            auto numElements = product(tile.subTileSizes) * m_workgroupSizeTotal;
            // Allocate LDS memory, and store the offset of the beginning of the allocation
            // into ldsOffset.
            Register::ValuePtr ldsAllocation;
            if(!m_context->registerTagManager()->hasRegister(ldsTag))
            {
                ldsAllocation = Register::Value::AllocateLDS(m_context, dataType, numElements);
                m_context->registerTagManager()->addRegister(ldsTag, ldsAllocation);
            }
            else
            {
                ldsAllocation = m_context->registerTagManager()->getRegister(ldsTag);
            }

            auto offsetValue = ldsAllocation->getLDSAllocation()->offset();

            auto ldsOffset = Register::Value::Literal(offsetValue);

            auto [elemXTag, elemX] = m_graph->getDimension<ElementNumber>(tag, 0);
            auto [elemYTag, elemY] = m_graph->getDimension<ElementNumber>(tag, 1);
            auto const m           = getUnsignedInt(evaluate(elemX.size));
            auto const n           = getUnsignedInt(evaluate(elemY.size));

            co_yield Instruction::Lock(Scheduling::Dependency::M0, "Lock M0");
            co_yield moveTile<MemoryInstructions::MemoryDirection::Load>(
                MemoryInstructions::MemoryKind::Buffer2LDS,
                m,
                n,
                dataType,
                tag,
                ldsOffset,
                nullptr,
                coords);
            co_yield Instruction::Unlock("Unlock M0");
        }

        Generator<Instruction> LoadStoreTileGenerator::loadMacroTileWAVELDS(int                tag,
                                                                            LoadLDSTile const& load,
                                                                            Transformer coords)
        {
            auto [ldsTag, lds]           = m_graph->getDimension<LDS>(tag);
            auto [waveTileTag, waveTile] = m_graph->getDimension<WaveTile>(tag);

            rocRoller::Log::getLogger()->debug("KernelGraph::LoadStoreTileGenerator::"
                                               "loadMacroTileWAVELDS: OP {} LDS {} WaveTile {}",
                                               tag,
                                               ldsTag,
                                               waveTileTag);
            co_yield_(Instruction::Comment(concatenate(
                "GEN: loadMacroTileWAVELDS OP ", tag, " LDS ", ldsTag, " WaveTile ", waveTileTag)));

            // Find the LDS allocation that contains the tile and store
            // the offset of the beginning of the allocation into ldsOffset.
            auto ldsAllocation = m_context->registerTagManager()->getRegister(ldsTag);

            auto ldsOffset = Register::Value::Literal(ldsAllocation->getLDSAllocation()->offset());

            uint numElements = waveTile.sizes[0] * waveTile.sizes[1];
            uint wfs         = m_context->kernel()->wavefront_size();
            uint numVgpr     = numElements / wfs;
            co_yield moveTile<MemoryInstructions::MemoryDirection::Load>(
                MemoryInstructions::MemoryKind::Local,
                1,
                numVgpr,
                load.varType,
                tag,
                nullptr,
                ldsOffset,
                coords,
                {},
                load.isTransposedTile);
        }

        Generator<Instruction> LoadStoreTileGenerator::loadMacroTileWAVE(int              tag,
                                                                         LoadTiled const& load,
                                                                         Transformer      coords)
        {
            auto [waveTileTag, waveTile] = m_graph->getDimension<WaveTile>(tag);

            rocRoller::Log::getLogger()->debug(
                "KernelGraph::LoadStoreTileGenerator::loadMacroTileWAVE: OP {} WaveTile {}",
                tag,
                waveTileTag);
            co_yield Instruction::Comment(
                concatenate("GEN: loadMacroTileWAVE OP", tag, " WaveTile ", waveTileTag));

            uint numElements = waveTile.sizes[0] * waveTile.sizes[1];
            uint wfs         = m_context->kernel()->wavefront_size();
            uint numVgpr     = numElements / wfs;

            co_yield moveTile<MemoryInstructions::MemoryDirection::Load>(
                MemoryInstructions::MemoryKind::Buffer,
                1,
                numVgpr,
                load.varType,
                tag,
                nullptr,
                nullptr,
                coords);
        }

        Generator<Instruction> LoadStoreTileGenerator::loadMacroTileWAVECIACCUM(
            int tag, LoadTiled const& load, Transformer coords)

        {
            auto [waveTileTag, waveTile] = m_graph->getDimension<WaveTile>(tag);

            rocRoller::Log::getLogger()->debug(
                "KernelGraph::LoadStoreTileGenerator::loadMacroTileWAVECIACCUM: OP {} WaveTile {}",
                tag,
                waveTileTag);
            co_yield Instruction::Comment(
                concatenate("GEN: loadMacroTileWAVECIACCUM OP ", tag, " WaveTile ", waveTileTag));

            uint numElements = waveTile.sizes[0] * waveTile.sizes[1];
            uint wfs         = m_context->kernel()->wavefront_size();
            uint numVgpr     = numElements / wfs;

            co_yield moveTile<MemoryInstructions::MemoryDirection::Load>(
                MemoryInstructions::MemoryKind::Buffer,
                numVgpr / 4,
                4,
                load.varType,
                tag,
                nullptr,
                nullptr,
                coords);
        }

        Generator<Instruction>
            LoadStoreTileGenerator::genLoadTile(int tag, LoadTiled const& load, Transformer coords)
        {
            auto [macTileTag, macTile] = m_graph->getDimension<MacroTile>(tag);

            switch(macTile.memoryType)
            {
            case MemoryType::VGPR:
                co_yield loadMacroTileVGPR(tag, load, coords);
                break;
            case MemoryType::WAVE:
            {
                switch(macTile.layoutType)
                {
                case LayoutType::MATRIX_A:
                case LayoutType::MATRIX_B:
                    co_yield loadMacroTileWAVE(tag, load, coords);
                    break;
                case LayoutType::MATRIX_ACCUMULATOR:
                    co_yield loadMacroTileWAVECIACCUM(tag, load, coords);
                    break;
                default:
                    Throw<FatalError>("Layout type not supported yet for LoadTiled.");
                }
            }
            break;
            default:
                Throw<FatalError>("Tile affinity type not supported yet for LoadTiled.");
            }
        }

        Generator<Instruction> LoadStoreTileGenerator::genLoadLDSTile(int                tag,
                                                                      LoadLDSTile const& load,
                                                                      Transformer        coords)
        {
            auto [macTileTag, macTile] = m_graph->getDimension<MacroTile>(tag);

            switch(macTile.memoryType)
            {
            case MemoryType::VGPR:
            case MemoryType::LDS:
                co_yield loadMacroTileLDS(tag, load, coords);
                break;
            case MemoryType::WAVE:
            {
                switch(macTile.layoutType)
                {
                case LayoutType::MATRIX_A:
                case LayoutType::MATRIX_B:
                    co_yield loadMacroTileWAVELDS(tag, load, coords);
                    break;
                default:
                    Throw<FatalError>("Layout type not supported yet for LoadLDSTile.");
                }
            }
            break;
            default:
                Throw<FatalError>("Tile affinity type not supported yet for LoadLDSTile.");
            }
        }

        Generator<Instruction> LoadStoreTileGenerator::genLoadTileDirect2LDS(
            int tag, LoadTileDirect2LDS const& load, Transformer coords)
        {
            co_yield loadMacroTileDirect2LDS(tag, load, coords);
        }

        Generator<Instruction> LoadStoreTileGenerator::storeMacroTileLDS(int                 tag,
                                                                         StoreLDSTile const& store,
                                                                         Transformer         coords)
        {
            auto [ldsTag, lds]   = m_graph->getDimension<LDS>(tag);
            auto [tileTag, tile] = m_graph->getDimension<MacroTile>(tag);

            rocRoller::Log::getLogger()->debug(
                "KernelGraph::LoadStoreTileGenerator::storeMacroTileLDS: OP {} LDS {} MacroTile {} "
                "layoutType {} memoryType {} paddingBytes {}",
                tag,
                ldsTag,
                tileTag,
                toString(tile.layoutType),
                toString(tile.memoryType),
                tile.paddingBytes());
            co_yield Instruction::Comment(concatenate(
                "GEN: storeMacroTileLDS OP ", tag, " LDS ", ldsTag, " MacroTile ", tileTag));

            // Temporary register(s) that is used to copy the data from global memory to
            // local memory.
            auto vgpr     = m_context->registerTagManager()->getRegister(tileTag);
            auto dataType = store.dataType;

            auto numElements  = product(tile.subTileSizes) * m_workgroupSizeTotal;
            auto paddingBytes = tile.paddingBytes();
            // Allocate LDS memory, and store the offset of the beginning of the allocation
            // into ldsOffset.
            Register::ValuePtr ldsAllocation;
            if(!m_context->registerTagManager()->hasRegister(ldsTag))
            {
                ldsAllocation = Register::Value::AllocateLDS(
                    m_context, dataType, numElements, /*alignment*/ 4, paddingBytes);
                m_context->registerTagManager()->addRegister(ldsTag, ldsAllocation);
            }
            else
            {
                ldsAllocation = m_context->registerTagManager()->getRegister(ldsTag);
            }

            auto ldsOffset = Register::Value::Literal(ldsAllocation->getLDSAllocation()->offset());

            auto [elemXTag, elemX] = m_graph->getDimension<ElementNumber>(tag, 0);
            auto [elemYTag, elemY] = m_graph->getDimension<ElementNumber>(tag, 1);
            auto const m           = getUnsignedInt(evaluate(elemX.size));
            auto const n           = getUnsignedInt(evaluate(elemY.size));

            co_yield moveTile<MemoryInstructions::MemoryDirection::Store>(
                MemoryInstructions::MemoryKind::Local,
                m,
                n,
                dataType,
                tag,
                vgpr,
                ldsOffset,
                coords,
                {},
                /*isTransposedTile*/ false,
                /*isPadded*/ paddingBytes > 0);
        }

        Generator<Instruction> LoadStoreTileGenerator::storeMacroTileVGPR(int               tag,
                                                                          StoreTiled const& store,
                                                                          Transformer       coords)
        {
            auto [macTileTag, macTile] = m_graph->getDimension<MacroTile>(tag);

            rocRoller::Log::getLogger()->debug(
                "KernelGraph::LoadStoreTileGenerator::storeMacroTileVGPR: OP {} MacroTile {}",
                tag,
                macTileTag);
            co_yield Instruction::Comment(
                concatenate("GEN: storeMacroTileVGPR OP ", tag, " MacroTile ", macTileTag));

            macTileTag
                = only(m_graph->coordinates.getOutputNodeIndices(macTileTag, CT::isEdge<View>))
                      .value_or(macTileTag);

            auto vgpr = m_context->registerTagManager()->getRegister(macTileTag);

            auto [elemXTag, elemX] = m_graph->getDimension<ElementNumber>(tag, 0);
            auto [elemYTag, elemY] = m_graph->getDimension<ElementNumber>(tag, 1);
            auto const m           = getUnsignedInt(evaluate(elemX.size));
            auto const n           = getUnsignedInt(evaluate(elemY.size));

            co_yield moveTile<MemoryInstructions::MemoryDirection::Store>(
                MemoryInstructions::MemoryKind::Buffer,
                m,
                n,
                store.dataType,
                tag,
                vgpr,
                nullptr,
                coords,
                store.bufOpts);
        }

        Generator<Instruction> LoadStoreTileGenerator::storeMacroTileWAVELDS(
            int tag, StoreLDSTile const& store, Transformer coords)
        {
            auto [ldsTag, lds]           = m_graph->getDimension<LDS>(tag);
            auto [macTileTag, macTile]   = m_graph->getDimension<MacroTile>(tag);
            auto macrotileNumElements    = product(macTile.sizes);
            auto [waveTileTag, waveTile] = m_graph->getDimension<WaveTile>(tag);
            uint waveTileNumElements     = waveTile.sizes[0] * waveTile.sizes[1];
            auto dataType                = store.dataType;

            rocRoller::Log::getLogger()->debug(
                "KernelGraph::LoadStoreTileGenerator::storeMacroTileWAVELDS: OP {} LDS {} "
                "MacroTile {} WaveTile {}",
                tag,
                ldsTag,
                macTileTag,
                waveTileTag);
            co_yield Instruction::Comment(concatenate("GEN: storeMacroTileWAVELDS OP ",
                                                      tag,
                                                      " LDS ",
                                                      ldsTag,
                                                      " MacroTile ",
                                                      macTileTag,
                                                      " WaveTile ",
                                                      waveTileTag));

            // Allocate LDS memory, and store the offset of the beginning of the allocation
            // into ldsOffset.
            Register::ValuePtr ldsAllocation;
            if(!m_context->registerTagManager()->hasRegister(ldsTag))
            {
                ldsAllocation
                    = Register::Value::AllocateLDS(m_context, dataType, macrotileNumElements);
                m_context->registerTagManager()->addRegister(ldsTag, ldsAllocation);
            }
            else
            {
                ldsAllocation = m_context->registerTagManager()->getRegister(ldsTag);
            }

            auto ldsOffset = Register::Value::Literal(ldsAllocation->getLDSAllocation()->offset());

            uint wfs     = m_context->kernel()->wavefront_size();
            uint numVgpr = waveTileNumElements / wfs;
            auto agpr    = m_context->registerTagManager()->getRegister(macTileTag);
            AssertFatal(agpr->registerCount() == numVgpr);

            co_yield moveTile<MemoryInstructions::MemoryDirection::Store>(
                MemoryInstructions::MemoryKind::Local,
                numVgpr / 4,
                4,
                dataType,
                tag,
                agpr,
                ldsOffset,
                coords);
        }

        Generator<Instruction> LoadStoreTileGenerator::storeMacroTileWAVE(int               tag,
                                                                          StoreTiled const& store,
                                                                          Transformer       coords)
        {
            auto [macTileTag, macTile]   = m_graph->getDimension<MacroTile>(tag);
            auto [waveTileTag, waveTile] = m_graph->getDimension<WaveTile>(tag);

            rocRoller::Log::getLogger()->debug("KernelGraph::LoadStoreTileGenerator::"
                                               "storeMacroTileWAVE: OP {} MacroTile {} WaveTile {}",
                                               tag,
                                               macTileTag,
                                               waveTileTag);
            co_yield Instruction::Comment(concatenate("GEN: storeMacroTileWAVE OP ",
                                                      tag,
                                                      " MacroTile ",
                                                      macTileTag,
                                                      " WaveTile ",
                                                      waveTileTag));

            uint numElements = waveTile.sizes[0] * waveTile.sizes[1];
            uint wfs         = m_context->kernel()->wavefront_size();
            uint numVgpr     = numElements / wfs;

            auto agpr = m_context->registerTagManager()->getRegister(macTileTag);

            AssertFatal(agpr->registerCount() == numVgpr);

            co_yield moveTile<MemoryInstructions::MemoryDirection::Store>(
                MemoryInstructions::MemoryKind::Buffer,
                numVgpr / 4,
                4,
                store.dataType,
                tag,
                agpr,
                nullptr,
                coords,
                store.bufOpts);
        }

        Generator<Instruction> LoadStoreTileGenerator::genStoreTile(int               tag,
                                                                    StoreTiled const& store,
                                                                    Transformer       coords)
        {
            auto [macTileTag, macTile] = m_graph->getDimension<MacroTile>(tag);

            switch(macTile.memoryType)
            {
            case MemoryType::VGPR:
                co_yield storeMacroTileVGPR(tag, store, coords);
                break;
            case MemoryType::WAVE:
                co_yield storeMacroTileWAVE(tag, store, coords);
                break;
            default:
                Throw<FatalError>("Tile affinity type not supported yet for StoreTiled.");
            }
        }

        Generator<Instruction> LoadStoreTileGenerator::genStoreLDSTile(int                 tag,
                                                                       StoreLDSTile const& store,
                                                                       Transformer         coords)
        {
            auto [macTileTag, macTile] = m_graph->getDimension<MacroTile>(tag);

            switch(macTile.memoryType)
            {
            case MemoryType::VGPR:
            case MemoryType::LDS:
                co_yield storeMacroTileLDS(tag, store, coords);
                break;
            case MemoryType::WAVE:
            {
                switch(macTile.layoutType)
                {
                case LayoutType::MATRIX_ACCUMULATOR:
                    co_yield storeMacroTileWAVELDS(tag, store, coords);
                    break;
                default:
                    Throw<FatalError>("Layout type not supported yet for StoreLDSTile.");
                }
            }
            break;
            default:
                Throw<FatalError>("Tile affinity type not supported yet for StoreLDSTile.");
            }
        }
    }
}<|MERGE_RESOLUTION|>--- conflicted
+++ resolved
@@ -608,43 +608,33 @@
 
                 for(uint64_t i = 0; i < info.m; ++i)
                 {
-<<<<<<< HEAD
-                    auto start = i * elementsPerMove;
-                    auto stop  = (i + 1) * elementsPerMove;
-                    if(info.bufOpts.lds)
-                    {
-                        co_yield moveTileDirect2LDS<Dir>(info,
-                                                         bytesPerMove,
-                                                         i == 0,
-                                                         Register::Value::Literal(offsetValue),
-                                                         info.rowOffsetReg);
-                    }
-                    else
-                    {
-=======
                     for(uint r = 0; r < numVGPRBlocks; ++r)
                     {
                         auto start = (i * numVGPRBlocks + r) * elementsPerMove;
                         auto stop  = (i * numVGPRBlocks + r + 1) * elementsPerMove;
->>>>>>> 13e3b2ac
-                        co_yield m_context->mem()->moveData<Dir>(
-                            info.kind,
-                            info.rowOffsetReg,
-                            info.data->element(Generated(iota(start, stop))),
-<<<<<<< HEAD
-                            Register::Value::Literal(offsetValue),
-=======
-                            Register::Value::Literal(offsetValue + r * elementBlockStride),
->>>>>>> 13e3b2ac
-                            bytesPerMove,
-                            "",
-                            false,
-                            info.bufDesc,
-                            info.bufOpts);
+                        if(info.bufOpts.lds)
+                        {
+                            co_yield moveTileDirect2LDS<Dir>(
+                                info,
+                                bytesPerMove,
+                                (i == 0 && r == 0),
+                                Register::Value::Literal(offsetValue + r * elementBlockStride),
+                                info.rowOffsetReg);
+                        }
+                        else
+                        {
+                            co_yield m_context->mem()->moveData<Dir>(
+                                info.kind,
+                                info.rowOffsetReg,
+                                info.data->element(Generated(iota(start, stop))),
+                                Register::Value::Literal(offsetValue + r * elementBlockStride),
+                                bytesPerMove,
+                                "",
+                                false,
+                                info.bufDesc,
+                                info.bufOpts);
+                        }
                     }
-<<<<<<< HEAD
-
-=======
                     offsetValue += rowStride;
                 }
             }
@@ -694,7 +684,6 @@
                             bytesPerTrLoad + extraLDSBytes,
                             info.elementBits);
                     }
->>>>>>> 13e3b2ac
                     offsetValue += rowStride;
                 }
             }
@@ -778,41 +767,32 @@
 
             for(uint64_t i = 0; i < info.m; ++i)
             {
-<<<<<<< HEAD
-                auto start = (i * info.n) / info.packedAmount;
-                auto stop  = (i * info.n + info.n) / info.packedAmount;
-                if(info.bufOpts.lds)
-                {
-                    co_yield moveTileDirect2LDS<Dir>(
-                        info,
-                        CeilDivide(info.elementBits * info.n, (size_t)8),
-                        i == 0,
-                        info.offset,
-                        info.rowOffsetReg->subset({0}));
-                }
-                else
-                {
-=======
                 for(uint r = 0; r < numVGPRBlocks; ++r)
                 {
                     auto start = (i * numVGPRBlocks + r) * elementsPerMove;
                     auto stop  = (i * numVGPRBlocks + r + 1) * elementsPerMove;
->>>>>>> 13e3b2ac
-                    co_yield m_context->mem()->moveData<Dir>(
-                        info.kind,
-                        info.rowOffsetReg->subset({0}),
-                        info.data->element(Generated(iota(start, stop))),
-<<<<<<< HEAD
-                        info.offset,
-                        CeilDivide(info.elementBits * info.n, (size_t)8),
-=======
-                        Register::Value::Literal(offsetValue + r * bytesPerMove),
-                        bytesPerMove,
->>>>>>> 13e3b2ac
-                        "",
-                        false,
-                        info.bufDesc,
-                        info.bufOpts);
+                    if(info.bufOpts.lds)
+                    {
+                        co_yield moveTileDirect2LDS<Dir>(
+                            info,
+                            bytesPerMove,
+                            (i == 0 && r == 0),
+                            Register::Value::Literal(offsetValue + r * bytesPerMove),
+                            info.rowOffsetReg->subset({0}));
+                    }
+                    else
+                    {
+                        co_yield m_context->mem()->moveData<Dir>(
+                            info.kind,
+                            info.rowOffsetReg->subset({0}),
+                            info.data->element(Generated(iota(start, stop))),
+                            Register::Value::Literal(offsetValue + r * bytesPerMove),
+                            bytesPerMove,
+                            "",
+                            false,
+                            info.bufDesc,
+                            info.bufOpts);
+                    }
                 }
 
                 if(i < info.m - 1)
