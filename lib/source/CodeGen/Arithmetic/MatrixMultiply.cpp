
#include <memory>

#include <rocRoller/CodeGen/Arithmetic/MatrixMultiply.hpp>
#include <rocRoller/CodeGen/Arithmetic/Utility.hpp>
#include <rocRoller/InstructionValues/Register.hpp>
#include <rocRoller/Utilities/Error.hpp>

namespace rocRoller
{
    namespace InstructionGenerators
    {
<<<<<<< HEAD
        RegisterComponent(MatrixMultiplyGenerator);
=======
        RegisterComponentTemplateSpec(MatrixMultiplyGenerator, DataType::Float, DataType::Float);
        RegisterComponentTemplateSpec(MatrixMultiplyGenerator, DataType::Float, DataType::Halfx2);
        RegisterComponentTemplateSpec(MatrixMultiplyGenerator,
                                      DataType::Float,
                                      DataType::BFloat16x2);
        RegisterComponentTemplateSpec(MatrixMultiplyGenerator, DataType::Float, DataType::FP8x4);
        RegisterComponentTemplateSpec(MatrixMultiplyGenerator, DataType::Float, DataType::BF8x4);
>>>>>>> 1794b3ef

        const std::string MatrixMultiply::Basename = "MatrixMultiply";

        std::string typeStr(auto dtype)
        {
            switch(dtype)
            {
            case DataType::Float:
                return "f32";
            case DataType::Halfx2:
                return "f16";
<<<<<<< HEAD
            case DataType::FP8x4:
=======
            else if constexpr(DATATYPE == DataType::BFloat16x2)
                return "bf16";
            else if constexpr(DATATYPE == DataType::FP8x4)
>>>>>>> 1794b3ef
                return "_fp8_fp8";
            case DataType::BF8x4:
                return "_bf8_bf8";
            case DataType::FP6x16:
            case DataType::BF6x16:
            case DataType::FP4x8:
                return "_f8f6f4";
            default:
                Throw<FatalError>("Unable to determine MFMA type: unhandled data type.",
                                  ShowValue(dtype));
            }
        }

        Generator<Instruction> MatrixMultiplyGenerator::mul(Register::ValuePtr D,
                                                            Register::ValuePtr A,
                                                            Register::ValuePtr B,
                                                            Register::ValuePtr C,
                                                            int                M,
                                                            int                N,
                                                            int                K,
                                                            int                BATCH)
        {
            AssertFatal(A != nullptr);
            AssertFatal(B != nullptr);
            AssertFatal(C != nullptr);

            auto typeA = A->variableType().dataType;
            auto typeB = B->variableType().dataType;
            auto typeC = C->variableType().dataType;
            auto typeD = C->variableType().dataType;
            if(D != nullptr)
                typeD = D->variableType().dataType;

            auto const lanesPerWavefront = m_context->targetArchitecture().GetCapability(
                GPUCapability::DefaultWavefrontSize);
            auto const packingA = DataTypeInfo::Get(typeA).packing;
            auto const packingB = DataTypeInfo::Get(typeB).packing;
            AssertFatal(M > 0 && N > 0 && K > 0 && BATCH > 0 && lanesPerWavefront > 0,
                        "Invalid inputs",
                        ShowValue(M),
                        ShowValue(N),
                        ShowValue(K),
                        ShowValue(BATCH),
                        ShowValue(lanesPerWavefront));
            AssertFatal(A->valueCount() * packingA == (size_t)M * K * BATCH / lanesPerWavefront,
                        "A matrix size mismatch",
                        ShowValue(M),
                        ShowValue(K),
                        ShowValue(BATCH),
                        ShowValue(lanesPerWavefront),
                        ShowValue(M * K * BATCH / lanesPerWavefront),
                        ShowValue(A->valueCount()),
                        ShowValue(packingA));
            AssertFatal(B->valueCount() * packingB == (size_t)K * N * BATCH / lanesPerWavefront,
                        "B matrix size mismatch",
                        ShowValue(K),
                        ShowValue(N),
                        ShowValue(BATCH),
                        ShowValue(lanesPerWavefront),
                        ShowValue(K * N * BATCH / lanesPerWavefront),
                        ShowValue(B->valueCount()),
                        ShowValue(packingA));
            AssertFatal(C->valueCount() == (size_t)M * N * BATCH / lanesPerWavefront,
                        "C matrix size mismatch",
                        ShowValue(M),
                        ShowValue(N),
                        ShowValue(BATCH),
                        ShowValue(lanesPerWavefront),
                        ShowValue(M * N * BATCH / lanesPerWavefront),
                        ShowValue(C->valueCount()));
            AssertFatal(D->valueCount() == (size_t)M * N * BATCH / lanesPerWavefront,
                        "D matrix size mismatch",
                        ShowValue(M),
                        ShowValue(N),
                        ShowValue(BATCH),
                        ShowValue(lanesPerWavefront),
                        ShowValue(M * N * BATCH / lanesPerWavefront),
                        ShowValue(D->valueCount()));
            AssertFatal(A->regType() == Register::Type::Vector,
                        "Invalid LHS (A) register type",
                        ShowValue(A->regType()));
            AssertFatal(B->regType() == Register::Type::Vector,
                        "Invalid B (B) register type",
                        ShowValue(B->regType()));
            AssertFatal(C->variableType() == D->variableType(),
                        "Invalid D/R2HS (D/C) data types",
                        ShowValue(C->variableType()));
            AssertFatal(D->regType() == Register::Type::Accumulator,
                        "Invalid D (D) register type",
                        ShowValue(A->regType()));

            std::string inputType;
            std::string modifier;

            if(typeA == typeB)
            {
                // Uniform type for A and B.  Result will be similar
                // to "f16", and may be "_f8f6f4".
                inputType = typeStr(typeA);

                // For F8 types, result will be "_fp8_fp8" (or "bf8").
                // Change this to "_f8f6f4" for 32x32x64 and 16x16x128
                // tile sizes.
                if(typeA == DataType::FP8x4 || typeA == DataType::BF8x4)
                {
                    if((M == 32 && N == 32 && K == 64) || (M == 16 && N == 16 && K == 128))
                        inputType = "_f8f6f4";
                }
            }
            else
            {
                // Mixed types for A and B.  Only works for lower
                // precisions.
                auto segA = DataTypeInfo::Get(typeA).segmentVariableType;
                auto segB = DataTypeInfo::Get(typeB).segmentVariableType;
                AssertFatal(DataTypeInfo::Get(segA).elementBits <= 8,
                            "Mixed MFMA inputs (A) must be low precision.",
                            ShowValue(typeA));
                AssertFatal(DataTypeInfo::Get(segB).elementBits <= 8,
                            "Mixed MFMA inputs (B) must be low precision.",
                            ShowValue(typeB));
                inputType = "_f8f6f4";
            }

            // TODO: _fp8_bf8 not handled

            if(inputType == "_f8f6f4")
            {
                if(!((M == 32 && N == 32 && K == 64) || (M == 16 && N == 16 && K == 128)))
                {
                    Throw<FatalError>(
                        "Invalid F8F6F4 MFMA size.", ShowValue(M), ShowValue(N), ShowValue(K));
                }

                modifier = concatenate("cbsz:",
                                       Arithmetic::getModifier(typeA),
                                       " blgp:",
                                       Arithmetic::getModifier(typeB));
            }

            auto mfma = concatenate("v_mfma_", typeStr(typeD), "_", M, "x", N, "x", K, inputType);

            co_yield_(Instruction(mfma, {D}, {A, B, C}, {modifier}, ""));
        }
    }
}<|MERGE_RESOLUTION|>--- conflicted
+++ resolved
@@ -10,17 +10,7 @@
 {
     namespace InstructionGenerators
     {
-<<<<<<< HEAD
         RegisterComponent(MatrixMultiplyGenerator);
-=======
-        RegisterComponentTemplateSpec(MatrixMultiplyGenerator, DataType::Float, DataType::Float);
-        RegisterComponentTemplateSpec(MatrixMultiplyGenerator, DataType::Float, DataType::Halfx2);
-        RegisterComponentTemplateSpec(MatrixMultiplyGenerator,
-                                      DataType::Float,
-                                      DataType::BFloat16x2);
-        RegisterComponentTemplateSpec(MatrixMultiplyGenerator, DataType::Float, DataType::FP8x4);
-        RegisterComponentTemplateSpec(MatrixMultiplyGenerator, DataType::Float, DataType::BF8x4);
->>>>>>> 1794b3ef
 
         const std::string MatrixMultiply::Basename = "MatrixMultiply";
 
@@ -32,13 +22,9 @@
                 return "f32";
             case DataType::Halfx2:
                 return "f16";
-<<<<<<< HEAD
+            case DataType::BFloat16x2:
+                return "bf16";
             case DataType::FP8x4:
-=======
-            else if constexpr(DATATYPE == DataType::BFloat16x2)
-                return "bf16";
-            else if constexpr(DATATYPE == DataType::FP8x4)
->>>>>>> 1794b3ef
                 return "_fp8_fp8";
             case DataType::BF8x4:
                 return "_bf8_bf8";
