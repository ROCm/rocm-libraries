#pragma once

#include <rocRoller/Scheduling/Observers/WaitState/WaitStateObserver.hpp>

namespace rocRoller
{
    namespace Scheduling
    {
        /**
         * @brief 94x rules for certain VALU Write of SGPR or VCC
         *
         * | Arch | 1st Inst                       | 2nd Inst                      | NOPs |
         * | ---- | ------------------------------ | ----------------------------- | ---- |
         * | 94x  | v_readlane write SGPR/VCC      | v_* read as constant          | 2    |
         * | 94x  | v_readlane write SGPR/VCC      | v_readlane read as laneselect | 4    |
         * | 94x  | v_readfirstlane write SGPR/VCC | v_* read as constant          | 2    |
         * | 94x  | v_readfirstlane write SGPR/VCC | v_readlane read as laneselect | 4    |
         * | 94x  | v_cmp_* write SGPR/VCC         | v_* read as constant          | 2    |
         * | 94x  | v_cmp_* write SGPR/VCC         | v_readlane read as laneselect | 4    |
         * | 94x  | v_add*_i* write SGPR/VCC       | v_* read as constant          | 2    |
         * | 94x  | v_add*_i* write SGPR/VCC       | v_readlane read as laneselect | 4    |
         * | 94x  | v_add*_u* write SGPR/VCC       | v_* read as constant          | 2    |
         * | 94x  | v_add*_u* write SGPR/VCC       | v_readlane read as laneselect | 4    |
         * | 94x  | v_sub*_i* write SGPR/VCC       | v_* read as constant          | 2    |
         * | 94x  | v_sub*_i* write SGPR/VCC       | v_readlane read as laneselect | 4    |
         * | 94x  | v_sub*_u* write SGPR/VCC       | v_* read as constant          | 2    |
         * | 94x  | v_sub*_u* write SGPR/VCC       | v_readlane read as laneselect | 4    |
         * | 94x  | v_div_scale* write SGPR/VCC    | v_* read as constant          | 2    |
         * | 94x  | v_div_scale* write SGPR/VCC    | v_readlane read as laneselect | 4    |
         *
         * NOTE: If the SGPR/VCC is read as a carry in these cases, 0 NOPs are required.
         *
         */
        class VALUWriteSGPRVCC94x : public WaitStateObserver<VALUWriteSGPRVCC94x>
        {
        public:
            VALUWriteSGPRVCC94x() {}
            VALUWriteSGPRVCC94x(ContextPtr context)
                : WaitStateObserver<VALUWriteSGPRVCC94x>(context){};

            constexpr static bool required(GPUArchitectureTarget const& target)
            {
<<<<<<< HEAD
                auto arch = context->targetArchitecture().target().getVersionString();
                return arch == "gfx940" || arch == "gfx941" || arch == "gfx942" || arch == "gfx950";
=======
                return target.is94XGPU();
>>>>>>> 69d0f867
            }

            int                   getMaxNops(Instruction const& inst) const;
            bool                  trigger(Instruction const& inst) const;
            static constexpr bool writeTrigger()
            {
                return true;
            }
            int         getNops(Instruction const& inst) const;
            std::string getComment() const
            {
                return "VALU Write SGPR/VCC Hazard";
            }

        private:
            int const m_maxNops = 4;
        };

        static_assert(CWaitStateObserver<VALUWriteSGPRVCC94x>);
    }
}<|MERGE_RESOLUTION|>--- conflicted
+++ resolved
@@ -40,12 +40,7 @@
 
             constexpr static bool required(GPUArchitectureTarget const& target)
             {
-<<<<<<< HEAD
-                auto arch = context->targetArchitecture().target().getVersionString();
-                return arch == "gfx940" || arch == "gfx941" || arch == "gfx942" || arch == "gfx950";
-=======
-                return target.is94XGPU();
->>>>>>> 69d0f867
+                return target.is94XGPU() || target.is950GPU();
             }
 
             int                   getMaxNops(Instruction const& inst) const;
