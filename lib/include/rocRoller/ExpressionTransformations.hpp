--- conflicted
+++ resolved
@@ -122,11 +122,10 @@
          *        implement the PRNG algorithm when PRNG instruction is unavailable.
          *
          * @param expr Input expression
-     * @param context
+         * @param context
          * @return ExpressionPtr Transformed expression
          */
-<<<<<<< HEAD
-        ExpressionPtr lowerPRNG(ExpressionPtr exp);
+        ExpressionPtr lowerPRNG(ExpressionPtr exp, ContextPtr context);
 
         /**
          * @brief Resolve all ValuePtr expressions that are bitfields into
@@ -136,8 +135,5 @@
          * @return ExpressionPtr Transformed expression
          */
         ExpressionPtr lowerBitfieldValues(ExpressionPtr expr);
-=======
-        ExpressionPtr lowerPRNG(ExpressionPtr exp, ContextPtr context);
->>>>>>> ab48130b
     }
 }