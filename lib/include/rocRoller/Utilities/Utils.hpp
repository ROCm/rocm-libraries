/*******************************************************************************
 *
 * MIT License
 *
 * Copyright 2019-2024 Advanced Micro Devices, Inc.
 *
 * Permission is hereby granted, free of charge, to any person obtaining a copy
 * of this software and associated documentation files (the "Software"), to deal
 * in the Software without restriction, including without limitation the rights
 * to use, copy, modify, merge, publish, distribute, sublicense, and/or sell
 * copies of the Software, and to permit persons to whom the Software is
 * furnished to do so, subject to the following conditions:
 *
 * The above copyright notice and this permission notice shall be included in
 * all copies or substantial portions of the Software.
 *
 * THE SOFTWARE IS PROVIDED "AS IS", WITHOUT WARRANTY OF ANY KIND, EXPRESS OR
 * IMPLIED, INCLUDING BUT NOT LIMITED TO THE WARRANTIES OF MERCHANTABILITY,
 * FITNESS FOR A PARTICULAR PURPOSE AND NONINFRINGEMENT. IN NO EVENT SHALL THE
 * AUTHORS OR COPYRIGHT HOLDERS BE LIABLE FOR ANY CLAIM, DAMAGES OR OTHER
 * LIABILITY, WHETHER IN AN ACTION OF CONTRACT, TORT OR OTHERWISE, ARISING FROM,
 * OUT OF OR IN CONNECTION WITH THE SOFTWARE OR THE USE OR OTHER DEALINGS IN THE
 * SOFTWARE.
 *
 *******************************************************************************/

#pragma once

#include <algorithm>
#include <array>
#include <cmath>
#include <cstdlib>
#include <format>
#include <iostream>
#include <mutex>
#include <numeric>
#include <set>
#include <sstream>
#include <type_traits>
#include <variant>
#include <vector>

#include "Concepts.hpp"
#include "Generator.hpp"

namespace rocRoller
{

    /**
     * \ingroup rocRoller
     * \addtogroup Utilities
     * @{
     */

    template <typename T>
    constexpr T CeilDivide(T num, T den)
    {
        return (num + (den - 1)) / den;
    }

    template <typename T>
    constexpr T RoundUpToMultiple(T val, T den)
    {
        return CeilDivide(val, den) * den;
    }

    template <typename T, typename = typename std::enable_if<std::is_integral<T>::value>>
    constexpr T IsPrime(T val)
    {
        if(val < 2)
            return false;
        if(val < 4)
            return true;

        T end = sqrt(val);

        for(T i = 2; i <= end; i++)
            if(val % i == 0)
                return false;
        return true;
    }

    template <typename T, typename = typename std::enable_if<std::is_integral<T>::value>>
    constexpr T NextPrime(T val)
    {
        if(val < 2)
            return 2;
        while(!IsPrime(val))
            val++;
        return val;
    }

    template <typename T>
    std::variant<T> singleVariant(T value)
    {
        return std::variant<T>(std::move(value));
    }

    inline std::string toString(int x)
    {
        return std::to_string(x);
    }

    template <CHasToString T>
    requires(!std::is_arithmetic_v<T>) inline std::ostream& operator<<(std::ostream& stream,
                                                                       T const&      x)
    {
        return stream << toString(x);
    }

    template <typename Container, typename Joiner>
    void streamJoin(std::ostream& stream, Container const& c, Joiner const& j)
    {
        bool first = true;
        for(auto const& item : c)
        {
            if(!first)
                stream << j;
            stream << item;
            first = false;
        }
    }

    template <CHasToString T>
    inline std::ostream& operator<<(std::ostream& stream, std::set<T> const& x)
    {
        stream << "set{";
        streamJoin(stream, x, ", ");
        stream << "}";

        return stream;
    }

    template <CHasToString T1, CHasToString T2>
    inline std::ostream& operator<<(std::ostream& stream, std::pair<T1, T2> const& x)
    {
        stream << "[" << x.first << ", " << x.second << "]";

        return stream;
    }

    template <CHasToString T>
    inline std::ostream& operator<<(std::ostream& stream, std::vector<T> const& xs)
    {
        auto iter = xs.begin();
        stream << "[";
        if(iter != xs.end())
        {
            stream << *iter;
        }
        iter++;

        for(; iter != xs.end(); iter++)
        {
            stream << ", " << *iter;
        }

        stream << "]";

        return stream;
    }

    template <int Idx = 0, typename... Ts>
    inline void
        streamJoinTuple(std::ostream& stream, std::string const& sep, std::tuple<Ts...> const& tup)
    {
        if constexpr(Idx < sizeof...(Ts))
        {
            stream << std::get<Idx>(tup);

            if constexpr((Idx + 1) < (sizeof...(Ts)))
            {
                stream << sep;
                streamJoinTuple<Idx + 1>(stream, sep, tup);
            }
        }
    }

    template <typename... Ts>
    inline std::string concatenate_join(std::string const& sep, Ts const&... vals)
    {
        std::ostringstream msg;
        msg.setf(std::ios::showpoint);
<<<<<<< HEAD
        ((msg << (vals)), ...);
=======
        streamJoinTuple(msg, sep, std::forward_as_tuple(vals...));
>>>>>>> c2b04d40

        return msg.str();
    }

    template <typename... Ts>
    inline std::string concatenate(Ts const&... vals)
    {
        std::ostringstream msg;
        msg.setf(std::ios::showpoint);
        stream_write(msg, vals...);

        return msg.str();
    }

    template <>
    inline std::string concatenate<std::string>(std::string const& val)
    {
        return val;
    }

    template <bool T_Enable, typename... Ts>
    inline std::string concatenate_if(Ts const&... vals)
    {
        if constexpr(!T_Enable)
            return "";

        return concatenate(vals...);
    }

    class StreamRead
    {
    public:
        explicit StreamRead(std::string const& value, bool except = true);
        ~StreamRead();

        bool read(std::istream& stream);

    private:
        std::string const& m_value;
        bool               m_except;
        bool               m_success = false;
    };

    // inline std::istream & operator>>(std::istream & stream, StreamRead & value);
    inline std::istream& operator>>(std::istream& stream, StreamRead& value)
    {
        value.read(stream);
        return stream;
    }

    struct BitFieldGenerator
    {
        constexpr static uint32_t maxBitFieldWidth = 32;

        // Get the minimum width of the given maxVal in bits.
        constexpr static uint32_t ElementWidth(uint32_t maxVal)
        {
            return maxVal ? 1 + ElementWidth(maxVal >> 1) : 0;
        }

        // Get the bit mask for the element size in bits.
        constexpr static uint32_t BitMask(uint32_t elementWidth)
        {
            if(elementWidth == 1)
                return (uint32_t)0x1;
            return (BitMask(elementWidth - 1) << 1) | (uint32_t)0x1;
        }

        // Generate a 32 bit field containing val0 in the LSB, occupying the first
        // elementWidth bits.
        constexpr static uint32_t GenerateBitField(uint32_t elementWidth, uint32_t val0)
        {
            int mask = BitMask(elementWidth);
            return mask & val0;
        }

        // Generate a 32 bit field containing val0... valN in order starting from LSB, each
        // value occupying elementWidth bits of the field.
        template <typename... ArgsT>
        constexpr static uint32_t
            GenerateBitField(uint32_t elementWidth, uint32_t val0, ArgsT... valN)
        {
            int mask = BitMask(elementWidth);
            return (GenerateBitField(elementWidth, valN...) << elementWidth) | (mask & val0);
        }
    };

    template <std::integral T>
    Generator<T> iota(T begin, T end, T inc)
    {
        for(; begin < end; begin += inc)
            co_yield begin;
    }

    template <std::integral T>
    Generator<T> iota(T begin, T end)
    {
        co_yield iota<T>(begin, end, 1);
    }

    template <std::integral T>
    Generator<T> iota(T begin)
    {
        for(;; ++begin)
            co_yield begin;
    }

    inline constexpr auto Generated(auto gen)
    {
        return std::vector(gen.begin(), gen.end());
    }

    /**
     * Returns true if begin...end represents a contiguous, increasing range of integer values.
     */
    template <typename Iter, typename End>
    inline bool IsContiguousRange(Iter begin, End end)
    {
        if(begin == end)
            return true;

        auto value = *begin;
        begin++;

        for(; begin != end; begin++)
        {
            if(*begin != value + 1)
                return false;
            value = *begin;
        }

        return true;
    }

    /**
     * Returns the product of the elements of the input.
     */
    template <std::ranges::forward_range T>
    inline auto product(T const& x)
    {
        using Value = std::decay_t<decltype(*x.cbegin())>;
        Value init  = 1;
        return std::accumulate(x.cbegin(), x.cend(), init, std::multiplies<Value>());
    }

    template <typename T>
    constexpr inline bool contains(std::vector<T> x, T val)
    {
        return std::any_of(x.begin(), x.end(), [val](T elem) { return elem == val; });
    }

    // helper for visitor
    template <class... Ts>
    struct overloaded : Ts...
    {
        // cppcheck-suppress syntaxError
        using Ts::operator()...;
    };

    // explicit deduction
    template <class... Ts>
    overloaded(Ts...) -> overloaded<Ts...>;

    /**
     * Converts a string value to an enum by comparing against each toString conversion.
     */
    template <CCountedEnum T>
    T fromString(std::string const& str);

    template <CHasName T>
    requires(std::default_initializable<T>) std::string name()
    {
        T obj;
        return name(obj);
    }

    std::vector<char> readFile(std::string const&);

    std::string readMetaDataFromCodeObject(std::string const& fileName);

    /**
     * @}
     */
} // namespace rocRoller

namespace std
{
    template <typename... Ts>
    inline std::ostream& operator<<(std::ostream& stream, std::tuple<Ts...> const& tup)
    {
        stream << "[";
        rocRoller::streamJoinTuple(stream, ", ", tup);
        return stream << "]";
    }

    template <typename T, size_t N>
    inline std::ostream& operator<<(std::ostream& stream, std::array<T, N> const& array)
    {
        rocRoller::streamJoin(stream, array, ", ");
        return stream;
    }

    template <typename T>
    inline std::ostream& operator<<(std::ostream& stream, std::set<T> const& array)
    {
        rocRoller::streamJoin(stream, array, ", ");
        return stream;
    }

    template <typename T>
    struct formatter<std::vector<T>, char>
    {
        template <class ParseContext>
        constexpr ParseContext::iterator parse(ParseContext& ctx)
        {
            auto it = ctx.begin();
            if(it == ctx.end())
                return it;

            if(it != ctx.end() && *it != '}')
                throw std::format_error("Invalid format args.");

            return it;
        }

        template <class FmtContext>
        FmtContext::iterator format(std::vector<T> v, FmtContext& ctx) const
        {
            ostringstream out;
            out << "[";
            rocRoller::streamJoin(out, v, " ");
            out << "]";
            return std::ranges::copy(std::move(out).str(), ctx.out()).out;
        }
    };
}

#include "Utils_impl.hpp"<|MERGE_RESOLUTION|>--- conflicted
+++ resolved
@@ -181,11 +181,7 @@
     {
         std::ostringstream msg;
         msg.setf(std::ios::showpoint);
-<<<<<<< HEAD
-        ((msg << (vals)), ...);
-=======
         streamJoinTuple(msg, sep, std::forward_as_tuple(vals...));
->>>>>>> c2b04d40
 
         return msg.str();
     }
@@ -195,7 +191,7 @@
     {
         std::ostringstream msg;
         msg.setf(std::ios::showpoint);
-        stream_write(msg, vals...);
+        ((msg << (vals)), ...);
 
         return msg.str();
     }
