/*******************************************************************************
 *
 * MIT License
 *
 * Copyright 2019-2024 Advanced Micro Devices, Inc.
 *
 * Permission is hereby granted, free of charge, to any person obtaining a copy
 * of this software and associated documentation files (the "Software"), to deal
 * in the Software without restriction, including without limitation the rights
 * to use, copy, modify, merge, publish, distribute, sublicense, and/or sell
 * copies of the Software, and to permit persons to whom the Software is
 * furnished to do so, subject to the following conditions:
 *
 * The above copyright notice and this permission notice shall be included in
 * all copies or substantial portions of the Software.
 *
 * THE SOFTWARE IS PROVIDED "AS IS", WITHOUT WARRANTY OF ANY KIND, EXPRESS OR
 * IMPLIED, INCLUDING BUT NOT LIMITED TO THE WARRANTIES OF MERCHANTABILITY,
 * FITNESS FOR A PARTICULAR PURPOSE AND NONINFRINGEMENT. IN NO EVENT SHALL THE
 * AUTHORS OR COPYRIGHT HOLDERS BE LIABLE FOR ANY CLAIM, DAMAGES OR OTHER
 * LIABILITY, WHETHER IN AN ACTION OF CONTRACT, TORT OR OTHERWISE, ARISING FROM,
 * OUT OF OR IN CONNECTION WITH THE SOFTWARE OR THE USE OR OTHER DEALINGS IN THE
 * SOFTWARE.
 *
 *******************************************************************************/

#pragma once

#include <rocRoller/Serialization/Base.hpp>
#include <rocRoller/Serialization/Containers.hpp>
#include <rocRoller/Serialization/HasTraits.hpp>

#include <rocRoller/Utilities/Error.hpp>

#include <yaml-cpp/yaml.h>

#include <cstddef>

namespace rocRoller
{
    namespace Serialization
    {
        struct EmitterOutput
        {
            YAML::Emitter* emitter;
            void*          context;

            EmitterOutput(YAML::Emitter* e, void* c = nullptr)
                : emitter(e)
                , context(c)
            {
            }

            ~EmitterOutput() {}

            template <typename T>
            void mapRequired(const char* key, T& obj)
            {
                *emitter << YAML::Key << key << YAML::Value;
                output(obj);
            }

            template <typename T>
            void mapOptional(const char* key, T& obj)
            {
                mapRequired(key, obj);
            }

            template <typename T>
            void outputDoc(T& obj)
            {
                *emitter << YAML::BeginDoc;
                output(obj);
                *emitter << YAML::EndDoc;
            }

            template <CMappedType<EmitterOutput> T>
            void output(T& obj)
            {
                using MyTraits = MappingTraits<T, EmitterOutput>;

                if constexpr(CHasFlow<MyTraits>)
                    emitter->SetMapFormat(YAML::Flow);
                else
                    emitter->SetMapFormat(YAML::Block);

                *emitter << YAML::BeginMap;
                EmptyContext ctx;
                MyTraits::mapping(*this, obj, ctx);
                *emitter << YAML::EndMap;
            }

            template <EmptyMappedType<EmitterOutput> T>
            void output(T& obj)
            {
                using MyTraits = MappingTraits<T, EmitterOutput>;
                if constexpr(CHasFlow<MyTraits>)
                    emitter->SetMapFormat(YAML::Flow);
                else
                    emitter->SetMapFormat(YAML::Block);
                *emitter << YAML::BeginMap;
                EmptyContext ctx;
                MyTraits::mapping(*this, obj, ctx);
                *emitter << YAML::EndMap;
            }

            template <ValueType<EmitterOutput> T>
            void output(T& obj)
            {
                *emitter << obj;
            }

            template <SequenceType<EmitterOutput> T>
            void output(T& obj)
            {
                using ST = SequenceTraits<T, EmitterOutput>;

                auto count = ST::size(*this, obj);
                if constexpr(CHasFlow<ST>)
                    emitter->SetSeqFormat(YAML::Flow);
                else
                    emitter->SetSeqFormat(YAML::Block);

                *emitter << YAML::BeginSeq;

                for(size_t i = 0; i < count; i++)
                {
                    auto& value = ST::element(*this, obj, i);
                    output(value);
                }

                *emitter << YAML::EndSeq;
            }

            template <CustomMappingType<EmitterOutput> T>
            void output(T& obj)
            {
                using MyTraits = CustomMappingTraits<T, EmitterOutput>;

                if constexpr(CHasFlow<MyTraits>)
                    emitter->SetMapFormat(YAML::Flow);
                else
                    emitter->SetMapFormat(YAML::Block);
                *emitter << YAML::BeginMap;
                MyTraits::output(*this, obj, nullptr);
                *emitter << YAML::EndMap;
            }

            template <CHasScalarTraits T>
            void output(T& obj)
            {
                *emitter << ScalarTraits<T>::output(obj);
            }

            constexpr bool outputting() const
            {
                return true;
            }
        };

        template <>
        inline void EmitterOutput::output(FP8& obj)
        {
            std::stringstream ss;
            ss << obj;
            *emitter << ss.str();
        }

        template <>
        inline void EmitterOutput::output(BF8& obj)
        {
            std::stringstream ss;
            ss << obj;
            *emitter << ss.str();
        }

        template <>
<<<<<<< HEAD
        inline void EmitterOutput::output(FP6& obj)
        {
            std::stringstream ss;
            ss << obj;
            *emitter << ss.str();
        }

        template <>
        inline void EmitterOutput::output(BF6& obj)
        {
            std::stringstream ss;
            ss << obj;
            *emitter << ss.str();
        }

        template <>
        inline void EmitterOutput::output(FP4& obj)
=======
        inline void EmitterOutput::output(BFloat16& obj)
>>>>>>> 1794b3ef
        {
            std::stringstream ss;
            ss << obj;
            *emitter << ss.str();
        }

        template <>
        struct IOTraits<EmitterOutput>
        {
            using IO = EmitterOutput;

            template <typename T>
            static void mapRequired(IO& io, const char* key, T& obj)
            {
                io.mapRequired(key, obj);
            }

            template <typename T>
            static void mapRequired(IO& io, const char* key, T const& obj)
            {
                AssertFatal(outputting(io));
                T tmp = obj;
                io.mapRequired(key, tmp);
            }

            template <typename T, typename Context>
            static void mapRequired(IO& io, const char* key, T& obj, Context& ctx)
            {
                io.mapRequired(key, obj);
            }

            template <typename T>
            static void mapOptional(IO& io, const char* key, T& obj)
            {
                io.mapOptional(key, obj);
            }

            template <typename T, typename Context>
            static void mapOptional(IO& io, const char* key, T& obj, Context& ctx)
            {
                io.mapOptional(key, obj);
            }

            static bool outputting(IO& io)
            {
                return io.outputting();
            }

            static void setError(IO& io, std::string const& msg)
            {
                throw std::runtime_error(msg);
            }

            static void setContext(IO& io, void* ctx)
            {
                // Serialization context is primarily for input and not supported yet.
            }

            static void* getContext(IO& io)
            {
                return nullptr;
            }

            template <typename T>
            static void enumCase(IO& io, T& member, const char* key, T value)
            {
                // Enumerations are handled more directly when outputting.
            }
        };

        template <typename T>
        inline void nodeInputHelper(YAML::Node& n, T& obj)
        {
            obj = n.as<T>();
        }

        template <>
        inline void nodeInputHelper(YAML::Node& n, Half& val)
        {
            float floatVal;
            nodeInputHelper(n, floatVal);
            val = floatVal;
        }

        template <>
        inline void nodeInputHelper(YAML::Node& n, BFloat16& val)
        {
            float floatVal;
            nodeInputHelper(n, floatVal);
            val.data = floatVal;
        }

        struct NodeInput
        {
            YAML::Node* node;
            void*       context;

            NodeInput(YAML::Node* n, void* c = nullptr)
                : node(n)
                , context(c)
            {
            }

            template <typename T>
            void mapRequired(const char* key, T& obj)
            {
                auto subnode = (*node)[key];
                AssertFatal(subnode, "Key ", ShowValue(key), " not found: ", YAML::Dump(*node));
                input(subnode, obj);
            }

            template <typename T>
            void mapOptional(const char* key, T& obj)
            {
                auto subnode = (*node)[key];
                if(subnode)
                    input(subnode, obj);
            }

            template <typename T>
            requires(CMappedType<T, NodeInput> || EmptyMappedType<T, NodeInput>) void input(
                YAML::Node& n, T& obj)
            {
                NodeInput    subInput(&n, context);
                EmptyContext ctx;
                MappingTraits<T, NodeInput>::mapping(subInput, obj, ctx); //, context);
            }

            template <typename T>
            void input(YAML::Node& n, T& obj)
            {
                nodeInputHelper(n, obj);
            }

            template <SequenceType<NodeInput> T>
            void input(YAML::Node& n, T& obj)
            {
                auto count = n.size();

                for(size_t i = 0; i < count; i++)
                {
                    auto& value  = SequenceTraits<T, NodeInput>::element(*this, obj, i);
                    auto  elNode = n[i];
                    input(elNode, value);
                }
            }

            template <CustomMappingType<NodeInput> T>
            void input(YAML::Node& n, T& obj)
            {
                NodeInput subInput(&n, context);
                for(auto pair : n)
                {
                    CustomMappingTraits<T, NodeInput>::inputOne(subInput, pair.first.Scalar(), obj);
                }
            }

            template <CHasScalarTraits T>
            void input(YAML::Node& n, T& obj)
            {
                std::string stringVal;
                input(n, stringVal);
                ScalarTraits<T>::input(stringVal, obj);
            }

            constexpr bool outputting() const
            {
                return false;
            }
        };

        template <>
        struct IOTraits<NodeInput>
        {
            using IO = NodeInput;

            template <typename T>
            static void mapRequired(IO& io, const char* key, T& obj)
            {
                io.mapRequired(key, obj);
            }

            template <typename T, typename Context>
            static void mapRequired(IO& io, const char* key, T& obj, Context& ctx)
            {
                io.mapRequired(key, obj);
            }

            template <typename T>
            static void mapOptional(IO& io, const char* key, T& obj)
            {
                io.mapOptional(key, obj);
            }

            template <typename T, typename Context>
            static void mapOptional(IO& io, const char* key, T& obj, Context& ctx)
            {
                io.mapOptional(key, obj);
            }

            static constexpr bool outputting(IO& io)
            {
                return io.outputting();
            }

            static void setError(IO& io, std::string const& msg)
            {
                throw std::runtime_error(msg);
            }

            static void setContext(IO& io, void* ctx)
            {
                // Serialization context is primarily for input and not supported yet.
            }

            static void* getContext(IO& io)
            {
                return nullptr;
            }

            template <typename T>
            static void enumCase(IO& io, T& member, const char* key, T value)
            {
                if(io.node->Scalar() == key)
                {
                    member = value;
                }
            }
        };

    } // namespace Serialization
} // namespace rocRoller

namespace YAML
{
    template <>
    struct convert<rocRoller::FP8>
    {
        static Node encode(const rocRoller::FP8& rhs)
        {
            Node node;
            node.push_back(rhs.data);
            return node;
        }

        static bool decode(const Node& node, rocRoller::FP8& rhs)
        {
            if(!node.IsSequence() || node.size() != 1)
            {
                return false;
            }

            rhs.data = node[0].as<decltype(rhs.data)>();
            return true;
        }
    };

    template <>
    struct convert<rocRoller::BF8>
    {
        static Node encode(const rocRoller::BF8& rhs)
        {
            Node node;
            node.push_back(rhs.data);
            return node;
        }

        static bool decode(const Node& node, rocRoller::BF8& rhs)
        {
            if(!node.IsSequence() || node.size() != 1)
            {
                return false;
            }

            rhs.data = node[0].as<decltype(rhs.data)>();
            return true;
        }
    };

    template <>
<<<<<<< HEAD
    struct convert<rocRoller::FP6>
    {
        static Node encode(const rocRoller::FP6& rhs)
=======
    struct convert<rocRoller::BFloat16>
    {
        static Node encode(const rocRoller::BFloat16& rhs)
>>>>>>> 1794b3ef
        {
            Node node;
            node.push_back(rhs.data);
            return node;
        }

<<<<<<< HEAD
        static bool decode(const Node& node, rocRoller::FP6& rhs)
        {
            if(!node.IsSequence() || node.size() != 1)
            {
                return false;
            }

            rhs.data = node[0].as<decltype(rhs.data)>();
            return true;
        }
    };

    template <>
    struct convert<rocRoller::BF6>
    {
        static Node encode(const rocRoller::BF6& rhs)
        {
            Node node;
            node.push_back(rhs.data);
            return node;
        }

        static bool decode(const Node& node, rocRoller::BF6& rhs)
        {
            if(!node.IsSequence() || node.size() != 1)
            {
                return false;
            }

            rhs.data = node[0].as<decltype(rhs.data)>();
            return true;
        }
    };

    template <>
    struct convert<rocRoller::FP4>
    {
        static Node encode(const rocRoller::FP4& rhs)
        {
            Node node;
            node.push_back(rhs.data);
            return node;
        }

        static bool decode(const Node& node, rocRoller::FP4& rhs)
=======
        static bool decode(const Node& node, rocRoller::BFloat16& rhs)
>>>>>>> 1794b3ef
        {
            if(!node.IsSequence() || node.size() != 1)
            {
                return false;
            }

            rhs.data = node[0].as<decltype(rhs.data)>();
            return true;
        }
    };

} // namespace YAML<|MERGE_RESOLUTION|>--- conflicted
+++ resolved
@@ -175,7 +175,6 @@
         }
 
         template <>
-<<<<<<< HEAD
         inline void EmitterOutput::output(FP6& obj)
         {
             std::stringstream ss;
@@ -193,9 +192,14 @@
 
         template <>
         inline void EmitterOutput::output(FP4& obj)
-=======
+        {
+            std::stringstream ss;
+            ss << obj;
+            *emitter << ss.str();
+        }
+
+        template <>
         inline void EmitterOutput::output(BFloat16& obj)
->>>>>>> 1794b3ef
         {
             std::stringstream ss;
             ss << obj;
@@ -432,16 +436,16 @@
 namespace YAML
 {
     template <>
-    struct convert<rocRoller::FP8>
-    {
-        static Node encode(const rocRoller::FP8& rhs)
+    struct convert<rocRoller::BFloat16>
+    {
+        static Node encode(const rocRoller::BFloat16& rhs)
         {
             Node node;
             node.push_back(rhs.data);
             return node;
         }
 
-        static bool decode(const Node& node, rocRoller::FP8& rhs)
+        static bool decode(const Node& node, rocRoller::BFloat16& rhs)
         {
             if(!node.IsSequence() || node.size() != 1)
             {
@@ -454,16 +458,16 @@
     };
 
     template <>
-    struct convert<rocRoller::BF8>
-    {
-        static Node encode(const rocRoller::BF8& rhs)
+    struct convert<rocRoller::FP8>
+    {
+        static Node encode(const rocRoller::FP8& rhs)
         {
             Node node;
             node.push_back(rhs.data);
             return node;
         }
 
-        static bool decode(const Node& node, rocRoller::BF8& rhs)
+        static bool decode(const Node& node, rocRoller::FP8& rhs)
         {
             if(!node.IsSequence() || node.size() != 1)
             {
@@ -476,23 +480,16 @@
     };
 
     template <>
-<<<<<<< HEAD
-    struct convert<rocRoller::FP6>
-    {
-        static Node encode(const rocRoller::FP6& rhs)
-=======
-    struct convert<rocRoller::BFloat16>
-    {
-        static Node encode(const rocRoller::BFloat16& rhs)
->>>>>>> 1794b3ef
+    struct convert<rocRoller::BF8>
+    {
+        static Node encode(const rocRoller::BF8& rhs)
         {
             Node node;
             node.push_back(rhs.data);
             return node;
         }
 
-<<<<<<< HEAD
-        static bool decode(const Node& node, rocRoller::FP6& rhs)
+        static bool decode(const Node& node, rocRoller::BF8& rhs)
         {
             if(!node.IsSequence() || node.size() != 1)
             {
@@ -505,16 +502,16 @@
     };
 
     template <>
-    struct convert<rocRoller::BF6>
-    {
-        static Node encode(const rocRoller::BF6& rhs)
+    struct convert<rocRoller::FP6>
+    {
+        static Node encode(const rocRoller::FP6& rhs)
         {
             Node node;
             node.push_back(rhs.data);
             return node;
         }
 
-        static bool decode(const Node& node, rocRoller::BF6& rhs)
+        static bool decode(const Node& node, rocRoller::FP6& rhs)
         {
             if(!node.IsSequence() || node.size() != 1)
             {
@@ -527,19 +524,16 @@
     };
 
     template <>
-    struct convert<rocRoller::FP4>
-    {
-        static Node encode(const rocRoller::FP4& rhs)
+    struct convert<rocRoller::BF6>
+    {
+        static Node encode(const rocRoller::BF6& rhs)
         {
             Node node;
             node.push_back(rhs.data);
             return node;
         }
 
-        static bool decode(const Node& node, rocRoller::FP4& rhs)
-=======
-        static bool decode(const Node& node, rocRoller::BFloat16& rhs)
->>>>>>> 1794b3ef
+        static bool decode(const Node& node, rocRoller::BF6& rhs)
         {
             if(!node.IsSequence() || node.size() != 1)
             {
@@ -551,4 +545,26 @@
         }
     };
 
+    template <>
+    struct convert<rocRoller::FP4>
+    {
+        static Node encode(const rocRoller::FP4& rhs)
+        {
+            Node node;
+            node.push_back(rhs.data);
+            return node;
+        }
+
+        static bool decode(const Node& node, rocRoller::FP4& rhs)
+        {
+            if(!node.IsSequence() || node.size() != 1)
+            {
+                return false;
+            }
+
+            rhs.data = node[0].as<decltype(rhs.data)>();
+            return true;
+        }
+    };
+
 } // namespace YAML