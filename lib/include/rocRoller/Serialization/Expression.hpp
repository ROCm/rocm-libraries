#pragma once

#include <rocRoller/AssemblyKernelArgument.hpp>
#include <rocRoller/DataTypes/DataTypes.hpp>
#include <rocRoller/Expression.hpp>
#include <rocRoller/KernelGraph/ControlGraph/Operation.hpp>
#include <rocRoller/KernelGraph/CoordinateGraph/Dimension.hpp>
#include <rocRoller/Serialization/Base.hpp>
#include <rocRoller/Serialization/Enum.hpp>
#include <rocRoller/Serialization/HasTraits.hpp>
#include <rocRoller/Serialization/Variant.hpp>

namespace rocRoller
{
    namespace Serialization
    {
        template <typename IO, typename Context>
        struct MappingTraits<Expression::ExpressionPtr, IO, Context>
            : public SharedPointerMappingTraits<Expression::ExpressionPtr, IO, Context, true>
        {
        };

        template <typename IO, typename Context>
        struct MappingTraits<Expression::Expression, IO, Context>
            : public DefaultVariantMappingTraits<Expression::Expression, IO, Context>
        {
        };

        template <Expression::CBinary TExp, typename IO, typename Context>
        struct MappingTraits<TExp, IO, Context>
        {
            using iot = IOTraits<IO>;

            static void mapping(IO& io, TExp& exp, Context& ctx)
            {
                iot::mapRequired(io, "lhs", exp.lhs, ctx);
                iot::mapRequired(io, "rhs", exp.rhs, ctx);
            }

            static void mapping(IO& io, TExp& val)
            {
                AssertFatal((std::same_as<EmptyContext, Context>));

                Context ctx;
                mapping(io, val, ctx);
            }
        };

        template <Expression::CUnary TExp, typename IO, typename Context>
        struct MappingTraits<TExp, IO, Context>
        {
            using iot = IOTraits<IO>;

            static void mapping(IO& io, TExp& exp, Context& ctx)
            {
                iot::mapRequired(io, "arg", exp.arg, ctx);
            }

            static void mapping(IO& io, TExp& val)
            {
                AssertFatal((std::same_as<EmptyContext, Context>));

                Context ctx;
                mapping(io, val, ctx);
            }
        };

        template <typename IO, typename Context>
<<<<<<< HEAD
        struct MappingTraits<Expression::Convert, IO, Context>
        {
            using iot = IOTraits<IO>;

            static void mapping(IO& io, Expression::Convert& exp, Context& ctx)
            {
                iot::mapRequired(io, "arg", exp.arg, ctx);
                iot::mapRequired(io, "dataType", exp.destinationType, ctx);
            }

            static void mapping(IO& io, Expression::Convert& val)
=======
        struct MappingTraits<Expression::ScaledMatrixMultiply, IO, Context>
        {
            using iot = IOTraits<IO>;

            static void mapping(IO& io, Expression::ScaledMatrixMultiply& exp, Context& ctx)
            {
                iot::mapRequired(io, "matA", exp.matA, ctx);
                iot::mapRequired(io, "matB", exp.matB, ctx);
                iot::mapRequired(io, "matC", exp.matC, ctx);
                iot::mapRequired(io, "scaleA", exp.scaleA, ctx);
                iot::mapRequired(io, "scaleB", exp.scaleB, ctx);
            }

            static void mapping(IO& io, Expression::ScaledMatrixMultiply& val)
>>>>>>> 0dd40c81
            {
                AssertFatal((std::same_as<EmptyContext, Context>));

                Context ctx;
                mapping(io, val, ctx);
            }
        };

        template <Expression::CTernary TExp, typename IO, typename Context>
        struct MappingTraits<TExp, IO, Context>
        {
            using iot = IOTraits<IO>;

            static void mapping(IO& io, TExp& exp, Context& ctx)
            {
                iot::mapRequired(io, "lhs", exp.lhs, ctx);
                iot::mapRequired(io, "r1hs", exp.r1hs, ctx);
                iot::mapRequired(io, "r2hs", exp.r2hs, ctx);
            }

            static void mapping(IO& io, TExp& val)
            {
                AssertFatal((std::same_as<EmptyContext, Context>));

                Context ctx;
                mapping(io, val, ctx);
            }
        };

        static_assert(CNamedVariant<CommandArgumentValue>);
        template <typename IO, typename Context>
        struct MappingTraits<CommandArgumentValue, IO, Context>
            : public DefaultVariantMappingTraits<CommandArgumentValue, IO, Context>
        {
            static const bool flow = true;

            using Base = DefaultVariantMappingTraits<CommandArgumentValue, IO>;
            using iot  = IOTraits<IO>;

            static void mapping(IO& io, CommandArgumentValue& val, Context& ctx)
            {
                std::string typeName;

                if(iot::outputting(io))
                {
                    typeName = name(val);
                }

                iot::mapRequired(io, "dataType", typeName);

                if(!iot::outputting(io))
                {
                    val = Base::alternatives.at(typeName)();
                }

                std::visit(
                    [&io, &ctx](auto& theVal) {
                        using U = std::decay_t<decltype(theVal)>;

                        if constexpr(std::is_pointer_v<U>)
                        {
                            Throw<FatalError>("Can't (de)serialize pointer values.");
                        }
                        else
                        {
                            iot::mapRequired(io, "value", theVal);
                        }
                    },
                    val);
            }

            static void mapping(IO& io, CommandArgumentValue& val)
            {
                AssertFatal((std::same_as<EmptyContext, Context>));

                Context ctx;
                mapping(io, val, ctx);
            }
        };

        template <typename IO, typename Context>
        struct MappingTraits<CommandArgumentPtr, IO, Context>
        {
            static const bool flow = true;
            using iot              = IOTraits<IO>;

            static void mapping(IO& io, CommandArgumentPtr& val, Context& ctx)
            {
                int           size;
                int           offset;
                std::string   name;
                VariableType  variableType;
                DataDirection direction;

                if(iot::outputting(io))
                {
                    size         = val->size();
                    offset       = val->offset();
                    name         = val->name();
                    variableType = val->variableType();
                    direction    = val->direction();
                }

                iot::mapRequired(io, "size", size);
                iot::mapRequired(io, "offset", offset);
                iot::mapRequired(io, "name", name);
                iot::mapRequired(io, "variableType", variableType);
                iot::mapRequired(io, "direction", direction);

                if(!iot::outputting(io))
                {
                    val = std::make_shared<CommandArgument>(
                        nullptr, variableType, offset, direction, name);
                }
            }

            static void mapping(IO& io, CommandArgumentPtr& val)
            {
                AssertFatal((std::same_as<EmptyContext, Context>));

                Context ctx;
                mapping(io, val, ctx);
            }
        };

        template <typename IO, typename Context>
        struct MappingTraits<VariableType, IO, Context>
        {
            static const bool flow = true;
            using iot              = IOTraits<IO>;

            static void mapping(IO& io, VariableType& val, Context& ctx)
            {
                iot::mapRequired(io, "dataType", val.dataType, ctx);
                iot::mapRequired(io, "pointerType", val.pointerType, ctx);
            }

            static void mapping(IO& io, VariableType& val)
            {
                AssertFatal((std::same_as<EmptyContext, Context>));

                Context ctx;
                mapping(io, val, ctx);
            }
        };

        template <typename IO, typename Context>
        struct MappingTraits<Register::Value, IO, Context>
        {
            static const bool flow = true;
            using iot              = IOTraits<IO>;

            static void mapping(IO& io, Register::Value& val, Context& ctx)
            {
                CommandArgumentValue literalVal;

                if(iot::outputting(io))
                {
                    AssertFatal(val.regType() == Register::Type::Literal);
                    literalVal = val.getLiteralValue();
                }

                iot::mapRequired(io, "literalValue", literalVal, ctx);

                if(!iot::outputting(io))
                {
                    val = *Register::Value::Literal(literalVal);
                }
            }

            static void mapping(IO& io, Register::Value& val)
            {
                AssertFatal((std::same_as<EmptyContext, Context>));

                Context ctx;
                mapping(io, val, ctx);
            }
        };

        template <typename IO, typename Context>
        struct MappingTraits<Register::ValuePtr, IO, Context>
            : public SharedPointerMappingTraits<Register::ValuePtr, IO, Context, true>
        {
            static const bool flow = true;
        };

        template <typename IO, typename Context>
        struct MappingTraits<AssemblyKernelArgumentPtr, IO, Context>
        {
            static const bool flow = true;
            using iot              = IOTraits<IO>;

            static void mapping(IO& io, AssemblyKernelArgumentPtr& val, Context& ctx)
            {
                if(!iot::outputting(io))
                    val = std::make_shared<AssemblyKernelArgument>();

                iot::mapRequired(io, "name", val->name);
                iot::mapRequired(io, "variableType", val->variableType);
                iot::mapRequired(io, "dataDirection", val->dataDirection);
                iot::mapRequired(io, "expression", val->expression);
                iot::mapRequired(io, "offset", val->offset);
                iot::mapRequired(io, "size", val->size);
            }

            static void mapping(IO& io, AssemblyKernelArgumentPtr& val)
            {
                AssertFatal((std::same_as<EmptyContext, Context>));

                Context ctx;
                mapping(io, val, ctx);
            }
        };

        template <typename IO, typename Context>
        struct MappingTraits<Expression::DataFlowTag, IO, Context>
        {
            static const bool flow = true;
            using iot              = IOTraits<IO>;

            static void mapping(IO& io, Expression::DataFlowTag& val, Context& ctx)
            {
                iot::mapRequired(io, "tag", val.tag);
                iot::mapRequired(io, "regType", val.regType);
                iot::mapRequired(io, "varType", val.varType);
            }

            static void mapping(IO& io, Expression::DataFlowTag& val)
            {
                AssertFatal((std::same_as<EmptyContext, Context>));

                Context ctx;
                mapping(io, val, ctx);
            }
        };

        template <typename IO, typename Context>
        struct MappingTraits<Expression::WaveTilePtr, IO, Context>
        {
            static const bool flow = true;
            using iot              = IOTraits<IO>;

            static void mapping(IO& io, Expression::WaveTilePtr& val, Context& ctx)
            {
                AssertFatal(iot::outputting(io));

                iot::mapRequired(io, "size", val->size);
                iot::mapRequired(io, "stride", val->stride);
                iot::mapRequired(io, "rank", val->rank);
                iot::mapRequired(io, "sizes", val->sizes);
                iot::mapRequired(io, "layout", val->layout);
                iot::mapRequired(io, "vgpr", val->vgpr);
            }

            static void mapping(IO& io, Expression::WaveTilePtr& val)
            {
                AssertFatal((std::same_as<EmptyContext, Context>));

                Context ctx;
                mapping(io, val, ctx);
            }
        };

    }
}<|MERGE_RESOLUTION|>--- conflicted
+++ resolved
@@ -66,7 +66,6 @@
         };
 
         template <typename IO, typename Context>
-<<<<<<< HEAD
         struct MappingTraits<Expression::Convert, IO, Context>
         {
             using iot = IOTraits<IO>;
@@ -78,7 +77,15 @@
             }
 
             static void mapping(IO& io, Expression::Convert& val)
-=======
+	    {
+                AssertFatal((std::same_as<EmptyContext, Context>));
+
+                Context ctx;
+                mapping(io, val, ctx);
+            }
+        };
+
+        template <typename IO, typename Context>
         struct MappingTraits<Expression::ScaledMatrixMultiply, IO, Context>
         {
             using iot = IOTraits<IO>;
@@ -93,7 +100,6 @@
             }
 
             static void mapping(IO& io, Expression::ScaledMatrixMultiply& val)
->>>>>>> 0dd40c81
             {
                 AssertFatal((std::same_as<EmptyContext, Context>));
 
