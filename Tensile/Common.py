################################################################################
# Copyright (C) 2016-2019 Advanced Micro Devices, Inc. All rights reserved.
#
# Permission is hereby granted, free of charge, to any person obtaining a copy
# of this software and associated documentation files (the "Software"), to deal
# in the Software without restriction, including without limitation the rights
# to use, copy, modify, merge, publish, distribute, sublicense, and/or sell cop-
# ies of the Software, and to permit persons to whom the Software is furnished
# to do so, subject to the following conditions:
#
# The above copyright notice and this permission notice shall be included in all
# copies or substantial portions of the Software.
#
# THE SOFTWARE IS PROVIDED "AS IS", WITHOUT WARRANTY OF ANY KIND, EXPRESS OR IM-
# PLIED, INCLUDING BUT NOT LIMITED TO THE WARRANTIES OF MERCHANTABILITY, FITNESS
# FOR A PARTICULAR PURPOSE AND NONINFRINGEMENT. IN NO EVENT SHALL THE AUTHORS OR
# COPYRIGHT HOLDERS BE LIABLE FOR ANY CLAIM, DAMAGES OR OTHER LIABILITY, WHETHER
# IN AN ACTION OF CONTRACT, TORT OR OTHERWISE, ARISING FROM, OUT OF OR IN CONNE-
# CTION WITH THE SOFTWARE OR THE USE OR OTHER DEALINGS IN THE SOFTWARE.
################################################################################
from __future__ import print_function

from . import __version__
from collections import OrderedDict
from copy import deepcopy
from subprocess import Popen, PIPE

import math
import os.path
import platform
import subprocess
import sys
import time

startTime = time.time()

# print level
# 0 - user wants no printing
# 1 - user wants limited prints
# 2 - user wants full prints

################################################################################
# Global Parameters
################################################################################
globalParameters = OrderedDict()

########################################
# common
########################################
globalParameters["MinimumRequiredVersion"] = "0.0.0"  # which version of tensile is required to handle all the features required by this configuration file
globalParameters["PrintLevel"] = 1                # how much info to print. 0=none, 1=standard, 2=verbose
# benchmarking
globalParameters["KernelTime"] = False            # T=use device timers, F=use host timers
globalParameters["PreciseKernelTime"] = True     # T=On hip, use the timestamps for kernel start and stop rather than separate events.  Can provide more accurate kernel timing.  For GlobalSplitU kernels, recommend disabling this to provide consistent
# timing between GSU / non-GSU kernels
globalParameters["CodeFromFiles"] = True          # if False byte arrays will be generated during Benchmarking phase as before
globalParameters["PinClocks"] = False             # T=pin gpu clocks and fan, F=don't
globalParameters["NumBenchmarks"] = 1             # how many benchmark data points to collect per problem/solution
globalParameters["SyncsPerBenchmark"] = 1         # how iterations of the stream synchronization for-loop to do per benchmark data point
globalParameters["EnqueuesPerSync"] = 1           # how many solution enqueues to perform per synchronization
globalParameters["SleepPercent"] = 300            # how long to sleep after every data point: 25 means 25% of solution time. Sleeping lets gpu cool down more.
# validation
globalParameters["NumElementsToValidate"] = 128   # number of elements to validate, 128 will be evenly spaced out (with prime number stride) across C tensor
globalParameters["ValidationMaxToPrint"] = 4      # maximum number of mismatches to print
globalParameters["ValidationPrintValids"] = False # print matches too
# steps
globalParameters["ForceRedoBenchmarkProblems"] = True # if False and benchmarking already complete, then benchmarking will be skipped when tensile is re-run
globalParameters["ForceRedoLibraryLogic"] = True      # if False and library logic already analyzed, then library logic will be skipped when tensile is re-run
globalParameters["ForceRedoLibraryClient"] = True     # if False and library client already built, then building library client will be skipped when tensile is re-run
globalParameters["ShowProgressBar"] = True     # if False and library client already built, then building library client will be skipped when tensile is re-run
globalParameters["SolutionSelectionAlg"] = 0          # algorithm to detetermine which solutions to keep. 0=removeLeastImportantSolutions, 1=keepWinnerSolutions (faster)
globalParameters["ExpandRanges"] = True          # expand ranges into exact configs before writing logic file.  False ignores ranges.
globalParameters["ExitAfterKernelGen"] = False     # Exit after generating kernels
globalParameters["ShowProgressBar"] = True     # if False and library client already built, then building library client will be skipped when tensile is re-run
globalParameters["WavefrontWidth"] = 64     # if False and library client already built, then building library client will be skipped when tensile is re-run
globalParameters["ExitOnFails"] = 1     # Exit if failures detected.
globalParameters["CpuThreads"] = -1  # How many CPU threads to use for kernel generation.  0=no threading, -1 == nproc, N=min(nproc,N).  TODO - 0 sometimes fails with a kernel name error?  0 does not check error codes correctly
# FROM MERGE
#globalParameters["CpuThreads"] = -4         # How many CPU threads to use for kernel generation.  0=no threading, <0 == nproc*abs(CpuThreads), N=min(nproc,N)

########################################
# less common
########################################
globalParameters["CMakeBuildType"] = "Release"            # whether benchmark clients and library client should be release or debug
globalParameters["PrintSolutionRejectionReason"] = False  # when a solution is marked as invalid, print why

# how to initialize tensor data
# serial-in-u will use a sequence that increments in the K dimension
# This is a predictable patterns that can be checked as the kernel runs to detect
# when the wrong data is being used.
# trig_float initializes with the sin function to have non-zero values in the mantissa 
# and exponent. It cannot be used for int8 or int32. Need to use tensileAlmostEqual
# not tensileEqual for checking the result.
globalParameters["DataInitTypeAB"] = 3            # 0=0, 1=1, 2=serial, 3=rand, 4=NaN, 5=serial-in-u, 6=trig_float.  Can be overridden by the DataInitTypeA or DataInitTypeB.  Eventually DataInitTypeAB will be retired.
globalParameters["DataInitTypeA"] = -1            # 0=0, 1=1, 2=serial, 3=rand, 4=NaN, 5=serial-in-u, 6=trig_float.  -1 uses value from DataInitTypeAB
globalParameters["DataInitTypeB"] = -1            # 0=0, 1=1, 2=serial, 3=rand, 4=NaN, 5=serial-in-u, 6=trig_float.  -1 uses value from DataInitTypeAB
globalParameters["DataInitTypeC"]  = 3            # 0=0, 1=1, 2=serial, 3=rand, 4=Na, 5=serial-in-uN, 6=trig_float.
globalParameters["DataInitTypeD"]  = 0            # 0=0, 1=1, 2=serial, 3=rand, 4=Na, 5=serial-in-uN, 6=trig_float.
globalParameters["DataInitTypeAlpha"] = 2         # 0=0, 1=1, 2=2, 3=rand, 4=NaN
globalParameters["DataInitTypeBeta"] = 2          # 0=0, 1=1, 2=2, 3=rand, 4=NaN
globalParameters["CEqualD"] = True               # Set to true if testing for the case where the pointer to C is the same as D.
# build parameters
globalParameters["CMakeCXXFlags"] = ""            # pass flags to cmake
globalParameters["CMakeCFlags"] = ""              # pass flags to cmake
globalParameters["DebugKernel"] = False           # assembly only, kernel gets buffer for debug "printing"; kernel writes data to memory, gets coppied to host and printed
globalParameters["LibraryPrintDebug"] = False     # solutions will print enqueue info when enqueueing a kernel

# Tensor printing controls:
globalParameters["PrintTensorA"] = 0          # Print TensorA after initialization
globalParameters["PrintTensorB"] = 0          # Print TensorB after initialization
globalParameters["PrintTensorC"] = 0          # Print TensorC.  0x1=after init; 0x2=after copy-back; 0x3=both
globalParameters["PrintTensorD"] = 0          # Print TensorD.  0x1=after init; 0x2=after copy-back; 0x3=both
globalParameters["PrintWinnersOnly"] = False      # Only print the solutions which become the fastest

# PrintMaxCols applies to dimensions where multiple cols are printed per line.
# PrintMaxRows applies to dimensions where one row is printed per line
# If PrintMax* is greater than the dimension, the middle elements will be repaced with "..."


# device selection
globalParameters["Platform"] = 0                  # select opencl platform
globalParameters["Device"] = 0                    # select hip device or opencl device within platform

# shouldn't need to change
globalParameters["DeviceLDS"] = 65536             # LDS bytes per CU, for computing occupancy
globalParameters["MaxLDS"] = 65536                # max LDS a kernel should attempt to use
globalParameters["MaxDepthU"] = 256               # max DepthU value to allow
globalParameters["ShortNames"] = False            # on windows kernel names can get too long; =True will convert solution/kernel names to serial ids
globalParameters["MergeFiles"] = True             # F=store every solution and kernel in separate file; T=store all solutions in single file
globalParameters["BuildCodeObjects"] = False      # Build code object files when creating library.
globalParameters["SupportedISA"] = [(8,0,3), (9,0,0), (9,0,6)]             # assembly kernels writer supports these architectures
globalParameters["BenchmarkProblemsPath"] = "1_BenchmarkProblems" # subdirectory for benchmarking phases
globalParameters["BenchmarkDataPath"] = "2_BenchmarkData"         # subdirectory for storing final benchmarking data
globalParameters["LibraryLogicPath"] = "3_LibraryLogic"           # subdirectory for library logic produced by analysis
globalParameters["LibraryClientPath"] = "4_LibraryClient"         # subdirectory for building example library client

# internal, i.e., gets set during startup
globalParameters["CurrentISA"] = (0,0,0)
globalParameters["ROCmAgentEnumeratorPath"] = None      # /opt/rocm/bin/rocm_agent_enumerator
globalParameters["ROCmSMIPath"] = None                  # /opt/rocm/bin/rocm-smi
globalParameters["AssemblerPath"] = None                # /opt/rocm/bin/hcc
globalParameters["WorkingPath"] = os.getcwd()           # path where tensile called from
globalParameters["IndexChars"] =  "IJKLMNOPQRSTUVWXYZ"  # which characters to use for C[ij]=Sum[k] A[ik]*B[jk]
globalParameters["ScriptPath"] = os.path.dirname(os.path.realpath(__file__))            # path to Tensile/Tensile.py
globalParameters["SourcePath"] = os.path.join(globalParameters["ScriptPath"], "Source") # path to Tensile/Source/
globalParameters["HccVersion"] = "0,0,0"

# default runtime is selected based on operating system, user can override
if os.name == "nt":
  globalParameters["RuntimeLanguage"] = "OCL"
else:
  globalParameters["RuntimeLanguage"] = "HIP"

globalParameters["CodeObjectVersion"] = "V2"

# might be deprecated
globalParameters["EnableHalf"] = False
globalParameters["ClientArgs"] = ""

# Save a copy - since pytest doesn't re-run this initialization code and YAML files can override global settings - odd things can happen
defaultGlobalParameters = deepcopy(globalParameters)

################################################################################
# Enumerate Valid Solution Parameters
################################################################################
validWorkGroups = []
for numThreads in range(64, 1025, 64):
  for nsg in [ 1, 2, 4, 8, 16, 32, 64, 96, 128, 256 ]:
    for sg0 in range(1, numThreads//nsg+1):
      sg1 = numThreads//nsg//sg0
      if sg0*sg1*nsg == numThreads:
          workGroup = [sg0, sg1, nsg]
          validWorkGroups.append(workGroup)


validThreadTileSides = [1, 2, 3, 4, 5, 6, 7, 8, 9, 10, 11, 12, 13, 14, 15, 16]
validThreadTiles = []
for i in validThreadTileSides:
  for j in validThreadTileSides:
    validThreadTiles.append([i, j])

validMacroTileSides = [1, 2, 4, 8, 16, 32, 64, 128, 256, 512, 1024, 6, 12, 24, 48, 96, 192, 384, 768 ]
validMacroTiles = []
validISA = [(0,0,0)]
validISA.extend(globalParameters["SupportedISA"])
depthUs = list(range(-16, 0))
depthUs.extend(list(range(2,512+1,1)))
for i in validMacroTileSides:
  for j in validMacroTileSides:
    validMacroTiles.append([i, j])
validParameters = {
    "LoopDoWhile":                [ False, True ], # Source. True=DoWhile, False=For loop
    "LoopTail":                   [ False, True ], # tail loop handles non multiples of unrolled summation loop

    # threads load elements from global into registers, then write from registers to LDS
    # these options affect those read/write patterns
    # coalesce-group=True  means adjacent threads will     read adjacent addresses; if the data needs to be transposed then adjacent threads will NOT write adjacent elements to LDS.
    # coalesce-group=False means adjacent threads will NOT read adjacent addresses; if the data needs to be transposed then adjacent threads will     write adjacent elements to LDS.
    # this parameter really only matters for transposing
    # =False means the L1 cache will do the transposing work and it is quite fast; then data is written coalesced (no bank conflicts) to LDS.
    # =True means the transpose will happen while writing to LDS, this usually has bank conflicts, but it appears the throughput is still fast enough to not slow the VALUs down.
    # it appears that the L1 cache can still achieve quite a bit of performance for GRCG=False, but overall it's usually faster to read coalesced
    "GlobalReadCoalesceGroupA":   [ False, True ],
    "GlobalReadCoalesceGroupB":   [ False, True ],

    # for transposes, this option governs how short-vectors should be read from global and written to lds
    # it is impossible to transpose data while operating on short-vectors for GlobalRead,LocalWrite and LocalRead; an odd number of those must be transposing and operating on vector components.
    # since data will be read from lds many more times than it will be written, data must always end up in lds such that short-vectors can be read from lds 
    # =True means read short-vector from global and write its components to lds
    # =False means read vector components from global so that a full short-vector can be written to lds
    # both options were supported until a refactoring of the short-vector code (necessary to enable assembly) broke it. Since =True always seems to be faster, no time has been spend on fixing =False
    #  it may still work in source, but just not in assembly. The problem is the order in which elements are stored into vgprs, is different than the order in which they are written to lds. In source each
    #  loaded element gets a variable name which in independent of the order that they are written in the source code, but in assembly the values are just assigned vgprs in order and that order needs to be shuffles.
    "GlobalReadCoalesceVectorA":  [        True ], # FIXME =False worked before the vector refactor; fixing requires re-ordering load/store indices; but they aren't the faster option so not worth time right now
    "GlobalReadCoalesceVectorB":  [        True ],

    "PrefetchGlobalRead":         [ False, True ], # prefetch / double-buffer reads from global memory -> vgprs -> lds. Requires 2X LDS space, and VGPRs for buffering data on way into LDS
    "PrefetchLocalRead":          [ 0,1,2,3], # prefetch / double-buffer reads from lds (or 2 for triple-buffer, 3 for quad-buffer).  Increases size of ValuA/ValuB registers.

    # When splitting up the summation between workgroups, there are two options for organizing which workgroup will do what
    # If we begin with N workgroups and set GSU=4, there will now be 4N workgroups
    # GSUWGMRR=False means workgroup 0,1,2,3 will all work on the same tile; =True means workgroup 0, N-1, 2N-1, 3N-1 will all work on the same tile
    # GSUSARR=False means the 4 workgroups do whole chunks of the summation: k=0 -> K/4-1, k=K/4 -> 2K/4-1, k=2K/4 -> 3K/4-1, k=3K/4 -> 4K/4-1
    # GSUSARR=True means the 4 workgroups round robin split up the chunks of the summation: k=0 -> DU-1, 4DU -> 5DU-1, ...; k=1DU -> 2DU-1, 5DU -> 6DU-1...; ...
    "GlobalSplitU":               list(range(1, 1024+1)),
    "GlobalSplitUWorkGroupMappingRoundRobin":     [ False, True ],
    "GlobalSplitUSummationAssignmentRoundRobin":  [ False, True ],

    # in opencl for some compilers, performance improved by putting a memfence after each subiteration; it prevented the loads of one subiteration from being moved
    # into a prior iteration, which would help latency but it consumed more vgprs which was a net loss
    "UnrollMemFence":             [ False, True ],

    # not used yet; will refer to combining multiple reads into single instruction
    # such as ds_read_b32 -> ds_read2_b32
    # the pro is that it cuts in half the number of instructions
    # the con is that bits per offset is half, so arithmatic might be required to increment and reset offset vgprs
    "GlobalRead2A":               [ False, True ],
    "GlobalRead2B":               [ False, True ],
    "LocalWrite2A":               [ False, True ],
    "LocalWrite2B":               [ False, True ],
    "LocalRead2A":                [ False, True ],
    "LocalRead2B":                [ False, True ],

    # don't create a whole copy of the Unroll loop with loads removed - instead
    # use buffer limits to suppress global loads and ignore unnecessary ds_reads
    "SuppressNoLoadLoop":         [False, True],

    # For PrefetchGlobalRead=1, create a second copy of the unroll loop with
    # the LDS pointer swaps expanded into inline constants for LDS read and write instructions
    # This eliminates 4 vector XOR instructions used for pointer swap
    "ExpandPointerSwap":          [False, True],

    # Schedule global reads and global read incrementsinto LocalRead iterations
    # Can reduce pressure on local read instruction dispatch queue
    # 0=perform global reads at start of instruction loop
    # 1=schedule into the local read instruction iterations
    "ScheduleGlobalRead":         [0, 1],

    # Schedule local writes into LocalRead iterations.
    # Can reduce pressure on local read instruction dispatch queue
    "ScheduleLocalWrite":         [0, 1],

    # Scheduling algorithm to use for each iteration:
    # 0 = minimal/no scheduling.  Global Read and increments, followed by local reads,
    # followed by local writes, followed by MACs
    "ScheduleIterAlg":              [0, 1],

    # LDD Support
    # Allow LDD and StrideD to != LDC and StrideC for LDD <= LDC and LDD == M
    "LdcEqualsLdd":               [ False, True ],

    # Interleave alpha scale calculation with beta loads and address calcs - rather
    # than as a separate block of instructions
    "InterleaveAlpha":              [0, 1],

    # Prefetch across persistent kernel iterations - the no-load-loop computes the 
    # tile assignment and next global read offset and launches the buffer loads for
    # the next tile in the sequence.
    "PrefetchAcrossPersistent":     [0, 1],

    "BufferLoad":                 [ False, True ],
    "BufferStore":                [ False, True ],

    # Attempt to load directly from global memory into LDS.
    # Assembly only
    # Requires BufferLoad, assembler support for lds modifier on buffer
    # loads (checked automatically), GlobalVectorWidth=1 (this is hw
    # requirement) and A/B must not require any transpose.
    # DirectToLds reduces load latency and eliminates the
    # G2L registers used to stage data.  Also replaces the
    # local write offset with an SGPR.
    # For an 8x8 TT with PrefetchGlobalRead=1 this can save 33 VGPRs.
    "DirectToLds":                [ False, True ],

    # Load options:
    # (GRO = Global Read Offset)
    # BufferLoad=0:
    #  = Use flat instructions with 64 bit GRO for each load
    #    + supports sizes up to 2^64
    #    - uses many VGPR for addressing
    #    - uses execmask+compares for edge detection
    #    - generates extra LDS traffic (could convert flat->global load)
    # BufferLoad=1:
    #  = Use buffer load instructions with 32-bit offset
    #    + Less VGPRS (32b offset vs 64-bit) needed for addressing
    #    + Uses hardware buffer limit for edge detection
    #    - Limited range - the bot-right corner of macro-tile (plus padding=GRVW
    #        for shift-pointer, if ShiftPtr is required) must be within 2^32.
    #      ShiftPtrPad = MayShift ? GRWV*BPE : 0
    #      For TLU=1: Unroll*StrideA1 + ShiftPtrPad <= 2^32
    #      For TLU=0: MT*StrideA1 + ShiftPtrPad <= 2^32
    #      These conditions should be checked using Assert - TODO
    #  = UseSgprForGRO=1:
    #    + Attempt to use SGPR for Global Read Offsets.
    #    + Use one VGPR base GRO + many SGPR GRO rather than many VGPR GRO.
    #    + Each SGPR stores an offset from base GlobalReadOffset+0.
    #    - Requirements for UseSgprForGRO=1:
    #      - BufferLoad=1
    #      - Use appropriate Assert*ElementMultiple or GRVW=1 to eliminate need for ShifPtr
    #        (UseSgprForGRO does not support ShiftPtr since ShiftPtr needs to potentially shift GRO)
    #  = KernelWriterAssembly also supports 64-bit 2D buffer size (see use64bPbcLimit)
    #    - Requires 4 instructions to move scalar limit and a couple SGPR
    #    - Enabled by default.  If the overhead matters we can add asserts/YAML parm to specialize


    # Converting VGPR GRO into SGPR GRO is usually a win
    # However, the mode may exhaust all available SGPR, in particular for large unroll
    # -1 attempt to use a hueristic to determine when the tile size will use too many SGPR and fall back to VGPR
    "UseSgprForGRO":              [ -1, 0, 1],

    # Some work-items in the group may not participate in the final buffer load.
    # Allows more flexibility in choosing DepthU.
    # 1= allocate extra addressing vpgr for edge cases
    # 2= use temp vgpr inside unroll loop, may save 1 VPR if both A and B have a fractional edge but costs v_alu
    "FractionalLoad":             [ 0, 1, 2] ,

    # Attempt to vectorize atomics
    # 1,2,4 : Number of elements to vectorize
    # -1 : Maximum supported value.  Half=2, Single=1, Double=1
    # Currently 32-bit CAS only, eventually might support more
    "VectorAtomicWidth":          [ -1, 1, 2 ] ,

    # Assertion properties
    # These provide information or assertions that the problem size meets certain requirements
    # for sizes or alignments.  The kernel generator can use this information to produce
    # a kernel which uses those assertions to produce a faster kernel.
    #
    # If modifying or adding Assertions also change ProblemProperties class in TensileTypes.h

    # Kernel generator will assume that the summation size is some multiple of the element size
    # and use this to optimize the kernel.
    # This can result in more efficient kernels, but requires runtime checking to ensure the specified
    # summation value meets the requirements.
    # (Recommended AF1EM value is 8 for half, 4 for single, 2 for double)
    #
    # Optimizations enabled by AssertSummationElementMultiple>1:
    #  - If >=2 for half:
    #     - Tail loop loads can be vectorized 2X to use dword
    #     - Enables asm kernels on V20
    #     - Can use DirectToLds for both unroll and tail loops
    #  - Tail loop can be unrolled up to InnerUnroll amount if AssertSummationElementMultiple%InnerUnroll==0
    #
    # 1 indicates no assertion (since all sizes are multiples of 1)
    "AssertSummationElementMultiple": [1,2,4,8],

    # Kernel generator will assume that the FreeIndex[0] size is some multiple of the element size
    # and use this to optimize the kernel.
    # FreeIndex[0] is usually letter "I"
    # (Recommended AF0EM value is 8 for half, 4 for single, 2 for double)
    #
    # Optimizations enabled by AssertFree0ElementMultiple>1:
    # Load optimizations:
    #  - For TLU=1 matrix, if AF1WM>=GLVW then can enable UseSgprForGRO
    #      - Reduces registers used for address calculations
    #      - Enables FractionalLoad for more flexibility in address calcs
    #      - Removes address shift/unshift code
    #    - UseSgprForGRO will only be enabled if all matrices meet assertion requirements.
    #
    # Store Optimizations:
    #  - Can vectorize stores in edge tiles.  Vector width can be up to AF0EM.
    #   (since C matrix is always coalesced in Free0 index diretion and this assertion guarantees the index element multiple)
    #
    # 1 indicates no assertion (since all sizes are multiples of 1)
    "AssertFree0ElementMultiple" : [1,2,4,8],

    # Kernel generator will assume that the FreeIndex[1] size is some multiple of the element size
    # and use this to optimize the kernel.
    # FreeIndex[1] is usually letter "J"
    # (Recommended AF1EM value is 8 for half, 4 for single, 2 for double)

    # Optimizations enabled by AssertFree1ElementMultiple>1:
    #  - See above AssertFree0ElementMultiple "Load optimizations"

    # 1 indicates no assertion (since all sizes are multiples of 1)
    "AssertFree1ElementMultiple" : [1,2,4,8],

    # Some kernels only work for certain sizes, see ProblemProperties in TensileTypes for exact defs
    "AssertMinApproxSize" : [0,1,2],

    # Generate code inside kernel to check Assertions on Tensor dimensions
    "CheckTensorDimAsserts":               [False, True],

    # Generate code inside kernel to check several dimension overflow cases, in particular around use of 32-bit calcs
    # 0 = no check, 1=checks for cases that should be avoided through assertions and kernel selection,
    # 2=checks for cases that should never happen
    "CheckDimOverflow":               [0,1,2],

    # Stagger the start summation position of the tiles.
    # Elements from the summation dimension are loaded at offsets rather than all starting at 0.
    # StaggerU is the max 'clicks' of StaggerUStride bytes where each wg starts ; see StaggerUMapping
    # for how the specific stagger for a given wg is determined.
    #
    # The tile assignment C are same as with StaggerOffset=0 ; the difference is the
    # order that the summation elements are added.
    # GRO will wrap back to the row start start when the edge is reached.
    #
    # This can be effective for TLU=0 style matrices where the K dimension is a large power-of-2.
    # In this case the start of each row of the tile is separated by an exact power-of-2
    # which causes poor dram, cache, and tlb behavior.  V20 has 16 channels each 256 bytes wide.

    # StaggerU adjusts the start position in the summation (aka 'U') dimension
    # to avoid these conflicts.  Both A and B matrix start at the adjusted position.
    # If >0 specifies the offset in multiples of the macro-tile "unroll" dim
    #  - Higher values will spread traffic to more channels but provide less L2 re-use.
    #  - StaggerU and WorkGroupMapping interact and should be tuned together -
    #    The WGM controls how tiles are assigned in C matrix, while StaggerU controls where those
    #    tiles start reading their summation dim parms.
    #  - StaggerU requires BufferLoad==1 and is silently ignored if BufferLoad==0
    "StaggerU":              [0,2,4,8,16,32,64],

    # Stride in bytes for each staggeru 'click'.
    # 256 is recommended since this is the width of memory channel (on gfx803,gfx900,gf906) - so
    # each click will start in a new memory channel and spread traffic among the 16 available channels.
    # For example StaggerUStride=256 and StaggerU=8 will use 8 unique starting points
    # in summation dimension, each offset by 256-bytes - provided the tensor dims are large
    # enough to support this.
    # StaggerUStride will be internally increased so it is an integer multiple of DepthU*BpeAB.
    # (the implementation requires this - the unroll iteration accesses data in steps of
    # DepthU*BPE
    "StaggerUStride":               [16,32,64,128,256,512,1024],

    # How the tile assignment (wg0, wg1, wg2) controls the initial StaggerU offset:
    # 0: Use wg0
    # 1: Use wg1
    # 2: Use wg2
    # 3: Use wgSerial, wgSerial = wg0 + (wg1 % WorkGroupMapping) * nwg0
    # 4: Debug mode, offset each tile max allowed StaggerU.  This just moves hotspot
    #    to a different bank since all workgroups still start at same point.
    "StaggerUMapping":       [0,1,2,3,4],

    # For Block Mapping type:
    # 0   : Use hardware-assigned wg number with no remapping.
    # N   : WG block width.  "Wrap" to a new wg1 "row" assignment after N WGs assigned in that row.
    # < 0 : Swaps the position of wg0 and wg1.  Does not change NumWorkGroups* or ProblemNumWorkGroups*. No longer supported.
    # Tensor C always mapped with first free coord as fastest moving
    # (Elements in this dimension are sequential in memory.
    #
    # For 2D nonbatched Matrix this means index order is I, then J
    # For 2D batched Matrix this means index order is I, then J, then K.
    #
    # Then for 2D case:
    #   - If drawn in row-major format, I is the width and J is the height.
    #   - WGM determines dimensions of the box used to assign tiles from C
    #   - WGM is the height of the box (in the J dimension)
    #   - Given WGM, the box width (in I dim) is determined by number of CUs
    #   - The box always moves across matrixC in the fastest-moving "I" dim, then
    #     wraps to next J.  TODO - might be useful to change this?
    #
    # Examples for 2D matrix:
    # WGM=8:  on CU64 machine this is a square box
    # WGM=1:  Short/Fat - this will cover maximum width in I dimension of C.  This matches hardware assigned mapping.
    # WGM=64: Tall/Skinny - this will cover maximum width in J dimention of C.
    #
    # Formula for wgSerial:
    # wgSerial = wg0 + (wg1 % WorkGroupMapping) * nwg0
    "WorkGroupMapping":           list(range(0,1024+1)),  # change a workgroup's id so that the all the workgroups on the gpu at a time are hitting L2 cache the best
    "WorkGroupMappingType":       ["B", "Z"],           # Blocking, Z-order (not any faster than blocking, especially for the arithmetic it requires)
    "MaxOccupancy":               list(range(1, 40+1)),       # wg / CU; if cache thrashing is hurting performance, this allocates extra lds to artificially limit occupancy
    "WorkGroup":                  validWorkGroups,      # ( wg0 x wg1 x LocalSplitU ) dimensions of the workgroup which will operate on a tile and share lds

    #ThreadTile: ( tt0 x tt1 ) dimensions of the C tile that each thread works on,
    # TT=4 and VW=4 means a thread will work on a tight 4x4 tile of C, where VW=1 means the tile will work on 16 spread out values
    # Generally, the VW determines the consecutive a WI will work on, then it will skip ahead SG0*VW elements to get to the next row of VGPR inputs
    "ThreadTile":                 validThreadTiles,
    "MacroTile":                  validMacroTiles,      # MT0 = wg0*tt0, MT1 = wg1*tt1

    # If positive, each switch includes switches <= the specified switch.
    # For example 3 will enable NoPostLoop+NoGlobalRead+NoLocalWrite
    # If negative, setting is precise and will disable only the specified code piece.
    # intended use is to evaluate which sections of the kernel are taking most of the execution time
    # 0=Baseline
    # 1= +NoPostLoop
    # 2= +NoGlobalRead
    # 3= +NoLocalWrite
    # 4= +NoLocalRead
    # 5= +NoWait +NoSync
    # 6= +NoMAC
    # 7= +NoPreLoop+ NoGlobalReadInc
    # 9= NullKernel
    # For example set DisableKernelPieces: [0,1,2,3,4,5,6,7,9]
    #   this will create a set of kernels with progessively more pieces of the kernel disabled
    "DisableKernelPieces":        list(range(-9,10)),         # disable pieces of the kernel, for performance isolation

    # 0  : standard launch
    # N>0 : launch persistent kernel with N workgroups per compute unit
    #       - Recommended min is enough WG to use all resources on the CU
    #       - Higher values result in shorter-running WG which are less 'persistent'
    #         this increases the switch time between work-groups but results in
    #         more opportunities to schedule other WG or recover if a wg runs long
    #         or all compute units were not available before the launch.
<<<<<<< HEAD
    "PersistentKernel":           list(range(0,10+1)) ,       # Use persistent kernel.
=======
    #       - Host code will not launch more groups than tiles in the C space
    # Assertions/Requirements: NumWorkGroups0 * NumWorkGroups1 < 2^32
    "PersistentKernel":           range(0,512+1) ,       # Use persistent kernel.
>>>>>>> 6a8f24a8

    # Allow macro-tile to span batch dimensions and thus a single workgroup can work across batch dimensions.
    # This can improve utilization, in particular if macro-tile is larger than the lower dimensions.
    # 0x0 = each workgroup works on a single batch dim.
    # 0x1 = pack Batch dimensions into wg0/A - works if all batch strides for B==0.
    #       Also must set AssertFree0ElementMultiple to >= GlobalReadVectorWidth
    # 0x2 = pack Batch dimensions into wg1/B - works if all batch strides for A==0
    #       Also must set AssertFree1ElementMultiple to >= GlobalReadVectorWidth
    "PackBatchDims":             [0,1,2],

    # Pack free dimensions
    # If True, allow macro-tile to span free dimensions.  Single workgroup can work across multiple free dimensions.
    # If False, macro-tile is always Free0*Free1.  Additional free dimensions are not supported.
    "PackFreeDims":              [False, True],

    # Granularity allowed when packing tensor dims.
    # Lower values are finer granularity which requires more dimension division operations on store path
    # but supports more flexible tensor dimes.
    # Higher values are coarser values - less dimension division operations but tensor dims must meet
    # more stringent element multiple requirements
    # 0x1 : Any dimension supported, compute dims after each element (not supported yet)
    # 0x2 : VectorWidth must not span tensor dim
    "PackGranularity": [2],

    # Controls desiredwidth of loads from global memory -> LDS.
    # and eliminates the pointer unshift logic
    # -1 : Set GlobalReadVectorWidth =  VectorWidth
    #  1 cannot be used for half type.
    "GlobalReadVectorWidth":      [ -1, 1, 2, 3, 4, 6, 8 ],

    # threads should read/write/operate on this many contiguous elements from the C matrix.
    # If VW=4 then thread0 will process 4 consec C elements, then thread1 next 4, etc.
    # If the ThreadTile is > VectorWidth then thread0 will next operate on the 4 elements in C at (4*NumThreads)
    # Typically the load vector width and store vector width are directly related to the VW.
    # The load width is closely related to the width of local stores so VectorWidth controls local write width.
    # Local read width also matches since VectorWidth consec elements must be read
    # Typically matching 16 bytes is good choice since the stores will be optimally coalesced with 16 bytes/WI.
    # -1 means use the largest vector width up to 128 bits. Using a VW too large which results in >16bytes/thread isn't supported
    "VectorWidth":                [ -1, 1, 2, 3, 4, 6, 8 ],


    # Minimum guaranteed global store vector width
    # Tensile will allocate additional VGPR in Global Store phase if needed to
    # ensure that writes can be written with MinWriteVectorWidth.
    # If requested global write vector width is larger than MinGlobalWriteVectorWidth,
    # then additional
    # or the granted gwvw == MinGlobalWriteVectorWidth.
    # MinGlobalWriteVectorWidth=-1 chooses a sensible default of 2 for half and
    # one for other types.
    "MinGlobalWriteVectorWidth":      [-1, 1, 2, 4, 8 ],

    "VectorStore":                    [False, True],

    # place upper and lower limits on the skinny-ness of macro tiles; shape=1 means square tile, like 64x64. shape=4 means 4x64 or 64x4 or 128x8...
    # these will just mark some kernels as invalid so that fewer kernels will be checked
    "MacroTileShapeMin":          list(range(1, 256+1)),
    "MacroTileShapeMax":          list(range(1, 256+1)),

    # when loading all the data from global into lds requires multiple load instructions, these parameters govern which
    # loads will pull which rectangle of data from global into lds
    # NLC=1 means one load along the coalesced dimension, which results in the most coalescing possible
    # NLC=-1 looks for the largest number of reads along the coalesced dimension which results in the least ammount of coalescing;
    # however in this case the stride between one load and another is a static value, therefore buffer loads only need one set of registers
    # whereas the =1 case has a stride which is a multiple of a kernel argument and therefore needs one address per load in the perpendicular dimension
    "NumLoadsCoalescedA":         list(range(-1, 64+1)),
    "NumLoadsCoalescedB":         list(range(-1, 64+1)),

    # DepthU, LocalSplitU (which is the 3rd number in WorkGroup), and LoopUnroll are closely related
    # LoopUnroll=4 means there are 4 subiterations within the loop, 4 actual iterations written in the code.
    # LocalSplit=2 means the workgroup is split up into 2 subgroups, and each subgroup is doing different parts of the summation.
    # subgroup0 does k=0-3, 8-11... and subgroup1 does k=4-7, 12-15...
    # So, each iteration through the summation loop, which has 4 actual subiterations, does 8 summation iterations, because each subgroup did 4;
    # and when data is read from global memory the threads read 8 elements along the summation dimension.
    # DepthU = LoopUnroll * LocalSplitU = 4*2 in this case
    # it made more sense for the user to directly control LocalSplitU and DepthU, then derrive afterwards LoopUnroll=DepthU/LocalSplitU
    # -1 : Only allow GLVW=1
    # -2 : Only allow max(GLVWA,GLVWB) < VW ?
    # -3 : Only allow min(GLVWA,GLVWB) < VW ?
    "DepthU":                     depthUs,

    # integer ammount of padding to put into LDS, in 2016 this didn't seem to help performance, profilers were showing that channel conflicts weren't really hurting
    # performance so this has been deprecated and probably doesn't work
    # -1 means use same padding as the VectorWidth if TLU=0 else 0.  (Padding only helps when transpose is required)
    "LdsPadA":                     [ -1, 0, 1, 2, 3, 4, 8],
    "LdsPadB":                     [ -1, 0, 1, 2, 3, 4, 8],

    # tinkered with adding extra syncs or waits in the assembly kernels to see if it would improve the sequencing between workgroups, "fully synchronous scheduling" is WAY more promising; this can be deprecated
    "PerformanceSyncLocation":    list(range(-1, 16*16+1)),
    "PerformanceWaitLocation":    list(range(-1, 16*16+1)),
    "PerformanceWaitCount":       list(range(-1, 16)),

    # add gls or slc after global memory read/writes to change cacheing, not cacheing the writes is promising and improved performance a tiny bit
    "NonTemporalC":               list(range(0,4)),
    "NonTemporalA":               list(range(0,4)),
    "NonTemporalB":               list(range(0,4)),

    # guard against out of bounds reads
    # None: don't guard
    # Branch: use if statements (source only, and doesn't support VW)
    # ShiftPtr: shift read pointers to be in bounds, then unshift registers (source & assembly),
    # ShiftPtr does not support very small problem dims < global load vector width since the shift
    # would move outside the array bounds.
    # If GLVW==1 or Assert*ElementMultiple for the coalesced dim is > GRVW, then shifting is not
    # necessary and the shift/unshift code will not be generated
    "EdgeType":                   [ "Branch", "ShiftPtr", "None" ], # None=don't guard against ou

    # Group together unroll iterations inside the unroll loop.
    # For example, InnerUnroll=2 will fetch LDS for two unroll iterations
    "InnerUnroll":                [1,2,4],

    # Arrange elements in LDS so N elements consec in U-dim are adjacent in LDS
    # 1 is default and results in no interleaving.
    # Implementation only supports LocalDotLayout that is a power-of-two
    "LocalDotLayout":             [1,2,4,8],

    # Aggressive performance mode
    # Some of these may cause instability, particularly s_setprio
    # 0=none, 1=add setprio, 2=add setprio and modify LDS to allow only 2 waves/simd
    "AggressivePerfMode":       [0,1,2],

    # Kernels should be written in assembly or source
    # if assembly, ISA will determine architecture
    # if source, Runtime will determine language
    # later on, we'll relax this to inner kernel languages and outer kernel languages, such as inline asm embedded in ocl or in llvm
    "KernelLanguage":             [ "Assembly", "Source" ],
    "ISA":                        validISA,       # arch for assembly kernels

    # Replaces assembly kernels if they are found in the directory Tensile/Tensile/ReplacementKernels
    "ReplacementKernel":          [False, True],

    }
# same parameter for all solution b/c depends only on compiler
defaultBenchmarkCommonParameters = [
    {"LoopDoWhile":               [ False ] },
    {"LoopTail":                  [ True ] },
    {"EdgeType":                  [ "Branch" ] },
    {"InnerUnroll":               [ 1 ] },
    {"LocalDotLayout":            [ 1 ] },
    {"AggressivePerfMode":        [ 1 ] },
    {"KernelLanguage":            [ "Source" ] },
    {"LdsPadA":                   [ 0 ] },
    {"LdsPadB":                   [ 0 ] },
    {"MaxOccupancy":              [ 40 ] },
    {"VectorWidth":               [ -1 ] },
    {"MinGlobalWriteVectorWidth": [ -1 ] },
    {"VectorStore":               [ True ] },
    {"GlobalReadVectorWidth":     [ -1 ] },
    {"GlobalReadCoalesceVectorA": [ True ] },
    {"GlobalReadCoalesceVectorB": [ True ] },
    {"GlobalReadCoalesceGroupA":  [ True ] },
    {"GlobalReadCoalesceGroupB":  [ True ] },
    {"PrefetchGlobalRead":        [ True ] },
    {"PrefetchLocalRead":         [ 1 ] },
    {"UnrollMemFence":            [ False ] },
    {"GlobalRead2A":              [ True ] },
    {"GlobalRead2B":              [ True ] },
    {"LocalWrite2A":              [ True ] },
    {"LocalWrite2B":              [ True ] },
    {"LocalRead2A":               [ True ] },
    {"LocalRead2B":               [ True ] },
    {"SuppressNoLoadLoop":        [ False ]},
    {"ExpandPointerSwap":         [ True ]},

    {"ScheduleGlobalRead":        [ 1 ] },
    {"ScheduleLocalWrite":        [ 1 ] },
    {"ScheduleIterAlg":           [ 1 ] },

    {"LdcEqualsLdd":              [ True ] },
    {"InterleaveAlpha":           [ 0 ] },
    {"PrefetchAcrossPersistent":  [ 0 ] },

    {"BufferLoad":                [ True ] },
    {"BufferStore":               [ True ] },
    {"DirectToLds":               [ True ] },
    {"UseSgprForGRO":             [ -1 ] },
    {"AssertSummationElementMultiple": [ 1 ] },
    {"AssertFree0ElementMultiple": [ 1 ] },
    {"AssertFree1ElementMultiple": [ 1 ] },
    {"AssertMinApproxSize":        [ -1 ] },
    {"CheckTensorDimAsserts"      : [ False ] },
    {"CheckDimOverflow"           : [ 0 ] },

    {"StaggerU":                  [ 32 ] },   # recommend [0,32]
    {"StaggerUStride":            [ 256 ] },  # recommend 256 for V10,V20
    {"StaggerUMapping":           [ 0 ] },    # recommend [0,1]
    {"GlobalSplitU":              [ 1 ] },
    {"GlobalSplitUSummationAssignmentRoundRobin": [ True ] },
    {"GlobalSplitUWorkGroupMappingRoundRobin":    [ False ] },
    {"MacroTileShapeMin":         [ 1 ] },
    {"MacroTileShapeMax":         [ 64 ] },
    {"PersistentKernel":          [ 0 ] },
    {"PackBatchDims":             [ 0 ] },
    {"PackFreeDims":              [ 1 ] },
    {"PackGranularity":           [ 2 ] },
    {"FractionalLoad":            [ 0 ] },
    {"VectorAtomicWidth":         [ -1 ] },

    {"NumLoadsCoalescedA":        [ 1 ] },
    {"NumLoadsCoalescedB":        [ 1 ] },
    {"WorkGroup":                 [ [16,16,1]] },
    {"WorkGroupMappingType":      [ "B" ] },
    {"WorkGroupMapping":          [ 8 ] },
    {"ThreadTile":                [ [4,4] ] },
    {"DisableKernelPieces":       [ 0 ] },
    {"DepthU":                    [ -1 ] },
    {"PerformanceSyncLocation":   [ -1 ] },
    {"PerformanceWaitLocation":   [ -1 ] },
    {"PerformanceWaitCount":      [ -1 ] },
    {"NonTemporalC":              [ 0 ] },
    {"NonTemporalA":              [ 0 ] },
    {"NonTemporalB":              [ 0 ] },
    {"ReplacementKernel":         [ False ] },
    ]
# benchmark these solution independently
defaultForkParameters = []
defaultBenchmarkForkParameters = []
defaultJoinParameters = []
defaultBenchmarkJoinParameters = []

# dictionary of defaults comprised for 1st option for each parameter
defaultSolution = {}
for paramList in [defaultBenchmarkCommonParameters, defaultForkParameters, \
    defaultBenchmarkForkParameters,defaultBenchmarkJoinParameters]:
  for paramDict in paramList:
    for key, value in paramDict.items():
      defaultSolution[key] = value[0]
# other non-benchmark options for solutions

################################################################################
# Default Problem Type
################################################################################
defaultProblemType = {
    # =GEMM uses TransposeA,B paramters and makes the problem type more readeable for users
    # =TensorContraction  requires specifying
    "OperationType":            "GEMM",

    "DataType":                 0,                # data types can specified by a variety of ways, such as "s", as listed in SolutionStructs.py::DataType
    "DestDataType":             0,                # destination data types can specified by a variety of ways, such as "s", as listed in SolutionStructs.py::DataType
    "ComputeDataType":             0,             # compute data types can specified by a variety of ways, such as "s", as listed in SolutionStructs.py::DataType
    "UseBeta":                  True,             # =True use beta parameter (asm will check for B=0 and optimize the write for that), =False don't use beta parameter
    "HighPrecisionAccumulate":  False,            # f32 += f16*f16
    "SilentHighPrecisionAccumulate": False,       # Keep kernel names the same for HPA mode.  Useful for testing.

    "ComplexConjugateA":        False,            # complex data should be conjugated for "C" transpose case
    "ComplexConjugateB":        False,

    # for gemm description
    "TransposeA":               False,            # =True means transA="T" or "C", =False means transA = "N"
    "TransposeB":               True,
    "Batched":                  False,            # add batching dimension

    # for tensor contraction description
    "IndexAssignmentsA":        [0, 2],
    "IndexAssignmentsB":        [1, 2],
    "NumIndicesC":              2,
    "UseInitialStrides":        False,

    # for LD description
    "NumIndiciesLD":            4,
    "IndexAssignmentsLD":       [3, 4, 5, 6]      # order is LDD, LDC, LDA, LDB
    }
defaultProblemSizes = [{"Range": [ [2880], 0, 0 ]}]
defaultBenchmarkFinalProblemSizes = [{"Range": [
    [64, 64, 64, 512], 0, 0 ]}]
defaultBatchedProblemSizes = [{"Range": [ [2880], 0, [1], 0 ]}]
defaultBatchedBenchmarkFinalProblemSizes = [{"Range": [
    [64, 64, 64, 512], 0, [1], 0 ]}]


################################################################################
# Default Analysis Parameters
################################################################################
defaultAnalysisParameters = {
    "ScheduleName":       "Tensile",
    "DeviceNames":  "fallback",
    "ArchitectureName": "gfx000",
    "SolutionImportanceMin":      0.01, # = 0.01=1% total time saved by keeping this solution
    }


################################################################################
# Searching Nested Lists / Dictionaries
# to see if keys exist and what their values are
################################################################################
# param name in structures?
def inListOfDictionaries(param, dictionaries):
  for dictionary in dictionaries:
    if param in dictionary:
      return True
  return False
def inListOfListOfDictionaries(param, dictionaries):
  for dictionaryList in dictionaries:
    if inListOfDictionaries(param, dictionaryList):
      return True
  return False
def inListOfLists(param, lists):
  for l in lists:
    if param in l:
      return True
  return False

# get param values from structures.
def hasParam( name, structure ):
  if isinstance(structure, list):
    for l in structure:
      if hasParam(name, l):
        return True
    return False
  elif isinstance(structure, dict):
    return name in structure
  else:
    return name == structure
    #printExit("structure %s is not list or dict" % structure)

def getParamValues( name, structure ):
  if isinstance(structure, list):
    for l in structure:
      param = getParamValues(name, l)
      if param != None:
        return param
    return None
  elif isinstance(structure, dict):
    if name in structure:
      return structure[name]
    else:
      return None
  else:
    printExit("structure %s is not list or dict" % structure)

################################################################################
# Print Debug
################################################################################
def print1(message):
  if globalParameters["PrintLevel"] >= 1:
    print(message)
    sys.stdout.flush()
def print2(message):
  if globalParameters["PrintLevel"] >= 2:
    print(message)
    sys.stdout.flush()

def printWarning(message):
  print("Tensile::WARNING: %s" % message)
  sys.stdout.flush()
def printExit(message):
  print("Tensile::FATAL: %s" % message)
  sys.stdout.flush()
  sys.exit(-1)

################################################################################
# Locate Executables
# rocm-smi, hcc, rocm_agent_enumerator
################################################################################
def isExe( filePath ):
  return os.path.isfile(filePath) and os.access(filePath, os.X_OK)
def locateExe( defaultPath, exeName ): # /opt/rocm/bin, hcc
  # look in path first
  for path in os.environ["PATH"].split(os.pathsep):
    exePath = os.path.join(path, exeName)
    if isExe(exePath):
      return exePath
  # look in default path second
  exePath = os.path.join(defaultPath, exeName)
  if isExe(exePath):
    return exePath
  return None

# Try to assemble the asmString for the specified target processor
# Success is defined as assembler returning no error code or stderr/stdout
def tryAssembler(isaVersion, options, asmString):
  asmCmd = "%s -x assembler -target amdgcn-amdhsa -mcpu=%s %s -" \
             % (globalParameters["AssemblerPath"], isaVersion, options)

  sysCmd = "echo \"%s\" | %s" % (asmString, asmCmd)

  try:
    result = subprocess.check_output([sysCmd], shell=True,  stderr=subprocess.STDOUT).decode()
    if globalParameters["PrintLevel"] >=2:
        print("asm_cmd: ", asmCmd)
        print("output :", result)
    if result != "":
      return 0 # stdout and stderr must be empty
  except subprocess.CalledProcessError as e:
    if globalParameters["PrintLevel"] >=2:
        print("CalledProcessError", e)
    return 0 # error, not supported

  return 1 # syntax works


################################################################################
# Assign Global Parameters
# each global parameter has a default parameter, and the user
# can override them, those overridings happen here
################################################################################
def assignGlobalParameters( config ):

  global globalParameters

  print1("# Restoring default globalParameters")
  for key in defaultGlobalParameters:
    globalParameters[key] = defaultGlobalParameters[key]

  # Minimum Required Version
  if "MinimumRequiredVersion" in config:
    if not versionIsCompatible(config["MinimumRequiredVersion"]):
      printExit("Benchmark.yaml file requires version=%s is not compatible with current Tensile version=%s" \
          % (config["MinimumRequiredVersion"], __version__) )

  # User-specified global parameters
  print2("GlobalParameters:")
  for key in globalParameters:
    defaultValue = globalParameters[key]
    if key in config:
      configValue = config[key]
      if configValue == defaultValue:
        print2(" %24s: %8s (same)" % (key, configValue))
      else:
        print2(" %24s: %8s (overriden)" % (key, configValue))
    else:
      print2(" %24s: %8s (unspecified)" % (key, defaultValue))

  # ROCm Agent Enumerator Path
  globalParameters["ROCmAgentEnumeratorPath"] = locateExe("/opt/rocm/bin", "rocm_agent_enumerator")
  globalParameters["AssemblerPath"] = os.environ.get("TENSILE_ROCM_ASSEMBLER_PATH");
  if globalParameters["AssemblerPath"] is None:
    globalParameters["AssemblerPath"] = locateExe("/opt/rocm/bin", "hcc");
  globalParameters["ROCmSMIPath"] = locateExe("/opt/rocm/bin", "rocm-smi")
  globalParameters["ExtractKernelPath"] = locateExe("/opt/rocm/bin", "extractkernel")

  # read current gfx version
  if os.name != "nt" and globalParameters["CurrentISA"] == (0,0,0) and globalParameters["ROCmAgentEnumeratorPath"]:
    process = Popen([globalParameters["ROCmAgentEnumeratorPath"], "-t", "GPU"], stdout=PIPE)
    line = process.stdout.readline().decode()
    while line != "":
      gfxIdx = line.find("gfx")
      if gfxIdx >= 0:
        major = int(line[gfxIdx+3:gfxIdx+4])
        minor = int(line[gfxIdx+4:gfxIdx+5])
        step  = int(line[gfxIdx+5:gfxIdx+6])
        if (major,minor,step) in globalParameters["SupportedISA"]:
          print1("# Detected local GPU with ISA: gfx%u%u%u"%(major, minor, step))
          globalParameters["CurrentISA"] = (major, minor, step)
        line = process.stdout.readline().decode()
    if globalParameters["CurrentISA"] == (0,0,0):
      printWarning("Did not detect SupportedISA: %s; cannot benchmark assembly kernels." % globalParameters["SupportedISA"])
    if process.returncode:
      printWarning("%s exited with code %u" % (globalParameters["ROCmAgentEnumeratorPath"], process.returncode))

  # Determine assembler capabilities by testing short instructions sequences:
  globalParameters["AsmCaps"] = {}
  globalParameters["ArchCaps"] = {}
  for (v) in globalParameters["SupportedISA"] + [(0,0,0)]:
    globalParameters["AsmCaps"][v] = {}
    globalParameters["ArchCaps"][v] = {}
    isaVersion = "gfx" + "".join(map(str,v))
    globalParameters["AsmCaps"][v]["SupportedISA"] = tryAssembler(isaVersion, "", "")
    globalParameters["AsmCaps"][v]["HasExplicitCO"] = tryAssembler(isaVersion, "", "v_add_co_u32 v0,vcc,v0,v0")
    globalParameters["AsmCaps"][v]["HasDirectToLds"] = tryAssembler(isaVersion, "", "buffer_load_dword v40, v36, s[24:27], s28 offen offset:0 lds")
    globalParameters["AsmCaps"][v]["HasAddLshl"] = tryAssembler(isaVersion, "", "v_add_lshl_u32 v47, v36, v34, 0x2")
    globalParameters["AsmCaps"][v]["HasSMulHi"] = tryAssembler(isaVersion, "", "s_mul_hi_u32 s47, s36, s34")
    globalParameters["AsmCaps"][v]["HasCodeObjectV3"] = tryAssembler(isaVersion, "-mno-code-object-v3", "")
    if tryAssembler(isaVersion, "", "s_waitcnt vmcnt(63)"):
      globalParameters["AsmCaps"][v]["MaxVmcnt"] = 63
    elif tryAssembler(isaVersion, "", "s_waitcnt vmcnt(15)"):
      globalParameters["AsmCaps"][v]["MaxVmcnt"] = 15
    else:
      globalParameters["AsmCaps"][v]["MaxVmcnt"] = 0

    caps = ""
    for k in globalParameters["AsmCaps"][v]:
      caps += " %s=%u" % (k, globalParameters["AsmCaps"][v][k])

    print1 ("# Asm caps for %s:%s" % (isaVersion, caps))
    globalParameters["ArchCaps"][v]["HasEccHalf"] = (v==(9,0,6))
    print1 ("# Arch caps for %s:%s" % (isaVersion, globalParameters["ArchCaps"][v]))

  # For ubuntu platforms, call dpkg to grep the version of hcc.  This check is platform specific, and in the future
  # additional support for yum, dnf zypper may need to be added.  On these other platforms, the default version of
  # '0.0.0' will persist
  if platform.linux_distribution()[0] == "Ubuntu":
    process = Popen(["dpkg", "-l", "hcc"], stdout=PIPE)
    if process.returncode:
      printWarning("%s looking for package %s exited with code %u" % ('dpkg', 'hcc', process.returncode))

    line = process.stdout.readline().decode()
    while line != "":
      packageIdx = line.find("hcc")
      if packageIdx >= 0:
        globalParameters["HccVersion"] = line.split()[2]
        break
      line = process.stdout.readline().decode()

  for key in config:
    value = config[key]
    if key not in globalParameters:
      printWarning("Global parameter %s = %s unrecognised." % ( key, value ))
    globalParameters[key] = value



################################################################################
# Assign Parameters
# populate dst with src[key] else give it the default/backup value
################################################################################
def assignParameterWithDefault(destinationDictionary, key, sourceDictionary, \
    defaultDictionary):
  if key in sourceDictionary:
    destinationDictionary[key] = sourceDictionary[key]
  else:
    destinationDictionary[key] = defaultDictionary[key]

# populate dst with src[key] else abort since it's required
def assignParameterRequired(destinationDictionary, key, sourceDictionary):
  if key in sourceDictionary:
    destinationDictionary[key] = sourceDictionary[key]
  else:
    printExit("Parameter \"%s\" must be defined in dictionary %s" % (key, sourceDictionary) )

def CPUThreadCount():
  if globalParameters["CpuThreads"] == 0:
    return 0
  else:
    import multiprocessing
    cpu_count = multiprocessing.cpu_count()
    cpuThreads = globalParameters["CpuThreads"]
    if cpuThreads < 0:
        return cpu_count*abs(cpuThreads)
    return min(cpu_count, cpuThreads)

################################################################################
# Push / Pop Working Path
# store a WorkingPath where to write files (like benchmark files)
################################################################################
def pushWorkingPath( foldername ):
  # Warning: this is not thread-safe, modifies the global WorkingPath!
  globalParameters["WorkingPath"] = \
      os.path.join(globalParameters["WorkingPath"], foldername )
  ensurePath( globalParameters["WorkingPath"] )
def popWorkingPath():
  # Warning: this is not thread-safe, modifies the global WorkingPath!
  globalParameters["WorkingPath"] = \
      os.path.split(globalParameters["WorkingPath"])[0]
def ensurePath( path ):
  if not os.path.exists(path):
    os.makedirs(path)
  return path

def roundUp(f):
  return (int)(math.ceil(f))

################################################################################
# Is query version compatible with current version
# a yaml file is compatible with tensile if
# tensile.major == yaml.major and tensile.minor.step > yaml.minor.step
################################################################################
def versionIsCompatible(queryVersionString):
  (qMajor, qMinor, qStep) = queryVersionString.split(".")
  (tMajor, tMinor, tStep) = __version__.split(".")

  # major version must match exactly
  if qMajor != tMajor:
    return False

  # minor.patch version must be >=
  if qMinor > tMinor:
    return False
  if qMinor == tMinor:
    if qStep > tStep:
      return False
  return True

# convert python list to C++ initializer style syntax
def listToInitializer(l):
  return "{" + ','.join(map(str, l)) + "}"

################################################################################
# Progress Bar Printing
# prints "||||" up to width
################################################################################
class ProgressBar:
  def __init__(self, maxValue, width=80):
    self.char = '|'
    self.maxValue = maxValue
    self.width = width
    self.maxTicks = self.width - 7


    self.priorValue = 0
    self.fraction = 0
    self.numTicks = 0
    self.createTime = time.time()

  def increment(self, value=1):
    self.update(self.priorValue+value)

  def update(self, value):
    currentFraction = 1.0 * value / self.maxValue
    currentNumTicks = int(currentFraction * self.maxTicks)
    if currentNumTicks > self.numTicks:
      self.numTicks = currentNumTicks
      self.fraction = currentFraction
      self.printStatus()
    self.priorValue = value

  def printStatus(self):
    sys.stdout.write("\r")
    sys.stdout.write("[%-*s] %3d%%" \
        % (self.maxTicks, self.char*self.numTicks, self.fraction*100) )
    if self.numTicks == self.maxTicks:
      stopTime = time.time()
      sys.stdout.write(" (%-.1f secs elapsed)\n"%(stopTime-self.createTime))
    sys.stdout.flush()

  def finish(self): pass

# Append copyrights to all files generated by tensile since they belong to Tensile intellectual property
CMakeHeader = """################################################################################
# Copyright (C) 2016-2019 Advanced Micro Devices, Inc. All rights reserved.
#
# Permission is hereby granted, free of charge, to any person obtaining a copy
# of this software and associated documentation files (the "Software"), to deal
# in the Software without restriction, including without limitation the rights
# to use, copy, modify, merge, publish, distribute, sublicense, and/or sell cop-
# ies of the Software, and to permit persons to whom the Software is furnished
# to do so, subject to the following conditions:
#
# The above copyright notice and this permission notice shall be included in all
# copies or substantial portions of the Software.
#
# THE SOFTWARE IS PROVIDED "AS IS", WITHOUT WARRANTY OF ANY KIND, EXPRESS OR IM-
# PLIED, INCLUDING BUT NOT LIMITED TO THE WARRANTIES OF MERCHANTABILITY, FITNESS
# FOR A PARTICULAR PURPOSE AND NONINFRINGEMENT. IN NO EVENT SHALL THE AUTHORS OR
# COPYRIGHT HOLDERS BE LIABLE FOR ANY CLAIM, DAMAGES OR OTHER LIABILITY, WHETHER
# IN AN ACTION OF CONTRACT, TORT OR OTHERWISE, ARISING FROM, OUT OF OR IN CONNE-
# CTION WITH THE SOFTWARE OR THE USE OR OTHER DEALINGS IN THE SOFTWARE.
################################################################################

###################################################
# This file was generated by Tensile:             #
# https://github.com/ROCmSoftwarePlatform/Tensile #
###################################################


"""

CHeader = """/*******************************************************************************
* Copyright (C) 2016-2019 Advanced Micro Devices, Inc. All rights reserved.
*
* Permission is hereby granted, free of charge, to any person obtaining a copy
* of this software and associated documentation files (the "Software"), to deal
* in the Software without restriction, including without limitation the rights
* to use, copy, modify, merge, publish, distribute, sublicense, and/or sell cop-
* ies of the Software, and to permit persons to whom the Software is furnished
* to do so, subject to the following conditions:
*
* The above copyright notice and this permission notice shall be included in all
* copies or substantial portions of the Software.
*
* THE SOFTWARE IS PROVIDED "AS IS", WITHOUT WARRANTY OF ANY KIND, EXPRESS OR IM-
* PLIED, INCLUDING BUT NOT LIMITED TO THE WARRANTIES OF MERCHANTABILITY, FITNESS
* FOR A PARTICULAR PURPOSE AND NONINFRINGEMENT. IN NO EVENT SHALL THE AUTHORS OR
* COPYRIGHT HOLDERS BE LIABLE FOR ANY CLAIM, DAMAGES OR OTHER LIABILITY, WHETHER
* IN AN ACTION OF CONTRACT, TORT OR OTHERWISE, ARISING FROM, OUT OF OR IN CONNE-
* CTION WITH THE SOFTWARE OR THE USE OR OTHER DEALINGS IN THE SOFTWARE.
*******************************************************************************/

/**************************************************
* This file was generated by Tensile:             *
* https://github.com/ROCmSoftwarePlatform/Tensile *
**************************************************/


"""

HR = "################################################################################"<|MERGE_RESOLUTION|>--- conflicted
+++ resolved
@@ -31,6 +31,7 @@
 import subprocess
 import sys
 import time
+
 
 startTime = time.time()
 
@@ -508,13 +509,9 @@
     #         this increases the switch time between work-groups but results in
     #         more opportunities to schedule other WG or recover if a wg runs long
     #         or all compute units were not available before the launch.
-<<<<<<< HEAD
-    "PersistentKernel":           list(range(0,10+1)) ,       # Use persistent kernel.
-=======
     #       - Host code will not launch more groups than tiles in the C space
     # Assertions/Requirements: NumWorkGroups0 * NumWorkGroups1 < 2^32
     "PersistentKernel":           range(0,512+1) ,       # Use persistent kernel.
->>>>>>> 6a8f24a8
 
     # Allow macro-tile to span batch dimensions and thus a single workgroup can work across batch dimensions.
     # This can improve utilization, in particular if macro-tile is larger than the lower dimensions.
