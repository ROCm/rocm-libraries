--- conflicted
+++ resolved
@@ -130,17 +130,13 @@
 
     if (CxxCompiler == 'hcc'):
 
-<<<<<<< HEAD
-      hipFlags = subprocess.check_output([which('hcc-config'), '--cxxflags',]).decode().split(' ')
-=======
-      hipFlags = subprocess.check_output([which('hcc-config'), '--cxxflags', '--shared']).decode().split(' ')
+      hipFlags = subprocess.check_output([which('hcc-config'), '--cxxflags']).decode().split(' ')
       # when HCC_HOME is defined -I/opt/rocm/include is *not* part of
       # hcc-config --cxxflags; so we need hipconfig -C to be safe
       hipFlags += subprocess.check_output([which('hipconfig'), '-C']).decode().split(' ')
->>>>>>> c363cfc9
       hipLinkFlags = subprocess.check_output([which('hcc-config'), '--ldflags', '--shared']).decode().split(' ')
 
-      hipFlags += ['-I', outputPath]
+      hipFlags += ['-I', outputPath, '-fPIC']
 
       compileArgs = [which('hcc')] + hipFlags + [kernelFile, '-c', '-o', objectFilepath]
 
