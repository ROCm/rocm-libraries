--- conflicted
+++ resolved
@@ -925,7 +925,6 @@
   s += ", stream, numInputEvents, inputEvents, outputEvent )"
   return s
 
-<<<<<<< HEAD
 ##############################################################################
 # forkHardcodedParameters
 ##############################################################################
@@ -1100,7 +1099,9 @@
     # copy file
     shutil.copy( os.path.join(globalParameters["SourcePath"], fileName), \
         outputPath )
-=======
+
+  return libraryFilename
+
 def buildObjectFileNames(solutionWriter, kernelWriterSource, kernelWriterAssembly, solutions, kernels, betaOnlyKernels):
 
   # Build lists of output object names
@@ -1255,9 +1256,6 @@
       asmLibPaths += [ os.path.join(libDir, asmLibFile) ]
 
   return (solutionPaths, sourceKernelPaths, asmKernelPaths, sourceLibPaths, asmLibPaths)
->>>>>>> b2169557
-
-  return libraryStaticFiles
 
 ################################################################################
 # Write CMake
@@ -1294,18 +1292,12 @@
 
   # write TensileClient_SOURCE symbol
   generatedFile.write("set( TensileClient_SOURCE\n")
-<<<<<<< HEAD
   for fileName in libraryStaticFiles:
     generatedFile.write("  ${CMAKE_SOURCE_DIR}/%s\n" % fileName)
-=======
-  for staticFile in staticFilePaths:
-    generatedFile.write("  %s\n" % (staticFile))
->>>>>>> b2169557
   generatedFile.write("  )\n\n")
 
   generatedFile.close()
 
-<<<<<<< HEAD
 ################################################################################
 # Generate Kernel Objects From Solutions
 ################################################################################
@@ -1372,9 +1364,6 @@
 
   return (codeObjectFiles, newLibrary)
 
-
-=======
->>>>>>> b2169557
 ################################################################################
 # Tensile Create Library
 ################################################################################
@@ -1519,45 +1508,10 @@
   kernels, kernelsBetaOnly = generateKernelObjectsFromSolutions(solutions)
   # if any kernels are assembly, append every ISA supported
 
-<<<<<<< HEAD
   solutionWriter, kernelWriterSource, kernelWriterAssembly, \
     kernelMinNaming, _ = getSolutionAndKernelWriters(solutions, kernels)
 
   libraryStaticFiles = copyStaticFiles(outputPath)
-=======
-  if globalParameters["ShortNames"] and not globalParameters["MergeFiles"]:
-    solutionSerialNaming = Solution.getSerialNaming(solutions)
-    kernelSerialNaming = Solution.getSerialNaming(kernels)
-  else:
-    solutionSerialNaming = None
-    kernelSerialNaming = None
-
-  solutionMinNaming = Solution.getMinNaming(solutions)
-  kernelMinNaming = Solution.getMinNaming(kernels)
-  solutionWriter = SolutionWriter( \
-      solutionMinNaming, solutionSerialNaming, \
-      kernelMinNaming, kernelSerialNaming)
-  kernelWriterSource = KernelWriterSource( \
-      kernelMinNaming, kernelSerialNaming)
-  kernelWriterAssembly = KernelWriterAssembly( \
-      kernelMinNaming, kernelSerialNaming)
-
-  if globalParameters["LegacyComponents"]:
-    staticFiles = [
-      "SolutionMapper.h",
-      "TensileTypes.h",
-      "tensile_bfloat16.h",
-      "KernelHeader.h",
-      "SolutionHelper.cpp",
-      "SolutionHelper.h",
-      "Tools.cpp",
-      "Tools.h" ]
-  else:
-    staticFiles = [
-      "TensileTypes.h",
-      "tensile_bfloat16.h",
-      "KernelHeader.h" ]
->>>>>>> b2169557
 
   # Build a list of files to be expected
   (solutionFiles,
