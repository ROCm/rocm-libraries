--- conflicted
+++ resolved
@@ -19,12 +19,7 @@
 # CTION WITH THE SOFTWARE OR THE USE OR OTHER DEALINGS IN THE SOFTWARE.
 ################################################################################
 
-<<<<<<< HEAD
 from .DataType import DataType
-=======
-from __future__ import print_function
-from . import Common
->>>>>>> 630b7c80
 from . import Hardware
 from . import Properties
 from .SolutionStructs import Solution as OriginalSolution
@@ -334,14 +329,7 @@
             rv.ideals = {}
 
         if d['KernelLanguage'] == 'Assembly':
-<<<<<<< HEAD
-            if 'ISA' not in d:
-                d['ISA'] = list(map(int,deviceInfo[1][3:6]))
-
-            rv.hardwarePredicate = Hardware.HardwarePredicate.FromISA(d['ISA'])
-=======
             d['ISA'] = Common.gfxArch(deviceInfo[1])
->>>>>>> 630b7c80
         else:
             d['ISA'] = [0,0,0]
 
