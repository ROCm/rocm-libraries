################################################################################
#
# Copyright (C) 2019-2024 Advanced Micro Devices, Inc. All rights reserved.
#
# Permission is hereby granted, free of charge, to any person obtaining a copy
# of this software and associated documentation files (the "Software"), to deal
# in the Software without restriction, including without limitation the rights
# to use, copy, modify, merge, publish, distribute, sublicense, and/or sell
# copies of the Software, and to permit persons to whom the Software is
# furnished to do so, subject to the following conditions:
#
# The above copyright notice and this permission notice shall be included in
# all copies or substantial portions of the Software.
#
# THE SOFTWARE IS PROVIDED "AS IS", WITHOUT WARRANTY OF ANY KIND, EXPRESS OR
# IMPLIED, INCLUDING BUT NOT LIMITED TO THE WARRANTIES OF MERCHANTABILITY,
# FITNESS FOR A PARTICULAR PURPOSE AND NONINFRINGEMENT. IN NO EVENT SHALL THE
# AUTHORS OR COPYRIGHT HOLDERS BE LIABLE FOR ANY CLAIM, DAMAGES OR OTHER
# LIABILITY, WHETHER IN AN ACTION OF CONTRACT, TORT OR OTHERWISE, ARISING FROM,
# OUT OF OR IN CONNECTION WITH THE SOFTWARE OR THE USE OR OTHER DEALINGS IN THE
# SOFTWARE.
#
################################################################################

from .DataType import DataType
from . import Hardware
from . import Properties
from .SolutionStructs import Solution as OriginalSolution
from .Utils import state, state_key_ordering

from . import Common

@state_key_ordering
class FreeIndex:
    StateKeys = ['isA', 'i', 'c', 'd']

    def __init__(self, isA, i=None, c=None, d=None):
        self.isA = isA
        self.i = i # index into A or B (depending on isA)
        self.c = c
        self.d = d

@state_key_ordering
class BatchIndex:
    StateKeys = ['a', 'b', 'c', 'd']
    def __init__(self, a=None, b=None, c=None, d=None):
        self.a = a
        self.b = b
        self.c = c
        self.d = d

@state_key_ordering
class BoundIndex:
    StateKeys = ['a', 'b', 'aMirror', 'bMirror']
    def __init__(self, a=None, b=None, aMirror=False, bMirror=False):
        self.a = a
        self.b = b
        self.aMirror = aMirror
        self.bMirror = bMirror


class ProblemType:
    StateKeys = ['operationIdentifier', 'aType', 'bType', 'cType', 'dType',
                 'useBeta', 'highPrecisionAccumulate', 'useInitialStridesAB', 'useInitialStridesCD', 'stridedBatched', 'f32XdlMathOp', 'stochasticRounding']
    @classmethod
    def FromOriginalState(cls, d):
        indices = [None]*d['TotalIndices']
        freeIndices  = []
        batchIndices = []
        boundIndices = []

        for i in d['IndicesSummation']:
            bi = BoundIndex(aMirror=('MirrorDimsA' in d and i in d['MirrorDimsA']),
                            bMirror=('MirrorDimsB' in d and i in d['MirrorDimsB']))
            indices[i] = bi
            boundIndices.append(bi)

        for i in range(0,d["NumIndicesC"]):
            if i in d['IndicesBatch']:
                bi = BatchIndex(c=i, d=i)
                indices[i] = bi
                batchIndices.append(bi)
            else:
                assert i in d['IndicesFree']
                if i in d['IndexAssignmentsA']:
                    fi = FreeIndex(isA=True, i=d["IndexAssignmentsA"].index(i), c=i, d=i)
                elif i in d['IndexAssignmentsB']:
                    fi = FreeIndex(isA=False, i=d["IndexAssignmentsB"].index(i), c=i, d=i)
                else:
                    raise RuntimeError("free index %u not in ia or ib"%i)
                indices[i] = fi
                freeIndices.append(fi)

        for ia, ic in enumerate(d['IndexAssignmentsA']):
            indices[ic].a = ia

        for ib, ic in enumerate(d['IndexAssignmentsB']):
            indices[ic].b = ib

        for idx in indices:
            assert idx is not None
            idxState = state(idx)
            for (key, value) in list(idxState.items()):
                assert value is not None

        rv = cls()
        rv.indices = indices
        rv.freeIndices = freeIndices
        rv.batchIndices = batchIndices
        rv.boundIndices = boundIndices
        rv.aDims = len(d['IndexAssignmentsA'])
        rv.bDims = len(d['IndexAssignmentsB'])
        rv.cDims = d['NumIndicesC']
        rv.dDims = rv.cDims

        rv.aConjugate = d['ComplexConjugateA']
        rv.bConjugate = d['ComplexConjugateB']

        srcType = DataType(d['DataType'])
        dstType = DataType(d['DestDataType']) if 'DestDataType' in d else srcType
        computeType = DataType(d['ComputeDataType']) if 'ComputeDataType' in d else dstType

        rv.aType = srcType
        rv.bType = srcType
        # for hybrid 8bit float types, we need to split the type into a_type and b_type
        if srcType.isFloat8BFloat8(): 
            rv.aType = DataType("F8")
            rv.bType = DataType("B8")
        elif srcType.isBFloat8Float8(): 
            rv.aType = DataType("B8")
            rv.bType = DataType("F8")

        # We don't expect dstType and computeType to be hybrid types for now
        rv.cType = dstType
        rv.dType = dstType
        # we already checked the src/dst/compute types are supported and well-assigned in SolutionStruct
        rv.alphaType = computeType
        rv.betaType = computeType

        rv.highPrecisionAccumulate = False
        if 'HighPrecisionAccumulate' in d:
            rv.highPrecisionAccumulate = d['HighPrecisionAccumulate']

        rv.useInitialStridesAB = False
        if 'UseInitialStridesAB' in d:
            rv.useInitialStridesAB = d['UseInitialStridesAB']
        rv.useInitialStridesCD = False
        if 'UseInitialStridesCD' in d:
            rv.useInitialStridesCD = d['UseInitialStridesCD']

        rv.stridedBatched = True
        if 'StridedBatched' in d:
          rv.stridedBatched = d['StridedBatched']

        rv.setConstStrideA = []
        if 'SetConstStrideA' in d:
            rv.setConstStrideA = d['SetConstStrideA']
        rv.setConstStrideB = []
        if 'SetConstStrideB' in d:
            rv.setConstStrideB = d['SetConstStrideB']
        rv.zeroPadA=[]
        if 'ZeroPadA' in d:
            rv.zeroPadA = d['ZeroPadA']
        rv.zeroPadB=[]
        if 'ZeroPadB' in d:
            rv.zeroPadB = d['ZeroPadB']

        rv.mirrorDimsA = d['MirrorDimsA'] if 'MirrorDimsA' in d else []
        rv.mirrorDimsB = d['MirrorDimsB'] if 'MirrorDimsB' in d else []

        rv.useBeta = True
        if 'UseBeta' in d:
            rv.useBeta = d['UseBeta']

        rv.batched = d['Batched']

        rv.f32XdlMathOp = DataType(d['F32XdlMathOp']) if 'F32XdlMathOp' in d else DataType(0)

        rv.stochasticRounding = False
        if 'StochasticRounding' in d:
            rv.stochasticRounding = d['StochasticRounding']
        
        return rv

    def __init__(self, freeIndices=None, batchIndices=None, boundIndices=None, aDims=None, bDims=None, cDims=None, dDims=None):
        self.convolution = None
        self.freeIndices  = freeIndices
        self.batchIndices = batchIndices
        self.boundIndices = boundIndices
        self.aDims = aDims
        self.bDims = bDims
        self.cDims = cDims
        self.dDims = dDims

    @property
    def indexNames(self):
        aNames = ['_'] * self.aDims
        bNames = ['_'] * self.bDims
        cNames = ['_'] * self.cDims

        allIndexNames = 'ijklmnopqrstuvwxyz'
        index = 0

        dNames = list([allIndexNames[index+i] for i in range(self.cDims)])
        index += len(dNames)

        sumNames = list([allIndexNames[index+i] for i in range(len(self.boundIndices))])
        index += len(sumNames)

        for free in self.freeIndices:
            if free.isA:
                aNames[free.i ] = dNames[free.d]
            else:
                bNames[free.i ] = dNames[free.d]
            cNames[free.c] = dNames[free.d]

        for batch in self.batchIndices:
            name = dNames[batch.d]
            aNames[batch.a] = name
            bNames[batch.b] = name
            cNames[batch.c] = name

        for i, bound in enumerate(self.boundIndices):
            name = sumNames[i]
            aNames[bound.a] = name.upper() if bound.aMirror else name
            bNames[bound.b] = name.upper() if bound.bMirror else name

        aNames = ''.join(aNames)
        bNames = ''.join(bNames)
        cNames = ''.join(cNames)
        dNames = ''.join(dNames)
        sumNames = ''.join(sumNames)

        return (aNames, bNames, cNames, dNames, sumNames)

    @property
    def operationIdentifier(self):
        (aNames, bNames, cNames, dNames, sumNames) = self.indexNames

        aOp = 'C' if self.aConjugate else ''
        bOp = 'C' if self.bConjugate else ''

        return '_'.join(['Contraction', sumNames,
                         'A' + aNames + aOp,
                         'B' + bNames + bOp,
                         'C' + cNames,
                         'D' + dNames])

    def placeholderStr(self, includeBatch=False, includeOperation=False, includeType=False):
        ret = ""
        if includeOperation:
            ret = self.operationIdentifier
            if not self.useBeta:
                ret += "_Beta0"
            ret += "_StridedBatched{}".format(int(self.stridedBatched))
        if includeType:
            ret += "_Type_{}{}".format(DataType(self.aType).toChar(), DataType(self.cType).toChar())
            if self.highPrecisionAccumulate:
                ret += "_HPA"

        return ret

    def predicates(self, includeBatch=False, includeOperation=False, includeType=False):
        predicates = []

        #if includeBatch and not self.batched:
        #    predicates.append(ProblemPredicate("BatchSizeEqual", index=0, value=1))

        if includeOperation:
            predicates.append(ProblemPredicate("OperationIdentifierEqual", value=self.operationIdentifier))
            if not self.useBeta:
                predicates.append(ProblemPredicate("BetaZero"))
            predicates.append(ProblemPredicate("StridedBatched", value=self.stridedBatched))

        if includeType:
            predicates.append(ProblemPredicate("TypesEqual", value=(self.aType, self.bType, self.cType, self.dType)))
            predicates.append(ProblemPredicate("HighPrecisionAccumulate", value=self.highPrecisionAccumulate))
            predicates.append(ProblemPredicate("F32XdlMathOp", value=self.f32XdlMathOp))
            predicates.append(ProblemPredicate("StochasticRounding", value=self.stochasticRounding))


        return predicates

def extractDimPredicate(cls, key, value, predicateName):
    """
    Extract the predicate for AssertStrideEqual*
    Value is a dictionary
    """
    predicates = []
    for pos,val in value.items():
        if val != -1:
            predicates.append(cls(predicateName, index=pos, value=val))
    if len(predicates) == 1:
        return predicates[0]
    elif len(predicates) > 1:
        return cls.And(predicates)

class ProblemPredicate(Properties.Predicate):
    @classmethod
    def FromOriginalKeyPair(cls, pair):
        (key, value) = pair
        if key == "AssertStrideAEqual":
            return extractDimPredicate(cls, key, value, "StrideAEqual")
        if key == "AssertStrideBEqual":
            return extractDimPredicate(cls, key, value, "StrideBEqual")
        if key == "AssertStrideCEqual":
            return extractDimPredicate(cls, key, value, "StrideCEqual")
        if key == "AssertStrideDEqual":
            return extractDimPredicate(cls, key, value, "StrideDEqual")

        if key == "AssertSizeEqual":
            return extractDimPredicate(cls, key, value, "SizeEqual")
        if key == "AssertSizeGreaterThan":
            return extractDimPredicate(cls, key, value, "SizeGreaterThan")
        if key == "AssertSizeLessThan":
            return extractDimPredicate(cls, key, value, "SizeLessThan")
        if key == "AssertSizeMultiple":
            return extractDimPredicate(cls, key, value, "SizeMultiple")

        # Arithmetic intensity assertions
        if key == "AssertAIGreaterThanEqual":
            return cls("AIGreaterThanEqual", value=value) if value > 0 else None
        if key == "AssertAILessThanEqual":
            return cls("AILessThanEqual", value=value) if value > 0 else None

        # Alpha and beta value assertions
        if key == "AssertAlphaValue":
            return cls("AlphaValue", value=str(value)) if value != False else None
        if key == "AssertBetaValue":
            return cls("BetaValue", value=str(value)) if value != False else None

        if key == "AssertCEqualsD":
            return cls("CEqualsD") if value != False else None

        # TODO - remove this when logic files have been updated
        if key == 'AssertMinApproxSize':
            return None

        if key.endswith('Multiple'):
            if value == 1:
                return None

            if key == "AssertFree0ElementMultiple":
                tag = "Free0SizeMultiple"
                index = 0
            elif key == "AssertFree1ElementMultiple":
                tag = "Free1SizeMultiple"
                index = 0
            elif key == "AssertSummationElementMultiple":
                tag = "BoundSizeMultiple"
                index = -1
            else:
                raise RuntimeError("Unknown Multiple Value: {}".format(key))

            return cls(tag, index=index, value=value)

        if key.startswith('Assert'):
            raise RuntimeError("Unknown assertion key: {}".format(key))

        if key == "Fp16AltImpl":
            return cls("Fp16AltImpl") if value != False else None

        if key == "Fp16AltImplRound":
            return cls("Fp16AltImplRound") if value != False else None

    @classmethod
    def CompoundPredicates(cls, state, problemType):
        rv = []

        if not problemType.aType.isInt8x4():
            # calculate the minimum supported free dimension size
            TLUA = state['ProblemType']['TLUA']
            TLUB = state['ProblemType']['TLUB']
            minFree0 = max(state['GlobalLoadVectorWidthA'], 1) if TLUA else 1
            minFree1 = max(state['GlobalLoadVectorWidthB'], 1) if TLUB else 1
            rv += [cls('LeadingFree0SizesGreaterOrEqual', value=minFree0)]
            rv += [cls('LeadingFree1SizesGreaterOrEqual', value=minFree1)]

        if len(state["PackedC0IndicesX"]) > 1:
          rv += [cls("CDStridesEqual")]

        if "KernelLanguage" in state:
            rv += [cls("KernelLanguageCompatible", value=state["KernelLanguage"])]

        if ('GlobalSplitU' in state) and (state['GlobalSplitU'] > 1):
            if ('_GlobalAccumulation' not in state) or (state['_GlobalAccumulation'] != 'MultipleBuffer'):
                rv += [cls("DeterministicMode", value = False)]

        if ('StreamK' in state) and (state['StreamK'] == 1):
            # StreamK = 1 uses atomic for partial tiles
            rv += [cls("DeterministicMode", value = False)]

        # debugging: mark this set to allow the problem always runnable with PK
        if 'PersistentKernel' in state and state['PersistentKernel']:
            rv += [cls("PersistentKernelCheck")]

        if ("MatrixInstruction" in state and state["MatrixInstruction"]) or \
           ("EnableMatrixInstruction" in state and state["EnableMatrixInstruction"] is True):
            rv += [cls("ArithmeticUnitCompatible", value="MFMA")]
        else:
            rv += [cls("ArithmeticUnitCompatible", value="VALU")]

        # if bufferload is performed, we output some predication info for host side,
        # to prevent from some extremely large problems from launching and causing bufferload offset limit < 2^32
        # those cases will not satisfy the assertion thus won't use the kernel.
        # See Common.py for more details, we will need four values:
        # TODO - haven't been fully tested for FP16 and BF, need to verify the false-positive
        if 'BufferLoad' in state and state['BufferLoad'] == True:
            TLUA = state['ProblemType']['TLUA']
            TLUB = state['ProblemType']['TLUB']
            MayShiftA = TLUA and state['AssertFree0ElementMultiple'] < state['GlobalLoadVectorWidthA']
            MayShiftB = TLUB and state['AssertFree1ElementMultiple'] < state['GlobalLoadVectorWidthB']
            subrv={}
            subrv['ShiftPtrElemB'] = state['GlobalLoadVectorWidthB'] if MayShiftB else 0
            subrv['ShiftPtrElemA'] = state['GlobalLoadVectorWidthA'] if MayShiftA else 0
            subrv['DUorMT1'] = state['DepthU'] if TLUB else state['MacroTile1']
            subrv['DUorMT0'] = state['DepthU'] if TLUA else state['MacroTile0']
            # value is also a dict for better readability, client side need to handel the serialization
            rv += [cls('BufferLoadOffsetLimitCheck', value=subrv)]

        # similar check is applied for bufferstore,
        # for bufferstore offset, test if the bot-right offset < 2^32,
        # it should be StrideA*MT1, so we need to output MT1 and use the StrideA of problem in host-side for predication
        if 'BufferStore' in state and state['BufferStore'] == True:
            val = state['MacroTile1']
            if (1 in state["AssertSizeLessThan"].keys()):
                # use smaller value if array size assert is enabled
                val = min(val, state["AssertSizeLessThan"][1] - 1)
            rv += [cls('BufferStoreOffsetLimitCheck', value=val)]

        if '_GlobalAccumulation' in state and state['_GlobalAccumulation'] != None and not state["StreamK"]:
            value = state['MinKForGSU'] * state['GlobalSplitU']
            rv += [cls('GlobalSplitUCheckMinK', value=value)]

        return rv

    @classmethod
    def FromOriginalState(cls, d, problemType, morePreds=[]):
        problemTypePreds = problemType.predicates(True, True, True)
        compoundPreds = cls.CompoundPredicates(d, problemType)
        extraPreds = problemTypePreds + compoundPreds + morePreds

        predicates = [p for p in map(cls.FromOriginalKeyPair, d.items()) if p is not None] + extraPreds
        return cls.And(predicates)

class TaskPredicate(Properties.Predicate):
    @classmethod
    def FromOriginalKeyPair(cls, pair):
        (key, value) = pair
        if key == "_WorkspaceSizePerElemC" and value > 0:
            return cls("WorkspaceCheck")
        return None

    @classmethod
    def FromOriginalState(cls, d, problemType, morePreds=[]):
        predicates = [p for p in map(cls.FromOriginalKeyPair, d.items()) if p is not None]
        return cls.And(predicates)

class SizeMapping:
    StateKeys = ['workGroup',
                 'macroTile',
                 'threadTile',
                 'depthU',
                 'staggerU',
                 'globalSplitU',
                 'staggerStrideShift',
                 'workGroupMapping',
                 'packSummationDims',
                 'packBatchDims',
                 'magicDivAlg',
                 'streamK',
                 'persistentKernel',
                 'persistentKernelAlongBatch',
                 'sourceKernel',
                 'globalAccumulation',
                 'workspaceSizePerElemC',
                 'preloadKernargs'
                 ]

    @classmethod
    def FromOriginalState(cls, d):
        globalAccum = 0
        if d['_GlobalAccumulation'] == 'SingleBuffer':
            globalAccum = 1
        if d['_GlobalAccumulation'] == 'MultipleBuffer':
            globalAccum = 2
        if d['_GlobalAccumulation'] == 'PartialsBuffer':
            globalAccum = 3
<<<<<<< HEAD
=======

        assert d["PreloadKernelArguments"] in (0, 1), d["PreloadKernelArguments"]
>>>>>>> 65242f42
        return cls(workGroup             = d['WorkGroup'],
                   macroTile             = cls.ReadOriginalMacroTile(d),
                   threadTile            = d['ThreadTile'],
                   workGroupMapping      = d['WorkGroupMapping'],
                   staggerU              = d['StaggerU'] if 'StaggerU' in d else 0,
                   depthU                = d['DepthU'],
                   globalSplitU          = d['GlobalSplitU'],
                   staggerStrideShift    = d['_staggerStrideShift'] if '_staggerStrideShift' in d else 0,
                   packSummationDims     = d['PackSummationDims'] if 'PackSummationDims' in d else 0,
                   packBatchDims         = d['PackBatchDims'] if 'PackBatchDims' in d else 0,
                   streamK               = d['StreamK'] if 'StreamK' in d else 0,
                   persistentKernel      = d['PersistentKernel'] if 'PersistentKernel' in d else 0,
                   persistentKernelAlongBatch   = d['PersistentKernelAlongBatch'] if 'PersistentKernelAlongBatch' in d else False,
                   magicDivAlg           = d.get('MagicDivAlg', 1),
                   sourceKernel          = d['KernelLanguage'] == 'Source',
                   globalAccumulation    = globalAccum,
                   workspaceSizePerElemC = d['_WorkspaceSizePerElemC'],
                   preloadKernargs       = d["PreloadKernelArguments"]
                   )

    @classmethod
    def ReadOriginalMacroTile(cls, d):
        rv = [1,1,1]
        rv[0] = d['MacroTile0']
        rv[1] = d['MacroTile1']
        return rv

    def __init__(self, **kwargs):
        for (key, value) in list(kwargs.items()):
            setattr(self, key, value)

class Solution:
    StateKeys = ['name',
                'problemType',
                'hardwarePredicate',
                'problemPredicate',
                'taskPredicate',
                'sizeMapping',
                'debugKernel',
                'libraryLogicIndex',
                'index',
                'ideals',
                'linearModel']
    HiddenKeys = ['originalSolution']

    @classmethod
    def FromSolutionStruct(cls, solution):
        return cls.FromOriginalState(solution._state)

    @classmethod
    def FromOriginalState(cls, d, deviceInfo=None):
        rv = cls()


        if 'SolutionNameMin' in d:
            rv.name = d['SolutionNameMin']

        rv.problemType = ProblemType.FromOriginalState(d['ProblemType'])

        rv.problemPredicate = ProblemPredicate.FromOriginalState(d, rv.problemType)
        rv.taskPredicate = TaskPredicate.FromOriginalState(d, rv.problemType)

        if 'DebugKernel' in d:
            rv.debugKernel = d['DebugKernel']

        if 'SolutionIndex' in d:
            rv.index = d['SolutionIndex']

        info = cls.ReadOriginalInfo(d)
        rv.libraryLogicIndex = int(info.get("SolutionIndex", -1))

        rv.sizeMapping = SizeMapping.FromOriginalState(d)
        if 'Ideals' in d:
            rv.ideals = d['Ideals']
        else:
            rv.ideals = {}

        if 'LinearModel' in d:
            rv.linearModel = d['LinearModel']
        else:
            rv.linearModel = {}

        if 'ISA' not in d:
            if d['KernelLanguage'] == 'Assembly':
                d['ISA'] = Common.gfxArch(deviceInfo[1])
            else:
                d['ISA'] = [0,0,0]

        rv.originalSolution = OriginalSolution(d)
        # hacky, can just construct Convolution yet again?
        rv.problemType.convolution = rv.originalSolution["ProblemType"].convolution

        return rv

    @classmethod
    def ReadOriginalInfo(cls, d):
        return dict([(key, str(value)) for (key, value) in list(d.items()) if key != 'ProblemType'])

    def __init__(self, **kwargs):
        self.name = None
        self.problemType = None
        self.hardwarePredicate = Hardware.HardwarePredicate('TruePred')
        self.problemPredicate = ProblemPredicate('TruePred')
        self.taskPredicate = TaskPredicate('TruePred')
        self.sizeMapping = None
        self.debugKernel = False
        self.libraryLogicIndex = {}
        self.index = None
        self.ideals = {}

        for key, value in kwargs:
            if key not in Solution.StateKeys and key not in Solution.HiddenKeys:
                raise KeyError("{0} is not a property of Solution.".format(key))

            setattr(self, key, value)<|MERGE_RESOLUTION|>--- conflicted
+++ resolved
@@ -486,11 +486,8 @@
             globalAccum = 2
         if d['_GlobalAccumulation'] == 'PartialsBuffer':
             globalAccum = 3
-<<<<<<< HEAD
-=======
 
         assert d["PreloadKernelArguments"] in (0, 1), d["PreloadKernelArguments"]
->>>>>>> 65242f42
         return cls(workGroup             = d['WorkGroup'],
                    macroTile             = cls.ReadOriginalMacroTile(d),
                    threadTile            = d['ThreadTile'],
