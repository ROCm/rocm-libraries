--- conflicted
+++ resolved
@@ -237,11 +237,7 @@
         - GlobalSplitU: [1,2]
         - GlobalSplitUAlgorithm: ["SingleBuffer"]
         - VgprForLocalReadPacking: [1]
-<<<<<<< HEAD
-        - ClusterLocalRead: [0,1]
-=======
         - ClusterLocalRead: [1] # 0
->>>>>>> 65242f42
       BenchmarkJoinParameters:
       BenchmarkFinalParameters:
         - ProblemSizes:
@@ -533,15 +529,9 @@
         - NumLoadsCoalescedB: [1]
         #- BufferLoad: [0,1]
         - GlobalSplitU: [1,2]
-<<<<<<< HEAD
-        - GlobalSplitUAlgorithm: ["SingleBuffer"]
-        - VgprForLocalReadPacking: [0,1]
-        - ClusterLocalRead: [0,1]
-=======
         - GlobalSplitUAlgorithm: ["MultipleBuffer"]
         - VgprForLocalReadPacking: [1]
         - ClusterLocalRead: [1]
->>>>>>> 65242f42
       BenchmarkJoinParameters:
       BenchmarkFinalParameters:
         - ProblemSizes:
