TestParameters:
  marks: [skip-gfx900, skip-gfx906, skip-gfx908, skip-gfx940, skip-gfx941, skip-gfx942, skip-gfx1010, skip-gfx1011, skip-gfx1012, skip-gfx1030, skip-gfx1100, skip-gfx1101, skip-gfx1102] # not supported by arch

GlobalParameters:
  NumElementsToValidate: -1
  BoundsCheck: True
  KernelTime: True
  #PrintSolutionRejectionReason: True
  #MaxFileName: 256

BenchmarkProblems:
  ########################################
  # I8II NT - standard
  ########################################
  -
    - # ProblemType
      OperationType: GEMM
      DataType: I8
      DestDataType: I
      ComputeDataType: I
      HighPrecisionAccumulate: True
      TransposeA: False
      TransposeB: True
      UseBeta: True
      Batched: True

  ########################################
  # I8II NT - LSU + GSU + VAW + BS[0,1] + VFLRP
  ########################################
    -
      InitialSolutionParameters:
      BenchmarkCommonParameters:
        - EdgeType: ["ShiftPtr"]
        - LoopTail: [True]
        - KernelLanguage: ["Assembly"]
      ForkParameters:
        - MatrixInstruction:
            - [16, 16, 16, 1, 1, 2, 2, 1,1]  # 32x32
            - [16, 16, 16, 1, 1, 2, 2, 1,2]  # 32x64
            - [16, 16, 16, 1, 1, 2, 2, 2,1]  # 64x32
            # - [16, 16, 16, 1, 1, 2, 2, 4,1]  # 128x32
            - [16, 16, 16, 1, 1, 4, 2, 2,2]  # 128x64
            - [32, 32, 8, 1, 1, 2, 2, 1,1]  # 64x64
            # - [32, 32, 8, 1, 1, 2, 1, 1,2]  # 64x64
            - [32, 32, 8, 1, 1, 2, 1, 1,4]  # 64x128
        #- ThreadTile:
        #  - [ 2, 2 ]
        - WorkGroup:
          #- [ 64, 1, 1 ] # only WG2 is effective for 9 parameter MI
          - [ 64, 1, 2 ] # only WG2 is effective for 9 parameter MI
          - [ 64, 1, 4 ] # only WG2 is effective for 9 parameter MI
        - AssertFree0ElementMultiple : [4]
        - AssertFree1ElementMultiple : [2]
        - AssertSummationElementMultiple: [2]
        - DepthU: [64,128]#[8,16,32]
        - GlobalSplitU: [1,4]
        - GlobalSplitUAlgorithm: ["SingleBuffer"]#["SingleBuffer","MultipleBuffer"]
        - 1LDSBuffer: [0]
        - LoopTail: [True]
        - OptNoLoadLoop: [1]
        - PrefetchGlobalRead: [2]
        - PrefetchLocalRead: [3,5] # 1
        - ScheduleIterAlg: [3]
        - StaggerU: [0]
        - SourceSwap: [0,1]
        #- TransposeLDS: [0,1]
        - GlobalReadVectorWidth: [4,8]
        - VectorWidth: [2,4]
        - VectorAtomicWidth: [-1,1,2]
        #- WaveSeparateGlobalReadB: [1]
        #- MIArchVgpr: [True, False]
        - NumElementsPerBatchStore: [4]
        - UseSgprForGRO: [0]
        - BufferLoad: [0,1]
        - BufferStore: [0,1]
<<<<<<< HEAD
        - VgprForLocalReadPacking: [0,1]
        - ClusterLocalRead: [0,1]
=======
        - VgprForLocalReadPacking: [1] # 0
        - ClusterLocalRead: [1] # 0
>>>>>>> 65242f42
      BenchmarkJoinParameters:
      BenchmarkFinalParameters:
        - ProblemSizes:
          - Exact: [ 252, 254, 1, 2050]

  ########################################
  # I8II NT - LSU + VFLRP + VWB
  ########################################
    -
      InitialSolutionParameters:
      BenchmarkCommonParameters:
        - EdgeType: ["ShiftPtr"]
        - LoopTail: [True]
        - KernelLanguage: ["Assembly"]
      ForkParameters:
        - MatrixInstruction:
            - [16, 16, 16, 1, 1, 8, 8, 2,1]  # 256x128
            - [16, 16, 16, 1, 1, 8, 8, 2,2]  # 256x256
        #- ThreadTile:
        #  - [ 2, 2 ]
        - WorkGroup:
          - [ 64, 1, 1 ] # only WG2 is effective for 9 parameter MI
          - [ 64, 1, 2 ] # only WG2 is effective for 9 parameter MI
          #- [ 64, 1, 4 ] # only WG2 is effective for 9 parameter MI
        - AssertFree0ElementMultiple : [4]
        - AssertFree1ElementMultiple : [4]
        - AssertSummationElementMultiple: [4]
        - DepthU: [32,64]#[8,16,32]
        #- GlobalSplitU: [1,4]
        #- GlobalSplitUAlgorithm: ["SingleBuffer","MultipleBuffer"]
        - 1LDSBuffer: [0]
        - LoopTail: [True]
        - OptNoLoadLoop: [1]
        - PrefetchGlobalRead: [2]
        - PrefetchLocalRead: [1,3,5]
        - ScheduleIterAlg: [3]
        - StaggerU: [0]
        # - SourceSwap: [0,1]
        #- TransposeLDS: [0,1]
        - GlobalReadVectorWidth: [4,8,16]
        - VectorWidth: [2,4,8]
        - VectorWidthB: [1,2,4,8]
        #- VectorAtomicWidth: [-1,1,2]
        #- WaveSeparateGlobalReadB: [1]
        #- MIArchVgpr: [True, False]
        - NumElementsPerBatchStore: [4]
        - UseSgprForGRO: [0]
        #- BufferLoad: [0,1]
        #- BufferStore: [0,1]
        - VgprForLocalReadPacking: [1]#[0,1]
        - ClusterLocalRead: [0,1]
      BenchmarkJoinParameters:
      BenchmarkFinalParameters:
        - ProblemSizes:
          - Exact: [ 252, 252, 1, 2052]

  ########################################
  # I8II NT - LSU + GSU + MIB>1
  ########################################
    -
      InitialSolutionParameters:
      BenchmarkCommonParameters:
        - EdgeType: ["ShiftPtr"]
        - LoopTail: [True]
        - KernelLanguage: ["Assembly"]
      ForkParameters:
        - MatrixInstruction:
            # MIB>1
            # - [16, 16, 4, 4, 1, 2, 2, 1,1]  # 32x128
            - [16, 16, 4, 4, 1, 2, 2, 2,1]  # 64x128
            - [16, 16, 4, 4, 2, 2, 2, 2,1]  # 128x64
            - [16, 16, 4, 4, 4, 2, 2, 1,2]  # 128x64
            - [32, 32, 4, 2, 1, 2, 2, 2,1]  # 128x128
            - [32, 32, 4, 2, 2, 2, 2, 1,2]  # 128x128
        #- ThreadTile:
        #  - [ 2, 2 ]
        - WorkGroup:
          #- [ 64, 1, 1 ] # only WG2 is effective for 9 parameter MI
          - [ 64, 1, 2 ] # only WG2 is effective for 9 parameter MI
          - [ 64, 1, 4 ] # only WG2 is effective for 9 parameter MI
        - AssertFree0ElementMultiple : [1,4] # 2
        - AssertFree1ElementMultiple : [1,4] # 2
        - AssertSummationElementMultiple: [2]
        - DepthU: [32,64,128]#[8,16,32]
        - GlobalSplitU: [4] # 1
        - GlobalSplitUAlgorithm: ["SingleBuffer","MultipleBuffer"]
        - 1LDSBuffer: [0]
        - LoopTail: [True]
        - OptNoLoadLoop: [1]
        - PrefetchGlobalRead: [2]
        - PrefetchLocalRead: [1]
        - ScheduleIterAlg: [3]
        - StaggerU: [0]
        - SourceSwap: [0,1]
        #- TransposeLDS: [0,1]
        - GlobalReadVectorWidth: [4,8]
        - VectorWidth: [1,2,4]
        #- VectorAtomicWidth: [-1,1,2]
        #- WaveSeparateGlobalReadB: [1]
        #- MIArchVgpr: [True, False]
        - NumElementsPerBatchStore: [4]
        - UseSgprForGRO: [0]
        #- BufferLoad: [0,1]
        #- BufferStore: [0,1]
      BenchmarkJoinParameters:
      BenchmarkFinalParameters:
        - ProblemSizes:
          - Exact: [ 252, 252, 1, 2050]

  ########################################
  # I8II NN - standard
  ########################################
  -
    - # ProblemType
      OperationType: GEMM
      DataType: I8
      DestDataType: I
      ComputeDataType: I
      HighPrecisionAccumulate: True
      TransposeA: False
      TransposeB: False
      UseBeta: True
      Batched: True

  ########################################
  # I8II NN - LSU + GSU + VAW
  ########################################
    -
      InitialSolutionParameters:
      BenchmarkCommonParameters:
        - EdgeType: ["ShiftPtr"]
        - LoopTail: [True]
        - KernelLanguage: ["Assembly"]
      ForkParameters:
        - MatrixInstruction:
            - [16, 16, 16, 1, 1, 2, 2, 1,1]  # 32x32
            # - [16, 16, 16, 1, 1, 2, 2, 1,2]  # 32x64
            # - [16, 16, 16, 1, 1, 2, 2, 2,1]  # 64x32
            - [16, 16, 16, 1, 1, 2, 2, 4,1]  # 128x32
            - [16, 16, 16, 1, 1, 4, 2, 2,2]  # 128x64
            - [32, 32, 8, 1, 1, 2, 2, 1,1]  # 64x64
            - [32, 32, 8, 1, 1, 2, 1, 1,2]  # 64x64
            - [32, 32, 8, 1, 1, 2, 1, 1,4]  # 64x128
        #- ThreadTile:
        #  - [ 2, 2 ]
        - WorkGroup:
          #- [ 64, 1, 1 ] # only WG2 is effective for 9 parameter MI
          - [ 64, 1, 2 ] # only WG2 is effective for 9 parameter MI
          - [ 64, 1, 4 ] # only WG2 is effective for 9 parameter MI
        - AssertFree0ElementMultiple : [4]
        - AssertFree1ElementMultiple : [2]
        - AssertSummationElementMultiple: [2]
        - DepthU: [32,64,128]#[8,16,32]
        - GlobalSplitU: [4] # 1
        - GlobalSplitUAlgorithm: ["SingleBuffer"]#["SingleBuffer","MultipleBuffer"]
        - 1LDSBuffer: [0]
        - LoopTail: [True]
        - OptNoLoadLoop: [1]
        - PrefetchGlobalRead: [2]
        - PrefetchLocalRead: [1,3,5]
        - ScheduleIterAlg: [3]
        - StaggerU: [0]
        - SourceSwap: [0,1]
        #- TransposeLDS: [0,1]
        - GlobalReadVectorWidth: [4,8]
        - VectorWidth: [2,4]
        - VectorAtomicWidth: [-1,1,2]
        #- WaveSeparateGlobalReadB: [1]
        #- MIArchVgpr: [True, False]
        - NumElementsPerBatchStore: [4]
        - UseSgprForGRO: [0]
        #- BufferLoad: [0,1]
        #- BufferStore: [0,1]
        - TransposeLDS: [1]
        - LocalReadVectorWidth: [-1]#[-1,8]
      BenchmarkJoinParameters:
      BenchmarkFinalParameters:
        - ProblemSizes:
          - Exact: [ 252, 254, 1, 2050]

  ########################################
  # I8II NN - LSU + VFLRP
  ########################################
    -
      InitialSolutionParameters:
      BenchmarkCommonParameters:
        - EdgeType: ["ShiftPtr"]
        - LoopTail: [True]
        - KernelLanguage: ["Assembly"]
      ForkParameters:
        - MatrixInstruction:
            - [16, 16, 16, 1, 1, 2, 2, 1,1]  # 32x32
            - [16, 16, 16, 1, 1, 2, 2, 1,2]  # 32x64
            # - [16, 16, 16, 1, 1, 2, 2, 2,1]  # 64x32
            - [16, 16, 16, 1, 1, 2, 2, 4,1]  # 128x32
            # - [16, 16, 16, 1, 1, 4, 2, 2,2]  # 128x64
            - [32, 32, 8, 1, 1, 2, 2, 1,1]  # 64x64
            # - [32, 32, 8, 1, 1, 2, 1, 1,2]  # 64x64
            - [32, 32, 8, 1, 1, 2, 1, 1,4]  # 64x128
        #- ThreadTile:
        #  - [ 2, 2 ]
        - WorkGroup:
          #- [ 64, 1, 1 ] # only WG2 is effective for 9 parameter MI
          - [ 64, 1, 2 ] # only WG2 is effective for 9 parameter MI
          - [ 64, 1, 4 ] # only WG2 is effective for 9 parameter MI
        - AssertFree0ElementMultiple : [4]
        - AssertFree1ElementMultiple : [2]
        - AssertSummationElementMultiple: [2]
        - DepthU: [64,128]#[8,16,32]
        - GlobalSplitU: [1,4]
        - GlobalSplitUAlgorithm: ["SingleBuffer"]#["SingleBuffer","MultipleBuffer"]
        - 1LDSBuffer: [0]
        - LoopTail: [True]
        - OptNoLoadLoop: [1]
        - PrefetchGlobalRead: [2]
        - PrefetchLocalRead: [3,5] # 1
        - ScheduleIterAlg: [3]
        - StaggerU: [0]
        - SourceSwap: [0,1]
        #- TransposeLDS: [0,1]
        - GlobalReadVectorWidth: [4,8]
        - VectorWidth: [2,4]
        #- VectorAtomicWidth: [-1,1,2]
        #- WaveSeparateGlobalReadB: [1]
        #- MIArchVgpr: [True, False]
        - NumElementsPerBatchStore: [4]
        - UseSgprForGRO: [0]
        #- BufferLoad: [0,1]
        #- BufferStore: [0,1]
        - TransposeLDS: [1]
        - LocalReadVectorWidth: [-1]#[-1,8]
        - DirectToVgprB: [0,1]
<<<<<<< HEAD
        - VgprForLocalReadPacking: [0,1]
=======
        - VgprForLocalReadPacking: [1]#[0,1]
>>>>>>> 65242f42
        - ClusterLocalRead: [0,1]
      BenchmarkJoinParameters:
      BenchmarkFinalParameters:
        - ProblemSizes:
          - Exact: [ 252, 254, 1, 2050]

  ########################################
  # I8II TN - standard
  ########################################
  -
    - # ProblemType
      OperationType: GEMM
      DataType: I8
      DestDataType: I
      ComputeDataType: I
      HighPrecisionAccumulate: True
      TransposeA: True
      TransposeB: False
      UseBeta: True
      Batched: True

  ########################################
  # I8II TN - LSU + GSU + VAW
  ########################################
    -
      InitialSolutionParameters:
      BenchmarkCommonParameters:
        - EdgeType: ["ShiftPtr"]
        - LoopTail: [True]
        - KernelLanguage: ["Assembly"]
      ForkParameters:
        - MatrixInstruction:
            - [16, 16, 16, 1, 1, 2, 2, 1,1]  # 32x32
            # - [16, 16, 16, 1, 1, 2, 2, 1,2]  # 32x64
            - [16, 16, 16, 1, 1, 2, 2, 2,1]  # 64x32
            # - [16, 16, 16, 1, 1, 2, 2, 4,1]  # 128x32
            - [16, 16, 16, 1, 1, 4, 2, 2,2]  # 128x64
            # - [32, 32, 8, 1, 1, 2, 2, 1,1]  # 64x64
            - [32, 32, 8, 1, 1, 2, 1, 1,2]  # 64x64
            - [32, 32, 8, 1, 1, 2, 1, 1,4]  # 64x128
        #- ThreadTile:
        #  - [ 2, 2 ]
        - WorkGroup:
          #- [ 64, 1, 1 ] # only WG2 is effective for 9 parameter MI
          - [ 64, 1, 2 ] # only WG2 is effective for 9 parameter MI
          - [ 64, 1, 4 ] # only WG2 is effective for 9 parameter MI
        - AssertFree0ElementMultiple : [4]
        - AssertFree1ElementMultiple : [2]
        - AssertSummationElementMultiple: [2]
        - DepthU: [32,64,128]#[8,16,32]
        - GlobalSplitU: [1,4]
        - GlobalSplitUAlgorithm: ["SingleBuffer"]#["SingleBuffer","MultipleBuffer"]
        - 1LDSBuffer: [0]
        - LoopTail: [True]
        - OptNoLoadLoop: [1]
        - PrefetchGlobalRead: [2]
        - PrefetchLocalRead: [1,3,5]
        - ScheduleIterAlg: [3]
        - StaggerU: [0]
        - SourceSwap: [0,1]
        #- TransposeLDS: [0,1]
        - GlobalReadVectorWidth: [4,8]
        - VectorWidth: [2] # 4
        - VectorAtomicWidth: [-1,1,2]
        #- WaveSeparateGlobalReadB: [1]
        #- MIArchVgpr: [True, False]
        - NumElementsPerBatchStore: [4]
        - UseSgprForGRO: [0]
        #- BufferLoad: [0,1]
        #- BufferStore: [0,1]
        - TransposeLDS: [1]
        - LocalReadVectorWidth: [-1]#[-1,8]
      BenchmarkJoinParameters:
      BenchmarkFinalParameters:
        - ProblemSizes:
          - Exact: [ 252, 254, 1, 2050]<|MERGE_RESOLUTION|>--- conflicted
+++ resolved
@@ -73,13 +73,8 @@
         - UseSgprForGRO: [0]
         - BufferLoad: [0,1]
         - BufferStore: [0,1]
-<<<<<<< HEAD
-        - VgprForLocalReadPacking: [0,1]
-        - ClusterLocalRead: [0,1]
-=======
         - VgprForLocalReadPacking: [1] # 0
         - ClusterLocalRead: [1] # 0
->>>>>>> 65242f42
       BenchmarkJoinParameters:
       BenchmarkFinalParameters:
         - ProblemSizes:
@@ -312,11 +307,7 @@
         - TransposeLDS: [1]
         - LocalReadVectorWidth: [-1]#[-1,8]
         - DirectToVgprB: [0,1]
-<<<<<<< HEAD
-        - VgprForLocalReadPacking: [0,1]
-=======
         - VgprForLocalReadPacking: [1]#[0,1]
->>>>>>> 65242f42
         - ClusterLocalRead: [0,1]
       BenchmarkJoinParameters:
       BenchmarkFinalParameters:
