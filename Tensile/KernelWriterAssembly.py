################################################################################
# Copyright (C) 2016-2019 Advanced Micro Devices, Inc. All rights reserved.
#
# Permission is hereby granted, free of charge, to any person obtaining a copy
# of this software and associated documentation files (the "Software"), to deal
# in the Software without restriction, including without limitation the rights
# to use, copy, modify, merge, publish, distribute, sublicense, and/or sell cop-
# ies of the Software, and to permit persons to whom the Software is furnished
# to do so, subject to the following conditions:
#
# The above copyright notice and this permission notice shall be included in all
# copies or substantial portions of the Software.
#
# THE SOFTWARE IS PROVIDED "AS IS", WITHOUT WARRANTY OF ANY KIND, EXPRESS OR IM-
# PLIED, INCLUDING BUT NOT LIMITED TO THE WARRANTIES OF MERCHANTABILITY, FITNESS
# FOR A PARTICULAR PURPOSE AND NONINFRINGEMENT. IN NO EVENT SHALL THE AUTHORS OR
# COPYRIGHT HOLDERS BE LIABLE FOR ANY CLAIM, DAMAGES OR OTHER LIABILITY, WHETHER
# IN AN ACTION OF CONTRACT, TORT OR OTHERWISE, ARISING FROM, OUT OF OR IN CONNE-
# CTION WITH THE SOFTWARE OR THE USE OR OTHER DEALINGS IN THE SOFTWARE.
################################################################################

from . import Code
from .Common import globalParameters, printExit, printWarning, roundUp
from .DataType import DataType
from .KernelWriter import KernelWriter
from .SolutionStructs import isPackedIndex
from .Utils import ceil_divide, roundUpToNearestMultiple

from math import log, ceil, trunc, modf
from copy import deepcopy
import collections
import traceback
import struct

################################################################################
# Memory Instruction
################################################################################
class MemoryInstruction:
  def __init__(self, name, numAddresses, numOffsets, \
      offsetMultiplier, blockWidth, formatting):
    self.name = name
    self.formatting = formatting
    self.numAddresses = numAddresses
    self.numOffsets = numOffsets
    self.offsetMultiplier = offsetMultiplier
    self.blockWidth = blockWidth
    self.numBlocks = 2 if self.numAddresses > 1 or self.numOffsets > 1 else 1
    self.totalWidth = self.blockWidth * self.numBlocks
    self.endLine = "\n"
  ########################################
  # write in assembly format
  def toString(self, params, comment, nonTemporal=0, highBits=0):
    name = self.name
    if highBits:
      name += "_d16_hi"
    instStr = "%s %s" % (name, (self.formatting % params) )
    if nonTemporal%2==1:
      instStr += " glc"
    if nonTemporal//2==1:
      instStr += " slc"
    line = "%-50s // %s%s" % (instStr, comment, self.endLine)
    return line

  # Like toString, but don't add a comment or newline
  # Designed to feed into Code.Inst constructors, somewhat
  def toCodeInst(self, params, nonTemporal=0, highBits=0):
    name = self.name
    if highBits:
      name += "_d16_hi"
    instStr = "%s %s" % (name, (self.formatting % params) )
    if nonTemporal%2==1:
      instStr += " glc"
    if nonTemporal//2==1:
      instStr += " slc"
    line = "%-50s" % (instStr)
    return line


  def __str__(self):
    return self.name

################################################################################
# RegisterPool
# Debugging register performance problems:
# - Enable self.db["PrintRP" to see messages as vgprPool state changes.
# - Search for 'overlow' to see when pool grows dynamically - typically this
#   indicates growth for temps or other cases.
# - checkIn, checkout take optional tag but this is not widely used in tensile.
# - checkout returns vgpr index that was returned - can search disasm to see where
#   this vgpr is used.
################################################################################
class RegisterPool:
  statusUnAvailable = 0
  statusAvailable = 1
  statusInUse = 2

  class Register:
    def __init__(self, status, tag=""):
      self.status = status
      self.tag = tag

  ########################################
  # Init
  def __init__(self, size, type, reservedAtEnd, printRP=0):
    self.printRP=printRP
    self.type = type
    self.reservedAtEnd = reservedAtEnd
    self.pool = [self.Register(self.statusUnAvailable, "init") for i in range(0,size)]
    self.checkOutSize = {}

  ########################################
  # Adds registers to the pool so they can be used as temps
  # Convenience function that takes a range and returns it in string form
  def addRange(self, start, stop, tag=""):
    self.add(start, stop-start+1, tag)
    if (start == stop):
      return "%d"%(start)
    else:
      return "%d-%d" % (start, stop)

  ########################################
  # Adds registers to the pool so they can be used as temps
  # Add
  def add(self, start, size, tag=""):
    # reserve space
    if self.printRP:
      print("RP::add(%u..%u for '%s')"%(start,start+size-1,tag))
    newSize = start + size
    oldSize = len(self.pool)
    if newSize > oldSize:
      for i in range(0, newSize-oldSize):
        self.pool.addInst(self.Register(self.statusUnAvailable,tag))
    # mark as available
    for i in range(start, start+size):
      if self.pool[i].status == self.statusUnAvailable:
        self.pool[i].status = self.statusAvailable
      elif self.pool[i].status == self.statusAvailable:
        printWarning("RegisterPool::add(%u,%u) pool[%u] already available" % (start, size, i))
      elif self.pool[i].status == self.statusInUse:
        printWarning("RegisterPool::add(%u,%u) pool[%u] already in use" % (start, size, i))
      else:
        printExit("RegisterPool::add(%u,%u) pool[%u] = %s" % (start, size, i, self.pool[i].status))
    if self.printRP:
      print(self.state())
  ########################################
  # Remove
  # Removes registers from the pool so they cannot be subsequently allocated for tmps
  def remove(self, start, size, tag=""):
    if self.printRP:
      print("RP::remove(%u..%u) for %s"%(start,size-1,tag))
    # reserve space
    newSize = start + size
    oldSize = len(self.pool)
    if newSize > oldSize:
      printWarning("RegisterPool::remove(%u,%u) but poolSize=%u" % (start, size, oldSize))
    # mark as unavailable
    for i in range(start, start+size):
      if  self.pool[i].status == self.statusAvailable:
        self.pool[i].status = self.statusUnAvailable
      elif self.pool[i].status == self.statusUnAvailable:
        printWarning("RegisterPool::remove(%u,%u) pool[%u] already unavailable" % (start, size, i))
      elif  self.pool[i].status == self.statusInUse:
        printWarning("RegisterPool::remove(%u,%u) pool[%u] still in use" % (start, size, i))
      else:
        printExit("RegisterPool::remove(%u,%u) pool[%u] = %s" % (start, size, i, self.pool[i].status))

  ########################################
  # Check Out
  def checkOut(self, size, tag="", preventOverflow=False):
    return self.checkOutAligned(size, 1, tag, preventOverflow)
  
  def checkOutAligned(self, size, alignment, tag="", preventOverflow=False):
    assert(size > 0)
    assert(self.type != 's') # use getTmpSgpr instead of checkout
    found = -1
    for i in range(0, len(self.pool)):
      # alignment
      if i % alignment != 0:
        continue
      # enough space
      if i + size > len(self.pool):
        continue
      # all available
      allAvailable = True
      for j in range(0, size):
        if self.pool[i+j].status != self.statusAvailable:
          allAvailable = False
          i = j+1
          break
      if allAvailable:
        found = i
        break
      else:
        continue

    # success without overflowing
    if found > -1:
      #print "Found: %u" % found
      for i in range(found, found+size):
        self.pool[i].status = self.statusInUse
      self.checkOutSize[found] = size
      if self.printRP:
        print("RP::checkOut '%s' (%u,%u) @ %u avail=%u"%(tag, size,alignment, found, self.available()))
        #print self.state()
      return found
    # need overflow
    else:
      #print "RegisterPool::checkOutAligned(%u,%u) overflowing past %u" % (size, alignment, len(self.pool))
      # where does tail sequence of available registers begin
      assert (not preventOverflow)
      start = len(self.pool)
      for i in range(len(self.pool)-1, 0, -1):
        if self.pool[i].status == self.statusAvailable:
          start = i
          continue
        else:
          break
      #print "Start: ", start
      # move forward for alignment
      
      start = roundUpToNearestMultiple(start,alignment)
      #print "Aligned Start: ", start
      # new checkout can begin at start
      newSize = start + size
      oldSize = len(self.pool)
      overflow = newSize - oldSize
      #print "Overflow: ", overflow
      for i in range(start, len(self.pool)):
        self.pool[i].status = self.statusInUse
      for i in range(0, overflow):
        self.pool.append(self.Register(self.statusInUse,tag))
      self.checkOutSize[start] = size
      if self.printRP:
        print(self.state())
        print("RP::checkOut' %s' (%u,%u) @ %u (overflow)"%(tag, size, alignment, start))
      return start

  def initTmps(self, initValue, start=0, stop=-1):
    kStr = ""
    stop= len(self.pool) if stop== -1 or stop>len(self.pool) else stop+1
    for i in range(start, stop):
      #if self.type == 's':
      #  print i, self.pool[i].status
      if self.pool[i].status==self.statusAvailable:
        if self.type == 's':
          kStr += inst("s_mov_b32", sgpr(i), hex(initValue), "init tmp in pool")
        elif self.type == 'v':
          kStr += inst("v_mov_b32", vgpr(i), hex(initValue), "init tmp in pool")
        else:
          assert(0) # bad regpool type

    return kStr

  ########################################
  # Check In
  def checkIn(self, start, tag=""):
    if self.printRP:
      print("RP::checkIn '%s' () @ %u"%(tag, start))
    if start in self.checkOutSize:
      size = self.checkOutSize[start]
      for i in range(start, start+size):
        self.pool[i].status = self.statusAvailable
      self.checkOutSize.pop(start)
      if self.printRP:
        print("  RP::checkIn() @ %u +%u"%(start,size))
    else:
      if 0:
        traceback.print_stack(None)
      printWarning("RegisterPool::checkIn(%s) but it was never checked out"%start)

  ########################################
  # Size
  def size(self):
    return len(self.pool) + self.reservedAtEnd


  ########################################
  # Number of available registers
  def available(self):
    numAvailable = 0
    for s in self.pool:
      if s.status == self.statusAvailable:
        numAvailable += 1
    return numAvailable

  ########################################
  # Size of registers of at least specified blockSize
  def availableBlock(self, blockSize):
    if blockSize ==0:
      blockSize = 1
    blocksAvail = 0
    consecAvailable = 0
    for s in self.pool:
      if s.status == self.statusAvailable:
        consecAvailable += 1
      else:
        blocksAvail += consecAvailable // blockSize
        consecAvailable = 0
    blocksAvail += consecAvailable // blockSize
    #print self.state()
    #print "available()=", self.available(), "availableBlock()=",maxAvailable
    return blocksAvail * blockSize

  ########################################
  def checkFinalState(self):
    for si in range(0,len(self.pool)):
      if self.pool[si].status == self.statusInUse:
        printWarning("RegisterPool::checkFinalState: temp (%s, '%s') was never checked in." \
            %(si, self.pool[si].tag))
        if self.printRP:
          print(self.state())

  ########################################
  # State
  def state(self):
    stateStr = ""
    placeValues = [1000, 100, 10, 1]
    for placeValueIdx in range(1, len(placeValues)):
      placeValue = placeValues[placeValueIdx]
      priorPlaceValue = placeValues[placeValueIdx-1]
      if len(self.pool) >= placeValue:
        pvs = "" # place value string
        for i in range(0, len(self.pool)):
          if i % placeValue==0:
            pvs += "%u"%((i%priorPlaceValue)//placeValue)
          else:
            pvs += " "
        stateStr += pvs + "\n"
    for i in range(0, len(self.pool)):
      if self.pool[i].status == self.statusUnAvailable:
        stateStr += "." # 'removed', this indicates a fixed assignment from "remove", ie a non-tmp allocation 
      elif self.pool[i].status == self.statusAvailable:
        stateStr += "|" # Can be allocated
      elif self.pool[i].status == self.statusInUse:
        stateStr += "#" # Checked out
    return stateStr


################################################################################
# Assembly Kernel
################################################################################
class KernelWriterAssembly(KernelWriter):

  ##############################################################################
  # Init
  ##############################################################################
  def __init__( self, kernelMinNaming, kernelSerialNaming ):
    super(KernelWriterAssembly, self).__init__( \
        kernelMinNaming, kernelSerialNaming)
    self.do = {}

    self.do["PreLoop"]     = True
    self.do["GlobalReadA"] = True
    self.do["GlobalReadB"] = True
    self.do["GlobalInc"]   = True
    self.do["LocalWrite"]  = True
    self.do["LocalReadA"]  = True
    self.do["LocalReadB"]  = True
    self.do["Wait"]        = True
    self.do["Sync"]        = True
    self.do["MAC"]         = True
    self.do["PostLoop"]    = True
    self.do["ApplyAlpha"]  = True
    self.do["GlobalWrite"] = True

    self.do["EdgeWrite"]   = True

    self.do["KeepDirectToLdsAlloc"] = False  # If true, keep regs used for LDS alloc even if not used

    # Remove me if 906 can work with beta in SGPR
    # Also can push alpha/beta recalc back to host for HPA mode
    self.betaInSgpr = True

    # Various debug flags and modes
    self.db = {}
    self.db["EnableAsserts"]     = True  # Enable assertion codegen
    self.db["DebugKernelMaxItems"] = 16  # Capture first N(=16) print values, ignore subsequent.  If -1, debug writing is faster but writing more than 16 values is undefined.

    # Chicken bit to add conservative synchronization at strategic points:
    # 0x01 = waitcnt + barrier after vector load
    # 0x02 = waitcnt at self.wait() for globalRead
    # 0x04 = waitcnt at self.wait() for localWrite
    # 0x08 = waitcnt at self.wait() for localRead
    # 0x10 = waitcnt after summation iteration, this can catch lingering ds or vm activity from summation loop
    # 0x20 = waitcnt before each write batch
    # 0x40 = waitcnt after each write batch
    self.db["ConservativeWaitCnt"] = 0x00

    self.db["InitLds"]     = False  # Initialize LDS at start of kernel
    self.printedAssertCnt  = 0
    self.initLdsValue     = 0xFFFFFFFF  # Value to use for LDS Init, if enabled

    # InitSgpr and InitVgpr can initialize at various points:
    #  0x1: Init at kernel start
    #  0x2: Init at end of summation loop (after tail too) - this is just before store loop
    self.db["InitSgpr"]   = 0x0  # init SGPRs
    self.initSgprValue    = 0x0  # Value to use for Sgpr Init, if enabled

    self.db["InitVgpr"]   = 0x0  # init VGPRs
    self.initVgprValue    = 0xFFFFFFFF  # Value to use for Sgpr Init, if enabled

    # Debug and Check flags:
    # Check A and B values loaded from memory to ensure they are 1
    # Requires DataInitTypeAB=1.
    # Only works if the problem uses full tiles (no edges)
    # Mismatches will assert (generate GPUVM fault)
    self.db["CheckValue1A"] = False
    self.db["CheckValue1B"] = False

    # Check value in C matrix.
    # Caveats:
    #  - Only works for single.
    #  - Checks after alpha calc for each element.  Later elements (in the TT) will not yet have applied their alpha.
    #  - Only works if matrix is integral multiple of macro-tile (no edges) - check is dumb so doesn't know
    #    which work-items are outside the valid edge.
    #  - Does not work in OptNoLoadLoop
    self.db["CheckValueC"]  = False
    # value expected if CheckValueC is set. Use '.' for FP.
    # For example could be 16.0 if U=8 and alpha=2
    self.db["ValueCExpectedValue"] = 16.0

    # Force an expected value for all C outputs.
    # May be useful for checking store path
    # See same caveats as CheckValueC
    self.db["ForceExpectedValue"]  = False

    # Force VSerial value into the output, this will
    # not match reference but can be useful to see which work-items are
    # storing which values
    # See same caveats as CheckValueC
    self.db["ForceVSerial"] = False

    # can't do both of these since they both override output
    assert (not (self.db["ForceExpectedValue"] and self.db["ForceVSerial"]))


    self.db["ForceInputValueA"] = False
    self.db["ForceInputValueB"] = False
    self.db["ForceValueA"] = 1.0
    self.db["ForceValueB"] = 1.0

    self.db["CheckStoreC"] = -1 # -1 disables, reload and verify output data.  Specify expected constant value.
    #self.db["CheckStoreC"] = 1024.0 # possible value

    self.db["ForceEdgeStores"] = 0 # 1=force use of edge store path for all tiles,  2=add assert in non-edge stores
    self.db["AssertNoEdge"] = 0 # Add assert in edge store code so crashes if executed

    # print vgpr register pool checkins and checkouts
    self.db["PrintRP"] = False

    # Number of times localReadDo(localWriteDo) has been called by the code-generator.
    # Used to control debug enablement.
    # Note this increments as the assembly code is generated not as it executes
    # so it can be used to determine which iteration of the unroll is being generated
    self.localReadDoCnt   = 0
    self.localWriteDoCnt  = 0

    self.maxVgprs = 256
    self.maxSgprs = 99

    self.endLine = "\n"
    self.syncStr = "s_barrier"
    self.commentPrefix = "/*"
    self.commentSuffix = "*/"
    self.commentHR = "*"*40
    self.indent = ""
    self.labels = {}
    self.localReadOffsetA = 0
    self.localReadOffsetB = 0
    self.inTailLoop = False

    self.vgprOccupancy = [0]*(256+1)
    for i in range(0,   24+1): self.vgprOccupancy[i] = 10
    for i in range(25,  28+1): self.vgprOccupancy[i] = 9
    for i in range(29,  32+1): self.vgprOccupancy[i] = 8
    for i in range(33,  36+1): self.vgprOccupancy[i] = 7
    for i in range(37,  40+1): self.vgprOccupancy[i] = 6
    for i in range(41,  48+1): self.vgprOccupancy[i] = 5
    for i in range(49,  64+1): self.vgprOccupancy[i] = 4
    for i in range(65,  84+1): self.vgprOccupancy[i] = 3
    for i in range(85, 128+1): self.vgprOccupancy[i] = 2
    for i in range(129,256+1): self.vgprOccupancy[i] = 1

  def getCompileArgs(self, sourceFileName, objectFileName, *moreArgs):
    isa = self.version
    archHasV3 = globalParameters["AsmCaps"][isa]["HasCodeObjectV3"]

    rv = [globalParameters['AssemblerPath'],
          '-x', 'assembler',
          '-target', 'amdgcn-amd-amdhsa']

    if archHasV3:
      rv += ['-mno-code-object-v3' if globalParameters["CodeObjectVersion"] == "V2" else '-mcode-object-v3']

    rv += ['-mcpu=gfx' + ''.join(map(str,isa))]

    rv += moreArgs

    rv += ['-c', '-o', objectFileName, sourceFileName]

    return rv

  def getLinkCodeObjectArgs(self, objectFileNames, coFileName, *moreArgs):
    rv = [globalParameters['AssemblerPath'],
          '-target', 'amdgcn-amd-amdhsa']

    rv += moreArgs

    rv += ['-o', coFileName] + objectFileNames

    return rv

  ########################################
  def getOccupancy(self, kernel, vgprs):
    multiplier = int(ceil(max(kernel["NumThreads"], 256) / 256.0))
    # example: wg=512 multiplier=2, 1024=4

    maxLds = 65536
    ldsSize = kernel["LdsNumElements"] * kernel["ProblemType"]["DataType"].numBytes()
    ldsSize = (ldsSize + 255) & 0x1ff00 # 256-byte granularity
    ldsLimitedOccupancy = int(ceil(maxLds / float(ldsSize)))

    vgprs *= multiplier
    vgprLimitedOccupancy =  self.vgprOccupancy[vgprs] if vgprs <= 256 else 0

    return min(ldsLimitedOccupancy, vgprLimitedOccupancy)

  def getMaxRegsForOccupancy(self, vgprs):
    initOccupancy =  self.vgprOccupancy[vgprs]
    lastVgprs = vgprs
    while vgprs < len(self.vgprOccupancy):
      vgprs += 1
      if self.vgprOccupancy[vgprs] == initOccupancy:
        lastVgprs = vgprs
        next
      else:
        break
    return lastVgprs

  ########################################
  ########################################
  def size(self, tc, dim):
    """
    Return sgpr() with the specified size
    See above definitions for how these are mapped to Free or Sum sizes
    based on the problem definition.
    """
    if tc in ['A','B','C','D']:
      return sgpr("Size%s%s"%(tc,self.indexChars[dim]))
    else:
      raise ValueError("unexpected tensorChar='%s' in size function"%tc)

  ########################################
  ########################################
  def stride(self, tc, dim):
    problemType = self.kernel["ProblemType"]
    if tc in ['A','B']:
      if not problemType["UseInitialStridesAB"] and \
          dim == problemType["IndexAssignments%s"%tc][0]:
        return ("constStride%s%s"%(tc,self.indexChars[dim]))
      else:
        return sgpr("Stride%s%s"%(tc,self.indexChars[dim]))
    elif tc in ['D','C']:
      if not problemType["UseInitialStridesCD"] and dim == 0:
        return ("constStride%s%s"%(tc,self.indexChars[dim]))
      else:
        return sgpr("Stride%s%s"%(tc,self.indexChars[dim]))
    else:
      raise ValueError("unexpected tensorChar='%s' in stride function"%tc)


  ########################################
  # Get Label
  # return label number - create new if it doesn't already exist
  ########################################
  def getLabelNum(self, name):
    if name not in self.labels:
      self.labels[name] = len(self.labels)
    return self.labels[name]

  ########################################
  # return label name including a unique number
  # create new if it doesn't already exist
  ########################################
  def getNamedLabel(self, name):
    if name not in self.labels:
      self.labels[name] = "%s_%u" % (name, len(self.labels))
    return self.labels[name]

  ########################################
  # return string that defines a unique named name_number
  ########################################
  def getNamedLabelDef(self, name, labelComment=""):
    t = "%s: // %s\n" % (self.getNamedLabel(name), labelComment)
    return t

  ########################################
  # return string that defines a unique numeric label
  # labelComment is a comment string if this is a label definition
  ##############################################################################
  def getLabelDef(self,name,labelComment=""):
    t = "label_%04u: // %s %s\n" % (self.getLabelNum(name), name, labelComment)
    return t

  ##############################################################################
  # define a label and return undecorated label_%4u - suitable for using as jump target
  ##############################################################################
  def getLabelTarget(self,name,labelDef=None):
    t = "label_%04u" % (self.getLabelNum(name))
    return t

  ##############################################################################
  ##############################################################################
  def getUniqLabel(self):
    name = "uniq_label_" + str(len(self.labels))
    return self.getLabelNum(name)

  ##############################################################################
  # Find Memory Instruction For Width and Stride
  ##############################################################################
  def findMemoryInstructionForWidthStride(self, width, strides, combine, \
      instructions):
    for i in range(0, len(instructions)):
      instruction = instructions[i]
      numAddresses = instruction.numAddresses
      numOffsets = instruction.numOffsets
      offsetMultiplier = instruction.offsetMultiplier
      blockWidth = instruction.blockWidth
      valid = True
      if width < blockWidth:
        valid = False
      if combine: # try to combine ops
        if numOffsets > 0: # if inst combines using offsets
          for stride in strides:
            if stride % offsetMultiplier != 0:
              valid = False
      else: # don't try to combine ops
        if numOffsets > 1 or numAddresses > 1:
          valid = False
      if valid:
        return i
      else:
        continue

    printWarning("Could not find valid memory instruction for width=%f" % width)
    return len(instructions)


  ##############################################################################
  # Select Memory Instruction
  # when selecting instruction, need to support stride in both dims
  ##############################################################################
  def selectMemoryInstruction(self,
      operation, # ReadGlobal, WriteLocal, ReadLocal
      width, # num registers 1 chunk
      write2, # Para, Perp, None
      para2, # NumLoadsPara >= 2
      perp2, # NumLoadsPerp >= 2
      strides ):

    #instructions = self.memoryArchitecture[operation]
    instructions = self.memoryInstructions[self.version][operation]
    # try to combine
    if (write2 == "Coalesced" and para2) \
        or (write2 == "Perpendicular" and perp2):
      instructionIdx = self.findMemoryInstructionForWidthStride( \
          width, strides, True, instructions)
      if instructionIdx < len(instructions): # found combined
        return instructionIdx

    # don't or can't combine
    return self.findMemoryInstructionForWidthStride( \
        width, strides, False, instructions)

  def setStartTmpPool(self, newStartTmpPool):
    #print "set tmpSgprPool to ", newStartTmpPool
    self.startSgprTmpPool = newStartTmpPool

  def getTmpSgpr(self, num):
    pad = 0 if num ==1 else self.startSgprTmpPool & 0x1
    if self.startSgprTmpPool+num+pad > self.totalSgprs:
      self.totalSgprs = self.startSgprTmpPool + num + pad
      if 0:
        print("startSgprTmpPool=", self.startSgprTmpPool,
              "warning: growing SGPR pool to ", self.totalSgprs)
        import pdb ; pdb.set_trace()

    return self.startSgprTmpPool + pad

  def dumpSgpr(self, sgprStore):
    kStr = ""
    if globalParameters["DebugKernel"]:
      afterDump = -1
      if self.db["DebugKernelMaxItems"] != -1:
        afterDump = self.getUniqLabel()
        kStr += inst("s_cmp_lt_u32", sgpr("DebugKernelItems"), 16,  "")
        kStr += inst("s_cbranch_scc0", "label_%04u"%afterDump, \
                     "skip if already wrote enough work-items" )
        kStr += inst("s_add_u32", sgpr("DebugKernelItems"), \
                     sgpr("DebugKernelItems"), \
                     hex(1), "inc items written" )

      tmp = self.vgprPool.checkOut(1)
      kStr += inst("v_mov_b32", vgpr(tmp), sgprStore, "Debug")
      kStr += inst("flat_store_dword", vgpr("AddressDbg", 2), \
          vgpr(tmp), "debug dump sgpr store" )
      kStr += inst("_v_add_co_u32", vgpr("AddressDbg"), "vcc", vgpr("AddressDbg"), \
          hex(4), "debug dump inc" )
      self.vgprPool.checkIn(tmp)

      if self.db["DebugKernelMaxItems"] != -1:
        kStr += "label_%04u:%s  %s" % (afterDump, "// skip debug target", self.endLine)

    return kStr


  ##############################################################################
  #
  #   Functions to Write Kernel Segments
  #
  ##############################################################################

  def defineSgpr(self, name, numSgprs, align=1):
    if numSgprs == 0: return

    # round up to next alignment boundary:
    self.sgprIdx = roundUpToNearestMultiple(self.sgprIdx,align)
    self.sgprs[name] = self.sgprIdx
    self.sgprIdx += numSgprs
    if self.sgprIdx >= self.maxSgprs:
      print ("warning: too many kernel arguments (sgpr=%d)! Overflowed SGPRS." % (self.sgprIdx))

    return

  ##############################################################################
  # Init Kernel
  ##############################################################################
  def initKernel(self, kernel, tPA, tPB ):
    super(KernelWriterAssembly, self).initKernel(kernel, tPA, tPB)

    dkp = kernel["DisableKernelPieces"]
    self.do["NullKernel"]  = dkp >= 9 or dkp == -9

    self.kernel = kernel

    # init these here in case some kernel pieces are disabled for performance exploration:
    tPA["localReadOffset"] = 0
    tPB["localReadOffset"] = 0

    self.sgprs=collections.OrderedDict()
    self.sgprIdx = 0

    self.LdsOOB = 0xF00000

    #---
    # Internal optimization and debug controls.
    # These have a default which is almost always faster so don't make a full-blown YAML parm
    # But have a control here so we can disable for debugging and also easily tell
    # which parts of the code were changed to support the new mode.
    self.globalReadIncsUseVgpr = False if kernel["BufferLoad"] else True

    # If True, GRO are expressed as offsets from the beginning of the macro-tile, and the SRD
    # is set to the beginning of the macro-tile.
    # If False, GRO are expressed as offsets from the beginning of the lowest 2 dimensions
    # in the tensor.
    # True can allow Buffer-Based logic to have significantly higher range and handle larger tensors
    # groOffsetInMacroTile doesn't work with pointer-shift because it sets the SRD to point to the
    # start of the macro-tile - if we overhang by small number of elements (<GRVW) then can't shift
    # back to get all the data.
    # groOffsetInMacroTile doesn't work with packed dims since these need to set SRD to the tensor base
    # then extract the packed dimensions from the flattened index (including the workgroup) and scale by strides
    # - the index is per-work-item so can't put work-group into the SRD
    if len(kernel["PackedC0IndicesX"])==1 and len(kernel["PackedC1IndicesX"])==1 and kernel["BufferLoad"]:
      self.groOffsetInMacroTile = 1
    else:
      self.groOffsetInMacroTile = 0


    # use 64-bit buffer limit shadow register
    self.use64bPbcLimit = 1 and kernel["BufferLoad"]

    # Check if the address setup code for LWA and GRO causes register growth.
    # This is not an error condition but bears further investigation.
    # In particular if PrefetchAcrossPersistent=1 then the NewTile setup code
    # will be run before the no-load-loop iteration where registers are still
    # tight.  Realistically we just have the GlobalToLocal VGPRs, all else is
    # growth.
    self.preventVgprOverflowDuringNewTile = 0 and not globalParameters["ForceGenerateKernel"]

    # For Beta:
    # Rather than waiting for all loads to finish with s_waitcnt vmcnt(0), interleave
    # appropriate vmwnts into the stores so they issue as loads become available
    self.interleaveStoreVmcnt = 1 and kernel["BufferStore"]


    # if >0, shift the start of the SRD left by specified #elements (not bytes)
    # Gives pointer shift some room to move left, even into the previous macro-tile
    # This slightly reduces the range of the GRO since they have to include the offset
    # Pointer shift still cannot be used with very small matrices < GRVW
    self.srdShiftLeft = {}
    self.srdShiftLeft["A"] = kernel["GlobalLoadVectorWidthA"]
    self.srdShiftLeft["B"] = kernel["GlobalLoadVectorWidthB"]

    self.checkGRO = False
    # checkGRO requires useSgprForGRO=0 so that code allocates and uses
    # the VGPRs that are used for the GRO offset checking
    assert not (kernel["UseSgprForGRO"] and self.checkGRO)

    # Debug mode to explore combining VGPRs.
    # Saves VGPRs but doesn't generate correct answer
    self.combineLocalAddresses = 0

    # ISA version, such as 803
    self.version = globalParameters["CurrentISA"]
    if "ISA" in kernel:
      self.version = tuple(kernel["ISA"])
    if not globalParameters["AsmCaps"][self.version]["SupportedISA"]:
      defaultIsa = (9,0,0)
      print("warning: ISA:", self.version, " is not supported; overriding with ", defaultIsa)
      self.version = defaultIsa
    
    if kernel["MatrixInstruction"] and not self.version == (9,0,8):
      printExit("MatrixInstruction not supported for {0}".format(self.version))

    self.AsmBugs = {}
    self.AsmBugs["ExplicitCO"] = globalParameters["AsmCaps"][self.version]["HasExplicitCO"]

    if not globalParameters["AsmCaps"][self.version]["HasDirectToLds"]:
      kernel["DirectToLdsA"] = False
      kernel["DirectToLdsB"] = False
      kernel["LocalWriteUseSgprA"] = False # Requires DirectToLdsA
      kernel["LocalWriteUseSgprB"] = False # Requires DirectToLdsB

    #######################################L
    # Available Memory Instructions
    ########################################

    # name, numAddresses, numOffsets, offsetMultiplier, blockWidth, formatting):
    ########################################
    # Local Read
    ds_read_b128 = MemoryInstruction("ds_read_b128",  1, 1, 4, 4, \
        "%s, %s offset:%s" )
    ds_read2_b64 = MemoryInstruction("ds_read2_b64",  1, 2, 2, 2, \
        "%s, %s offset0:%s, offset1:%s" )
    ds_read_b64 = MemoryInstruction("ds_read_b64",    1, 1, 2, 2, \
        "%s, %s offset:%s" )
    ds_read2_b32 = MemoryInstruction("ds_read2_b32",  1, 2, 1, 1, \
        "%s, %s offset0:%s offset1:%s" )
    ds_read_b32 = MemoryInstruction("ds_read_b32",    1, 1, 1, 1, \
        "%s, %s offset:%s" )
    ########################################
    # Local Write
    ds_write_b128 = MemoryInstruction("ds_write_b128",  1, 1, 4, 4, \
        "%s, %s offset:%s" )
    ds_write2_b64 = MemoryInstruction("ds_write2_b64",  1, 2, 2, 2, \
        "%s, %s, %s offset0:%s, offset1:%s" )
    ds_write_b64 = MemoryInstruction("ds_write_b64",    1, 1, 2, 2, \
        "%s, %s offset:%s" )
    ds_write2_b32 = MemoryInstruction("ds_write2_b32",  1, 2, 1, 1, \
        "%s, %s, %s offset0:%s offset1:%s" )
    ds_write_b32 = MemoryInstruction("ds_write_b32",    1, 1, 1, 1, \
        "%s, %s offset:%s" )
    ds_write_b16 = MemoryInstruction("ds_write_b16",    1, 1, 1, 0.5, \
        "%s, %s offset:%s" )
    ########################################
    # Global Read
    flat_load_dwordx4 = MemoryInstruction("flat_load_dwordx4",  1, 0, 0, 4, \
        "UNUSED %s, %s" )
    flat_load_dwordx2 = MemoryInstruction("flat_load_dwordx2",  1, 0, 0, 2, \
        "UNUSED %s, %s" )
    flat_load_dword = MemoryInstruction("flat_load_dword",      1, 0, 0, 1, \
        "UNUSED %s, %s" )

    buffer_load_dwordx4 = MemoryInstruction("buffer_load_dwordx4", 1, 0, 0, 4, \
        "UNUSED %s, %s, %s, %s offen offset:0 %s" )
    buffer_load_dwordx2 = MemoryInstruction("buffer_load_dwordx2", 1, 0, 0, 2, \
        "UNUSED %s, %s, %s, %s offen offset:0 %s" )
    buffer_load_dword = MemoryInstruction("buffer_load_dword", 1, 0, 0, 1, \
        "UNUSED %s, %s, %s, %s offen offset:0 %s" )
    # generate half directly w/o using the format string to handle hi/lo correctly
    buffer_load_short = MemoryInstruction("buffer_load_short_d16", 1, 0, 0, 0.5, \
        "UNUSED %s, %s, %s, %s offen offset:0 %s" )

    ########################################
    # Global Write
    flat_store_dwordx4 = MemoryInstruction("flat_store_dwordx4",  1, 0, 0, 4, \
        "%s, %s" )
    flat_store_dwordx2 = MemoryInstruction("flat_store_dwordx2",  1, 0, 0, 2, \
        "%s, %s" )
    flat_store_dword = MemoryInstruction("flat_store_dword",      1, 0, 0, 1, \
        "%s, %s" )

    ########################################
    # Available Memory Instructions per Architecture
    # gfx701 "Hawaii"
    # gfx801 "Carrizo"
    # gfx802 "Tonga"
    # gfx803 "Fiji"
    # gfx900
    ########################################
    if (kernel["BufferLoad"]):
      chosen_load_dwordx4 = buffer_load_dwordx4
      chosen_load_dwordx2 = buffer_load_dwordx2
      chosen_load_dword   = buffer_load_dword
      chosen_load_short    = buffer_load_short
    else:
      chosen_load_dwordx4 = flat_load_dwordx4
      chosen_load_dwordx2 = flat_load_dwordx2
      chosen_load_dword   = flat_load_dword
      chosen_load_short    = flat_load_dword # not supported

    chosen_store_dwordx4 = flat_store_dwordx4
    chosen_store_dwordx2 = flat_store_dwordx2
    chosen_store_dword   = flat_store_dword

    self.memoryInstructions = {
        (9,0,0): {
          "GlobalRead": [ chosen_load_dwordx4, chosen_load_dwordx2,
            chosen_load_dword, chosen_load_short ],
          "GlobalWrite": [ chosen_store_dwordx4, chosen_store_dwordx2,
            chosen_store_dword ],
          "LocalRead": [ ds_read_b128, ds_read2_b64,
            ds_read_b64, ds_read2_b32, ds_read_b32 ],
          "LocalWrite": [ ds_write_b128, ds_write2_b64,
            ds_write_b64, ds_write2_b32, ds_write_b32, ds_write_b16 ]
          }, # 900
        }
    self.memoryInstructions[(8,0,3)] = self.memoryInstructions[(9,0,0)]
    self.memoryInstructions[(9,0,6)] = self.memoryInstructions[(9,0,0)]
    self.memoryInstructions[(9,0,8)] = self.memoryInstructions[(9,0,0)]

    if self.version == (9,0,0):
      self.mixinst = "v_mad_mix_f32"
    elif self.version == (9,0,6) or self.version == (9,0,8):
      self.mixinst = "v_fma_mix_f32"
    else:
      self.mixinst = "NOT_SUPPORTED"

    self.overflowedResources = 0 # if true, comment out whole kernel

    self.kernelName = self.getKernelName(kernel)
    self.inTailLoop = False

    # registers per element
    self.bpr = 4 # all registers are 32bit
    self.bpeAB = int(self.bpr*\
        kernel["ProblemType"]["DataType"].numRegisters())
    self.bpeCexternal = int(self.bpr*\
        kernel["ProblemType"]["DataType"].numRegisters())
    #jgolds Need to check device for support
    if kernel["ProblemType"]["HighPrecisionAccumulate"]:
        if kernel["ProblemType"]["DataType"].isHalf():
            self.bpeCinternal = int(self.bpr*1)
        elif kernel["ProblemType"]["DataType"].isInt8x4():
            # numRegisters for Int8x4 = numRegisters for float = 1
            self.bpeCinternal = int(self.bpr* kernel["ProblemType"]["DataType"].numRegisters())
        elif kernel["ProblemType"]["DataType"].isBFloat16():
            self.bpeCinternal = int(self.bpr*1)
            # print("need_replacement_kernel %s" % self.kernelName)
        else:
            print("HighPrecisionAccumulate only valid when DataType is half, Int8x4.")
            self.bpeCinternal = int(self.bpr*\
                kernel["ProblemType"]["DataType"].numRegisters())
            kernel["ProblemType"]["HighPrecisionAccumulate"] = False
    else:
        self.bpeCinternal = int(self.bpr*\
            kernel["ProblemType"]["DataType"].numRegisters())
    assert self.bpeAB == tPA["bpe"]
    assert self.bpeAB == tPB["bpe"]
    # registers per global address
    self.rpga = 2 # 64-bit
    # registers per local address
    self.rpla = 1 # 32-bit
    # registers per global 32-bit offset (some intructions only support 32-bit offset)
    self.rpgo = 1 # 32-bit

    ####################################
    # choose memory instructions
    ####################################

    ########################################
    # globalReadA instruction; no flat_load2_*
    self.globalReadWidthA = float(tPA["nrcv"]*tPA["bpe"])/self.bpr
    self.globalRead2CoalescedA = kernel["NumLoadsCoalescedA"]>1 \
        or self.readCoalescedComponentsA
    self.globalRead2PerpendicularA = kernel["NumLoadsPerpendicularA"] > 1 \
        or self.readPerpendicularComponentsA
    self.globalReadInstructionIdxA = \
        self.selectMemoryInstruction("GlobalRead", self.globalReadWidthA, \
        kernel["GlobalRead2A"], \
        self.globalRead2CoalescedA, self.globalRead2PerpendicularA, [] )
    ########################################
    # globalReadB instruction; no flat_load2_
    self.globalReadWidthB = float(tPB["nrcv"]*tPB["bpe"])/self.bpr
    self.globalRead2CoalescedB = kernel["NumLoadsCoalescedB"]>1 \
        or self.readCoalescedComponentsB
    self.globalRead2PerpendicularB = kernel["NumLoadsPerpendicularB"] > 1 \
        or self.readPerpendicularComponentsB
    self.globalReadInstructionIdxB = \
        self.selectMemoryInstruction("GlobalRead", self.globalReadWidthB, \
        kernel["GlobalRead2B"], \
        self.globalRead2CoalescedB, self.globalRead2PerpendicularB, [] )

    ########################################
    # localWriteA instruction
    # for local, tile->para, unroll->perp
    #self.localWriteWidthA = 1 if (self.writeTileDimComponentsA \
    #    or self.writeUnrollDimComponentsA) else kernel["VectorWidth"]
    self.localWriteWidthA = tPA["nwcv"]*tPA["bpe"]//self.bpr
    if self.localWriteWidthA < 1:
      self.localWriteWidthA = (1.0*tPA["nwcv"]*tPA["bpe"])/self.bpr
    self.localWrite2CoalescedA = tPA["nrc"]>1 \
        or self.writeTileDimComponentsA
    self.localWrite2PerpendicularA = tPA["nrp"]>1 \
        or self.writeUnrollDimComponentsA
    # localWriteA stride tile
    if kernel["ProblemType"]["TLUA"]:
      if self.writeTileDimComponentsA:
        self.localWriteStrideTileA = 1
        self.localWriteJoinTileA = "Components"
      else:
        self.localWriteStrideTileA = kernel["LSCA"]
        self.localWriteJoinTileA = "Coalesced"
    else:
      if self.writeUnrollDimComponentsA:
        self.localWriteStrideTileA = 1
        self.localWriteJoinTileA = "Components"
      else:
        self.localWriteStrideTileA = kernel["LSPA"]
        self.localWriteJoinTileA = "Perpendicular"
    self.localWriteStrideTileA = self.localWriteStrideTileA*tPA["bpe"]//self.bpr
    # localWriteA stride unroll
    if kernel["ProblemType"]["TLUA"]:
      if self.writeUnrollDimComponentsA:
        self.localWriteStrideUnrollA = 1*kernel["MacroTileA"]
        self.localWriteJoinUnrollA = "Components"
      else:
        self.localWriteStrideUnrollA = kernel["LSCA"]*kernel["MacroTileA"]
        self.localWriteJoinUnrollA = "Perpendicular"
    else:
      if self.writeTileDimComponentsA:
        self.localWriteStrideUnrollA = 1*kernel["MacroTileA"]
        self.localWriteJoinUnrollA = "Components"
      else:
        self.localWriteStrideUnrollA = kernel["LSCA"]*kernel["MacroTileA"]
        self.localWriteJoinUnrollA = "Coalesced"
    self.localWriteStrideUnrollA = \
        (self.localWriteStrideUnrollA*tPA["bpe"])//self.bpr
    self.localWriteInstructionIdxA = \
        self.selectMemoryInstruction("LocalWrite", self.localWriteWidthA, \
        kernel["LocalWrite2A"], \
        self.localWrite2CoalescedA, self.localWrite2PerpendicularA,
        [self.localWriteStrideTileA, self.localWriteStrideUnrollA] )

    ########################################
    # localWriteB instruction
    # for local, tile->para, unroll->perp
    #self.localWriteWidthB = 1 if (self.writeTileDimComponentsB \
    #    or self.writeUnrollDimComponentsB) else kernel["VectorWidth"]
    self.localWriteWidthB = tPB["nwcv"]*tPB["bpe"]//self.bpr
    if self.localWriteWidthB < 1:
      self.localWriteWidthB = (1.0*tPB["nwcv"]*tPB["bpe"])/self.bpr
    self.localWrite2CoalescedB = tPB["nrc"]>1 \
        or self.writeTileDimComponentsB
    self.localWrite2PerpendicularB = tPB["nrp"]>1 \
        or self.writeUnrollDimComponentsB
    # localWriteB stride tile
    if kernel["ProblemType"]["TLUB"]:
      if self.writeTileDimComponentsB:
        self.localWriteStrideTileB = 1
        self.localWriteJoinTileB = "Components"
      else:
        self.localWriteStrideTileB = kernel["LSCB"]
        self.localWriteJoinTileB = "Coalesced"
    else:
      if self.writeUnrollDimComponentsB:
        self.localWriteStrideTileB = 1
        self.localWriteJoinTileB = "Components"
      else:
        self.localWriteStrideTileB = kernel["LSPB"]
        self.localWriteJoinTileB = "Perpendicular"
    self.localWriteStrideTileB = (self.localWriteStrideTileB*tPB["bpe"])//self.bpr
    # localWriteB stride unroll
    if kernel["ProblemType"]["TLUB"]:
      if self.writeUnrollDimComponentsB:
        self.localWriteStrideUnrollB = 1*kernel["MacroTileB"]
        self.localWriteJoinUnrollB = "Components"
      else:
        self.localWriteStrideUnrollB = kernel["LSCB"]*kernel["MacroTileB"]
        self.localWriteJoinUnrollB = "Perpendicular"
    else:
      if self.writeTileDimComponentsB:
        self.localWriteStrideUnrollB = 1*kernel["MacroTileB"]
        self.localWriteJoinUnrollB = "Components"
      else:
        self.localWriteStrideUnrollB = kernel["LSCB"]*kernel["MacroTileB"]
        self.localWriteJoinUnrollB = "Coalesced"
    self.localWriteStrideUnrollB = \
        (self.localWriteStrideUnrollB*tPB["bpe"])//self.bpr
    self.localWriteInstructionIdxB = \
        self.selectMemoryInstruction("LocalWrite", self.localWriteWidthB, \
        kernel["LocalWrite2B"], \
        self.localWrite2CoalescedB, self.localWrite2PerpendicularB,
        [self.localWriteStrideTileB, self.localWriteStrideUnrollB] )

    ########################################
    # localRead A
    localReadWidth = (kernel["VectorWidth"] * tPA["bpe"])//self.bpr
    if kernel["MatrixInstruction"]:
      localReadWidth = tPA["bpe"]//self.bpr # TODO ok for all tile sizes? change for bf16

    #localReadStridePerpendicular = 0
    localRead2Perpendicular = False
    self.localReadStrideCoalescedA = \
        kernel["ThreadTile0"] * tPA["bpe"]//self.bpr
    self.localRead2CoalescedA = kernel["ThreadTile0"]//kernel["VectorWidth"] > 1
    self.localReadInstructionIdxA = \
        self.selectMemoryInstruction("LocalRead", localReadWidth, \
        kernel["LocalRead2A"], \
        self.localRead2CoalescedA, localRead2Perpendicular,
        [self.localReadStrideCoalescedA] )
    tPA["localReadSwapByteOffset"] = 0
    tPB["localReadSwapByteOffset"] = 0
    tPA["localWriteSwapByteOffset"] = 0
    tPB["localWriteSwapByteOffset"] = 0


    ########################################
    # localRead B
    localReadWidth = (kernel["VectorWidth"] * tPB["bpe"])//self.bpr
    if kernel["MatrixInstruction"]:
      localReadWidth = tPA["bpe"]//self.bpr # TODO ok for all tile sizes? change for bf16
    #localReadStridePerpendicular = 0
    localRead2Perpendicular = False
    self.localReadStrideCoalescedB = \
    kernel["ThreadTile1"] * tPB["bpe"]//self.bpr
    self.localRead2CoalescedB = kernel["ThreadTile1"]//kernel["VectorWidth"] > 1
    self.localReadInstructionIdxB = \
        self.selectMemoryInstruction("LocalRead", localReadWidth, \
        kernel["LocalRead2B"], \
        self.localRead2CoalescedB, localRead2Perpendicular,
        [self.localReadStrideCoalescedB] )

    instructions = self.memoryInstructions[self.version]
    self.globalReadInstructionA = instructions["GlobalRead"][ \
        self.globalReadInstructionIdxA]
    self.globalReadInstructionB = instructions["GlobalRead"][ \
        self.globalReadInstructionIdxB]
    self.localWriteInstructionA = instructions["LocalWrite"][ \
        self.localWriteInstructionIdxA]
    self.localWriteInstructionB = instructions["LocalWrite"][ \
        self.localWriteInstructionIdxB]
    self.localReadInstructionA = instructions["LocalRead"][ \
        self.localReadInstructionIdxA]
    self.localReadInstructionB = instructions["LocalRead"][ \
        self.localReadInstructionIdxB]
    # global reads per instruction
    tPA["nrcvpi"] = int((self.globalReadInstructionA.totalWidth*self.bpr)/tPA["bpe"])
    tPB["nrcvpi"] = int((self.globalReadInstructionB.totalWidth*self.bpr)/tPB["bpe"])
    tPA["nwcvpi"] = int((self.localWriteInstructionA.totalWidth*self.bpr)/tPA["bpe"])
    tPB["nwcvpi"] = int((self.localWriteInstructionB.totalWidth*self.bpr)/tPB["bpe"])
    ####################################
    # VGPR Allocation
    ####################################

    ####################################
    # num vgprs: valu
    #jgolds bpeCinternal because we are allocating accumulation registers here
    self.numVgprValuC = (kernel["ThreadTile0"]*kernel["ThreadTile1"]*self.bpeCinternal)//self.bpr

    valuBlocks = (1+kernel["PrefetchLocalRead"]) * kernel["InnerUnroll"]
    if kernel["MatrixInstruction"]:
      self.numVgprValuAPerBlock = kernel["ThreadTileA"]*tPA["bpe"]//self.bpr
      #self.numVgprValuBPerBlock = kernel["ThreadTileB"]*tPB["bpe"]//self.bpr
      #self.numVgprValuBPerBlock = kernel["MacroTile1"] // (4 * kernel["MatrixInstN"] * kernel["MatrixInstB"]) # BBlocks
      self.numVgprValuBPerBlock = (kernel["ThreadTileB"] * tPA["bpe"]) // (kernel["MatrixInstN"] * self.bpr) # ABlocks
    else:
      self.numVgprValuAPerBlock = kernel["ThreadTileA"]*tPA["bpe"]//self.bpr
      self.numVgprValuBPerBlock = kernel["ThreadTileB"]*tPB["bpe"]//self.bpr
    numVgprValuA = self.numVgprValuAPerBlock * valuBlocks
    numVgprValuB = self.numVgprValuBPerBlock * valuBlocks

    ####################################
    # num vgprs: global -> local elements
    if not kernel["DirectToLdsA"] or self.do["KeepDirectToLdsAlloc"]:
      self.numVgprG2LA = roundUp((kernel["NumLoadsCoalescedA"] * kernel["NumLoadsPerpendicularA"] *\
        kernel["GlobalLoadVectorWidthA"] * tPA["bpe"])/(float)(self.bpr))
    if not kernel["DirectToLdsB"] or self.do["KeepDirectToLdsAlloc"]:
      self.numVgprG2LB = roundUp((kernel["NumLoadsCoalescedB"]*kernel["NumLoadsPerpendicularB"]* \
        kernel["GlobalLoadVectorWidthB"] * tPB["bpe"])/(float)(self.bpr))

    ####################################
    # num vgprs: local read addresses
    numVgprLocalReadAddressesA = 1 * self.rpla
    numVgprLocalReadAddressesB = 1 * self.rpla

    ####################################
    # num vgprs: local write addresses
    #numLocalWritesA = kernel["NumLoadsCoalescedA"] \
    #    * nlp * self.numWriteVectorComponentsA
    #numLocalWriteInstructionsA = numLocalWritesA \
    #    / self.localWriteInstructionA[self.instructionIdxNumOffsets]
    self.numVgprLocalWriteAddressesA = 0 if kernel["LocalWriteUseSgprA"] else 1 * self.rpla
    # TODO - if we only have one local write - can just map the overhang register to the LWO
    if kernel["FractionalLoad"]==1 and kernel["fractionalPerpOverhangA"]:
      self.numVgprLocalWriteAddressesA += 1*self.rpla

    #numLocalWritesB = kernel["NumLoadsCoalescedB"] \
    #    * nlp * self.numWriteVectorComponentsB
    #numLocalWriteInstructionsB = numLocalWritesB \
    #    / self.localWriteInstructionB[self.instructionIdxNumOffsets]
    self.numVgprLocalWriteAddressesB = 0 if kernel["LocalWriteUseSgprB"] else 1 * self.rpla
    if kernel["FractionalLoad"]==1 and kernel["fractionalPerpOverhangB"]:
      self.numVgprLocalWriteAddressesB += 1*self.rpla

    ####################################
    # num vgprs: global read addresses
    numGlobalReadsA = kernel["NumLoadsCoalescedA"] \
        * kernel["NumLoadsPerpendicularA"] * kernel["GlobalLoadVectorWidthA"] \
        * self.numReadVectorComponentsA
    numGlobalReadInstructionsA = (numGlobalReadsA * tPA["bpe"])//\
        (self.globalReadInstructionA.blockWidth * 4)

    if kernel["BufferLoad"]:
      numGlobalReadOffsetsA = roundUp(numGlobalReadInstructionsA * self.rpgo)
    else:
      numVgprGlobalReadAddressesA = numGlobalReadInstructionsA * self.rpga

    numGlobalReadsB = kernel["NumLoadsCoalescedB"] \
        * kernel["NumLoadsPerpendicularB"] * kernel["GlobalLoadVectorWidthB"] \
        * self.numReadVectorComponentsB
    numGlobalReadInstructionsB = (numGlobalReadsB * tPB["bpe"])// \
        (self.globalReadInstructionB.blockWidth * 4)
    if kernel["BufferLoad"]:
      numGlobalReadOffsetsB = roundUp(numGlobalReadInstructionsB * self.rpgo)
    else:
      numVgprGlobalReadAddressesB = numGlobalReadInstructionsB * self.rpga
    if self.globalReadIncsUseVgpr:
      numVgprGlobalReadIncsA = kernel["ProblemType"]["NumIndicesSummation"] \
          * self.rpga
      numVgprGlobalReadIncsB = kernel["ProblemType"]["NumIndicesSummation"] \
          * self.rpga
    else:
      numVgprGlobalReadIncsA = 0
      numVgprGlobalReadIncsB = 0

    numVgprAddressDbg = self.rpga if globalParameters["DebugKernel"] else 0

    ####################################
    # num vgprs: c write address
    # 1 address where to write first value
    # 1 tmp address where to write current value


    ####################################
    # VGPR Assignment
    ####################################
    vgprIdx = 0

    self.startVgprValuC = vgprIdx; vgprIdx += self.numVgprValuC

    self.startVgprValuA = vgprIdx; vgprIdx += numVgprValuA

    valuBlocks = (1+kernel["PrefetchLocalRead"]) * kernel["InnerUnroll"]
    if not kernel["DirectToLdsA"] or self.do["KeepDirectToLdsAlloc"]:
      if kernel["PrefetchGlobalRead"]:
        self.startVgprG2LA = vgprIdx; vgprIdx += self.numVgprG2LA
      else: # g2l can overlap valu
        self.startVgprG2LA = self.startVgprValuA
        vgprIdx = self.startVgprValuA \
            + max(self.numVgprValuAPerBlock*valuBlocks, self.numVgprG2LA)

    self.startVgprValuB = vgprIdx; vgprIdx += numVgprValuB
    if not kernel["DirectToLdsB"] or self.do["KeepDirectToLdsAlloc"]:
      if kernel["PrefetchGlobalRead"]:
        self.startVgprG2LB = vgprIdx; vgprIdx += self.numVgprG2LB
      else: # g2l can overlap valu
        self.startVgprG2LB = self.startVgprValuB
        vgprIdx = self.startVgprValuB \
            + max(self.numVgprValuBPerBlock*valuBlocks, self.numVgprG2LB)

    # Registers allocated above this point can be used as temps during setup
    # Registers above here are reserved in initC, near the end of the setup
    # code
    self.lastValuAB = vgprIdx
    #----------------------------------

    if not kernel["LocalWriteUseSgprA"]:
      if self.combineLocalAddresses:
        self.startVgprLocalWriteAddressesA = self.startVgprLocalReadAddressesA
      else:
        self.startVgprLocalWriteAddressesA = vgprIdx
        vgprIdx += self.numVgprLocalWriteAddressesA

    if not kernel["LocalWriteUseSgprB"]:
      if self.combineLocalAddresses:
        self.startVgprLocalWriteAddressesB = self.startVgprLocalReadAddressesA
      else:
        self.startVgprLocalWriteAddressesB = vgprIdx
        vgprIdx += self.numVgprLocalWriteAddressesB

    # BufferLoad:
    # Uses a resource descriptor (SRD) which is stored in 4 SGPRs and thus shared by all work-items.
    # Each work-item also uses  a unique 32-bit offset into vgprGlobalReadOffset.  These offsets are set when 
    # the tile is initialized and stay constant through the execution of the kernel.
    # The base address in the SRD is updated when the algoritm moves to a new tile
    # BufferLoad disables the gptGlobalReadAddr used in flat addressing.
    if kernel["BufferLoad"]:
       self.startVgprGlobalReadOffsetA = vgprIdx
       vgprIdx += 1 if kernel["UseSgprForGRO"] else numGlobalReadOffsetsA
       self.startVgprGlobalReadOffsetB = vgprIdx
       vgprIdx += 1 if kernel["UseSgprForGRO"] else numGlobalReadOffsetsB
    else:
      self.startVgprGlobalReadAddressesA = vgprIdx
      vgprIdx += numVgprGlobalReadAddressesA
      self.startVgprGlobalReadAddressesB = vgprIdx
      vgprIdx += numVgprGlobalReadAddressesB
    self.startVgprGlobalReadIncsA = vgprIdx
    vgprIdx += numVgprGlobalReadIncsA
    self.startVgprGlobalReadIncsB = vgprIdx
    vgprIdx += numVgprGlobalReadIncsB

    # Point at last VGPR that can be reclaimed for use in the summation loop
    # If more VGPRs are added here be aware of the register reclaim code in
    # endSummation - registers that should be preserved after lastVgprForReads
    self.lastVgprForReads = vgprIdx
    #-----------

    self.startVgprLocalReadAddressesA = vgprIdx
    vgprIdx += numVgprLocalReadAddressesA
    if self.combineLocalAddresses:
      self.startVgprLocalReadAddressesB = self.startVgprLocalReadAddressesA
    else:
      self.startVgprLocalReadAddressesB = vgprIdx
      vgprIdx += numVgprLocalReadAddressesB

    self.startVgprAddressDbg = vgprIdx
    vgprIdx += numVgprAddressDbg

    # tmp vgprs
    #minVgprTmp = 1
    #if kernel["LoopTail"]:
    #  minVgprTmp += 4
    #if globalParameters["DebugKernel"]:
    #  minVgprTmp += 2
    #vgprIdx += minVgprTmp
    #print2("%3u vgprs <- %s" % (vgprIdx, self.kernelName) )

    self.totalVgprs = vgprIdx
    if self.totalVgprs < kernel["MinVgprNumber"] or self.totalVgprs > kernel["MaxVgprNumber"]:
      raise RuntimeError("Generating asm kernel error: total vgpr: %u not in [%u, %u].\n" % (self.totalVgprs, kernel["MinVgprNumber"], kernel["MaxVgprNumber"]))

    ########################################
    # SGPR Allocation
    ########################################

    ####################################
    # num sgprs: initial kernel state
    numSgprAddressD = self.rpga # til end
    numSgprAddressC = self.rpga # til end
    numSgprAddressA = self.rpga # til read offsets
    numSgprAddressB = self.rpga # til read offsets
    numSgprAlpha = max(1,int(tPA["bpe"]/4))
    numSgprBeta  = max(1,int(self.bpeCexternal/4)) if kernel["ProblemType"]["UseBeta"] else 0
    self.numSgprStridesD = kernel["ProblemType"]["NumIndicesC"]
    self.numSgprStridesC = kernel["ProblemType"]["NumIndicesC"]
    self.numSgprStridesA = len(kernel["ProblemType"]["IndexAssignmentsA"])
    self.numSgprStridesB = len(kernel["ProblemType"]["IndexAssignmentsB"])
    if not kernel["ProblemType"]["UseInitialStridesCD"]:
      self.numSgprStridesD -= 1
      self.numSgprStridesC -= 1
    if not kernel["ProblemType"]["UseInitialStridesAB"]:
      self.numSgprStridesA -= 1
      self.numSgprStridesB -= 1
    self.numSgprSizesSum = kernel["ProblemType"]["NumIndicesSummation"]

    self.numSgprSizesFree = kernel["ProblemType"]["NumIndicesC"]
    self.numSgprAddressDbg = self.rpga if globalParameters["DebugKernel"] else 0

    ####################################
    # num sgprs: global read increments
    if self.globalReadIncsUseVgpr:
      numSgprGlobalReadIncsA = 0
      numSgprGlobalReadIncsB = 0
    else:
      numSgprGlobalReadIncsA = kernel["ProblemType"]["NumIndicesSummation"] \
          * self.rpgo
      numSgprGlobalReadIncsB = kernel["ProblemType"]["NumIndicesSummation"] \
          * self.rpgo

    numSgprLoopCounters = 1 * kernel["ProblemType"]["NumIndicesSummation"]


    ########################################
    # SGPR Assignment according to AMDGPU-ABI
    ########################################

    self.defineSgpr("KernArgAddress", self.rpga)
    assert(self.sgprs["KernArgAddress"] ==  0) # kernarg is passed to kernel as SGPR0

    if kernel["WorkGroupMapping"]>=0 :
      self.defineSgpr("WorkGroup0", 1)
      self.defineSgpr("WorkGroup1", 1)
    else:
      self.defineSgpr("WorkGroup1", 1)
      self.defineSgpr("WorkGroup0", 1)

    wg=2
    for idx in kernel["ProblemType"]["IndicesBatch"]:
      if not isPackedIndex(kernel,idx):
        self.defineSgpr("WorkGroup%u"%wg, 1)
        wg+=1

    self.lastUserSgprPlus1=self.sgprIdx  # For initSgpr, this is one past the past user sgpr

    self.defineSgpr("NumWorkGroups0", 1)
    self.defineSgpr("NumWorkGroups1", 1)

    if kernel["BufferLoad"]:
       # resource descriptor (SRD) A and B, must be aligned on 4-SGPR boundary
      self.defineSgpr("SrdA", 4, 4)
      self.defineSgpr("SrdB", 4, 4)
    if kernel["BufferStore"]:
      self.defineSgpr("SrdD", 4, 4)
      self.defineSgpr("SrdC", 4, 4)

    self.defineSgpr("Tensor2dSizeC", 2,2)
    self.defineSgpr("Tensor2dSizeA", 2,2)
    self.defineSgpr("Tensor2dSizeB", 2,2)

    # To avoid corrupting tmp sgprs that may be used around the assert,
    # reserve some sgprs to save/restore the execmask
    if self.db["EnableAsserts"]:
      self.defineSgpr("SaveExecMask", 2, 2)

    self.defineSgpr("GSUSumIdx", 2 if kernel["GlobalSplitU"] > 1 else 0)
    self.defineSgpr("AddressD", numSgprAddressD)
    self.defineSgpr("AddressC", numSgprAddressC)
    self.defineSgpr("StridesD", self.numSgprStridesD)
    self.defineSgpr("StridesC", self.numSgprStridesC)

    # doubles need to be aligned to even
    #if tPA["bpe"] > 4 and self.sgprIdx%2==1:
    #  self.sgprIdx += 1
    self.defineSgpr("Alpha", numSgprAlpha, numSgprAlpha)
    if kernel["ProblemType"]["UseBeta"]:
      self.defineSgpr("Beta", numSgprBeta, numSgprBeta)

    self.defineSgpr("SizesFree", self.numSgprSizesFree)
    self.defineSgpr("SizesSum", self.numSgprSizesSum)
    for idxChar in kernel["PackedC0IdxChars"][:-1]:
      self.defineSgpr("MagicNumberSize%s"%idxChar, 1)
      self.defineSgpr("MagicShiftSize%s"%idxChar, 1)
    for idxChar in kernel["PackedC1IdxChars"][:-1]:
      self.defineSgpr("MagicNumberSize%s"%idxChar, 1)
      self.defineSgpr("MagicShiftSize%s"%idxChar, 1)

    # product of all packed dims in the 0 or 1 dimensions:
    if len(kernel["PackedC0IndicesX"]) > 1:
      self.defineSgpr("PackedSize0", 1)
    if len(kernel["PackedC1IndicesX"]) > 1:
      self.defineSgpr("PackedSize1", 1)

    # contractions with multiple summations will use multiple LoopCounters
    # outermost loop is LoopCounter[0] and innermost is the last Counter.
    # innermost is also the unroll loop
    self.defineSgpr("LoopCounters", numSgprLoopCounters)
    self.defineSgpr("OrigLoopCounter", 1)
    if self.prefetchAcrossPersistent0:
      if kernel["ExpandPointerSwap"]:
        # For ExpandPointerSwap + PAP, track which expanded loop iter to start on
        # global prefetches bounce between two LDS buffers, and the bounce state
        # must be maintained across PK boundaries.
        # If the no-load-loop is present it counts as one iteration and
        # So if K is even multiple of unroll then we exit at odd iteration
        # and each PK loop will start on the second expanded pointer swap
        self.defineSgpr("EvenIterStart", 1)
      self.defineSgpr("TailLoopCounter", 1)
    self.defineSgpr("StridesA", self.numSgprStridesA)
    self.defineSgpr("StridesB", self.numSgprStridesB)
    self.defineSgpr("AddressA", numSgprAddressA)
    self.defineSgpr("AddressB", numSgprAddressB)
    if globalParameters["DebugKernel"]:
      self.defineSgpr("AddressDbg", self.numSgprAddressDbg)
      self.defineSgpr("DebugKernelItems", 1)


    #------------------------
    # Registers defined below this point are not available in the post-loop
    # Post-loop is after tail loop exits, ie the store code.
    # (we reclaim them to use as temps, typically for execmasks)
    # Mostly impacts flat kernels and GSU edge since these need SGPR
    # for conditionals
    self.lastPostLoopSgpr = self.sgprIdx

    for tc in ('A', 'B'):
      for zp in kernel["ProblemType"]["ZeroPad%s"%tc]:
        (freeDim, sumDim, leading, trailing) = zp
        freeDimChar = self.indexChars[freeDim]
        sumDimChar = self.indexChars[sumDim]
        # These will eventually be read as kernel args:
        self.defineSgpr("ZeroPad%s%s_Leading"%(tc, freeDimChar),1)
        self.defineSgpr("ZeroPad%s%s_Trailing"%(tc, freeDimChar),1)
        self.defineSgpr("ElementEdge%s%s"%(tc, sumDimChar),1)

    if kernel["FractionalLoad"] == 2:
      if kernel["fractionalPerpOverhangA"]:
        self.defineSgpr("PerpOverhangVccA", 2, 2)
      if kernel["fractionalPerpOverhangB"]:
        self.defineSgpr("PerpOverhangVccB", 2, 2)
    if self.use64bPbcLimit:
      # If need more SGPR could overlap this with the Tensor2dSize regs
      self.defineSgpr("ShadowLimitA", 2, 2)
      self.defineSgpr("ShadowLimitB", 2, 2)
    if self.staggerU:
      self.defineSgpr("OrigStaggerUIter", 1)  # Original stagger register.  Only needed for Persistent
      self.defineSgpr("StaggerUIter", 1)  # stagger loop iterations, used for various iter counts in the code
      self.defineSgpr("WrapUA", 2)  # Bytes to add to SrdA to reset address from N-1 iter to AddressA
      self.defineSgpr("WrapUB", 2)  # Bytes to add to SrdB to reset address from N-1 iter to AddressB

    if kernel["PersistentKernel"]:
      self.defineSgpr("MagicNumberProblemNumGroupTiles0", 1) # Magic number to use for division
      self.defineSgpr("GridNumWorkGroups0", 1) # Magic number to use for division
      self.defineSgpr("SerialWorkGroupIter", 1) # Track sequential persistent wg
    if self.prefetchAcrossPersistent0:
      self.defineSgpr("PrevWorkGroup0", 1) # WorkGroup0 from prev iteration, use for stores
      self.defineSgpr("PrevWorkGroup1", 1) # WorkGroup0 from prev iteration, use for stores

    self.defineSgpr("NumFullBlocks", 1) # Magic number to use for div by (NumWorkGroups1 % WGM)
    self.defineSgpr("WgmRemainder1", 1) # Magic number to use for div by (NumWorkGroups1 % WGM)
    self.defineSgpr("MagicNumberWgmRemainder1", 1) # Magic number to use for div by (NumWorkGroups1 % WGM)

    self.defineSgpr("GlobalReadIncsA", numSgprGlobalReadIncsA)
    self.defineSgpr("GlobalReadIncsB", numSgprGlobalReadIncsB)

    if kernel["LocalWriteUseSgprA"]:
        self.defineSgpr("LocalWriteAddrA", 1)
    if kernel["LocalWriteUseSgprB"]:
        self.defineSgpr("LocalWriteAddrB", 1)

    if kernel["UseSgprForGRO"]:
      self.defineSgpr("ScalarGlobalReadOffsetA", numGlobalReadOffsetsA-1)
      self.defineSgpr("ScalarGlobalReadOffsetB", numGlobalReadOffsetsB-1)

    # debug flag to allocate dummy / unused sgpr
    # useful when comparing code that adds new kernel arguments to see what
    # was actually changed
    numDummySgpr= 0
    for i in range(numDummySgpr):
      self.defineSgpr("DummySgpr%d"%i, 1)

    # TODO-persistent - likely recompute some of the registers above.
    if kernel["PersistentKernel"]:
      self.lastPostLoopSgpr = self.sgprIdx

    self.totalSgprs = self.sgprIdx
    self.setStartTmpPool(self.totalSgprs)

    ########################################
    # AGPR Allocation
    ########################################
    self.totalAgprs = 0
    if "MatrixInstM" in kernel:
      numRowsPerMfma = kernel["MatrixInstK"]
      numColsPerMfma = kernel["MatrixInstN"]
      self.numRowInsts = kernel["ThreadTile0"] // numRowsPerMfma
      self.numColInsts = kernel["ThreadTile1"] // numColsPerMfma
      numMfmas = self.numRowInsts * self.numColInsts
      self.destAgprs = kernel["MatrixInstM"] * kernel["MatrixInstN"] * kernel["MatrixInstB"] // globalParameters["WavefrontWidth"]  # Agprs for 1 mfma
      self.totalAgprs = numMfmas * self.destAgprs                                                   # Agprs for all

    ########################################
    # Register Pools
    ########################################
    #print "TotalVgprs", self.totalVgprs
    self.vgprPool = RegisterPool(self.totalVgprs, 'v', reservedAtEnd=1, printRP=self.db["PrintRP"])
    #print self.vgprPool.state()
    self.savedVgprPool = None

    # C regs are not used during initialization so mark them as available - 
    # we will claim then just before the start of the unroll loop:
    self.vgprPool.add(self.startVgprValuC, \
        self.numVgprValuC, "ValuC-Block") # Add as available
    self.vgprPool.add(self.startVgprValuA, \
        self.lastValuAB - self.startVgprValuA, "ValuAB") # Add as available
    #print self.vgprPool.state()

    self.sgprPool = RegisterPool(self.totalSgprs, 's', 0, 0)

    self.agprPool = RegisterPool(self.totalAgprs, 'a', 0, 0)
    # C regs are not used during initialization so mark them as available - 
    # we will claim then just before the start of the unroll loop:
    self.agprPool.add(0, self.totalAgprs, "ValuC-Block")

    # place any of these gpr inst values into tPA, tPB for later reference
    tPA["globalReadInstruction"] = self.globalReadInstructionA
    tPA["localWriteInstruction"] = self.localWriteInstructionA
    tPA["localReadInstruction"] = self.localReadInstructionA
    tPA["gpr"] = {}

    tPB["globalReadInstruction"] = self.globalReadInstructionB
    tPB["localWriteInstruction"] = self.localWriteInstructionB
    tPB["localReadInstruction"] = self.localReadInstructionB
    tPB["gpr"] = {}

    # pre-determine labels in order
    unrollChar = self.indexChars[ \
        kernel["ProblemType"]["IndicesSummation"][self.unrollIdx]]
    self.labels = {}
    #self.getLabelNum("PrefetchGlobalBegin")
    self.getLabelNum("PrefetchGlobalEnd")
    self.getLabelNum("LoopBegin%s"%(unrollChar))
    self.getLabelNum("LoopEnd%s"%(unrollChar))
    self.getLabelNum("LoopEnd%s_oddexit"%(unrollChar))
    self.getLabelNum("PrefetchGlobalLastIterEnd")
    self.getLabelNum("TailLoopBegin%s"%(unrollChar))
    self.getLabelNum("TailLoopEnd%s"%(unrollChar))
    self.getLabelNum("KernelEnd%s"%(unrollChar))
    # shift vectors determined later

    assert not self.db["CheckValueC"] or kernel["ProblemType"]["DataType"].isSingle()

    if self.db["InitLds"] : print ("\n***WARNING: InitLds enabled, may impact performance\n")
    if self.db["InitSgpr"] : print ("\n***WARNING: InitSgpr enabled, may impact performance\n")
    if self.db["InitVgpr"] : print ("\n***WARNING: InitVgpr enabled, may impact performance\n")
    if self.db["ConservativeWaitCnt"] : print ("\n***WARNING: ConservativeWaitCnt enabled, may impact performance\n")
    if self.do["KeepDirectToLdsAlloc"] : print ("\n***WARNING: KeepDirectToLdsAlloc enabled, may impact performance\n")
    if not kernel["LoopTail"] : print ("\n***WARNING: LoopTail disabled, kernel may not function correctly for all inputs\n")
    if self.db["CheckValue1A"] : print ("\n***WARNING: CheckValue1A enabled, may impact performance\n")
    if self.db["CheckValue1B"] : print ("\n***WARNING: CheckValue1B enabled, may impact performance\n")
    if self.db["CheckValueC"] : print ("\n***WARNING: CheckValueC enabled, may impact performance\n")
    if self.db["ForceExpectedValue"] : print ("\n***WARNING: ForceExpectedValue enabled, may impact functionality\n")
    if self.db["ForceVSerial"] : print ("\n***WARNING: ForceVSerial enabled, will impact functionality\n")
    if self.db["ForceInputValueA"] : print ("\n***WARNING: ForceInputValueA enabled, may impact functionality\n")
    if self.db["ForceInputValueB"] : print ("\n***WARNING: ForceInputValueB enabled, may impact functionality\n")
    if self.db["CheckStoreC"] >=0  : print ("\n***WARNING: CheckStoreC enabled, may impact performance\n")
    if self.db["ForceEdgeStores"] : print ("\n***WARNING: ForceEdgeStores enabled, may impact performance\n")
    if self.db["AssertNoEdge"] : print ("\n***WARNING: AssertNoEdge enabled, may impact functionality and performance\n")
    if self.db["PrintRP"] : print ("\n***WARNING: PrintRP enabled, may generate verbose output\n")
    if kernel["CheckTensorDimAsserts"] : print ("\n***WARNING: CheckTensorDimAsserts enabled, may impact performance\n")
    if kernel["CheckDimOverflow"] : print ("\n***WARNING: CheckDimOverflow enabled, may impact performance\n")


  ##############################################################################
  # format macro
  def macroRegister(self, name, value):
    return ".set %s, %s%s" % (name, value, self.endLine)

  def v2Argument(self, name, size, align, valueKind, valueType, AddrSpaceQual = None):
    kStr = ""
    kStr += "      - Name:            %s\n" % name
    kStr += "        Size:            %s\n" % size
    kStr += "        Align:           %s\n" % align
    kStr += "        ValueKind:       %s\n" % valueKind
    kStr += "        ValueType:       %s\n" % valueType
    if AddrSpaceQual != None:
      kStr += "        AddrSpaceQual:   %s\n" % AddrSpaceQual
    return kStr

  def v3Argument(self, name, size, offset, valueKind, valueType, AddrSpaceQual = None):
    kStr = ""
    kStr += "      - .name:            %s\n" % name
    kStr += "        .size:            %s\n" % size
    kStr += "        .offset:          %s\n" % offset
    kStr += "        .value_kind:      %s\n" % valueKind
    kStr += "        .value_type:      %s\n" % valueType
    if AddrSpaceQual != None:
      kStr += "        .address_space:   %s\n" % AddrSpaceQual
    return kStr

  ##############################################################################
  # Function Prefix
  ##############################################################################
  def functionPrefix(self, kernel):
    kStr = ""

    return kStr

  def defineMACs(self, kernel, m, innerUnroll):

    kStr = ""
    beAggressive = kernel["AggressivePerfMode"]

    doOnce = False
    macIdx = 0
    # half precision
    if kernel["ProblemType"]["DataType"].isHalf():
      for blockB in range(0, kernel["ThreadTile1"]//2):
        for blockA in range(0, kernel["ThreadTile0"]//2):
          if self.version == (8,0,3):
            for b in range(blockB*2, (blockB+1)*2):
              for a in range(blockA*2, (blockA+1)*2):
                for iui in range(0, innerUnroll):
                  # v_mac_f16 or v_fma_f16
                  cStr = "v[%s+%u+%u*%u+0]" % ("vgprValuC", blockA, blockB, kernel["ThreadTile0"])
                  aStr = "v[%s+%u]" \
                      % ("vgprValuA_X%u_I%u"%(m,iui), blockA)
                  bStr = "v[%s+%u]" \
                      % ("vgprValuB_X%u_I%u"%(m,iui), blockB)
                  kStr += "v_mac_f16 %s, %s, %s%s" % (cStr, aStr, bStr, self.endLine) # FIXME op_sel
                  if beAggressive and not doOnce:
                    kStr += "s_setprio 1 // Raise priority while processing macs%s" % self.endLine
                    doOnce = True
          elif self.version == (9,0,0):
            if kernel["ProblemType"]["HighPrecisionAccumulate"]:
              # we treat HighPrecisionAccumulate as expanded packed math
              b = blockB*2
              a = blockA*2
              if kernel["LocalDotLayout"] > 1 and innerUnroll == 2:    # Only supports LocalDotLayout == 2 for now
                cStr = "v[%s+%u*2+%u*%u*2+0*2+0]" % ("vgprValuC", blockA, blockB, kernel["ThreadTile0"]) # *2 b/c of fp32
                cidx = blockA*2 + blockB*kernel["ThreadTile0"]*2 + 0
                aStr = "v[%s+%u]" \
                    % ("vgprValuA_X%u_I0"%m, blockA)
                bStr = "v[%s+%u]" \
                    % ("vgprValuB_X%u_I0"%m, blockB)
                kStr += "v_mad_mix_f32 %s, %s, %s, %s op_sel:[0,0,0] op_sel_hi:[1,1,0] //ValuC[%u] %s" % (cStr, aStr, bStr, cStr, cidx, self.endLine)
                if beAggressive and not doOnce:
                  kStr += "s_setprio 1 // Raise priority while processing macs%s" % self.endLine
                  doOnce = True
                kStr += "v_mad_mix_f32 %s, %s, %s, %s op_sel:[1,1,0] op_sel_hi:[1,1,0] //ValuC[%u] %s" % (cStr, aStr, bStr, cStr, cidx, self.endLine)
                cidx = blockA*2 + blockB*kernel["ThreadTile0"]*2 + 1
                aStr = "v[%s+%u]" \
                    % ("vgprValuA_X%u_I1"%m, blockA)
                bStr = "v[%s+%u]" \
                    % ("vgprValuB_X%u_I0"%m, blockB)
                cStr = "v[%s+%u*2+%u*%u*2+0*2+1]" % ("vgprValuC", blockA, blockB, kernel["ThreadTile0"]) # *2 b/c of fp32
                kStr += "v_mad_mix_f32 %s, %s, %s, %s op_sel:[0,0,0] op_sel_hi:[1,1,0] //ValuC[%u]%s" % (cStr, aStr, bStr, cStr, cidx, self.endLine)
                kStr += "v_mad_mix_f32 %s, %s, %s, %s op_sel:[1,1,0] op_sel_hi:[1,1,0] //ValuC[%u]%s" % (cStr, aStr, bStr, cStr, cidx, self.endLine)
                cidx = blockA*2 + blockB*kernel["ThreadTile0"]*2 + kernel["ThreadTile0"] + 0
                aStr = "v[%s+%u]" \
                    % ("vgprValuA_X%u_I0"%m, blockA)
                bStr = "v[%s+%u]" \
                    % ("vgprValuB_X%u_I1"%m, blockB)
                cStr = "v[%s+%u*2+%u*%u*2+%u*2+0]" % ("vgprValuC", blockA, blockB, kernel["ThreadTile0"], kernel["ThreadTile0"]//2)
                kStr += "v_mad_mix_f32 %s, %s, %s, %s op_sel:[0,0,0] op_sel_hi:[1,1,0] //ValuC[%u]%s" % (cStr, aStr, bStr, cStr, cidx, self.endLine)
                kStr += "v_mad_mix_f32 %s, %s, %s, %s op_sel:[1,1,0] op_sel_hi:[1,1,0] //ValuC[%u]%s" % (cStr, aStr, bStr, cStr, cidx, self.endLine)
                cidx = blockA*2 + blockB*kernel["ThreadTile0"]*2 + kernel["ThreadTile0"] + 1
                aStr = "v[%s+%u]" \
                    % ("vgprValuA_X%u_I1"%m, blockA)
                bStr = "v[%s+%u]" \
                    % ("vgprValuB_X%u_I1"%m, blockB)
                cStr = "v[%s+%u*2+%u*%u*2+%u*2+1]" % ("vgprValuC", blockA, blockB, kernel["ThreadTile0"], kernel["ThreadTile0"]//2)
                kStr += "v_mad_mix_f32 %s, %s, %s, %s op_sel:[0,0,0] op_sel_hi:[1,1,0] //valuC[%u]%s" % (cStr, aStr, bStr, cStr, cidx, self.endLine)
                kStr += "v_mad_mix_f32 %s, %s, %s, %s op_sel:[1,1,0] op_sel_hi:[1,1,0] //valuC[%u]%s" % (cStr, aStr, bStr, cStr, cidx, self.endLine)
                #kStr += self.bomb(-13)
                """
                ignore this, not quite correct for mixed precision
                D.f[31:16] = S0.f[31:16] * S1.f[31:16] + S2.f[31:16]
                D.f[15:00] = S0.f[15:00] * S1.f[15:00] + S2.f[15:00]
                C[0] = A[0]*B[0]+D[0]
                C[1] = A[1]*B[1]+D[1]
                """
              else:
                for iui in range(0, innerUnroll):
                  cStr = "v[%s+%u*2+%u*%u*2+0*2+0]" % ("vgprValuC", blockA, blockB, kernel["ThreadTile0"]) # *2 b/c of fp32
                  cidx = blockA*2 + blockB*kernel["ThreadTile0"]*2 + 0
                  aStr = "v[%s+%u]" \
                      % ("vgprValuA_X%u_I%u"%(m,iui), blockA)
                  bStr = "v[%s+%u]" \
                      % ("vgprValuB_X%u_I%u"%(m,iui), blockB)
                  kStr += "v_mad_mix_f32 %s, %s, %s, %s op_sel:[0,0,0] op_sel_hi:[1,1,0] //ValuC[%u] iui=%u%s" % (cStr, aStr, bStr, cStr, cidx, iui, self.endLine)
                  if beAggressive and not doOnce:
                    kStr += "s_setprio 1 // Raise priority while processing macs%s" % self.endLine
                    doOnce = True
                  cidx = blockA*2 + blockB*kernel["ThreadTile0"]*2 + 1
                  cStr = "v[%s+%u*2+%u*%u*2+0*2+1]" % ("vgprValuC", blockA, blockB, kernel["ThreadTile0"]) # *2 b/c of fp32
                  kStr += "v_mad_mix_f32 %s, %s, %s, %s op_sel:[1,0,0] op_sel_hi:[1,1,0] //ValuC[%u]%s" % (cStr, aStr, bStr, cStr, cidx, self.endLine)
                  cidx = blockA*2 + blockB*kernel["ThreadTile0"]*2 + kernel["ThreadTile0"] + 0
                  cStr = "v[%s+%u*2+%u*%u*2+%u*2+0]" % ("vgprValuC", blockA, blockB, kernel["ThreadTile0"], kernel["ThreadTile0"]//2)
                  kStr += "v_mad_mix_f32 %s, %s, %s, %s op_sel:[0,1,0] op_sel_hi:[1,1,0] //ValuC[%u]%s" % (cStr, aStr, bStr, cStr, cidx, self.endLine)
                  cidx = blockA*2 + blockB*kernel["ThreadTile0"]*2 + kernel["ThreadTile0"] + 1
                  cStr = "v[%s+%u*2+%u*%u*2+%u*2+1]" % ("vgprValuC", blockA, blockB, kernel["ThreadTile0"], kernel["ThreadTile0"]//2)
                  kStr += "v_mad_mix_f32 %s, %s, %s, %s op_sel:[1,1,0] op_sel_hi:[1,1,0] //valuC[%u]%s" % (cStr, aStr, bStr, cStr, cidx, self.endLine)
                  """
                  ignore this, not quite correct for mixed precision
                  D.f[31:16] = S0.f[31:16] * S1.f[31:16] + S2.f[31:16]
                  D.f[15:00] = S0.f[15:00] * S1.f[15:00] + S2.f[15:00]
                  C[0] = A[0]*B[0]+D[0]
                  C[1] = A[1]*B[1]+D[1]
                  """
            else:
              b = blockB*2
              a = blockA*2
              for iui in range(0, innerUnroll):
                cStr = "v[%s+%u+%u*%u+0]" % ("vgprValuC", blockA, blockB, kernel["ThreadTile0"]) # /2 b/c of 2 f16's per 32-bit vgpr
                aStr = "v[%s+%u]" \
                    % ("vgprValuA_X%u_I%u"%(m,iui), blockA)
                bStr = "v[%s+%u]" \
                    % ("vgprValuB_X%u_I%u"%(m,iui), blockB)
                kStr += "v_pk_fma_f16 %s, %s, %s, %s op_sel:[0,0,0] op_sel_hi:[1,0,1]%s" % (cStr, aStr, bStr, cStr, self.endLine)
                if beAggressive and not doOnce:
                  kStr += "s_setprio 1 // Raise priority while processing macs%s" % self.endLine
                  doOnce = True
                cStr = "v[%s+%u+%u*%u+%u]" % ("vgprValuC", blockA, blockB, kernel["ThreadTile0"], kernel["ThreadTile0"]//2)
                kStr += "v_pk_fma_f16 %s, %s, %s, %s op_sel:[0,1,0] op_sel_hi:[1,1,1]%s" % (cStr, aStr, bStr, cStr, self.endLine)
                """
                D.f[31:16] = S0.f[31:16] * S1.f[31:16] + S2.f[31:16]
                D.f[15:00] = S0.f[15:00] * S1.f[15:00] + S2.f[15:00]
                C[0] = A[0]*B[0]+D[0]
                C[1] = A[1]*B[1]+D[1]
                """
          elif self.version == (9,0,6) or self.version == (9,0,8):
            if kernel["ProblemType"]["HighPrecisionAccumulate"]:
              # we treat HighPrecisionAccumulate as expanded packed math
              b = blockB*2
              a = blockA*2
              if kernel["LocalDotLayout"] > 1 and innerUnroll == 2:    # Only supports LocalDotLayout == 2 for now
                cStr = "v[%s+%u*2+%u*%u*2+0*2+0]" % ("vgprValuC", blockA, blockB, kernel["ThreadTile0"]) # *2 b/c of fp32
                cidx = blockA*2 + blockB*kernel["ThreadTile0"]*2 + 0
                aStr = "v[%s+%u]" \
                    % ("vgprValuA_X%u_I0"%m, blockA)
                bStr = "v[%s+%u]" \
                    % ("vgprValuB_X%u_I0"%m, blockB)
                kStr += "v_dot2_f32_f16 %s, %s, %s, %s op_sel:[0,0] op_sel_hi:[1,1] //ValuC[%u] %s" % (cStr, aStr, bStr, cStr, cidx, self.endLine)
                if beAggressive and not doOnce:
                  kStr += "s_setprio 1 // Raise priority while processing macs%s" % self.endLine
                  doOnce = True
                cidx = blockA*2 + blockB*kernel["ThreadTile0"]*2 + 1
                aStr = "v[%s+%u]" \
                    % ("vgprValuA_X%u_I1"%m, blockA)
                bStr = "v[%s+%u]" \
                    % ("vgprValuB_X%u_I0"%m, blockB)
                cStr = "v[%s+%u*2+%u*%u*2+0*2+1]" % ("vgprValuC", blockA, blockB, kernel["ThreadTile0"]) # *2 b/c of fp32
                kStr += "v_dot2_f32_f16 %s, %s, %s, %s op_sel:[0,0] op_sel_hi:[1,1] //ValuC[%u]%s" % (cStr, aStr, bStr, cStr, cidx, self.endLine)
                cidx = blockA*2 + blockB*kernel["ThreadTile0"]*2 + kernel["ThreadTile0"] + 0
                aStr = "v[%s+%u]" \
                    % ("vgprValuA_X%u_I0"%m, blockA)
                bStr = "v[%s+%u]" \
                    % ("vgprValuB_X%u_I1"%m, blockB)
                cStr = "v[%s+%u*2+%u*%u*2+%u*2+0]" % ("vgprValuC", blockA, blockB, kernel["ThreadTile0"], kernel["ThreadTile0"]//2)
                kStr += "v_dot2_f32_f16 %s, %s, %s, %s op_sel:[0,0] op_sel_hi:[1,1] //ValuC[%u]%s" % (cStr, aStr, bStr, cStr, cidx, self.endLine)
                cidx = blockA*2 + blockB*kernel["ThreadTile0"]*2 + kernel["ThreadTile0"] + 1
                aStr = "v[%s+%u]" \
                    % ("vgprValuA_X%u_I1"%m, blockA)
                bStr = "v[%s+%u]" \
                    % ("vgprValuB_X%u_I1"%m, blockB)
                cStr = "v[%s+%u*2+%u*%u*2+%u*2+1]" % ("vgprValuC", blockA, blockB, kernel["ThreadTile0"], kernel["ThreadTile0"]//2)
                kStr += "v_dot2_f32_f16 %s, %s, %s, %s op_sel:[0,0] op_sel_hi:[1,1] //valuC[%u]%s" % (cStr, aStr, bStr, cStr, cidx, self.endLine)
                #kStr += self.bomb(-13)
                """
                ignore this, not quite correct for mixed precision
                D.f[31:16] = S0.f[31:16] * S1.f[31:16] + S2.f[31:16]
                D.f[15:00] = S0.f[15:00] * S1.f[15:00] + S2.f[15:00]
                C[0] = A[0]*B[0]+D[0]
                C[1] = A[1]*B[1]+D[1]
                """
              else:
                for iui in range(0, innerUnroll):
                  cStr = "v[%s+%u*2+%u*%u*2+0*2+0]" % ("vgprValuC", blockA, blockB, kernel["ThreadTile0"]) # *2 b/c of fp32
                  cidx = blockA*2 + blockB*kernel["ThreadTile0"]*2 + 0
                  aStr = "v[%s+%u]" \
                      % ("vgprValuA_X%u_I%u"%(m,iui), blockA)
                  bStr = "v[%s+%u]" \
                      % ("vgprValuB_X%u_I%u"%(m,iui), blockB)
                  kStr += "v_fma_mix_f32 %s, %s, %s, %s op_sel:[0,0,0] op_sel_hi:[1,1,0] //ValuC[%u] iui=%u%s" % (cStr, aStr, bStr, cStr, cidx, iui, self.endLine)
                  if beAggressive and not doOnce:
                    kStr += "s_setprio 1 // Raise priority while processing macs%s" % self.endLine
                    doOnce = True
                  cidx = blockA*2 + blockB*kernel["ThreadTile0"]*2 + 1
                  cStr = "v[%s+%u*2+%u*%u*2+0*2+1]" % ("vgprValuC", blockA, blockB, kernel["ThreadTile0"]) # *2 b/c of fp32
                  kStr += "v_fma_mix_f32 %s, %s, %s, %s op_sel:[1,0,0] op_sel_hi:[1,1,0] //ValuC[%u]%s" % (cStr, aStr, bStr, cStr, cidx, self.endLine)
                  cidx = blockA*2 + blockB*kernel["ThreadTile0"]*2 + kernel["ThreadTile0"] + 0
                  cStr = "v[%s+%u*2+%u*%u*2+%u*2+0]" % ("vgprValuC", blockA, blockB, kernel["ThreadTile0"], kernel["ThreadTile0"]//2)
                  kStr += "v_fma_mix_f32 %s, %s, %s, %s op_sel:[0,1,0] op_sel_hi:[1,1,0] //ValuC[%u]%s" % (cStr, aStr, bStr, cStr, cidx, self.endLine)
                  cidx = blockA*2 + blockB*kernel["ThreadTile0"]*2 + kernel["ThreadTile0"] + 1
                  cStr = "v[%s+%u*2+%u*%u*2+%u*2+1]" % ("vgprValuC", blockA, blockB, kernel["ThreadTile0"], kernel["ThreadTile0"]//2)
                  kStr += "v_fma_mix_f32 %s, %s, %s, %s op_sel:[1,1,0] op_sel_hi:[1,1,0] //valuC[%u]%s" % (cStr, aStr, bStr, cStr, cidx, self.endLine)
                  """
                  ignore this, not quite correct for mixed precision
                  D.f[31:16] = S0.f[31:16] * S1.f[31:16] + S2.f[31:16]
                  D.f[15:00] = S0.f[15:00] * S1.f[15:00] + S2.f[15:00]
                  C[0] = A[0]*B[0]+D[0]
                  C[1] = A[1]*B[1]+D[1]
                  """
                #kStr += self.bomb(-13)
            else:
              b = blockB*2
              a = blockA*2
              for iui in range(0, innerUnroll):
                cStr = "v[%s+%u+%u*%u+0]" % ("vgprValuC", blockA, blockB, kernel["ThreadTile0"]) # /2 b/c of 2 f16's per 32-bit vgpr
                aStr = "v[%s+%u]" \
                    % ("vgprValuA_X%u_I%u"%(m,iui), blockA)
                bStr = "v[%s+%u]" \
                    % ("vgprValuB_X%u_I%u"%(m,iui), blockB)
                kStr += "v_pk_fma_f16 %s, %s, %s, %s op_sel:[0,0,0] op_sel_hi:[1,0,1]%s" % (cStr, aStr, bStr, cStr, self.endLine)
                if beAggressive and not doOnce:
                  kStr += "s_setprio 1 // Raise priority while processing macs%s" % self.endLine
                  doOnce = True
                cStr = "v[%s+%u+%u*%u+%u]" % ("vgprValuC", blockA, blockB, kernel["ThreadTile0"], kernel["ThreadTile0"]//2)
                kStr += "v_pk_fma_f16 %s, %s, %s, %s op_sel:[0,1,0] op_sel_hi:[1,1,1]%s" % (cStr, aStr, bStr, cStr, self.endLine)
                """
                D.f[31:16] = S0.f[31:16] * S1.f[31:16] + S2.f[31:16]
                D.f[15:00] = S0.f[15:00] * S1.f[15:00] + S2.f[15:00]
                C[0] = A[0]*B[0]+D[0]
                C[1] = A[1]*B[1]+D[1]
                """
          else:
            printExit("Half-precision not supported for arch=%u" % self.version )
      if beAggressive:
        kStr += "s_setprio 0 // Reset priority after macs%s" % self.endLine

    # bfloat16
    elif kernel["ProblemType"]["DataType"].isBFloat16():
      if self.version == (9,0,8):
        if kernel["ProblemType"]["HighPrecisionAccumulate"]:
          kStr += ""
        else:
          kStr += ""
      else:
        printExit("Bfloat16 not supported for arch=%u" % self.version )


    # integer i8
    elif kernel["ProblemType"]["DataType"].isInt8x4():
      for b in range(0, kernel["ThreadTile1"]):
        for a in range(0, kernel["ThreadTile0"]):
          if self.version == (8,0,3):
            kStr += self.comment3("int8 not implemented yet for gfx803:")
          elif self.version == (9,0,0):
            kStr += self.comment3("int8 not implemented yet for gfx900:")
          elif self.version == (9,0,6) or self.version == (9,0,8):
            for iui in range(0, innerUnroll):
              cidx = a + b*kernel["ThreadTile0"] + 0
              cStr = "v[%s+%u+%u*%u]" % ("vgprValuC", a, b, kernel["ThreadTile0"])
              aStr = "v[%s+%u]"       % ("vgprValuA_X%u_I%u"%(m,iui), a)
              bStr = "v[%s+%u]"       % ("vgprValuB_X%u_I%u"%(m,iui), b)
              kStr += "v_dot4_i32_i8  %s, %s, %s, %s op_sel:[0,0] op_sel_hi:[1,1] //valuC[%u]%s" % (cStr, aStr, bStr, cStr, cidx, self.endLine)
              if beAggressive and not doOnce:
                kStr += "s_setprio 1 // Raise priority while processing macs%s" % self.endLine
                doOnce = True
      if beAggressive:
        kStr += "s_setprio 0 // Reset priority after macs %s" % self.endLine

    # single precision
    elif kernel["ProblemType"]["DataType"].isSingle():
      for b in range(0, kernel["ThreadTile1"]):
        for a in range(0, kernel["ThreadTile0"]):
          for iui in range(0, innerUnroll):
            cStr = "v[%s+%u+%u*%u]" % ("vgprValuC", a, b, kernel["ThreadTile0"])
            aStr = "v[%s+%u]" \
                % ("vgprValuA_X%u_I%u"%(m,iui), a)
            bStr = "v[%s+%u]" \
                % ("vgprValuB_X%u_I%u"%(m,iui), b)
            #if a==0 and b==0:
            #  kStr += dump(aStr)
            kStr += "v_mac_f32 %s, %s, %s%s" % (cStr, aStr, bStr, self.endLine)
            if beAggressive and not doOnce:
              kStr += "s_setprio 1 // Raise priority while processing macs%s" % self.endLine
              doOnce = True
            if macIdx == kernel["PerformanceWaitLocation"]:
                kStr += "s_waitcnt lgkmcnt(%u) // extra wait for performance%s" \
                    % (kernel["PerformanceWaitCount"], self.endLine)
            if macIdx == kernel["PerformanceSyncLocation"]:
                kStr += "s_barrier // extra barrier for performance%s" \
                    % (self.endLine)
            macIdx += 1
      if beAggressive:
        kStr += "s_setprio 0 // Reset priority after macs %s" % self.endLine

    # double precision
    elif kernel["ProblemType"]["DataType"].isDouble():
      for b in range(0, kernel["ThreadTile1"]):
        for a in range(0, kernel["ThreadTile0"]):
          for iui in range(0, innerUnroll):
            cStr = "v[%s+(%u+%u*%u)*2:(%s+%u+%u*%u)*2+1]" % ("vgprValuC", a, b, kernel["ThreadTile0"], "vgprValuC", a, b, kernel["ThreadTile0"])
            aStr = "v[%s+%u*2:%s+%u*2+1]" \
                % ("vgprValuA_X%u_I%u"%(m,iui) , a, "vgprValuA_X%u_I%u"%(m,iui), a)
            bStr = "v[%s+%u*2:%s+%u*2+1]" \
                % ("vgprValuB_X%u_I%u"%(m,iui) , b, "vgprValuB_X%u_I%u"%(m,iui), b)
            kStr += "v_fma_f64 %s, %s, %s, %s%s" % (cStr, aStr, bStr, cStr, self.endLine)
            if beAggressive and not doOnce:
              kStr += "s_setprio 1 // Raise priority while processing macs%s" % self.endLine
              doOnce = True
      if beAggressive:
        kStr += "s_setprio 0 // Reset priority after macs %s" % self.endLine

    # single precision complex
    elif kernel["ProblemType"]["DataType"].isSingleComplex():
      for b in range(0, kernel["ThreadTile1"]):
        for a in range(0, kernel["ThreadTile0"]):
          for iui in range(0, innerUnroll):
            cStr = "v[%s+(%u+%u*%u)*2]" % ("vgprValuC", a, b, kernel["ThreadTile0"])
            aStr = "v[%s+%u*2]" % ("vgprValuA_X%u_I%u"%(m,iui) , a)
            bStr = "v[%s+%u*2]" % ("vgprValuB_X%u_I%u"%(m,iui) , b)
            kStr += "v_mac_f32 %s, %s, %s%s" % (cStr, aStr, bStr, self.endLine)

            cStr = "v[%s+(%u+%u*%u)*2]" % ("vgprValuC", a, b, kernel["ThreadTile0"])
            aStr = "v[%s+%u*2+1]" % ("vgprValuA_X%u_I%u"%(m,iui) , a)
            bStr = "v[%s+%u*2+1]" % ("vgprValuB_X%u_I%u"%(m,iui) , b)
            if (not kernel["ProblemType"]["ComplexConjugateA"] and not kernel["ProblemType"]["ComplexConjugateB"]) or \
               (kernel["ProblemType"]["ComplexConjugateA"] and kernel["ProblemType"]["ComplexConjugateB"]):
              kStr += "v_mac_f32 %s, -%s, %s%s" % (cStr, aStr, bStr, self.endLine)
            else:
              kStr += "v_mac_f32 %s, %s, %s%s" % (cStr, aStr, bStr, self.endLine)

            cStr = "v[%s+(%u+%u*%u)*2+1]" % ("vgprValuC", a, b, kernel["ThreadTile0"])
            aStr = "v[%s+%u*2]" % ("vgprValuA_X%u_I%u"%(m,iui) , a)
            bStr = "v[%s+%u*2+1]" % ("vgprValuB_X%u_I%u"%(m,iui) , b)
            if kernel["ProblemType"]["ComplexConjugateB"]:
              kStr += "v_mac_f32 %s, %s, -%s%s" % (cStr, aStr, bStr, self.endLine)
            else:
              kStr += "v_mac_f32 %s, %s, %s%s" % (cStr, aStr, bStr, self.endLine)

            cStr = "v[%s+(%u+%u*%u)*2+1]" % ("vgprValuC", a, b, kernel["ThreadTile0"])
            aStr = "v[%s+%u*2+1]" % ("vgprValuA_X%u_I%u"%(m,iui) , a)
            bStr = "v[%s+%u*2]" % ("vgprValuB_X%u_I%u"%(m,iui) , b)
            if kernel["ProblemType"]["ComplexConjugateA"]:
              kStr += "v_mac_f32 %s, -%s, %s%s" % (cStr, aStr, bStr, self.endLine)
            else:
              kStr += "v_mac_f32 %s, %s, %s%s" % (cStr, aStr, bStr, self.endLine)

            if beAggressive and not doOnce:
              kStr += "s_setprio 1 // Raise priority while processing macs%s" % self.endLine
              doOnce = True
      if beAggressive:
        kStr += "s_setprio 0 // Reset priority after macs %s" % self.endLine

    # double precision complex
    elif kernel["ProblemType"]["DataType"].isDoubleComplex():
      for b in range(0, kernel["ThreadTile1"]):
        for a in range(0, kernel["ThreadTile0"]):
          for iui in range(0, innerUnroll):
            # c.real += a.real * b.real 
            cStr = "v[%s+(%u+%u*%u)*4+0:(%s+%u+%u*%u)*4+1]" % ("vgprValuC", a, b, kernel["ThreadTile0"], "vgprValuC", a, b, kernel["ThreadTile0"])
            aStr = "v[%s+%u*4+0:%s+%u*4+1]" % ("vgprValuA_X%u_I%u"%(m,iui) , a, "vgprValuA_X%u_I%u"%(m,iui), a)
            bStr = "v[%s+%u*4+0:%s+%u*4+1]" % ("vgprValuB_X%u_I%u"%(m,iui) , b, "vgprValuB_X%u_I%u"%(m,iui), b)
            kStr += "v_fma_f64 %s, %s, %s, %s%s" % (cStr, aStr, bStr, cStr, self.endLine)
            # c.real -= a.imag * b.imag
            cStr = "v[%s+(%u+%u*%u)*4+0:(%s+%u+%u*%u)*4+1]" % ("vgprValuC", a, b, kernel["ThreadTile0"], "vgprValuC", a, b, kernel["ThreadTile0"])
            aStr = "v[%s+%u*4+2:%s+%u*4+3]" % ("vgprValuA_X%u_I%u"%(m,iui) , a, "vgprValuA_X%u_I%u"%(m,iui), a)
            bStr = "v[%s+%u*4+2:%s+%u*4+3]" % ("vgprValuB_X%u_I%u"%(m,iui) , b, "vgprValuB_X%u_I%u"%(m,iui), b)
            if kernel["ProblemType"]["ComplexConjugateA"] and kernel["ProblemType"]["ComplexConjugateB"]:
              kStr += "v_fma_f64 %s, %s, -%s, %s%s" % (cStr, aStr, bStr, cStr, self.endLine)
            elif kernel["ProblemType"]["ComplexConjugateA"] or kernel["ProblemType"]["ComplexConjugateB"]:
              kStr += "v_fma_f64 %s, %s, %s, %s%s" % (cStr, aStr, bStr, cStr, self.endLine)
            else:
              kStr += "v_fma_f64 %s, %s, -%s, %s%s" % (cStr, aStr, bStr, cStr, self.endLine)
            # c.imag += a.real * b.imag
            cStr = "v[%s+(%u+%u*%u)*4+2:(%s+%u+%u*%u)*4+3]" % ("vgprValuC", a, b, kernel["ThreadTile0"], "vgprValuC", a, b, kernel["ThreadTile0"])
            aStr = "v[%s+%u*4+0:%s+%u*4+1]" % ("vgprValuA_X%u_I%u"%(m,iui) , a, "vgprValuA_X%u_I%u"%(m,iui), a)
            bStr = "v[%s+%u*4+2:%s+%u*4+3]" % ("vgprValuB_X%u_I%u"%(m,iui) , b, "vgprValuB_X%u_I%u"%(m,iui), b)
            if kernel["ProblemType"]["ComplexConjugateB"]:
              kStr += "v_fma_f64 %s, %s, -%s, %s%s" % (cStr, aStr, bStr, cStr, self.endLine)
            else:
              kStr += "v_fma_f64 %s, %s, %s, %s%s" % (cStr, aStr, bStr, cStr, self.endLine)
            # c.imag += a.imag * b.real
            cStr = "v[%s+(%u+%u*%u)*4+2:(%s+%u+%u*%u)*4+3]" % ("vgprValuC", a, b, kernel["ThreadTile0"], "vgprValuC", a, b, kernel["ThreadTile0"])
            aStr = "v[%s+%u*4+2:%s+%u*4+3]" % ("vgprValuA_X%u_I%u"%(m,iui) , a, "vgprValuA_X%u_I%u"%(m,iui), a)
            bStr = "v[%s+%u*4+0:%s+%u*4+1]" % ("vgprValuB_X%u_I%u"%(m,iui) , b, "vgprValuB_X%u_I%u"%(m,iui), b)
            if kernel["ProblemType"]["ComplexConjugateA"]:
              kStr += "v_fma_f64 %s, -%s, %s, %s%s" % (cStr, aStr, bStr, cStr, self.endLine)
            else:
              kStr += "v_fma_f64 %s, %s, %s, %s%s" % (cStr, aStr, bStr, cStr, self.endLine)
              
            if beAggressive and not doOnce:
              kStr += "s_setprio 1 // Raise priority while processing macs%s" % self.endLine
              doOnce = True
      if beAggressive:
        kStr += "s_setprio 0 // Reset priority after macs %s" % self.endLine
        
      # other precision
    else:
      printExit("Assembly doesn't support %s" % kernel["ProblemType"]["DataType"])

    return kStr


  def defineMACMacro(self, kernel, innerUnroll, useMacro):

    kStr = ""
    # Create a macro version that processes just one U iter
    # (used in tail loop in some cases)
    oneIUI = kernel["InnerUnroll"] > 1 and innerUnroll==1

    ########################################
    # MACs
    kStr += self.comment3("%dx%d thread-tile" \
        % (kernel["ThreadTile0"], kernel["ThreadTile1"]) )
    for m in range(0, 1+kernel["PrefetchLocalRead"]):
      # Create a special macro that does one K iter if needed:
      ext = "_OneIUI" if oneIUI else ""
      if useMacro:
        kStr += ".macro MAC_%ux%u_X%u%s" \
            % (kernel["ThreadTile0"], kernel["ThreadTile1"], m, ext)
      kStr += self.endLine

      kStr += self.defineMACs(kernel, m, innerUnroll)


      if useMacro:
        kStr += ".endm%s" % self.endLine


    return kStr

  ##############################################################################
  # Function Signature
  # called after rest of code
  ##############################################################################
  def functionSignature(self, kernel ):
    kStr = ""

    # begin kernel descriptor
    if globalParameters["CodeObjectVersion"] == "V2":
      kStr += ".hsa_code_object_version %s,0%s" \
        % (globalParameters["CodeObjectVersion"][1], self.endLine)
      kStr += ".hsa_code_object_isa %u, %u, %u, \"AMD\", \"AMDGPU\" %s" \
        % (self.version[0], self.version[1], self.version[2], self.endLine)
    if globalParameters["CodeObjectVersion"] == "V3":
      kStr += ".amdgcn_target \"amdgcn-amd-amdhsa--gfx%s%s\"%s" \
        % ("".join(map(str,self.version)), \
        "+sram-ecc" if self.version == (9,0,8) else "",  self.endLine)

    kStr += ".text%s" % self.endLine
    kStr += ".protected %s%s" % (self.kernelName, self.endLine)
    kStr += ".globl %s%s" % (self.kernelName, self.endLine)
    kStr += ".p2align 8%s" % self.endLine
    kStr += ".type %s,@function%s" % (self.kernelName, self.endLine)

    if globalParameters["CodeObjectVersion"] == "V3":
        kStr += ".section .rodata,#alloc%s" % self.endLine
        kStr += ".p2align 6%s" % self.endLine
    tWord = "amdgpu_hsa_kernel" if globalParameters["CodeObjectVersion"] == "V2" else "amdhsa_kernel"
    kStr += ".%s %s%s" % (tWord, self.kernelName, self.endLine)
    if globalParameters["CodeObjectVersion"] == "V2":
        kStr += "%s:%s" % (self.kernelName, self.endLine)
        kStr += ".amd_kernel_code_t%s" % self.endLine
        kStr += "  is_ptr64 = 1%s" % self.endLine
    tWord = "enable_sgpr_kernarg_segment_ptr =" if globalParameters["CodeObjectVersion"] == "V2" \
        else ".amdhsa_user_sgpr_kernarg_segment_ptr"
    kStr += "  %s 1%s" % (tWord, self.endLine)

    # kern arg size
    kernArgReg = 0
    kernArgReg += 3*self.rpga
    kernArgReg += max(1,int(self.bpeAB/4)) # alpha
    if kernel["ProblemType"]["UseBeta"]:
      kernArgReg += max(1,int(self.bpeCexternal/4)) # beta
    kernArgReg += kernel["ProblemType"]["NumIndicesC"] # strides
    kernArgReg += kernel["ProblemType"]["NumIndicesC"] # strides
    kernArgReg += len(kernel["ProblemType"]["IndexAssignmentsA"]) # strides
    kernArgReg += len(kernel["ProblemType"]["IndexAssignmentsB"]) # strides
    if not kernel["ProblemType"]["UseInitialStridesAB"]:
      kernArgReg -= 2 # strides
    if not kernel["ProblemType"]["UseInitialStridesCD"]:
      kernArgReg -= 2 # strides
    kernArgReg += kernel["ProblemType"]["NumIndicesSummation"]
    kernArgReg += kernel["ProblemType"]["NumIndicesC"]
    if globalParameters["DebugKernel"]:
      kernArgReg += self.rpga # debug buffer
    kernArgBytes = kernArgReg * 4 # bytes/reg
    if globalParameters["CodeObjectVersion"] == "V2":
      kStr += "  kernarg_segment_byte_size = %u // bytes of kern args%s" \
        % (kernArgBytes, self.endLine)
    # kernArgReg = 0
    # kernArgReg += 3*self.rpga
    # kernArgReg += max(1,int(self.bpeAB/4)) # alpha
    # if kernel["ProblemType"]["UseBeta"]:
      # kernArgReg += max(1,int(self.bpeCexternal/4)) # beta
    # kernArgReg += 3 # offsets
    # kernArgReg += kernel["ProblemType"]["NumIndicesC"] # strides
    # kernArgReg += len(kernel["ProblemType"]["IndexAssignmentsA"]) # strides
    # kernArgReg += len(kernel["ProblemType"]["IndexAssignmentsB"]) # strides
    # if not kernel["ProblemType"]["UseInitialStrides"]:
      # kernArgReg -= 3 # strides
    # kernArgReg += kernel["ProblemType"]["NumIndicesSummation"]
    # kernArgReg += kernel["ProblemType"]["NumIndicesC"]
    # if globalParameters["DebugKernel"]:
      # kernArgReg += self.rpga # debug buffer
    # kernArgBytes = kernArgReg * 4 # bytes/reg
    # kStr += "  kernarg_segment_byte_size = %u // bytes of kern args%s" \
        # % (kernArgBytes, self.endLine)

    # register allocation
    totalVgprs = self.vgprPool.size()
    assert(self.totalSgprs >= self.sgprPool.size())
    tWord = "workitem_vgpr_count =" if globalParameters["CodeObjectVersion"] == "V2" \
        else ".amdhsa_next_free_vgpr"
    kStr += "  %s %u // vgprs%s" \
        % (tWord, totalVgprs, self.endLine)
    tWord = "wavefront_sgpr_count =" if globalParameters["CodeObjectVersion"] == "V2" \
        else ".amdhsa_next_free_sgpr"
    kStr += "  %s %u // sgprs%s" \
        % (tWord, self.totalSgprs, self.endLine)

    if globalParameters["CodeObjectVersion"] == "V2":
      kStr += "  compute_pgm_rsrc1_vgprs = %u // floor((%u-1)/4)%s" \
        % ( (totalVgprs-1)//4, totalVgprs, self.endLine)
      kStr += "  compute_pgm_rsrc1_sgprs = %u // floor((%u-1)/8)%s" \
        % ( 1+(self.totalSgprs-1)//8, self.totalSgprs, self.endLine)

      # work-group dimensions
      kStr += "  compute_pgm_rsrc2_tidig_comp_cnt = 0 // 1D wg%s" % self.endLine

      # grid dimensions
      kStr += "  compute_pgm_rsrc2_tgid_x_en = 1 // wg.x%s" % self.endLine
      kStr += "  compute_pgm_rsrc2_tgid_y_en = 1 // wg.y%s" % self.endLine
      if kernel["ProblemType"]["NumIndicesC"] > 2:
        kStr += "  compute_pgm_rsrc2_tgid_z_en = %u // wg.z%s" % (1 if kernel["ProblemType"]["NumIndicesC"] > 2 else 0, self.endLine)
      #if abs(kernel["WorkGroupMapping"]) > 1:
      #  kStr += "  enable_sgpr_grid_workgroup_count_x = 1 // nwg0%s" % self.endLine
      #  kStr += "  enable_sgpr_grid_workgroup_count_y = 1 // nwg1%s" % self.endLine

      # lds size
      #kStr += "  compute_pgm_rsrc2_lds_size = 1 // ?%s" % self.endLine # don't use, it eats up 512 bytes of LDS
      #jgolds HACK
      # only want to enable this for cases we know it helps: 4x4 TT size and 16x16 WG size. Feel free to add more
      # cases after validating performance
    tWord = "workgroup_group_segment_byte_size =" if globalParameters["CodeObjectVersion"] == "V2" \
        else ".amdhsa_group_segment_fixed_size"
    if kernel["AggressivePerfMode"]>=2 and kernel["ProblemType"]["DataType"].isDouble() and \
      kernel["ThreadTile0"] == 4 and kernel["ThreadTile1"] == 4 and kernel["WorkGroup"] == [16,16,1]:
      group_segment_size = 32768 # Pad LDS to ensure we run exactly two waves
    else:
      group_segment_size = kernel["LdsNumElements"] * self.bpeAB
    kStr += "  %s %u // lds bytes%s" \
      % ( tWord, group_segment_size, self.endLine )

    if globalParameters["CodeObjectVersion"] == "V2":
      # other
      kStr += "  compute_pgm_rsrc2_user_sgpr = 2 // vcc%s" % self.endLine
      kStr += "  kernarg_segment_alignment = 4%s" % self.endLine
      kStr += "  group_segment_alignment = 4%s" % self.endLine
      kStr += "  private_segment_alignment = 4%s" % self.endLine
      kStr += ".end_amd_kernel_code_t%s" % self.endLine
    if globalParameters["CodeObjectVersion"] == "V3":
      kStr += "  .amdhsa_private_segment_fixed_size 0%s" % self.endLine
      kStr += "  .amdhsa_system_sgpr_workgroup_id_x 1%s" % self.endLine
      kStr += "  .amdhsa_system_sgpr_workgroup_id_y 1%s" % self.endLine
      kStr += "  .amdhsa_system_sgpr_workgroup_id_z %u%s" % (1 if kernel["ProblemType"]["NumIndicesC"] > 2 else 0, self.endLine)
      kStr += "  .amdhsa_system_vgpr_workitem_id 0%s" % self.endLine
      kStr += ".end_amdhsa_kernel%s" % self.endLine
      kStr += ".text%s" % self.endLine

    kStr += self.comment3("Optimizations and Config:")
    kStr += self.comment1("ThreadTile= %u x %u" % (kernel["ThreadTile0"], kernel["ThreadTile1"]))
    kStr += self.comment1("SubGroup= %u x %u" % (kernel["SubGroup0"], kernel["SubGroup1"]))
    kStr += self.comment1("VectorWidth=%u" % (kernel["VectorWidth"]))
    kStr += self.comment1("GlobalLoadVectorWidthA=%u, GlobalLoadVectorWidthB=%u" % (kernel["GlobalLoadVectorWidthA"], kernel["GlobalLoadVectorWidthB"]))
    kStr += self.comment1("DirectToLdsA=%s" % kernel["DirectToLdsA"])
    kStr += self.comment1("DirectToLdsB=%s" % kernel["DirectToLdsB"])
    kStr += self.comment1("UseSgprForGRO=%s" % kernel["UseSgprForGRO"])

    if kernel["ProblemType"]["DataType"].isHalf():
      if kernel["ProblemType"]["HighPrecisionAccumulate"]:
        if globalParameters["CodeObjectVersion"] == "V2": srcValueType = "Struct"
        if globalParameters["CodeObjectVersion"] == "V3": srcValueType = "struct"
        if globalParameters["CodeObjectVersion"] == "V2": dstValueType = "Struct"
        if globalParameters["CodeObjectVersion"] == "V3": dstValueType = "struct"
        cptSize = "4"
        cptAlign = "4"
        cptByte  = 4
        cptValueType = "F32"
      else:
        if globalParameters["CodeObjectVersion"] == "V2": srcValueType = "F16"
        if globalParameters["CodeObjectVersion"] == "V3": srcValueType = "f16"
        if globalParameters["CodeObjectVersion"] == "V2": dstValueType = "F16"
        if globalParameters["CodeObjectVersion"] == "V3": dstValueType = "f16"
        cptSize = "2"
        cptAlign = "2"
        cptByte  = 2
      if globalParameters["CodeObjectVersion"] == "V2": cptValueType = "F16"
      if globalParameters["CodeObjectVersion"] == "V3": cptValueType = "f16"
    
    elif kernel["ProblemType"]["DataType"].isInt8x4():
      if globalParameters["CodeObjectVersion"] == "V2": srcValueType = "I8"
      if globalParameters["CodeObjectVersion"] == "V3": srcValueType = "i8"
      if globalParameters["CodeObjectVersion"] == "V2": dstValueType = "I32"
      if globalParameters["CodeObjectVersion"] == "V3": dstValueType = "i32"
      cptSize = "4"
      cptAlign = "4"
      cptByte  = 4
      if globalParameters["CodeObjectVersion"] == "V2": cptValueType = "I32"
      if globalParameters["CodeObjectVersion"] == "V3": cptValueType = "i32"
    
    elif kernel["ProblemType"]["DataType"].isSingle():
      if globalParameters["CodeObjectVersion"] == "V2": srcValueType = "F32"
      if globalParameters["CodeObjectVersion"] == "V3": srcValueType = "f32"
      if globalParameters["CodeObjectVersion"] == "V2": dstValueType = "F32"
      if globalParameters["CodeObjectVersion"] == "V3": dstValueType = "f32"
      cptSize = "4"
      cptAlign = "4"
      cptByte  = 4
      if globalParameters["CodeObjectVersion"] == "V2": cptValueType = "F32"
      if globalParameters["CodeObjectVersion"] == "V3": cptValueType = "f32"
    
    elif kernel["ProblemType"]["DataType"].isDouble() or \
         kernel["ProblemType"]["DataType"].isSingleComplex():
      if globalParameters["CodeObjectVersion"] == "V2": srcValueType = "F64"
      if globalParameters["CodeObjectVersion"] == "V3": srcValueType = "f64"
      if globalParameters["CodeObjectVersion"] == "V2": dstValueType = "F64"
      if globalParameters["CodeObjectVersion"] == "V3": dstValueType = "f64"
      cptSize = "8"
      cptAlign = "8"
      cptByte  = 8
      if globalParameters["CodeObjectVersion"] == "V2": cptValueType = "F64"
      if globalParameters["CodeObjectVersion"] == "V3": cptValueType = "f64"
    elif kernel["ProblemType"]["DataType"].isDoubleComplex():
      if globalParameters["CodeObjectVersion"] == "V2": srcValueType = "F64"
      if globalParameters["CodeObjectVersion"] == "V3": srcValueType = "f64"
      if globalParameters["CodeObjectVersion"] == "V2": dstValueType = "F64"
      if globalParameters["CodeObjectVersion"] == "V3": dstValueType = "f64"
      cptSize = "16"
      cptAlign = "16"
      cptByte  = 16
      if globalParameters["CodeObjectVersion"] == "V2": cptValueType = "Struct"
      if globalParameters["CodeObjectVersion"] == "V3": cptValueType = "struct"
    elif kernel["ProblemType"]["DataType"].isBFloat16():
      if globalParameters["CodeObjectVersion"] == "V2": srcValueType = "Struct"
      if globalParameters["CodeObjectVersion"] == "V3": srcValueType = "struct"
      if globalParameters["CodeObjectVersion"] == "V2": dstValueType = "Struct"
      if globalParameters["CodeObjectVersion"] == "V3": dstValueType = "struct"
      cptSize = "4"
      cptAlign = "4"
      cptByte  = 4
      if globalParameters["CodeObjectVersion"] == "V2": cptValueType = "F32"
      if globalParameters["CodeObjectVersion"] == "V3": cptValueType = "f32"

    if globalParameters["CodeObjectVersion"] == "V2":
      # Codeobject V2 metadata
      kStr += ".amd_amdgpu_hsa_metadata\n"
      kStr += "Version: [ 1, 0 ]\n"
      kStr += "Kernels:\n"
      kStr += "  - Name: %s%s" % (self.kernelName, self.endLine)
      kStr += "    SymbolName: '%s@kd'%s" % (self.kernelName, self.endLine)
      kStr += "    Language: OpenCL C\n"
      kStr += "    LanguageVersion: [ 2, 0 ]\n"
      kStr += "    Args:\n"
      ka_size = 0

      if globalParameters["DebugKernel"]:
        kStr += self.v2Argument(                    'AddressDbg',     '8',      '8', "GlobalBuffer",     "Struct", "Generic"); ka_size += 8

      kStr += self.v2Argument(                           'sizeC',     '8',      '8',      "ByValue",        "I64"); ka_size += 8
      kStr += self.v2Argument(                           'sizeA',     '8',      '8',      "ByValue",        "I64"); ka_size += 8
      kStr += self.v2Argument(                           'sizeB',     '8',      '8',      "ByValue",        "I64"); ka_size += 8

      kStr += self.v2Argument(                               'D',     '8',      '8', "GlobalBuffer", dstValueType, "Generic"); ka_size += 8
      kStr += self.v2Argument(                               'C',     '8',      '8', "GlobalBuffer", dstValueType, "Generic"); ka_size += 8
      kStr += self.v2Argument(                               'A',     '8',      '8', "GlobalBuffer", srcValueType, "Generic"); ka_size += 8
      kStr += self.v2Argument(                               'B',     '8',      '8', "GlobalBuffer", srcValueType, "Generic"); ka_size += 8

      if kernel["ProblemType"]["DataType"].isHalf() or \
         kernel["ProblemType"]["DataType"].isBFloat16() or \
         kernel["ProblemType"]["DataType"].isSingle() or \
         kernel["ProblemType"]["DataType"].isInt8x4():
        kStr += self.v2Argument(                         "alpha",     '4',      '4',      "ByValue", cptValueType); ka_size += 4
      elif kernel["ProblemType"]["DataType"].isDouble() or \
           kernel["ProblemType"]["DataType"].isSingleComplex() or \
           kernel["ProblemType"]["DataType"].isDoubleComplex():
        kStr += self.v2Argument(                         "alpha", cptSize, cptAlign,      "ByValue", cptValueType); ka_size += cptByte

      if kernel["ProblemType"]["UseBeta"]:
        if kernel["ProblemType"]["DataType"].isHalf() or \
           kernel["ProblemType"]["DataType"].isBFloat16() or \
           kernel["ProblemType"]["DataType"].isSingle() or \
           kernel["ProblemType"]["DataType"].isInt8x4():
          kStr += self.v2Argument(                        "beta",     '4',      '4',      "ByValue", cptValueType); ka_size += 4
        elif kernel["ProblemType"]["DataType"].isDouble() or \
             kernel["ProblemType"]["DataType"].isSingleComplex() or \
             kernel["ProblemType"]["DataType"].isDoubleComplex():
          kStr += self.v2Argument(                        "beta", cptSize, cptAlign,      "ByValue", cptValueType); ka_size += cptByte

      for i in range(0, self.numSgprStridesD):
        kStr += self.v2Argument(                   "strideD%u"%i,     '4',      '4',      "ByValue",        "U32"); ka_size += 4

      for i in range(0, self.numSgprStridesC):
        kStr += self.v2Argument(                   "strideC%u"%i,     '4',      '4',      "ByValue",        "U32"); ka_size += 4

      for i in range(0, self.numSgprStridesA):
        kStr += self.v2Argument(                   "strideA%u"%i,     '4',      '4',      "ByValue",        "U32"); ka_size += 4

      for i in range(0, self.numSgprStridesB):
        kStr += self.v2Argument(                   "strideB%u"%i,     '4',      '4',      "ByValue",        "U32"); ka_size += 4


      for i in range(0, self.numSgprSizesFree):
        kStr += self.v2Argument(                 "SizesFree%u"%i,     '4',      '4',      "ByValue",        "U32"); ka_size += 4

      for i in range(0, self.numSgprSizesSum):
        kStr += self.v2Argument(                  "SizesSum%u"%i,     '4',      '4',      "ByValue",        "U32"); ka_size += 4

      for idxChar in kernel["PackedC0IdxChars"][:-1]:
        kStr += self.v2Argument(     "MagicNumberSize%s"%idxChar,     '4',      '4',      "ByValue",        "U32"); ka_size += 4
        kStr += self.v2Argument(      "MagicShiftSize%s"%idxChar,     '4',      '4',      "ByValue",        "U32"); ka_size += 4

      for idxChar in kernel["PackedC1IdxChars"][:-1]:
        kStr += self.v2Argument(     "MagicNumberSize%s"%idxChar,     '4',      '4',      "ByValue",        "U32"); ka_size += 4
        kStr += self.v2Argument(      "MagicShiftSize%s"%idxChar,     '4',      '4',      "ByValue",        "U32"); ka_size += 4

      kStr += self.v2Argument(                "OrigStaggerUIter",     '4',      '4',      "ByValue",        "I32"); ka_size += 4

      kStr += self.v2Argument(                  "NumWorkGroups0",     '4',      '4',      "ByValue",        "U32"); ka_size += 4
      kStr += self.v2Argument(                  "NumWorkGroups1",     '4',      '4',      "ByValue",        "U32"); ka_size += 4

      kStr += self.v2Argument("MagicNumberProblemNumGroupTiles0",     '4',      '4',      "ByValue",        "U32"); ka_size += 4
      kStr += self.v2Argument(              "GridNumWorkGroups0",     '4',      '4',      "ByValue",        "U32"); ka_size += 4

      kStr += self.v2Argument(                   "NumFullBlocks",     '4',      '4',      "ByValue",        "U32"); ka_size += 4
      kStr += self.v2Argument(                   "WgmRemainder1",     '4',      '4',      "ByValue",        "U32"); ka_size += 4
      kStr += self.v2Argument(        "MagicNumberWgmRemainder1",     '4',      '4',      "ByValue",        "U32"); ka_size += 4
      kStr += self.v2Argument(                         "padding",     '4',      '4',      "ByValue",        "U32"); ka_size += 4

      kStr += "    CodeProps:\n"
      kStr += "      KernargSegmentSize: %u%s" % (ka_size, self.endLine)
      kStr += "      GroupSegmentFixedSize: %u%s" % ( group_segment_size, self.endLine )
      kStr += "      PrivateSegmentFixedSize: %u%s" % ( 0, self.endLine )
      kStr += "      KernargSegmentAlign:  %u%s" % ( 8, self.endLine )
      kStr += "      WavefrontSize:        %u%s" % ( 64, self.endLine )
      kStr += "      NumSGPRs:             %u%s" % ( self.totalSgprs, self.endLine )
      kStr += "      NumVGPRs:             %u%s" % ( totalVgprs, self.endLine )
      kStr += "      MaxFlatWorkGroupSize: %u%s" % ( kernel["SubGroup0"] * kernel["SubGroup1"] * kernel["LocalSplitU"], self.endLine )
      kStr += ".end_amd_amdgpu_hsa_metadata\n"
    else:
      # Codeobject V3 metadata
      kStr += ".amdgpu_metadata\n"
      kStr += "---\n"
      kStr += "amdhsa.version:\n"
      kStr += "  - 1\n"
      kStr += "  - 0\n"
      kStr += "amdhsa.kernels:\n"
      kStr += "  - .name: %s%s" % (self.kernelName, self.endLine)
      kStr += "    .symbol: '%s.kd'%s" % (self.kernelName, self.endLine)
      kStr += "    .language:                   %s%s" % ("OpenCL C", self.endLine)
      kStr += "    .language_version:%s" % self.endLine
      kStr += "      - 2%s" % self.endLine
      kStr += "      - 0%s" % self.endLine
      kStr += "    .args:%s" % self.endLine
      offset = 0;

      if globalParameters["DebugKernel"]:
        kStr += self.v3Argument(                    'AddressDbg',     '8', offset, "global_buffer","struct", "generic"); offset += 8

      kStr += self.v3Argument(                           'sizeC',     '8', offset,      "by_value",        "u64"); offset += 8
      kStr += self.v3Argument(                           'sizeA',     '8', offset,      "by_value",        "u64"); offset += 8
      kStr += self.v3Argument(                           'sizeB',     '8', offset,      "by_value",        "u64"); offset += 8

      kStr += self.v3Argument(                               'D',     '8', offset, "global_buffer", dstValueType, "generic"); offset += 8
      kStr += self.v3Argument(                               'C',     '8', offset, "global_buffer", dstValueType, "generic"); offset += 8
      kStr += self.v3Argument(                               'A',     '8', offset, "global_buffer", srcValueType, "generic"); offset += 8
      kStr += self.v3Argument(                               'B',     '8', offset, "global_buffer", srcValueType, "generic"); offset += 8

      if kernel["ProblemType"]["DataType"].isHalf() or \
         kernel["ProblemType"]["DataType"].isBFloat16() or \
         kernel["ProblemType"]["DataType"].isSingle() or \
         kernel["ProblemType"]["DataType"].isInt8x4():
        kStr += self.v3Argument(                         "alpha",       4, offset,      "by_value", cptValueType); offset += 4
      elif kernel["ProblemType"]["DataType"].isDouble() or \
           kernel["ProblemType"]["DataType"].isSingleComplex() or \
           kernel["ProblemType"]["DataType"].isDoubleComplex():
        kStr += self.v3Argument(                         "alpha", cptSize, offset,      "by_value", cptValueType); offset += cptByte

      if kernel["ProblemType"]["UseBeta"]:
        if kernel["ProblemType"]["DataType"].isHalf() or \
           kernel["ProblemType"]["DataType"].isBFloat16() or \
           kernel["ProblemType"]["DataType"].isSingle() or \
           kernel["ProblemType"]["DataType"].isInt8x4():
          kStr += self.v3Argument(                        "beta",       4, offset,      "by_value", cptValueType); offset += 4
        elif kernel["ProblemType"]["DataType"].isDouble() or \
             kernel["ProblemType"]["DataType"].isSingleComplex() or \
             kernel["ProblemType"]["DataType"].isDoubleComplex():
          kStr += self.v3Argument(                        "beta", cptSize, offset,      "by_value", cptValueType); offset += cptByte

      for i in range(0, self.numSgprStridesD):
        kStr += self.v3Argument(                   "strideD%u"%i,     '4', offset,      "by_value",        "u32"); offset += 4

      for i in range(0, self.numSgprStridesC):
        kStr += self.v3Argument(                   "strideC%u"%i,     '4', offset,      "by_value",        "u32"); offset += 4

      for i in range(0, self.numSgprStridesA):
        kStr += self.v3Argument(                   "strideA%u"%i,     '4', offset,      "by_value",        "u32"); offset += 4

      for i in range(0, self.numSgprStridesB):
        kStr += self.v3Argument(                   "strideB%u"%i,     '4', offset,      "by_value",        "u32"); offset += 4


      for i in range(0, self.numSgprSizesFree):
        kStr += self.v3Argument(                 "SizesFree%u"%i,     '4', offset,      "by_value",        "u32"); offset += 4

      for i in range(0, self.numSgprSizesSum):
        kStr += self.v3Argument(                  "SizesSum%u"%i,     '4', offset,      "by_value",        "u32"); offset += 4

      for idxChar in kernel["PackedC0IdxChars"][:-1]:
        kStr += self.v3Argument(     "MagicNumberSize%s"%idxChar,     '4', offset,      "by_value",        "u32"); offset += 4
        kStr += self.v3Argument(      "MagicShiftSize%s"%idxChar,     '4', offset,      "by_value",        "u32"); offset += 4

      for idxChar in kernel["PackedC1IdxChars"][:-1]:
        kStr += self.v3Argument(     "MagicNumberSize%s"%idxChar,     '4', offset,      "by_value",        "u32"); offset += 4
        kStr += self.v3Argument(      "MagicShiftSize%s"%idxChar,     '4', offset,      "by_value",        "u32"); offset += 4

      kStr += self.v3Argument(              "OrigStaggerUIter",       '4', offset,      "by_value",        "i32"); offset += 4

      kStr += self.v3Argument(                  "NumWorkGroups0",     '4', offset,      "by_value",        "u32"); offset += 4
      kStr += self.v3Argument(                  "NumWorkGroups1",     '4', offset,      "by_value",        "u32"); offset += 4

      kStr += self.v3Argument("MagicNumberProblemNumGroupTiles0",     '4', offset,      "by_value",        "u32"); offset += 4
      kStr += self.v3Argument(              "GridNumWorkGroups0",     '4', offset,      "by_value",        "u32"); offset += 4

      kStr += self.v3Argument(                   "NumFullBlocks",     '4', offset,      "by_value",        "u32"); offset += 4
      kStr += self.v3Argument(                   "WgmRemainder1",     '4', offset,      "by_value",        "u32"); offset += 4
      kStr += self.v3Argument(        "MagicNumberWgmRemainder1",     '4', offset,      "by_value",        "u32"); offset += 4

      kStr += self.v3Argument(                         "padding",     '4', offset,      "by_value",        "u32"); offset += 4
      kStr += "    .group_segment_fixed_size:   %u%s" % ( group_segment_size, self.endLine ) #XXXXXX
      kStr += "    .kernarg_segment_align:      %u%s" % ( 8, self.endLine )
      kStr += "    .kernarg_segment_size:       %u%s" % (((offset+7)//8)*8, self.endLine) # round up to .kernarg_segment_align
      kStr += "    .max_flat_workgroup_size:    %u%s" % ( kernel["SubGroup0"] * kernel["SubGroup1"] * kernel["LocalSplitU"], self.endLine )
      kStr += "    .private_segment_fixed_size: %u%s" % ( 0, self.endLine )
      kStr += "    .sgpr_count:                 %u%s" % ( self.totalSgprs, self.endLine )
      kStr += "    .sgpr_spill_count:           %u%s" % ( 0, self.endLine )
      kStr += "    .vgpr_count:                 %u%s" % ( totalVgprs, self.endLine )
      kStr += "    .vgpr_spill_count:           %u%s" % ( 0, self.endLine )
      kStr += "    .wavefront_size:             %u%s" % ( 64, self.endLine )

      kStr += "...\n"

      kStr += ".end_amdgpu_metadata\n"

    if globalParameters["CodeObjectVersion"] == "V3":
        kStr += "%s:%s" % (self.kernelName, self.endLine)
    kStr += self.comment3("Asm syntax workarounds")
    kStr += ".macro _v_add_co_u32 dst, cc, src0, src1, dpp=" + self.endLine
    if self.AsmBugs["ExplicitCO"]:
        kStr += "   v_add_co_u32 \dst, \cc, \src0, \src1 \dpp" + self.endLine
    else:
        kStr += "   v_add_u32 \dst, \cc, \src0, \src1 \dpp" + self.endLine
    kStr += ".endm" + self.endLine

    # add w/o carry-out.  On older arch, vcc is still written
    kStr += "\n"
    kStr += ".macro _v_add_u32 dst, src0, src1, dpp=" + self.endLine
    if self.AsmBugs["ExplicitCO"]:
        kStr += "   v_add_u32 \dst, \src0, \src1 \dpp" + self.endLine
    else:
        kStr += "   v_add_u32 \dst, vcc, \src0, \src1 \dpp" + self.endLine
    kStr += ".endm" + self.endLine

    kStr += "\n"
    kStr += ".macro _v_sub_co_u32 dst, cc, src0, src1, dpp=" + self.endLine
    if self.AsmBugs["ExplicitCO"]:
        kStr += "   v_sub_co_u32 \dst, \cc, \src0, \src1 \dpp" + self.endLine
    else:
        kStr += "   v_sub_u32 \dst, \cc, \src0, \src1 \dpp" + self.endLine
    kStr += ".endm" + self.endLine

    kStr += "\n"
    # sub w/o carry-out.  On older arch, vcc is still written.
    kStr += ".macro _v_sub_u32 dst, src0, src1, dpp=" + self.endLine
    if self.AsmBugs["ExplicitCO"]:
        kStr += "   v_sub_u32 \dst, \src0, \src1 \dpp" + self.endLine
    else:
        kStr += "   v_sub_u32 \dst, vcc, \src0, \src1 \dpp" + self.endLine
    kStr += ".endm" + self.endLine

    kStr += "\n"
    kStr += ".macro _v_addc_co_u32 dst, ccOut, src0, ccIn, src1, dpp=" + self.endLine
    if self.AsmBugs["ExplicitCO"]:
        kStr += "   v_addc_co_u32 \dst, \ccOut, \src0, \ccIn, \src1 \dpp" + self.endLine
    else:
        kStr += "   v_addc_u32 \dst, \ccOut, \src0, \ccIn, \src1 \dpp" + self.endLine
    kStr += ".endm" + self.endLine

    # Use combined add+shift, where available:
    kStr += "\n"
    kStr += ".macro _v_add_lshl_u32 dst, src0, src1, shiftCnt" + self.endLine
    if globalParameters["AsmCaps"][self.version]["HasAddLshl"]:
      kStr += "    v_add_lshl_u32 \dst, \src0, \src1, \shiftCnt" + self.endLine
    else:
      if self.AsmBugs["ExplicitCO"]:
        kStr += "    v_add_co_u32 \dst, vcc, \src0, \src1" + self.endLine
      else:
        kStr += "    v_add_u32 \dst, vcc, \src0, \src1" + self.endLine
      kStr += "    v_lshlrev_b32 \dst, \shiftCnt, \dst" + self.endLine
    kStr += ".endm" + self.endLine


    # Use combined shift+add, where available:
    kStr += "\n"
    kStr += ".macro _v_lshl_add_u32 dst, src0, src1, shiftCnt" + self.endLine
    if globalParameters["AsmCaps"][self.version]["HasAddLshl"]:
      kStr += "    v_lshl_add_u32 \dst, \src0, \src1, \shiftCnt" + self.endLine
    else:
      kStr += "    v_lshlrev_b32 \dst, \shiftCnt, \dst" + self.endLine
      if self.AsmBugs["ExplicitCO"]:
        kStr += "    v_add_co_u32 \dst, vcc, \src0, \src1" + self.endLine
      else:
        kStr += "    v_add_u32 \dst, vcc, \src0, \src1" + self.endLine
    kStr += ".endm" + self.endLine


    # Performs a division using 'magic number' computed on host
    # Argument requirements:
    #   - dstIdx must be two consecutive registers ; on exit the lower one will contain the quotient.  The upper is used as a temp.
    #   - First parm is passed as an integer vgpr index ; remaining are vgpr or sgpr symbolic names
    #   - dstIdx+1 cannot be same as dividend.  dividend+0 can be same as dividend and this may be useful for chaining divides.
    kStr += self.comment3("Magic div and mod functions")
    kStr += ".macro V_MAGIC_DIV dstIdx, dividend, magicNumber, magicShift" + self.endLine
    kStr += "    v_mul_hi_u32 v[\dstIdx+1], \dividend, \magicNumber" + self.endLine
    kStr += "    v_mul_lo_u32 v[\dstIdx+0], \dividend, \magicNumber" + self.endLine
    kStr += "    v_lshrrev_b64 v[\dstIdx:\dstIdx+1], \magicShift, v[\dstIdx:\dstIdx+1]" + self.endLine
    kStr += ".endm" + self.endLine

    ########################################
    # VGPR Macros
    ########################################
    kStr += self.comment3("VGPR Assignments")
    kStr += self.macroRegister("vgprValuC", self.startVgprValuC)

    kStr += self.comment1("ValuA/B   Xn=PLR buffer idx,  In=InnerUnroll idx")
    ri = 0
    for bi in range(0,kernel["PrefetchLocalRead"]+1): # buffer indices
      for iui in range(0, kernel["InnerUnroll"]):
        kStr += self.macroRegister("vgprValuA_X%u_I%u"%(bi,iui), self.startVgprValuA+ri)
        ri += self.numVgprValuAPerBlock
    if not kernel["DirectToLdsA"] or self.do["KeepDirectToLdsAlloc"]:
        kStr += self.macroRegister("vgprG2LA", self.startVgprG2LA)

    ri = 0
    for bi in range(0,kernel["PrefetchLocalRead"]+1): # buffer indices
      for iui in range(0, kernel["InnerUnroll"]):
        kStr += self.macroRegister("vgprValuB_X%u_I%u"%(bi,iui), self.startVgprValuB+ri)
        ri += self.numVgprValuBPerBlock
    if not kernel["DirectToLdsB"] or self.do["KeepDirectToLdsAlloc"]:
        kStr += self.macroRegister("vgprG2LB", self.startVgprG2LB)
    if not kernel["LocalWriteUseSgprA"]:
      kStr += self.macroRegister("vgprLocalWriteAddrA", \
          self.startVgprLocalWriteAddressesA)
      if self.numVgprLocalWriteAddressesA > 1:
        kStr += self.macroRegister("vgprLocalWriteAddrOverhangA", \
            self.startVgprLocalWriteAddressesA+1)
    if not kernel["LocalWriteUseSgprB"]:
      kStr += self.macroRegister("vgprLocalWriteAddrB", \
          self.startVgprLocalWriteAddressesB)
      if self.numVgprLocalWriteAddressesB > 1:
        kStr += self.macroRegister("vgprLocalWriteAddrOverhangB", \
            self.startVgprLocalWriteAddressesB+1)
    if kernel["BufferLoad"]:
      kStr += self.macroRegister("vgprGlobalReadOffsetA", \
          self.startVgprGlobalReadOffsetA)
      kStr += self.macroRegister("vgprGlobalReadOffsetB", \
          self.startVgprGlobalReadOffsetB)
    else:
      kStr += self.macroRegister("vgprGlobalReadAddrA", \
          self.startVgprGlobalReadAddressesA)
      kStr += self.macroRegister("vgprGlobalReadAddrB", \
          self.startVgprGlobalReadAddressesB)
    if self.globalReadIncsUseVgpr:
      kStr += self.macroRegister("vgprGlobalReadIncsA", \
          self.startVgprGlobalReadIncsA)
      kStr += self.macroRegister("vgprGlobalReadIncsB", \
          self.startVgprGlobalReadIncsB)
    kStr += self.macroRegister("vgprLocalReadAddrA", \
        self.startVgprLocalReadAddressesA)
    kStr += self.macroRegister("vgprLocalReadAddrB", \
        self.startVgprLocalReadAddressesB)

    # Serial is always the last register in the pool so the store
    # code doesn't have to deal with fragmentation
    startSerial = self.vgprPool.size()-1
    kStr += self.macroRegister("vgprSerial", startSerial)

    if globalParameters["DebugKernel"]:
      kStr += self.macroRegister("vgprAddressDbg", \
          self.startVgprAddressDbg)
    #kStr += self.comment1("Occu: %u waves/simd" % self.numWavesPerSimd )
    kStr += self.comment1("Num VGPR=%u"%self.vgprPool.size())


    ########################################
    # SGPR Macros
    ########################################
    kStr += self.comment3("SGPR Assignments")


    # Emit declarations for all sgprs allocated with defineSgpr
    # in the order they were declared
    for skey in self.sgprs:
      kStr += self.macroRegister("sgpr"+skey, self.sgprs[skey])
    kStr += self.comment1("max SGPR=%u"%self.totalSgprs)

    kStr += "\n"
    kStr += self.comment1("Size Assignments")
    problemType = kernel["ProblemType"]
    for tc in ('D','C'):
      for idx in range(0, problemType["NumIndicesC"]):
        idxChar= self.indexChars[idx]
        kStr += self.macroRegister("sgprSize%s%s"%(tc,idxChar), \
                  "sgprSizesFree+%u"%(idx))
    for tc in ('A','B'):
      for i, idx in enumerate(problemType["IndexAssignments%s"%tc]):
        idxChar= self.indexChars[idx]
        if idx < problemType["NumIndicesC"]:
          kStr += self.macroRegister("sgprSize%s%s"%(tc,idxChar), \
                    "sgprSizesFree+%u"%(idx))
        else:
          kStr += self.macroRegister("sgprSize%s%s"%(tc,idxChar), \
                    "sgprSizesSum+%u"%(idx - problemType["NumIndicesC"]))

    kStr += "\n"
    kStr += self.comment1("Stride Assignments")
    for tc in ('D','C'):
      for idx in range(0, problemType["NumIndicesC"]):
        i = idx
        idxChar= self.indexChars[idx]
        if i == 0 and not kernel["ProblemType"]["UseInitialStridesCD"]:
          kStr += self.macroRegister("constStride%s%s"%(tc,idxChar), 1)
        else:
          if not kernel["ProblemType"]["UseInitialStridesCD"]:
            i = i-1
          kStr += self.macroRegister("sgprStride%s%s"%(tc,idxChar), \
                    "sgprStrides%s+%u"%(tc, i))
    for tc in ('A','B'):
      for i, idx in enumerate(problemType["IndexAssignments%s"%tc]):
        idxChar= self.indexChars[idx]
        if i == 0 and not kernel["ProblemType"]["UseInitialStridesAB"]:
          kStr += self.macroRegister("constStride%s%s"%(tc,idxChar), 1)
        else:
          if not kernel["ProblemType"]["UseInitialStridesAB"]:
            i = i-1
          kStr += self.macroRegister("sgprStride%s%s"%(tc,idxChar), \
                    "sgprStrides%s+%u"%(tc, i))

    kStr += "\n"
    kStr += self.macroRegister("DepthU", kernel["DepthU"])
    kStr += self.comment1("Number of elements to shift-left SRD")
    kStr += self.macroRegister("SrdShiftLeftA", self.srdShiftLeft['A'])
    kStr += self.macroRegister("SrdShiftLeftB", self.srdShiftLeft['B'])

    if kernel["BufferLoad"] or kernel["BufferStore"]:
      kStr += self.comment1("2GB limit - set offsets to -1 to exceed this and clamp")
      kStr += self.macroRegister("BufferLimit", "0x80000000")
      kStr += self.comment1("Bits 127:96 of SRD.  Set DataFormat = 32 bit")
      kStr += self.macroRegister("Srd127_96",   "0x0020000")
      #TODO-64 : This is max 32-bit negative value, the tail loop
      # does incrementally step through the GRO and increment GRO
      # which are initialized with this value
      kStr += self.macroRegister("BufferOOB", "0x80000000")

    ########################################
    # Global Offsets
    ########################################
    # justOffset32 means we should only write the 32-bit offset
    # This is used in Buffer addressing modes.
    # Flat addressing modes expect the GLOBAL_OFFSET to initialize a full 64-bit address
    for (tc, indices, justOffset32, tP) in [ \
        ("C", list(range(0, kernel["ProblemType"]["NumIndicesC"])), kernel["BufferStore"], None), \
        ("A", kernel["ProblemType"]["IndexAssignmentsA"], kernel["BufferLoad"], self.tPA), \
        ("B", kernel["ProblemType"]["IndexAssignmentsB"], kernel["BufferLoad"], self.tPB) ]:

      # BufferStore does not use this macro so don't generate it:
      if tc == "C" and kernel["BufferStore"]:
        continue

      kStr += self.comment("Global Offset %s"%tc)
      numDim = len(indices)
      idxChars = []
      for i in indices:
        idxChars.append(self.indexChars[i])

      packBatchDims = tP["PackBatchDims"] if tP != None else 0x3

      # macro declaration
      kStr += ".macro GLOBAL_OFFSET_%s vgprAddr"%tc
      calcDims = [] # dimensions which are participating in the address calc (ignores other summation)
      for i in range(0, numDim):
        if tc == 'C':
          useInitialStrides = kernel["ProblemType"]["UseInitialStridesCD"]
          idxChar = self.indexChars[i]
        else:
          useInitialStrides = kernel["ProblemType"]["UseInitialStridesAB"]
          idxChar = self.indexChars[tP['ia'][i]]

        # tile index or unroll vgpr or summation
        # other summation (other than unroll) are included in the GLOBAL_OFFSET macro but not used in address calc
        if indices[i] == kernel["ProblemType"]["Index0"] \
            or indices[i] == kernel["ProblemType"]["Index1"] \
            or indices[i] == kernel["ProblemType"]["IndexUnroll"]:
          kStr += " vgprOffset%s" % idxChars[i]
          calcDims.append(i)
        elif indices[i] in kernel["ProblemType"]["IndicesSummation"]:
          # other summation index (not unroll)
          continue
        else:
          # other batch or free index
          if isPackedIndex(kernel, indices[i], packBatchDims):
            calcDims.append(i)
            kStr += " vgprOffset%s" % idxChars[i]
          elif not justOffset32: # buffer/justOffset32 scalars are included in SRD not the offset, so skip here
            calcDims.append(i)
            kStr += " sgprOffset%s" % idxChars[i]
      kStr += " vgprTmp%s" % self.endLine

      # Each index may be skipped, scaled by stride, or unscaled
      # If destLo is unset, no accumulation is necessary.

      # if the first index (i==0) is unscaled (UseInitialStrides),
      # it can be combined at the next update or moved at end
      # (if there is no next update)

      pendingOffset = None # offset pending for accumulation
      offsetIsVgpr = False # True if the source is VGPR ; False if SGPR
      destLo = None

      # true for first addr calc. In this case, we can directly write addr
      # rather than accumulating through a tmp
      writeDirectToAddr = 1
      for i in calcDims:
        # should have eliminated these above
        idx = indices[i]
        assert not (idx in kernel["ProblemType"]["IndicesSummation"] and idx != kernel["ProblemType"]["IndexUnroll"])

        if indices[i] == kernel["ProblemType"]["Index0"] \
            or indices[i] == kernel["ProblemType"]["Index1"] \
            or indices[i] == kernel["ProblemType"]["IndexUnroll"]:
          offsetIsVgpr = True
        # other c index sgpr (free or batch)
        elif indices[i] < kernel["ProblemType"]["NumIndicesC"]:
          if isPackedIndex(kernel, indices[i], packBatchDims):
            offsetIsVgpr = True
          else:
            offsetIsVgpr = False
        else:
          assert(0) # no other type allowed

        # offset is VGPR or SGPR string to use for the offset
        if offsetIsVgpr:
          offset = "v[\\vgprOffset%s]" % idxChars[i]
        else:
          offset = "s[\\sgprOffset%s]" % idxChars[i]

        #kStr += self.comment1("dim%s pendingOffset=%s offset=%s offsetIsVgpr=%s" \
        #    % (self.indexChars[indices[i]], pendingOffset, offset, offsetIsVgpr))

        needAdd = 0
        # should be indices[i]??
        if i==0 and not useInitialStrides:
          # slide into next address calc - can do addr = pendingOffset + nextAddrCalc
          pendingOffset = offset
          writeDirectToAddr = 0
        else:
          # tile index or unroll vgpr
          if offsetIsVgpr:
            if writeDirectToAddr:
              destLo = "v[\\vgprAddr+0]"
              destHi = "v[\\vgprAddr+1]"
              needAdd = 0 # don't need add since writing address directly.
              writeDirectToAddr = 0
            else:
              destLo = "v[\\vgprTmp+0]"
              destHi = "v[\\vgprTmp+1]"
              needAdd = 1

            # offset * stride
            kStr += inst("v_mul_lo_u32", \
                destLo,
                self.stride(tc, indices[i]), \
                offset, \
                "mul d%u lower"%i)
            if not justOffset32:
              kStr += inst("v_mul_hi_u32", \
                  destHi,
                  self.stride(tc, indices[i]), \
                  offset, \
                  "mul d%u upper"%i)
          else: # offset is SGPR:
            if not justOffset32:
              # buffer mode (aka justOffset32) does scalars into SRD not offset
              kStr += inst("v_mov_b32", \
                  "v[\\vgprTmp+2]", \
                  "s[\\sgprOffset%s]"%idxChars[i], \
                  "sgprOffset -> vgprTmp+2")
              # offset * stride
              kStr += inst("v_mul_lo_u32", \
                  "v[\\vgprTmp+0]", \
                  self.stride(tc, indices[i]), \
                  "v[\\vgprTmp+2]",  \
                  "other stride mul d%u lower"%i)
              kStr += inst("v_mul_hi_u32", \
                  "v[\\vgprTmp+1]", \
                  self.stride(tc, indices[i]), \
                  "v[\\vgprTmp+2]",  \
                  "mul d%u upper"%i)
              needAdd = 1

        if needAdd:
          writeDirectToAddr = 0 # safety net, once we write address can't directly overwrite it later
          destLo = "v[\\vgprAddr+0]"
          destHi = "v[\\vgprAddr+1]"
          # addr += offset * stride (lo) : accumulate just-computed address term into addr

          srcLo = pendingOffset if pendingOffset else destLo
          srcHi = 0 if pendingOffset else destHi
          kStr += inst("_v_add_co_u32", \
            destLo, \
            "vcc", \
            srcLo, \
            "v[\\vgprTmp+0]", \
            "accumulate %s lower"%idxChar)

          # addr += offset * stride (hi)
          if not justOffset32:
            kStr += inst("_v_addc_co_u32", \
                "v[\\vgprAddr+1]", \
                "vcc", \
                "v[\\vgprTmp+1]",  \
                srcHi, \
                "vcc", \
                "accumulate %s upper"%idxChar)
          pendingOffset = None

      # pendingOffset but never got a chance to apply it,
      # need to just add an explicit move or add:
      # this can happen for small-order tensors
      if pendingOffset != None:
        destLo = "v[\\vgprAddr+0]"
        if writeDirectToAddr:
          kStr += inst("v_mov_b32", destLo, offset, "setup d0 lower")
          if not justOffset32:
            kStr += inst("v_mov_b32", "v[\\vgprAddr+1]", hex(0), "d0 upper")
        else:
          kStr += inst("_v_add_co_u32", \
            destLo, \
            "vcc", \
            destLo, \
            pendingOffset, \
            "accumulate final pendingOffset")


      if tP != None and kernel["BufferLoad"] and self.srdShiftLeft[tc]:
        kStr += inst("_v_add_u32", \
            "v[\\vgprAddr+0]", \
            hex(self.srdShiftLeft[tc]), \
            "v[\\vgprAddr+0]", \
            "add prepad for pointer shift")

      # addr *= bytes/element
      if justOffset32:
        kStr += inst("v_lshlrev_b32", \
            "v[\\vgprAddr+0]", \
            hex(log2(self.bpeAB)), \
            "v[\\vgprAddr+0]", \
            "offset *= bytes/element")
      else:
        kStr += inst("v_lshlrev_b64", \
            "v[\\vgprAddr+0:\\vgprAddr+1]", \
            hex(log2(self.bpeAB)), \
            "v[\\vgprAddr+0:\\vgprAddr+1]", \
            "offset *= bytes/element")
      #kStr += "s_endpgm\n"
      kStr += ".endm%s" % self.endLine

    ########################################
    # Dynamic Scalar Divide
    kStr += self.comment3("Dynamic Scalar Divide: vQuotient=vDividend/vDivisor; vRemainder=vDividend%vDivisor;")
    kStr += ".macro DYNAMIC_VECTOR_DIVIDE vQuotient vRemainder vDividend vDivisor vTmp0 vTmp1 sTmp%s" % self.endLine
    kStr += inst("v_cvt_f32_u32", "v[\\vQuotient]",  "v[\\vDivisor]",  "" )
    kStr += inst("v_rcp_f32",     "v[\\vQuotient]",  "v[\\vQuotient]", "" )
    kStr += inst("v_mul_f32",     "v[\\vQuotient]",  "0x4f800000",     "v[\\vQuotient]", "" )
    kStr += inst("v_cvt_u32_f32", "v[\\vQuotient]",  "v[\\vQuotient]", "" )
    kStr += inst("v_mul_lo_u32",  "v[\\vRemainder]", "v[\\vDivisor]", "v[\\vQuotient]", "" )
    kStr += inst("v_mul_hi_u32",  "v[\\vTmp0]",      "v[\\vDivisor]", "v[\\vQuotient]", "" )
    kStr += inst("_v_sub_co_u32",     "v[\\vTmp1]",      "vcc", hex(0),    "v[\\vRemainder]", "" )
    kStr += inst("v_cmp_ne_i32",  "s[\\sTmp:\\sTmp+1]", hex(0),        "v[\\vTmp0]", "" )
    kStr += inst("v_cndmask_b32", "v[\\vRemainder]", "v[\\vTmp1]",     "v[\\vRemainder]", "s[\\sTmp:\\sTmp+1]", "" )
    kStr += inst("v_mul_hi_u32",  "v[\\vRemainder]", "v[\\vRemainder]", "v[\\vQuotient]", "" )
    kStr += inst("_v_sub_co_u32",     "v[\\vTmp0]",      "vcc",            "v[\\vQuotient]", "v[\\vRemainder]", "" )
    kStr += inst("_v_add_co_u32",     "v[\\vQuotient]",  "vcc",            "v[\\vQuotient]", "v[\\vRemainder]", "" )
    kStr += inst("v_cndmask_b32", "v[\\vQuotient]",  "v[\\vQuotient]", "v[\\vTmp0]", "s[\\sTmp:\\sTmp+1]", "" )
    kStr += inst("v_mul_hi_u32",  "v[\\vQuotient]",  "v[\\vQuotient]", "v[\\vDividend]", "" )
    kStr += inst("v_mul_lo_u32",  "v[\\vRemainder]", "v[\\vQuotient]", "v[\\vDivisor]", "" )
    kStr += inst("_v_sub_co_u32",     "v[\\vTmp0]",      "vcc",            "v[\\vDividend]", "v[\\vRemainder]", "" )
    kStr += inst("v_cmp_ge_u32",  "s[\\sTmp:\\sTmp+1]", "v[\\vDividend]", "v[\\vRemainder]", "" )
    kStr += inst("_v_add_co_u32",     "v[\\vRemainder]", "vcc",            hex(1), "v[\\vQuotient]", "" )
    kStr += inst("_v_add_co_u32",     "v[\\vTmp1]",      "vcc", -1,        "v[\\vQuotient]", "" )
    kStr += inst("v_cmp_le_u32",  "vcc",             "v[\\vDivisor]", "v[\\vTmp0]", "" )
    kStr += inst("s_and_b64",     "vcc",             "s[\\sTmp:\\sTmp+1]", "vcc", "" )
    kStr += inst("v_cndmask_b32", "v[\\vQuotient]",  "v[\\vQuotient]", "v[\\vRemainder]", "vcc", "" )
    kStr += inst("v_cndmask_b32", "v[\\vQuotient]",  "v[\\vTmp1]",     "v[\\vQuotient]", "s[\\sTmp:\\sTmp+1]", "" )
    kStr += inst("v_cmp_ne_i32",  "vcc", hex(0),     "v[\\vDivisor]", "" )
    kStr += inst("v_cndmask_b32", "v[\\vQuotient]",  -1, "v[\\vQuotient]", "vcc", "final result" )
    kStr += inst("v_mul_lo_u32",  "v[\\vRemainder]", "v[\\vQuotient]", "v[\\vDivisor]", "" )
    kStr += inst("_v_sub_co_u32",     "v[\\vRemainder]", "vcc",            "v[\\vDividend]", "v[\\vRemainder]", "final result" )
    kStr += ".endm%s" % self.endLine

    if not kernel["MatrixInstruction"]:
      kStr += self.defineMACMacro(kernel, kernel["InnerUnroll"], True)
      if kernel["InnerUnroll"] > 1:
        kStr += self.defineMACMacro(kernel, 1, True) # define OneIter case

    if self.overflowedResources:
      print("")
      if self.overflowedResources == 1:
        msg = "too many vgprs"
      elif self.overflowedResources == 2:
        msg = "too many sgprs"
      elif self.overflowedResources == 3:
        msg = "half store requires at lesat two elements per batch"
      elif self.overflowedResources == 4:
        msg = "Occupancy limit"
      else:
        msg = "unknown"

      printWarning("%s overflowed resources.  errorCode=%d, msg=\"%s\", vgprs=%u, sgprs=%u" \
          % (self.kernelName, self.overflowedResources, msg, \
          self.vgprPool.size(), self.totalSgprs))
      kStr += "s_endpgm // overflowed resources\n"
      kStr += ".if 0\n"


    return kStr


  ##############################################################################
  # Function Beginning
  ##############################################################################
  def functionSignaturePrefix(self, kernel): return ""
  def functionSignatureSuffix(self, kernel): return ""
  def functionBegin(self, kernel): return ""

  ##############################################################################
  # getKernArg
  # Write an argument to specified SGPR and move the kernArgOffset
  # if writeSgpr==0, just move the kernArgOffset - this is used to skip
  # unused parms
  ##############################################################################
  def getKernArg(self, parmName, writeSgpr=1):
    kStr = ""
    if writeSgpr:
      kStr += inst("s_load_dword", sgpr(parmName), \
          sgpr("KernArgAddress",2), hex(self.kernArgOffset), "")
    self.kernArgOffset += 1*4
    return kStr

  ##############################################################################
  ##############################################################################
  def allocateResources(self, kernel):
    kStr = ""
    if self.do["NullKernel"]:
      kStr += inst("s_endpgm", "Skip the whole kernel")

    if self.do["PreLoop"]: 
      if self.db["InitSgpr"] & 0x1:
        kStr += self.comment("Init SGPRs")
        for i in range(self.lastUserSgprPlus1, self.totalSgprs):
          kStr += inst("s_mov_b32", sgpr(i), hex(self.initSgprValue), "InitSgpr&0x1")
        kStr += "\n"

      if self.db["InitVgpr"] & 0x1:
        kStr += self.comment("Init VGPRs")
        for i in range(1, self.totalVgprs):
          kStr += inst("v_mov_b32", vgpr(i), hex(self.initVgprValue), "InitVgpr&0x1")
        kStr += "\n"

      # set m0
      kStr += inst("s_mov_b32", "m0", hex(kernel["LdsNumElements"] \
          * self.bpeAB), "LDS clamp at %u bytes" \
          %(kernel["LdsNumElements"] * self.bpeAB) )

      kStr += inst("v_mov_b32", vgpr("Serial"), vgpr(0), "thread serial id")

      ########################################
      # load kernel args
      kStr += self.comment("Load Kernel Args")
      self.kernArgOffset = 0
      if globalParameters["DebugKernel"]:
        kStr += self.getKernArg("AddressDbg")
        kStr += self.getKernArg("AddressDbg+1")

      kStr += self.getKernArg("Tensor2dSizeC+0")
      kStr += self.getKernArg("Tensor2dSizeC+1")
      kStr += self.getKernArg("Tensor2dSizeA+0")
      kStr += self.getKernArg("Tensor2dSizeA+1")
      kStr += self.getKernArg("Tensor2dSizeB+0")
      kStr += self.getKernArg("Tensor2dSizeB+1")

      kStr += self.getKernArg("AddressD")
      kStr += self.getKernArg("AddressD+1")
      kStr += self.getKernArg("AddressC")
      kStr += self.getKernArg("AddressC+1")
      kStr += self.getKernArg("AddressA")
      kStr += self.getKernArg("AddressA+1")
      kStr += self.getKernArg("AddressB")
      kStr += self.getKernArg("AddressB+1")

      # for half precision or smaller, data is padded to fill up 32-bits
      if kernel["ProblemType"]["DataType"].isHalf() or \
         kernel["ProblemType"]["DataType"].isBFloat16() or \
         kernel["ProblemType"]["DataType"].isSingle() or \
         kernel["ProblemType"]["DataType"].isInt8x4():
        kStr += self.getKernArg("Alpha")
      elif kernel["ProblemType"]["DataType"].isDouble() or \
           kernel["ProblemType"]["DataType"].isSingleComplex():
        kStr += self.getKernArg("Alpha+0")
        kStr += self.getKernArg("Alpha+1")
      elif kernel["ProblemType"]["DataType"].isDoubleComplex():
        kStr += self.getKernArg("Alpha+0")
        kStr += self.getKernArg("Alpha+1")
        kStr += self.getKernArg("Alpha+2")
        kStr += self.getKernArg("Alpha+3")

      if kernel["ProblemType"]["UseBeta"]:
        if kernel["ProblemType"]["DataType"].isHalf() or \
           kernel["ProblemType"]["DataType"].isBFloat16() or \
           kernel["ProblemType"]["DataType"].isSingle() or \
           kernel["ProblemType"]["DataType"].isInt8x4():
          kStr += inst("s_load_dword", sgpr("Beta"), \
              sgpr("KernArgAddress",2), hex(self.kernArgOffset), "load beta" )
          kStr += self.getKernArg("Beta+0")
        elif kernel["ProblemType"]["DataType"].isDouble() or \
             kernel["ProblemType"]["DataType"].isSingleComplex():
          kStr += self.getKernArg("Beta+0")
          kStr += self.getKernArg("Beta+1")
        elif kernel["ProblemType"]["DataType"].isDoubleComplex():
          kStr += self.getKernArg("Beta+0")
          kStr += self.getKernArg("Beta+1")
          kStr += self.getKernArg("Beta+2")
          kStr += self.getKernArg("Beta+3")
      for i in range(0, self.numSgprStridesD):
        kStr += self.getKernArg("StridesD+%u"%i)
      for i in range(0, self.numSgprStridesC):
        kStr += self.getKernArg("StridesC+%u"%i)
      for i in range(0, self.numSgprStridesA):
        kStr += self.getKernArg("StridesA+%u"%i)
      for i in range(0, self.numSgprStridesB):
        kStr += self.getKernArg("StridesB+%u"%i)
      for i in range(0, self.numSgprSizesFree):
        kStr += self.getKernArg("SizesFree+%u"%i)
      for i in range(0, self.numSgprSizesSum):
        kStr += self.getKernArg("SizesSum+%u"%i)
      for idxChar in kernel["PackedC0IdxChars"][:-1]:
        kStr += self.getKernArg("MagicNumberSize%s"%idxChar)
        kStr += self.getKernArg("MagicShiftSize%s"%idxChar)
      for idxChar in kernel["PackedC1IdxChars"][:-1]:
        kStr += self.getKernArg("MagicNumberSize%s"%idxChar)
        kStr += self.getKernArg("MagicShiftSize%s"%idxChar)
      kStr += self.getKernArg("OrigStaggerUIter", self.staggerU)

      kStr += self.getKernArg("NumWorkGroups0")
      kStr += self.getKernArg("NumWorkGroups1")
      kStr += self.getKernArg("MagicNumberProblemNumGroupTiles0", kernel["PersistentKernel"])
      kStr += self.getKernArg("GridNumWorkGroups0", kernel["PersistentKernel"])
      kStr += self.getKernArg("NumFullBlocks")
      kStr += self.getKernArg("WgmRemainder1")
      kStr += self.getKernArg("MagicNumberWgmRemainder1")

      for tc in ('A', 'B'):
        for zp in kernel["ProblemType"]["ZeroPad%s"%tc]:
          (freeDim, sumDim, leading, trailing) = zp
          freeDimChar = self.indexChars[freeDim]
          kStr += inst ("s_mov_b32", sgpr("ZeroPad%s%s_Leading"%(tc, freeDimChar)), leading, "")
          kStr += inst ("s_mov_b32", sgpr("ZeroPad%s%s_Trailing"%(tc, freeDimChar)), trailing, "")

      kStr += inst("s_waitcnt", "lgkmcnt(0)", \
          "wait for %u bytes of kern args" % self.kernArgOffset )
    else:
      kStr += ".if 0\n"

    if kernel["PersistentKernel"]:
      kStr += inst("s_mov_b32", sgpr("SerialWorkGroupIter"), sgpr("WorkGroup0"), "init SerialWorkGroupIter")
    if self.prefetchAcrossPersistent0 and kernel["ExpandPointerSwap"]:
      kStr += inst("s_mov_b32", sgpr("EvenIterStart"), 0, "init SerialWorkGroupIter")


    ########################################
    # Debug Buffer
    if globalParameters["DebugKernel"]:
      kStr += self.comment("Debug Buffer")

      # nwg0 FIXME use NumWorkGroups0
      #kStr += self.assert_eq(vgpr(nwg0), sgpr("NumWorkGroups0")) # "bozo, remove me")
      nwg0 = self.vgprPool.checkOut(1)
      tmpVgpr = self.vgprPool.checkOut(2)
      tmpSgpr = self.getTmpSgpr(1)
      kStr += "// nwg0 = (size%s + MT%s - 1) / MT%s;%s" \
          % (self.tileChar0, self.tileChar0, self.tileChar0, self.endLine)
      kStr += inst("s_mov_b32", sgpr(tmpSgpr), hex(kernel["MacroTile0"]-1), "MT0-1")
      kStr += inst("v_mov_b32", vgpr(tmpVgpr), sgpr(tmpSgpr), "MT0-1")
      kStr += inst("_v_add_co_u32", vgpr(nwg0), "vcc", sgpr("SizesFree+0"), \
          vgpr(tmpVgpr), "%s = size0+MT0-1"%vgpr(nwg0))
      kStr += vectorStaticDivide(nwg0, nwg0, kernel["MacroTile0"], tmpVgpr, tmpSgpr)
      self.vgprPool.checkIn(tmpVgpr)
      self.nipt = 16 # num integers per thread
      v = self.vgprPool.checkOut(3)
      kStr += inst("v_mov_b32", vgpr(v), sgpr("WorkGroup0"), "%s=wg0"%vgpr(v) )
      kStr += inst("v_mov_b32", vgpr(v+1), sgpr("WorkGroup1"), "%s=wg1"%vgpr(v+1) )
      kStr += inst("v_mul_lo_u32", vgpr(v+1), vgpr(v+1), vgpr(nwg0), \
          "%s=wg1*nwg0"%vgpr(v+1) )
      kStr += inst("_v_add_co_u32", vgpr(v), "vcc", vgpr(v), vgpr(v+1), \
          "%s=wg1*nwg0+wg0"%vgpr(v) )
      kStr += staticMultiply(vgpr(v), vgpr(v), kernel["NumThreads"], sgpr(tmpSgpr))
      kStr += inst("_v_add_co_u32", vgpr(v), "vcc", vgpr(v), vgpr("Serial"), \
          "%s=tid+NT*(wg1*nwg0+wg0)=serial"%vgpr(v) )
      kStr += inst("v_mul_lo_u32", vgpr(v), hex(self.nipt*4), vgpr(v), \
          "%s=serial*nipt*4"%vgpr(v) )
      kStr += inst("v_mov_b32", vgpr(v+1), 0, "")
      kStr += inst("_v_add_co_u32", vgpr("AddressDbg"), "vcc", sgpr("AddressDbg"), \
          vgpr(v), "%s=AddrD* + serial*nipt*4"%vgpr("AddressDbg") )
      kStr += inst("v_mov_b32", vgpr(v+2), sgpr("AddressDbg+1"), "%s=AddressD1"%vgpr(v+2) )
      kStr += inst("_v_addc_co_u32", vgpr("AddressDbg+1"), "vcc", vgpr(v+2), \
          vgpr(v+1), "vcc", "%s=AddrD* + serial*nipt*4"%vgpr("AddressDbg") )
      kStr += inst("s_mov_b32", sgpr("DebugKernelItems"), 0, "")
      self.vgprPool.checkIn(v)
      self.vgprPool.checkIn(nwg0)


    if self.db["InitLds"]:
      kStr += self.initLds(kernel, self.initLdsValue)

    if kernel["CheckTensorDimAsserts"]:
      kStr += self.assert_multiple_b32(sgpr("SizesSum+%u"%(self.numSgprSizesSum-1)),
                kernel["AssertSummationElementMultiple"], 0x1001)
      kStr += self.assert_multiple_b32(sgpr("SizesFree+0"),
                kernel["AssertFree0ElementMultiple"], 0x1002)
      kStr += self.assert_multiple_b32(sgpr("SizesFree+1"),
                kernel["AssertFree1ElementMultiple"], 0x1003)

    return kStr


  ##############################################################################
  # Perform a magic division (mul by magic number and shift)
  # dest is two consec SGPR, used for intermediate temp as well as final result
  # result quotient returned in sgpr(dest,1)
  ##############################################################################
  def sMagicDiv(self, kernel, dest, dividend, magicNumber, magicShift):
    kStr = ""
    kStr += self.s_mul_u64_u32(sgpr(dest), sgpr(dest+1), dividend, magicNumber, "s_magic mul")
    kStr += inst("s_lshr_b64", sgpr(dest,2), sgpr(dest,2), magicShift, "sMagicDiv")
    return kStr

  ##############################################################################
  # Open Persistent Loop
  # init iteration counter, define loop target
  ##############################################################################
  def openPersistentLoop(self, kernel):
    kStr = ""
    if kernel["PersistentKernel"]:
      kStr += self.comment3("Persistent Loop Start")
      kStr += self.getLabelDef("PersistentLoopStart")
      #kStr += str(Code.WaitCnt(0,0,"wait for outstanding stores"))

    return kStr

  ##############################################################################
  # Global Read Addresses: WorkGroup
  ##############################################################################
  def graWorkGroup(self, kernel, isPap):
    kStr = ""

    if kernel["PersistentKernel"]:
      stmp = self.getTmpSgpr(2)
      # Always reset pointers to handle odd-exit case which moves LRO to the upper bank
      if not self.prefetchAcrossPersistent and kernel["PrefetchGlobalRead"]:
        kStr += self.localReadResetOffsets(kernel, self.tPA)
        kStr += self.localReadResetOffsets(kernel, self.tPB)
      kStr += self.comment1("compute SerialWorkGroupIter / problemNumGroupTiles0 (aka numWorkGroups0)")
      kStr += self.sMagicDiv(kernel, stmp, sgpr("SerialWorkGroupIter"), sgpr("MagicNumberProblemNumGroupTiles0"), 31)
      kStr += inst("s_mov_b32", sgpr("WorkGroup1"), sgpr(stmp), "wg1 = SerialWorkGroupIter / problemNumGroupTiles0")
      kStr += inst("s_mul_i32", sgpr("WorkGroup0"), sgpr(stmp), sgpr("NumWorkGroups0"), "remainder part 1 : quotient * divisor")
      kStr += inst("s_sub_u32", sgpr("WorkGroup0"), sgpr("SerialWorkGroupIter"), sgpr("WorkGroup0"), "wg0 = SerialWorkGroupIter % problemNumGroupTiles0")

      #kStr += self.assert_ne(sgpr("SerialWorkGroupIter"), 2)
      kStr += "\n"


    kStr += self.comment1("graWorkGroup mapping")
    if kernel["GlobalSplitU"] > 1:
      if kernel["GlobalSplitUWorkGroupMappingRoundRobin"]:
        # gsuSumIdx = wg1 / nwg1
        # wg1       = wg1 % nwg1

        # nwg1
        nwg1 = self.vgprPool.checkOut(1, self.preventVgprOverflowDuringNewTile)
        tmpVgpr = self.vgprPool.checkOut(2, self.preventVgprOverflowDuringNewTile)
        quotient = self.vgprPool.checkOut(1, self.preventVgprOverflowDuringNewTile)
        tmpSgpr = self.getTmpSgpr(1)
        kStr += "// GSU-WGMapRR :nwg1 = (size%s + MT%s - 1) / MT%s;%s" \
            % (self.tileChar1, self.tileChar1, self.tileChar1, self.endLine)
        kStr += inst("v_mov_b32", vgpr(nwg1), sgpr("SizesFree+1"), "")
        kStr += inst("s_mov_b32", sgpr(tmpSgpr), hex(kernel["MacroTile1"]-1), "")
        kStr += inst("_v_add_co_u32", vgpr(nwg1), "vcc", sgpr(tmpSgpr), vgpr(nwg1), \
            "%s = size1+MT1-1"%vgpr(nwg1))
        kStr += vectorStaticDivide(quotient, nwg1, kernel["MacroTile1"], tmpVgpr, tmpSgpr)
        self.vgprPool.checkIn(nwg1)
        nwg1 = quotient

        # wg1
        wg1 = self.vgprPool.checkOut(1, self.preventVgprOverflowDuringNewTile)
        kStr += inst("v_mov_b32", vgpr(wg1), sgpr("WorkGroup1"), "wg1")

        # gsuSumIdx = wg1 / nwg1
        # wg1       = wg1 % nwg1
        quotient = self.vgprPool.checkOut(1, self.preventVgprOverflowDuringNewTile)
        remainder = self.vgprPool.checkOut(1, self.preventVgprOverflowDuringNewTile)
        tmpVgpr1 = self.vgprPool.checkOut(1, self.preventVgprOverflowDuringNewTile)
        dividend = wg1
        divisor = nwg1
        kStr += "DYNAMIC_VECTOR_DIVIDE %s %s %s %s %s %s %s%s" \
            % ( quotient, remainder, dividend, divisor, \
            tmpVgpr, tmpVgpr1, tmpSgpr, self.endLine )

        # move vgprs into sgprs
        kStr += inst("v_readfirstlane_b32", sgpr("GSUSumIdx"), \
            vgpr(quotient), "")
        kStr += inst("v_readfirstlane_b32", sgpr("WorkGroup1"), \
            vgpr(remainder), "")
        self.vgprPool.checkIn(tmpVgpr)
        self.vgprPool.checkIn(tmpVgpr1)
        self.vgprPool.checkIn(nwg1)
        self.vgprPool.checkIn(wg1)
        self.vgprPool.checkIn(quotient)
        self.vgprPool.checkIn(remainder)
      else:
        kStr += "// GSU-not-WGMapRR :nwg1 = (size%s + MT%s - 1) / MT%s;%s" \
            % (self.tileChar1, self.tileChar1, self.tileChar1, self.endLine)

        # gsuSumIdx = wg1 % GSU
        # wg1       = wg1 / GSU
        tmpSgpr = self.getTmpSgpr(3) # needs 3
        divisor = tmpSgpr+2
        kStr += inst("s_mov_b32", sgpr(divisor), sgpr("WorkGroup1"), \
            "copying for divisor")

        #tmp = self.vgprPool.checkOut(1)

        #kStr += inst("v_mov_b32", vgpr(tmp), sgpr("WorkGroup1"), "wg1")
        #kStr += dump(vgpr(tmp)) # numerator

        kStr += scalarStaticDivideAndRemainder("WorkGroup1", "GSUSumIdx", \
            divisor, kernel["GlobalSplitU"], tmpSgpr, 1)

        #kStr += inst("v_mov_b32", vgpr(tmp), sgpr("WorkGroup1"), "wg1")
        #kStr += dump(vgpr(tmp)) # quotient
        #kStr += inst("v_mov_b32", vgpr(tmp), sgpr("GSUSumIdx"), "gsusumidx")
        #kStr += dump(vgpr(tmp)) # remainder
        #self.vgprPool.checkIn(tmp)
        #kStr += "s_endpgm\n"

    ########################################
    # Blocked rows or columns
    absWgm = abs(kernel["WorkGroupMapping"])
    if kernel["WorkGroupMappingType"] == "B" and abs(kernel["WorkGroupMapping"]) > 1:
      smallNumMagicShift = 31
      magicNumberWgm = ((1<<smallNumMagicShift) // absWgm + 1)

      tmpSgpr = self.getTmpSgpr(4)
      blockId2  = tmpSgpr+0
      wgSerial2 = tmpSgpr+1
      wgmDivisor = tmpSgpr+2
      wgmDivisorMagicNumber = tmpSgpr+3

      kStr += inst("s_mov_b32", sgpr(wgmDivisorMagicNumber), hex(magicNumberWgm)+'L', \
          "magic number for WGM==%u"%absWgm)
      # blockId and serial within block

      # note this overwrites blockId2+1
      kStr += self.sMagicDiv(kernel, dest=blockId2, dividend=sgpr("WorkGroup1"), \
          magicNumber=sgpr(wgmDivisorMagicNumber), magicShift=smallNumMagicShift)
      kStr += inst("s_mul_i32", sgpr(wgSerial2), sgpr(blockId2), absWgm, "quotient * non-magic divisor")
      kStr += inst("s_sub_u32", sgpr(wgSerial2), sgpr("WorkGroup1"), sgpr(wgSerial2), "WorkGroup1=remainder")
      kStr += inst("s_mul_i32", sgpr(wgSerial2), sgpr(wgSerial2), sgpr("NumWorkGroups0"), "(wg1 % WGM)*nwg0")
      kStr += inst("s_add_u32", sgpr(wgSerial2), sgpr(wgSerial2), sgpr("WorkGroup0"), "wgSerial = wg0 + (wg1 % WGM)*nwg0")

      kStr += inst("s_cmp_ge_u32", sgpr(blockId2), sgpr("NumFullBlocks"), "blockId >= numFullBlocks ?")
      # reuse wgmDivisorMagicNumber - may override with remainder here:
      kStr += inst("s_cmov_b32", sgpr(wgmDivisorMagicNumber), sgpr("MagicNumberWgmRemainder1"),  "")
      kStr += inst("s_cselect_b32", sgpr(wgmDivisor), sgpr("WgmRemainder1"), absWgm,  "")

      if kernel["WorkGroupMapping"]>=0 :
        firstWg = "WorkGroup0"
        secondWg = "WorkGroup1"
      else:
        firstWg = "WorkGroup1"
        secondWg = "WorkGroup0"

      assert(self.sgprs[firstWg] & 0x1 == 0) # must be even and ...
      assert(self.sgprs[firstWg]+1 == self.sgprs[secondWg] ) # must be consecutive (for magic div below)
      kStr += self.sMagicDiv(kernel, dest=self.sgprs[firstWg], dividend=sgpr(wgSerial2), \
          magicNumber=sgpr(wgmDivisorMagicNumber), magicShift=smallNumMagicShift)
      if kernel["WorkGroupMapping"]<0 :
        kStr += inst("s_mov_b32", sgpr("WorkGroup0"), sgpr(firstWg), "")
      kStr += inst("s_mul_i32", sgpr("WorkGroup1"), sgpr("WorkGroup0"), sgpr(wgmDivisor), "quotient * non-magic divisor")
      kStr += inst("s_sub_u32", sgpr("WorkGroup1"), sgpr(wgSerial2), sgpr("WorkGroup1"), "WorkGroup1=remainder")

      kStr += inst("s_mul_i32", sgpr(blockId2), sgpr(blockId2), \
          abs(kernel["WorkGroupMapping"]), "blockId * WGM")

      kStr += inst("s_add_u32", sgpr(secondWg), sgpr(secondWg), \
          sgpr(blockId2), "wg1 += blockId * WGM")

    return kStr

  ##############################################################################
  # Global Read Addresses: Tile Assignment A/B
  # global read addresses: tile offset assignment (message from .s)
  ##############################################################################
  def graTileAssignment(self, kernel, tP):
    kStr = ""
    if tP["grcg"]:
      if tP["grcv"]:
        divisorName = tP["lvc"]
      else:
        # Fractional load use the more accurate lsc, multiply by VW later
        divisorName = tP["lsc"]
    else:
      if tP["grcv"]:
        divisorName = tP["lsp"]
      else:
        divisorName = tP["lvp"]
    divisor = kernel[divisorName]

    if tP["grcg"] == tP["tlu"]:
      rReg = self.vgprPool.checkOut(1, self.preventVgprOverflowDuringNewTile) # gro-tile = serial%divisor
      qReg = self.vgprPool.checkOut(1, self.preventVgprOverflowDuringNewTile) # gro-unroll = serial/divisor
      tReg = rReg
      uReg = qReg
      tOpStr = "%"
      uOpStr = "/"
    else:
      qReg = self.vgprPool.checkOut(1, self.preventVgprOverflowDuringNewTile) # gro-tile = serial/divisor
      rReg = self.vgprPool.checkOut(1, self.preventVgprOverflowDuringNewTile) # gro-unroll = serial%divisor
      tReg = qReg
      uReg = rReg
      tOpStr = "/"
      uOpStr = "%"
    kStr += self.comment1("%s = %u" % (divisorName, kernel[divisorName]))
    if self.groOffsetInMacroTile:
      tReg2 = tReg
      # treg2 and treg same register and value - we store the 'static'
      # part of the address calculation in the SRD to maximize the
      # range of the 32-bit GRO
      kStr += self.comment1("%s = (local)gro%s-tile = serial%s%s (note (wg%s*MT%s) will be added to SRD)" \
          % (vgpr(tReg2), tP["tensorChar"], tOpStr, divisorName, tP["tensorChar"], tP["tensorChar"]) )
    else:
      tReg2 = self.vgprPool.checkOut(1, self.preventVgprOverflowDuringNewTile)
      kStr += self.comment1("%s = gro%s-tile = serial%s%s + (wg%s*MT%s)" \
          % (vgpr(tReg2), tP["tensorChar"], tOpStr, divisorName, tP["tensorChar"], tP["tensorChar"]) )

    kStr += self.comment1("%s = gro%s-unroll = serial%s%s" \
        % (vgpr(uReg), tP["tensorChar"], uOpStr, divisorName) )
    dividendReg = "Serial" # local serial
    tmpVgpr = self.vgprPool.checkOut(2, self.preventVgprOverflowDuringNewTile)
    tmpSgpr = self.getTmpSgpr(1)
    kStr += vectorStaticDivideAndRemainder(qReg, rReg, dividendReg, divisor, \
        tmpVgpr, tmpSgpr)

    if tP["glvw"] > 1:
      if tP["grcv"] == tP["tlu"]:
        kStr += self.comment1("gro-tile *= glvw")
        kStr += staticMultiply(vgpr(tReg), vgpr(tReg), tP["glvw"], sgpr(tmpSgpr))
      else:
        kStr += self.comment1("gro-unroll *= glvw")
        kStr += staticMultiply(vgpr(uReg), vgpr(uReg), tP["glvw"], sgpr(tmpSgpr))
    if not self.groOffsetInMacroTile:
      # Buffer Load will set the SRD to start of the MacroTile
      # So don't add the static wg-related component here - save for later.
      kStr += staticMultiply(vgpr(tmpVgpr), sgpr(tP["wg"]), kernel[tP["mt"]])  # workgroup
      kStr += inst("_v_add_co_u32", vgpr(tReg2), "vcc", vgpr(tmpVgpr), \
          vgpr(tReg), "gro%s-tile = serial%s%s*VW + (wg%s*MT%s)" \
          % (tP["tensorChar"], tOpStr, divisorName, tP["tensorChar"], tP["tensorChar"]) )

    if kernel["GlobalSplitU"] > 1:
      uReg2 = self.vgprPool.checkOut(1, self.preventVgprOverflowDuringNewTile)
      kStr += inst("v_mov_b32", vgpr(uReg2), vgpr(uReg), "copy for GlobalSplitU")
      tP["gpr"]["uReg2"] = uReg2
    tP["gpr"]["lwoT"] = tReg
    tP["gpr"]["tReg"] = tReg2
    tP["gpr"]["uReg"] = uReg
    self.vgprPool.checkIn(tmpVgpr)
    #kStr += dump(vgpr(tReg2))
    #kStr += dump(vgpr(uReg))
    #kStr += "s_endpgm\n"
    return kStr

  ##############################################################################
  # Global Read Addresses: Unroll Assignment
  ##############################################################################
  def graUnrollAssignment(self, kernel, tP):
    kStr = ""
    # note groOffsetInMacroTile rolls these into SRD so don't change here:
    if not self.groOffsetInMacroTile and kernel["GlobalSplitU"] > 1:
      gsuOffset = self.vgprPool.checkOut(1, self.preventVgprOverflowDuringNewTile)
      kStr += inst("v_mov_b32", vgpr(gsuOffset), sgpr("GSUSumIdx"), "=gsuSumIdx")
      if kernel["GlobalSplitUSummationAssignmentRoundRobin"]:
        # graUnrollAssignment += gsuSumIdx*DepthU
        tmpSgpr = self.getTmpSgpr(1)
        kStr += staticMultiply(vgpr(gsuOffset), vgpr(gsuOffset), kernel["DepthU"], sgpr(tmpSgpr))
      else:
        # graUnrollAssignment += gsuSumIdx*(SizeU/GSU)
        sizeU = self.vgprPool.checkOut(1, self.preventVgprOverflowDuringNewTile)
        kStr += inst("v_mov_b32", vgpr(sizeU), sgpr("SizesSum+0"), \
            "=Size%s"%self.unrollChar)
        quotient = self.vgprPool.checkOut(1, self.preventVgprOverflowDuringNewTile)
        dummy = self.vgprPool.checkOut(1, self.preventVgprOverflowDuringNewTile)
        tmpVgpr = self.vgprPool.checkOut(2, self.preventVgprOverflowDuringNewTile)
        tmpSgpr = self.getTmpSgpr(1)
        kStr += vectorStaticDivideAndRemainder(quotient, dummy, sizeU, \
            kernel["GlobalSplitU"], tmpVgpr, tmpSgpr)
        self.vgprPool.checkIn(sizeU)
        self.vgprPool.checkIn(dummy)
        self.vgprPool.checkIn(tmpVgpr)
        #kStr += " + (size%s/GLOBAL_SPLITU)*" % self.unrollChar
        kStr += inst("v_mul_lo_u32", vgpr(gsuOffset), vgpr(quotient), \
            vgpr(gsuOffset), "gsuOffset=gsuSumIdx*(SizeU/GSU)")
        self.vgprPool.checkIn(quotient)

      kStr += inst("_v_add_co_u32", vgpr(tP["gpr"]["uReg"]), "vcc", \
          vgpr(gsuOffset), vgpr(tP["gpr"]["uReg"]), \
          "graUnrollAssignment += gsuOffset")
      self.vgprPool.checkIn(gsuOffset)
    else:
      kStr += self.comment1(vgpr(tP["gpr"]["uReg"]))

    return kStr

  ##############################################################################
  # Global Read Addresses: Other Free Assignments
  ##############################################################################
  def graOtherFreeAssignments(self, kernel):
    return self.comment1(sgpr("WorkGroup2"))

  ##############################################################################
  # Global Read Addresses: Other Summation Assignments
  ##############################################################################
  def graOtherSummationAssignments(self, kernel):
    kStr = ""
    for i in range(0,kernel["ProblemType"]["NumIndicesSummation"]-1):
      index = i
      kStr += ".set globalReadOffsetA%s,  0%s" \
          % (self.indexChars[index], self.endLine)
      kStr += ".set globalReadOffsetB%s,  0%s" \
          % (self.indexChars[index], self.endLine)
    return kStr

  ##############################################################################
  # Global Read Addresses: Tile Offsets A/B
  ##############################################################################
  def graTileOffsets(self, kernel, tP):
    kStr = ""
    tc = tP["tensorChar"]
    tP["vgprPackedOffsets"] = None
    if kernel["UseSgprForGRO"]:
      # Let the vgprTileOffsets checkin handle tReg later since these are same vgpr
      tP["vgprTileOffsets"] = tP["gpr"]["tReg"]
    else:
      numTileOffsets = tP["nrt"]
      if tP["rtc"]:
        numTileOffsets *= tP["glvw"]
      tP["vgprTileOffsets"] = self.vgprPool.checkOut(numTileOffsets, self.preventVgprOverflowDuringNewTile)
      v = tP["vgprTileOffsets"]
      numExtraPackedOffsetsPerTile = len(tP["PackedIndices"])-1
      if numExtraPackedOffsetsPerTile:
        tP["vgprPackedOffsets"] = self.vgprPool.checkOut(numExtraPackedOffsetsPerTile * numTileOffsets, self.preventVgprOverflowDuringNewTile)
      strideIdx = tP["lsc"] if tP["tlu"] else tP["lsp"]
      stride = kernel[strideIdx]
      if tP["rtc"]:
        assert(numExtraPackedOffsetsPerTile == 0) # not supported here
        # l=0, s=0
        kStr += inst("v_mov_b32", vgpr(v), \
            vgpr(tP["gpr"]["tReg"]), "gro%s%s_%u_s%u"%(tP["tensorChar"], tP["tileChar"], 0, 0) )
        # l=0, s>0
        for s in range(1, tP["glvw"]):
          kStr += inst("_v_add_co_u32", vgpr(v+s), "vcc", 1, \
              vgpr(v+s-1), "gro%s%s_%u_s%u"%(tP["tensorChar"], tP["tileChar"], 0, s) )
        for l in range(1, tP["nrt"]):
          # l>0, s=0
          kStr += inst("_v_add_co_u32", vgpr(v+l*tP["glvw"]), "vcc", stride, \
              vgpr(v+(l-1)*tP["glvw"]), \
              "gro%s%s_%u_s%u + %s"%(tP["tensorChar"], tP["tileChar"], l, 0, strideIdx) )
          # l>0, s>0
          for s in range(1, tP["glvw"]):
            kStr += inst("_v_add_co_u32", vgpr(v+l*tP["glvw"]+s), "vcc", \
                1, vgpr(v+l*tP["glvw"]+(s-1)), \
                "gro%s%s_%u_s%u"%(tP["tensorChar"], tP["tileChar"], l, s) )

      else:
        kStr += inst("v_mov_b32", vgpr(v), \
            vgpr(tP["gpr"]["tReg"]), "gro%s%s_%u"%(tP["tensorChar"], tP["tileChar"], 0) )
        for l in range(1, tP["nrt"]):
          kStr += inst("_v_add_co_u32", vgpr(v+l), "vcc", stride, \
              vgpr(v+l-1), "gro%s%s_%u += %s"%(tP["tensorChar"], tP["tileChar"], l, strideIdx) )
        if numExtraPackedOffsetsPerTile:
          tmpV = self.vgprPool.checkOutAligned(2,2,"packTmp", self.preventVgprOverflowDuringNewTile)

          for l in range(0, tP["nrt"]):
            lastGroVgpr = vgpr(v+l)
            lastGroIdx = 0
            kStr += "\n"
            for p in range(0, numExtraPackedOffsetsPerTile):
              groIdx  = tP["PackedIndices"][p+1]
              groChar = globalParameters["IndexChars"][tP["PackedIndices"][p+1]]
              groVgpr = vgpr(tP["vgprPackedOffsets"] + l*numExtraPackedOffsetsPerTile + p)
              pChar = globalParameters["IndexChars"][tP["PackedIndices"][p]]
              kStr += "V_MAGIC_DIV %s, %s, %s, %s\n" \
                  % (tmpV, lastGroVgpr, sgpr("MagicNumberSize%s"%pChar), \
                  sgpr("MagicShiftSize%s"%pChar))
              kStr += inst("v_mov_b32", groVgpr, vgpr(tmpV), "extract gro%s%s_%u (%s)"%(tc,groChar,l,groVgpr))
              kStr += inst("v_mul_lo_u32", vgpr(tmpV), groVgpr, sgpr("SizesFree+%u"%lastGroIdx), "remainder part 1")
              kStr += inst("v_sub_u32", lastGroVgpr, lastGroVgpr, vgpr(tmpV), \
                  "remove extracted bits from gro%s%s_%u (%s)"%(tc, globalParameters["IndexChars"][lastGroIdx], l, lastGroVgpr))
              lastGroVgpr = groVgpr
              lastGroIdx = groIdx
          self.vgprPool.checkIn(tmpV)

      # groOffsetInMacroTile uses same register for both of these, don't free it here:
      if tP["gpr"]["lwoT"] != tP["gpr"]["tReg"] :
        self.vgprPool.checkIn(tP["gpr"]["tReg"])
        tP["gpr"]["tReg"] = None
    return kStr


  ##############################################################################
  # Global Read Addresses: Unroll Offsets A/B
  ##############################################################################
  def graUnrollOffsets(self, kernel, tP):
    kStr = ""
    if kernel["UseSgprForGRO"]:
      tP["gpr"]["unrollOffsets"] = tP["gpr"]["uReg"]
    else:
      numUnrollOffsets = tP["nru"]
      if tP["ruc"]:
        numUnrollOffsets *= tP["glvw"]
      tP["gpr"]["unrollOffsets"] = self.vgprPool.checkOut(numUnrollOffsets, self.preventVgprOverflowDuringNewTile)
      v = tP["gpr"]["unrollOffsets"]
      strideIdx = (tP["lsp"] if tP["tlu"] else tP["lsc"])
      stride = kernel[strideIdx]
      if tP["ruc"]:
        # l=0, s=0
        kStr += inst("v_mov_b32", vgpr(v), \
            vgpr(tP["gpr"]["uReg"]), "gro%s%s_%u_s%u"%(tP["tensorChar"], self.unrollChar, 0, 0) )
        # l=0, s>0
        for s in range(1, tP["glvw"]):
          kStr += inst("_v_add_co_u32", vgpr(v+s), "vcc", 1, \
              vgpr(v+s-1), "gro%s%s_%u_s%u"%(tP["tensorChar"], self.unrollChar, 0, s) )
        for l in range(1, tP["nru"]):
          # l>0, s=0
          kStr += inst("_v_add_co_u32", vgpr(v+l*tP["glvw"]), "vcc", stride, \
              vgpr(v+(l-1)*tP["glvw"]), \
              "gro%s%s_%u_s%u + %s"%(tP["tensorChar"], self.unrollChar, l, 0, strideIdx) )
          # l>0, s>0
          for s in range(1, tP["glvw"]):
            kStr += inst("_v_add_co_u32", vgpr(v+l*tP["glvw"]+s), "vcc", \
                1, vgpr(v+l*tP["glvw"]+(s-1)), \
                "gro%s%s_%u_s%u"%(tP["tensorChar"], self.unrollChar, 0, s) )
      else:
        kStr += inst("v_mov_b32", vgpr(v), \
            vgpr(tP["gpr"]["uReg"]), "gro%s%s_%u"%(tP["tensorChar"], self.unrollChar, 0) )
        for l in range(1, tP["nru"]):
          kStr += inst("_v_add_co_u32", vgpr(v+l), "vcc", stride, \
              vgpr(v+l-1), "gro%s%s_%u + %s"%(tP["tensorChar"], self.unrollChar, l, strideIdx) )
      #self.vgprPool.checkIn(tP["gpr"]["uReg"])
    return kStr


  ##############################################################################
  # Global Read Addresses: Branch A/B
  ##############################################################################
  def graBranch(self, kernel, tP):
    return ""

  ##############################################################################
  # Global Read Addresses: Shift A/B
  # See if the load (including vw) will extend past the 'free' dim of the 
  # tensor.  If so clip to the last legal value which is inside the array

  ##############################################################################
  def graShift(self, kernel, tP):
    # FractionalLoad maps addresses in a different way?

    # graShift requires a vgpr for each address component (so each component
    # can be examined and shifted if necessary) - therefore does not work
    # with UseSgprForGRO.
    assert(not kernel["UseSgprForGRO"])

    kStr = ""
    tc = tP["tensorChar"]
    # edge value
    margin = tP["glvw"] if tP["rtv"] else 1
    edge = self.vgprPool.checkOut(1, self.preventVgprOverflowDuringNewTile)

    if self.groOffsetInMacroTile:
      # Subtract the static component from SizesFree:
      tmpSgpr = self.getTmpSgpr(1)
      kStr += inst("s_mul_i32", sgpr(tmpSgpr), sgpr(tP["wg"]), kernel[tP["mt"]], "WorkGroup[01] * MT")
      kStr += inst("s_sub_u32", sgpr(tmpSgpr), self.size(tc, tP["idx"]), sgpr(tmpSgpr), \
                "edge = Size%s - WG*MT"%(tP["tileChar"]))
      # use math here to use unsigned (to increase range)
      #  - add srdShiftLeft to tmpSgpr - ensure it is always positive
      #  - below add srdShiftLeft to a tmp copy of the offset used for the compare
      kStr += inst("s_sub_u32", sgpr(tmpSgpr), sgpr(tmpSgpr), margin, "edge -= margin")
      kStr += inst("v_mov_b32", vgpr(edge), sgpr(tmpSgpr), \
          "edge vgpr = Size%s-%u"%(tP["tileChar"], margin) )
      shiftedEdge = self.vgprPool.checkOut(1, self.preventVgprOverflowDuringNewTile)
      kStr += inst("_v_add_co_u32", vgpr(shiftedEdge), "vcc", vgpr(edge), self.srdShiftLeft[tc], "add srdShiftLift")
    else:
      tmpSgpr = self.getTmpSgpr(1)
      kStr += inst("s_sub_u32", sgpr(tmpSgpr), self.size(tc, tP["idx"]), margin, \
          "edge = Size%s-%u"%(tP["tileChar"], margin) )
      kStr += inst("v_mov_b32", vgpr(edge), sgpr(tmpSgpr), \
          "edge vgpr = Size%s-%u"%(tP["tileChar"], margin) )

    if kernel["CheckDimOverflow"]:
      # if tensor is really skinnty (SizesFree is less then glvw) then shifting fails-
      # can detect here if the computed edge after subtracting marging is <0
      kStr += self.assert_ge_i32(vgpr(edge), 0)
    #kStr += self.assert_ne(sgpr("WorkGroup0"),1)

    # shift offsets
    v = tP["vgprTileOffsets"]
    tmpSgpr = self.getTmpSgpr(2)
    for l in range(0, tP["nrt"]):
      # compare
      if self.groOffsetInMacroTile:
        shiftedOffset = self.vgprPool.checkOut(1, self.preventVgprOverflowDuringNewTile)
        kStr += inst("_v_add_co_u32", vgpr(shiftedOffset), "vcc", vgpr(v+l), self.srdShiftLeft[tc], "")
        # int cmp since if we are near the front of the tile this may go negative:
        kStr += inst("v_cmp_lt_u32", sgpr(tmpSgpr,2), vgpr(shiftedOffset), vgpr(shiftedEdge), "offset < edge" )
        self.vgprPool.checkIn(shiftedOffset)
      else:
        kStr += inst("v_cmp_lt_u32", sgpr(tmpSgpr,2), vgpr(v+l), vgpr(edge), "offset < edge" )
      # shift
      kStr += inst("v_cndmask_b32", vgpr(v+l), vgpr(edge), vgpr(v+l), sgpr(tmpSgpr,2), "offset = (offset < edge) ? offset : edge" )
    self.vgprPool.checkIn(edge)
    if self.groOffsetInMacroTile:
      self.vgprPool.checkIn(shiftedEdge)

    #if tP["isB"]:
    #  kStr += "s_endpgm\n"

    return kStr

  ##############################################################################
  # Global Read Addresses: Final Offsets A/B
  ##############################################################################
  def graFinalOffsets(self, kernel, tP):
    kStr = ""
    tc = tP["tensorChar"]
    tVW = 1
    tVS = 0
    uVW = 1
    uVS = 0
    if tP["rtc"]:
      tVW = tP["glvw"]
      tVS = 1
    elif tP["ruc"]:
      uVW = tP["glvw"]
      uVS = 1
    tileOffsets = tP["vgprTileOffsets"]
    unrollOffsets = tP["gpr"]["unrollOffsets"]
    tmp = self.vgprPool.checkOut(3, self.preventVgprOverflowDuringNewTile)
    graIdx = 0
    for perp in range(0, tP["nrp"]):
      for sPerp in range(0, tP["nrpv"]):
        for para in range(0, tP["nrc"]):
          for sPara in range(0, tP["nrcv"]//tP["nrcvpi"]):
            # vgpr assignments
            if tP["tlu"]:
              vgprTile   = tileOffsets   + para*tVW + sPara*tVS
              vgprUnroll = unrollOffsets + perp*uVW + sPerp*uVS
            else:
              vgprTile   = tileOffsets   + perp*tVW + sPara*tVS
              vgprUnroll = unrollOffsets + para*uVW + sPerp*uVS

            if graIdx==0 or not kernel["UseSgprForGRO"]:
              # emit global offset macro
              if kernel["BufferLoad"]:
                kStr += "GLOBAL_OFFSET_%s vgprGlobalReadOffset%s+%u"%(tP["tensorChar"], tP["tensorChar"], graIdx)
              else:
                kStr += "GLOBAL_OFFSET_%s vgprGlobalReadAddr%s+%u"%(tP["tensorChar"], tP["tensorChar"], graIdx)
              packedIter = 0 #iterator through ia
              for i in tP["ia"]:
                if i < kernel["ProblemType"]["NumIndicesC"]:
                  if i == tP["tileIdx"]:
                    kStr += ", %2u" % vgprTile
                  else:
                    if isPackedIndex(kernel,i, tP["PackBatchDims"]):
                      kStr += ", %2u" % (tP["vgprPackedOffsets"] + \
                                         (vgprTile-tileOffsets)*(len(tP["PackedIndices"])-1) +
                                         packedIter)
                      packedIter += 1
                    else:
                      # just a group index
                      if not kernel["BufferLoad"]:  # buffer load adds these to SRD not the GLOBAL_OFFSET here
                        kStr += ", sgprWorkGroup%u"%i
                else: # summation index
                  if i == kernel["ProblemType"]["IndexUnroll"]:
                    kStr += ", %2u" % vgprUnroll
                  # other summation indices are ignored

              kStr += ", %u // gRO%s_%u_%u_%u_%u%s" % (tmp, tP["tensorChar"], \
                  para, sPara, perp, sPerp, self.endLine)

              if kernel["BufferLoad"] and kernel["FractionalLoad"]:
                tmpSgpr = self.getTmpSgpr(2)
                lastValidThread = kernel[tP["lsc"]]*kernel[tP["lsp"]]//tP["glvw"]
                if lastValidThread < kernel["NumThreads"]:
                  kStr += "// Offset only valid for %u/%u threads inside the PerLoadTile\n" \
                       % (lastValidThread, kernel["NumThreads"])
                  kStr += inst("s_mov_b32", sgpr(tmpSgpr), lastValidThread, "" )
                  kStr += inst("v_cmp_lt_u32", \
                      "vcc", \
                      vgpr("Serial"), \
                      sgpr(tmpSgpr), \
                      "tid < valid-tid")
                  boundsVgpr = self.vgprPool.checkOut(3)
                  kStr += inst("s_mov_b32", sgpr(tmpSgpr), "BufferOOB", "" )
                  kStr += inst("v_mov_b32", vgpr(boundsVgpr), sgpr(tmpSgpr), "" )
                  kStr += inst("v_cndmask_b32", \
                       vgpr("GlobalReadOffset%s+%u"%(tP["tensorChar"], graIdx)), \
                       vgpr(boundsVgpr), \
                       vgpr("GlobalReadOffset%s+%u"%(tP["tensorChar"], graIdx)), \
                       "vcc",
                       "Mask load so OOB will return 0")
                  self.vgprPool.checkIn(boundsVgpr)

            if graIdx >0 and (kernel["UseSgprForGRO"] or self.checkGRO):
              # compute offsets for scalar global read offsets:
              if kernel["UseSgprForGRO"]:
                scalarGro = "ScalarGlobalReadOffset%s+%u"%(tc, graIdx-1)
              else:
                scalarGro = self.getTmpSgpr(1)

              # this needs unroll stride in some cases and free stride in others
              # if we have multiple free strides - what is expected behavior?
              # could just extract the first free dimension from A?
              stride1 = "Stride%s%s"%(tc,self.indexChars[tP["idx"]])
              if tP["tlu"]:
                tileStride   = kernel[tP["lsc"]] * (para*tVW + sPara*tVS)
                unrollStride = kernel[tP["lsp"]] * (perp*uVW + sPerp*uVS)
                unrollSummation = [ i for i in tP["ia"] if i in kernel["ProblemType"]["IndicesSummation"] ]
                strideU = "Stride%s%s"%(tc,self.indexChars[unrollSummation[-1]])
                kStr += inst("s_mul_i32", sgpr(scalarGro), sgpr(strideU), unrollStride, \
                             "compute offset diff (scaled unrollDim)")
                if tileStride:
                  kStr += inst("s_add_u32", sgpr(scalarGro), sgpr(scalarGro), tileStride, \
                             "compute offset diff (tileDim)")
              else:
                tileStride   = kernel[tP["lsp"]] * (perp*tVW + sPara*tVS)
                unrollStride = kernel[tP["lsc"]] * (para*uVW + sPerp*uVS)
                assert(len([i for i in tP['ia'] if i in kernel["ProblemType"]["IndicesFree"] ]) == 1) # only one free index supported on this path
                strideF = "Stride%s%s"%(tc,self.indexChars[tP['idx']])
                kStr += inst("s_mul_i32", sgpr(scalarGro), sgpr(strideF), tileStride, \
                             "compute offset diff (scaled tileDim)")
                if unrollStride:
                  kStr += inst("s_add_u32", sgpr(scalarGro), sgpr(scalarGro), unrollStride, \
                             "compute offset diff (unrollDim)")

              # Using offsets so GRO holds a byte offset not an element offset
              # So scale here before comparison:
              kStr += inst("s_lshl_b32", \
                  sgpr(scalarGro), \
                  sgpr(scalarGro), \
                  hex(log2(tP["bpe"])), \
                  "scalar offset *= bytes/element")

              if self.checkGRO:
                # Debug mode to verify that the computed offsets are offset by the expected scalar
                print(tc, "tileStride=", tileStride, "unrollStride=", unrollStride, \
                      "stride=%s"%(stride1))

                kStr += self.assert_vector_diff(vgpr("GlobalReadOffset%s+%u"%(tc,0)), \
                                                vgpr("GlobalReadOffset%s+%u"%(tc,graIdx)), \
                                                sgpr(scalarGro))

              #-- End UseSgprForGRO
            # dump final offsets
            # BufferLoad flavor:
            #if tP["isA"]:
            #  kStr += self.dump(vgpr("GlobalReadOffset%s+%u+0"%(tP["tensorChar"], graIdx)))
            # Flat load flavor:
            #kStr += dump(vgpr("GlobalReadAddr%s+%u+0"%(tP["tensorChar"], graIdx)))
            #kStr += dump(vgpr("GlobalReadAddr%s+%u+1"%(tP["tensorChar"], graIdx)))
            graIdx += self.rpgo if kernel["BufferLoad"] else self.rpga

    if not kernel["UseSgprForGRO"]:
      self.vgprPool.checkIn(tP["vgprTileOffsets"])
      tP["vgprTileOffsets"] = None
      # UseSgprForGRO uses same vgpr for ureg and unrollOffsets so
      # let checkin(ureg) do the checkin
      # vgprTileOffsets is renamed version of treg/lwo so checkin here
      self.vgprPool.checkIn(unrollOffsets)
    if tP["vgprPackedOffsets"] != None:
      self.vgprPool.checkIn(tP["vgprPackedOffsets"])
      tP["vgprPackedOffsets"] = None

    self.vgprPool.checkIn(tmp)
    #if tP["isB"]:
    #  kStr += self.bomb(0x100)

    return kStr

  ##############################################################################
  # Global Read Addresses: Apply User Offsets
  ##############################################################################
  def graApplyUserOffsets(self, kernel):
    kStr = ""
    kStr += self.comment1("moved earlier")
    return kStr


  ##############################################################################
  # Add the constant offsets to the specified srd.
  # Srd is set to point to the base of the tile. All offsets except lowest-order
  # 2d dims are computed into the SRD.
  # GRO are offset from the tile SRD and the first GRO will be 0
  # Only called for BufferLoad=1 (or eventually BufferStore=1)
  ##############################################################################
  def computeLoadSrd(self, kernel, tP, tc, indices, bpe):
    kStr = ""

    stmp = self.getTmpSgpr(2+2)
    tileStart = stmp+2
    wroteTileStart = False

    #---
    # Compute tileStart #elements from the 2D array start
    # Add tile (and unroll if GSU) component into SRD - SRD will point to beginning of the macro-tile:
    if self.groOffsetInMacroTile:
      # packed modes can't use this mode, and code here assumes 1 index.
      assert(len(kernel["PackedC0IndicesX"])==1)
      assert(len(kernel["PackedC1IndicesX"])==1)

      wroteTileStart = True
      #tP['ia'][1]

      # This is guaranteed to fit in 32-bit since the WG*MT is a number of elements in some unsigned direction:
      kStr += self.s_mul_u64_u32(sgpr(tileStart+0), sgpr(tileStart+1), sgpr(tP["wg"]), kernel[tP["mt"]], "WorkGroup[01] * MT")
      if kernel["CheckDimOverflow"] >=2:
        kStr += self.assert_eq(sgpr(tileStart+1),0)
      if not tP["tlu"]: # transpose case, tile is in perp dim and should be scaled by Stride
        strideF = "Stride%s%s"%(tc,self.indexChars[tP['idx']])
        kStr += self.s_mul_u64_u32(sgpr(tileStart), sgpr(tileStart+1), sgpr(tileStart+0), \
                   sgpr(strideF), "tlu=0, scaled tile-offset by stride")

      if kernel["GlobalSplitU"] > 1:
        # Only GlobalSplitUSummationAssignmentRoundRobin supported for groOffsetInMacroTile - would need different math here for start:
        assert(kernel["GlobalSplitUSummationAssignmentRoundRobin"])

        kStr += self.s_mul_u64_u32(sgpr(stmp+0), sgpr(stmp+1), kernel["DepthU"], sgpr("GSUSumIdx"), "gsuOffset = DepthU*bpe*GSUSumIdx")
        if kernel["CheckDimOverflow"] >=2:
          kStr += self.assert_eq(sgpr(stmp+1),0)
        if tP["tlu"]: # non-transpose case, unroll is in perp dim and should be scaled by unroll Stride
          # TODO - PackSummationDims handling needs to handle multiple sum dims
          unrollSummation = [ i for i in tP["ia"] if i in kernel["ProblemType"]["IndicesSummation"] ]
          strideU = "Stride%s%s"%(tc,self.indexChars[unrollSummation[-1]])
          kStr += self.s_mul_u64_u32(sgpr(stmp), sgpr(stmp+1), sgpr(stmp+0), \
                    sgpr(strideU), "tlu=1, scaled unroll-offset by stride")

        kStr += inst("s_add_u32",  sgpr(tileStart+0), sgpr(tileStart+0), sgpr(stmp+0), "accum GsuOffet term to tilestart")
        kStr += inst("s_addc_u32", sgpr(tileStart+1), sgpr(tileStart+1), sgpr(stmp+1), "accum GsuOffet term to tilestart")


    # Output : tileStart[0:1] have offset in elements from the 2D start of the tile.
    # if groOffsetInMacroTile=1, 2DStart + tileStart gives the the start of the macro-tile;
    # This is used to compute the limit.
    # Later we modify tileStart to include batch and higher-order dims and add this to SRD.

    #---
    # Compute BUFFER Limit:
    prePad = prePadConst = self.srdShiftLeft[tc] * tP["bpe"] # leave room in case we have to pointer shift
    # subtract the zeropad(s) from the SRD base
    # this causes small offsets (<pad) to result in large negative offsets and thus report as OOB
    for i,zp in enumerate(kernel["ProblemType"]["ZeroPad%s"%tc]):
     freeDimChar = self.indexChars[zp[0]]
     # override the const pre-pad with an SGPR based on the leading/trailing items:
     prePad = prePadSgpr = sgpr(stmp+4)
     stmp5 = sgpr(stmp+5)
     kStr += inst("s_lshl_b32", stmp5, \
                 sgpr("ZeroPad%s%s_Leading"%(tc, freeDimChar)), \
                 log2(tP["bpe"]), "<- scale leading zero-pad by BPE")
     if i==0:
       kStr += inst("s_add_u32", prePadSgpr, \
                 stmp5,
                 prePadConst, "prePadSgpr = Leading + prepadconst")
     else:
       kStr += inst("s_add_u32", prePadSgpr, \
                 stmp5, prePadSgpr, "prepadSgpr += scaled Leading")

    if not wroteTileStart:
      kStr += inst("s_mov_b32", sgpr(tileStart+0), 0, "set default tileStart")
      kStr += inst("s_mov_b32", sgpr(tileStart+1), 0, "set default tileStart")

    if self.use64bPbcLimit:
      limitTmp0 = "ShadowLimit%s+0"%tc
      limitTmp1 = "ShadowLimit%s+1"%tc
    else:
      limitTmp0 = stmp+0
      limitTmp1 = stmp+1

    kStr += inst("s_sub_u32",  sgpr(limitTmp0), sgpr("Tensor2dSize%s"%tc), sgpr(tileStart+0), "sub tileStart")
    kStr += inst("s_subb_u32", sgpr(limitTmp1), sgpr("Tensor2dSize%s+1"%tc), sgpr(tileStart+1), "sub tileStart")

    if self.use64bPbcLimit:
      # Set initial buffer limit
      # if the limit is >64bit, incrementSrd decrements the shadow as the SRD increments,
      # and when we get within 32-bit we start to step down the SRD
      # if the limit is <32bits, set it accurately here:
      # Note lshl_b64 the higher-numbered SGPR has the upper 32-bits
      kStr += inst("s_lshl_b64", sgpr("ShadowLimit%s"%tc,2),  sgpr("ShadowLimit%s"%tc,2), \
          hex(log2(tP["bpe"])), "Set limit to use bytes")
      if prePad:
        kStr += inst("s_add_u32",  sgpr("ShadowLimit%s+0"%tc), sgpr("ShadowLimit%s+0"%tc), prePadConst, "extend limit for pre-pad")
        kStr += inst("s_addc_u32", sgpr("ShadowLimit%s+1"%tc), sgpr("ShadowLimit%s+1"%tc), 0, "extend limit for pre-pad")

      kStr += inst("s_cmp_eq_u32", sgpr("ShadowLimit%s+1"%tc), 0, "are we within 2^32?")
      kStr += inst("s_cselect_b32", sgpr("Srd%s+2"%tc), sgpr("ShadowLimit%s+0"%tc), "BufferLimit", "Move shadow to real if we are within 2^32")
    else:
      # put limit directly into SRD:
      kStr += inst("s_lshl_b32", sgpr("Srd%s+2"%tc), sgpr(stmp+0), hex(log2(tP["bpe"])), "Set limit to use bytes")
      kStr += inst("s_add_u32",  sgpr("Srd%s+2"%tc), sgpr("Srd%s+2"%tc), prePadConst, "extend limit for pre-pad")

    # Apply any high-order address components to the tileStart and eventually the SRD - batch idx for batched gemm
    numDim = len(indices)
    wg=2 # TODO - refactor since only WG2 is supported and this is always batch
    for i in range(1, numDim):
      idx = indices[i]
      if idx == kernel["ProblemType"]["Index0"] \
          or idx == kernel["ProblemType"]["Index1"] \
          or idx in kernel["ProblemType"]["IndicesSummation"] \
          or isPackedIndex(kernel, idx):
            continue # these will be captured in GRO not the SRD (or other summations are always 0)
      else:
        assert(wg==2) # can only have one wg2 with a batch. Other dimensions should be packed into wg0/wg1
        stride = "Stride%s%s"%(tc,self.indexChars[tP['ia'][i]])
        if not wroteTileStart:
          kStr += self.s_mul_u64_u32(sgpr(tileStart+0), sgpr(tileStart+1), sgpr(stride), sgpr("WorkGroup2"), "Stride*WG")
          wroteTileStart = True
        else:
          kStr += self.s_mul_u64_u32(sgpr(stmp+0), sgpr(stmp+1), sgpr(stride), sgpr("WorkGroup2"), "Stride*WG")
          kStr += inst("s_add_u32",  sgpr(tileStart+0), sgpr(tileStart+0), sgpr(stmp+0), "accum wg term to tilestart")
          kStr += inst("s_addc_u32", sgpr(tileStart+1), sgpr(tileStart+1), sgpr(stmp+1), "accum wg term to tilestart")
        wg+=1

    # Add the tile start to the SRD
    if wroteTileStart:
      kStr += inst("s_lshl_b64", sgpr(tileStart,2), sgpr(tileStart,2), log2(bpe), "tileStart *= BPE")
      kStr += inst("s_add_u32",  sgpr("Srd%s+0"%tc), sgpr("Address%s+0"%tc), sgpr(tileStart+0), "SRD base = Address+ tileStart0")
      kStr += inst("s_addc_u32", sgpr("Srd%s+1"%tc), sgpr("Address%s+1"%tc), sgpr(tileStart+1), "SRD base = Address+ tileStart1");
    else:
      kStr += inst("s_mov_b32", sgpr("Srd%s+0"%tc), sgpr("Address%s+0"%tc), "init SRD base address (lower )" )
      kStr += inst("s_mov_b32", sgpr("Srd%s+1"%tc), sgpr("Address%s+1"%tc), "init SRD base address (upper) + other fields" )

    if prePad:
      kStr += inst("s_sub_u32",  sgpr("Srd%s+0"%tc), sgpr("Srd%s+0"%tc), prePad, "pre-pad to make room for possible pointer shift")
      kStr += inst("s_subb_u32",  sgpr("Srd%s+1"%tc), sgpr("Srd%s+1"%tc), 0, "pre-pad to make room for possible pointer shift")

    kStr += inst("s_mov_b32", sgpr("Srd%s+3"%tc), "Srd127_96", "Set bits 127_96 in SRD")

    #if tP["isB"]:
   #   kStr += self.assert_ne(sgpr("WorkGroup1"), 0xA)

    if kernel["CheckDimOverflow"]>=2:
      # double-check to make sure the SRD limit is inside the allowed tensor:
      #   - compute size of tensor in elements (including all dimensions)
      #   - subtract the SRD base and SRD buffer limit
      #   - Make sure the 64bit result is >0
      kStr += inst("s_lshl_b64", sgpr(stmp,2), sgpr("Tensor2dSize%s"%tc,2), log2(bpe), "tensor size in bytes")
      kStr += inst("s_add_u32",  sgpr(stmp+0), sgpr(stmp+0), sgpr("Address%s+0"%tc), "add start ptr to compute tensor%s bot-right"%tc)
      kStr += inst("s_addc_u32", sgpr(stmp+1), sgpr(stmp+1), sgpr("Address%s+1"%tc), "add start ptr to compute tensor%s bot-right"%tc)
      kStr += inst("s_sub_u32",  sgpr(stmp+0), sgpr(stmp+0), sgpr("Srd%s+0"%tc), "sub SRD base")
      kStr += inst("s_subb_u32", sgpr(stmp+1), sgpr(stmp+1), sgpr("Srd%s+1"%tc), "sub SRD base")
      if self.use64bPbcLimit:
        kStr += inst("s_sub_u32", sgpr(stmp+0), sgpr(stmp+0), sgpr("ShadowLimit%s+0"%tc), "sub buffer size")
        kStr += inst("s_subb_u32", sgpr(stmp+1), sgpr(stmp+1), sgpr("ShadowLimit%s+1"%tc), "sub buffer size")
      else:
        kStr += inst("s_sub_u32",  sgpr(stmp+0), sgpr(stmp+0), sgpr("Srd%s+2"%tc), "sub buffer limit")

      kStr += self.assert_eq(sgpr(stmp+1), 0)  # must be 0 or we are way OOB
      kStr += self.assert_ge_u32(sgpr(stmp+0), 0) # diff greater than zero
      if 0 and tP["isB"]:
        t = self.vgprPool.checkOut(1, self.preventVgprOverflowDuringNewTile)
        kStr += inst("s_add_u32", sgpr(stmp+0), sgpr("WorkGroup1"), sgpr("WorkGroup2"), "bozo, debug")
        kStr += inst("v_mov_b32", vgpr(t), 0x54, "")
        kStr += self.assert_ne(sgpr(stmp+0), vgpr(t) )
        self.vgprPool.checkIn(t)


    return kStr

  ##############################################################################
  # Global Read Addresses: Addresses A/B
  ##############################################################################
  def graAddresses(self, kernel, tP):
    kStr = ""
    tc = tP["tensorChar"]
    graIdx = 0

    if kernel["BufferLoad"]:
      # maxAddrSgpr = size[n] * stride[n-1]
      kStr += self.comment1("max read offset = size[n] * stride[n-1]")

      kStr += self.computeLoadSrd(kernel, tP, tc, kernel["ProblemType"]["IndexAssignments%s"%tc], tP["bpe"])

      #kStr += self.bomb(0x13) # after addresses and SRD set
    else:
      tmp = self.vgprPool.checkOut(2, self.preventVgprOverflowDuringNewTile)
      kStr += inst("v_mov_b32", vgpr(tmp+0), sgpr("Address%s+0"%tP["tensorChar"]), "" )
      kStr += inst("v_mov_b32", vgpr(tmp+1), sgpr("Address%s+1"%tP["tensorChar"]), "" )
      for perp in range(0, tP["nrp"]):
        for sPerp in range(0, tP["nrpv"]):
          for para in range(0, tP["nrc"]):
            for sPara in range(0, tP["nrcv"]//tP["nrcvpi"]):

              comment = "gRA%s_%u_%u_%u_%u = addr%s+grO%s_%u_%u_%u_%u" \
                  % (tP["tensorChar"], para, sPara, perp, sPerp, \
                  tP["tensorChar"], tP["tensorChar"], \
                  para, sPara, perp, sPerp )
              kStr += inst("_v_add_co_u32", \
                  vgpr("GlobalReadAddr%s+%u+0"%(tP["tensorChar"], graIdx)), \
                  "vcc", \
                  vgpr("GlobalReadAddr%s+%u+0"%(tP["tensorChar"], graIdx)),  \
                  vgpr(tmp+0), \
                  comment+" (lower)")
              kStr += inst("_v_addc_co_u32", \
                  vgpr("GlobalReadAddr%s+%u+1"%(tP["tensorChar"], graIdx)), \
                  "vcc", \
                  vgpr("GlobalReadAddr%s+%u+1"%(tP["tensorChar"], graIdx)), \
                  vgpr(tmp+1), \
                  "vcc", \
                  comment+" (upper)")
              #kStr += dump(vgpr("GlobalReadAddr%s+%u+0"%(tP["tensorChar"], graIdx)))
              #kStr += dump(vgpr("GlobalReadAddr%s+%u+1"%(tP["tensorChar"], graIdx)))
              graIdx += self.rpga
      #kStr += "s_endpgm\n"
      self.vgprPool.checkIn(tmp)

    return kStr

  ##############################################################################
  # Global Read Addresses: Increments
  # Define graIncrements, called once for each summation
  ##############################################################################
  def graIncrements(self, kernel, loopIdx, tP):
    kStr = ""
    tc = tP["tensorChar"]

    dimIdx = kernel["ProblemType"]["IndicesSummation"][loopIdx] # dimension index
    loopChar = self.indexChars[dimIdx]

    stride = self.stride(tc, dimIdx)

    #print (tc, ": loopIdx=", loopIdx, "dimIdx=", dimIdx, "strideIdx=", strideIdx)

    # depthU
    depthU = kernel["DepthU"]
    if kernel["GlobalSplitU"] > 1 \
        and kernel["GlobalSplitUSummationAssignmentRoundRobin"]:
      depthU *= kernel["GlobalSplitU"]

    assert(self.unrollIdx == kernel["ProblemType"]["NumIndicesSummation"]-1)
    if loopIdx==self.unrollIdx:
      if tP["tlu"]:
        if self.globalReadIncsUseVgpr:
          tmpSgpr = self.getTmpSgpr(1)
          kStr += inst("s_mul_i32", sgpr(tmpSgpr+0), \
              hex(depthU*tP["bpe"]), stride, \
              "incr = stride%s*%u*bpe"%(loopChar, depthU) )
          kStr += inst("s_mov_b32", \
              sgpr(tmpSgpr+1), \
              hex(0), \
              "(carry)")
          kStr += inst("v_mov_b32", \
              vgpr("GlobalReadIncs%s+%u+0"%(tc, 2*loopIdx)), \
              sgpr(tmpSgpr+0), \
              "" )
          kStr += inst("v_mov_b32", \
              vgpr("GlobalReadIncs%s+%u+1"%(tc, 2*loopIdx)), \
              sgpr(tmpSgpr+1), \
              "" )
        else: # not globalReadIncsUseVgpr, ie use SGPR
          kStr += inst("s_mul_i32", sgpr("GlobalReadIncs%s+%u"%(tc, loopIdx)), \
              hex(depthU*tP["bpe"]), stride, \
              "incr%s%s = stride%s*%u*bpe (unrollIdx)"%(tc, loopChar, loopChar, depthU) )

      else: # transposed
        if self.globalReadIncsUseVgpr:
          kStr += inst("v_mov_b32", vgpr("GlobalReadIncs%s+%u+0"%(tc, 2*loopIdx)), \
              hex(depthU*tP["bpe"]), \
              "incr = %u*bpe"%depthU )
          kStr += inst("v_mov_b32", vgpr("GlobalReadIncs%s+%u+1"%(tc, 2*loopIdx)), \
              hex(0), "incr = %u*bpe (upper)"%depthU )
        else:
          kStr += inst("s_mov_b32", sgpr("GlobalReadIncs%s+%u"%(tc, loopIdx)), \
              hex(depthU*tP["bpe"]), \
              "incr = %u*bpe"%depthU )
    else:
      # other summation
      if self.globalReadIncsUseVgpr:
        printExit("NumIndicesSummation=%u not yet supported in assembly unless globalReadIncsUseVgpr==0" \
            % kernel["ProblemType"]["NumIndicesSummation"] )
      else:
        graInc = "GlobalReadIncs%s+%u"%(tc, loopIdx)
        # subtract increments done by the inner iterations
        # may be negative:
        loopIdxPrev = loopIdx + 1
        dimIdxPrev    = kernel["ProblemType"]["IndicesSummation"][loopIdxPrev] # dimension index
        loopCharPrev  = self.indexChars[dimIdxPrev]
        stridePrev = self.stride(tc, dimIdxPrev)

        kStr += self.comment("compute globalReadInc for higher-level loop")

        tmpSgpr = self.getTmpSgpr(3)
        # Summations always appear in both A and B, can compute number of iterations just once:
        if loopIdxPrev==self.unrollIdx:
          unrollLoopCounter = "LoopCounters+%u"%self.unrollIdx
          if tP["isA"]:
            quotient = unrollLoopCounter
            dividend = "SizesSum+%u"%self.unrollIdx
            divisor = kernel["DepthU"]
            kStr += scalarStaticDivideAndRemainder(quotient, None, dividend, \
                        divisor, tmpSgpr+2, 0)

            if kernel["GlobalSplitU"] > 1:
              kStr += self.calculateLoopNumIterGsu(kernel, tmpSgpr)

            kStr += inst("s_mul_i32", sgpr(unrollLoopCounter), sgpr(unrollLoopCounter), \
                      kernel["GlobalSplitU"]*kernel["DepthU"], \
                      "=UnrollLoopCounter*DepthU")
          kStr += inst("s_mul_i32", sgpr(graInc), stridePrev, sgpr(unrollLoopCounter), \
                "<- stride%s%s * myWgUnrollIters" %(tc, loopCharPrev))
        else:
          kStr += inst("s_mul_i32", sgpr(graInc), stridePrev, self.size(tc, dimIdxPrev), \
                "<- stride%s%s * size%s%s" %(tc, loopCharPrev, tc, loopCharPrev))

        # subtract amount that previous inner loop will have already incremented:
        kStr += inst("s_sub_i32", sgpr(graInc), \
            stride, \
            sgpr(graInc), \
            "incr%s%s = stride%s%s - <prev-incs>"%(tc, loopChar, tc, loopChar) )

        kStr += inst("s_lshl_b32", \
            sgpr(graInc), \
            sgpr(graInc), \
            hex(log2(tP["bpe"])),
            "<- scale by bpe")
        if 0 and tP["isB"]:
          kStr += self.assert_ne(sgpr("WorkGroup1"),0)

    #kStr += dump(vgpr("GlobalReadIncs%s"%tP["tensorChar"]))
    #kStr += "s_endpgm\n"
    #if tP["isB"]:
    #  kStr += self.bomb(0x100)
    return kStr

  ##############################################################################
  # Local Write Addresses: Tile Assignment A/B
  ##############################################################################
  def lwaTileAssignment(self, kernel, tP):
    return self.comment1("lwaTileAssignment%s = %s" % (tP["tensorChar"], \
        vgpr(tP["gpr"]["lwoT"])))

  ##############################################################################
  # Local Write Addresses: Unroll Assignment A/B
  ##############################################################################
  def lwaUnrollAssignment(self, kernel, tP):
    return self.comment1("lwaUnrollAssignment%s = %s" % (tP["tensorChar"], \
        vgpr(tP["gpr"]["uReg2" if kernel["GlobalSplitU"] > 1 else "uReg"])))

  ##############################################################################
  # Local Write Addresses: First Offset A/B
  ##############################################################################
  def lwaFirstOffset(self, kernel, tP):
    kStr = ""
    tc = tP["tensorChar"]
    #"lwFOA = lwA%s + lwA%s*MT%s" \
    #    % (tP["tileChar"], self.unrollChar, tP["tileChar"])
    uReg = tP["gpr"]["uReg2" if kernel["GlobalSplitU"] > 1 else "uReg"]
    if kernel["LocalWriteUseSgpr%s"%tc]:
      destVgpr = self.vgprPool.checkOut(1, self.preventVgprOverflowDuringNewTile)
    else:
      destVgpr = "LocalWriteAddr%s"%tc

    dotInterleave = kernel["LocalDotLayout"]

    if dotInterleave == 1:
      kStr += inst("v_mul_u32_u24", \
          vgpr(destVgpr), \
          hex(kernel["MacroTile%s"%tP["tensorChar"]] + kernel["LdsPad%s"%tc]), \
          vgpr(uReg), \
          "lw%s%s**(MT%s + PAD)"%(tP["tensorChar"], self.unrollChar, tP["tensorChar"]))
      kStr += inst("_v_add_lshl_u32", \
          vgpr(destVgpr), \
          vgpr(tP["gpr"]["lwoT"]), \
          vgpr(destVgpr), \
          hex(log2(tP["bpe"])), \
          "lwFO%s = (lw%s%s + lw%s%s*(MT%s+PAD))*bpe" \
          % (tc, tc, tc, tc, self.unrollChar, tP["tileChar"]) )
    else:
      ldlOffsetVgpr = self.vgprPool.checkOut(1, self.preventVgprOverflowDuringNewTile)
      uRegScrap = self.vgprPool.checkOut(1, self.preventVgprOverflowDuringNewTile)
      # likely broken for dot4, revisit
      # odd tiles will write to MT, even tiles to normal location
      kStr += inst("v_and_b32", \
          vgpr(destVgpr), \
          ~(kernel["LocalDotLayout"]-1), \
          vgpr(tP["gpr"]["lwoT"]), \
          "lwoT & ~(LDL-1)")
      # uReg bit 1 maps to LDS offset bit 1 (calculateLdsWriteOffset) or LocalWriteAddr (here)
      kStr += inst("v_and_b32", \
          vgpr(uRegScrap), \
          kernel["LocalDotLayout"]-1, \
          vgpr(uReg), \
          "uReg & LDL-1")
      kStr += inst("v_and_b32", \
          vgpr(uReg), \
          ~(kernel["LocalDotLayout"]-1), \
          vgpr(uReg), \
          "uReg & LDL-1")
      kStr += inst("v_and_b32", \
          vgpr(ldlOffsetVgpr), \
          kernel["LocalDotLayout"]-1, \
          vgpr(tP["gpr"]["lwoT"]), \
          "lwoT & LDL-1")
      kStr += inst("_v_lshl_add_u32", \
          vgpr(uReg), \
          vgpr(ldlOffsetVgpr), \
          #log2(kernel["LocalDotLayout"]), \
          0, \
          vgpr(uReg), \
          "shift scrap by LDL")
      kStr += inst("v_mul_u32_u24", \
          vgpr(uReg), \
          hex(kernel["MacroTile%s"%tP["tensorChar"]] + kernel["LdsPad%s"%tc]), \
          vgpr(uReg), \
          "lw%s%s**(MT%s + PAD)"%(tP["tensorChar"], self.unrollChar, tP["tensorChar"]))
      kStr += inst("_v_add_co_u32", \
          vgpr(uReg), \
          "vcc", \
          vgpr(uRegScrap), \
          vgpr(uReg), \
          "add scraps from LDL masking")
      kStr += inst("_v_add_lshl_u32", \
          vgpr(destVgpr), \
          vgpr(uReg), \
          vgpr(destVgpr), \
          hex(log2(tP["bpe"])), \
          " *= bpe")
      self.vgprPool.checkIn(uRegScrap)
      self.vgprPool.checkIn(ldlOffsetVgpr)

    if tP["isB"]:
      kStr += inst("_v_add_co_u32", \
          vgpr(destVgpr), \
          "vcc", \
          hex(kernel["LdsOffsetB"]*tP["bpe"]), \
          vgpr(destVgpr), \
          "lwFOB = lwB%s + lwB%s*MT%s + LDS_OFFSET_B=%u*%u" % (tP["tileChar"], \
          self.unrollChar, tP["tileChar"], kernel["LdsOffsetB"], self.bpeAB) )
    self.vgprPool.checkIn(tP["gpr"]["lwoT"])
    tP["gpr"]["lwoT"] = None
    self.vgprPool.checkIn(tP["gpr"]["uReg"])
    if kernel["GlobalSplitU"] > 1:
      self.vgprPool.checkIn(tP["gpr"]["uReg2"])

    #LSC_ * LSP_
    numBytesPerElement = kernel["ProblemType"]["DataType"].numBytes()
    validWIPerLoad = kernel[tP["lsc"]] * kernel[tP["lsp"]]//tP["glvw"]
    validBytesPerLoad = kernel[tP["lsc"]] * kernel[tP["lsp"]] * numBytesPerElement
    maxBytesPerLoad = kernel["NumThreads"] * tP["glvw"] * numBytesPerElement

    assert (validBytesPerLoad <= maxBytesPerLoad)
    assert (kernel[tP["lsc"]] * kernel[tP["lsp"]] % tP["glvw"] == 0)

    if validBytesPerLoad != maxBytesPerLoad:
      tmpSgpr = self.getTmpSgpr(1)
      kStr += inst("s_mov_b32", sgpr(tmpSgpr), validWIPerLoad, \
          "lsc*lsp=%u*%u"%(kernel[tP["lsc"]],kernel[tP["lsp"]] ))
      kStr += inst("v_cmp_lt_u32", \
          "vcc", \
          vgpr("Serial"), \
          sgpr(tmpSgpr), \
          "fractional: ensure tid < global read tile elements")
      tmpVgpr = self.vgprPool.checkOut(1, self.preventVgprOverflowDuringNewTile)
      kStr += inst("v_mov_b32", vgpr(tmpVgpr), hex(self.LdsOOB), "")
      kStr += inst("v_cndmask_b32", \
                  vgpr(destVgpr), \
                  vgpr(tmpVgpr), \
                  vgpr(destVgpr), \
                   "vcc", \
                   "Mask load so out-of-gr-tile bounds returns 0")
      self.vgprPool.checkIn(tmpVgpr)

    if kernel["LocalWriteUseSgpr%s"%tc]:
      # TODO: Can refactor code above to Compute this directly:
      kStr += inst("v_readfirstlane_b32", \
          sgpr("LocalWriteAddr%s"%tc), \
          vgpr(destVgpr), \
          "Copy lds write address VGPR to SGPR")
      self.vgprPool.checkIn(destVgpr)

    if kernel["FractionalLoad"] and kernel["fractionalPerpOverhang%s"%tc]:
      overhang = kernel["fractionalPerpOverhang%s"%tc]
      validWI = overhang*kernel[tP["lsc"]]//tP["glvw"]
      if kernel["FractionalLoad"] == 2:
        mask = "PerpOverhangVcc%s"%tc
      else:
        mask = self.getTmpSgpr(2)
      kStr += self.comment1("Compute fractional overhang")
      kStr += inst("s_mov_b32", sgpr(mask), validWI, \
          "overhang=%u, validWI=%u" % (overhang, validWI))
      kStr += inst("v_cmp_lt_u32", \
          sgpr(mask,2),
          vgpr("Serial"), \
          sgpr(mask,1),
          "fractional-overhang: some wi write to harmless LDS location")
      if kernel["FractionalLoad"] == 1:
        kStr += inst("v_cndmask_b32", \
                    vgpr("LocalWriteAddrOverhang%s"%tc), \
                    1.0, \
                    vgpr("LocalWriteAddr%s"%tc), \
                    sgpr(mask,2), \
                    "Mask load so out-of-gr-tile bounds returns 0. Note 1.0f=0x3f80000 which is large non-neg int")


    # dump lds write offsets
    #if tP["isA"]:
      #kStr += self.dump(vgpr("LocalWriteAddr%s"%tP["tensorChar"]))
      #kStr += self.bomb(-40)
    return kStr

  ##############################################################################
  # Local Write Addresses: Final Offsets A/B
  ##############################################################################
  def lwaFinalOffsets(self, kernel, tP):
    return ""

  ##############################################################################
  # Local Write Addresses: Declare Addresses A/B
  ##############################################################################
  def lwaDeclareAddresses(self, kernel, tP):
    return ""

  ##############################################################################
  # Local Read Addresses: Tile Assignment A
  ##############################################################################
  def lraTileAssignmentA(self, kernel, tP):
    kStr = ""
    kStr += "%slr%s = serial %% SG%s%s%s" \
        % (self.commentPrefix, tP["tileChar"], tP["tileChar"], \
        self.commentSuffix, self.endLine)

    divisor = kernel["SubGroup0"]
    qReg = self.vgprPool.checkOut(1) # quotient
    rReg = self.vgprPool.checkOut(1) # remainder
    dividendReg = "Serial" # local serial
    tmpVgpr = self.vgprPool.checkOut(2)
    tmpSgpr = self.getTmpSgpr(1)
    kStr += vectorStaticDivideAndRemainder(qReg, rReg, dividendReg, divisor, \
        tmpVgpr, tmpSgpr)
    tP["gpr"]["lro"] = rReg
    self.tmplroB = qReg
    self.vgprPool.checkIn(tmpVgpr)
    return kStr

  ##############################################################################
  # Local Read Addresses: Tile Assignment B
  ##############################################################################
  def lraTileAssignmentB(self, kernel, tP):
    kStr = ""
    kStr += "%slr%s = (serial / SG%s) %% SG%s%s%s" \
        % (self.commentPrefix, tP["tileChar"], tP["tileChar"], \
        tP["tileChar"], self.commentSuffix, self.endLine)
    divisor = kernel["SubGroup1"]
    if kernel["MatrixInstruction"]:
      divisor = kernel["MacroTile1"] // 4 # ABlocks
      #divisor = kernel["ThreadTile1"] # BBlocks
    qReg = self.vgprPool.checkOut(1) # quotient
    rReg = self.vgprPool.checkOut(1) # remainder
    if kernel["MatrixInstruction"]:
      dividendReg = "Serial"
    else:
      dividendReg = self.tmplroB
    tmpVgpr = self.vgprPool.checkOut(2)
    tmpSgpr = self.getTmpSgpr(1)
    kStr += vectorStaticDivideAndRemainder(qReg, rReg, dividendReg, divisor, \
        tmpVgpr, tmpSgpr)
    self.vgprPool.checkIn(self.tmplroB) # old
    tP["gpr"]["lro"] = rReg
    self.vgprPool.checkIn(qReg)
    self.vgprPool.checkIn(tmpVgpr)
    return kStr

  ##############################################################################
  # Local Read Addresses: Final Offset A/B
  ##############################################################################
  def lraFinalOffset(self, kernel, tP):
    kStr = ""
    tc = tP["tensorChar"]
    divisor = kernel["SubGroup0"]*kernel["SubGroup1"]
    if tc == "B": # ABlocks only
      divisor //= 4 # 4 simds
    qReg = self.vgprPool.checkOut(1) # quotient
    rReg = self.vgprPool.checkOut(1) # remainder, unused here
    dividendReg = "Serial"
    tmpVgpr = self.vgprPool.checkOut(2)
    tmpSgpr = self.getTmpSgpr(1)
    kStr += vectorStaticDivideAndRemainder(qReg, rReg, dividendReg, divisor, \
        tmpVgpr, tmpSgpr)
    sgid = qReg

    tIdx = tP["tensorIdx"]
    if tc == "A": # For BBlocks, A and B use this case
      kStr += inst("s_mov_b32", \
          sgpr(tmpSgpr), \
          hex(kernel["MacroTile%u"%tIdx] + kernel["LdsPad%s"%tc]), \
          "MT%u+PAD"%tIdx )
    else: # For BBlocks, don't use else case
      kStr += inst("s_mov_b32", \
          sgpr(tmpSgpr), \
          #hex(kernel["MacroTile%u"%tIdx] + kernel["LdsPad%s"%tc]), \
          hex((kernel["MacroTile%u"%tIdx] + kernel["LdsPad%s"%tc]) // 4), \
          "MT%u+PAD"%tIdx )
    kStr += inst("v_mul_lo_u32", \
        vgpr(sgid), \
        sgpr(tmpSgpr), \
        vgpr(sgid), \
        "sgid=sgid*(MT%u+PAD)"%tIdx )
    if kernel["VectorWidth"] > 1 and not kernel["MatrixInstruction"]:
      kStr += staticMultiply(vgpr(tP["gpr"]["lro"]), vgpr(tP["gpr"]["lro"]), \
          kernel["VectorWidth"], sgpr(tmpSgpr))
    kStr += inst("_v_add_lshl_u32", \
        vgpr("LocalReadAddr%s"%tc), \
        vgpr(sgid), \
        vgpr(tP["gpr"]["lro"]), \
        hex(log2(tP["bpe"])), \
        "o = (lro%s*VW+sgid*MT%u)*bpe"%(tc, tIdx) )

    #if tP["isA"]:
    #  kStr += self.bomb(113)

    # dump lra final offset
    #if tP["isA"]:
    #  kStr += dump(vgpr("LocalReadAddr%s"%tP["tensorChar"]))
    #  kStr += dump(vgpr("ElementIndex%s"%tP["tensorChar"])) 


    self.vgprPool.checkIn(tmpVgpr)
    self.vgprPool.checkIn(qReg)
    self.vgprPool.checkIn(rReg)
    self.vgprPool.checkIn(tP["gpr"]["lro"])
    return kStr

  ##############################################################################
  # Local Read Addresses: Declare Addresses A/B
  ##############################################################################
  def lraDeclareAddresses(self, kernel, tP):
    if tP["isA"]:
      return self.comment1("N/A")
    else:
      return inst("_v_add_co_u32", \
          vgpr("LocalReadAddr%s+0"%tP["tensorChar"]), \
          "vcc", \
          hex(kernel["LdsOffset%s"%tP["tensorChar"]]*tP["bpe"]), \
          vgpr("LocalReadAddr%s+0"%tP["tensorChar"]), \
          " += LdsOffset%s (lower)"%tP["tensorChar"])

  ##############################################################################
  # openShadowInit
  # Label after prefetches are launched.  This is present even if ShadowInit not
  # used.
  ##############################################################################
  def openShadowInit(self, kernel):
    kStr = ""
    kStr += self.getNamedLabelDef("ShadowInitStart")
    return kStr

  ##############################################################################
  # closeShadowInit
  # Label after prefetches are launched.  This is present even if ShadowInit not
  # used.
  ##############################################################################
  def closeShadowInit(self, kernel):
    kStr = ""
    assert(self.doShadowInit and kernel["PrefetchGlobalRead"])

    kStr += inst("s_cmp_eq_u32", sgpr("LoopCounters+%u"%self.unrollIdx), \
        hex(0), "numIter%s == 0"%self.indexChars[self.unrollIdx])
    if kernel["SuppressNoLoadLoop"]:
      loopChar = self.indexChars[ \
          kernel["ProblemType"]["IndicesSummation"][self.unrollIdx]]
      lastIterEnd = self.getLabelNum("LoopEnd%s"%loopChar)
    else:
      lastIterEnd = self.getLabelNum("PrefetchGlobalLastIterEnd")
    kStr += inst("s_cbranch_scc1 label_%04u"\
          % lastIterEnd, \
          "after InitC, skip to end of prefetch last iter b/c numIter==0")

    return kStr


  ##############################################################################
  # Initialize C
  ##############################################################################
  def initC(self, kernel):
    # remove the C regs from the pool since we are about to write them here:
    self.vgprPool.remove(self.startVgprValuC, self.numVgprValuC, "ValuC")
    self.vgprPool.remove(self.startVgprValuA, \
        self.lastValuAB - self.startVgprValuA, "ValuAB")

    kStr = ""
    for i in range(0, self.numVgprValuC):
      kStr += inst("v_mov_b32", vgpr("ValuC+%u"%i), hex(0), "initC")

    # if using MFMAs, initialize ACC VGPRS as well
    if "MatrixInstM" in kernel:
      kStr = ""
      self.agprPool.remove(0, self.totalAgprs, "ValuC")
      for i in range(0, self.totalAgprs):
        kStr += inst("v_accvgpr_write", "acc%u"%i, hex(0), "init Acc vgprs")

      # TODO: Remove debug code when finished
      # for debug, write 42 and check results
      # write 42 into vgprs
      #for i in range(0, self.totalAgprs):
      #  kStr += inst("v_mov_b32", vgpr("ValuC+%u"%i), "0x"+struct.pack('>f', 42.0).hex(), "write 42")
      # copy over to agprs
      #for i in range(0, self.totalAgprs):
      #  kStr += inst("v_accvgpr_write", "acc%u"%i, vgpr("ValuC+%u"%i), "write 42 into agprs")
      # restore vgprs
      #for i in range(0, self.totalAgprs):
      #  kStr += inst("v_mov_b32", vgpr("ValuC+%u"%i), hex(0), "restore 0")
      #kStr += "s_barrier // debug\n"
      #kStr += "s_waitcnt lgkmcnt(0) & vmcnt(0)\n"
      #kStr += self.bomb()

    if kernel["PersistentKernel"]:
      # Move to next serial wg early since SerialWorkGroupIter is checked in several places below including tail loop which has multiple entry points
      # As a result be aware for much of the loop SerialWorkGroupIter points to the next tile not the current one
      kStr += self.comment1("move to next serial WG")
      kStr += inst("s_add_u32", sgpr("SerialWorkGroupIter"), \
          sgpr("SerialWorkGroupIter"), sgpr("GridNumWorkGroups0"), \
          "Move Serial forward by numworkgroups - will map to new wg0/wg1 later")
      if self.prefetchAcrossPersistent0:
        kStr += self.comment1("save PrevWorkGroup for stores here")
        kStr += inst("s_mov_b32", sgpr("PrevWorkGroup0"), sgpr("WorkGroup0"), "save for store code")
        kStr += inst("s_mov_b32", sgpr("PrevWorkGroup1"), sgpr("WorkGroup1"), "save for store code")

    return kStr


  ##############################################################################
  # Declare Loop Num Iterations
  ##############################################################################
  def declareLoopNumIter(self, kernel):
    return ""


  ##############################################################################
  # Calculate and apply stagger offsets and edge
  # Output: Sets sgpr(StaggerRowMask)
  ##############################################################################
  def declareStaggerParms(self, kernel):

    kStr=""
    if self.staggerU:
      # this coud be dynamic?
      if kernel["StaggerUMapping"] == 0:
        staggerInput = sgpr("WorkGroup0")
      elif kernel["StaggerUMapping"] == 1:
        staggerInput = sgpr("WorkGroup1")
      elif kernel["StaggerUMapping"] == 2:
        staggerInput = sgpr("WorkGroup2")
      elif kernel["StaggerUMapping"] == 3:
        # TODO: add some adds
        assert(0)
      elif kernel["StaggerUMapping"] == 4:
        staggerInput = -1

      kStr += inst("s_and_b32", sgpr("StaggerUIter"), sgpr("OrigStaggerUIter"), \
                    staggerInput, \
                    "Compute actual stagger start for this tile")
      kStr += inst("s_lshl_b32", sgpr("StaggerUIter"), sgpr("StaggerUIter"), \
                kernel["_staggerStrideShift"], "shift by StaggerUStride")
    return kStr

  ##############################################################################
  # Calculate and apply stagger offsets and edge
  ##############################################################################
  def calculateStagger(self, kernel, tP):

    kStr=""
    tc = tP["tensorChar"]

    if self.staggerU:
      assert (kernel["BufferLoad"])
      staggerTmp = self.getTmpSgpr(1)

      #---
      kStr += self.comment1("SRDs += (StaggerUIter) * GlobalReadIncs%s+%u"% (tc, self.unrollIdx))

      kStr += inst("s_mul_i32", \
        sgpr(staggerTmp),\
        sgpr("StaggerUIter"),\
        sgpr("GlobalReadIncs%s+%u"%(tc, self.unrollIdx)), \
        " stagger byte offset")

      # Amount of bytes to add to get back to start.
      # on the llop iteration which matches StaggerUIter, this offset added instead of GlobalReadInc
      kStr += self.s_mul_i64_i32(sgpr("WrapU%s+0"%tc), sgpr("WrapU%s+1"%tc), \
                    sgpr("LoopCounters+%u"%self.unrollIdx), sgpr("GlobalReadIncs%s+%u"%(tc,self.unrollIdx)), \
                    "Number of bytes accessed by the unroll loop")

      kStr += inst("s_sub_u32", sgpr("WrapU%s+0"%tc),  \
                sgpr("GlobalReadIncs%s+%u"%(tc,self.unrollIdx)), \
                sgpr("WrapU%s+0"%tc), \
                "remove one iteration")
      kStr += inst("s_subb_u32", sgpr("WrapU%s+1"%tc), \
                sgpr("WrapU%s+1"%tc), \
                0, \
                "remove one iteration")

      kStr += self.incrementSrd(kernel, tP, sgpr(staggerTmp), 0)

      if tP["isB"]:
        # Convert passed in S' to S for easy loop comparison.  S=S-(PGR-1)'
        kStr += inst("s_add_u32", sgpr("StaggerUIter"), sgpr("StaggerUIter"), \
                  (kernel["PrefetchGlobalRead"]+1), \
                  "Subtract (PGR-1); StaggerUIter now contains target iteration to wrap")
    return kStr

  ##############################################################################
  # Remove stagger offset (before tail loop)
  # |          |           |   |
  # |-- S'*I --|
  # |---------- W' --------|-I-|
  #           ^ current SRD pos
  # ^unrollLoopStart           ^tailLoopStart   (in summation0 dimension)

  #
  # S = sgprStaggerUIter = S+(PGR+1)'
  # W = sgprWrapU
  # PGR = kernel["PrefetchGlobalRead"]
  #
  # S' = StaggUIter that is passed into the kernel = -PGR+1+S
  # S'*I is also the global read offset (from unrollLoopStart) at unroll loop exit ?
  # I = GlobalReadIncs
  # W' = W

  # Need to move it to tailLoopStart

  # To compute position where tail loop should start:
  #  = W' - S'*I + I
  #  = W - (S+PGR+1)*I) + I
  #  = W - (S+PGR+1)*I + I
  #  = W - (S+2+PGR)*I
  ##############################################################################
  def removeStagger(self, kernel, tP):
    kStr = ""
    if self.staggerU:
      tc = tP["tensorChar"]
      tmp = self.getTmpSgpr(1)
      # might be able to refactor this to eliminate signed math
      kStr += inst("s_sub_i32", sgpr(tmp), 2+kernel["PrefetchGlobalRead"], \
                  sgpr("StaggerUIter"), "")
      kStr += inst("s_mul_i32", sgpr(tmp), sgpr(tmp),
                    sgpr("GlobalReadIncs%s+%u"%(tc,self.unrollIdx)), \
                    "start offset S in bytes")
      kStr += inst("s_sub_u32", sgpr(tmp), sgpr(tmp), sgpr("WrapU%s"%tc), "S - WrapU")

      kStr += self.incrementSrd(kernel, tP, sgpr(tmp), 0)

    return kStr


  ##############################################################################
  # Emit code to compute loop iterations for GSU.
  # See same function in KernelWriterSource.py for background explanation
  # This function is used to compute number of loop iters and also
  # for computing the global read increment for GSU case.
  # For multiple summation, the number of loop iterations needs to be reset
  # for each iteration so replicate the code in addr inc and at open of unroll loop

  # tmpSgpr is allocation of at least 3 tmpSgpr

  # Output: Unroll LoopCounter SGPR contains the number of unroll iterations for
  # this workgroup.
  ##############################################################################
  def calculateLoopNumIterGsu(self, kernel, tmpSgpr):
    kStr = ""

    loopCounter = "LoopCounters+%u"%self.unrollIdx
    quotient = loopCounter
    remainder = "GSUSumIdx+1" # numIterPerWgRemainder
    dividend = tmpSgpr+2 # numIterMyWg
    divisor = kernel["GlobalSplitU"]
    kStr += inst("s_mov_b32", sgpr(dividend), sgpr(loopCounter), "copy for divide" )
    kStr += scalarStaticDivideAndRemainder(quotient, remainder, dividend, divisor, tmpSgpr, 1)

    # if gsuSumIdx < numIterPerWgRemainder
    kStr += inst("s_add_u32", sgpr(tmpSgpr), hex(1), sgpr(loopCounter), "tmp<-numIterMyWg++" )
    kStr += inst("s_cmp_lt_u32", sgpr("GSUSumIdx"), sgpr("GSUSumIdx+1"), \
        "gsuSumIdx < numIterPerWgRemainder" )
    kStr += inst("s_cmov_b32", sgpr(loopCounter), sgpr(tmpSgpr), "numIterMyWg++ if needed" )

    return kStr


  ##############################################################################
  # Calculate Loop Num Iter
  # loopIdx is the index of the loop (used for contractions with multiple summations)
  # 0 is outermost; self.unrollIdx is the unroll index.
  # -1 is tail loop (used only for the unroll loop)
  ##############################################################################
  def calculateLoopNumIter(self, kernel, loopIdx, isPap):
    kStr = ""

    tailLoop = loopIdx < 0
    if tailLoop:
      loopIdx = self.unrollIdx
    loopDim = kernel["ProblemType"]["IndicesSummation"][loopIdx]
    loopChar = self.indexChars[loopDim]

    ########################################
    # Tail Loop
    if tailLoop:
      tmpSgpr = self.getTmpSgpr(4)
      if self.prefetchAcrossPersistent0:
        loopCounter = "TailLoopCounter"
      else:
        loopCounter = "LoopCounters+%u"%loopIdx
      kStr += "\n"
      if kernel["SuppressNoLoadLoop"]:
        # If the tail loop is suppressed, then final iterations will have moved the Srd base forward
        # (and also moved back the srd shadow limit) and slammed Limit to 0, so need to 'undo'
        # those increments - see setTailSrd
        assert(kernel["PrefetchGlobalRead"] == 1) #if >1 would need a multiply here
        kStr += inst("s_cmp_eq_u32", sgpr("OrigLoopCounter"), 0, "completely skipped unroll loop?")
        kStr += inst("s_cselect_b32", sgpr(tmpSgpr+0), 0, sgpr("GlobalReadIncsA"), "force to 0?")
        kStr += inst("s_cselect_b32", sgpr(tmpSgpr+1), 0, sgpr("GlobalReadIncsB"), "force to 0?")
        kStr += self.setTailSrd(kernel, self.tPA, sgpr(tmpSgpr+0))
        kStr += "\n"
        kStr += self.setTailSrd(kernel, self.tPB, sgpr(tmpSgpr+1))
        kStr += "\n"
        #kStr += self.bomb()

      kStr += "%s//numIter%s = (((size%s %% LOCAL_DEPTHU) + LOCAL_SPLITU - 1) / LOCAL_SPLITU)%s" \
          % (self.indent, self.unrollChar, self.unrollChar, self.endLine)
      # size % DepthU
      kStr += scalarStaticDivideAndRemainder(tmpSgpr, loopCounter, "SizesSum+%u"%loopIdx, kernel["DepthU"], tmpSgpr+2, 2)


      if kernel["LocalSplitU"] > 1:
        # (size % DepthU) + LSU - 1
        kStr += inst("s_add_u32", sgpr(loopCounter), hex(kernel["LocalSplitU"]-1), sgpr(loopCounter), "(size % DepthU) + LSU - 1" )
        dividend = tmpSgpr+2
        kStr += inst("s_mov_b32", sgpr(dividend), sgpr(loopCounter), "copy for divide" )
        kStr += scalarStaticDivideAndRemainder( loopCounter, None, dividend, kernel["LocalSplitU"], tmpSgpr, 0)

      # if GSU numIter=0 if gsuSumIdx != remainder
      if kernel["GlobalSplitU"] > 1:
        kStr += inst("s_cmp_lg_u32", sgpr("GSUSumIdx"), sgpr("GSUSumIdx+1"), \
            "gsuSumIdx == numIterPerWgRemainder" )
        kStr += inst("s_cmov_b32", sgpr(loopCounter), hex(0), "numIter=0 if gsuSimIdx!=remainder")

      # if tail numIter == 0 skip altogether
      tailLoopLabelEnd = self.getLabelNum("TailLoopEnd%s"%(loopChar) )
      kStr += inst("s_cmp_eq_u32", sgpr(loopCounter), \
          hex(0), "numIter%s == 0"%loopChar )
      kStr += inst("s_cbranch_scc1 label_%04u"\
          % tailLoopLabelEnd, \
          "skip to end of tail loop b/c numIter==0")

    ########################################
    # Unrolled Loop
    elif loopIdx == self.unrollIdx:
      loopCounter = "LoopCounters+%u"%loopIdx
      if not self.do["PreLoop"]: kStr += ".endif\n"

      tmpSgpr = self.getTmpSgpr(2)
      loopCounter = "LoopCounters+%u"%self.unrollIdx
      quotient = loopCounter
      dividend = "SizesSum+%u"%self.unrollIdx
      divisor = kernel["DepthU"]
      kStr += scalarStaticDivideAndRemainder(quotient, None, dividend, divisor, tmpSgpr, 0)
      # if GSU numIter++ if gsuSumIdx < remainder
      if kernel["GlobalSplitU"] > 1:
        kStr += self.calculateLoopNumIterGsu(kernel, tmpSgpr)

      kStr += inst("s_mov_b32", sgpr("OrigLoopCounter"), \
                sgpr(loopCounter), \
                "copy loop counter")
      if self.prefetchAcrossPersistent0 and kernel["ExpandPointerSwap"] and isPap:
        kStr += inst("s_and_b32", sgpr("EvenIterStart"), sgpr("OrigLoopCounter"), \
                  0x1,
                  "save unroll loop start position - copy1 or copy2")
    ########################################
    # Multi-dimensional summation, not unroll loop
    else:
      #printExit("no assembly support for 2+ dimensional summation")
      kStr += self.comment("%sother summation, numIter%s = size%s" \
          % (self.indent, loopChar, loopChar))
      loopCounter = "LoopCounters+%u"%loopIdx
      kStr += inst("s_mov_b32", sgpr(loopCounter), \
                sgpr("SizesSum+%u"%loopIdx), \
                "init loop counter")

    if not tailLoop:
      problemType = kernel["ProblemType"]
      zpA = next((zpi for zpi in problemType["ZeroPadA"] if zpi[1] == loopDim), None)
      #zpB = next((zpi for zpi in problemType["ZeroPadB"] if zpi[1] == loopDim), None)
      if zpA:
        tc = 'A'
        (freeDim,sumDim) = zpA[:2]
        freeDimChar = self.indexChars[freeDim]
        sumDimChar = self.indexChars[sumDim]
        tmpSgpr = self.getTmpSgpr(2)
        kStr += "\n"
        kStr += self.comment1("ElementEdge%s%s" % (tc, sumDimChar))
        kStr += inst("s_add_u32", sgpr(tmpSgpr), self.size('A',freeDim), \
                  self.size('A', sumDim), "")
        kStr += inst("s_mul_i32", sgpr(tmpSgpr), sgpr(tmpSgpr), \
                  self.stride('A', sumDim), "elementEdgeAK")
        # srdShiftLeft is included in GRO so need to add this to edge.
        # Do this after the scale is applied.
        kStr += inst("s_add_u32", sgpr(tmpSgpr), \
                  sgpr(tmpSgpr), \
                  self.srdShiftLeft[tc], "")

        # Leading adds to the range since we have more elements to left of original array - need to 
        # overcome the other adjustments to SRD and GRO
        kStr += inst("s_sub_u32", sgpr(tmpSgpr+1), \
                  sgpr("ZeroPad%s%s_Trailing"%(tc, freeDimChar)), \
                  sgpr("ZeroPad%s%s_Leading"%(tc, freeDimChar)), \
                  "Adjust for pads")

        kStr += inst("s_add_u32", sgpr(tmpSgpr+1), \
                      sgpr(tmpSgpr+1), 1 , "")

        if not self.stride('A', freeDim).startswith("const"):
            kStr += inst("s_mul_i32", sgpr(tmpSgpr+1), \
                      sgpr(tmpSgpr+1), \
                      self.stride('A', freeDim), "scale")

        kStr += inst("s_sub_u32", sgpr("ElementEdge%s%s"%(tc, sumDimChar)), \
                  sgpr(tmpSgpr), sgpr(tmpSgpr+1), \
                  "elementEdge = strideU*(sizeU+sizeFree) + srdPrePad - strideFree*(Leading-Trailing+1)")
        kStr += inst("s_lshl_b32", \
                  sgpr("ElementEdge%s%s"%(tc, sumDimChar)), \
                  sgpr("ElementEdge%s%s"%(tc, sumDimChar)), \
                  log2(self.bpeAB), "scale by bpe")


    return kStr

  ##############################################################################
  # Open Loop
  ##############################################################################
  def openLoop(self, kernel, loopIdx):
    kStr = ""
    #kStr += "s_endpgm\n"
    tailLoop = loopIdx < 0
    if tailLoop:
      loopIdx = self.unrollIdx
      self.inTailLoop = True
    loopChar = self.indexChars[ \
        kernel["ProblemType"]["IndicesSummation"][loopIdx]]
    if not tailLoop:
      kStr += "%s:\n" % self.getNamedLabel("openLoop%s"%loopChar)
    loopLabelBegin = self.getLabelNum("%sLoopBegin%s"%("Tail" if tailLoop else "", loopChar) )
    loopLabelEnd = self.getLabelNum("%sLoopEnd%s"%("Tail" if tailLoop else "", loopChar) )

    # is numIter at least 1? otherwise skip to end
    # PGL needs a skip-check here if not bufferload
    # If kernel["SuppressNoLoadLoop"] we don't have a special loop for the 'last iter'
    loopCounter = "LoopCounters+%u"%loopIdx
    if tailLoop:
      if self.prefetchAcrossPersistent0:
        loopCounter = "TailLoopCounter"
      endCounter = 0
    elif kernel["PrefetchGlobalRead"]:
      if kernel["SuppressNoLoadLoop"]:
        endCounter =  0
      else:
        endCounter = 1
    else:
      endCounter =  0

    if tailLoop or loopIdx == self.unrollIdx:
      kStr += inst("s_cmp_le_u32", \
          sgpr(loopCounter), \
          hex(endCounter), \
          "LoopCounter%s < EndCounter"%(loopChar) )
      kStr += inst("s_cbranch_scc1 label_%04u"%loopLabelEnd, \
          "don't enter Loop%s"%loopChar )

    if self.prefetchAcrossPersistent and kernel["ExpandPointerSwap"]:
      kStr += inst("","compare if odd-iter return")
      #kStr += inst("s_cbranch_scc1", self.getLabelTarget("LoopCopy2"), "start at oddIter?")

    if tailLoop:
      kStr += inst("s_mov_b32", sgpr("OrigLoopCounter"), 0, \
          "repurpose to count each localRead increment")

    # LSU not all threads will do summation
    if tailLoop and kernel["LocalSplitU"] > 1:
      tmpSgpr = self.getTmpSgpr(2)
      kStr += self.comment("apply exec mask for LSU")
      tmpVgpr = self.vgprPool.checkOut(2)
      dummy = self.vgprPool.checkOut(1)
      sgId = self.vgprPool.checkOut(1)
      divisor = kernel["SubGroup0"]*kernel["SubGroup1"]
      kStr += vectorStaticDivide(sgId, "Serial", divisor, tmpVgpr, tmpSgpr)
      numIter = self.vgprPool.checkOut(1)
      kStr += inst("v_mov_b32", vgpr(numIter), sgpr("SizesSum+0"), "sizeU to vgpr")
      divisor = kernel["DepthU"]
      kStr += vectorStaticDivideAndRemainder(dummy, numIter, numIter, divisor, tmpVgpr, tmpSgpr)
      self.vgprPool.checkIn(dummy)
      #kStr += dump(vgpr(sgId))
      #kStr += dump(vgpr(numIter))
      kStr += inst("v_cmpx_lt_u32", "vcc", \
          vgpr(sgId), vgpr(numIter), "sgId < numIter")
      self.vgprPool.checkIn(tmpVgpr)
      #self.tailNumIter = numIter
      #self.vgprPool.checkIn(numIter)

      # thread is active is sgId < numIter % LocalSplitU
    # begin loop
    kStr += "label_%04u:%s" % (loopLabelBegin, self.endLine)

    # LSU mask for this iteration
    if tailLoop and kernel["LocalSplitU"] > 1:
      kStr += inst("v_cmpx_lt_u32", "vcc", \
          vgpr(sgId), vgpr(numIter), "sgId < numIter")
      kStr += inst("_v_add_co_u32", vgpr(sgId), "vcc", hex(kernel["LocalSplitU"]), \
          vgpr(sgId), "sgId+=LSU")
      self.vgprPool.checkIn(sgId)
      self.vgprPool.checkIn(numIter)
      #kStr += dump(vgpr(sgId))

    if not tailLoop and loopIdx != self.unrollIdx:
      # reset LRO since these may have changed due to odd-iter exit ?
      if kernel["PrefetchGlobalRead"]:
        kStr += self.comment1("openLoop - reset LRO for possible odd-iter exit")
        kStr += self.localReadResetOffsets(kernel, self.tPA)
        kStr += self.localReadResetOffsets(kernel, self.tPB)

    return kStr


  ##############################################################################
  # Close Loop
  # finalLoop : final unroll loop
  ##############################################################################
  def closeLoop(self, kernel, loopIdx, finalLoop):
    kStr = ""
    #kStr += self.indent + self.syncStr + self.endLine
    #kStr += "s_endpgm\n"
    tailLoop = loopIdx < 0
    if tailLoop:
      loopIdx = self.unrollIdx
      loopChar = self.indexChars[ \
          kernel["ProblemType"]["IndicesSummation"][loopIdx]]
      loopLabelBegin = self.getLabelNum("TailLoopBegin%s"%(loopChar) )
      loopLabelEnd = self.getLabelNum("TailLoopEnd%s"%(loopChar) )
      loopLabelEndOddExit = self.getLabelNum("TailLoopEnd%s_oddexit"%(loopChar) )
      if self.prefetchAcrossPersistent0:
        loopCounter = "TailLoopCounter"
      else:
        loopCounter = "LoopCounters+%u"%loopIdx
      if kernel["AssertSummationElementMultiple"]%kernel["InnerUnroll"]==0:
        unrollInc = kernel["InnerUnroll"]
      else:
        unrollInc = 1
      kStr += self.comment("closeLoop loop%s finalLoop=%d tailLoop=%d" % (loopChar, finalLoop, tailLoop))

      kStr += inst("s_sub_u32", \
          sgpr(loopCounter), \
          sgpr(loopCounter), \
          hex(unrollInc), \
          "dec counter%s (toilLoop)"%(loopChar) )

      # Track # LDS reads?
      kStr += inst("s_add_u32", \
        sgpr("OrigLoopCounter"), \
        sgpr("OrigLoopCounter"), \
        hex(unrollInc),
        "inc counter%s"%(loopChar) )

      endCounter = 0
    else: # not tailloop
      loopChar = self.indexChars[ \
          kernel["ProblemType"]["IndicesSummation"][loopIdx]]
      loopLabelBegin = self.getLabelNum("LoopBegin%s"%(loopChar) )
      loopLabelEnd = self.getLabelNum("LoopEnd%s"%(loopChar) )
      loopLabelEndOddExit = self.getLabelNum("LoopEnd%s_oddexit"%(loopChar) )
      loopCounter = "LoopCounters+%u"%loopIdx
      unrollInc = 1
      kStr += self.comment("closeLoop loop%s finalLoop=%d tailLoop=%d" % (loopChar, finalLoop, tailLoop))

      kStr += inst("s_sub_u32", \
          sgpr("LoopCounters+%u"%loopIdx), \
          sgpr("LoopCounters+%u"%loopIdx), \
          hex(unrollInc), \
          "dec counter%s"%(loopChar) )

      # If PrefetchGlobalRead=1 the loads in the loop prefetch next macro-tile
      # For the final trip through the unroll loop we need to ensure those loads stay in bounds.

      # One technique is to create a copy of the unroll loop with all loads removed.
      # However buffer load doesn't need this loop copy since we OOB loads can be supressed by buffer limit hardware
      # So can do one more iteration (endCounter==0) in the main unroll loop, and adjust the pointer
      # increments appropriately.
      # Also sum idx other than unroll always compare against 0 (there is no PGR to account for)
      if kernel["PrefetchGlobalRead"] and not kernel["SuppressNoLoadLoop"] and loopIdx == self.unrollIdx:
        endCounter = 1
      else:
        endCounter = 0

    kStr += inst("s_cmp_eq_i32", \
        sgpr(loopCounter), \
        hex(endCounter), \
        "counter%s==0"%(loopChar) )

    if not finalLoop:
      # just an exit check, else fall through to the next loop copy
      kStr += inst("s_cbranch_scc1 label_%04u"%(loopLabelEndOddExit), "exit Loop%s"%loopChar )
    else: #finalLoop:
      kStr += inst("s_cbranch_scc0 label_%04u"%loopLabelBegin, \
          "restart Loop%s"%(loopChar ))

      if tailLoop:
        if kernel["PersistentKernel"] or len(kernel["ProblemType"]["IndicesSummation"]) > 1:
          # recover the 'damage' done to LRO:
          stmp = self.getTmpSgpr(1)
          for tP in [self.tPA, self.tPB]:
            tc = tP["tensorChar"]
            inc = kernel["LocalSplitU"]*(kernel["MacroTile%u"%tP["tensorIdx"]]+kernel["LdsPad%s"%tc])*tP["bpe"]
            kStr += inst("s_mov_b32", sgpr(stmp), inc, "tailloop lds offset")
            kStr += inst("s_mul_i32", sgpr(stmp), sgpr("OrigLoopCounter"), sgpr(stmp), "scale by mul")
            kStr += inst("v_sub_u32", vgpr("LocalReadAddr%s"%tc), vgpr("LocalReadAddr%s"%tc), sgpr(stmp), "remove lro damage")
      elif loopIdx == self.unrollIdx:
        oddIterCode = Code.Module()
        if not kernel["SuppressNoLoadLoop"] and kernel["ExpandPointerSwap"]:
          # In this case we kept the 'no-load' loop which has LDS offsets assuming first bank of LDS
          # if we exit the main loop at an odd iter - need to swap LDS read pointers
          # so the ds_reads read from the 'high' buffer of LDS
          oddIterCode.addComment1("Select high bank of LDS")
          oddIterCode.addText(self.localReadSwapOffsets(kernel, False, self.tPA))
          oddIterCode.addText(self.localReadSwapOffsets(kernel, False, self.tPB))

        if oddIterCode.count():
          kStr += inst("s_branch label_%04u"%loopLabelEnd, \
              "exit unroll loop%s (and skip oddexit)"%(loopChar ))
        kStr += "label_%04u: // unroll loop odditer exit\n" % (loopLabelEndOddExit)
        kStr += str(oddIterCode)

      kStr += "label_%04u:%s" % (loopLabelEnd, self.endLine)

    # restore all threads
    if tailLoop and kernel["LocalSplitU"] > 1:
      kStr += self.comment("restore full exec mask")
      fullExec = self.getTmpSgpr(2)
      kStr += inst("s_mov_b64", sgpr(fullExec,2), \
          "0xFFFFFFFFFFFFFFFF", "restore all threads active")
      kStr += inst("s_or_saveexec_b64",  sgpr(fullExec,2), sgpr(fullExec,2), "full mask -> exec" )
    return kStr

  ##############################################################################
  ##############################################################################
  def openLoopCopy(self, kernel, lc):
    return self.getLabelDef("LoopCopy%u"%(lc+1) )

  ##############################################################################
  # End Summation
  ##############################################################################
  def endSummation(self, kernel):
    kStr = ""

    kStr += "%s:\n" % self.getNamedLabel("Summation_End")

    kStr += self.comment1("endSummation: add vgpr %u...%u to pool" % \
            (self.startVgprValuA, self.lastVgprForReads))

    if self.savedVgprPool != None:
      self.vgprPool = self.savedVgprPool # restore vgprPool before alternate path
    self.vgprPool.add(self.startVgprValuA, \
        self.lastVgprForReads - self.startVgprValuA, "endSummation")

    self.setStartTmpPool(self.lastPostLoopSgpr)

    if self.db["InitVgpr"] & 0x2:
      #kStr += self.vgprPool.initTmps(self.initVgprValue)
      kStr += self.vgprPool.initTmps(self.initVgprValue,start=0, stop=100)
    if 0:
      for i in range(0,16+1):
         #kStr += inst("v_mov_b32", vgpr(21), hex(self.initVgprValue), "hack tmp in pool")
         kStr += inst("v_mov_b32", vgpr(21), vgpr(21), "hack tmp in pool")

    # this doesn't seem to do anything - not being aggressive with lastPostLoopSgpr
    if self.db["InitSgpr"] & 0x2:
      kStr += self.sgprPool.initTmps(self.initSgprValue)

    # copy accumulated C from agpr to vgpr
    if "MatrixInstM" in kernel:
      #for i in range(0, self.totalAgprs):
      #  kStr += inst("v_accvgpr_read_b32", vgpr("ValuC+%u"%i), "acc%u"%i, "copy areg to vreg")
      #TODO avoid s_nop if its possible
      instCycles = kernel["MatrixInstM"] // 2 # 32x32 is 64 cycles, 16x16 is 32 cycles, 4x4 is 8 cycles
      kStr += "s_nop %u\n" % instCycles
      kStr += self.MapAcctoArchRegs(kernel,option=0)

    if self.db["ConservativeWaitCnt"] & 0x10:
      kStr += "s_barrier // debug\n"
      kStr += "s_waitcnt lgkmcnt(0) & vmcnt(0)\n"

    if kernel["SuppressNoLoadLoop"]:
      kStr += inst("s_waitcnt", "lgkmcnt(0) & vmcnt(0)", "wait for all summation activity")

    return kStr

  ##############################################################################
  # MFMA Iteration
  ##############################################################################

  def mfmaIter(self, kernel, m, innerUnroll):
    kStr = ""
    dstRegs = self.destAgprs
    if kernel["ProblemType"]["DataType"].isSingle():
      for b in range(0, self.numColInsts):
        for a in range(0, self.numRowInsts):
          for iui in range(0, innerUnroll):
            accIdx = b * self.numRowInsts + a
            accStart = accIdx * self.destAgprs
            accEnd = accStart + self.destAgprs - 1
            aStr = "v[%s+%u]" % ("vgprValuA_X%u_I%u" % (m, iui), a)
            bStr = "v[%s+%u]" % ("vgprValuB_X%u_I%u" % (m, iui), b)
            kStr += "v_mfma_f32_%ux%ux%uf32 a[%u:%u], %s, %s, a[%u:%u]%s" \
              % (kernel["MatrixInstM"], kernel["MatrixInstN"], kernel["MatrixInstK"], accStart, accEnd, aStr, bStr, accStart, accEnd, self.endLine)
            # TODO Broadcast code
            #kStr += "v_mfma_f32_%ux%ux%uf32 a[%u:%u], %s, %s, a[%u:%u] blgp:%u%s" \
            #  % (kernel["MatrixInstM"], kernel["MatrixInstN"], kernel["MatrixInstK"], accStart, accEnd, bStr, aStr, accStart, accEnd, a, self.endLine)
    return kStr

  ##############################################################################
  # MAC Iteration
  ##############################################################################
  def macIter(self, kernel, bufferIdx, iuiCount, useMacro):
    if not self.do["MAC"]: return ""
    imod = Code.Module("macIter_X%u_I%u"%(bufferIdx, iuiCount))

    if kernel["ProblemType"]["DataType"].isHalf():
      imod.addInst(".align32 8, 0xbf800001", "align v_pk_fma")   # Align v_pk_fma instructions used in MAC_ blocks

    if kernel["InnerUnroll"] > 1 and iuiCount==1:
      # This it tail-loop case where we just want one IUI,
      imod.addText("MAC_%ux%u_X%u_OneIUI" % (kernel["ThreadTile0"],kernel["ThreadTile1"], bufferIdx))
    else:
      if useMacro:
        imod.addText("MAC_%ux%u_X%u" % (kernel["ThreadTile0"],kernel["ThreadTile1"], bufferIdx))
      else:
        # Generate MAC calls inline
        imod.addText(self.defineMACs(kernel, bufferIdx, kernel["InnerUnroll"]))

    return imod

  ##############################################################################
  # MAC Iteration -alternate version
  ##############################################################################
  def macCode(self, kernel, bufferIdx, iuiCount):
    if not self.do["MAC"]: return ""
    imod = Code.Module("macIter_X%u_I%u"%(bufferIdx, iuiCount))

    if kernel["ProblemType"]["DataType"].isHalf():
      imod.addInst(".align32 8, 0xbf800001", "align v_pk_fma")   # Align v_pk_fma instructions used in MAC_ blocks

    doOnce = False
    beAggressive = kernel["AggressivePerfMode"]
    macIdx = 0

    # half precision
    if kernel["ProblemType"]["DataType"].isHalf():
      for blockB in range(0, kernel["ThreadTile1"]//2):
        for blockA in range(0, kernel["ThreadTile0"]//2):
          imod.addCode(Code.MacInst(kernel,blockA,blockB,bufferIdx,iuiCount))
          if beAggressive and not doOnce:
            imod.addInst("s_setprio ","1","Raise priority while processing macs")
            doOnce = True

    # integer i8
    elif kernel["ProblemType"]["DataType"].isInt8x4():
      for blockB in range(0, kernel["ThreadTile1"]):
        for blockA in range(0, kernel["ThreadTile0"]):
          imod.addCode(Code.MacInst(kernel,blockA,blockB,bufferIdx,iuiCount))
          if beAggressive and not doOnce:
            imod.addInst("s_setprio ","1","Raise priority while processing macs")
            doOnce = True

    # single precision
    elif kernel["ProblemType"]["DataType"].isSingle():
      for blockB in range(0, kernel["ThreadTile1"]):
        for blockA in range(0, kernel["ThreadTile0"]):
          imod.addCode(Code.MacInst(kernel,blockA,blockB,bufferIdx,iuiCount))
          if beAggressive and not doOnce:
            imod.addInst("s_setprio ","1","Raise priority while processing macs")
            doOnce = True
          if macIdx == kernel["PerformanceWaitLocation"]:
            imod.addCode(Code.WaitCnt(kernel["PerformanceWaitCount"],"extra wait for performance"))
          if macIdx == kernel["PerformanceSyncLocation"]:
            imod.addInst("s_barrier ","extra barrier for performance")
          macIdx += 1

    # double precision
    elif kernel["ProblemType"]["DataType"].isDouble():
      for blockB in range(0, kernel["ThreadTile1"]):
        for blockA in range(0, kernel["ThreadTile0"]):
          imod.addCode(Code.MacInst(kernel,blockA,blockB,bufferIdx,iuiCount))
          if beAggressive and not doOnce:
            imod.addInst("s_setprio ","1","Raise priority while processing macs")
            doOnce = True

    # single precision complex
    elif kernel["ProblemType"]["DataType"].isSingleComplex():
      for blockB in range(0, kernel["ThreadTile1"]):
        for blockA in range(0, kernel["ThreadTile0"]):
          imod.addCode(Code.MacInst(kernel,blockA,blockB,bufferIdx,iuiCount))
          if beAggressive and not doOnce:
            imod.addInst("s_setprio ","1","Raise priority while processing macs")
            doOnce = True

    # double precision complex
    elif kernel["ProblemType"]["DataType"].isDoubleComplex():
      for blockB in range(0, kernel["ThreadTile1"]):
        for blockA in range(0, kernel["ThreadTile0"]):
          imod.addCode(Code.MacInst(kernel,blockA,blockB,bufferIdx,iuiCount))
          if beAggressive and not doOnce:
            imod.addInst("s_setprio ","1","Raise priority while processing macs")
            doOnce = True
            
    else:
      printExit("Assembly doesn't support %s" % kernel["ProblemType"]["DataType"])

    if beAggressive and doOnce:
      imod.addInst("s_setprio ","0","Reset priority after macs")

    return imod
 
  ##############################################################################
  # At Least 1 Unroll
  # prefetch means this is in the prefetch code, either before unroll loop
  # or in the PAP code.
  # isPap means this is the PAP iteration, need to adjust the loop exit
  # isOptNLL : this is for the store-interleaved NLL optimization
  ##############################################################################
  def openSumAtLeastUnroll(self, kernel, prefetch, isPap, isOptNLL):
    kStr = ""
    if prefetch:
      kStr += inst("s_cmp_eq_u32", sgpr("LoopCounters+%u"%self.unrollIdx), \
          hex(0), "numIter%s == 0"%self.indexChars[self.unrollIdx])
      if not isPap:
        if self.doShadowInit:
          kStr += inst("s_cbranch_scc1 %s"\
              % self.getNamedLabel("ShadowInitStart"), \
              "skip to ShadowInitStart iter b/c numIter==0")
        else:
          loopChar = self.indexChars[ \
              kernel["ProblemType"]["IndicesSummation"][self.unrollIdx]]
          labelName = "label_%04d" % self.getLabelNum("LoopEnd%s"%loopChar)
          kStr += inst("s_cbranch_scc1 %s" % labelName,
              "skip to unrollLoop end loop%s iter b/c numIter==0" % loopChar)
      else:
        kStr += inst("s_cbranch_scc1 label_%04u"\
            % self.getLabelNum("SkipPrefetchAcrossPersistent"), \
            "skip prefetch loads since numIter==0")
    elif isOptNLL:
      skipOptNLL = self.getNamedLabel("OptNLL_End")
      tmpSgpr = self.getTmpSgpr(2)

      kStr += self.checkIsBetaZero(kernel, tmpSgpr, skipOptNLL)

      # check alpha
      if self.do["ApplyAlpha"]:
        if kernel["ProblemType"]["DataType"].isHalf():
          if not kernel["ProblemType"]["HighPrecisionAccumulate"]:
            kStr += inst("s_mov_b32", sgpr(tmpSgpr), "0x3c003c00", "Packed alpha==1.0")
            kStr += inst("s_cmp_eq_u32", sgpr("Alpha"), sgpr(tmpSgpr), "alpha == 1.0?")
          else: # HPA
            kStr += inst("s_cmp_eq_u32", sgpr("Alpha"), "1.0", "Alpha == 1.0 ?")

        elif kernel["ProblemType"]["DataType"].isBFloat16():
          kStr += inst("s_cmp_eq_u32", sgpr("Alpha"), "1.0", "Alpha == 1.0 ?")

        elif kernel["ProblemType"]["DataType"].isInt8x4():
          kStr += inst("s_cmp_eq_u32", sgpr("Alpha"), "1.0", "Alpha == 1.0 ?")

        elif kernel["ProblemType"]["DataType"].isSingle():
            #kStr += inst("s_mov_b32", sgpr(tmpS01), self.db["ValueCExpectedValue"], "Move expected value")
          kStr += inst("s_cmp_eq_u32", sgpr("Alpha"), "1.0", "Alpha == 1.0 ?")

        elif kernel["ProblemType"]["DataType"].isDouble():
          kStr += inst("s_mov_b32", sgpr(tmpSgpr+0), 0x00000000, "Low part of double 1.0")
          kStr += inst("s_mov_b32", sgpr(tmpSgpr+1), "0x3ff00000", "High part of double 1.0")
          kStr += inst("s_cmp_eq_u64", sgpr("Alpha",2), sgpr(tmpSgpr,2), "Alpha == 1.0 ?")

        elif kernel["ProblemType"]["DataType"].isSingleComplex():
          kStr += inst("s_mov_b32", sgpr(tmpSgpr+0), "1.0", "Real part of 1.0")
          kStr += inst("s_mov_b32", sgpr(tmpSgpr+1), "0.0", "Imaginary part of 1.0")
          kStr += inst("s_cmp_eq_u64", sgpr("Alpha",2), sgpr(tmpSgpr,2), "Alpha == 1.0 ?")
          
        elif kernel["ProblemType"]["DataType"].isDoubleComplex():
          kStr += inst("s_mov_b32", sgpr(tmpSgpr+0), "0x00000000", "lsb of real part of 1.0")
          kStr += inst("s_mov_b32", sgpr(tmpSgpr+1), "0x3ff00000", "msb of real part of 1.0")
          kStr += inst("s_cmp_eq_u64", sgpr("Alpha",2), sgpr(tmpSgpr,2), "Alpha.real == 1.0 ?")
          kStr += inst("s_cbranch_scc0 %s"%skipOptNLL, "branch if alpha.real != 1")
          kStr += inst("s_mov_b32", sgpr(tmpSgpr+0), "0x00000000", "lsb of imag part of 0.0")
          kStr += inst("s_mov_b32", sgpr(tmpSgpr+1), "0x00000000", "msb of imag part of 0.0")
          kStr += inst("s_cmp_eq_u64", sgpr("Alpha+2",2), sgpr(tmpSgpr,2), "Alpha.imag == 0.0 ?")

        kStr += inst("s_cbranch_scc0 %s"%skipOptNLL, "branch if alpha != 1")
        kStr += "\n"

      kStr += self.checkIsEdge(kernel, tmpSgpr, skipOptNLL)
      kStr += "\n"

      # Check tail loop required:
      #loopCounter = "LoopCounters+%u"%self.unrollIdx
      loopChar = self.indexChars[ \
          kernel["ProblemType"]["IndicesSummation"][self.unrollIdx]]
      kStr += scalarStaticDivideAndRemainder(tmpSgpr, tmpSgpr+1, "SizesSum+%u"%self.unrollIdx, \
                kernel["DepthU"], tmpSgpr+2, 2)
      kStr += inst("s_cmp_eq_u32", sgpr(tmpSgpr+1), \
          hex(0), "numIter%s == 0"%loopChar )
      kStr += inst("s_cbranch_scc0 %s"%skipOptNLL, \
          "skip if tail loop required")

      # OptNLL has no tail loop so can reclaim some regs here -
      # we need these to do the address calcs for the stores, etc
      # save the vgprPool for generating the normal path.
      self.savedVgprPool = deepcopy(self.vgprPool)

      added = [] # track registers added to pool
      if kernel["PrefetchGlobalRead"]:
        if not kernel["DirectToLdsA"]:
          added.append(self.vgprPool.addRange(self.startVgprG2LA, \
              self.startVgprG2LA+self.numVgprG2LA-1, "startOptNLL"))
          added.append(self.vgprPool.addRange(self.startVgprLocalWriteAddressesA, \
                       self.startVgprLocalWriteAddressesA, "startOptNLL"))
        if not kernel["DirectToLdsB"]:
          added.append(self.vgprPool.addRange(self.startVgprG2LB, \
              self.startVgprG2LB+self.numVgprG2LB-1, "startOptNLL"))
          added.append(self.vgprPool.addRange(self.startVgprLocalWriteAddressesB, \
                       self.startVgprLocalWriteAddressesB, "startOptNLL"))

      if kernel["BufferLoad"]:
        added.append(self.vgprPool.addRange(self.startVgprGlobalReadOffsetA, \
            self.startVgprGlobalReadOffsetB, "startOptNLL"))
      else:
        added.append(self.vgprPool.addRange(self.startVgprGlobalReadAddressesA, \
            self.startVgprGlobalReadAddressesB, "startOptNLL"))
      kStr += self.comment("reclaim VGPRS: " + ", ".join(added))

      # perhaps could work with LSU>1 by adding other indices here, but not tested
      assert (kernel["LocalSplitU"] == 1)
      kStr += self.notLocalSplitUGlobalWriteIndices(kernel)

    return kStr

  ##############################################################################
  ##############################################################################
  def closeSumAtLeastUnroll(self, kernel, prefetch, isOptNLL):
    kStr = ""
    if not prefetch:
      if isOptNLL:
        kStr += self.comment1("Stores for OptNLL")
        self.getNamedLabel("Summation_End")

        # add copyback if required
        if kernel["MatrixInstruction"]:
          instCycles = kernel["MatrixInstM"] // 2 # 32x32 is 64 cycles, 16x16 is 32 cycles, 4x4 is 8 cycles
          kStr += "s_nop %u\n" % instCycles
          ##for i in range(0, self.totalAgprs):
          ##  kStr += inst("v_accvgpr_read_b32", vgpr("ValuC+%u"%i), "acc%u"%i, "copy areg to vreg")
          kStr += self.MapAcctoArchRegs(kernel,option=0)

        # add stores for opt NLL
        (fullVw, elements) = self.notLocalFullTileElements(kernel)
        # optimized NLL has edge=beta=atomic=False by design
        ss = self.StoreState(self, kernel, fullVw, edge=False, beta=False, \
            atomic=False, elements=elements)

        # TODO - maybe this should be encapulated in the SS setup code
        tmpSgpr = self.getTmpSgpr(2)
        if len(kernel["PackedC0IndicesX"]) > 1:
          tmpVgpr= self.vgprPool.checkOut(3, "NLL address tmps")
        else:
          tmpVgpr= None # don't need tmps for other uses?
         # need to allocate vgprs for this path,
        assert(len(kernel["PackedC1IndicesX"]) == 1)

        ss.setupStoreElementsForBatch(kernel, fullVw, elements, None)

        for elementIdx in range(0, len(elements)):
          kStr += self.comment("store element %d : %s" % (elementIdx, str(elements[elementIdx])))
          addrCalc = ss.elementAddr[elementIdx]
          sumIdx = ss.elementSumIdx[elementIdx]

          kStr += addrCalc.emitAddressSetupCode(kernel, ss, tmpVgpr01=tmpVgpr, tmpS01=tmpSgpr, \
                              edge=False, beta=False, atomic=False, mask=None, elementIdx=elementIdx)
          kStr += self.addStore(kernel, ss, addrCalc, sumIdx, tmpSgpr, edge=False)

        kStr += "\n"
        kStr += str(self.functionEnd(kernel, False))
        #kStr += inst("s_branch %s"%summationEnd, "skip the OptNLL")

        label = self.getNamedLabel("OptNLL_End")
        kStr += "%s:%s" % (label, self.endLine)
      else:
        label = self.getLabelNum("PrefetchGlobalLastIterEnd")
        kStr += "label_%04u:%s" % (label, self.endLine)
    return kStr

  ##############################################################################
  ##############################################################################
  # incLower must be constant or SGRP unsigned value
  def incrementSrd(self, kernel, tP, incLower, incUpper, checkShadowLimitCopy=True):
    tc = tP["tensorChar"]
    kStr = ""

    kStr += inst("s_add_u32 ", \
         sgpr("Srd%s+0"%(tc)), \
         sgpr("Srd%s+0"%(tc)), \
         incLower, \
        "gra SRD += inc(lower)" )
    kStr += inst("s_addc_u32 ", \
         sgpr("Srd%s+1"%(tc)), \
         sgpr("Srd%s+1"%(tc)), \
         incUpper, \
        "gra SRD += inc(upper)" )

    # also have to move the boundary since we change the base
    # so less buffers to the edge:
    if self.use64bPbcLimit:
      kStr += inst("s_sub_u32", \
          sgpr("ShadowLimit%s+0"%tc), \
          sgpr("ShadowLimit%s+0"%tc), \
           incLower, \
            "limit -= inc)")
      kStr += inst("s_subb_u32", \
          sgpr("ShadowLimit%s+1"%tc), \
          sgpr("ShadowLimit%s+1"%tc), \
           incUpper, \
            "limit -= inc)" )
      if checkShadowLimitCopy:
        kStr += inst("s_cmp_eq_u32", sgpr("ShadowLimit%s+1"%tc), 0, "are we within 2^32?")
        kStr += inst("s_cmov_b32", sgpr("Srd%s+2"%tc), sgpr("ShadowLimit%s+0"%tc), "Move shadow to real if we are within 2^32")
    else:
      kStr += inst("s_sub_u32", \
           sgpr("Srd%s+2"%(tc)), \
           sgpr("Srd%s+2"%(tc)), \
           incLower, \
            "limit -= inc)" )

    return kStr


  ##############################################################################
  ##############################################################################
  # incLower must be constant or SGRP unsigned value
  def setTailSrd(self, kernel, tP, incLower):
    # In SuppressNoLoadLoop, the final loop iteration moves the SRD base forward
    # and the ShadowLimit backwards by one extra 'click' of GlobalReadIncs[AB].
    # Note the ShadowLimit may become negative - for example edge tiles where the
    # increment is > tile width.
    # The SuppressNoLoadLoop mode also forces the SRD limit to 0 on the final iteration.
    # The code here undoes the final click step by moving the base backwards and the
    # limit forwards (reading from the ShadowLimit).
    # It only works if use64bPbcLimit is enabled (since this enables use of the ShadowLimit)

    tc = tP["tensorChar"]
    kStr = ""
    incUpper = 0

    kStr += inst("s_sub_u32 ", \
         sgpr("Srd%s+0"%(tc)), \
         sgpr("Srd%s+0"%(tc)), \
         incLower, \
        "gra SRD -= inc(lower)" )
    kStr += inst("s_subb_u32 ", \
         sgpr("Srd%s+1"%(tc)), \
         sgpr("Srd%s+1"%(tc)), \
         incUpper, \
        "gra SRD -= inc(upper)" )

    # using Shadow limit here which only works with 64-bit PBC:
    assert(self.use64bPbcLimit)

    kStr += inst("s_add_u32", \
        sgpr("ShadowLimit%s+0"%tc), \
        sgpr("ShadowLimit%s+0"%tc), \
         incLower, \
          "limit -= inc)")
    kStr += inst("s_addc_u32", \
        sgpr("ShadowLimit%s+1"%tc), \
        sgpr("ShadowLimit%s+1"%tc), \
         incUpper, \
          "limit -= inc)" )
    kStr += inst("s_cmp_eq_u32", sgpr("ShadowLimit%s+1"%tc), 0, "are we within 2^32?")
    kStr += inst("s_cmov_b32", sgpr("Srd%s+2"%tc), sgpr("ShadowLimit%s+0"%tc), "Move shadow to real if we are within 2^32")

    return kStr

  ##############################################################################
  # Global Read: Increment A/B
  # loopIdx is summation idx:
  #   self.unrollIdx, or an idx from 0..NumIndicesSummation
  # prefetchIndex is >0 (1...PrefetchGlobalRead) if this increment follows a
  #   global prefetch or 0 otherwise
  # incs is number of increments to perform
  ##############################################################################
  def globalReadIncrement(self, kernel, loopIdx, tP, prefetchIndex, incs=1):
    if not self.do["GlobalInc"]: return ""
    tc = tP["tensorChar"]
    loopChar = self.indexChars[ \
          kernel["ProblemType"]["IndicesSummation"][loopIdx]]

    imod = Code.Module("globalReadIncrement%s"%tc)
    imod.addComment1("global read inc %s loop%s"%(tc,loopChar))

    if kernel["BufferLoad"]:
      # TODO - does this handle N-dim tensors correctly?
      #if tP["isB"]:
      #  kStr += inst("s_mov_b32", sgpr("OffsetB"), sgpr("SrdB+0"), "hack to save")
      if self.staggerU and loopIdx == self.unrollIdx:
        # add a wrap increment, if needed:
        incLower = self.getTmpSgpr(3)
        incUpper = incLower + 1
        tmpS =    incLower + 2
        if prefetchIndex:
          imod.addInst("s_add_u32", sgpr(tmpS), sgpr("LoopCounters+%u"%self.unrollIdx), prefetchIndex, "remove pf(%u)"%prefetchIndex)
          imod.addInst("s_cmp_eq_u32",  sgpr("StaggerUIter"), sgpr(tmpS), "Is this wrapIter? (pf)")
        else:
          imod.addInst("s_cmp_eq_u32",  sgpr("LoopCounters+%u"%self.unrollIdx), \
                    sgpr("StaggerUIter"), "Is this the wrapIter?")
        #kStr += self.assert_scc_is_1() # break at the wrap iteration
        imod.addInst("s_cselect_b32", sgpr(incLower), sgpr("WrapU%s+0"%tc), sgpr("GlobalReadIncs%s+%u"%(tc,self.unrollIdx)), \
                    "incLower <- ?")
        imod.addInst("s_cselect_b32", sgpr(incUpper), sgpr("WrapU%s+1"%tc), 0,
                    "incUpper <- ?")
        imod.addText(self.incrementSrd(kernel, tP, sgpr(incLower), sgpr(incUpper), checkShadowLimitCopy=True))
        if 0 and tP["isB"] and prefetchIndex==0:
          tv = self.vgprPool.checkOut(1, "hack")
          imod.addInst( "v_mov_b32", vgpr(tv), sgpr("LoopCounters"), "")
          imod.addText( self.assert_ne(vgpr(tv), sgpr("StaggerUIter"))) # break at the wrap iteration
          self.vgprPool.checkIn(tv)
      else:
        if loopIdx != self.unrollIdx:
          incUpper = sgpr(self.getTmpSgpr(1))
          # GRO may be negative for other summation if stride-other < stride-unroll.
          imod.addInst("s_ashr_i32", incUpper, sgpr("GlobalReadIncs%s+%u"%(tc,loopIdx)), 31, "sign-extend")
        else:
          incUpper = 0 # GRO is positive for loop unroll
        imod.addText( self.incrementSrd(kernel, tP, sgpr("GlobalReadIncs%s+%u"%(tc,loopIdx)), incUpper))
    else:
      graIdx = 0
      #for perp in range(0, tP["nrp"]):
      #  for para in range(0, tP["nrc"]):
      #    for s in range(0, tP["nrcv"]):
      for perp in range(0, tP["nrp"]):
        for sPerp in range(0, tP["nrpv"]):
          for para in range(0, tP["nrc"]):
            for sPara in range(0, tP["nrcv"]//tP["nrcvpi"]):
              if self.globalReadIncsUseVgpr:
                imod.addInst("_v_add_co_u32 ", \
                    vgpr("GlobalReadAddr%s+%u+0"%(tP["tensorChar"], graIdx)), \
                    "vcc", \
                    vgpr("GlobalReadAddr%s+%u+0"%(tP["tensorChar"], graIdx)),  \
                    vgpr("GlobalReadIncs%s+%u+0"%(tP["tensorChar"], 2*loopIdx)), \
                    "gra += inc%s%s (lower)"%(tP["tensorChar"], loopChar))
                imod.addInst("_v_addc_co_u32", \
                    vgpr("GlobalReadAddr%s+%u+1"%(tP["tensorChar"], graIdx)), \
                    "vcc", \
                    vgpr("GlobalReadAddr%s+%u+1"%(tP["tensorChar"], graIdx)), \
                    vgpr("GlobalReadIncs%s+%u+1"%(tP["tensorChar"], 2*loopIdx)), \
                    "vcc", \
                    "gra += inc%s%s (upper)"%(tP["tensorChar"], loopChar))
              else:
                imod.addInst("_v_add_co_u32 ", \
                    vgpr("GlobalReadAddr%s+%u+0"%(tP["tensorChar"], graIdx)), \
                    "vcc", \
                    vgpr("GlobalReadAddr%s+%u+0"%(tP["tensorChar"], graIdx)),  \
                    sgpr("GlobalReadIncs%s+%u"%(tP["tensorChar"], loopIdx)), \
                    "gra += inc%s%s (lower)"%(tP["tensorChar"], loopChar))
                imod.addInst("_v_addc_co_u32", \
                    vgpr("GlobalReadAddr%s+%u+1"%(tP["tensorChar"], graIdx)), \
                    "vcc", \
                    vgpr("GlobalReadAddr%s+%u+1"%(tP["tensorChar"], graIdx)), \
                    0,
                    "vcc", \
                    "gra += inc%s%s (upper)"%(tP["tensorChar"], loopChar))
              graIdx += self.rpga
      #kStr += dump(vgpr("GlobalReadAddrA+0"))
      #kStr += dump(vgpr("GlobalReadAddrA+1"))
      #kStr += "s_endpgm\n"

    return imod

  def globalReadIncrementAB(self, kernel, loopIdx, prefetchIndex, incs=1):
    imod = Code.Module("globalReadIncrementAB%s")
    imod.addCode(self.globalReadIncrement(kernel, loopIdx, self.tPA, prefetchIndex, incs))
    imod.addCode(self.globalReadIncrement(kernel, loopIdx, self.tPB, prefetchIndex, incs))
    return imod


  ##############################################################################
  # Global Read:
  # globalReadGuardK is called for loads in the tail loop
  # Must ensure each load is in bounds - either using buffer bounds 
  # or exec-mask checks.
  ##############################################################################
  def globalReadGuardK(self, kernel, tP):
    kStr = ""
    tc = tP["tensorChar"]
    problemType = self.kernel["ProblemType"]
    graIdx = 0
    g2lIdx = 0
    loadWidth = tP["globalReadInstruction"].totalWidth

    ########################################
    # Calculate Max Addr
    ########################################
    maxAddrSgpr = self.getTmpSgpr(4)
    tmpSgpr = maxAddrSgpr + 2

    if not kernel["BufferLoad"]:
      kStr += self.comment1("flat addressing - max read address = size[n] * stride[n-1]")
      dim = len(tP["ia"])-1 # dim
      sizeIdx = tP["ia"][dim]
      sizeIdxIsSum = sizeIdx in kernel["ProblemType"]["IndicesSummation"]
      if sizeIdxIsSum:
        sizeIdx -= kernel["ProblemType"]["NumIndicesC"]
      # TODO-multiply by largest stride
      kStr += self.s_mul_u64_u32(sgpr(maxAddrSgpr+0), sgpr(maxAddrSgpr+1),  \
                  sgpr("Sizes%s+%u"%("Sum" if sizeIdxIsSum else "Free", sizeIdx)),  \
                  sgpr("Stride%s%s"%(tc, self.indexChars[tP['ia'][-1]])), \
                  "64b tensor%s size in elements"%tc)
      kStr += inst("s_lshl_b64", \
        sgpr(maxAddrSgpr,2), \
        sgpr(maxAddrSgpr,2), \
        hex(log2(tP["bpe"])), "<- tensor%s size in bytes"%tc)

      kStr += inst("s_add_u32", \
          sgpr(maxAddrSgpr+0), \
          sgpr(self.sgprs["AddressA"] if tP["isA"] else self.sgprs["AddressB"]), \
          sgpr(maxAddrSgpr+0), \
          "prepend address lower")
      kStr += inst("s_addc_u32", \
          sgpr(maxAddrSgpr+1), \
          sgpr((self.sgprs["AddressA"] if tP["isA"] else self.sgprs["AddressB"])+1), \
          sgpr(maxAddrSgpr+1), \
          "prepend address upper")
      # sgpr->vgpr
      maxAddrVgpr = self.vgprPool.checkOut(2, "maxAddrVgpr")
      kStr += inst("v_mov_b32", vgpr(maxAddrVgpr+0), sgpr(maxAddrSgpr+0), "sgpr->vgpr")
      kStr += inst("v_mov_b32", vgpr(maxAddrVgpr+1), sgpr(maxAddrSgpr+1), "sgpr->vgpr")

      # full exec mask
      fullExec = tmpSgpr
      kStr += inst("s_mov_b64", sgpr(fullExec,2), \
          "0xFFFFFFFFFFFFFFFF", "to restore all threads active")
      bpeVgpr = self.vgprPool.checkOut(1, "bpeVgpr")
      kStr += inst("v_mov_b32", vgpr(bpeVgpr), hex(tP["bpe"]), "bpe")

      # can remove this?
      zeroVgpr = self.vgprPool.checkOut(1)
      kStr += inst("v_mov_b32", vgpr(zeroVgpr), hex(0), "zero")

    extraFields = ""
    if tP["NonTemporal"]%2==1:
      extraFields += " glc"
    if tP["NonTemporal"]//2==1:
      extraFields += " slc"
    if kernel["DirectToLds%s"%tc]:
      extraFields += " lds"

    directToLdsLoads = 0

    if problemType["ZeroPad%s"%tc]:
      addrV = self.vgprPool.checkOut(1)
    loopCnt = -1
    for perp in range(0, tP["nrp"]):
      for sPerp in range(0, tP["nrpv"]):
        for para in range(0, tP["nrc"]):
          for sPara in range(0, tP["nrcv"]//tP["nrcvpi"]):
            i = sPara + (tP["nrcv"] // tP["nrcvpi"]) * (para + tP["nrc"] * (sPerp + tP["nrpv"] * perp))
            loopCnt += 1
            graIdx = i * self.rpgo if kernel["BufferLoad"] else i * self.rpga
            g2lIdx = i * loadWidth

            r = 0
            # for each component in vector
            while r < loadWidth*self.bpr//tP["bpe"]:
              numElementsPerLoad = 1
              if kernel["ProblemType"]["DataType"].isHalf() or \
                 kernel["ProblemType"]["DataType"].isBFloat16():
                if tP["glvw"]>1 and kernel["AssertSummationElementMultiple"] % 2 == 0:
                  # Pack two FP16 values into a single load dword x2
                  numElementsPerLoad = 2
                regIdx = r // 2
              elif kernel["ProblemType"]["DataType"].isInt8x4() or \
                   kernel["ProblemType"]["DataType"].isSingle():
                regIdx = r
              elif kernel["ProblemType"]["DataType"].isDouble() or \
                   kernel["ProblemType"]["DataType"].isSingleComplex():
                regIdx = r*2
              elif kernel["ProblemType"]["DataType"].isDoubleComplex() :
                regIdx = r*4
              else:
                printWarning("DataType unsupported")
              kStr += self.comment1("g2l=%u, load component %u"%(g2lIdx, r))

              offset = 0

              if kernel["BufferLoad"]:
                # Use buffer limit to stay in-bounds - the limit was set to edge when SRD initialized
                # and each increment of SRD base in the unroll loop does a corresponding decrement
                # of the srd limit - so base+limit stays constant and also points at maximum
                # element that should be accessed.
                if kernel["UseSgprForGRO"]:
                  offsetVgpr = "GlobalReadOffset%s+0"%(tc)
                  if graIdx==0:
                    soffset = "0"
                  else:
                    soffset = sgpr("ScalarGlobalReadOffset%s+%u"%(tc, graIdx-1))
                else:
                  offsetVgpr = "GlobalReadOffset%s+%u"%(tc, graIdx)
                  soffset = "0"

                if problemType["ZeroPad%s"%tc]:
                  codeMod = Code.Module("guardZeroPad%u"%loopCnt)
                  offsetVgpr = self.addZeroPadGuard(kernel, tP, codeMod, offsetVgpr, soffset, tmpSgpr, addrV)
                  kStr += str(codeMod)


                if kernel["DirectToLds%s"%tc]:
                  if directToLdsLoads != 0:
                    ldsInc = kernel["NumThreads"]*4
                    kStr += inst("s_add_u32", "m0", "m0", ldsInc, \
                        "Move LDS write address to next line" )
                  directToLdsLoads+=1

                  # Assembler expects a destination VGPR even though not written
                  destVgpr=0
                else:
                  destVgpr="G2L%s+%u+%u"%(tc, g2lIdx, regIdx)

                offset = r * tP["bpe"]
                hi16 = 0
                if kernel["ProblemType"]["DataType"].isHalf() or \
                   kernel["ProblemType"]["DataType"].isBFloat16():
                  if numElementsPerLoad==2:
                    # Pack two FP16 values into a single load dword x2
                    r += 1 # skip next element since we loaded 2X here
                    comment="load packed 2X half buffer value"
                  elif not kernel["DirectToLds%s"%tc]:
                    hi16=loopCnt%2 if tP["glvw"]==1 else r%2
                    comment="load half buffer value"
                else:
                  comment="load one buffer value"

                bpl = numElementsPerLoad*self.bpeAB # bytesPerLoad

                kStr += self.chooseGlobalRead(True, \
                          bpl, destVgpr=destVgpr, \
                          addr0=vgpr(offsetVgpr), addr1=sgpr("Srd%s"%tc, 4), \
                          soffset=soffset, offset=offset, \
                          extraFields=extraFields, \
                          hi16=hi16, \
                          comment=comment).toStr()

              else: # Not buffer load, ie 'flat' load
                # mask if current address if in bounds
                kStr += inst("v_cmpx_lt_u64", "vcc", \
                    vgpr("GlobalReadAddr%s+%u"%(tP["tensorChar"], graIdx),2), \
                    vgpr(maxAddrVgpr,2), \
                    "addr < maxAddr")

                # load one element from address
                kStr += self.chooseGlobalRead(False, \
                          self.bpeAB, destVgpr="G2L%s+%u+%u"%(tc, g2lIdx, regIdx), \
                          addr0=vgpr("GlobalReadAddr%s+%u"%(tc,graIdx),2), addr1="", \
                          soffset=0, offset=0, \
                          extraFields=extraFields, \
                          hi16=kernel["ProblemType"]["DataType"].isHalf() and r%2==1, \
                          comment="load one flat value").toStr()

                # restore full exec mask
                kStr += inst("s_or_saveexec_b64", "vcc", sgpr(fullExec,2), \
                    "all threads active")

                # increment address by 1 element (BPE)
                kStr += inst("_v_add_co_u32", \
                    vgpr("GlobalReadAddr%s+%u+0"%(tP["tensorChar"], graIdx)), \
                    "vcc", \
                    vgpr("GlobalReadAddr%s+%u+0"%(tP["tensorChar"], graIdx)),  \
                    vgpr(bpeVgpr), "gra += 1 (lower)")
                kStr += inst("_v_addc_co_u32", \
                    vgpr("GlobalReadAddr%s+%u+1"%(tP["tensorChar"], graIdx)), \
                    "vcc", \
                    vgpr("GlobalReadAddr%s+%u+1"%(tP["tensorChar"], graIdx)), \
                    vgpr(zeroVgpr), \
                    "vcc", \
                    "gra += 1 (upper)")
              r += 1 # next component (for half)
            # end R loop

    if self.db["ConservativeWaitCnt"] & 0x1:
        kStr += "s_barrier // debug\n"
        kStr += "s_waitcnt lgkmcnt(0) & vmcnt(0)\n"
        kStr += "s_barrier // debug\n"
        #kStr += self.assert_lt(vgpr("Serial"), 64) # examine second wavefront

    if problemType["ZeroPad%s"%tc]:
      self.vgprPool.checkIn(addrV)

    # TODO - can remove one of these m0 restores if A and B both TLU
    if kernel["DirectToLds%s"%tP["tensorChar"]]:
      kStr += inst("s_mov_b32", "m0", \
          hex(kernel["LdsNumElements"] * tP["bpe"]), \
          "Restore LDS clamp at %u bytes"%(kernel["LdsNumElements"] * tP["bpe"]))

    if not kernel["BufferLoad"]:
      self.vgprPool.checkIn(maxAddrVgpr)
      self.vgprPool.checkIn(bpeVgpr)
      self.vgprPool.checkIn(zeroVgpr)

    return kStr


  ##############################################################################
  # addZeroPadGuard
  # add to code module the code to guard subsequent load
  ##############################################################################
  def addZeroPadGuard(self, kernel, tP, codeMod, offsetVgpr, soffset, tmpSgpr, addrV):
    tc = tP["tensorChar"]
    problemType = self.kernel["ProblemType"]

    for i, zp in enumerate(problemType["ZeroPad%s"%tc]):
      zpTmp = tmpSgpr + i + 1
      sumDim = zp[1]
      sumChar = self.indexChars[sumDim]
      freeDimChar = self.indexChars[zp[0]]
      #assert (soffset==0) # need to add any offset here
      codeMod.addText("\n")
      codeMod.addInst("_v_add_u32", vgpr(addrV), vgpr(offsetVgpr), sgpr(zpTmp), "<- GRO + scaled elementCounter")
      if soffset != "0":
        codeMod.addInst("_v_add_u32", vgpr(addrV), vgpr(addrV), soffset, " add soffset ")

      codeMod.addInst("v_cmp_ge_u32", "vcc", vgpr(addrV), sgpr("ElementEdge%s%s"%(tc,sumChar)), "is in the trailing pad region?")

      # leadingEdge = ZeroPad_Leading ) *bpe
      codeMod.addInst("s_add_u32", sgpr(tmpSgpr), sgpr("ZeroPad%s%s_Leading"%(tc,freeDimChar)), \
          self.srdShiftLeft[tc], "add prePad")
      codeMod.addInst("s_lshl_b32", sgpr(tmpSgpr), sgpr(tmpSgpr), log2(self.bpeAB), "scale by bpe")
      codeMod.addInst("v_cmp_le_u32", sgpr(tmpSgpr,2), vgpr(addrV), sgpr(tmpSgpr), "is in the leading pad region?")
      codeMod.addInst("s_or_b64", "vcc", "vcc", sgpr(tmpSgpr,2), "combine leading / trailing pad into vcc")

      codeMod.addInst("v_cndmask_b32", vgpr(addrV), vgpr(offsetVgpr), -1, "vcc", "Set addresses in pad to large OOB value")
      #codeMod.addText(self.bomb())
      assert (i==0) # need to and/combine multiple compares here

    return addrV


  ##############################################################################
  # Global Read: Do It A/B
  ##############################################################################
  def globalReadDo(self, kernel, mode, tP):
    tc = tP["tensorChar"]
    problemType = self.kernel["ProblemType"]
    imod = Code.StructuredModule("globalReadDo%s_%u"%(tc,mode))
    if not self.do["GlobalRead%s"%tP["tensorChar"]]: return imod

    # sizeK % LOCAL_DEPTHU
    guardK = (mode==2)

    graIdx = 0
    g2lIdx = 0
    loadWidth = tP["globalReadInstruction"].totalWidth # load width in elements?
    bpl = self.bpeAB * tP["glvw"] # bytes per load
    ldsOffset = 0

    loopIdx = self.unrollIdx # TODO - does this handle multiple summation indices?
    if kernel["SuppressNoLoadLoop"]:
      if mode==1 and tP["isA"]:
        imod.header.addInst("s_cmp_eq_i32", \
              sgpr("LoopCounters+%u"%loopIdx), \
              "%u"% 1, \
              "%s"%"is this the last iteration")
        imod.header.addInst("s_cmov_b32", \
              sgpr("SrdA+2"), \
              0,
              "Set limit to 0 for last iteration")
        imod.header.addInst("s_cmov_b32", \
              sgpr("SrdB+2"), \
              0,
              "Set limit to 0 for last iteration")

    tmpSgpr = self.getTmpSgpr(2+len(problemType["ZeroPad%s"%tc]))
    # +0,+1 - general purpose tmp. i + 2 is the offset for zero-pad index X
    for i, zp in enumerate(problemType["ZeroPad%s"%tc]):
      zpTmp = tmpSgpr + i + 2
      imod.header.addComment1("Zeropad check:")
      freeDim = zp[0]
      sumDim = zp[1]
      sumChar = self.indexChars[sumDim]
      loopIdx = problemType["IndicesSummation"].index(sumDim)
      # TODO - fix for GSU, need LOCAL_DEPTHU*GSUp
      if guardK:
        imod.header.addInst("s_sub_u32", sgpr(zpTmp), self.size(tc,freeDim), \
          sgpr("LoopCounters+%u"%loopIdx), "compute elementCounter%s, step2"%(sumChar))
      else:
        imod.header.addInst("s_mul_i32", sgpr(zpTmp), sgpr("LoopCounters+%u"%loopIdx), \
          "DepthU", "compute elementCounter%s, step1"%(sumChar))
        imod.header.addInst("s_sub_u32", sgpr(zpTmp), self.size(tc,freeDim), \
          sgpr(zpTmp), "compute elementCounter%s, step2"%(sumChar))
      imod.header.addInst("s_mul_i32", sgpr(zpTmp), self.stride(tc,freeDim), sgpr(zpTmp), "scale by stride")
      imod.header.addInst("s_lshl_b32", sgpr(zpTmp), sgpr(zpTmp), log2(self.bpeAB), "scale by bpe")

    if tP["isA"] and (kernel["DirectToLdsA"] or kernel["DirectToLdsB"]):
      imod.header.addText(self.comment1("before DirectToLds load, ensure prior ds_reads have finished"))
      imod.header.addText(self.syncThreads(kernel))

    if kernel["DirectToLds%s"%tP["tensorChar"]]:
      # DirectToLds only enabled for TLU=1 cases, where the registers are directly copied into LDS
      assert (kernel["LocalWriteUseSgpr%s"%tc])
      if kernel["ExpandPointerSwap"]:
        imod.header.addInst("s_add_u32", "m0", sgpr("LocalWriteAddr%s"%tc), \
                      tP["localWriteSwapByteOffset"], "m0 <- LDS write address")
      else:
        imod.header.addInst("s_mov_b32", "m0", sgpr("LocalWriteAddr%s"%tc), "m0 <- LDS write address")


    if guardK:
      imod.middle.addText(self.globalReadGuardK(kernel, tP))
      return imod

    # else not-guardK below:

    extraFields = ""
    if tP["NonTemporal"]%2==1:
      extraFields += " glc"
    if tP["NonTemporal"]//2==1:
      extraFields += " slc"
    if kernel["DirectToLds%s"%tc]:
      extraFields += " lds"

    directToLdsLoads = 0

    loopCnt = -1
    if problemType["ZeroPad%s"%tc]:
      addrV = self.vgprPool.checkOut(1)
    for perp in range(0, tP["nrp"]):
      for sPerp in range(0, tP["nrpv"]):
        for para in range(0, tP["nrc"]):
          for sPara in range(0, tP["nrcv"]//tP["nrcvpi"]):
            i = sPara + (tP["nrcv"]//tP["nrcvpi"]) * (para + tP["nrc"] * (sPerp + tP["nrpv"] * perp))
            loopCnt += 1
            graIdx = i * self.rpgo if kernel["BufferLoad"] else i * self.rpga
            g2lIdx = i * loadWidth
            # Each load may contains a small bundle of instructions, package them together in loadModule:
            loadModule = Code.Module("load%u"%loopCnt)
            imod.middle.addCode(loadModule)

            if kernel["BufferLoad"]:
              if graIdx==0 or not kernel["UseSgprForGRO"]:
                offsetVgpr= "GlobalReadOffset%s+%u"%(tc, graIdx)
                soffset = "0"
              else:
                offsetVgpr= "GlobalReadOffset%s+0"%(tc)
                soffset = sgpr("ScalarGlobalReadOffset%s+%u"%(tc, graIdx-1))

              if problemType["ZeroPad%s"%tc]:
                codeMod = Code.Module("guardZeroPad%u"%loopCnt)
                offsetVgpr = self.addZeroPadGuard(kernel, tP, codeMod, offsetVgpr, soffset, tmpSgpr, addrV)
                loadModule.addCode(codeMod)

              if kernel["DirectToLds%s"%tc]:

                # Get offset (for checking, see comment below) and comment:
                (checkOffset, iDummy, comment) = \
                    self.calculateLdsWriteOffset(perp, para, sPerp, sPara, kernel, tP, 0)

                # Direct to LDS always writes consecutive LDS locations at m0 + 4 * TidInWave
                # Therefore we double-check here to ensure the desired LDS write offset
                # is moving at NumThreads*4.  This should already be guaranteed since
                # we only use direct-to-lds for non-transpose cases but double-check here.
                ldsInc = kernel["NumThreads"]*4
                #print ("checkOffset=", checkOffset, "ldsOffset=", ldsOffset, "ldsInc=", ldsInc)


                if directToLdsLoads != 0:
                  loadModule.addInst("s_add_u32", "m0", "m0", ldsInc, \
                      "Move LDS write address to next line" )
                directToLdsLoads+=1
                ldsOffset += ldsInc
                destVgpr=0
              else:
                destVgpr="G2L%s+%u"%(tc, g2lIdx)

              loadModule.addCode( self.chooseGlobalRead(kernel["BufferLoad"], \
                        bpl, destVgpr=destVgpr, \
                        addr0=vgpr(offsetVgpr), addr1=sgpr("Srd%s"%tc, 4), \
                        soffset=soffset, offset=0, \
                        extraFields=extraFields, \
                        hi16=kernel["ProblemType"]["DataType"].isHalf() and loopCnt%2==1, \
                        comment="G -> Reg %u_%u_%u_%u"%(para, sPara, perp, sPerp)))
              #print "IM=", type(imod.instList[-1]), imod.instList[-1], 
            else: # not buffer load
              # load one element from address
              loadModule.addCode( self.chooseGlobalRead(False, \
                        bpl, \
                        destVgpr="G2L%s+%u"%(tc, g2lIdx), \
                        addr0=vgpr("GlobalReadAddr%s+%u"%(tc,graIdx),2), addr1="", \
                        soffset=0, offset=0, \
                        extraFields=extraFields, \
                        hi16=kernel["ProblemType"]["DataType"].isHalf() and loopCnt%2==1, \
                        comment="G -> Reg %u_%u_%u_%u"%(para, sPara, perp, sPerp )))

    if self.db["ConservativeWaitCnt"] & 0x1:
        imod.footer.addInst( "s_barrier", "debug")
        imod.footer.addInst( "s_waitcnt", "lgkmcnt(0) & vmcnt(0)", "conservative wait")
        imod.footer.addInst( "s_barrier", "debug")
        #kStr += self.assert_lt(vgpr("Serial"), 64) # examine second wavefront

    # TODO - can remove one of these m0 restores if A and B both TLU
    if kernel["DirectToLds%s"%tP["tensorChar"]]:
      imod.footer.addInst("s_mov_b32", "m0", \
          hex(kernel["LdsNumElements"] * tP["bpe"]), \
          "Restore LDS clamp at %u bytes"%(kernel["LdsNumElements"] * tP["bpe"]))

    if problemType["ZeroPad%s"%tc]:
      self.vgprPool.checkIn(addrV)


    return imod

  ##############################################################################
  # Local Write: Swap Offsets A/B
  ##############################################################################
  def localWriteSwapOffsets(self, kernel, tP):
    if not self.do["LocalWrite"]: return ""
    kStr = ""
    tc = tP["tensorChar"]
#fixme-iui  need to use wrapping increment for double or triple buffering:
    if kernel["ExpandPointerSwap"]:
      tP["localWriteSwapByteOffset"] = 0 if tP["localWriteSwapByteOffset"] else kernel["LdsOffsetA_Blk"]*tP["bpe"]
    else:
      if kernel["LocalWriteUseSgpr%s"%tc]:
        kStr += inst("s_xor_b32", \
            sgpr("LocalWriteAddr%s"%tP["tensorChar"]), \
            hex(kernel["LdsOffsetA_Blk"]*tP["bpe"]), \
            sgpr("LocalWriteAddr%s"%tP["tensorChar"]), \
            "swap Red Blk SGPR")
      else:
        numLwa = self.numVgprLocalWriteAddressesA if tP["isA"] else self.numVgprLocalWriteAddressesB
        for i in range(0,numLwa):
          kStr += inst("v_xor_b32", \
              vgpr("LocalWriteAddr%s+%u"%(tc,i)), \
              hex(kernel["LdsOffsetA_Blk"]*tP["bpe"]), \
              vgpr("LocalWriteAddr%s+%u"%(tc,i)), \
              "swap Red Blk")
    return kStr

  ##############################################################################
  # Local Write: Reset Offsets A/B
  # used for global-read + tail-loop to reset to writing in red
  ##############################################################################
  def localWriteResetOffsets(self, kernel, tP):
    if not self.do["LocalWrite"]: return ""
    kStr = ""
    resetMask = hex(kernel["LdsOffsetA_Blk"]*tP["bpe"]-1 | self.LdsOOB)
    tc = tP["tensorChar"]
    if kernel["ExpandPointerSwap"]:
      tP["localWriteSwapByteOffset"] = 0
    else:
      if kernel["LocalWriteUseSgpr%s"%tc]:
        kStr += inst("s_and_b32", \
            sgpr("LocalWriteAddr%s"%tP["tensorChar"]), \
            resetMask, \
            sgpr("LocalWriteAddr%s"%tP["tensorChar"]), \
            "reset to Red")
      else:
        kStr += inst("v_and_b32", \
            vgpr("LocalWriteAddr%s"%tP["tensorChar"]), \
            resetMask, \
            vgpr("LocalWriteAddr%s"%tP["tensorChar"]), \
            "reset to Red")
    return kStr

  ##############################################################################
  # Local Write: Init Pointers A/B
  ##############################################################################
  def localWriteInitPointers(self, kernel, tP):
    return ""


  ##############################################################################
  # Calculate offset to use for LDS write
  # Intro:
  #   Each WI has a 2D tile index (coal, perp).
  #     - Code above computes global mem address by scaling one dim by the
  #       lda and adding the other.
  #     - Here we compute a linear LDS offset by scaling one dim by the MT
  #       dim and adding the other.
  #   Result is we map a tile from global memory into LDS.  Consecutive LDS
  #   locations contain elements from different summation 'rows' - therefore
  #   loading a row of LDS will feed computations for different C tile indices.
  #   LocalDotLayout>1 will place N elements from same summation 'row' in
  #   adjacent dims, which is handy for feeding dot instructions.
  # Notes:
  #   Total load insts is nrc * nrp which load the macro-tile.
  #   Par and coalesced are ~synonyms referring to same dimension
  #   Either nrpv or nrvc must be 1 - can't have vectors in both dimensions.
  #     Thus either sPerp or sPara is 0.
  # Inputs:
  #   perp : index of the load in perp dimension (0...nrp)
  #   par  : index of the load in the para dim (0...nrc)
  #   sPerp : component index of the perp vector (0...nrpv)
  #   sPara : component index of the par vector (0...nrcv)
  # Outputs:
  #   offsetBytes : Offset in bytes for the ds_write instruction
  #   i : ?
  #   comment : Comment with the text version of the formula
  #############################################################################
  def calculateLdsWriteOffset(self, perp, para, sPerp, sPara, kernel, tP, localWriteCnt):
    tc = tP["tensorChar"]
    ldl = kernel["LocalDotLayout"]
    mask = ldl-1
    #print "tc ", tc, " perp ", perp, " para ", para, " sPerp ", sPerp, " sPara ", sPara
    lscaOffset = para * kernel[tP["lsc"]]
    perp_masked = perp
    perp_rem = 0
    if (ldl > 1):
      if (kernel[tP["mt"]] >= kernel["SubGroup0"] * kernel["SubGroup1"] * tP["glvw"]):
        # Since it will take multiple fetches to get a full MT, we map low bits of perp to small,
        # horizontal shift to fill in gaps we made by spacing out the data for LDL.
        # Other cases will be handled by low bits of uReg in lwaFirstOffset().
        perp_masked = perp & ~mask
        perp_rem = perp & mask
    lspaOffset = perp_masked * kernel[tP["lsp"]]
    rem = 0

    # Add component offset to interleave from different regs
    # and compute mysterious "i"
    assert(sPerp==0 or sPara==0)  
    if tP["tlu"]:
      lspaOffset += sPerp & mask
      lscaOffset += sPara
      rem = (sPerp & ~mask) >> log2(ldl)
      if ldl > 1:
        #i = sPara + (tP["nrcv"]/tP["nrcvpi"]) * (para * tP["glvw"] + tP["nrc"] * (sPerp + tP["glvw"] * tP["nrpv"] * perp ))
        i = localWriteCnt
      else:
        i = sPara + (tP["nrcv"]//tP["nrcvpi"]) * (para + tP["nrc"] * (sPerp + tP["nrpv"] * perp_masked))
      #print "nrcv ", tP["nrcv"], " nrcvpi ", tP["nrcvpi"], " nrc ", tP["nrc"], " nrpv ", tP["nrpv"]
    else:
      lscaOffset += (sPara // ldl) * ldl
      lspaOffset += sPerp
      rem = sPara % ldl
      i = sPara + (tP["nrcv"]//tP["nrcvpi"]) * (para * tP["glvw"] + tP["nrc"] * (sPerp + tP["glvw"] * tP["nrpv"] * perp ))

    #if not tP["tlu"]:
    #  tmp = sPara
    #  sPara = sPerp
    #  sPerp = tmp
    # print("0lspaOffset", lspaOffset)
    # print("0lscaOffset", lscaOffset)

    if tP["tlu"]:
      lspaOffset *= (kernel[tP["mt"]] + kernel["LdsPad%s"%tc])
      lspaOffset += rem * ldl + perp_rem
    else:
      lscaOffset *= (kernel[tP["mt"]] + kernel["LdsPad%s"%tc])
      lscaOffset += rem
    # print("1lspaOffset", lspaOffset)
    # print("1lscaOffset", lscaOffset)
    #if tP["tlu"] == tP["grcv"]:
    #  lspaOffset *= tP["glvw"]
    #  lscaOffset *= tP["glvw"]

    # print("2lspaOffset", lspaOffset)
    # print("2lscaOffset", lscaOffset)
    offsetElements = (lspaOffset + lscaOffset)
    # print("offsetElements", offsetElements)
    offsetBytes = offsetElements*tP["bpe"]

    offsetBytes += tP["localWriteSwapByteOffset"]

    #print("offsetBytes", offsetBytes)
    #print "offset", offset

    comment = "lwo%s_%u_%u_%u_%u = (%s%d*%s)" \
        % (tP["tensorChar"], \
        para, sPara, perp, sPerp, \
        (("%u + "%sPara) if tP["wtc"] else ""), \
        para, tP["lsc"] )
    if not tP["tlu"]:
      comment += "*(MT%s+PAD)" % (tP["tileChar"])
    comment += " + (%s%d*%s)" % (
        (("%u + "%sPerp) if tP["wuc"] else ""), perp, \
        tP["lsp"])
    if tP["tlu"]:
      comment += "(*MT%s+PAD)" % (tP["tileChar"])
    comment += " = %u" % (offsetBytes)

    return (offsetBytes, i, comment)

  ##############################################################################
  # Local Write: Do It A/B
  ##############################################################################
  def localWriteDo(self, kernel, tP):
    if not self.do["LocalWrite"]: return ""
    tc = tP["tensorChar"]
    self.localWriteDoCnt += 1
    imod = Code.Module()
    if not kernel["DirectToLds%s"%tc]:
      instruction = tP["localWriteInstruction"]
      numBlocks = instruction.numBlocks
      numOffsets = instruction.numOffsets
      blockWidth = instruction.blockWidth
      #offsetMultiplier = instruction.offsetMultiplier
      g2lIdx = 0
      #kStr += dump(vgpr("LocalWriteAddr%s"%tP["tensorChar"]))
      if 0:
        print("\nLocalWrite", tP["tensorChar"])
        print("tlu", tP["tlu"])
        print("lsc", kernel[tP["lsc"]])
        print("lsp", kernel[tP["lsp"]])
        print("grcv", tP["grcv"])
        print("wtc", tP["wtc"])
        print("wuc", tP["wuc"])
        print("nrc", tP["nrc"])
        print("nrp", tP["nrp"])
        print("nwcv", tP["nwcv"])
        print("nwpv", tP["nwpv"])
        print("nrcvpi", tP["nrcvpi"])
        print("nwcvpi", tP["nwcvpi"])

      tmpLocalWriteAddr = -1

      loopCnt = 0
      # if transposing, positions of sPerp and sPara are transposed
      instructionCnt = -1
      for perp in range(0, tP["nrp"]):
        instructionCnt += 1
        localWriteCode = imod.addCode(Code.Module("LocalWrite%u perp=%d"%(instructionCnt,perp)))
        lwa = "LocalWriteAddr%s"%tc  # default
        if kernel["FractionalLoad"] and perp==tP["nrp"]-1:
          # add inline here:
          overhang = kernel["fractionalPerpOverhang%s"%tc]
          if overhang:
            if kernel["FractionalLoad"]==1:
              # Use already-computed vpr:
              lwa = "LocalWriteAddrOverhang%s"%tc
            elif kernel["FractionalLoad"]==2:
              if tmpLocalWriteAddr == -1:
                tmpLocalWriteAddr = self.vgprPool.checkOut(1)

              validWI = overhang*kernel[tP["lsc"]]//tP["glvw"]
              #print "%s: overhang=%u element validWI=%u" % (tc, overhang, validWI)
              localWriteCode.addText(self.comment1("LastPerp.  overhang=%u, mask WI>%u" % (overhang, validWI)))
              localWriteCode.addInst("v_cndmask_b32", \
                          vgpr(tmpLocalWriteAddr), \
                          1.0, \
                          vgpr("LocalWriteAddr%s"%tc), \
                          sgpr("PerpOverhangVcc%s"%tc,2), \
                          "Mask load so out-of-gr-tile bounds returns 0. Note 1.0f=0x3f80000 which is large non-neg int")
              lwa = tmpLocalWriteAddr
        for para in range(0, tP["nrc"]):
          if para>=1:
            localWriteCode = imod.addCode(Code.Module("LocalWrite%u perp=%d para=%d"%(instructionCnt,perp,para)))
          for s in range(0, max(tP["nwcv"],tP["nwpv"])//tP["nwcvpi"]):

            sPerp = 0
            sPara = 0
            if tP["tlu"]:
              if tP["wtc"] == tP["grcv"]:
                sPerp = s
              elif tP["wuc"] == tP["grcv"]:
                sPara = s
            else:
              if tP["wtc"] == tP["grcv"]:
                sPara = s
              elif tP["wuc"] == tP["grcv"]:
                sPerp = s
            # print("perp:{0} para:{1} sPerp:{2} sPara:{3} loopCnt:{4}".format(perp,para,sPerp,sPara,loopCnt))
            (offset, i, comment) = self.calculateLdsWriteOffset(perp, para, sPerp, sPara, kernel, tP, loopCnt)
            # print("offset: %u"%(offset))
            g2lIdx = i*blockWidth

            paramList = []
            paramList.append(vgpr(lwa))
            for blockIdx in range(0, numBlocks):
              if blockWidth == 1:
                paramList.append(vgpr("G2L%s+%u"%(tP["tensorChar"], g2lIdx)))
              else:
                paramList.append( vgpr("G2L%s+%u"%(tP["tensorChar"], g2lIdx), \
                    blockWidth))
              if self.db["ForceInputValue%s"%tc]:
                localWriteCode.addInst("v_mov_b32", vgpr("G2L%s+%u"%(tc, g2lIdx)), self.db["ForceValue%s"%tc], "ForceInputValue")
            for oIdx in range(0, numOffsets):
              paramList.append(offset)

            #print "offset", offset

            paramTuple = tuple(paramList)
            #comment = "Reg -> L %u_%u_%u_%u"%(para, sPara, perp, sPerp)
            #comment += " #%u"%self.localWriteDoCnt
            nonTemporal = 0
            highBits = False
            if kernel["ProblemType"]["DataType"].isHalf():
              if s%2==1:
                highBits = True
              if tP["glvw"]==1 and instructionCnt%2==1:
                highBits = True
            localWriteCode.addCode(Code.LocalWriteInst( \
                tP["localWriteInstruction"].toCodeInst(paramTuple, \
                nonTemporal, highBits),comment))

            loopCnt+=1
      if tmpLocalWriteAddr != -1:
        self.vgprPool.checkIn(tmpLocalWriteAddr)


    # localWriteDoCnt<=2 is prefetch if PrefetchGlobalRead:
    if 0 and tP["isB"]: # post-lds-write
    #if 0 and self.localWriteDoCnt >= 0:
      localWriteCode.addInst( "s_waitcnt lgkmcnt(0) & vmcnt(0)", "")
      localWriteCode.addInst("s_barrier", "dump LDS" )
      localWriteCode.addText(self.assert_ne(sgpr("WorkGroup0"),1))
      #localWriteCode.addText(self.assert_eq(sgpr("LoopCounters+0"), 1))
      #localWriteCode.addText(self.bomb())

    return imod

  ##############################################################################
  # Local Read: Swap Offsets A/B
  # internalPointerSwap: swap internally tracked offsets - rather than
  #    emit specific instructions to do the pointer swap
  ##############################################################################
  def localReadSwapOffsets(self, kernel, internalPointerSwap, tP):
    tc=tP["tensorChar"]
    if not self.do["LocalRead%s"%tc]: return ""
    kStr = ""

    if internalPointerSwap:
      tP["localReadSwapByteOffset"] = 0 if tP["localReadSwapByteOffset"] else kernel["LdsOffsetA_Blk"]*tP["bpe"]
      kStr += self.comment("local read swap internal offset -> %u" % tP["localReadSwapByteOffset"])
    else:
      kStr += inst("v_xor_b32", \
          vgpr("LocalReadAddr%s"%tP["tensorChar"]), \
          hex(kernel["LdsOffsetA_Blk"]*tP["bpe"]), \
          vgpr("LocalReadAddr%s"%tP["tensorChar"]), \
          "swap Red Blk")
    return kStr

  ##############################################################################
  # Local Read: Reset Offsets A/B
  # x % n == n & (n-1) for n power of 2
  # tP[localReadOffset] maintains running count of offsets
  # This is called from the tail loop to reset read offsets?
  ##############################################################################
  def localReadResetOffsets(self, kernel, tP):
    tc=tP["tensorChar"]
    if not self.do["LocalRead%s"%tc]: return ""
    kStr = ""
    if tP["localReadInstruction"].numOffsets == 1:
      tP["localReadSwapByteOffset"] = 0
      kStr += self.comment("localReadResetOffsets")
      tP["localReadOffset"] = 0
      kStr += self.comment1("handled internally")
    kStr += inst("v_and_b32", \
        vgpr("LocalReadAddr%s"%tP["tensorChar"]), \
        hex(kernel["LdsOffsetA_Blk"]*tP["bpe"]-1), \
        vgpr("LocalReadAddr%s"%tP["tensorChar"]), \
        "reset Red,Blk -> Red")
    return kStr

  ##############################################################################
  # Local Read: Init Pointers A/B
  ##############################################################################
  def localReadInitPointers(self, kernel, tP):
    tc=tP["tensorChar"]
    if not self.do["LocalRead%s"%tc]: return ""
    kStr = ""
    if self.localReadInstructionA.numOffsets == 1:
      kStr += self.comment("localReadInitPointers")
      tP["localReadOffset"] = 0
    else:
      kStr += inst("v_and_b32", \
          vgpr("LocalReadAddr%s"%tP["tensorChar"]), \
          hex(kernel["LdsOffset%s_Blk"%tP["tensorChar"]]*tP["bpe"]-1), \
          vgpr("LocalReadAddr%s"%tP["tensorChar"]), \
          "init Red,Blk -> Red")
    return kStr

  ##############################################################################
  # Local Read: Increment A/B
  ##############################################################################
  def localReadInc(self, kernel, iui, tP):
    tc=tP["tensorChar"]
    if not self.do["LocalRead%s"%tc]: return ""
    kStr = ""
    tc = tP["tensorChar"]
    if self.inTailLoop:
      inc = kernel["LocalSplitU"]*(kernel["MacroTile%u"%tP["tensorIdx"]]+kernel["LdsPad%s"%tc])*tP["bpe"]
      tmpSgpr = self.getTmpSgpr(1)
      kStr += inst("s_mov_b32", sgpr(tmpSgpr), hex(inc), "inc")
      kStr += inst("_v_add_co_u32", \
          vgpr("LocalReadAddr%s"%tP["tensorChar"]), \
          "vcc", \
          sgpr(tmpSgpr), \
          vgpr("LocalReadAddr%s"%tP["tensorChar"]), \
          "lr%s += %u (LSU*(MT+PAD)*bpe)"%(tP["tensorChar"], inc) )
    else:
      if tP["localReadInstruction"].numOffsets == 1:
        tP["localReadOffset"] += kernel["LocalSplitU"]*(kernel["MacroTile%u"%tP["tensorIdx"]] + kernel["LdsPad%s"%tc])
        kStr += self.comment1("N/A, lro->%d"%tP["localReadOffset"])
      else:
        inc = kernel["LocalSplitU"]*(kernel["MacroTile%u"%tP["tensorIdx"]]+kernel["LdsPad%s"%tc])
        kStr += inst("_v_add_co_u32", \
            vgpr("LocalReadAddr%s"%tP["tensorChar"]), \
            "vcc", \
            hex(inc), \
            vgpr("LocalReadAddr%s"%tP["tensorChar"]), \
            "lr%s += %u (LSU+(MT+Pad)*bpe"%(tP["tensorChar"], inc) )
    return kStr

  ##############################################################################
  # Local Read: Do It A/B
  # iui = Inner Unroll Idx
  # epsi = expand pointer swap index. Only used for PAP
  ##############################################################################
  def localReadDo(self, kernel, bufferIdx, iui, epsi, tP):

    tc=tP["tensorChar"]
    if not self.do["LocalRead%s"%tc]: return ""
    imod = Code.Module("LocalReadDo%s"%tc)
    self.localReadDoCnt += 1
    instruction = tP["localReadInstruction"]
    numOffsets = instruction.numOffsets
    blockWidth = instruction.blockWidth
    offsetMultiplier = 1 # instruction.offsetMultiplier
    #totalReads = (kernel["ThreadTile%u"%tP["tensorIdx"]]/blockWidth) / numOffsets
    valuIdx = 0
    numVectorsPerTile = (kernel["ThreadTile%u"%tP["tensorIdx"]]//kernel["VectorWidth"])
    if (kernel["MatrixInstruction"]):
      numVectorsPerTile = 1 # TODO Fix for > tile
    #print "numVectorsPerTile", numVectorsPerTile
    numReadsPerVector = (kernel["VectorWidth"] * tP["bpe"]) // (blockWidth*4) # bytes/register
    if kernel["MatrixInstruction"]:
      if tc == "A":
        numReadsPerVector = kernel["ThreadTile0"] # TODO controls instruction tile shape, recalc if definition changes
      else:
        numReadsPerVector = kernel["MatrixInstN"] * kernel["MatrixInstB"] // globalParameters["WavefrontWidth"]
    #print "numReadsPerVector", numReadsPerVector
    for vIdx in range(0, numVectorsPerTile):
      for rIdx in range(0, numReadsPerVector):
        localReadCode = imod.addCode (Code.Module("LocalRead%s Valu%u"%(tc,valuIdx)))
        paramList = []
        destVgpr = vgpr("Valu%s_X%u_I%u+%u"%(tc, bufferIdx, iui, valuIdx), blockWidth)
        paramList.append(destVgpr)
        paramList.append(vgpr("LocalReadAddr%s"%tc))
        for oIdx in range(0, numOffsets):
          if kernel["MatrixInstruction"]:
            paramList.append(((rIdx*blockWidth * kernel["MatrixInstN"] + kernel["SubGroup%u"%tP["tensorIdx"]]*(vIdx*numOffsets+oIdx)*kernel["VectorWidth"] \
              + tP["localReadOffset"])*tP["bpe"]+tP["localReadSwapByteOffset"])//offsetMultiplier)
          else:
            paramList.append(((rIdx*blockWidth + kernel["SubGroup%u"%tP["tensorIdx"]]*(vIdx*numOffsets+oIdx)*kernel["VectorWidth"] \
              + tP["localReadOffset"])*tP["bpe"]+tP["localReadSwapByteOffset"])//offsetMultiplier)
        paramTuple = tuple(paramList)
        comment = "L -> Reg lro=%d swapByteOffset=%u ti=%u vIdx=%u rIdx=%u oIdx=%u buffer=%u iui=%u"\
            %(tP["localReadOffset"],tP["localReadSwapByteOffset"],kernel["SubGroup%u"%tP["tensorIdx"]], vIdx, rIdx, oIdx, bufferIdx, iui)
        localReadCode.addCode(Code.LocalReadInst(instruction.toCodeInst(paramTuple), comment))
        valuIdx += blockWidth

        # TODO - handle vector-load
        if self.db["CheckValue1%s"%tc]:
            localReadCode.addInst("s_waitcnt lgkmcnt(0)", "CheckValue1 wait for LDS read")
            if kernel["ProblemType"]["DataType"].isHalf():
              localReadCode.append(self.assert_eq(destVgpr, hex(0x3c003c00))) # packed 1s
            elif kernel["ProblemType"]["DataType"].isInt8x4() or \
                 kernel["ProblemType"]["DataType"].isSingle():
              localReadCode.addText(self.assert_eq(destVgpr, 1.0))

    #if tP["isB"]:
    #  kStr += self.dumpLds(kernel, 0, 16)
    #  kStr += "s_endpgm\n"
    #if tP["isA"]:
    #kStr += "s_waitcnt lgkmcnt(0)\n"
    #if tP["isA"]:
    #  kStr += dump(vgpr("Valu%s%s+%u"%("Blk" if bufferColor else "", tP["tensorChar"], 0)))
    #if tP["isB"]:
    #  kStr += dump(vgpr("Valu%s%s+%u"%("Blk" if bufferColor else "", tP["tensorChar"], 0)))

    if 0 and tP["isA"] and self.localReadDoCnt==3:
      # skip over tmp used above, so it doesn't get trashed
      tmpVgpr = self.vgprPool.checkOut(3)
      localReadCode.append(self.bomb(self.localReadDoCnt + 10, tmpVgpr+1))
      self.vgprPool.checkIn(tmpVgpr)
    return imod

  ##############################################################################
  # Save the local read pointers, for example when creating a duplicated
  # optimized path (like optNLL)
  ##############################################################################
  def saveLocalPointers(self, kernel):
    self.tPA["savedLocalReadOffset"] = self.tPA["localReadOffset"]
    self.tPB["savedLocalReadOffset"] = self.tPB["localReadOffset"]

  ##############################################################################
  # Restore the saved local read pointers
  # Must be paired with an earlier call to savePointers
  ##############################################################################
  def restoreLocalPointers(self, kernel):
    self.tPA["localReadOffset"] = self.tPA["savedLocalReadOffset"]
    self.tPB["localReadOffset"] = self.tPB["savedLocalReadOffset"]
    del self.tPA["savedLocalReadOffset"]
    del self.tPB["savedLocalReadOffset"]

  ##############################################################################
  # Shift Vector Components d0,1
  ##############################################################################
  def shiftVectorComponents(self, kernel, tP):
    kStr = ""

    # glvw
    vw = tP["glvw"]
    numVectors = kernel[tP["tt"]]//vw
    # labels
    svrLabels = []
    sviLabels = []
    for i in range(0, vw):
      r = (i+1) % vw
      label = self.getLabelNum("ShiftVectorComponents%u_R%u"%(tP["idx"], r) )
      svrLabels.append(label)
      tmpLabels = []
      for v in range(0, numVectors):
        label = self.getLabelNum("ShiftVectorComponents%u_R%u_V%u"%(tP["idx"], r, v) )
        tmpLabels.append(label)
      sviLabels.append(tmpLabels)

    # wgMT value
    tmpSgpr = self.getTmpSgpr(2)
    tmpVgpr = self.vgprPool.checkOut(2)
    wgMT = self.vgprPool.checkOut(1)
    kStr += inst("v_mov_b32", vgpr(wgMT), sgpr(tP["wg"]), "")
    kStr += inst("v_mul_i32_i24", vgpr(wgMT), hex(-kernel[tP["mt"]]), vgpr(wgMT), \
        "wg*MT")
    kStr += inst("_v_add_co_u32", vgpr(wgMT), "vcc", sgpr("SizesFree+%u"%tP["idx"]), \
        vgpr(wgMT), "wgMT = Size - wg*MT")
    kStr += inst("v_mov_b32", vgpr(tmpVgpr), hex(kernel[tP["mt"]]), "MT")
    kStr += inst("v_cmp_lt_u32", sgpr(tmpSgpr,2), vgpr(wgMT), \
        vgpr(tmpVgpr), "wgMT < MT" )
    kStr += inst("v_cndmask_b32", vgpr(wgMT), vgpr(tmpVgpr), \
        vgpr(wgMT), sgpr(tmpSgpr,2), "wgMT = (wgMT < MT) ? wgMT : MT" )
    dummy = self.vgprPool.checkOut(1)

    # qReg
    qReg = self.vgprPool.checkOut(1)
    divisor = kernel["VectorWidth"] # vw
    kStr += vectorStaticDivide(qReg, wgMT, divisor, \
        tmpVgpr, tmpSgpr)

    # rReg
    rReg = self.vgprPool.checkOut(1)
    divisor = vw
    kStr += vectorStaticRemainder(dummy, rReg, wgMT, divisor, \
        tmpVgpr, tmpSgpr)

    # qReg %/ SG
    sReg = self.vgprPool.checkOut(1)
    eReg = self.vgprPool.checkOut(1)
    divisor = kernel[tP["sg"]]
    kStr += vectorStaticDivideAndRemainder(sReg, eReg, qReg, divisor, \
        tmpVgpr, tmpSgpr)

    if tP["isA"]:
      # thread = serial % SG0
      thread = self.vgprPool.checkOut(1)
      divisor = kernel["SubGroup0"]
      kStr += vectorStaticRemainder(dummy, thread, "Serial", divisor, \
          tmpVgpr, tmpSgpr)
      #kStr += dump(vgpr(thread))
      #kStr += dump(vgpr(thread))
    else:
      # thread = (serial / SG0) % SG1
      sd0 = self.vgprPool.checkOut(1)
      divisor = kernel["SubGroup0"]
      kStr += vectorStaticDivide(sd0, "Serial", divisor, \
          tmpVgpr, tmpSgpr) # thread = serial / SG0
      divisor = kernel["SubGroup1"]
      thread = self.vgprPool.checkOut(1)
      kStr += vectorStaticRemainder(dummy, thread, sd0, divisor, \
          tmpVgpr, tmpSgpr) # thread = (serial / SG0) % SG1
      self.vgprPool.checkIn(sd0)

    # which glvw vector of thread to shift? wgMT / (SG0*VW) -> (wgMT%VW) / glvw
    # (wgMT/(WG0*VW))*(VW/glvw) + (wgMT%VW) / glvw
    if True:#tP["tensorIdx"] > kernel["VectorWidth"]:
      mvReg = self.vgprPool.checkOut(1)
      divisor = kernel[tP["sg"]]*kernel["VectorWidth"]
      kStr += vectorStaticDivide(mvReg, wgMT, divisor, \
          tmpVgpr, tmpSgpr)
      if vw < kernel["VectorWidth"]:
        kStr += inst("v_lshlrev_b32", vgpr(mvReg), hex(log2(kernel["VectorWidth"]//vw)), vgpr(mvReg), "vId *= VW/glvw")
    #kStr += dump(vgpr(mvReg))

    vReg = self.vgprPool.checkOut(1)
    divisor = kernel["VectorWidth"]
    kStr += vectorStaticRemainder(dummy, vReg, wgMT, divisor, \
        tmpVgpr, tmpSgpr)
    vRegD = self.vgprPool.checkOut(1)
    kStr += inst("v_mov_b32", vgpr(vRegD), vgpr(vReg), "duplicate")
    divisor = vw
    kStr += vectorStaticDivide(vReg, vRegD, divisor, \
        tmpVgpr, tmpSgpr)
    #kStr += dump(vgpr(vReg))

    if True:#tP["tensorIdx"] > kernel["VectorWidth"]:
      kStr += inst("_v_add_co_u32", vgpr(vReg), "vcc", vgpr(mvReg), vgpr(vReg), "vId = 2 components")
      self.vgprPool.checkIn(mvReg)
      self.vgprPool.checkIn(vRegD)

    kStr += inst("v_cmp_eq_u32", sgpr(tmpSgpr,2), vgpr(thread), \
        vgpr(eReg), "mask" )
    kStr += inst("v_mov_b32", vgpr(tmpVgpr+0), sgpr(tmpSgpr+0), "")
    kStr += inst("v_mov_b32", vgpr(tmpVgpr+1), sgpr(tmpSgpr+1), "")

    # for each remainder, jump
    for r in range(1, vw):
      kStr += inst("v_cmp_eq_u32", "vcc", vgpr(rReg), \
          hex(r), "wgMT%%VW == %u"%r )
      kStr += inst("s_cbranch_vccnz label_%04u"\
          % svrLabels[(r-1)%vw], \
          "shift d%u r=%u"%(tP["idx"], r))
      #kStr += inst("s_mov_b32", sgpr(sgprLoc), hex(location), \
      #    "location=%u"%location) location *= 2
      #kStr += inst("v_or_b32", vgpr(vgprPath), sgpr(sgprLoc), \
      #    vgpr(vgprPath), "path+=location")
    kStr += inst("s_branch label_%04u"%svrLabels[vw-1], \
        "no shifting" )

    # code blocks for shifting
    for r in range(1, vw):
      kStr += self.comment3("shift d%u r=%u"%(tP["idx"], r))
      kStr += "label_%04u:%s" % (svrLabels[r-1], self.endLine)
      #if r==3 and tP["isA"]:
      #  kStr += dump(vgpr("Serial"))

      # for each vector index, jump
      for vectorIdx in range(0, numVectors):
        kStr += inst("v_cmp_eq_u32", "vcc", vgpr(vReg), \
            hex(vectorIdx), "wgMT/(SG*VW) == %u"%vectorIdx )
        kStr += inst("s_cbranch_vccnz label_%04u"\
            % sviLabels[(r-1)%vw][vectorIdx], \
            "shift d%u, r=%u, v=%u"%(tP["idx"], r, vectorIdx))

      # code blocks for shifting vector
      for vectorIdx in range(0, numVectors):
        kStr += self.comment("shift d%u r=%u v=%u"%(tP["idx"], r, vectorIdx))
        kStr += "label_%04u:%s" % (sviLabels[r-1][vectorIdx], self.endLine)
        # mask if last thread in thread#-tile column
        kStr += inst("v_cmpx_eq_u32", sgpr(tmpSgpr,2), vgpr(thread), \
          vgpr(eReg), "serial % SG == (wgMT/VECTOR_WIDTH)%SG" )
        tto = kernel["ThreadTile%u"%((tP["idx"]+1)%2)] # thread tile orthogonal
        for tt in range(0, tto):
          for s in range(0, r):
            if tP["isA"]: # shift d0
              dst = (s) \
                  + vectorIdx * vw + tt * kernel["ThreadTile0"]
              src = (s+vw-r) \
                  + vectorIdx * vw + tt * kernel["ThreadTile0"]
              comment = "rC[%u+%u*VW+%u*TT%s] = rC[%u+%u*VW+%u*TT%s]" \
                  % (s, vectorIdx, tt, self.tileChar0, \
                  s+vw-r, vectorIdx, tt, self.tileChar0 )
            else: # shift d1
              dst = (tt) \
                  + vectorIdx*vw*kernel["ThreadTile0"] + s * kernel["ThreadTile0"]
              src = (tt) \
                  + vectorIdx * vw*kernel["ThreadTile0"] + (s+vw-r) * kernel["ThreadTile0"]
              comment = "rC[%u+%u*TT%s*VW+%u*TT%s] = rC[%u+%u*TT%s*VW+%u*TT%s]" \
                % (tt, vectorIdx, self.tileChar0, s, self.tileChar0, \
                tt, vectorIdx, self.tileChar0, \
                s+vw-r, self.tileChar0)

            kStr += "// src=%u, dst=%u\n" % (src,dst)

            # f16
#jgolds I think this should be bpeCinternal
            if self.bpeCinternal == 2:
              srcVgpr = self.startVgprValuC+src*self.bpeCinternal//self.bpr
              dstVgpr = self.startVgprValuC+dst*self.bpeCinternal//self.bpr
              kStr += "// %u, %u, %u, %u, %u, %u\n" % (r, vectorIdx, tt, s, dst, src)
              if tP["isA"]: # f16 d0
                if r % 2 == 0: # even shift can use mov_b32
                  if s % 2 == 0:
                    kStr += inst("v_mov_b32", vgpr(dstVgpr), \
                        vgpr(srcVgpr), comment)
                  else:
                    pass # above command performs two moves
                else: # odd shift
                  srcLo = src % 2 == 0 # even
                  dstLo = dst % 2 == 0 # even
                  kStr += "// srcLo=%u, dstLo=%u\n" % (srcLo,dstLo)
                  if dstLo: # hi src to lo dst; can clobber hi bits
                    kStr += inst("v_lshrrev_b32", vgpr(dstVgpr), \
                        hex(16), vgpr(srcVgpr), "hi16 -> lo16")
                  else: # dstHi; cannot clobber lo bits
                    tmpSrcVgpr = self.vgprPool.checkOut(1)
                    # zero out dst hi bits -> dst
                    kStr += inst("v_and_b32", vgpr(dstVgpr), \
                        "0x0000FFFF", vgpr(dstVgpr), "zero out dst hi16")
                    if srcLo: # lo src to hi dst
                      # left shift src 16 bits -> tmpSrc
                      kStr += inst("v_lshlrev_b32", vgpr(tmpSrcVgpr), \
                          hex(16), vgpr(srcVgpr), "left shift src 16 bits")
                    else: # hi src to hi dst
                      # zero out src lo bits -> tmpSrc
                      kStr += inst("v_and_b32", vgpr(srcVgpr), \
                          "0xFFFF0000", vgpr(tmpSrcVgpr), "zero out src lo16")
                    # dst = tmpSrc | dst
                    kStr += inst("v_or_b32", vgpr(dstVgpr), \
                        vgpr(tmpSrcVgpr), vgpr(dstVgpr), "dst = tmpSrc | dst")
                    self.vgprPool.checkIn(tmpSrcVgpr)

              else: # f16 d1
                if tt%2==0:
                  kStr += inst("v_mov_b32", vgpr(dstVgpr), \
                      vgpr(srcVgpr), comment)
                else:
                  pass # above shift moves two f16

            # f32 or larger
            else:
              for i in range(0, self.bpeCinternal//self.bpr):
                kStr += inst("v_mov_b32", vgpr(self.startVgprValuC+dst*self.bpeCinternal//self.bpr+i), \
                    vgpr(self.startVgprValuC+src*self.bpeCinternal//self.bpr+i), comment)

        # end shift reset mask and jump out
        kStr += inst("s_mov_b64", sgpr(tmpSgpr,2), \
            "0xFFFFFFFFFFFFFFFF", "to restore all threads active")
        kStr += inst("s_or_saveexec_b64", "vcc", sgpr(tmpSgpr,2), \
            "all threads active")
        kStr += inst("s_branch label_%04u"%svrLabels[vw-1], \
            "done shifting" )
    #kStr += inst("s_mov_b32", sgpr(sgprLoc), hex(location), "location=%u"%location) location *= 2
    #kStr += inst("v_or_b32", vgpr(vgprPath), sgpr(sgprLoc), vgpr(vgprPath), "path+=location")
    kStr += "label_%04u: // end shift0%s" % (svrLabels[vw-1], self.endLine)
    #kStr += inst("s_mov_b64", "exec","0xFFFFFFFFFFFFFFFF","")
    #kStr += dump(vgpr(vgprPath))

    # checkin scratch vgprs
    self.vgprPool.checkIn(wgMT)
    self.vgprPool.checkIn(tmpVgpr)
    self.vgprPool.checkIn(qReg)
    self.vgprPool.checkIn(rReg)
    self.vgprPool.checkIn(sReg)
    self.vgprPool.checkIn(eReg)
    self.vgprPool.checkIn(thread)
    self.vgprPool.checkIn(dummy)
    self.vgprPool.checkIn(vReg)
    return kStr

  ##############################################################################
  # Complex Declare Tmp Registers - SKIP
  ##############################################################################
  def complexDeclareTmpRegisters(self, kernel):
    kStr = ""
    return kStr
    if kernel["ProblemType"]["DataType"].value == DataType.complexSingle:
      kStr += "  float type_mac_tmp" + self.endLine
    if kernel["ProblemType"]["DataType"].value == DataType.complexDouble:
      kStr += "  double type_mac_tmp" + self.endLine
    return kStr

  ##############################################################################
  # isLds = true if querying about LDS operations (which can use dword operations)
  #     isLds=False if we want element step for the VALU add operations
  ##############################################################################
  def getLocalSplitUElementStep(self, kernel, isLds):

    if isLds and \
       kernel["VectorWidth"]*self.bpeCinternal >= 8 and \
       kernel["GlobalWriteVectorWidth"]*self.bpeCinternal >= 8:
      useDwordX2 = 1
    else:
      useDwordX2 = 0

    #useDwordX2 = 0

    if kernel["ProblemType"]["DataType"].isHalf() and not kernel["ProblemType"]["HighPrecisionAccumulate"]:
      assert(kernel["VectorWidth"]%2 == 0)
      elementStep = 2*(useDwordX2+1)
    elif kernel["ProblemType"]["DataType"].isInt8x4() or \
         kernel["ProblemType"]["DataType"].isBFloat16() or \
         kernel["ProblemType"]["DataType"].isSingle():
      elementStep = 1*(useDwordX2+1)
    elif kernel["ProblemType"]["DataType"].isDouble() or \
         kernel["ProblemType"]["DataType"].isSingleComplex():
      if isLds:
        assert (useDwordX2==1)
      elementStep = 1
    elif kernel["ProblemType"]["DataType"].isDoubleComplex():
      if isLds:
        assert (useDwordX2==1)
      elementStep = 1

    return (elementStep, useDwordX2)

  ##############################################################################
  # LocalSplitU: Local Write
  ##############################################################################
  def localSplitULocalWrite(self, kernel):
    kStr = ""
    # wait for summation to be done with lds before writing reduction values
    kStr += self.syncThreads(kernel, "pre-lsu local write")

    tmpVgpr = self.vgprPool.checkOut(2)
    lr0 = self.vgprPool.checkOut(1)
    lr1 = self.vgprPool.checkOut(1)
    sg = self.vgprPool.checkOut(1)
    copy = self.vgprPool.checkOut(1)
    tmpSgpr = self.getTmpSgpr(1)

    # lr0 = serial % SG0
    kStr += vectorStaticDivideAndRemainder(lr1, lr0, "Serial", \
        kernel["SubGroup0"], tmpVgpr, tmpSgpr)

    # lr1 = (serial / SG0) % SG1
    # sg  = (serial / SG0) / SG1
    kStr += inst("v_mov_b32", vgpr(copy), vgpr(lr1), "copy for divide")
    kStr += vectorStaticDivideAndRemainder(sg, lr1, copy, \
        kernel["SubGroup1"], tmpVgpr, tmpSgpr)

    # lr0 *= VW
    kStr += inst("s_mov_b32", sgpr(tmpSgpr), hex(kernel["VectorWidth"]*self.bpeCinternal), "VW")
    kStr += inst("v_mul_lo_u32", vgpr(lr0), sgpr(tmpSgpr), vgpr(lr0), \
        "lr0 *= VW")
    # lr1 *= VW*MT0
    kStr += inst("s_mov_b32", sgpr(tmpSgpr), \
        hex(kernel["VectorWidth"]*kernel["MacroTile0"]*self.bpeCinternal), "VW*MT0")
    kStr += inst("v_mul_lo_u32", vgpr(lr1), sgpr(tmpSgpr), vgpr(lr1), \
        "lr1 *= VW*MT0")
    # sg  *= MT0*MT1
    kStr += inst("s_mov_b32", sgpr(tmpSgpr), \
        hex(kernel["MacroTile0"]*kernel["MacroTile1"]*self.bpeCinternal), "MT0*MT1")
    kStr += inst("v_mul_lo_u32", vgpr(sg), sgpr(tmpSgpr), vgpr(sg), \
        "sg *= MT0*MT1")

    # thread offset
    addr = lr0
    kStr += inst("_v_add_co_u32", vgpr(addr), "vcc", vgpr(lr1), vgpr(addr),  "")
    kStr += inst("_v_add_co_u32", vgpr(addr), "vcc", vgpr(sg), vgpr(addr),  "threadOffset")
    self.vgprPool.checkIn(lr0)
    self.vgprPool.checkIn(lr1)
    self.vgprPool.checkIn(sg)
    self.vgprPool.checkIn(copy)
    self.vgprPool.checkIn(tmpVgpr)

    # dump addr
    #kStr += dump(vgpr(addr))

    # do writes
    # LDS Layout example (for Sgemm, LSU=4, TT=8x8, WG=[8,4,4]), 128 WI/WG
    # VectorWidth = GlobalWriteVectorWidth = 4
    # SubGroup0 (WI:00-32)  : LDS 0x0000-
    # SubGroup1 (WI:33-64)  : LDS 0x2000-
    # SubGroup2 (WI:65-95)  : LDS 0x4000-
    # SubGroup3 (WI:96-127) : LDS 0x6000-

    # Interleave within a subgroup is interesting...
    #       Start LDS Addr
    # WI00 - 0x000
    # WI01 - 0x010
    # ...
    # WI07 - 0x070
    # WI08 - 0x400
    # WI09 - 0x410
    # ...
    # WI0F - 0x470
    # WI10 - 0x800
    # ...
    # ...
    # WI1f - 0xc70
    # WI20 - 0x1000  (start SubGroup1)

    # so a zoom-in on the pattern at beginning of LDS, for the case above:
    #   WI (hex) |x00-|x01-|...   |x07-|0x0-|0x1-|...|0x7-|0x0-| ... ... ||0x8-|
    # ValuC      |0123|0123|...   |0123|4567|4567|...|4567|89AB| ... ... ||0123
    #            |                     |                  |               |
    # LDS Addr  0x0                  0x80               0x100           0x400

    # Perhaps could optimize this into something simpler with fewer bank conflicts
    (elementStep, useDwordX2) = self.getLocalSplitUElementStep(kernel, True)
    for j in range(0, kernel["ThreadTile1"]//kernel["VectorWidth"]):
      for i in range(0, kernel["ThreadTile0"]//kernel["VectorWidth"]):
        for s in range(0, kernel["VectorWidth"]):
          for vc in range(0, kernel["VectorWidth"], elementStep):
            # for half, write 2 elements (4 bytes)
            # for single, write 1 element (4 bytes)
            # double doesn't work yet
            writeOffset = vc \
                + i*kernel["SubGroup0"]*kernel["VectorWidth"] \
                + s*kernel["MacroTile0"] \
                + j*kernel["MacroTile0"]*kernel["SubGroup1"]*kernel["VectorWidth"]
            regIdx = vc \
                + i*kernel["VectorWidth"] \
                + s*kernel["ThreadTile0"] \
                + j*kernel["ThreadTile0"]*kernel["VectorWidth"]
            writeOffset /= elementStep
            if useDwordX2:
              regIdx = regIdx*self.bpeCinternal // 4
              kStr += inst("ds_write_b64", vgpr(addr), vgpr("ValuC+%u"%regIdx,2), \
                           "offset:%u"%(elementStep*writeOffset*self.bpeCinternal), 
                           "j=%u i=%u s=%u vc=%u"%(j,i,s,vc))
            else:
              regIdx //= elementStep
              kStr += inst("ds_write_b32", vgpr(addr), vgpr("ValuC+%u"%regIdx), \
                           "offset:%u"%(elementStep*writeOffset*self.bpeCinternal), 
                           "j=%u i=%u s=%u vc=%u"%(j,i,s,vc))
            # ds_write value
            #kStr += dump(vgpr(regIdx))
    kStr += inst("s_waitcnt", "lgkmcnt(0)", "wait for all writes")
    kStr += self.syncThreads(kernel, "post-lsu local write")
    #kStr += self.dumpLds(kernel, 0, 16)
    #kStr += self.bomb(5)
    return kStr

  ##############################################################################
  # LocalSplitU: Local Read
  ##############################################################################
  def localSplitULocalRead(self, kernel):
    kStr = ""
    tmpSgpr = self.getTmpSgpr(1)
    baseAddr = self.vgprPool.checkOut(1)
    kStr += staticMultiply(vgpr(baseAddr), vgpr("Serial"), kernel["GlobalWriteVectorWidth"]*self.bpeAB, sgpr(tmpSgpr))
    (elementStep, useDwordX2) = self.getLocalSplitUElementStep(kernel, True)
    # Load values for each subgroup
    for r in range(0, kernel["LocalSplitU"]):
      for i in range(0, kernel["NumGlobalWriteVectorsPerThread"]):
        for s in range(0, kernel["GlobalWriteVectorWidth"], elementStep):
          offset = s + i*kernel["NumThreads"]*kernel["GlobalWriteVectorWidth"] + r * kernel["MacroTile0"]*kernel["MacroTile1"]
          regIdx = s + i*kernel["GlobalWriteVectorWidth"] + r*kernel["GlobalWriteVectorWidth"]*kernel["NumGlobalWriteVectorsPerThread"]
          if useDwordX2:
            regIdx = regIdx * self.bpeCinternal // 4
            kStr += inst("ds_read_b64", vgpr("ValuC+%u"%regIdx,2), \
                vgpr(baseAddr), "offset:%u"%(offset*self.bpeCinternal), "r=%u i=%u s=%u"%(r,i,s))
          else:
            regIdx //= elementStep
            kStr += inst("ds_read_b32", vgpr("ValuC+%u"%regIdx), \
                vgpr(baseAddr), "offset:%u"%(offset*self.bpeCinternal), "r=%u i=%u s=%u"%(r,i,s))
    kStr += inst("s_waitcnt", "lgkmcnt(0)", "wait for all reads")
    self.vgprPool.checkIn(baseAddr)
    return kStr

  ##############################################################################
  # LocalSplitU: Reduction
  ##############################################################################
  def localSplitUReduction(self, kernel):
    kStr = ""
    (elementStep, useDwordX2) = self.getLocalSplitUElementStep(kernel, False)
    for r in range(1, kernel["LocalSplitU"]):
      for i in range(0, kernel["NumGlobalWriteVectorsPerThread"]):
        for s in range(0, kernel["GlobalWriteVectorWidth"],elementStep):
          cIdx = s + i*kernel["GlobalWriteVectorWidth"]
          regIdx = s + i*kernel["GlobalWriteVectorWidth"] \
              + r*kernel["GlobalWriteVectorWidth"]*kernel["NumGlobalWriteVectorsPerThread"]

          if kernel["ProblemType"]["DataType"].isHalf() and not kernel["ProblemType"]["HighPrecisionAccumulate"]:
            cIdx //= elementStep
            regIdx //= elementStep
            kStr += inst("v_pk_add_f16", vgpr("ValuC+%u"%cIdx), \
                vgpr("ValuC+%u" % regIdx), vgpr("ValuC+%u"%cIdx), "c[%u] += c[%u]"%(cIdx, regIdx) )
          elif kernel["ProblemType"]["DataType"].isInt8x4():
            cIdx //= elementStep
            regIdx //= elementStep
            # assume v_add_i32 can be used in place of v_add_f32
            # may need to add saturation directive to v_add_i32 instruction to clamp integer arithmetic
            kStr += inst("v_add_i32", vgpr("ValuC+%u"%cIdx), \
                vgpr("ValuC+%u" % regIdx), vgpr("ValuC+%u"%cIdx), "c[%u] += c[%u]"%(cIdx, regIdx) )
          elif kernel["ProblemType"]["DataType"].isSingle():
            cIdx //= elementStep
            regIdx //= elementStep
            kStr += inst("v_add_f32", vgpr("ValuC+%u"%cIdx), \
                vgpr("ValuC+%u" % regIdx), vgpr("ValuC+%u"%cIdx), "c[%u] += c[%u]"%(cIdx, regIdx) )
          elif kernel["ProblemType"]["DataType"].isDouble():
            cIdx *= 2
            regIdx *= 2 # for doubles, each element takes two regs
            kStr += inst("v_add_f64", vgpr("ValuC+%u"%cIdx,2), \
                vgpr("ValuC+%u" % regIdx,2), vgpr("ValuC+%u"%cIdx,2), "c[%u] += c[%u]"%(cIdx, regIdx) )
          elif kernel["ProblemType"]["DataType"].isSingleComplex():
            cIdx *= 2
            regIdx *= 2
            kStr += inst("v_add_f32", vgpr("ValuC+%u"%cIdx), \
                vgpr("ValuC+%u" % regIdx), vgpr("ValuC+%u"%cIdx), "c[%u] += c[%u], real part"%(cIdx, regIdx) )
            kStr += inst("v_add_f32", vgpr("ValuC+%u"%(cIdx+1)), \
                vgpr("ValuC+%u" % (regIdx+1)), vgpr("ValuC+%u"%(cIdx+1)), "c[%u] += c[%u], imaginary part"%(cIdx+1, regIdx+1) )
          elif kernel["ProblemType"]["DataType"].isDoubleComplex():
            cIdx *= 4
            regIdx *= 4
            kStr += inst("v_add_f64", vgpr("ValuC+%u"%cIdx), \
                vgpr("ValuC+%u" % regIdx), vgpr("ValuC+%u"%cIdx), "c[%u] += c[%u], real part"%(cIdx, regIdx) )
            kStr += inst("v_add_f64", vgpr("ValuC+%u"%(cIdx+2)), \
                vgpr("ValuC+%u" % (regIdx+2)), vgpr("ValuC+%u"%(cIdx+2)), "c[%u] += c[%u], imaginary part"%(cIdx+2, regIdx+2) )
          else:
            assert(0) # unsupported data type, need to modify here and LSU write/read code
    return kStr

  ##############################################################################
  # computeStoreSrd
  # Add tile assignment fields to store srd
  # This is based on WG not the WI/TT assignment
  ##############################################################################
  def computeStoreSrdStart(self, kernel):
    kStr = ""

    tmpS0 = self.getTmpSgpr(3)
    tmpS1 = tmpS0+1
    wgMT1 = tmpS0+2

    # Compute and save wg1*MT1 - the element offset that is top of the macro-tile in output space
    assert kernel["BufferStore"]
    kStr += "\n"
    kStr += inst("s_mul_i32", \
        sgpr(wgMT1), \
        hex(kernel["MacroTile1"]), \
        sgpr("WorkGroup1"), \
        "<- wg1*MT1")

    # Overall strategy is to set the SRD to the top-left of the macro-tile.
    # TT offsets are from this base (and include the column)

    # In non-packed mode:
    # higher-order tensor dims are static since this kernel operates within
    # the 2D Tensor formed by Index0 and Indexa.
    # Index0 and Index1 vary for each work-item (aka 'dynamic') so roll these into the VGPR

    # In packed mode:
    # Higher-order dimensions may be packed into coord0 / coord1 - see rowstart calculation below

    # Walk through addressing components (each tensor index) in C
    # For static dims add to SrdC / SrdD to compute a new base.
    # For dynamic (based on TT assignment) - save in coutRowPtr in computeStoreVgprs,
    # which saves the TT assignment for each WI scaled by StrideC0
    # TODO - future opportunities for store vgpr and other optimization
    #  - coutRowPtr and tid1 are strongly related - can we merge or remove one of these?
    # Packed follows same philosophy but may have more vector components
    indices = list(range(0, kernel["ProblemType"]["NumIndicesC"]))
    numDim = len(indices)
    for i in range(1, numDim):
      if i == kernel["ProblemType"]["Index0"]:
        # Used if the output is transposed?
        addToSrd = False
      elif i == kernel["ProblemType"]["Index1"]:
        coord = sgpr(wgMT1)
        addToSrd = True
      elif not isPackedIndex(kernel, i):
        # group index, this is higher-order Tensor dimension, just add to SRD base:
        coord = sgpr("WorkGroup2")
        addToSrd = True
      else:
        # could be packed higher-order index, just ignore
        coord = None
        addToSrd = False

      if addToSrd:
        # These are constant across all workitems, just add to the SRD:
        strideC = "StrideC%s"%self.indexChars[i]
        kStr += self.s_mul_u64_u32(sgpr(tmpS0), sgpr(tmpS1), coord, sgpr(strideC), "CScale %s by Stride"%coord)
        #kStr += assert_no_shift_of(tmpS1, log2(self.bpeCexternal), "Need temp")
        kStr += inst("s_lshl_b64", sgpr(tmpS0,2), sgpr(tmpS0,2), log2(self.bpeCexternal), "scale by bpe")

        kStr += inst("s_add_u32",  sgpr("SrdC+0"), sgpr("SrdC+0"), sgpr(tmpS0), "add lo to SRD")
        kStr += inst("s_addc_u32", sgpr("SrdC+1"), sgpr("SrdC+1"), sgpr(tmpS1), "add hi to SRD")

        if not kernel["LdcEqualsLdd"]:
          # These are constant across all workitems, just add to the SRD:
          stride = "StrideD%s" % (self.indexChars[i])
          kStr += self.s_mul_u64_u32(sgpr(tmpS0), sgpr(tmpS1), coord, sgpr(stride), "Scale %s by Stride"%coord)
          #kStr += assert_no_shift_of(tmpS1, log2(self.bpeCexternal), "Need temp")
          kStr += inst("s_lshl_b64", sgpr(tmpS0,2), sgpr(tmpS0,2), log2(self.bpeCexternal), "scale by bpe")

        kStr += inst("s_add_u32",  sgpr("SrdD+0"), sgpr("SrdD+0"), sgpr(tmpS0), "add lo to SRD")
        kStr += inst("s_addc_u32", sgpr("SrdD+1"), sgpr("SrdD+1"), sgpr(tmpS1), "add hi to SRD")

        kStr += "\n"

    for cdir in (0,1):
      indices = kernel["PackedC%uIndicesX"%cdir]
      packedSizes = "PackedSize%u"%cdir
      if len(indices) > 1:
        for i,idx in enumerate(indices[1:]):
          if i==0:
            kStr += inst("s_mul_i32", sgpr(packedSizes), self.size('C', indices[0]), \
                      self.size('C', idx), "first packed size")
          else:
            kStr += inst("s_mul_i32", sgpr(packedSizes), sgpr(packedSizes), \
                      self.size ('C', idx), "first packed size")


    return kStr

  ##############################################################################
  # computeStoreVgprs
  # Compute workitem/TT offsets in VGPRS
  # and coord0/coord1
  # tid0Scale specifies the number of output elements in 0/coalesced dim
  # that should be written by each work-item in each batch element.
  ##############################################################################
  def computeStoreVgprs(self, kernel, divisor, tid0Scale, tid1Scale):

    kStr = ""
    kStr += self.comment1("computeStoreVgprs")

    tmpV0 = self.vgprPool.checkOut(5) #v2 v5 v75
    tmpV1 = tmpV0+1                   #v4
    tmpV2 = tmpV0+2                   #v3
    tmpV3 = tmpV0+3                   #v6 v74
    tmpV4 = tmpV0+4
    tmpS0 = self.getTmpSgpr(3)
    tmpS1 = tmpS0+1
    wgMT1 = tmpS0+2

    if self.prefetchAcrossPersistent:
      wg0="PrevWorkGroup0"
      wg1="PrevWorkGroup1"
    else:
      wg0="WorkGroup0"
      wg1="WorkGroup1"

    # tid0, tid1: element offsets from the start of macroTile in 0 and 1 direction
    # These will live for entire GlobalWrite loop - allocate before tmps
    # to avoid fragmentation
    tid0 = self.vgprPool.checkOut(1)
    tid1 = self.vgprPool.checkOut(1)

    if kernel["BufferStore"]:
      self.cinRowPtr  = self.vgprPool.checkOut(1, "cinRowPtr")
      if not kernel["LdcEqualsLdd"]:
        self.coutRowPtr = self.vgprPool.checkOut(1, "coutRowPtr")

    if kernel["MatrixInstruction"]:
      mfma_addr0 = self.vgprPool.checkOut(1) #To store output address offset for non-edge case
      mfma_addr1 = self.vgprPool.checkOut(1) #but should not use address offset here
      if 0:
        kStr += vectorStaticDivide(tmpV0, "Serial", globalParameters["WavefrontWidth"], tmpV1, tmpS0)
        #kStr += staticMultiply(vgpr(tmpV1), vgpr(tmpV0), globalParameters["WavefrontWidth"], tmpS0) # BBlocks
        kStr += staticMultiply(vgpr(tmpV1), vgpr(tmpV0), kernel["MacroTile1"] // 4, tmpS0) # ABlocks
        kStr += inst("v_and_b32", vgpr(tmpV0), hex(kernel["MatrixInstM"]-1), vgpr("Serial"), "vectorStaticDiv vgprTmp = vgprSerial % 32") # TODO 32???
        kStr += inst("v_add_u32", vgpr(tid1), vgpr(tmpV0), vgpr(tmpV1), "store coord1")
        kStr += inst("v_mul_lo_u32", vgpr(self.cinRowPtr), vgpr(tid1), sgpr("StridesC"), "rowstart VGPR")
        kStr += "\n"
        kStr += inst("v_and_b32", vgpr(tmpV1), hex(globalParameters["WavefrontWidth"]-1), vgpr("Serial"), "")
        kStr += vectorStaticDivide(tmpV3, tmpV1, kernel["MatrixInstM"], tmpV4, tmpS0)
        kStr += staticMultiply(vgpr(tmpV3), vgpr(tmpV3), 4, sgpr(tmpS0)) # Always 4?
        kStr += inst("v_add_u32", vgpr(tmpV0), vgpr(tmpV2), vgpr(tmpV0), "")
        kStr += "\n"
        kStr += inst("s_mul_i32", sgpr(tmpS0), hex(kernel["MacroTile0"]), sgpr("WorkGroup0"), "wgp0 * MT0")
        kStr += inst("v_add_co_u32", vgpr(tmpV3), "vcc", sgpr(tmpS0), vgpr(tmpV3), "")
        kStr += inst("v_mov_b32", vgpr(tid0), vgpr(tmpV3), "store coord0")
        kStr += inst("v_add_lshl_u32", vgpr(mfma_addr0), vgpr(tmpV3), vgpr(self.cinRowPtr), hex(2), "c base") # Always 4?
        kStr += "\n"
        kStr += inst("v_mul_lo_u32", vgpr(tmpV1), hex(32), sgpr("StridesC"), "scale by 32 for second column of 64/simd (B-tile/256)")
        kStr += inst("v_add_u32", vgpr(tmpV0), vgpr(tmpV1), vgpr(self.cinRowPtr), "")
        kStr += inst("v_add_lshl_u32", vgpr(mfma_addr1), vgpr(tmpV3), vgpr(tmpV0), hex(2), "c base") # Always 4?
        self.mfma_addr0 = mfma_addr0
        self.mfma_addr1 = mfma_addr1
      else:
        #determine  column block groups of each SIMD for given MFMA & WG
        # calculate starting column block-id for each SIMD 
        kStr += vectorStaticDivideAndRemainder(tid1, tid0, "Serial", globalParameters["WavefrontWidth"], \
          tmpV0, tmpS0)
        numColBlocks = 1 if kernel["MatrixInstN"] == 4  else globalParameters["WavefrontWidth"] // (kernel["InstSplit"] * kernel["MIWG0"])
        if numColBlocks > 1:
          kStr += inst("v_mul_lo_u32", vgpr(tid1),hex(numColBlocks),vgpr(tid1), \
                      "Col-id = tid1*MatrixInstN")
        #if (kernel["InstSplit"] > 1):
          # tid1&tid0 << InstSplit to handle single Block (instSplit>1) case
        #  kStr += inst("v_lshrrev_b32", vgpr(tid1),
        #                hex(log2(kernel["InstSplit"])), vgpr(tid1), \
        #                "vectorStaticDiv tid1 = tid1<<log2(InstSplit)")
        # determine column start address for each block
        kStr += inst("v_mul_lo_u32", vgpr(tid1),
                      hex(kernel["MatrixInstN"]), vgpr(tid1), "col element offset for each block")
        startStride = 1 if kernel["ProblemType"]["UseInitialStrides"] else 0
        # determine col VGPR statt address
        kStr += inst("v_mul_lo_u32", vgpr(self.cinRowPtr),
                      vgpr(tid1), sgpr("StridesC+%u"%(startStride)), \
                      "Col-block-offset = Col-id*Stride")
        if not kernel["LdcEqualsLdd"]:
          kStr += inst("v_mul_lo_u32", vgpr(self.coutRowPtr),
                        vgpr(tmpV1), sgpr("StridesD+%u"%(startStride)), \
                        "Col-block-offset = Col-id*Stride")

<<<<<<< HEAD
        kStr += inst("v_and_b32", vgpr(tmpV1), hex(kernel["MatrixInstN"]-1), vgpr("Serial"), "colId-perBlock= vgprSerial%MatrixInstN")
        #TODO fix-me for ldc!=ldd
        kStr += inst("v_mul_lo_u32", vgpr(tmpV2), vgpr(tmpV1), sgpr("StridesC"), "")
        kStr += inst("v_add_u32", vgpr(self.cinRowPtr), vgpr(tmpV2),vgpr(self.cinRowPtr),"rowStart VGPR")
        kStr += inst("v_add_u32", vgpr(tid1), vgpr(tmpV1),vgpr(tid1),"coord1 offset in MacroTile")

        kStr += "\n"
        if (kernel["MatrixInstM"] != 4):
          kStr += inst("v_lshrrev_b32", vgpr(tmpV3),
                      hex(log2(kernel["MatrixInstM"])), vgpr(tid0), \
                      "vectorStaticDiv vgprTmp = tid0 / matrixInstM")
          # determine row-id of each block(MFMA 'B') 2 rows for mfma32x32 4 rows for mfma16x16
          # for MFMA_4x4 16 blks are mapped along rows and cols determied by miwg0  (miwg0/4 = numRows in 16 blocks and remaining in col dimension)
          rowIdPerColblock = globalParameters["WavefrontWidth"]//kernel["MatrixInstM"]
          kStr += inst("v_lshlrev_b32", vgpr(tid0), hex(rowIdPerColblock), vgpr(tmpV3), "tmpV3 = tmpV3 << 2 (4xMatrixInstN per block")   # mulitple by 4 for row-starting id for each matrixN columns (static for mfma32/mfma16)
        else:
           assert(0) 	#TODO fix me for MFMA 4x4 instruction 
        kStr += "\n"
        kStr += inst("s_mul_i32", sgpr(tmpS0), hex(kernel["MacroTile0"]), sgpr("WorkGroup0"), "wgp0 * MT0")
        kStr += inst("v_add_co_u32", vgpr(tid0), "vcc", sgpr(tmpS0), vgpr(tid0), "coord0 = (tid0 / matrixInstM)<<2 + wg0*MT0")
        #kStr += inst("v_add_lshl_u32", vgpr(mfma_addr0), vgpr(tmpV3), vgpr(self.cinRowPtr), hex(log2(kw.bpeCexternal)), "init cb addr <-  cinRowStart + coord0, scaled by BPE") # Always 4?
	#TODO review below code
        kStr += inst("s_mul_i32", \
            sgpr(wgMT1), \
            hex(kernel["MacroTile1"]), \
            sgpr(wg1), \
            "<- wg1*MT1")
        kStr += inst("_v_add_co_u32", \
            vgpr(tid1), \
            "vcc", \
            sgpr(wgMT1), \
            vgpr(tid1), \
            "coord1 = tid1*VW + wg1*MT1")
        #kStr += inst("v_add_lshl_u32", vgpr(mfma_addr1), vgpr(tmpV3), vgpr(tmpV0), hex(log2(kw.bpeCexternal)), "c base") # Always 4? 
        self.mfma_addr0 = mfma_addr0
        self.mfma_addr1 = mfma_addr1
    else:
      kStr += vectorStaticDivideAndRemainder(tid1, tid0, "Serial", divisor, \
          tmpV0, tmpS0)
      kStr += staticMultiply(vgpr(tid0), vgpr(tid0), tid0Scale, sgpr(tmpS1))
      if tid1Scale != 1:
        kStr += staticMultiply(vgpr(tid1), vgpr(tid1), tid1Scale, sgpr(tmpS1))

      if kernel["BufferStore"]:
        # compute rowStart- this is just tid1 scaled by appropriate stride.
        # rowPtr is offset from the beginning of the tile/SRD not the tensor base
        # when incremented, it moves in units of (col) Stride to get to a new row
        # it is used for address computation, not element range detection.
        # rowPtr is in the element space and must be scaled by bpe if bytes are required.
        # Do this before code below which overwries the tid1:
        # TODO-packed
        # Eventually need to modify if supporting packed coord1, to start just assert if that case is detected
        #--
        assert (len(kernel["PackedC1IndicesX"]) == 1) # would need to extract/scale indices from coord1
        startStride = 1 if kernel["ProblemType"]["UseInitialStrides"] else 0
        kStr += inst("v_mul_lo_u32", vgpr(self.cinRowPtr),
                    vgpr(tid1), sgpr("StridesC+%u"%(startStride)), \
=======
    if kernel["BufferStore"]:
      # compute rowStart- this is just tid1 scaled by appropriate stride.
      # rowPtr is offset from the beginning of the tile/SRD not the tensor base
      # when incremented, it moves in units of (col) Stride to get to a new row
      # it is used for address computation, not element range detection.
      # rowPtr is in the element space and must be scaled by bpe if bytes are required.
      # Do this before code below which overwries the tid1:
      # TODO-packed
      # Eventually need to modify if supporting packed coord1, to start just assert if that case is detected
      #--
      packedC1 = kernel["PackedC1IndicesX"]
      assert (len(packedC1) == 1) # would need to extract/scale indices from coord1
      strideC1 = "StrideC%s" % (self.indexChars[packedC1[0]])
      kStr += inst("v_mul_lo_u32", vgpr(self.cinRowPtr),
                  vgpr(tid1), sgpr(strideC1), \
                  "rowStart vgpr")
      if not kernel["LdcEqualsLdd"]:
        strideD1 = "StrideD%s" % (self.indexChars[packedC1[0]])
        kStr += inst("v_mul_lo_u32", vgpr(self.coutRowPtr),
                    vgpr(tid1), sgpr(strideD1), \
>>>>>>> 79c57ef8
                    "rowStart vgpr")
        if not kernel["LdcEqualsLdd"]:
          kStr += inst("v_mul_lo_u32", vgpr(self.coutRowPtr),
                      vgpr(tid1), sgpr("StridesD+%u"%(startStride)), \
                      "rowStart vgpr")
        kStr += "\n"

        #kStr += self.assert_ne(sgpr("WorkGroup1"),1)

      # Compute coord0 and coord1
      # These are element offsets from the beginning of the tensor.
      # These are 'flattened' meaning they span packed tensor dims.
      # They need to be preserved so can use in comparisons against
      # product-of-packed sizes to determine OOB cases. (for Edge tiles only)
      kStr += inst("s_mul_i32", \
          sgpr(tmpS0), \
          hex(kernel["MacroTile0"]), \
          sgpr(wg0), \
          "%s = wg0*MT0"%sgpr(tmpS0))

      # coord = tid*VW + workgroup offset
      kStr += inst("_v_add_co_u32", \
          vgpr(tid0), \
          "vcc", \
          sgpr(tmpS0), \
          vgpr(tid0), \
          "coord0 = tid0*VW + wg0*MT0")
      kStr += inst("s_mul_i32", \
          sgpr(wgMT1), \
          hex(kernel["MacroTile1"]), \
          sgpr(wg1), \
          "<- wg1*MT1")
      kStr += inst("_v_add_co_u32", \
          vgpr(tid1), \
          "vcc", \
          sgpr(wgMT1), \
          vgpr(tid1), \
          "coord1 = tid1*VW + wg1*MT1")

    self.vgprPool.checkIn(tmpV0)
    self.coord0 = tid0
    self.coord1 = tid1

    return kStr


  ##############################################################################
  # globalWriteWorkGroupInit:
  ##############################################################################
  def globalWriteWorkGroupInit(self, kernel):
    kStr = ""
    if kernel["BufferStore"]:
      kStr += self.allocPostLoopSrd(kernel, "D")
      kStr += self.allocPostLoopSrd(kernel, "C")
      kStr += self.computeStoreSrdStart(kernel)
    return kStr

  ##############################################################################
  # LocalSplitU: Global Write Indices
  ##############################################################################
  def localSplitUGlobalWriteIndices(self, kernel):
    kStr = ""

    # lr0 = serial % SG0
    kStr += self.computeStoreVgprs(kernel, \
              divisor = kernel["MacroTile0"] // kernel["GlobalWriteVectorWidth"], \
              tid0Scale=kernel["GlobalWriteVectorWidth"], \
              tid1Scale=1)

    if kernel["BufferStore"]:
      #print "----AddressC-LocalSplitU"
      #print self.vgprPool.state()
      self.addrD = -1
      self.addrC = -1
    else:
      self.addrD = self.vgprPool.checkOut(2)
      kStr += inst("v_mov_b32", \
          vgpr(self.addrD+0), \
          sgpr("AddressD+0"), \
          "sgpr -> vgpr")
      kStr += inst("v_mov_b32", \
          vgpr(self.addrD+1), \
          sgpr("AddressD+1"), \
          "sgpr -> vgpr")
      self.addrC = self.vgprPool.checkOut(2)
      kStr += inst("v_mov_b32", \
          vgpr(self.addrC+0), \
          sgpr("AddressC+0"), \
          "sgpr -> vgpr")
      kStr += inst("v_mov_b32", \
          vgpr(self.addrC+1), \
          sgpr("AddressC+1"), \
          "sgpr -> vgpr")

    return kStr

  ##############################################################################
  ##############################################################################
  def allocPostLoopSrd(self, kernel, ch):
    kStr = ""
    # Buffer-load uses one base read pointer stored in the SRD - set it here:
    kStr += inst("s_mov_b32", sgpr("Srd%s+0"%ch), sgpr("Address%s+0"%ch), "init SRD base address (lower)" )
    kStr += inst("s_mov_b32", sgpr("Srd%s+1"%ch), sgpr("Address%s+1"%ch), "init SRD base address (upper) + other fields" )
    kStr += inst("s_mov_b32", sgpr("Srd%s+2"%ch), hex(0x80000000), "")
    kStr += inst("s_mov_b32", sgpr("Srd%s+3"%ch), "Srd127_96", "Set bits 127_96 in post-loop SRD")
    kStr += "\n"
    return kStr


  ##############################################################################
  # Not LocalSplitU: Global Write Indices
  ##############################################################################
  def notLocalSplitUGlobalWriteIndices(self, kernel):
    #print "GlobalWriteIndices"
    if not self.do["PostLoop"]: return ""
    kStr = ""

    kStr += self.computeStoreVgprs(kernel,
              divisor = kernel["SubGroup0"],\
              tid0Scale=kernel["VectorWidth"], \
              tid1Scale=kernel["VectorWidth"])

    if kernel["BufferStore"]:
      #print "----AddressC-nonLSU-----"
      #print self.vgprPool.state()
      self.addrD = -1
      self.addrC = -1
    else:
      self.addrD = self.vgprPool.checkOut(2)
      kStr += inst("v_mov_b32", \
          vgpr(self.addrD+0), \
          sgpr("AddressD+0"), \
          "sgpr -> vgpr")
      kStr += inst("v_mov_b32", \
          vgpr(self.addrD+1), \
          sgpr("AddressD+1"), \
          "sgpr -> vgpr")
      self.addrC = self.vgprPool.checkOut(2)
      kStr += inst("v_mov_b32", \
          vgpr(self.addrC+0), \
          sgpr("AddressC+0"), \
          "sgpr -> vgpr")
      kStr += inst("v_mov_b32", \
          vgpr(self.addrC+1), \
          sgpr("AddressC+1"), \
          "sgpr -> vgpr")
    return kStr

  ##############################################################################
  # Release any resources used by the global write
  def cleanupGlobalWrite(self, kernel):
    self.vgprPool.checkIn(self.coord0)
    self.vgprPool.checkIn(self.coord1)

    if kernel["MatrixInstruction"]:
      self.vgprPool.checkIn(self.mfma_addr0)
      self.vgprPool.checkIn(self.mfma_addr1)

    if kernel["BufferStore"]:
      self.vgprPool.checkIn(self.cinRowPtr)
      if not kernel["LdcEqualsLdd"]:
        self.vgprPool.checkIn(self.coutRowPtr)
    if not kernel["BufferStore"]:
      self.vgprPool.checkIn(self.addrD)
      self.vgprPool.checkIn(self.addrC)

    if self.betaVgpr != None:
      self.vgprPool.checkIn(self.betaVgpr)

  ##############################################################################
  # Return max global write vector width, in elements
  def maxGwvw(self, kernel):
    atomic = kernel["GlobalSplitU"] > 1

    if kernel["BufferStore"]:
      if atomic:
        return kernel["VectorAtomicWidth"]
      else:
        return 1000  # no limit
    else:
      if atomic:
        return 1  # flat vector atomic is not tested
      else:
        return 1000  # no limit

  ##############################################################################
  # Partition thread-tile into writeElements for store code
  # This function creates the writeElement mapping for full tiles
  # (ie non-edge cases)
  ##############################################################################
  def notLocalFullTileElements(self, kernel):
    elements = []
    if kernel["MatrixInstruction"]:
      ##TODO remove and use VectorWidth once VW mapping of TT is done
      fullVw = kernel["VectorWidth"] if kernel["VectorStore"] else 1
      elementsLoadedPerfullVw = kernel["NumThreads"]*fullVw
      elementsLoadedPervw = kernel["NumThreads"]*kernel["StoreVectorWidth"]
      if elementsLoadedPervw > elementsLoadedPerfullVw:
        fullVw = kernel["StoreVectorWidth"]
    else:
      fullVw = kernel["VectorWidth"] if kernel["VectorStore"] else 1
    fullVw = min(fullVw, self.maxGwvw(kernel))

    if kernel["MatrixInstruction"]:
      #vg20 C registers holds coalscing C elements (MT0x1) in subgroup0  consecutive lanes 
      #MFMA acc registers holds strided C elements (1XN) in N consecutive lanes
      # below code trying to use vg20 [d1,d0,vc1,vc0] co-ordinates and map C lements into vg20 co-ordinates
      # TODO needs work on d1 mapping its not really  clean yet.  d1= holds B blocks and TT1/vectorWdith column blocks
      numRowsPerStore = 1 if kernel["MatrixInstM"] == 4 else globalParameters["WavefrontWidth"] // kernel["MatrixInstM"]
      ## number of rregisters required for row/block
      #numStoresperRowBlock = kernel["MatrixInstM"]//numRowsPerStore 
      numStoresperInstruction = 4 if kernel["MatrixInstM"] == 4  else (kernel["MatrixInstM"] * kernel["MatrixInstN"] * kernel["MatrixInstB"]) //(globalParameters["WavefrontWidth"])
      numStoresperBlock = 4 if kernel["MatrixInstM"] == 4 else  numStoresperInstruction//kernel["MatrixInstB"]
      #TODO HACK to support latest
      numRowBlocksperInstruction = 1 if kernel["MatrixInstM"] == 4  else (kernel["MIWG0"] // kernel["MatrixInstM"])
      #this variable really tracks number of regster 'blocks' required  for each column block
      # for mfma_4x4 we only need 4 register and thats been accounted numStoresperInstruction
      numcolBlocksperInstruction = 1 if kernel["MatrixInstN"] == 4  else globalParameters["WavefrontWidth"] // (kernel["InstSplit"] * kernel["MIWG0"])
      #re-adjust columnBlock for  4x4mfma
      #TODO introduce another dimension for MatrixInstruction[B} > 1 and ThreadTile1/vectorWidth>1
      for tt1 in range(0, (((kernel["ThreadTile1"]//kernel["MatrixInstN"])//kernel["VectorWidth"])*numcolBlocksperInstruction)) :
        for vc1 in range(0, kernel["VectorWidth"]):
          for tt0 in range(0, (kernel["ThreadTile0"] * numRowBlocksperInstruction * numStoresperBlock)//fullVw):
            for vc0 in range(0, kernel["StoreVectorWidth"], fullVw):
              element = (tt1, tt0, vc1, vc0)
              elements.append(element)
    else:
      # Full tile loop:
      for tt1 in range(0, kernel["ThreadTile1"]//kernel["VectorWidth"]):
        for vc1 in range(0, kernel["VectorWidth"]):
          for tt0 in range(0, kernel["ThreadTile0"]//kernel["VectorWidth"]):
            for vc0 in range(0, kernel["VectorWidth"], fullVw): # note step by fullVw
              element = (tt1, tt0, vc1, vc0)
              elements.append(element)

    return (fullVw, elements)

  ##############################################################################
  # Not LocalSplitU: Global Write
  # Determine write batching pattern
  # element() specifies TT 'coordinate' to write
  # vectorWidths specifies width of vector to store
  # TODO - why does this use VectorWidth to control store width?  Could be GlobalWriteVectorWidth?
  #
  # Function creates one mapping for full tiles and one for edge tiles,
  # then calls globalWriteElements to generate the code for the new tiles.
  ##############################################################################
  def notLocalSplitUGlobalWrite(self, kernel):
    if not self.do["PostLoop"]: return ""
    elements = [[] for y in range(2)] # 2D array for Full, Edge

    (fullVw, elements[False]) = self.notLocalFullTileElements(kernel)

    # Edge tile loop - note if we know AF0EM we can can use a larger vector
    # and reduce the boundary checks accordingly.  But if no AF0EM guarantee
    # then use a conservative 1
    edgeVw = kernel["VectorWidth"] if kernel["VectorStore"] else 1
    edgeVw = min(edgeVw, self.maxGwvw(kernel), kernel["AssertFree0ElementMultiple"])
    assert(kernel["VectorWidth"]%edgeVw == 0)
    #if kernel["MatrixInstruction"]:
      ##TODO remove and use VectorWidth once VW mapping of TT is done
      #elementsLoadedPeredgeVw = kernel["NumThreads"]*edgeVw
      #elementsLoadedPervw = kernel["NumThreads"]*kernel["StoreVectorWidth"]
      #if elementsLoadedPervw > elementsLoadedPeredgeVw:
      #  edgeVw = kernel["StoreVectorWidth"]

    if kernel["MatrixInstruction"]:
      numRowsPerStore = 1 if kernel["MatrixInstM"] == 4 else globalParameters["WavefrontWidth"] // kernel["MatrixInstM"]
      ## number of rregisters required for row/block
      #numStoresperRowBlock = kernel["MatrixInstM"]//numRowsPerStore 
      numStoresperInstruction = 4 if kernel["MatrixInstM"] == 4  else (kernel["MatrixInstM"] * kernel["MatrixInstN"] * kernel["MatrixInstB"]) //(globalParameters["WavefrontWidth"])
      numStoresperBlock = 4 if kernel["MatrixInstM"] == 4 else  numStoresperInstruction//kernel["MatrixInstB"]
      numRowBlocksperInstruction = 1 if kernel["MatrixInstM"] == 4  else (kernel["MIWG0"] // kernel["MatrixInstM"])
      numcolBlocksperInstruction = 1 if kernel["MatrixInstN"] == 4  else globalParameters["WavefrontWidth"] // (kernel["InstSplit"] * kernel["MIWG0"])
      #re-adjust columnBlock for  4x4mfma
      #TODO introduce another dimension for MatrixInstruction[B} > 1 and ThreadTile1/vectorWidth>1
      for tt1 in range(0, (((kernel["ThreadTile1"]//kernel["MatrixInstN"])//kernel["VectorWidth"])*numcolBlocksperInstruction)) :
        for vc1 in range(0, kernel["VectorWidth"]):
          for tt0 in range(0, (kernel["ThreadTile0"] * numRowBlocksperInstruction * numStoresperBlock)//kernel["StoreVectorWidth"]):
            for vc0 in range(0, kernel["StoreVectorWidth"], edgeVw):
              element = (tt1, tt0, vc1, vc0)
              elements[True].append(element)
    else:
      for tt1 in range(0, kernel["ThreadTile1"]//kernel["VectorWidth"]):
        for vc1 in range(0, kernel["VectorWidth"]):
          for tt0 in range(0, kernel["ThreadTile0"]//kernel["VectorWidth"]):
            for vc0 in range(0, kernel["VectorWidth"], edgeVw):
              element = (tt1, tt0, vc1, vc0)
              elements[True].append(element)

    vectorWidths = [fullVw, edgeVw]
    kStr =  self.globalWriteElements(kernel, vectorWidths, elements)
    self.cleanupGlobalWrite(kernel)
    return kStr

  ##############################################################################
  # LocalSplitU: Global Write
  ##############################################################################
  def localSplitUGlobalWrite(self, kernel):
    if not self.do["PostLoop"]: return ""

    fullVw = kernel["GlobalWriteVectorWidth"] if kernel["VectorStore"] else 1
    fullVw = min(fullVw, self.maxGwvw(kernel))
    elements = [[] for y in range(2)] # 2D array for Full, Edge
    # Full tile loop:
    for tt1 in range(0, kernel["NumGlobalWriteVectorsPerThread"]):
      for vc1 in range(0, 1):
        for tt0 in range(0, 1):
          for vc0 in range(0, kernel["GlobalWriteVectorWidth"], fullVw): # note step by fullVw
            element = (tt1, tt0, vc1, vc0)
            elements[False].append(element)

    # Edge tile loop - note if we know AF0EM we can can use a larger vector
    # and reduce the boundary checks accordingly.  But if no AF0EM guarantee
    # then use a conservative 1
    edgeVw = kernel["GlobalWriteVectorWidth"] if kernel["VectorStore"] else 1
    edgeVw = min(edgeVw, self.maxGwvw(kernel), kernel["AssertFree0ElementMultiple"])
    assert(kernel["GlobalWriteVectorWidth"]%edgeVw == 0)
    for tt1 in range(0, kernel["NumGlobalWriteVectorsPerThread"]):
      for vc1 in range(0, 1):
        for tt0 in range(0, 1):
          for vc0 in range(0, kernel["GlobalWriteVectorWidth"], edgeVw):
            element = (tt1, tt0, vc1, vc0)
            elements[True].append(element)

    vectorWidths = [fullVw, edgeVw]
    kStr =  self.globalWriteElements(kernel, vectorWidths, elements)
    self.cleanupGlobalWrite(kernel)
    return kStr




  ##############################################################################
  # StoreState
  # tracks state that is preserved across globalWriteBatch calls:
  # init is called before globalWriteBatch
  # the KernelWriter object
  ##############################################################################
  class StoreState:

    ##############################################################################
    # Setup store config for number of sgpr and vgpr needed
    # These are set based on edge, atomic, etc - do not change during
    # the generation of the store code.
    ##############################################################################
    class StoreConstConfig:
      def __init__(self, kernelWriter, kernel, ss, gwvw, edge, beta, atomic):

        self.gwvw = gwvw


        if ss.optSingleColVgpr:
          # use one vgpr (allocated in ss.sharedColVgprs) for all addressing
          # - need 0 additional vgpr per element.
          self.numVgprsPerAddr = 0
        else:
          self.numVgprsPerAddr = kernelWriter.rpgo if kernel["BufferStore"] else kernelWriter.rpga

        if ss.optSharedMask:
          self.numSgprsPerElement = 0
          self.fixedSgprsPerBatch = 2
        else:
          self.numSgprsPerElement = 2
          self.fixedSgprsPerBatch = 6

        if self.numSgprsPerElement:
          self.numElementsPerBatchLimitedBySgprs = \
              (kernelWriter.maxSgprs - kernelWriter.startSgprTmpPool - self.fixedSgprsPerBatch - 1) // self.numSgprsPerElement
        else:
          self.numElementsPerBatchLimitedBySgprs = 9999 # no limit

        if self.numElementsPerBatchLimitedBySgprs<=0:
          kernelWriter.overflowedResources = 2
          self.numElementsPerBatchLimitedBySgprs = 1 # dummy value
            #assert self.numElementsPerBatchLimitedBySgprs > 0, "numElementsPerBatchLimitedBySgprs=0 for %s"%self.kernelName


        if atomic:
          # flat atomics have another VGPR to allow different data for return#
          regsPerElement = 2 if kernel["BufferStore"] else 3
          # The atomic loop processes multiple elements in single instruction
          # so will use VGPR from consec elements? TODO
          self.numVgprsPerDataPerVI = (1.0*regsPerElement*kernelWriter.bpeCexternal)/kernelWriter.bpr
        elif beta:
          self.numVgprsPerDataPerVI = (1.0*kernelWriter.bpeCexternal)/kernelWriter.bpr
        else:
          self.numVgprsPerDataPerVI = 0.0

        # indicates each vector element is actually half -
        # changes vgpr allocation so two elements share a data vgpr
        # Really only used if gwvw=1 - edge cases
        self.halfDataRegPerVI = True if gwvw*self.numVgprsPerDataPerVI < 1.0 else False

    # StoreState constructor:
    def __init__(self, kernelWriter, kernel, gwvw, edge, beta, atomic, elements):
      self.kernelWriter = kernelWriter
      self.kernel = kernel

      #--
      # optStoreAddrVgpr works in cases where the data is written row by row to memory.A
      # In this case we can use a single vgpr for addressing:
      #  - the horizontal addresses are fixed offsets from the base
      #  - as we move to a new row, increment the appropriate SRDs

      # optSingleColVgpr: optimize coord0/column address calculations:
      #  - Use the load/store instruction offset
      # optSharedColVgpr:
      #  - Each col gets it's own address, but rows in the same col share VGPR.

      # optSrdIncForRow: optimize coord1/row address calculations:
      #  - Move the SRD bewtween memory operations to get to new row
      #    atomic needs to reset the SRD to handle retry loop.  Then might work.

      self.optSingleColVgpr = 0
      self.optSharedColVgpr = 0
      self.optSrdIncForRow  = 0

      # opt*ColVgpr doesn't work for edge since each element requires own addr VGPR so
      #    we can perform bounds check and set to -1 for OOB accesses.
      # if optSingleColVgpr = optSharedColVgpr = 0, then each element gets
      #  1-2 VGPRs to track address.  Address calcs are performed independently
      #  for each element.

      # atomic contains multiple memory operations which need to preserve
      # the address for each load.  Memops in same row can use offsets
      # and share a base register but Memops in different rows need
      # different registers or need to inteliigently reset the SRD.
      if kernel["BufferStore"] and not edge and not atomic:
        if len(kernel["PackedC0IndicesX"]) > 1:
          # packed mode needs a unique VGPR address calc for each column.
          self.optSharedColVgpr = 1
        else:
          self.optSingleColVgpr = 1

        if not atomic and len(kernel["PackedC1IndicesX"]) == 1:
          self.optSrdIncForRow = 1

      self.optSharedMask  = kernel["BufferStore"] and not edge and not atomic


      # can't have both of these enabled:
      assert (not (self.optSingleColVgpr and self.optSharedColVgpr))

      # need another set of col VGPR to preserve scaled LDD
      assert (not (self.optSharedColVgpr and not kernel["LdcEqualsLdd"]))

      # packed1 not yet supported.  Would need to:
      # - extract packed dimensions from coord1 into 
      assert( len(kernel["PackedC1IndicesX"]) == 1)

      self.cfg = self.StoreConstConfig(kernelWriter, kernel, self, gwvw, edge, beta, atomic)

      # Use to detect new rows:
      self.lastCoordOffset1 = 0

      # vgpr holding current coord, setup initial state
      self.coord1Vgpr = kernelWriter.coord1

      if self.optSharedColVgpr:
        numCols = len([e for e in elements if e[0] == 0 and e[2] == 0]) # count #elements with row d1=v1==0
        self.numAddrVgpr = numCols
        self.sharedColVgprs = kernelWriter.vgprPool.checkOut(self.numAddrVgpr, "sharedColVgprs for packed elements")
      elif self.optSingleColVgpr:
        self.numAddrVgpr = 1
        self.sharedColVgprs = kernelWriter.vgprPool.checkOut(1, "sharedColVgprs")
      else:
        self.numAddrVgpr = 0
        self.sharedColVgprs = None

      # For detecting when we are running first batch
      self.firstBatch = True


    ##############################################################################
    # Setup data structures to feed store loops:
    #   self.elementAddr, self.elementData, self.elementMask, self.elementSumIdx
    # batchElements is a list of (d0,d1,v0,v1) for which stores to perform
    # batchElementSgprs is SGPRs to use for mask.  If None, elementMask is
    #  not initialized.
    #
    # Also create an AddrCalc for each memory operation.
    ##############################################################################
    def setupStoreElementsForBatch(self, kernel, gwvw, batchElements, batchElementSgprs):

      self.elementAddr = []
      self.elementData = []  # VGPR to use for element data, needed for atomic or beta
      self.elementMask = []  # SGPR to use for element mask
      self.elementSumIdx = []

      kw = self.kernelWriter

      lastData = 0
      for elementIdx in range(0, len(batchElements)):
        # Create the AddrCalc for each memory load/store
        # This is the control code that sets up the dest, source, offsets, etc and
        # identifies cases where the AddrCalc is a new row and therefore needs some
        # additional math.  Each AddrCalc contains isolated state sufficient to
        # perform any needed range checks and address calculations for the element.
        #
        # The AddrCalc creation code here maintains state across elements (including
        # across write batches) to remove replicated calculations.
        #
        # Later the AddrCalc::emitAddressSetupCode will emit the necessary code
        # Also allocate VGPR resources here, if needed.

        element = batchElements[elementIdx]
        (d1,d0,vc1,vc0) = element

        if kernel["LocalSplitU"] > 1:
          strideD1 = (kernel["NumThreads"]*kernel["VectorWidth"]//kernel["MacroTile0"])
        else:
          if kernel["MatrixInstruction"]:
            # for 'B' blocks in MFMA d1 represents next block dimension 
            # offset requires stride calculation for next Block
            strideD1 = kernel["MatrixInstN"]*kernel["VectorWidth"] + vc1
          else:
            strideD1 = (kernel["SubGroup1"]*kernel["VectorWidth"])

        coordOffset1 = d1*strideD1 + vc1

        newCoord1 = (self.firstBatch and elementIdx==0) or (coordOffset1 != self.lastCoordOffset1)

        # gpr and offset assignments for element
        if kernel["MatrixInstruction"]:
          # TODO Currently only works for 32x32x1x2, revisit calc and element loop
          # coordOffset0 = (d0 // 32) * 32 + ((d0 // 4) % 4) * 8 + (d0 % 4) # BBlocks
          #coordOffset0 = (d0 // 32) * 32 + ((d0 // (4 // kernel["VectorWidth"]))) * 8 + (d0 % (4 // kernel["VectorWidth"])) * kernel["VectorWidth"]  # ABlocks
          #TODO 4x4 MFMA requires fix
          numRowsPerReg = 1 if kernel["MatrixInstM"] == 4 else (globalParameters["WavefrontWidth"] // kernel["MatrixInstM"]) 
          coordOffset0 = d0 * numRowsPerReg * kernel["StoreVectorWidth"] + vc0
        else:
          coordOffset0 = d0 * kernel["SubGroup0"]*kernel["VectorWidth"] + vc0

        if self.optSingleColVgpr:
          # use same address vgpr for all
          addr = self.sharedColVgprs
        elif self.optSharedColVgpr:
          elementCol = (d0*gwvw + vc0) / gwvw
          assert (modf(elementCol)[0] < 0.001)
          elementCol = trunc(elementCol)
          addr = self.sharedColVgprs+elementCol
          #print ("d0=", d0, "vc0=", vc0, "elementCol=", elementCol)
        else:
          # allocate new VGPR for each element:
          addr = kw.vgprPool.checkOut(self.cfg.numVgprsPerAddr, \
              "writeBatch-addr for ei=%u"%(elementIdx), preventOverflow=True)

        self.elementAddr.append(kw.AddrCalc(kw, self, addr, element, coordOffset0, \
          self.kernelWriter.coord1, coordOffset1, coordOffset1 - self.lastCoordOffset1, newCoord1))
        # if numVgprsPerDataPerVI == 0.5, then two consecutive elements
        # should have same data pointer, next should move.

        if self.cfg.numVgprsPerDataPerVI > 0:
          if self.cfg.halfDataRegPerVI:
            if elementIdx%2 == 0:
              # allocate for two elements:
              data = kw.vgprPool.checkOut(int(2*self.cfg.numVgprsPerDataPerVI*self.cfg.gwvw), \
                      "writeBatch-data for ei=%u and ei=%u"%(elementIdx,elementIdx+1), preventOverflow=True)
              lastData = data
            else:
              data = lastData
              del lastData
          else:
            data = kw.vgprPool.checkOut(int(self.cfg.numVgprsPerDataPerVI*self.cfg.gwvw), \
                  "writeBatch-data for ei=%u"%elementIdx, preventOverflow=False)
        else:
          data = 0

        self.elementData.append(data)
        if batchElementSgprs != None:
          mask = batchElementSgprs + elementIdx * self.cfg.numSgprsPerElement # elementSgprs+0
          self.elementMask.append(mask)

        #print "Edge=", edge, element
        if kernel["LocalSplitU"] > 1:
          sumIdx = kw.startVgprValuC + vc0 + d1*kernel["VectorWidth"]
        else:
          bestVw = kernel["VectorWidth"]
          elementsLoadedPerVw = kernel["NumThreads"]*bestVw
          elementsLoadedPerbestVw = kernel["NumThreads"]*kernel["StoreVectorWidth"]
          if elementsLoadedPerVw < elementsLoadedPerbestVw:
            bestVw = kernel["StoreVectorWidth"]
          if kernel["MatrixInstruction"]:
            # calculate how many row registers need for each block
            # for MFMA 4x4, we would write all blocks ijn single storevectorWidth write 
            numberofDstRgs = (kernel["MatrixInstN"] * kernel["MatrixInstM"]) // globalParameters["WavefrontWidth"]
            sumIdx = kw.startVgprValuC + vc0 + d0*bestVw + vc1*kernel["ThreadTile0"]*numberofDstRgs + d1*kernel["ThreadTile0"]*numberofDstRgs*kernel["VectorWidth"]
          else:
            sumIdx = kw.startVgprValuC + vc0 + d0*kernel["VectorWidth"] + vc1*kernel["ThreadTile0"] + d1*kernel["VectorWidth"]*kernel["ThreadTile0"]
        self.elementSumIdx.append(sumIdx) # sumIdx is an element idx, need to div/2 for half
        self.lastCoordOffset1 = coordOffset1

    def __del__(self):
      if (self.sharedColVgprs != None):
        self.kernelWriter.vgprPool.checkIn(self.sharedColVgprs)


  ##############################################################################
  # Fields associated with computing address
  ##############################################################################
  class AddrCalc:
    # rowInc is number of rows to add to the base address
    # coord0Vgpr : This is VGPR that holds coord0.  Coord0 is element-space
    #    packed index for the 0 coordinate of the C/D matrix.
    # coord1Vgpr : VGPR which tracks the last coord1 calculation.
    #          If this is new coord1, just overwrite it with latest calc.
    def __init__(self, kernelWriter, ss, addrVgpr, element, \
        coordOffset0, coord1Vgpr, coordOffset1, rowInc, newCoord1):
      self.kernelWriter = kernelWriter

      # vgprs for address, could be more than one (for flat)
      # If LdcEqualsLdd and if the store batch needs a load (beta or atomic),
      # then the value in the addrVgpr will be recomputed with LDD
      # after all loads have completed.
      self.addrVgpr = addrVgpr
      self.coord1Vgpr = coord1Vgpr # vpgpr that stores coord1Vgpr

      self.element = element
      self.coordOffset0 = coordOffset0
      self.coordOffset1 = coordOffset1
      self.rowInc = rowInc
      self.rowIncDirtyRowPtr = 0 # rowInc was used to modify rowPtr, need to recompute addr
      self.newCoord1 = newCoord1 # vgpr that stores newCoord1

      if ss.optSingleColVgpr:
        # optimized stores use the load offset for coordOffset0 calculations.
        self.globalOffset = coordOffset0 * kernelWriter.bpeCexternal
      else:
        # else non-opt stores include the coord0 offset into VGPR address calcs
        self.globalOffset = 0

    """
    Use minimally efficient instructions to add stride*scale
    """
    def addScaled(self, destV, src0, src1, scale1, tmpS01, comment=""):
      kStr = ""
      if scale1 == 1:
        kStr += inst("_v_add_u32", destV, src0, \
                  src1, comment)
      else:
        kStr += inst("s_mul_i32", sgpr(tmpS01), src1, scale1, "scale stride")
        kStr += inst("_v_add_u32", destV, src0,  \
                        sgpr(tmpS01), comment)
      return kStr


    """
    Emit code that computes the coord0 and coord1 for this element
    sets self.coord0Vgpr with the address that holds the coord0 value for this element.
    Input:
      - tmpVgpr is a 1 temporary VGPR used for coord0 calculation on edges
        If LdcEqualsLdd we could re-use addrVgpr here and perhaps save the temp.

    """
    def emitAddressCoordIncrement(self, kernel, ss, tmpVgpr, tmpS01, edge):
      
      kStr = ""
      kw = self.kernelWriter
      (d1,d0,vc1,vc0) = self.element
      self.coord0Vgpr = None # will set below

      #kStr += self.kernelWriter.comment1("store addr=v%u coordOffset0=%u"% \
      #    (self.addr, self.coordOffset0))
      kStr += self.kernelWriter.comment1("(d1,vc1,d0,vc0)=(%u,%u,%u,%u)"\
          % (d1,vc1,d0,vc0))
      if ss.optSingleColVgpr:
        self.coord0Vgpr = self.addrVgpr
      elif not ss.optSharedColVgpr or (d1 == vc1 == 0):
        # not share mode or first row always does the address calc math:
        if self.coordOffset0 == 0:
          self.coord0Vgpr = kw.coord0
        elif self.coordOffset0 <= 64:
          self.coord0Vgpr = tmpVgpr
          kStr += inst("_v_add_co_u32", vgpr(self.coord0Vgpr), "vcc", vgpr(kw.coord0), self.coordOffset0, \
                    "coord0.1: coord0 += d0*sg0*VW + vc0")
        else:
          self.coord0Vgpr = tmpVgpr
          kStr += inst("s_mov_b32", sgpr(tmpS01), self.coordOffset0, "coordOffset0 d0=%u vc0=%u"%(d0, vc0))
          kStr += inst("_v_add_co_u32", vgpr(self.coord0Vgpr), "vcc", vgpr(kw.coord0), sgpr(tmpS01), \
                    "coord0.2: coord0 += d0*sg0*VW + vc0")

        if self.newCoord1:
          if not kernel["BufferStore"] or edge: #TODO, do we need edge?
            if self.rowInc== 0:
              None
            elif self.rowInc <= 64:
              # rowInc fits in instruction:
              kStr += inst("_v_add_co_u32", vgpr(self.coord1Vgpr), "vcc", \
                        vgpr(self.kernelWriter.coord1), self.rowInc, \
                        "coord1.1: coord1Vgpr += d1*sg1*VW + vc1")
            else:
              kStr += inst("s_mov_b32", sgpr(tmpS01), self.rowInc, "rowInc d1=%u vc1=%u"%(d0, vc0))
              kStr += inst("_v_add_co_u32", vgpr(self.coord1Vgpr), "vcc", \
                        vgpr(self.kernelWriter.coord1), sgpr(tmpS01), \
                        "coord1.2: coord1 += d1*sg1*VW + vc1")
      return kStr

    # storeChar is 'C' or 'D'
    def emitExtractAndScalePackedDims(self, kernel, ss, beta, atomic, tmpVgpr, storeChar):
      kStr = ""
      kw = self.kernelWriter
      packedIndices = kernel["PackedC0IndicesX"]
      packedBits = self.coord0Vgpr # start with coord0, will move to temp below
      for i,idx in enumerate(packedIndices[:-1]):
        # vgprTmp assignments:
        #   - tmp+0 may be the incoming packed coordinate 0, used on replay too
        #   - tmp+1 is DIV output
        #   - tmp+2 is scratch
        idxChar= globalParameters["IndexChars"][idx]
        kStr += kw.comment1("extract %s"%kw.size('A', idx))
        assert(tmpVgpr+1 != packedBits) # bad since we still need packedBits below for remainder (can't overwrite here)
        kStr += "V_MAGIC_DIV %s, %s, %s, %s\n" % \
                 (tmpVgpr+1, vgpr(packedBits), \
                  sgpr("MagicNumberSize%s"%idxChar), sgpr("MagicShiftSize%s"%idxChar))
        # tmpVgpr+1 returns the quotient, tmpVgpr+2 is overwritten

        # compute remainder, packedBits % sizeIdx - this is the 'extracted' index that must be scaled
        # remainder is mul and sub
        kStr += inst("v_mul_lo_u32", vgpr(tmpVgpr+2), vgpr(tmpVgpr+1), kw.size('A', idx), \
                     "remainder part 1")
        kStr += inst("_v_sub_u32", vgpr(tmpVgpr+2), vgpr(packedBits), vgpr(tmpVgpr+2),
                      "remainder part 2")

        if i==0:
          kStr += inst("v_mul_lo_u32", vgpr(self.addrVgpr), vgpr(tmpVgpr+2), \
                    kw.stride(storeChar, idx), "addrCalc <- scaled extracted dim")
        else:
          kStr += inst("v_mul_lo_u32", vgpr(tmpVgpr+2), vgpr(tmpVgpr+2), \
                    kw.stride(storeChar, idx), "scale extracted dim")
          kStr += inst("_v_add_u32", vgpr(self.addrVgpr), vgpr(self.addrVgpr), \
                    vgpr(tmpVgpr+2), "addrCalc += scaled extracted dim ")

        if i < len(packedIndices)-2:
          # TODO - might be able to eliminate this
          kStr += inst("v_mov_b32", vgpr(tmpVgpr+0), vgpr(tmpVgpr+1), \
                    "Copy remaining bits for next divide")
          packedBits = tmpVgpr+0

      if len(packedIndices)>1:
        # if we unpacked something, then scale it to BPE
        kStr += kw.comment1("extract final %s"%kw.size('A', packedIndices[-1]))
        kStr += inst("v_mul_lo_u32", vgpr(tmpVgpr+2), vgpr(tmpVgpr+1), \
                  kw.stride(storeChar, packedIndices[-1]), "scale final extracted dim")
        kStr += inst("_v_add_u32", vgpr(self.addrVgpr), vgpr(self.addrVgpr), \
                  vgpr(tmpVgpr+2), "addrCalc += scaled extracted dim ")

        kStr += inst("_v_add_lshl_u32", vgpr(self.addrVgpr), \
                  vgpr(kw.cinRowPtr), \
                  vgpr(self.addrVgpr), \
                  hex(log2(kw.bpeCexternal)), \
                  "packed: add rowPtr and scaleToBpe")

      return kStr

    """
    Needs 3 temporary VGPRs
    """
    def emitScaleToBpe(self, kernel, ss, beta, atomic, tmpVgpr, firstInBatch):
      kStr = ""
      kw = self.kernelWriter
      (d1,d0,vc1,vc0) = self.element

      # set when we generate code that updates the address
      # optSingleColVgpr and optSharedColVgpr attempt to minimize these updates
      updatedAddr = False

      # scale and set final address:
      if kernel["LdcEqualsLdd"] or beta or atomic:
        if ss.optSingleColVgpr:
          # This is first element in the first batch, create a byte address that will
          # be re-used by subsequent elements:
          # if this element is firstInBatch - may need to set up a bpe-scaled row pointer for the batch:
          #  - for not LdcEqualsLdd - need row-ptr start of each batch
          #  - or always init rowptr at the start of the first batch (so can be re-used in each batch)
          if (not kernel["LdcEqualsLdd"] or ss.firstBatch) and firstInBatch:
            updatedAddr = True
            kStr += inst("_v_add_lshl_u32", \
              vgpr(self.addrVgpr), \
              vgpr(kw.cinRowPtr), \
              vgpr(kw.coord0), \
              hex(log2(kw.bpeCexternal)), \
              "optSingleColVgpr scaleToBpe: sharedAddrVgpr <- cinRowPtr + coord0, scaled by BPE")
        elif ss.optSharedColVgpr:
          # Need an address calculation for the first address in each row:
          if d1==0 and vc1==0:
            packedIndices = kernel["PackedC0IndicesX"]
            if len(packedIndices) > 1:
              updatedAddr = True
              kStr += self.emitExtractAndScalePackedDims(kernel, ss, beta, atomic, tmpVgpr, 'C')
            else:
              updatedAddr = True
              kStr += inst("_v_add_lshl_u32", \
                vgpr(self.addrVgpr), \
                vgpr(kw.cinRowPtr), \
                vgpr(self.coord0Vgpr), \
                hex(log2(kw.bpeCexternal)), \
                "optSharedColVgpr scaleToBpe for first row: col addr <- cinRowPtr + coord0, scaled by BPE")
        else:

          # Generate final address calculation (to bytes) for each element
          # The unpacking takes 8-10 instructions so could be worth optimizing someday :
          # each col has same offset so could create a class to hold column-specific state including
          # the byte address offset for that col and the mask in/out.
          packedIndices = kernel["PackedC0IndicesX"]
          if len(packedIndices) > 1:
            updatedAddr = True
            kStr += self.emitExtractAndScalePackedDims(kernel, ss, beta, atomic, tmpVgpr, 'C')
          else:
            updatedAddr = True
            kStr += inst("_v_add_lshl_u32", \
                vgpr(self.addrVgpr), \
                vgpr(kw.cinRowPtr), \
                vgpr(self.coord0Vgpr), \
                hex(log2(kw.bpeCexternal)), \
                "scaleToBpe: accumulate d0 lower and *= bpe into Cin addr")

        # if not optSrdIncForRow then we may have moved the row pointer
        # and depending on paths above may not have refreshed addrVgpr already.
        # if so - do it here:
        if self.rowIncDirtyRowPtr and not updatedAddr:
          kStr += inst("_v_add_lshl_u32", \
            vgpr(self.addrVgpr), \
            vgpr(kw.cinRowPtr), \
            vgpr(kw.coord0), \
            hex(log2(kw.bpeCexternal)), \
            "scaleToBpe: Update address with new rowPtr")

      return kStr

    """
    Generate code to set up the address vgpr
    Input:
      tmpVgpr : two temp vgprs
    Output:
      Returns kStr with appropriate setup code
      Sets self.coord0Vgpr with vgpr that contains the coord0 for this element.  This enables
        optimization - if no setup code is required the coord0 can be the input.
    """
    # TODO - mask should be part of AddrCalc state not passed as parm
    def emitAddressSetupCode(self, kernel, ss, tmpVgpr01, tmpS01, edge, beta, atomic, mask, elementIdx):
      kStr = ""
      kw = self.kernelWriter

      kStr += self.emitAddressCoordIncrement(kernel, ss, tmpVgpr01, tmpS01, edge)

      # Move the row ptr VGPR
      # optSrdIncForRow moves the SRD so don't move here
      if not ss.optSrdIncForRow and kernel["BufferStore"]:
        if self.rowInc > 0:
          self.rowIncDirtyRowPtr = 1
          assert (not kernel["ProblemType"]["UseInitialStridesCD"])
          assert (len(kernel["PackedC1IndicesX"])==1)

          strideChar = self.kernelWriter.indexChars[kernel["PackedC1IndicesX"][0]]
          kStr += self.addScaled(vgpr(kw.cinRowPtr),  vgpr(kw.cinRowPtr),  \
                    sgpr("StrideC%s"%strideChar), self.rowInc, tmpS01, "ROWINC- Move cinRowPtr to next row")
          if not kernel["LdcEqualsLdd"]:
            kStr += self.addScaled(vgpr(kw.coutRowPtr), vgpr(kw.coutRowPtr), \
                      sgpr("StrideD%s"%strideChar), self.rowInc, tmpS01, "Move coutRowPtr to next row")

      # Now do the edge check and compute the address in bytes:
      if kernel["BufferStore"]:
        if edge:
          # Set address to -1 if OOB on either dimension
          # and only check the x/coord0 index here, save a couple inst
          sizeBoundary = [0,0]
          sizeBoundary[0] = \
              sgpr("PackedSize0") if len(kernel["PackedC0IndicesX"]) > 1 \
              else kw.size('C', kernel["ProblemType"]["Index0"])
          sizeBoundary[1] = \
              sgpr("PackedSize1") if len(kernel["PackedC1IndicesX"]) > 1 \
              else kw.size('C', kernel["ProblemType"]["Index1"])

          kStr += inst("v_cmp_lt_u32",  sgpr(tmpS01,2), vgpr(self.coord0Vgpr), \
                    sizeBoundary[0], "coord0 < size0" )
          kStr += inst("v_cmp_lt_u32",  sgpr(mask,2), vgpr(self.coord1Vgpr), \
                    sizeBoundary[1], "coord1 < size1" )
          kStr += inst("s_and_b64",  sgpr(mask,2), sgpr(tmpS01,2), sgpr(mask,2), "in0 && in1" )

          kStr += self.emitScaleToBpe(kernel, ss, beta, atomic, tmpVgpr01, elementIdx==0)

          if kernel["LdcEqualsLdd"] or beta or atomic:
              kStr += inst("v_cndmask_b32", vgpr(self.addrVgpr), -1, vgpr(self.addrVgpr), \
                        sgpr(mask,2), "clip if OOB. offset" )
        else:
          kStr += self.emitScaleToBpe(kernel, ss, beta, atomic, tmpVgpr01, elementIdx==0)

      return kStr


    def emitLddChange(self, kernel, ss, edge, mask, isLastElement):
      kStr = ""
      kw = self.kernelWriter

      # Set write address for D - this overwrites self.addrVgpr
      if kernel["BufferStore"]:
        if ss.optSingleColVgpr:
          if isLastElement:
            kStr += inst("_v_add_lshl_u32", \
              vgpr(self.addrVgpr), \
              vgpr(kw.coutRowPtr), \
              vgpr(kw.coord0), \
              hex(log2(kw.bpeCexternal)), \
              "LddChange: init cb addr <-  coutRowPtr + coord0, scaled by BPE")
        elif ss.optSharedColVgpr:
          (d1,d0,vc1,vc0) = self.element
          assert(0) # need a new VGPR for LDD != LDC here.
          # since we are re-using the column VGPRs in the next batch
        else: # not ss.optSingleColVgpr or optSharedColVgpr
          kStr += inst("_v_add_lshl_u32", \
              vgpr(self.addrVgpr), \
              vgpr(kw.coutRowPtr), \
              vgpr(self.coord0Vgpr), \
              hex(log2(kw.bpeCexternal)), \
              "LddChange: accumulate d0 lower and *= bpe into addr")

        if edge:
          kStr += inst("v_cndmask_b32", vgpr(self.addrVgpr), -1, \
                    vgpr(self.addrVgpr), sgpr(mask,2), \
                    "LDD clip if OOB. offset")

      return kStr

    """
    Generate code to move to the next row(s)
    If optSrdIncForRow, this will move the SRD forward
    If not, this could generate some other instructions
    """
    def incrementToNextRow(self, kernel, tc, ss, stmp):
      kStr = ""
      numRows = self.rowInc
      if ss.optSrdIncForRow:
        if numRows:
          packedC1 = kernel["PackedC1IndicesX"]
          assert(len(packedC1) == 1)  # would need to extract each dim and scale
          strideCD1 = "Stride%s%s"%(tc,self.kernelWriter.indexChars[packedC1[0]])
          if numRows > 1:
            kStr += inst("s_mul_i32", sgpr(stmp), \
                         sgpr(strideCD1), \
                         numRows*self.kernelWriter.bpeCexternal, \
                         "scale Stride%s *= numRows(%u) * bpe"%(tc,numRows))
          else:
            kStr += inst("s_lshl_b32 ", \
                  sgpr(stmp), \
                  sgpr(strideCD1), \
                  log2(self.kernelWriter.bpeCexternal), \
                  "incToNextRow: Scale by BPE")

          kStr += inst("s_add_u32 ", \
               sgpr("Srd%s+0"%(tc)), \
               sgpr("Srd%s+0"%(tc)), \
               sgpr(stmp), \
               "incToNextRow: gra SRD += inc(lower)" )
          kStr += inst("s_addc_u32 ", \
               sgpr("Srd%s+1"%(tc)), \
               sgpr("Srd%s+1"%(tc)), \
               0, \
               "incToNextRow: gra SRD += inc(upper)" )

        None

      return kStr

  ##############################################################################
  # checkIsBetaZero
  # tmpSgpr is one temp sgpr
  # betaLabel is label to branch to if beta != 0
  ##############################################################################
  def checkIsBetaZero(self, kernel, tmpSgpr, betaLabel):
    kStr = ""
    if kernel["ProblemType"]["UseBeta"]:
      if self.bpeCinternal <= self.bpr: # 1 register to check for Beta==0
        kStr += inst("s_cmpk_eq_u32", sgpr("Beta"), hex(0), "Beta == 0")
      else: # multiple registers to check for Beta==0
        kStr += inst("s_mov_b32", sgpr(tmpSgpr), sgpr("Beta+0"), "tmp = Beta[0]")
        for i in range(1, self.bpeCinternal//self.bpr):
          kStr += inst("s_or_b32", sgpr(tmpSgpr), sgpr("Beta+%u"%i), sgpr(tmpSgpr), "tmp |= Beta[%u] " % i)
        kStr += inst("s_cmpk_eq_u32", sgpr(tmpSgpr), hex(0), "Beta == 0")
      kStr += inst("s_cbranch_scc0 %s" % betaLabel, \
          "Branch if Beta is not zero")
      kStr += "\n"
    return kStr

  ##############################################################################
  # checkIsEdge
  # tmpSgpr must have at least 6 free SGPR
  # isEdgeTarget is the branch target if edges are required
  ##############################################################################
  def checkIsEdge(self, kernel, tmpSgpr, isEdgeTarget):
    kStr = ""
    tmpS01 = tmpSgpr
    tmpS23 = tmpS01 + 2
    tmpS45 = tmpS23 + 2

    if self.prefetchAcrossPersistent:
      wg0="PrevWorkGroup0"
      wg1="PrevWorkGroup1"
    else:
      wg0="WorkGroup0"
      wg1="WorkGroup1"

    # check edge0 ###
    # s23 = rMT0 = Size0 % MT0
    #--
    sizeBoundary = [0,0]
    sizeBoundary[0] = \
        sgpr("PackedSize0") if len(kernel["PackedC0IndicesX"]) > 1 \
        else self.size('C', kernel["ProblemType"]["Index0"])
    sizeBoundary[1] = \
        sgpr("PackedSize1") if len(kernel["PackedC1IndicesX"]) > 1 \
        else self.size('C', kernel["ProblemType"]["Index1"])

    kStr += scalarStaticDivideAndRemainder(tmpS23, tmpS01, sizeBoundary[0], \
        kernel["MacroTile0"], tmpS45, 2)
    # s23 = nwg0-1
    kStr += inst("s_add_u32", sgpr(tmpS23), hex(-1), sgpr("NumWorkGroups0"), "" )
    kStr += inst("s_cmp_ge_u32", sgpr(wg0), sgpr(tmpS23), "wg0 >= nwg0-1 ?")
    kStr += inst("s_cselect_b32", sgpr(tmpS01), sgpr(tmpS01), 0, "set rMT0")
    # s01 now = myMT0 = wg0 < nwg0-1 ? MT0 : rMT0

    # if rMT0 > 0 goto label_B?_E1
    if self.do["EdgeWrite"]:
      kStr += inst("s_cmpk_gt_u32", sgpr(tmpS01), hex(0), "rMT0 > 0")
      if self.db["ForceEdgeStores"]:
        kStr += inst("s_cmp_eq_u32", sgpr(tmpS01), sgpr(tmpS01), "ForceEdgeStores!")
      kStr += inst("s_cbranch_scc1 %s" % isEdgeTarget, "jump if edges required")

    # check edge1 ###
    # TODO-packed - this only needs to change to handle packing into C1 index
    # change would be similar to above - multiply by product of packed sizes in C1
    # --

    # s23 = rMT1 = Size1 % MT1
    kStr += scalarStaticDivideAndRemainder(tmpS23, tmpS01, sizeBoundary[1], \
        kernel["MacroTile1"], tmpS45, 2)
    # s01 now = myMT1 = wg1 < nwg1-1 ? MT1 : rMT1

    # s23 = nwg1-1
    kStr += inst("s_add_u32", sgpr(tmpS23), hex(-1), sgpr("NumWorkGroups1"), "" )
    kStr += inst("s_cmp_ge_u32", sgpr(wg1), sgpr(tmpS23), "wg1 >= nwg1-1")
    kStr += inst("s_cselect_b32", sgpr(tmpS01), sgpr(tmpS01), 0, "set rMT1")

    # if rMT1 > 0 goto label_B?_E1
    if self.do["EdgeWrite"]:
      kStr += inst("s_cmpk_gt_u32", sgpr(tmpS01), hex(0), "rMT1 > 0")
      kStr += inst("s_cbranch_scc1 %s" % isEdgeTarget, "jump if edges required")

    return kStr


  ##############################################################################
  # Global Write Elements
  ##############################################################################
  def globalWriteElements(self, kernel, vectorWidths, elements):
    if not self.do["PostLoop"]: return ""
    kStr = ""
    atomic = kernel["GlobalSplitU"] > 1


    # write possibilities and labels
    betas = [False, True] if kernel["ProblemType"]["UseBeta"] else [False]
    edges = [False, True] if self.do["EdgeWrite"] else [False]
    writeLabels = {}
    for beta in betas:
      writeLabels[beta] = {}
      for edge in edges:
        writeLabels[beta]["EdgeCheck0"] = self.getNamedLabel("GW_B%u_E%u_EdgeCheck0" % ( 1 if beta else 0, 1 if edge else 0) )
        writeLabels[beta]["EdgeCheck1"] = self.getNamedLabel("GW_B%u_E%u_EdgeCheck1" % ( 1 if beta else 0, 1 if edge else 0) )
        writeLabels[beta][edge] = self.getNamedLabel("GW_B%u_E%u" % ( 1 if beta else 0, 1 if edge else 0) )
      if not beta:
        betaLabel = self.getNamedLabel("GW_Beta")
    endLabel = self.getLabelNum("GW_End")

    # Layout
    """
    if B1 goto label_B1
    if E1 goto label_B0_E1
    label_B0_E0:
    writes
    goto label_End
    label_B0_E1:
    writes
    goto label_End
    label_B1:
    if E1 goto label_B1_E1
    label_B1_E0:
    writes
    goto label_End
    label_B1_E1:
    writes
    goto label_End
    label_End
    """
    self.betaVgpr = None
    # Also can push alpha/beta recalc back to host for HPA mode?
    if kernel["ProblemType"]["DataType"].isHalf():
      if kernel["ProblemType"]["HighPrecisionAccumulate"]:
        alphaVgprTmp = self.vgprPool.checkOut(1, "alpha")
        # alpha, beta are packed halfs in half mode (f16.hi == f16.lo) - setup on host
        kStr += inst("v_mov_b32", vgpr(alphaVgprTmp), sgpr("Alpha"), "sgpr -> vgpr b/c op_sel")
        kStr += inst("v_cvt_f32_f16", vgpr(alphaVgprTmp), vgpr(alphaVgprTmp), "convert alpha to fp32")
        kStr += inst("v_readfirstlane_b32", sgpr("Alpha"), vgpr(alphaVgprTmp), "restore alpha sgpr")
        self.vgprPool.checkIn(alphaVgprTmp, "alpha")

      if beta:
#jgolds look at moving these converted values back to scalar regs and free up the VGPRs
# TODO - for hpa the host should pass in an F32 alpha so we don't have to do it here
        if kernel["ProblemType"]["HighPrecisionAccumulate"]:
          self.betaVgpr = self.vgprPool.checkOut(1, "beta")
          kStr += inst("v_mov_b32", vgpr(self.betaVgpr), sgpr("Beta"), "sgpr -> vgpr b/c op_sel")
          kStr += inst("v_cvt_f32_f16", vgpr(self.betaVgpr), vgpr(self.betaVgpr), "convert beta to fp32")
          if self.betaInSgpr:
            kStr += inst("v_readfirstlane_b32", sgpr("Beta"), vgpr(self.betaVgpr), "restore beta sgpr")
            self.vgprPool.checkIn(self.betaVgpr, "beta")
            self.betaVgpr = None

    ########################################
    # Vgprs
    if kernel["BufferStore"]:
      numTmpVgpr = 2
      if len(kernel["PackedC0IndicesX"]) > 1:
        numTmpVgpr += 1
    else:
      numTmpVgpr = 2 + 3 # GLOBAL_OFFSET_C needs 3, plus 2 tmps?
    tmpVgpr = self.vgprPool.checkOut(numTmpVgpr,"store tmps")

    ########################################
    # Sgprs

    # allocate tmps for the store header (before the batch implementations)
    tmpSgpr = self.getTmpSgpr(6)

    # branch B1 or B0
    betaLabel = self.getNamedLabel("GW_Beta")
    kStr += self.checkIsBetaZero(kernel, tmpSgpr, betaLabel)

    for beta in betas:
      # start B1
      if beta:
        kStr += "%s:\n"%(betaLabel)

      ########################################
      # branch if Edge0 or Edge1
      kStr += self.checkIsEdge(kernel, tmpSgpr, "%s" % writeLabels[beta][True])

      # by now we either jumped to E1 or stayed at E0
      for edge in edges:
        kStr += "%s:%s"%(writeLabels[beta][edge], self.endLine)

        edgeI = edge
        #edgeI = True  # set to True to disable vector stores
        gwvw = vectorWidths[edgeI]
        #print "globalWriteElements: edge=", edge, "beta=", beta, "atomic=", atomic

        ########################################
        # Calculate Vgprs for Write Batching
        ########################################

        self.ss = self.StoreState(self, kernel, gwvw, edge, beta, atomic, elements[edgeI])

        # how many vgprs are needed for zero elements
        # 2 for addressC in vgpr for addition - already checked out
        # 2 for coord0,1 of thread - already checked out
        # 2 for tmp - already checked out

        # 5 = how many vgprs are needed per element (flat)
        #  - 2 for addr
        #  - 3 for GLOBAL_OFFSET_C calculation (can overlap below, therefore max)
        #  - if beta gwvw*rpe for new value
        #  - if atomic 2*rpe for old and cmp values

        numVgprsPerElement = self.ss.cfg.numVgprsPerAddr + int(ceil(self.ss.cfg.numVgprsPerDataPerVI * gwvw))

        #print self.vgprPool.state()
        # Use VGPR up to next occupancy threshold:
        #numVgprAvailable = self.getMaxRegsForOccupancy(self.vgprPool.available())
        numVgprAvailable = self.vgprPool.availableBlock(numVgprsPerElement)

        # Grow the register pool if needed - we need enough regs for at least one element
        # Unfortunate since this means the write logic is setting the VGPR requirement
        # for the entire kernel but at least we have a functional kernel.
        # Before growing the pool, see if we can shrink the write vector width instead?
        # TODO : the vgprSerial is needed for-ever and if we grow here will split the
        # range of the tmps.  Maybe want to move vgprSerial to first vgpr?
        minElements = 2 if kernel["ProblemType"]["DataType"].isHalf() else 1
        minNeeded = minElements*numVgprsPerElement
        shrinkDb = 0
        if shrinkDb:
          print("numVgprAvailable=", numVgprAvailable, "minElements=", minElements, "minNeeded=", minNeeded)
        if numVgprAvailable < minNeeded:
          gwvwOrig = gwvw
          currentOccupancy = self.getOccupancy(kernel, self.vgprPool.size())
          futureOccupancy = self.getOccupancy(kernel, \
              self.vgprPool.size() - numVgprAvailable + minNeeded)

          if shrinkDb:
            print("currentOccupancy=%u futureOccupancy=%u VGPRs=%u numVgprAvail=%u vgprPerElem=%u" \
                % (currentOccupancy, futureOccupancy, self.vgprPool.size(), \
                   numVgprAvailable, minElements*numVgprsPerElement))
          if futureOccupancy > currentOccupancy:
            if shrinkDb:
              print("warning: %s growing VGPR for GlobalWrite batching - this may bloat VGPR usage" % \
                    (self.kernelName))
              print("   numVgprAvailable=", numVgprAvailable, \
                    "numVgprsPerElement=", numVgprsPerElement, "atomic=", atomic, \
                    "beta=", beta, "gwvw=", gwvw)
          elif gwvw != gwvwOrig:
            self.ss.gwvw = gwvw # make both representations consistent
            if shrinkDb:
              print("info: %s shrank gwvw from %u to %u but kept occupancy same=%u." \
                  % (self.kernelName, gwvwOrig, gwvw, currentOccupancy))


          if numVgprAvailable < minElements*numVgprsPerElement:
            print("info: growing pool += %d * %d for GlobalWrite\n" \
                % (minElements,numVgprsPerElement))
            print(self.vgprPool.state())
            tl = []
            for i in range(0,minElements):
              tl.append(self.vgprPool.checkOut(numVgprsPerElement, "grow-pool for GlobalWrite"))
            for t in tl:
              self.vgprPool.checkIn(t)
            numVgprAvailable = self.vgprPool.available()
            print(self.vgprPool.state())

        # set atomicW after we potentially resize GWVW
        atomicW = min(gwvw, kernel["VectorAtomicWidth"])

        #print "NumVgprAvailable", numVgprAvailable
        if numVgprsPerElement:
          numElementsPerBatch = numVgprAvailable // numVgprsPerElement
        else:
          numElementsPerBatch = len(elements[edgeI]) # max, do 'em all

        if shrinkDb:
          print("NumElementsPerBatch=", numElementsPerBatch, "LimitedBySgprs=", self.ss.cfg.numElementsPerBatchLimitedBySgprs, \
              "WARNING" if self.ss.cfg.numElementsPerBatchLimitedBySgprs < numElementsPerBatch else "okay")
        if self.ss.cfg.numElementsPerBatchLimitedBySgprs < numElementsPerBatch:
          numElementsPerBatch = self.ss.cfg.numElementsPerBatchLimitedBySgprs

        if kernel["ProblemType"]["DataType"].isHalf():
          # only do an even number of halves - since these share hi/lo pieces of some registers?
          if numElementsPerBatch > 1:
            numElementsPerBatch = int(numElementsPerBatch/2)*2
          else:
            # The globalWriteBatch routine below can't handle odd elements per batch
            # and 0 elements per batch is illegal.
            # so if we don't have *GPR resources to handle a larger batch then need
            # to mark overflowedResources rather than generate a kernel that won't work.
            # It might be possible to fix globalWriteBatch to handle this case but these
            # are likely to be low-performing so likely not worth optimizing.
            if shrinkDb:
              print("WARNING: half requires at least two elements per batch")
            self.overflowedResources = 3

        assert numElementsPerBatch > 0, "numElementsPerBatch=0 for %s"%self.kernelName

        #numElementsPerBatch=min(2,numElementsPerBatch) # hack to control number of batches
        if atomic and (self.ss.optSingleColVgpr or self.ss.optSharedColVgpr):
          # hack to avoid re-using address vgpr across rows
          # atomics need to perform several memory operations
          # if the batch spans multiple rows, need multiple address vgpr
          # which is not currently supported in the two opt*ColVgpr modes
          firstRow = [e for e in elements[edgeI] if e[0]==0 and e[2]==0]
          numElementsPerBatch=min(len(firstRow),numElementsPerBatch)

        # if no atomics and no edge, then write whole vectors
        #if not atomic and not edge:
        #  numVectorsPerBatch = numElementsPerBatch / kernel["GlobalWriteVectorWidth"]
        #  #print "  NumVectorsPerBatch", numVectorsPerBatch
        #  numElementsPerBatch = numVectorsPerBatch * kernel["GlobalWriteVectorWidth"]
        numBatches = max(1, ceil_divide(len(elements[edgeI]),numElementsPerBatch))
        #print("NumBatches", numBatches, "NumElementsPerBatch", numElementsPerBatch, "numVgprsPerElement", numVgprsPerElement, "len(elements[edgeI])", len(elements[edgeI]))



        numSgprs = self.ss.cfg.fixedSgprsPerBatch + self.ss.cfg.numSgprsPerElement*numElementsPerBatch
        kStr += self.comment("allocate %u sgpr. perBatch=%u perElement=%u elements=%u"%\
            (numSgprs, self.ss.cfg.fixedSgprsPerBatch, self.ss.cfg.numSgprsPerElement, numElementsPerBatch))
        tmpSgpr = self.getTmpSgpr(numSgprs);
        elementSgprs = tmpSgpr + self.ss.cfg.fixedSgprsPerBatch

        for batchIdx in range(0, numBatches):
          elementStartIdx = batchIdx * numElementsPerBatch
          elementStopIdx = min( elementStartIdx + numElementsPerBatch, len(elements[edgeI]) )
          elementsThisBatch = elements[edgeI][elementStartIdx:elementStopIdx]
          #print("BATCH[%u/%u]: elements[edgeI][%u:%u] VGPRs=%u" % (batchIdx, numBatches, elementStartIdx, elementStopIdx,numVgprsPerElement ))
          # elementVgprs can be large and should be perfectly tuned to the number of available
          # VGPRS.  We do not want to accidentally overflow and grow the pool here:

          kStr += self.globalWriteBatch(kernel, self.ss, batchIdx, beta, edge, atomic, gwvw, atomicW, \
              elementsThisBatch, self.coord0, self.coord1, self.addrD, self.addrC, \
              tmpVgpr, \
              elementSgprs, tmpSgpr)

        # TODO - if this is the last tile, don't need to jump to next instruction
        kStr += inst("s_branch", "label_%04u"%endLabel, "jump to end")

    # End label
    kStr += "label_%04u:%s"%(endLabel, self.endLine)
    self.vgprPool.checkIn(tmpVgpr)
    return kStr


  ##############################################################################
  # chooseGlobalRead :
  # create the load instruction for requested vector width and other parms
  # return an Inst class
  #
  # bpl = bytes per load op
  ##############################################################################
  def chooseGlobalRead(self, useBuffer, bpl, destVgpr, \
                       addr0, addr1, soffset, offset, extraFields, hi16=0, comment="load C"):

  # rpv = regs per vector
    rpv = bpl/4.0

    if useBuffer:
      tailFields = "offen offset:%u"%offset
      if extraFields != "":
        tailFields += ", %s"% extraFields
      if bpl==2 and hi16:
        return Code.GlobalReadInst("buffer_load_short_d16_hi", vgpr(destVgpr, rpv*2), addr0, \
                  addr1, soffset, tailFields, comment)
      elif bpl==2 and not hi16:
        return Code.GlobalReadInst("buffer_load_short_d16", vgpr(destVgpr, rpv*2), addr0, \
                  addr1, soffset, tailFields, comment)
      elif bpl==4:
        return Code.GlobalReadInst("buffer_load_dword", vgpr(destVgpr, rpv), addr0, \
                  addr1, soffset, tailFields, comment)
      elif bpl==8:
        return Code.GlobalReadInst("buffer_load_dwordx2", vgpr(destVgpr, rpv), addr0, \
                  addr1, soffset, tailFields, comment)
      elif bpl==16:
        return Code.GlobalReadInst("buffer_load_dwordx4", vgpr(destVgpr, rpv), addr0, \
                  addr1, soffset, tailFields, comment)
      else:
        assert ("chooseGlobalRead: bad bpl")

    else:
      if bpl==2 and hi16:
        return Code.GlobalReadInst("flat_load_short_d16_hi", vgpr(destVgpr, rpv*2), addr0, extraFields, comment )
      elif bpl==2 and not hi16:
        return Code.GlobalReadInst("flat_load_short_d16", vgpr(destVgpr, rpv*2), addr0, extraFields, comment )
      elif bpl==4:
        return Code.GlobalReadInst("flat_load_dword", vgpr(destVgpr, rpv), addr0, extraFields, comment )
      elif bpl==8:
        return Code.GlobalReadInst("flat_load_dwordx2", vgpr(destVgpr, rpv), addr0, extraFields, comment )
      elif bpl==16:
        return Code.GlobalReadInst("flat_load_dwordx4", vgpr(destVgpr, rpv), addr0, extraFields, comment )
      else:
        assert ("chooseGlobalRead: bad bpl")

  # create the store instruction for requested vector width and other parms
  #
  # rpv = regs per vector
  ##############################################################################
  def chooseGlobalWrite(self, useBuffer, bps, srcVgpr, rpv, \
                        addr0, addr1, offset, extraFields, hi16=0):
    kStr = ""

    if useBuffer:
      if bps==2 and hi16:
        kStr += inst("buffer_store_short_d16_hi", vgpr(srcVgpr, rpv*2), addr0, \
                  addr1, 0, "offen", "offset:%u"%offset, extraFields, "store D")
      elif bps==2 and not hi16:
        kStr += inst("buffer_store_short", vgpr(srcVgpr, rpv*2), addr0, \
                  addr1, 0, "offen", "offset:%u"%offset, extraFields, "store D")
      elif bps==4:
        kStr += inst("buffer_store_dword", vgpr(srcVgpr, rpv), addr0, \
                  addr1, 0, "offen", "offset:%u"%offset, extraFields, "store D")
      elif bps==8:
        kStr += inst("buffer_store_dwordx2", vgpr(srcVgpr, rpv), addr0, \
                  addr1, 0, "offen", "offset:%u"%offset, extraFields, "store D")
      elif bps==16:
        kStr += inst("buffer_store_dwordx4", vgpr(srcVgpr, rpv), addr0, \
                  addr1, 0, "offen", "offset:%u"%offset, extraFields, "store D")
      else:
        assert ("bad bps")
    else:
      if bps==2 and hi16:
        kStr += inst("flat_store_short_d16_hi", addr0, vgpr(srcVgpr*2), extraFields, "store D" )
      elif bps==2 and not hi16:
        kStr += inst("flat_store_short", addr0, vgpr(srcVgpr, rpv*2), extraFields, "store D" )
      elif bps==4:
        kStr += inst("flat_store_dword", addr0, vgpr(srcVgpr, rpv), extraFields, "store D" )
      elif bps==8:
        kStr += inst("flat_store_dwordx2", addr0, vgpr(srcVgpr, rpv), extraFields, "store D" )
      elif bps==16:
        kStr += inst("flat_store_dwordx4", addr0, vgpr(srcVgpr, rpv), extraFields, "store D" )
      else:
         assert ("bad bps")

    return kStr

  ##############################################################################
  # Add stores for the element with addrCalc and sumIdx.
  # tmpS01 is a single :temp sGPR
  ##############################################################################
  def addStore(self, kernel, ss, addrCalc, sumIdx, tmpS01, edge):
    kStr = ""
    if self.do["GlobalWrite"]:
      # perform vector stores here, so no VI indexing.
      # if GWVW > Vw, might need to support loops to
      # implement wider stores
      ntStr = ""
      if kernel["NonTemporalC"]%2==1:
        ntStr += " glc"
      if kernel["NonTemporalC"]//2==1:
        ntStr += " slc"

      bps = kernel["ProblemType"]["DataType"].numBytes() * ss.cfg.gwvw
      rpv = kernel["ProblemType"]["DataType"].numRegisters() * ss.cfg.gwvw
      if kernel["BufferStore"]:
        addr0 = vgpr(addrCalc.addrVgpr)
        addr1 = sgpr("SrdD", 4)
      else:
        addr0 = vgpr(addrCalc.addrVgpr,2)
        addr1 = ""

      #if kernel["MatrixInstruction"] and not edge:
      # addr0 = vgpr(self.mfma_addr0)
        #if (sumIdx // 32) % 2 == 0: # BBlocks
      #  if (sumIdx // 32) % 2 == 0: # ABlocks
      #    addr0 = vgpr(self.mfma_addr0)

      useBuffer = kernel["BufferStore"]
      if ss.optSrdIncForRow and addrCalc.rowInc:
<<<<<<< HEAD
        kStr += addrCalc.incrementToNextRow("D", ss, tmpS01)
      if kernel["ProblemType"]["DataType"].isHalf() or kernel["ProblemType"]["DataType"].isBFloat16():
=======
        kStr += addrCalc.incrementToNextRow(kernel, "D", ss, tmpS01)
      if kernel["ProblemType"]["DataType"].isHalf():
>>>>>>> 79c57ef8
        if not kernel["ProblemType"]["HighPrecisionAccumulate"]:
          kStr += self.chooseGlobalWrite(useBuffer, bps, sumIdx//2, rpv, \
                    addr0, addr1, addrCalc.globalOffset, ntStr, hi16=sumIdx%2)
        else:
          kStr += self.chooseGlobalWrite(useBuffer, bps, sumIdx, rpv, \
                    addr0, addr1, addrCalc.globalOffset, ntStr, hi16=0)
      elif kernel["ProblemType"]["DataType"].isInt8x4() or kernel["ProblemType"]["DataType"].isSingle():
        kStr += self.chooseGlobalWrite(useBuffer, bps, sumIdx, rpv, \
                  addr0, addr1, addrCalc.globalOffset, ntStr)
      elif kernel["ProblemType"]["DataType"].isDouble() or kernel["ProblemType"]["DataType"].isSingleComplex():
        kStr += self.chooseGlobalWrite(useBuffer, bps, sumIdx*2, rpv, \
                  addr0, addr1, addrCalc.globalOffset, ntStr)
      elif kernel["ProblemType"]["DataType"].isDoubleComplex():
        rps = kernel["ProblemType"]["DataType"].numRegisters()
        kStr += self.chooseGlobalWrite(useBuffer, bps, sumIdx*rps, rpv, \
                  addr0, addr1, addrCalc.globalOffset, ntStr)

    return kStr


  ##############################################################################
  # choose the ADD instruction for combining external C with internal C
  # used in atomic=1 case to compute expected external data
  ##############################################################################
  def chooseAddForAtomic(self, kernel, dst, src0, src1, comment):
    kStr = ""
    if kernel["ProblemType"]["DataType"].isHalf():
      if kernel["ProblemType"]["HighPrecisionAccumulate"]:
        kStr += inst("v_mad_mix need madmix bozo", \
                  dst, src0, src1, \
                  comment)
      else:
        kStr += inst("v_pk_add_f16", \
                  dst, src0, src1, \
                  comment)
    elif kernel["ProblemType"]["DataType"].isInt8x4():
      # assume v_add_i32 can be used in place of v_add_f32
      # need to add saturation directive to v_add_i32 instruction to clamp integer arithmetic
      kStr += inst("v_add_i32", \
                dst, src0, src1, \
                comment)
    elif kernel["ProblemType"]["DataType"].isSingle():
      kStr += inst("v_add_f32", \
                dst, src0, src1, \
                comment)
    else:
      assert(0) # no double GSU yet

    return kStr

  ##############################################################################
  ##############################################################################
  def applyAlpha(self, kernel, gwvw, elementSumIdx, elementIdx, tmpS01):
    kStr = ""

    if self.do["ApplyAlpha"]:
      for vi in range(0, gwvw):
        sumIdxV = elementSumIdx[elementIdx] + vi
        if kernel["ProblemType"]["DataType"].isHalf():
          if not kernel["ProblemType"]["HighPrecisionAccumulate"]:
            if sumIdxV%2:
              kStr += inst("v_pk_mul_f16", vgpr("ValuC+%u"%(sumIdxV//2)), sgpr("Alpha"), vgpr("ValuC+%u"%(sumIdxV//2)), "*= alpha sumIdx=%u vi=%u"%(elementSumIdx[elementIdx], vi))
          else: # HPA
            kStr += inst("v_mul_f32", vgpr("ValuC+%u"%sumIdxV), sgpr("Alpha"), vgpr("ValuC+%u"%sumIdxV), "*= alpha")

        elif kernel["ProblemType"]["DataType"].isInt8x4():
          # below assume we use v_mul_lo_u32. Could also use v_mul_i32_i24.
#           kStr += inst("v_mul_i32_i24", vgpr("ValuC+%u"%sumIdxV), sgpr("Alpha"), vgpr("ValuC+%u"%sumIdxV), "*= alpha" )
          kStr += inst("v_mul_lo_u32", vgpr("ValuC+%u"%sumIdxV), sgpr("Alpha"), vgpr("ValuC+%u"%sumIdxV), "*= alpha" )

        elif kernel["ProblemType"]["DataType"].isSingle():
          kStr += inst("v_mul_f32", vgpr("ValuC+%u"%sumIdxV), sgpr("Alpha"), vgpr("ValuC+%u"%sumIdxV), "*= alpha" )
          if self.db["ForceExpectedValue"]:
            kStr += inst("v_mov_b32", vgpr("ValuC+%u"%sumIdxV), self.db["ValueCExpectedValue"], "force expected value" )
          if self.db["ForceVSerial"]:
            kStr += inst("v_mov_b32", vgpr("ValuC+%u"%sumIdxV), vgpr("Serial"), "force expected value to serial" )
          if self.db["CheckValueC"]:
            kStr += inst("s_mov_b32", sgpr(tmpS01), self.db["ValueCExpectedValue"], "Move expected value")
            kStr += self.assert_eq(vgpr("ValuC+%u"%sumIdxV), sgpr(tmpS01))

        elif kernel["ProblemType"]["DataType"].isDouble():
          kStr += inst("v_mul_f64", vgpr("ValuC+%u"%(sumIdxV*2),2), sgpr("Alpha",2), vgpr("ValuC+%u"%(sumIdxV*2),2), "*= alpha")

        # single precision complex
        elif kernel["ProblemType"]["DataType"].isSingleComplex():
          tmpVgpr = self.vgprPool.checkOut(1)
          kStr += inst("v_mov_b32", vgpr(tmpVgpr), vgpr("ValuC+%u"%(sumIdxV*2)), "store Cr")
          kStr += inst("v_mul_f32", vgpr("ValuC+%u"%(sumIdxV*2)), sgpr("Alpha"), vgpr("ValuC+%u"%(sumIdxV*2)), "*= alpha ( Cr = Ar * Cr)")
          kStr += inst("v_mac_f32", vgpr("ValuC+%u"%(sumIdxV*2)), "-" + sgpr("Alpha+1"), vgpr("ValuC+%u"%(sumIdxV*2+1)), "*= alpha ( Cr += -Ai * Ci )")
          kStr += inst("v_mul_f32", vgpr("ValuC+%u"%(sumIdxV*2+1)), sgpr("Alpha"), vgpr("ValuC+%u"%(sumIdxV*2+1)), "*= alpha ( Ci = Ar * Ci)")
          kStr += inst("v_mac_f32", vgpr("ValuC+%u"%(sumIdxV*2+1)), sgpr("Alpha+1"), vgpr(tmpVgpr), "*= alpha ( Ci += Ai * Cr_backup )")
          self.vgprPool.checkIn(tmpVgpr)
          
        # double precision complex
        elif kernel["ProblemType"]["DataType"].isDoubleComplex():
          vtmp1 = self.vgprPool.checkOut(2)
          vtmp2 = self.vgprPool.checkOut(2)
          # tmp1 = a.real * b.real
          kStr += inst("v_mul_f64", vgpr(vtmp1,2), sgpr("Alpha+0",2), vgpr("ValuC+%u"%(sumIdxV*4+0),2), "")
          # tmp2 = a.imag * b.real
          kStr += inst("v_mul_f64", vgpr(vtmp2,2), sgpr("Alpha+2",2), vgpr("ValuC+%u"%(sumIdxV*4+0),2), "")
          # c.real = a.real * b.real - a.imag * b.imag = tmp1 - a.imag * b.imag
          kStr += "v_fma_f64 %s, %s, -%s, %s%s" % (vgpr("ValuC+%u"%(sumIdxV*4+0),2), sgpr("Alpha+2",2), vgpr("ValuC+%u"%(sumIdxV*4+2),2), vgpr(vtmp1,2), self.endLine)
          # c.imag = a.real * b.imag + a.imag * b.real = a.real * b.imag + tmp2
          kStr += "v_fma_f64 %s, %s, %s, %s%s" % (vgpr("ValuC+%u"%(sumIdxV*4+2),2), sgpr("Alpha+0",2), vgpr("ValuC+%u"%(sumIdxV*4+2),2), vgpr(vtmp2,2), self.endLine)
          self.vgprPool.checkIn(vtmp1)
          self.vgprPool.checkIn(vtmp2)
          
    return kStr

  ##############################################################################
  # Global Write Batch
  ##############################################################################
  def globalWriteBatch(self, kernel, ss, batchIdx, beta, edge, atomic, gwvw, atomicW, \
      batchElements, coord0, coord1, addrD, addrC,  \
      tmpVgpr, batchElementSgprs, tmpSgpr):
    kStr = ""

    kStr += self.comment1("optSingleColVgpr=%u optSharedColVgpr=%u optSharedMask=%u optSrdIncForRow=%u" % \
              (ss.optSingleColVgpr, ss.optSharedColVgpr, ss.optSharedMask, ss.optSrdIncForRow))
    if atomic:
      # all kinds of code relies on this assumption:
      assert(atomicW <= gwvw)
      if kernel["ProblemType"]["DataType"].isHalf():
        assert(atomicW >= 2)

    # comment tt1, tt0, vc1, vc0
    # tt = trhead tile, vc=vector component
    commentStr = "Global Write%s%s Batch #%u (d1,d0,vc1,vc0) =\n   " \
        % (" Beta" if beta else "", " Edge" if edge else "", batchIdx)
    for elementIdx in range(0, len(batchElements)):
      element = batchElements[elementIdx]
      commentStr += "(%u,%u,%u,%u:vw%u%s)" % \
        (element[0], element[1], element[2], element[3], gwvw,
         ":vaw:%u"%atomicW if atomic else "")
      if elementIdx < len(batchElements)-1:
        commentStr += "; "
    kStr += self.comment3(commentStr)

    ss.setupStoreElementsForBatch(kernel, gwvw, batchElements, batchElementSgprs)

    loadsIssued = 0
    storesIssued = 0
    tmpS01 = tmpSgpr # scratch sgprs
    tmpS23 = tmpS01+2

    ########################################
    # calculate addr and masks
    kStr += self.comment("calc coords, apply mask, and issue loads (if necessary)")
    # On input, coord0 and coord1 are VGPRs computed in the pre-batch code, based
    # on the thread and tid number.  These are ELEMENT offsets from start of tensor C
    # for the top-left corner this thread will write.  These are not changed
    # across all the store loop iters.
    if self.db["ConservativeWaitCnt"] & 0x10:
      kStr += "s_barrier // debug\n"
      kStr += inst("s_waitcnt", "vmcnt(0)", "ConservativeWaitCnt" )
      kStr += "s_barrier // debug\n"
    if not edge and self.db["ForceEdgeStores"]>=2:
      kStr += self.bomb() # should not get here
    if edge and self.db["AssertNoEdge"]:
      kStr += self.bomb() # should not get here
    for elementIdx in range(0, len(batchElements)):
      element = batchElements[elementIdx]
      addr = ss.elementAddr[elementIdx].addrVgpr
      addrCalc = ss.elementAddr[elementIdx]
      data = ss.elementData[elementIdx]
      mask = ss.elementMask[elementIdx]
      sumIdx = ss.elementSumIdx[elementIdx]
      d1 = element[0]
      d0 = element[1]
      vc1 = element[2]
      vc0 = element[3]

      kStr += addrCalc.emitAddressSetupCode(kernel, ss, tmpVgpr, tmpS01, edge, beta, atomic, mask, elementIdx)
      if not kernel["BufferStore"]:
        # flat: in-bounds exec mask
        if edge:
          kStr += inst("v_cmp_lt_u32",  sgpr(tmpS01,2), vgpr(addrCalc.coord0Vgpr), sgpr("SizesFree+0"), "coord0 < size0" )
          kStr += inst("v_cmp_lt_u32",  sgpr(tmpS23,2), vgpr(addrCalc.coord1Vgpr), sgpr("SizesFree+1"), "coord1 < size1" )
          kStr += inst("s_and_b64",  sgpr(mask,2), sgpr(tmpS01,2), sgpr(tmpS23,2), "in0 && in1" )

          if (beta or atomic):
            kStr += inst("s_mov_b64", "exec", sgpr(mask,2), "sgprs -> exec" )

        # global offset macro (requires 3 tmpVgpr)
        # final address = C + index*bytes
        kStr += "GLOBAL_OFFSET_C %u" % addr
        for i in range(0, kernel["ProblemType"]["NumIndicesC"]):
          if i == kernel["ProblemType"]["Index0"]:
            kStr += ", %s" % (addrCalc.coord0Vgpr)
          elif i == kernel["ProblemType"]["Index1"]:
            kStr += ", %s" % (addrCalc.coord1Vgpr)
          else: # just a group index
            kStr += ", sgprWorkGroup%u"%i
        kStr += ", %s%s" % ((tmpVgpr+2), self.endLine)

        # store a copy of the offset in 2 of the tmpVgpr for D
        if beta:
          kStr += inst("v_mov_b32", vgpr(tmpVgpr+2), vgpr(addr+0), "temp store offset 0")
          kStr += inst("v_mov_b32", vgpr(tmpVgpr+3), vgpr(addr+1), "temp store offset 1")

          kStr += inst("_v_add_co_u32",  vgpr(addr+0), "vcc", vgpr(addrC+0), \
              vgpr(addr+0), "addr = C + index*bytes (lo)" )
          kStr += inst("_v_addc_co_u32", vgpr(addr+1), "vcc", vgpr(addrC+1), \
              vgpr(addr+1), "vcc", "addr = C + index*bytes (hi)")

      if atomic:
        # load c into data+1 because of CAS structure
        # TODO - Fix for double here, would need bigger load
        # FIME
        bps = kernel["ProblemType"]["DataType"].numBytes()
        # gwvw is the number of elements in the batch
        # iterate over number of atomic operations to perform, each of width atomicW
        for avi in range(0, gwvw//atomicW):
          dataV = ss.elementData[elementIdx] + int(avi*ss.cfg.numVgprsPerDataPerVI)
          bpm = self.bpeCexternal * atomicW
          useBuffer = kernel["BufferStore"]
          if kernel["BufferStore"]: # yes, BufferStore here - use same addressing regs for this load
            addr0 = vgpr(addr)
            addr1 = sgpr("SrdC", 4)
          else:
            addr0 = vgpr(addr,2)
            addr1 = ""
          kStr += self.chooseGlobalRead(useBuffer, bpm, dataV+1, \
                    addr0, addr1, soffset=0, offset=addrCalc.globalOffset, extraFields="",
                    comment="load C (atomic) bpm=%u vaw=%u"%(bpm,atomicW)).toStr()
      elif beta:
        bps = kernel["ProblemType"]["DataType"].numBytes() * gwvw
        useBuffer = kernel["BufferStore"]
        if kernel["BufferStore"]:
          addr0 = vgpr(addr)
          addr1 = sgpr("SrdC", 4)
        else:
          addr0 = vgpr(addr,2)
          addr1 = ""
        extraFields = ""
        loadsIssued += 1

        if ss.optSrdIncForRow and addrCalc.rowInc:
          kStr += addrCalc.incrementToNextRow(kernel, "C", ss, tmpS01)

          #if not kernel["LdcEqualsLdd"]:
          #  kStr += addrCalc.incrementToNextRow(kernel, "D", ss.optSrdIncForRow, tmpS01)
        if kernel["ProblemType"]["DataType"].isHalf():
          kStr += self.chooseGlobalRead(useBuffer, bps, data, \
                    addr0, addr1, soffset=0, offset=addrCalc.globalOffset, \
                    extraFields=extraFields, hi16=sumIdx%2,
                    comment="load C for beta calc").toStr()
        elif kernel["ProblemType"]["DataType"].isInt8x4() or \
             kernel["ProblemType"]["DataType"].isSingle() or \
             kernel["ProblemType"]["DataType"].isDouble() or \
             kernel["ProblemType"]["DataType"].isSingleComplex() or \
             kernel["ProblemType"]["DataType"].isDoubleComplex():
          kStr += self.chooseGlobalRead(useBuffer, bps, data, \
                    addr0, addr1, soffset=0, offset=addrCalc.globalOffset, \
                    extraFields=extraFields, \
                    comment="load C for beta calc").toStr()

      if kernel["InterleaveAlpha"]:
        kStr += self.applyAlpha(kernel, gwvw, ss.elementSumIdx, elementIdx, tmpS01)

      if not kernel["LdcEqualsLdd"]:
        kStr += addrCalc.emitLddChange(kernel, ss, edge, mask, elementIdx == len(batchElements)-1)

      if not kernel["BufferStore"]:
        offsetSrc = (tmpVgpr+2) if beta else addr

        kStr += inst("_v_add_co_u32",  vgpr(addr+0), "vcc", vgpr(addrD+0), \
            vgpr(offsetSrc+0), "addr = D + index*bytes (lo)" )
        kStr += inst("_v_addc_co_u32", vgpr(addr+1), "vcc", vgpr(addrD+1), \
            vgpr(offsetSrc+1), "vcc", "addr = D + index*bytes (hi)")

        # restore full exec mask for calculating addr of next element
        if edge and (beta or atomic):
          kStr += inst("s_mov_b64", "exec", -1, "full mask -1 -> exec" )

    ########################################
    # rC *= alpha
    if not kernel["InterleaveAlpha"]:
      kStr += self.comment("rC *= alpha batchEements=%s"%batchElements)
      for elementIdx in range(0, len(batchElements)):
        kStr += self.applyAlpha(kernel, gwvw, ss.elementSumIdx, elementIdx, tmpS01)

    ########################################
    # Atomic
    ########################################
    # flat_atomic_cmpswap tmp addr data:
    #   tmp = mem[addr]
    #   src = data[vi*numVgprsPerDataPerVI][0] new C
    #   cmp = data[vi*numVgprsPerDataPerVI][1] original C
    #   mem[addr] = (tmp==cmp) ? src : tmp
    #   addr = vgpr(addr,2)
    #   data = vgpr(tmpVgpr,2)
    #   tmp = vgpr(tmpVgpr+4)

    # buffer_atomic_cmpswap:
    #   dest is 64 bits, two consec VGPR:
    #     - lower is desired swap value (computed new value) "src"
    #       src = data[vi*numVgprsPerDataPerVI][0] new C
    #     - upper is expected value in memory (from prev load).  "cmp".
    #       cmp = data[vi*numVgprsPerDataPerVI][1] original C
    #   src0 is address offset from SRD
    #
    # After buffer_atomic_cmpswap:
    #   dest =
    #       - data[vi*numVgprsPerDataPerVI][0] C loaded from memory, overwrites src
    if atomic:
      del tmpVgpr # catch bugs
      # TODO for atomic GWVW:
      #  - Use vi to compute addresses, sumIdx.
      #  - Need a solution for the mask.  Can move to all buffer or can fix?

      # atomic loop label
      element = batchElements[0]
      d1 = element[0]
      d0 = element[1]
      vc1 = element[2]
      vc0 = element[3]
      labelString = "Global_Write%s%s_vc=%u,%u_d=%u,%u" \
        % (" Beta" if beta else "", " Edge" if edge else "", vc0, vc1, d0, d1 )
      label = self.getLabelNum(labelString)
      labelString += "EarlyExit"
      labelAfterAtomicLoop = self.getLabelNum(labelString)

      ########################################
      # wait for batched load
      # TODO - we are always atomic here?
      kStr += inst("s_waitcnt", "vmcnt(0)", "wait C (atomic)" )

      ########################################
      # first attempt write
      kStr += self.comment("issue first atomic writes")
      for elementIdx in range(0, len(batchElements)):
        element = batchElements[elementIdx]
        addrCalc = ss.elementAddr[elementIdx]
        mask = ss.elementMask[elementIdx]
        d1 = element[0]
        d0 = element[1]
        vc1 = element[2]
        vc0 = element[3]

        # apply in-bounds exec mask
        if edge:
          kStr += inst("s_mov_b64", "exec", sgpr(mask,2), "sgprs -> exec (before atomic)" )

        for avi in range(0, gwvw//atomicW):
          dataV = ss.elementData[elementIdx] + int(avi*ss.cfg.numVgprsPerDataPerVI)
          sumIdxV = ss.elementSumIdx[elementIdx] + avi
          if kernel["ProblemType"]["DataType"].isHalf():  sumIdxV //= 2
          # for atomic, data[1] = original c, data[0] = new c
          kStr += self.chooseAddForAtomic(kernel, \
                    vgpr(dataV+0), vgpr(dataV+1), vgpr("ValuC+%u"%sumIdxV), \
                    "desired value avi=%u"%avi)

          # attempt write
          atomicDestVgpr = dataV if kernel["BufferStore"] else dataV+2
          if self.do["GlobalWrite"]:
            bps = kernel["ProblemType"]["DataType"].numBytes()
            if kernel["BufferStore"]:
              kStr += "buffer_atomic_cmpswap %s, %s, %s %s    // %s%s" % \
                  (vgpr(dataV,2), \
                   vgpr(addrCalc.addrVgpr,1), \
                   sgpr("SrdD", 4),  \
                   "0 offen offset:%u glc" % addrCalc.globalOffset, \
                   "attempt write avi=%u"%(avi), self.endLine )
            else:
              kStr += "flat_atomic_cmpswap %s, %s, %s %s    // %s%s" % \
                  (vgpr(atomicDestVgpr), vgpr(addrCalc.addrVgpr,2), \
                  vgpr(dataV,2), "glc", "attempt write", self.endLine )
          else:
             kStr += inst("v_mov_b32", vgpr(atomicDestVgpr), vgpr(dataV+1), "Fake successful CAS" )
             # Fake successful CAS swap:

      ########################################
      # wait for first attempt write
      kStr += inst("s_waitcnt vmcnt(0)", "wait for atomic writes" )

      ########################################
      # check first attempt
      kStr += self.comment("check success of writes, update masks")
      for elementIdx in range(0, len(batchElements)):
        element = batchElements[elementIdx]
        mask = ss.elementMask[elementIdx]
        d1 = element[0]
        d0 = element[1]
        vc1 = element[2]
        vc0 = element[3]

        # calculate new masks
        if edge:
          kStr += inst("s_mov_b64", "exec", sgpr(mask,2), "sgprs -> exec" )
          for avi in range(0, gwvw//atomicW):
            dataV = ss.elementData[elementIdx] + int(avi*ss.cfg.numVgprsPerDataPerVI)
            atomicDestVgpr = dataV if kernel["BufferStore"] else dataV+2
            # need to apply element mask before comparison
            # so that all valid lanes are doing the cmp
            if avi == 0:
              kStr += inst("v_cmp_ne_u32", sgpr(tmpS01,2), vgpr(atomicDestVgpr), \
                  vgpr(dataV+1), "c read during atomic == c read during prior load (avi=%u, first)"%avi )
            else:
              kStr += inst("v_cmp_ne_u32", sgpr(tmpS23,2), vgpr(atomicDestVgpr), \
                  vgpr(dataV+1), "c read during atomic == c read during prior load (avi=%u)"%avi )
              kStr += inst("s_or_b64", sgpr(tmpS01,2), sgpr(tmpS01,2), sgpr(tmpS23,2), "combine with tmp mask")

          if kernel["DisableAtomicFail"]:
            kStr += inst("s_mov_b64",  sgpr(mask,2), 0, "DisableAtomicFail, force 0" )
          else:
            kStr += inst("s_and_b64",  sgpr(mask,2), sgpr(tmpS01,2), sgpr(mask,2), "inBounds & must try again" )

        else:
          for avi in range(0, gwvw//atomicW):
            dataV = ss.elementData[elementIdx] + int(avi*ss.cfg.numVgprsPerDataPerVI)
            atomicDestVgpr = dataV if kernel["BufferStore"] else dataV+2
            if kernel["DisableAtomicFail"]:
              kStr += inst("s_mov_b64",  sgpr(mask,2), 0, "DisableAtomicFail, force 0" )
            else:
              kStr += inst("v_cmp_ne_u32", sgpr(mask,2), vgpr(atomicDestVgpr), \
                  vgpr(dataV+1), "c read during atomic != c read during prior load" )

      # or masks together to check early exit
      kStr += self.comment("or masks to check for exit")
      kStr += inst("s_mov_b64", sgpr(tmpS01,2), hex(0), "empty mask" )
      for elementIdx in range(0, len(batchElements)):
        mask = ss.elementMask[elementIdx]
        kStr += inst("s_or_b64", sgpr(tmpS01,2), sgpr(mask,2), sgpr(tmpS01,2), "or to add threads" )
      kStr += inst("s_or_saveexec_b64", sgpr(tmpS23,2), sgpr(tmpS01,2), "apply combined mask" )
      kStr += inst("s_cbranch_execz", "label_%04u" % labelAfterAtomicLoop, "if exec is zero skip loop" )

      # begin atomic loop
      kStr += self.comment("atomic CAS loop")
      kStr += "label_%04u:%s" % (label, self.endLine)

      kStr += self.comment("apply updated masks and issue writes again")
      for elementIdx in range(0, len(batchElements)):
        element = batchElements[elementIdx]
        addrCalc = ss.elementAddr[elementIdx]
        addr = ss.elementAddr[elementIdx].addrVgpr
        mask = ss.elementMask[elementIdx]
        bps = kernel["ProblemType"]["DataType"].numBytes()

        for avi in range(0, gwvw//atomicW):
          dataV = ss.elementData[elementIdx] + int(avi*ss.cfg.numVgprsPerDataPerVI)
          atomicDestVgpr = dataV if kernel["BufferStore"] else dataV+2
          sumIdxV = ss.elementSumIdx[elementIdx] + avi
          if kernel["ProblemType"]["DataType"].isHalf():  sumIdxV //= 2

          # apply mask for element
          kStr += inst("s_mov_b64", "exec", sgpr(mask,2), "must try again" )
          kStr += inst("v_mov_b32", vgpr(dataV+1), vgpr(atomicDestVgpr), "dataV+1 = tmp (new original C)" )
          kStr += self.chooseAddForAtomic(kernel, \
                    vgpr(dataV+0), vgpr(dataV+1), vgpr("ValuC+%u"%sumIdxV), \
                    "newC = rC + originalC")
          if self.do["GlobalWrite"]:
            if kernel["BufferStore"]:
              # Using no-ret version here?
              kStr += "buffer_atomic_cmpswap %s, %s, %s %s    // %s%s" % \
                  (vgpr(dataV,2), \
                   vgpr(addr,1), \
                   sgpr("SrdD", 4), \
                   "0 offen offset:%u glc" % (addrCalc.globalOffset), \
                   "try again", self.endLine )
            else:
              kStr += "flat_atomic_cmpswap %s, %s, %s %s    // %s%s" % ( vgpr(atomicDestVgpr), \
                  vgpr(addr,2), vgpr(dataV,2), "glc", "try again", self.endLine)

      # wait for batched write
      kStr += inst("s_waitcnt vmcnt(0)", "wait for atomic writes" )

      # check batched write success
      kStr += self.comment("apply masks and check for success")
      for elementIdx in range(0, len(batchElements)):
        element = batchElements[elementIdx]
        data = ss.elementData[elementIdx]
        mask = ss.elementMask[elementIdx]
        for avi in range(0, gwvw//atomicW):
          dataV = ss.elementData[elementIdx] + int(avi*ss.cfg.numVgprsPerDataPerVI)
          atomicDestVgpr = dataV if kernel["BufferStore"] else dataV+2

          # apply mask for element
          kStr += inst("s_mov_b64", "exec", sgpr(mask,2), "must try again" )

          # compare success
          kStr += inst("v_cmp_ne_u32", sgpr(tmpS01,2), vgpr(data+1), vgpr(atomicDestVgpr), \
              "c read during atomic == c read during prior load" )
          # update element mask
          kStr += inst("s_and_b64",  sgpr(mask,2), sgpr(tmpS01,2), sgpr(mask,2), "inBounds & must try again" )

      # or masks together
      kStr += self.comment("or masks to check for exit")
      kStr += inst("s_mov_b64", sgpr(tmpS01,2), hex(0), "empty mask" )
      for elementIdx in range(0, len(batchElements)):
        mask = ss.elementMask[elementIdx]
        kStr += inst("s_or_b64", sgpr(tmpS01,2), sgpr(mask,2), sgpr(tmpS01,2), "or to add threads" )

      # apply combined masks and exit
      kStr += inst("s_or_saveexec_b64", sgpr(tmpS23,2), sgpr(tmpS01,2), "apply combined mask" )
      kStr += inst("s_cbranch_execnz", "label_%04u" % label, "try again if not complete" )
      kStr += "label_%04u:%s" % (labelAfterAtomicLoop, self.endLine)
      kStr += inst("s_mov_b64", "exec", -1, "full mask -> exec" )

      #  kStr += inst("s_mov_b64", "exec", sgpr(mask,2), "apply new mask" )
      #  #kStr += inst("s_and_saveexec_b64", sgpr(tmpS45,2), "vcc", "apply new mask" )
      #  kStr += inst("s_cbranch_execnz", "label_%04u" % labelIdx, "try again if not complete" )
      #  kStr += inst("s_mov_b64", "exec", sgpr(fullExecMaskSgpr,2), "full mask -> exec" )


    ########################################
    # Not Atomic
    ########################################
    else:
      # edge has v_cndmask so loads or stores may not issue, hard to track vmcnt:
      interleaveStoreVmcnt = self.interleaveStoreVmcnt and not edge

      ########################################
      # wait for batched load
      if beta and not interleaveStoreVmcnt:
        kStr += inst("s_waitcnt", "vmcnt(0)", "wait C")

      kStr += self.comment("apply mask, calc new C and issue write")
      for elementIdx in range(0, len(batchElements)):
        element = batchElements[elementIdx]
        addr = ss.elementAddr[elementIdx].addrVgpr
        mask = ss.elementMask[elementIdx]
        d1 = element[0]
        d0 = element[1]
        vc1 = element[2]
        vc0 = element[3]
        sumIdx = ss.elementSumIdx[elementIdx]

        # apply in-bounds exec mask
        if edge and not kernel["BufferStore"]:
          kStr += inst("s_mov_b64", "exec", sgpr(mask,2), "sgprs -> exec" )

        if beta:
          # if GWVW=1 the half path still assumes we have
          # at least two stores so does some combining across VI -
          # for example assuming we can have two elements and can use pk_mul
          # here:
          if beta and interleaveStoreVmcnt:
            vmcnt = loadsIssued + elementIdx - storesIssued - 1
            maxVmcnt = globalParameters["AsmCaps"][self.version]["MaxVmcnt"]
            vmcnt = min(vmcnt, maxVmcnt)
            #print "wmvcnt=", vmcnt
            kStr += "\n"
            kStr += inst("s_waitcnt", "vmcnt(%u)"%vmcnt, "wait C (interleaved)")
          for vi in range(0, gwvw):
            dataV = ss.elementData[elementIdx] + int(vi*ss.cfg.numVgprsPerDataPerVI)
            sumIdxV = ss.elementSumIdx[elementIdx] + vi
            if kernel["ProblemType"]["DataType"].isHalf():
              if not kernel["ProblemType"]["HighPrecisionAccumulate"]:
                if sumIdxV%2==0:
                  # dataV+0 = new c = old c*beta
                  kStr += inst("v_pk_mul_f16", vgpr(dataV), sgpr("Beta"), vgpr(dataV+0), \
                      "%s = C*beta ei=%u vi=%u"%(vgpr(dataV),elementIdx, vi))
                  # dataV+0 = new c = old c*beta + rC
                  kStr += inst("v_pk_add_f16", vgpr("ValuC+%u"%(sumIdxV//2)), vgpr(dataV), vgpr("ValuC+%u"%(sumIdxV//2)), \
                      "sum*alpha + C*beta")
                else:
                  pass # add will have been done previously
              else: # HPA
                # dataV+0 = new c = old c*beta + rC
                # src0 = beta = f32 = opsel 00
                # src1 = dataV = f16.lo = opsel 10 or 11 depending on even/odd
                # src2 = sumIdxV = f32 = opsel 00
                dataCExternal = ss.elementData[elementIdx] + vi//2
                hi16 = sumIdxV%2
                kStr += inst(self.mixinst, vgpr("ValuC+%u"%sumIdxV), sgpr("Beta"), \
                    vgpr(dataCExternal), vgpr("ValuC+%u"%sumIdxV), \
                    "op_sel:[0,%u,0] op_sel_hi:[0,1,0]" % (hi16), \
                    "//C*=beta")
            elif kernel["ProblemType"]["DataType"].isSingle():
              kStr += inst("v_mac_f32", vgpr("ValuC+%u"%sumIdxV), vgpr(dataV+0), sgpr("Beta"), \
                  "finalSum = sum*alpha + C*beta")

            elif kernel["ProblemType"]["DataType"].isInt8x4():
              # assume we will need to replace v_mac_f32 with v_add_u32 and s_mul_lo_i32
              # v_mad_i32_i24
#             kStr += inst("v_mad_i32_i24", vgpr("ValuC+%u"%sumIdxV), vgpr(dataV+0), sgpr("Beta"), vgpr("ValuC+%u"%sumIdxV), \
#                 "finalSum = sum*alpha + C*beta")
              kStr += inst("v_mul_lo_i32", vgpr(dataV+0), sgpr("Beta"), vgpr(dataV+0), \
                  "C = C*beta")
              kStr += inst("v_add_u32", vgpr("ValuC+%u"%sumIdxV), vgpr(dataV+0), vgpr("ValuC+%u"%sumIdxV), \
                  "finalSum = sum*alpha + C*beta")
              kStr += " "

            elif kernel["ProblemType"]["DataType"].isDouble():
              # dataV+0 = new c = old c*beta
              kStr += inst("v_fma_f64", vgpr("ValuC+%u"%(sumIdxV*2),2), vgpr(dataV+0,2), sgpr("Beta",2), vgpr("ValuC+%u"%(sumIdxV*2),2), \
                  "finalSum = sum*alpha + C*beta")

            # single precision complex
            elif kernel["ProblemType"]["DataType"].isSingleComplex():
              kStr += inst("v_mac_f32", vgpr("ValuC+%u"%(sumIdxV*2)), vgpr(dataV+0), sgpr("Beta"), "finalSum Cr += old Cr * Br")
              kStr += inst("v_mac_f32", vgpr("ValuC+%u"%(sumIdxV*2)), vgpr(dataV+1), "-"+sgpr("Beta+1"), "finalSum Cr += old Ci * -Bi")
              kStr += inst("v_mac_f32", vgpr("ValuC+%u"%(sumIdxV*2+1)), vgpr(dataV+1), sgpr("Beta"), "finalSum Ci += old Ci * Br")
              kStr += inst("v_mac_f32", vgpr("ValuC+%u"%(sumIdxV*2+1)), vgpr(dataV+0), sgpr("Beta+1"), "finalSum Ci += old Cr * Bi")

            # double precision complex
            elif kernel["ProblemType"]["DataType"].isDoubleComplex():
              # c.real += a.real * b.real 
              kStr += "v_fma_f64 %s, %s, %s, %s%s" % (vgpr("ValuC+%u"%(sumIdxV*4+0),2), vgpr(dataV+0,2), sgpr("Beta+0",2), vgpr("ValuC+%u"%(sumIdxV*4+0),2), self.endLine)
              # c.real -= a.imag * b.imag
              kStr += "v_fma_f64 %s, %s, -%s, %s%s" % (vgpr("ValuC+%u"%(sumIdxV*4+0),2), vgpr(dataV+2,2), sgpr("Beta+2",2), vgpr("ValuC+%u"%(sumIdxV*4+0),2), self.endLine)
              # c.imag += a.real * b.imag
              kStr += "v_fma_f64 %s, %s, %s, %s%s" % (vgpr("ValuC+%u"%(sumIdxV*4+2),2), vgpr(dataV+0,2), sgpr("Beta+2",2), vgpr("ValuC+%u"%(sumIdxV*4+2),2), self.endLine)
              # c.imag += a.imag * b.real
              kStr += "v_fma_f64 %s, %s, %s, %s%s" % (vgpr("ValuC+%u"%(sumIdxV*4+2),2), vgpr(dataV+2,2), sgpr("Beta+0",2), vgpr("ValuC+%u"%(sumIdxV*4+2),2), self.endLine)

        # pack stores, beta and non-beta reach here:
        for vi in range(0, gwvw):
          sumIdxV = ss.elementSumIdx[elementIdx] + vi
          if kernel["ProblemType"]["DataType"].isHalf():
            if kernel["ProblemType"]["HighPrecisionAccumulate"]:
              kStr += inst("v_cvt_f16_f32", vgpr("ValuC+%u"%sumIdxV), vgpr("ValuC+%u"%sumIdxV), "convert C to fp16" )
              if vi%2 == 1:
                assert (gwvw % 2 == 0)
                d = ss.elementSumIdx[elementIdx] + vi//2
                kStr += inst("v_pack_b32_f16", vgpr(d), vgpr("ValuC+%u"%(sumIdxV-1)), vgpr("ValuC+%u"%sumIdxV), "Pack with neighbor" )

        addrCalc = ss.elementAddr[elementIdx]
        kStr += self.addStore(kernel, ss, addrCalc, sumIdx, tmpS01, edge)
        storesIssued += 1

          #kStr += self.bomb(5)
      if self.db["CheckStoreC"]>=0:
        # Note - CheckStoreC won't work for EDGE store cases since they load 0 for OOB, would need more sophisticated check
        kStr += inst("s_waitcnt", "vmcnt(0)", "CheckStoreC, wait for stores to complete" )
        for elementIdx in range(0, len(batchElements)):
          addr = ss.elementAddr[elementIdx].addrVgpr
          sumIdx = ss.elementSumIdx[elementIdx]

          bps = kernel["ProblemType"]["DataType"].numBytes() * gwvw
          if kernel["BufferStore"]:
            addr0 = vgpr(addr)
            addr1 = sgpr("SrdC", 4)
          else:
            addr0 = vgpr(addr,2)
            addr1 = ""

          if kernel["ProblemType"]["DataType"].isHalf():
            if not kernel["ProblemType"]["HighPrecisionAccumulate"]:
              kStr += self.chooseGlobalRead(useBuffer, bps, sumIdx//2, \
                        addr0, addr1, soffset=0, offset=0, extraFields="", hi16=sumIdx%2).toStr()
            else:
              kStr += self.chooseGlobalRead(useBuffer, bps, sumIdx, \
                        addr0, addr1, soffset=0, offset=0, extraFields="", hi16=0).toStr()
          elif kernel["ProblemType"]["DataType"].isInt8x4() or kernel["ProblemType"]["DataType"].isSingle():
            kStr += self.chooseGlobalRead(useBuffer, bps, sumIdx, \
                      addr0, addr1, soffset=0, offset=0, extraFields="").toStr()
          elif kernel["ProblemType"]["DataType"].isDouble() or kernel["ProblemType"]["DataType"].isSingleComplex() :
            kStr += self.chooseGlobalRead(useBuffer, bps, sumIdx*2, \
                      addr0, addr1, soffset=0, offset=0, extraFields="").toStr()
          elif kernel["ProblemType"]["DataType"].isDoubleComplex():
            kStr += self.chooseGlobalRead(useBuffer, bps, sumIdx*4, \
                      addr0, addr1, soffset=0, offset=0, extraFields="").toStr()
        kStr += inst("s_waitcnt", "vmcnt(0)", "CheckStoreC, wait for stores to complete" )

        # Add checks for expected values:
        kStr += inst("s_mov_b32", sgpr(tmpS01), self.db["CheckStoreC"], "expected value")
        for elementIdx in range(0, len(batchElements)):
          sumIdx = ss.elementSumIdx[elementIdx]
          # Need to fix for other types:
          assert (kernel["ProblemType"]["DataType"].isSingle())
          kStr += self.assert_eq(vgpr(sumIdx), sgpr(tmpS01))


      if edge and (atomic or not kernel["BufferStore"]):
        # subsequent batch must start with full exec mask
        # BufferStore doesn't need exec since it used buffer range checking when
        # possible
        kStr += inst("s_mov_b64", "exec", -1, "full mask -> exec" )

      if self.db["ConservativeWaitCnt"] & 0x40:
        kStr += "s_barrier // debug\n"
        kStr += inst("s_waitcnt", "vmcnt(0)", "ConservativeWaitCnt" )
        kStr += "s_barrier // debug\n"

    # return registers to pool:
    lastData = -1
    for elementIdx in range(0, len(batchElements)):
      if not ss.sharedColVgprs:
        addr = ss.elementAddr[elementIdx].addrVgpr
        self.vgprPool.checkIn(addr,"writeBatch addr ei:%d"%elementIdx)

      data = ss.elementData[elementIdx]
      if data != 0:
        if data != lastData:
          self.vgprPool.checkIn(data,"writeBatch data ei:%d"%elementIdx)
        lastData = data

    self.ss.firstBatch = False

    return kStr

  ##############################################################################
  ##############################################################################
  def openPrefetchAcrossPersistent(self, kernel):
    imod = Code.Module()
    stmp = self.getTmpSgpr(1)
    imod.addInst("s_mul_i32", sgpr(stmp), sgpr("NumWorkGroups0"), sgpr("NumWorkGroups1"), "Total WG")
    imod.addInst("s_cmp_ge_u32", sgpr("SerialWorkGroupIter"), sgpr(stmp), "outside legal WG?")
    imod.addInst("s_cbranch_scc1", self.getLabelTarget("SkipPrefetchAcrossPersistent"), "skip pf if OOB")
    #imod.addInst("s_branch", self.getLabelTarget("SkipPrefetchAcrossPersistent"), "skip pf if OOB")
    return imod

  ##############################################################################
  ##############################################################################
  def closePrefetchAcrossPersistent(self, kernel):
    imod = Code.Module()
    imod.addCode(Code.WaitCnt(0,0, "bozo, conservative wait"))
    imod.addCode(Code.Label(self.getLabelNum("SkipPrefetchAcrossPersistent"), \
        "SkipPrefetchAcrossPersistent"))
    #imod.addText(self.bomb())
    return imod

  ##############################################################################
  # Function End
  ##############################################################################
  def functionEnd(self, kernel, addLabel=True):
    imod = Code.Module()
    if kernel["PersistentKernel"]:
      # Persistent may generate a SerialWorkGroupIter which is OOB, only loop back if we are in a valid WG:
      stmp = self.getTmpSgpr(1)
      imod.addInst("s_mul_i32", sgpr(stmp), sgpr("NumWorkGroups0"), sgpr("NumWorkGroups1"), "Total WG")
      imod.addInst("s_cmp_ge_u32", sgpr("SerialWorkGroupIter"), sgpr(stmp), "outside legal WG?")
      imod.addInst("s_cbranch_scc0", self.getLabelTarget("PersistentLoopStart"), "persistent loop back")
    if addLabel:
      imod.addCode(Code.Label(self.getLabelNum("KernelEnd"), "KernelEnd"))
    imod.addInst("s_endpgm", "Kernel End")
    return imod

  ##############################################################################
  # Function Suffix
  ##############################################################################
  def functionSuffix(self, kernel):
    kStr = ""
    if self.vgprPool.size() > self.maxVgprs:
      self.overflowedResources = 1
    elif self.totalSgprs > self.maxSgprs:
      self.overflowedResources = 2

    vgprPerCU = 65536
    vgprPerThreadPerOccupancy = vgprPerCU // kernel["NumThreads"]
    numWorkGroupsPerCU = vgprPerThreadPerOccupancy // self.vgprPool.size()
    if numWorkGroupsPerCU < 1:
      self.overflowedResources = 4

    if self.overflowedResources:
      kStr += ".endif // overflowed resources \n"

    self.vgprPool.checkFinalState()
    return kStr

  ##############################################################################
  # Kernel Body Prefix
  ##############################################################################
  def kernelBodyPrefix(self, kernel, tPA, tPB ):
    return ""

  ##############################################################################
  # Kernel Body Suffix
  ##############################################################################
  def kernelBodySuffix(self, kernel, tPA, tPB ):
    return ""

  ##############################################################################
  # Open String
  ##############################################################################
  def openString(self, kernel):
    return ""

  ##############################################################################
  # Close String
  ##############################################################################
  def closeString(self, kernel):
    return ""

  ##############################################################################
  # WaitCnt- DONE
  # 3 components can contribute to the waitcnt:
  #   - Pending global reads.  (skipGlobalRead)
  #   - Pending local write.  (skipLocalWrite)
  #   - Pending local reads (skipLocalRead)
  # If a skip* arg is -1, the associated component does not contribute to
  # the expected lgkmcnt or vmcnt
  ##############################################################################
  def wait(self, kernel, tPA, tPB, skipGlobalRead, skipLocalWrite, \
      skipLocalRead, comment):
    if not self.do["Wait"]: return ""
    # skip = -1 -> ignore
    # skip =  n -> waitcnt(n*num)

    lgkmcnt = 0 if skipLocalWrite > -1 or skipLocalRead > -1 else -1

    if skipLocalWrite > -1 or skipLocalRead > -1:
      if skipLocalWrite > -1:
        numA = 0 if kernel["DirectToLdsA"] \
               else tPA["nrp"]*tPA["nrc"]*max(tPA["nwcv"],tPA["nwpv"])//tPA["nwcvpi"]
        numB = 0 if kernel["DirectToLdsB"] \
               else tPB["nrp"]*tPB["nrc"]*max(tPB["nwcv"],tPB["nwpv"])//tPB["nwcvpi"]
        lgkmcnt += skipLocalWrite * (numA + numB)
      if skipLocalRead > -1:
        numA = kernel["InnerUnroll"]*(kernel["ThreadTile0"] // kernel["VectorWidth"]) \
            // self.localReadInstructionA.numOffsets
        if kernel["MatrixInstruction"]:
          numB = kernel["InnerUnroll"]*((kernel["ThreadTile1"]//kernel["MatrixInstN"])// kernel["VectorWidth"]) \
              // self.localReadInstructionB.numOffsets
        else:
          numB = kernel["InnerUnroll"]*(kernel["ThreadTile1"] // kernel["VectorWidth"]) \
              // self.localReadInstructionB.numOffsets
        lgkmcnt += skipLocalRead * (numA + numB)

    vmcnt = 0 if skipGlobalRead > -1 else -1
    if skipGlobalRead > -1:
      numA = kernel["NumLoadsPerpendicularA"] * kernel["NumLoadsCoalescedA"] \
          * self.numReadVectorComponentsA
      numB = kernel["NumLoadsPerpendicularB"] * kernel["NumLoadsCoalescedB"] \
          * self.numReadVectorComponentsB
      vmcnt += skipGlobalRead * (numA + numB)

      # Unlike flat loads, BufferLoad do not increment the outstanding
      # lgkmcnt
      if lgkmcnt > -1 and not kernel["BufferLoad"]:
        lgkmcnt += skipGlobalRead * (numA + numB)

    if (self.db["ConservativeWaitCnt"] & 0x2) and skipGlobalRead != -1 or \
       (self.db["ConservativeWaitCnt"] & 0x4) and skipLocalWrite != -1 or \
       (self.db["ConservativeWaitCnt"] & 0x8) and skipLocalRead  != -1:
        imod = Code.Module("ConservativeWaitCnt")
        imod.addInst("s_waitcnt", "lgkmcnt(0) & vmcnt(0)", "debug %s"%comment )
        imod.addInst("s_barrier", "debug" )
        return imod

    lgkmcnt = min(lgkmcnt, 15)
    if lgkmcnt >= 0 and vmcnt >= 0:
      vmcnt = -1 # preserve prior behavior of removing vmcnt here?
    maxVmcnt = globalParameters["AsmCaps"][self.version]["MaxVmcnt"]
    vmcnt = min(vmcnt, maxVmcnt)

    waitcnt = Code.WaitCnt(lgkmcnt,vmcnt,comment)
    if 0 and lgkmcnt == 0:
      imod = Code.Module("DebugWait")
      imod.addCode(waitcnt)
      imod.addText(self.bomb())
      return imod
    return waitcnt

  ##############################################################################
  # SyncThreads
  ##############################################################################
  def syncThreads(self, kernel, comment=""):
    if kernel["NumThreads"] > 64 and self.do["Sync"]:
      return self.indent + self.syncStr + " //" + comment + self.endLine
    else:
      return "// Skip barrier: NumThreads=%s"%(kernel["NumThreads"]) + \
              comment + self.endLine

  ########################################
  # dump lds state
  ########################################
  def dumpLds(self, kernel, startU, numU):
    kStr = ""
    if globalParameters["DebugKernel"]:
      kStr += self.comment("dump lds state")
      kStr += inst("s_waitcnt", "lgkmcnt(0) & vmcnt(0)", "" )
      kStr += inst("s_barrier", "dump LDS" )
      tmp = self.vgprPool.checkOut(1)
      tmpAddr = self.vgprPool.checkOut(1)
      kStr += inst("v_lshlrev_b32", \
          vgpr(tmpAddr), \
          hex(log2(self.bpeAB)), \
          vgpr("Serial"), \
          "dump lds")
      for i in range(startU, startU+numU):
        kStr += inst("ds_read_b32", vgpr(tmp), \
            vgpr(tmpAddr) + " offset:%u"%(i*kernel["NumThreads"]*4), "dump lds")
        kStr += inst("s_waitcnt", "lgkmcnt(0) & vmcnt(0)", "dump" )
        kStr += self.dump(vgpr(tmp))
      self.vgprPool.checkIn(tmp)
      self.vgprPool.checkIn(tmpAddr)
    return kStr


  ########################################
  # init lds state
  ########################################
  def initLds(self, kernel, value):
    kStr = ""
    kStr += self.comment("init lds state")
    kStr += inst("s_waitcnt", "lgkmcnt(0) & vmcnt(0)", "" )
    kStr += inst("s_barrier", "init LDS" )
    tmp = self.vgprPool.checkOut(1)
    tmpAddr = self.vgprPool.checkOut(1)
    kStr += inst("v_mov_b32", vgpr(tmp), hex(value), "Init value")
    numBytesPerElement = kernel["ProblemType"]["DataType"].numBytes()
    writesPerThread = ((kernel["LdsNumElements"]*numBytesPerElement-1)//kernel["NumThreads"]//4) + 1
    kStr += inst("v_lshlrev_b32", \
        vgpr(tmpAddr), \
        2,
        vgpr("Serial"), \
        "set per-thread address to init LDS")
    for i in range(0, writesPerThread):
      kStr += "ds_write_b32 %s, %s offset:%u %s" \
          %( vgpr(tmpAddr), vgpr(tmp), (i*kernel["NumThreads"]*4), \
          "//init lds" + self.endLine)

    kStr += inst("s_waitcnt", "lgkmcnt(0) & vmcnt(0)", "wait for LDS init to complete" )
    kStr += inst("s_barrier", "init LDS exit" )
    self.vgprPool.checkIn(tmp)
    self.vgprPool.checkIn(tmpAddr)
    return kStr

  ##############################################################################
  # MapAcctoArch 
  # function to map MFMA Acc  Registers to Arch VGPR regsiter
  # option : 
  #         0 - one-to-one mapping of ACC -> VGPR  using VW
  #         1 - using ds swizzle map strided lanes output of MFMA to  coalscing 
  #             lanes of v_mac
  ##############################################################################
  def MapAcctoArchRegs(self, kernel, option):
    kStr = ""
    kStr += self.comment("Mapping of Acc register -> C Vgpr register")


    numRegsPerInstructions = self.destAgprs
    AccRegIdx =0
    VgprRegIdx = 0
    RowInstIdx = 0
    ColInstIdx = 0

    #only support option=0
    assert(option==0)

    numRowsPerBlock = 4 if kernel["MatrixInstM"] == 4 else kernel["MatrixInstM"]//kernel["MatrixInstB"]
    numRowblocks = 1 if kernel["MatrixInstM"] == 4 else  kernel["MIWG0"]//kernel["MatrixInstM"]
    numColBlocks = 1 if kernel["MatrixInstM"] == 4  else globalParameters["WavefrontWidth"] // kernel["MIWG0"]
    numColInstructions = kernel["ThreadTile1"] // kernel["MatrixInstN"]
    numRowInstructions = kernel["ThreadTile0"]

    for ColInstIter in range (ColInstIdx, numColInstructions,kernel["VectorWidth"]) :
      for ColblkIter in range (0, numColBlocks) :
        for RowInstIter in range (RowInstIdx, numRowInstructions,kernel["VectorWidth"]) :
          for RowblkIter in range (0, numRowblocks) :
            for RegIter in range (0, numRowsPerBlock) :
              for VwIter in range (0,kernel["VectorWidth"]) :
                AccRegIdx = self.startVgprValuC + VwIter*self.destAgprs + RegIter + RowblkIter*numRowsPerBlock + RowInstIter*self.destAgprs + ColblkIter*(self.destAgprs//numColBlocks) + ColInstIter*numRowInstructions*self.destAgprs
                kStr += inst("v_accvgpr_read_b32", vgpr("ValuC+%u"%VgprRegIdx), "acc%u"%AccRegIdx, "copy areg to vreg")
                VgprRegIdx = VgprRegIdx + 1
    return kStr


  ##############################################################################
  #
  #   Beta-Only Kernel
  #
  ##############################################################################

  ##############################################################################
  # Function Signature
  ##############################################################################
  def functionSignatureBetaOnly(self, kernel):
    kStr = ""
    return kStr

  ##############################################################################
  # Kernel Body Beta-Only
  ##############################################################################
  def kernelBodyBetaOnly(self, kernel):
    kStr = ""
    return kStr


  # Perform 32-bit scalar mul and save u64 result in two SGPR
  # src0 and src1 are 32-bit unsigned ints in scalar sgpr or small int constants (<64?))
  # return retuns in dst0:dest (lower 32-bit in dst0, high 64-bit in dst1))
  def s_mul_u64_u32 (self, dst0, dst1,  src0, src1, comment):
    kStr = ""
    assert(dst1 != src0) # no worky since dst1 overwritten by first mul operations
    assert(dst1 != src1) # no worky since dst1 overwritten by first mul operations
    # the else path below has less restrictions but prefer consistency
    if globalParameters["AsmCaps"][self.version]["HasSMulHi"]:
      kStr += inst("s_mul_hi_u32", dst1, src0, src1, comment)
      kStr += inst("s_mul_i32", dst0, src0, src1, comment)
    else:
      if type(src1) != 'str' or not src1.startswith("s"):
        # Swap operands, need a scalar sgpr in src1 (not a constant)
        t = src0
        src0 = src1
        src1 = t
      vtmp0 = self.vgprPool.checkOut(2)
      vtmp1 = vtmp0+1
      kStr += inst("v_mov_b32", vgpr(vtmp0), src0, comment)
      kStr += inst("v_mul_hi_u32", vgpr(vtmp1), vgpr(vtmp0), src1, comment)
      kStr += inst("v_readfirstlane_b32", dst1, vgpr(vtmp1), comment)
      kStr += inst("v_mul_lo_u32", vgpr(vtmp1), vgpr(vtmp0), src1, comment)
      kStr += inst("v_readfirstlane_b32", dst0, vgpr(vtmp1), comment)
      self.vgprPool.checkIn(vtmp0)
    return kStr


  # Perform 32-bit scalar mul and save u64 result in two SGPR
  # src0 and src1 are 32-bit unsigned ints in scalar sgpr or small int constants (<64?))
  # return retuns in dst0:dest (lower 32-bit in dst0, high 64-bit in dst1))
  def s_mul_i64_i32 (self, dst0, dst1,  src0, src1, comment):
    kStr = ""
    assert(dst1 != src0) # no worky since dst1 overwritten by first mul operations
    assert(dst1 != src1) # no worky since dst1 overwritten by first mul operations
    # the else path below has less restrictions but prefer consistency
    if globalParameters["AsmCaps"][self.version]["HasSMulHi"]:
      kStr += inst("s_mul_hi_i32", dst1, src0, src1, comment)
      kStr += inst("s_mul_i32", dst0, src0, src1, comment)
    else:
      if type(src1) != 'str' or not src1.startswith("s"):
        # Swap operands, need a scalar sgpr in src1 (not a constant)
        t = src0
        src0 = src1
        src1 = t
      vtmp0 = self.vgprPool.checkOut(2)
      vtmp1 = vtmp0+1
      kStr += inst("v_mov_b32", vgpr(vtmp0), src0, comment)
      kStr += inst("v_mul_hi_i32", vgpr(vtmp1), vgpr(vtmp0), src1, comment)
      kStr += inst("v_readfirstlane_b32", dst1, vgpr(vtmp1), comment)
      kStr += inst("v_mul_lo_u32", vgpr(vtmp1), vgpr(vtmp0), src1, comment)
      kStr += inst("v_readfirstlane_b32", dst0, vgpr(vtmp1), comment)
      self.vgprPool.checkIn(vtmp0)
    return kStr



  ##############################################################################
  # Cause a GPUVM fault.
  # Instruction after the bomb will write the cookie to SGPR0, so you can see the cookie in the 
  # backtrace. Useful for locating which spot in code generated the bomb
  # vgprAddr controls which vgpr to overwrite with the null pointer address
  ##############################################################################
  def bomb(self,cookie=None,scratchVgpr=-1):
      kStr =""
      if scratchVgpr==-1:
        vgprAddr = self.vgprPool.checkOut(2)
      else:
        vgprAddr = scratchVgpr
      if cookie != None:
        if cookie < 0:
          kStr += "bomb_neg%u:\n" % abs(cookie)
        else:
          kStr += "bomb_%u:\n" % abs(cookie)
      kStr += inst("v_mov_b32", vgpr(vgprAddr+0), 0, "")
      kStr += inst("v_mov_b32", vgpr(vgprAddr+1), 0, "")
      #kStr += inst("s_trap",1,  "")
      kStr += inst("flat_load_dword", vgpr(vgprAddr), vgpr(vgprAddr,2), "bomb - force fault" )

      # This move does not execute but appears in the instruction stream immediately following
      # the faulting load:
      if cookie != None:
        kStr += inst("s_mov_b32", sgpr(0), cookie, "bomb cookie=%d(0x%x)"%(cookie,cookie&0xffffffff))

      if scratchVgpr == -1:
        self.vgprPool.checkIn(vgprAddr)
      return kStr


  ##############################################################################
  # assertCommon : Common routine for all assert functions.
  # On entry, we have already set the exec-mask so any enabled lanes should bomb
  ##############################################################################
  def assertCommon(self, cookie=-1):
    kStr = ""
    if self.db["EnableAsserts"]:
      self.printedAssertCnt += 1

      # Default cookie for asserts is negative of printed #asserts
      # Can be used to roughly identify which assert in the code is firing
      kStr += self.bomb(cookie if cookie != -1 else -self.printedAssertCnt)

    return kStr

  ##############################################################################
  # assertCmpCommon : Common routine for all assert comparison functions
  ##############################################################################
  def assertCmpCommon(self, cond, val0, val1, cookie=-1):
    kStr = ""
    if self.db["EnableAsserts"]:
      kStr += inst("s_or_saveexec_b64", sgpr("SaveExecMask",2), 0, \
          "assert: saved execmask")

      kStr += inst("v_cmpx_%s"%cond, "vcc", val0, val1, "v_cmp" )

      kStr += self.assertCommon(cookie)

      kStr += inst("s_or_saveexec_b64", "vcc", sgpr("SaveExecMask",2), \
          "assert: restore execmask")

    return kStr

  ##############################################################################
  # Handle different conditions for the asserts:
  # These support uin32 compare, float could be added later
  # Asserts currently modify vcc
  ##############################################################################
  def assert_eq(self, val0, val1, cookie=-1):
    return self.assertCmpCommon("ne_u32", val0, val1, cookie)

  def assert_ne(self, val0, val1, cookie=-1):
    return self.assertCmpCommon("eq_u32", val0, val1, cookie)

  def assert_lt_u32(self, val0, val1, cookie=-1):
    return self.assertCmpCommon("ge_u32", val0, val1, cookie)

  def assert_gt_u32(self, val0, val1, cookie=-1):
    return self.assertCmpCommon("le_u32", val0, val1, cookie)

  def assert_le_u32(self, val0, val1, cookie=-1):
    return self.assertCmpCommon("gt_u32", val0, val1, cookie)

  def assert_ge_u32(self, val0, val1, cookie=-1):
    return self.assertCmpCommon("lt_u32", val0, val1, cookie)

  def assert_ge_i32(self, val0, val1, cookie=-1):
    return self.assertCmpCommon("lt_i32", val0, val1, cookie)

  # can left shift w/o losing non-zero bits:
  def assert_no_shift_of(self, val0, shift, stmp, cookie=-1):
    kStr = ""
    # TODO - use BFE here:
    kStr += inst ("s_mov_b32", stmp, hex((shift-1) << (32-log2(shift))), "assert_no_shift_of - compute mask")
    kStr += inst ("s_and_b32", stmp, stmp, val0, "assert_no_shift_of")
    kStr += self.assert_eq(stmp, 0, cookie)
    return kStr


  def bomb_at_wg3d(self, wg0, wg1, wg2, cookie=-1):
    kStr = ""
    tmp0 = sgpr("SaveExecMask")
    tmp1 = sgpr("SaveExecMask"+1)
    kStr += inst("s_cmp_u32", tmp0, sgpr("WorkGroup0"), wg0)
    kStr += inst("s_cmp_u32", tmp1, sgpr("WorkGroup1"), wg1)
    kStr += inst("s_or_b32", tmp0, tmp0, tmp1, "")
    kStr += inst("s_cmp_u32", tmp1, sgpr("WorkGroup2"), wg2)
    kStr += inst("s_or_b32", tmp0, tmp0, tmp1, "")
    kStr += "WIP"



  # asserts if val0 is not an integer multiple of multiple2
  # multiple2 must be a constant and power of 2
  # for example assert_multiple(A, 8) will assert if A is not multiple of 8
  def assert_multiple_b32(self, sval, multiple2, cookie=-1):
    kStr = ""
    if self.db["EnableAsserts"]:

      stmp = sgpr("SaveExecMask") # repurpose to get a tmp sgpr

      kStr += inst("s_and_b32", stmp, sval, multiple2-1, "mask" )
      kStr += inst("s_cmp_eq_u32", stmp, 0, "if maskedBits==0 then SCC=1 == no fault" )
      kStr += inst("s_mov_b64", sgpr("SaveExecMask",2), -1, "")
      kStr += inst("s_cmov_b64", sgpr("SaveExecMask", 2),  0, "Clear exec mask")

      kStr += inst("s_and_saveexec_b64", sgpr("SaveExecMask",2), sgpr("SaveExecMask",2), \
          "assert: saved execmask")

      kStr += self.assertCommon(cookie)

      kStr += inst("s_or_saveexec_b64", "vcc", sgpr("SaveExecMask",2), \
          "assert: restore execmask")

    return kStr

  def assert_s_eq(self, sval0, sval1, cookie=-1):
    kStr = ""
    if self.db["EnableAsserts"]:
      kStr += inst("s_and_saveexec_b64", sgpr("SaveExecMask",2), sgpr("SaveExecMask",2), \
          "assert: saved execmask")

      kStr += inst("s_mov_b64", sgpr("SaveExecMask",2), -1, "")
      kStr += inst("s_cmp_eq_u32", sval0, sval1, "cmp")
      kStr += inst("s_cmov_b64", sgpr("SaveExecMask", 2),  0, "No assert if SCC=1")

      kStr += self.assertCommon(cookie)
      kStr += inst("s_or_saveexec_b64", "vcc", sgpr("SaveExecMask",2), \
          "assert: restore execmask")

      return kStr


  def assert_scc_is_1(self, cookie=-1):
    kStr = ""
    if self.db["EnableAsserts"]:
      kStr += inst("s_and_saveexec_b64", sgpr("SaveExecMask",2), sgpr("SaveExecMask",2), \
          "assert: saved execmask")

      kStr += inst("s_mov_b64", sgpr("SaveExecMask",2), -1, "")
      kStr += inst("s_cmov_b64", sgpr("SaveExecMask", 2),  0, "No assert if SCC=1")

      kStr += self.assertCommon(cookie)
      kStr += inst("s_or_saveexec_b64", "vcc", sgpr("SaveExecMask",2), \
          "assert: restore execmask")

      return kStr

  def assert_scc_is_0(self, cookie=-1):
    kStr = ""
    if self.db["EnableAsserts"]:
      kStr += inst("s_and_saveexec_b64", sgpr("SaveExecMask",2), sgpr("SaveExecMask",2), \
          "assert: saved execmask")

      kStr += inst("s_mov_b64", sgpr("SaveExecMask",2), -1, "")
      kStr += inst("s_cmov_b64", sgpr("SaveExecMask", 2),  0, "")
      kStr += inst("s_not_b64", sgpr("SaveExecMask",2), sgpr("SaveExecMask", 2), "Assert if SCC==1")

      kStr += self.assertCommon(cookie)
      kStr += inst("s_or_saveexec_b64", "vcc", sgpr("SaveExecMask",2), \
          "assert: restore execmask")

      return kStr

  # Assert that all bits in vcc are true, or assert/bomb otherwise
  def assert_vcc_all_true(self, cookie=-1):
    kStr = ""
    if self.db["EnableAsserts"]:
      kStr += inst("s_or_saveexec_b64", sgpr("SaveExecMask",2), 0, \
          "assert: saved execmask")
      kStr += inst("s_mov_b64", "exec", "vcc", "Predicate based on VCC")
      kStr += self.assertCommon(cookie)
      kStr += inst("s_or_saveexec_b64", "vcc", sgpr("SaveExecMask",2), \
          "assert: restore execmask")
    return kStr

  # Assert that all bits in vcc are false, or assert/bomb otherwise
  def assert_vcc_all_false(self, cookie=-1):
    kStr = ""
    if self.db["EnableAsserts"]:
      kStr += inst("s_or_saveexec_b64", sgpr("SaveExecMask",2), 0, \
          "assert: saved execmask")
      kStr += inst("s_not_b64", "exec", "vcc", "Predicate based on !VCC")
      kStr += self.assertCommon(cookie)
      kStr += inst("s_or_saveexec_b64", "vcc", sgpr("SaveExecMask",2), \
          "assert: restore execmask")
    return kStr

  # assert v0 + expectedScalarDiff == v1
  # Verify that each element in v1 is scalar offset from v0
  def assert_vector_diff(self, v0, v1, expectedScalarDiff, cookie=-1):
    kStr = ""
    cmpVgpr = self.vgprPool.checkOut(1)
    kStr += inst("_v_add_co_u32", \
                 vgpr(cmpVgpr), "vcc", \
                 expectedScalarDiff, \
                 v0, \
                 "assert_vector_diff add expectedScalarDiff")
    kStr += self.assert_eq(vgpr(cmpVgpr), v1, cookie)
    self.vgprPool.checkIn(cmpVgpr)
    return kStr


  ########################################
  # Store to Debug Buffer
  ########################################
  def dump(self, vgprStore):
    kStr = ""
    if globalParameters["DebugKernel"]:
      afterDump = -1
      if self.db["DebugKernelMaxItems"] != -1:
        afterDump = self.getUniqLabel()
        kStr += inst("s_cmp_lt_u32", sgpr("DebugKernelItems"), 16,  "")
        kStr += inst("s_cbranch_scc0", "label_%04u"%afterDump, \
                     "skip if already wrote enough work-items" )
        kStr += inst("s_add_u32", sgpr("DebugKernelItems"), \
                     sgpr("DebugKernelItems"), \
                     hex(1), "inc items written" )

      kStr += inst("flat_store_dword", vgpr("AddressDbg", 2), \
          vgprStore, "debug dump store" )
      kStr += inst("_v_add_co_u32", vgpr("AddressDbg"), "vcc", vgpr("AddressDbg"), \
          hex(4), "debug dump inc" )

      if self.db["DebugKernelMaxItems"] != -1:
        kStr += "label_%04u:%s  %s" % (afterDump, "// skip debug target", self.endLine)

    return kStr

################################################################################
# Helper Functions
################################################################################

########################################
# Format Instruction
#######################################
def inst(*args):
  params = args[0:len(args)-1]
  comment = args[len(args)-1]
  formatting = "%s"
  if len(params) > 1:
    formatting += " %s"
  for i in range(0, len(params)-2):
    formatting += ", %s"
  instStr = formatting % (params)
  line = "%-50s // %s\n" % (instStr, comment)
  return line

########################################
# Format GPRs
########################################
def gpr(*args):
  gprType = args[0]
  args = args[1]
  if isinstance(args[0], int):
    if len(args) == 1:
      return "%s%u"%(gprType, args[0])
    elif len(args) == 2:
      if args[1] == 1:
        return "%s%u"%(gprType, args[0])
      else:
        return "%s[%u:%u]"%(gprType, args[0], args[0]+args[1]-1)
  if isinstance(args[0], str):
    if len(args) == 1:
      return "%s[%sgpr%s]"%(gprType, gprType, args[0])
    elif len(args) == 2:
      if args[1] == 1:
        return "%s[%sgpr%s]"%(gprType, gprType, args[0])
      else:
        return "%s[%sgpr%s:%sgpr%s+%u]"%(gprType, gprType, args[0], \
            gprType, args[0], args[1]-1)
def vgpr(*args):
  return gpr("v", args)
def sgpr(*args):
  return gpr("s", args)

########################################
# Log 2
########################################
def log2(x):
  return int(log(x, 2) + 0.5)

########################################
# Divide & Remainder
# quotient register, remainder register, dividend register, divisor, tmpVgprx2, tmpSgpr
########################################
def vectorStaticDivideAndRemainder(qReg, rReg, dReg, divisor, tmpVgpr, tmpSgpr, \
    doRemainder=True):
  kStr = ""
  if ((divisor & (divisor - 1)) == 0): # pow of 2
    divisor_log2 = log2(divisor)
    kStr += inst("v_lshrrev_b32", vgpr(qReg), divisor_log2, vgpr(dReg), \
        "vectorStaticDiv: %s = %s / %u"%(vgpr(qReg), vgpr(dReg), divisor) )
    if doRemainder:
      kStr += inst("v_and_b32", vgpr(rReg), (divisor-1), vgpr(dReg), \
          "vectorStaticDiv: %s = %s %% %u"%(vgpr(rReg), vgpr(dReg), divisor) )
  else:
    """
    if divisor == 30:
      shift = 32+2
    elif divisor >= 14:
      shift = 32+4
    elif divisor >= 7:
      shift = 32+3
    elif divisor >= 6:
      shift = 32+2 # this was 32+3 but divisor hex didn't fit into 32 bits
    elif divisor >= 5:
      shift = 32+2
    elif divisor >= 3:
      shift = 32+1
    """
    shift = 32+1
    magic = ((2**shift) // divisor) + 1
    kStr += inst("s_mov_b32", sgpr(tmpSgpr), hex(magic), "")
    kStr += inst("v_mul_hi_u32", vgpr(tmpVgpr+1), vgpr(dReg), sgpr(tmpSgpr), "")
    kStr += inst("v_mul_lo_u32", vgpr(tmpVgpr+0), vgpr(dReg), sgpr(tmpSgpr), "")
    kStr += inst("v_lshrrev_b64", vgpr(tmpVgpr,2), hex(shift), vgpr(tmpVgpr,2), "")
    kStr += inst("v_mov_b32", vgpr(qReg), vgpr(tmpVgpr), "vectorStaticDiv: quotient")
    if doRemainder:
      kStr += inst("s_mov_b32", sgpr(tmpSgpr), hex(divisor), "divisor")
      kStr += inst("v_mul_lo_u32", vgpr(tmpVgpr), vgpr(qReg), sgpr(tmpSgpr), "vectorStaticDiv: product = quotient * divisor")
      kStr += inst("_v_sub_co_u32", vgpr(rReg), "vcc", vgpr(dReg), vgpr(tmpVgpr), "vectorStaticDiv: remainder = dividend - product")
  return kStr

def vectorStaticDivide(qReg, dReg, divisor, tmpVgpr, tmpSgpr):
  rReg = -1 # unused
  kStr = vectorStaticDivideAndRemainder(qReg, rReg, dReg, divisor, tmpVgpr, tmpSgpr, False)
  return kStr

def vectorStaticRemainder(qReg, rReg, dReg, divisor, tmpVgpr, tmpSgpr):
  kStr = ""
  if ((divisor & (divisor - 1)) == 0): # pow of 2
    kStr += inst("v_and_b32", vgpr(rReg), (divisor-1), vgpr(dReg), \
        "vectorStaticDiv: %s = %s %% %u"%(vgpr(rReg), vgpr(dReg), divisor) )
  else:
    """
    if divisor == 30:
      shift = 32+2
    elif divisor >= 14:
      shift = 32+4
    elif divisor >= 7:
      shift = 32+3
    elif divisor >= 6:
      shift = 32+2 # this was 32+3 but divisor hex didn't fit into 32 bits
    elif divisor >= 5:
      shift = 32+2
    elif divisor >= 3:
      shift = 32+1
    """
    shift = 32+1
    magic = ((2**shift) // divisor) + 1
    kStr += inst("s_mov_b32", sgpr(tmpSgpr), hex(magic), "")
    kStr += inst("v_mul_hi_u32", vgpr(tmpVgpr+1), vgpr(dReg), sgpr(tmpSgpr), "")
    kStr += inst("v_mul_lo_u32", vgpr(tmpVgpr+0), vgpr(dReg), sgpr(tmpSgpr), "")
    kStr += inst("s_mov_b32", sgpr(tmpSgpr), hex(shift), "")
    kStr += inst("v_lshrrev_b64", vgpr(tmpVgpr,2), sgpr(tmpSgpr), vgpr(tmpVgpr,2), "")
    kStr += inst("v_mov_b32", vgpr(qReg), vgpr(tmpVgpr), "vectorStaticDiv: quotient")
    kStr += inst("s_mov_b32", sgpr(tmpSgpr), hex(divisor), "divisor")
    kStr += inst("v_mul_lo_u32", vgpr(tmpVgpr), vgpr(qReg), sgpr(tmpSgpr), "vectorStaticDiv: product = quotient * divisor")
    kStr += inst("_v_sub_co_u32", vgpr(rReg), "vcc", vgpr(dReg), vgpr(tmpVgpr), "vectorStaticDiv: remainder = dividend - product")
  return kStr

# only used for loop unroll and GlobalSplitU
# doRemainder==0 : compute quotient only
# doRemainder==1 : compute quotient and remainder
# doRemainder==2 : only compute remainder (not quotient unless required for remainder)
# dreg == dividend
# tmpSgpr must be 2 SPGRs
def scalarStaticDivideAndRemainder(qReg, rReg, dReg, divisor, tmpSgpr, \
    doRemainder=1):

  assert (qReg != tmpSgpr)

  dRegSgpr = dReg if type(dReg) == str and dReg.startswith("s[") else sgpr(dReg)

  kStr = ""
  if ((divisor & (divisor - 1)) == 0): # pow of 2
    divisor_log2 = log2(divisor)
    if doRemainder != 2:
      kStr += inst("s_lshr_b32", sgpr(qReg), dRegSgpr, divisor_log2, \
          "%s = %s / %u"%(sgpr(qReg), dRegSgpr, divisor) )
    if doRemainder:
      kStr += inst("s_and_b32", sgpr(rReg), (divisor-1), dRegSgpr, \
          "%s = %s %% %u"%(sgpr(rReg), dRegSgpr, divisor) )
  else:
    """
    if divisor == 30:
      shift = 32+2
    elif divisor >= 14:
      shift = 32+4
    elif divisor >= 6:
      shift = 32+3
    elif divisor >= 5:
      shift = 32+2
    elif divisor >= 3:
      shift = 32+1
    """
    shift = 32+1
    magic = ((2**shift) // divisor) + 1
    magicHi = magic // (2**16)
    magicLo = magic & (2**16-1)

    kStr += inst("s_mov_b32", sgpr(tmpSgpr+1), hex(0), "STATIC_DIV: divisior=%s"%divisor)
    kStr += inst("s_mul_i32", sgpr(tmpSgpr+0), hex(magicHi), dRegSgpr, "tmp1 = dividend * magic hi")
    kStr += inst("s_lshl_b64", sgpr(tmpSgpr,2), sgpr(tmpSgpr,2), hex(16), "left shift 16 bits")
    kStr += inst("s_mul_i32", sgpr(qReg), dRegSgpr, hex(magicLo), "tmp0 = dividend * magic lo")
    kStr += inst("s_add_u32", sgpr(tmpSgpr+0), sgpr(qReg), sgpr(tmpSgpr+0), "add lo")
    kStr += inst("s_addc_u32", sgpr(tmpSgpr+1), sgpr(tmpSgpr+1), hex(0), "add hi")
    kStr += inst("s_lshr_b64", sgpr(tmpSgpr,2), sgpr(tmpSgpr,2), hex(shift), "tmp1 = (dividend * magic) << shift")
    kStr += inst("s_mov_b32", sgpr(qReg), sgpr(tmpSgpr), "quotient")
    if doRemainder:
      kStr += inst("s_mul_i32", sgpr(tmpSgpr), sgpr(qReg), hex(divisor), "quotient*divisor")
      kStr += inst("s_sub_u32", sgpr(rReg), dRegSgpr, sgpr(tmpSgpr), "rReg = dividend - quotient*divisor")
  return kStr

########################################
# Multiply
# product register, operand register, multiplier
########################################
def staticMultiply(product, operand, multiplier, tmpSgpr=None):
  if ((multiplier & (multiplier - 1)) == 0): # pow of 2
    multiplier_log2 = log2(multiplier)
    if multiplier_log2==0 and product == operand:
      return ""
    else:
      return inst("v_lshlrev_b32", product, multiplier_log2, operand, \
          "staticMultiply: %s = %s * %u"%(product, operand, multiplier) )
  else:
    kStr = ""
    if product == operand:
      kStr += inst("s_mov_b32", tmpSgpr, hex(multiplier), \
          "staticMultiply: %s = %u"%(tmpSgpr, multiplier) )
      kStr += inst("v_mul_lo_u32", product, tmpSgpr, operand, \
          "staticMultiply: %s *= %s"%(product, operand) )
    else:
      kStr += inst("v_mov_b32", product, hex(multiplier), \
          "staticMultiply: %s = %u"%(product, multiplier) )
      kStr += inst("v_mul_lo_u32", product, product, operand, \
          "staticMultiply: %s *= %s"%(product, operand) )
    return kStr<|MERGE_RESOLUTION|>--- conflicted
+++ resolved
@@ -7292,7 +7292,6 @@
                         vgpr(tmpV1), sgpr("StridesD+%u"%(startStride)), \
                         "Col-block-offset = Col-id*Stride")
 
-<<<<<<< HEAD
         kStr += inst("v_and_b32", vgpr(tmpV1), hex(kernel["MatrixInstN"]-1), vgpr("Serial"), "colId-perBlock= vgprSerial%MatrixInstN")
         #TODO fix-me for ldc!=ldd
         kStr += inst("v_mul_lo_u32", vgpr(tmpV2), vgpr(tmpV1), sgpr("StridesC"), "")
@@ -7314,7 +7313,7 @@
         kStr += inst("s_mul_i32", sgpr(tmpS0), hex(kernel["MacroTile0"]), sgpr("WorkGroup0"), "wgp0 * MT0")
         kStr += inst("v_add_co_u32", vgpr(tid0), "vcc", sgpr(tmpS0), vgpr(tid0), "coord0 = (tid0 / matrixInstM)<<2 + wg0*MT0")
         #kStr += inst("v_add_lshl_u32", vgpr(mfma_addr0), vgpr(tmpV3), vgpr(self.cinRowPtr), hex(log2(kw.bpeCexternal)), "init cb addr <-  cinRowStart + coord0, scaled by BPE") # Always 4?
-	#TODO review below code
+        #TODO review below code
         kStr += inst("s_mul_i32", \
             sgpr(wgMT1), \
             hex(kernel["MacroTile1"]), \
@@ -7346,36 +7345,16 @@
         # TODO-packed
         # Eventually need to modify if supporting packed coord1, to start just assert if that case is detected
         #--
-        assert (len(kernel["PackedC1IndicesX"]) == 1) # would need to extract/scale indices from coord1
-        startStride = 1 if kernel["ProblemType"]["UseInitialStrides"] else 0
+        packedC1 = kernel["PackedC1IndicesX"]
+        assert (len(packedC1) == 1) # would need to extract/scale indices from coord1
+        strideC1 = "StrideC%s" % (self.indexChars[packedC1[0]])
         kStr += inst("v_mul_lo_u32", vgpr(self.cinRowPtr),
-                    vgpr(tid1), sgpr("StridesC+%u"%(startStride)), \
-=======
-    if kernel["BufferStore"]:
-      # compute rowStart- this is just tid1 scaled by appropriate stride.
-      # rowPtr is offset from the beginning of the tile/SRD not the tensor base
-      # when incremented, it moves in units of (col) Stride to get to a new row
-      # it is used for address computation, not element range detection.
-      # rowPtr is in the element space and must be scaled by bpe if bytes are required.
-      # Do this before code below which overwries the tid1:
-      # TODO-packed
-      # Eventually need to modify if supporting packed coord1, to start just assert if that case is detected
-      #--
-      packedC1 = kernel["PackedC1IndicesX"]
-      assert (len(packedC1) == 1) # would need to extract/scale indices from coord1
-      strideC1 = "StrideC%s" % (self.indexChars[packedC1[0]])
-      kStr += inst("v_mul_lo_u32", vgpr(self.cinRowPtr),
-                  vgpr(tid1), sgpr(strideC1), \
-                  "rowStart vgpr")
-      if not kernel["LdcEqualsLdd"]:
-        strideD1 = "StrideD%s" % (self.indexChars[packedC1[0]])
-        kStr += inst("v_mul_lo_u32", vgpr(self.coutRowPtr),
-                    vgpr(tid1), sgpr(strideD1), \
->>>>>>> 79c57ef8
+                    vgpr(tid1), sgpr(strideC1), \
                     "rowStart vgpr")
         if not kernel["LdcEqualsLdd"]:
+          strideD1 = "StrideD%s" % (self.indexChars[packedC1[0]])
           kStr += inst("v_mul_lo_u32", vgpr(self.coutRowPtr),
-                      vgpr(tid1), sgpr("StridesD+%u"%(startStride)), \
+                      vgpr(tid1), sgpr(strideD1), \
                       "rowStart vgpr")
         kStr += "\n"
 
@@ -8801,13 +8780,8 @@
 
       useBuffer = kernel["BufferStore"]
       if ss.optSrdIncForRow and addrCalc.rowInc:
-<<<<<<< HEAD
-        kStr += addrCalc.incrementToNextRow("D", ss, tmpS01)
+        kStr += addrCalc.incrementToNextRow(kernel, "D", ss, tmpS01)
       if kernel["ProblemType"]["DataType"].isHalf() or kernel["ProblemType"]["DataType"].isBFloat16():
-=======
-        kStr += addrCalc.incrementToNextRow(kernel, "D", ss, tmpS01)
-      if kernel["ProblemType"]["DataType"].isHalf():
->>>>>>> 79c57ef8
         if not kernel["ProblemType"]["HighPrecisionAccumulate"]:
           kStr += self.chooseGlobalWrite(useBuffer, bps, sumIdx//2, rpv, \
                     addr0, addr1, addrCalc.globalOffset, ntStr, hi16=sumIdx%2)
