--- conflicted
+++ resolved
@@ -782,12 +782,7 @@
         numWG.y *= sizeMapping.globalSplitU;
 
         size_t problemTiles = numWG.x * numWG.y;
-<<<<<<< HEAD
-        // if(sizeMapping.persistentKernelAlongBatch || sizeMapping.streamK != 0)
-        if(sizeMapping.persistentKernelAlongBatch)
-=======
         if(sizeMapping.persistentKernelAlongBatch || sizeMapping.streamK != 0)
->>>>>>> 65242f42
             problemTiles *= numWG.z;
 
         return problemTiles;
@@ -836,12 +831,6 @@
 
         // If #PKWG (PK*CUs) >= #TotalTiles, the persistent kernel behaves just like non-PK
         m_eligibleForPK = persistentGroups < problemTiles;
-    }
-
-    void ContractionProblem::checkRequiredWorkspaceSize(ContractionSolution const& solution,
-                                                        Hardware const&            hardware)
-    {
-        m_requiredWorkspaceSize = solution.requiredWorkspaceSize(*this, hardware);
     }
 
     void ContractionProblem::normalize()
