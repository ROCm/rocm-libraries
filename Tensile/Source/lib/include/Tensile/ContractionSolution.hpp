/**
 * Copyright (C) 2019 Advanced Micro Devices, Inc. All rights reserved.
 *
 * Permission is hereby granted, free of charge, to any person obtaining a copy
 * of this software and associated documentation files (the "Software"), to deal
 * in the Software without restriction, including without limitation the rights
 * to use, copy, modify, merge, publish, distribute, sublicense, and/or sell cop-
 * ies of the Software, and to permit persons to whom the Software is furnished
 * to do so, subject to the following conditions:
 *
 * The above copyright notice and this permission notice shall be included in all
 * copies or substantial portions of the Software.
 *
 * THE SOFTWARE IS PROVIDED "AS IS", WITHOUT WARRANTY OF ANY KIND, EXPRESS OR IM-
 * PLIED, INCLUDING BUT NOT LIMITED TO THE WARRANTIES OF MERCHANTABILITY, FITNESS
 * FOR A PARTICULAR PURPOSE AND NONINFRINGEMENT. IN NO EVENT SHALL THE AUTHORS OR
 * COPYRIGHT HOLDERS BE LIABLE FOR ANY CLAIM, DAMAGES OR OTHER LIABILITY, WHETHER
 * IN AN ACTION OF CONTRACT, TORT OR OTHERWISE, ARISING FROM, OUT OF OR IN CONNE-
 * CTION WITH THE SOFTWARE OR THE USE OR OTHER DEALINGS IN THE SOFTWARE.
 */

#pragma once

#include <memory>
#include <cstddef>
#include <string>
#include <vector>

#include <Tensile/Tensile.hpp>

#include <Tensile/ContractionProblem_fwd.hpp>
#include <Tensile/DataTypes.hpp>
#include <Tensile/Predicates.hpp>

namespace Tensile
{

    /**
     * Represents a single kernel or set of kernels that can perform a single
     * tensor contraction.
     * 
     * Can generate `KernelInvocation` objects to solve a particular problem
     * given a set of `ContractionInputs`.
     */
    class ContractionSolution: public Solution
    {
    public:
        using Problem = ContractionProblem;
        using Inputs  = ContractionInputs;

        static std::string Type() { return "Contraction"; }
        virtual std::string type() const { return Type(); }

        virtual std::string KernelName() const { return kernelName; }
        virtual std::string name() const { return kernelName; }
        virtual std::string description() const { return kernelName; }

        bool isSourceKernel() const;

<<<<<<< HEAD
        /**
         * Calculate the projected performance based on granularity loss.
         * 
         * TODO: This needs to take a Hardware object and extract the number of
         * CUs from there.
         */
        virtual double projectedPerformance(Problem const& problem) const;
=======
        virtual double projectedPerformance(Problem const& problem, Hardware const& hardware) const;
>>>>>>> a89467f8

        /**
         * Generate a set of kernel calls to solve a particular problem.
         */
        virtual std::vector<KernelInvocation> solve(Problem  const& problem,
                                                    Inputs   const& inputs,
                                                    Hardware const& hardware) const;

        template <typename TypedInputs>
        std::vector<KernelInvocation> solveTyped(Problem     const& problem,
                                                 TypedInputs const& inputs,
                                                 Hardware    const& hardware) const;
    
        template <typename TypedInputs>
        KernelInvocation generateSingleCall(Problem     const& problem,
                                            TypedInputs const& inputs,
                                            Hardware    const& hardware) const;

        template <typename TypedInputs>
        KernelInvocation generateBetaOnlyCall(Problem     const& problem,
                                              TypedInputs const& inputs,
                                              Hardware    const& hardware) const;

        template <typename TypedInputs>
        std::string betaOnlyKernelName(Problem     const& problem,
                                       TypedInputs const& inputs,
                                       Hardware    const& hardware) const;

        struct SizeMapping
        {
            dim3 workGroupSize;
            dim3 threadTile;
            dim3 macroTile;

            size_t staggerU;
            size_t depthU;
            size_t globalSplitU;
            size_t staggerStrideShift;
            int workGroupMapping;

            size_t packBatchDims;
            size_t persistentKernel;

            bool sourceKernel;
        };

        struct ProblemType
        {
            std::string operationIdentifier;
            DataType aType = DataType::Float;
            DataType bType = DataType::Float;
            DataType cType = DataType::Float;
            DataType dType = DataType::Float;
            bool highPrecisionAccumulate = false;
            bool useInitialStrides = false;
            bool useBeta = true;
        };

        int index;
        std::string kernelName;
        bool debugKernel = false;

        std::shared_ptr<Predicates::Predicate<Problem>>  problemPredicate =
            std::make_shared<Predicates::True<Problem>>();
        std::shared_ptr<Predicates::Predicate<Hardware>> hardwarePredicate =
            std::make_shared<Predicates::True<Hardware>>();

        SizeMapping sizeMapping;

        ProblemType problemType;

        /// Debugging purposes.  Shouldn't contain any vital information that isn't somewhere else.
        std::map<std::string, std::string> info;
        std::map<int, double> ideals;

        int32_t staggerUIter(Problem  const& problem,
                             Inputs   const& inputs,
                             Hardware const& hardware) const;

        uint32_t magicNumber(uint32_t x, uint32_t *magicShift) const;
        uint32_t smallMagicNumber(uint32_t x) const;
    };

}
<|MERGE_RESOLUTION|>--- conflicted
+++ resolved
@@ -57,17 +57,10 @@
 
         bool isSourceKernel() const;
 
-<<<<<<< HEAD
         /**
          * Calculate the projected performance based on granularity loss.
-         * 
-         * TODO: This needs to take a Hardware object and extract the number of
-         * CUs from there.
          */
-        virtual double projectedPerformance(Problem const& problem) const;
-=======
         virtual double projectedPerformance(Problem const& problem, Hardware const& hardware) const;
->>>>>>> a89467f8
 
         /**
          * Generate a set of kernel calls to solve a particular problem.
