/*******************************************************************************
 *
 * MIT License
 *
<<<<<<< HEAD
 * Copyright (C) 2019-2023 Advanced Micro Devices, Inc. All rights reserved.
=======
 * Copyright (C) 2019-2024 Advanced Micro Devices, Inc. All rights reserved.
>>>>>>> 65242f42
 *
 * Permission is hereby granted, free of charge, to any person obtaining a copy
 * of this software and associated documentation files (the "Software"), to deal
 * in the Software without restriction, including without limitation the rights
 * to use, copy, modify, merge, publish, distribute, sublicense, and/or sell
 * copies of the Software, and to permit persons to whom the Software is
 * furnished to do so, subject to the following conditions:
 *
 * The above copyright notice and this permission notice shall be included in
 * all copies or substantial portions of the Software.
 *
 * THE SOFTWARE IS PROVIDED "AS IS", WITHOUT WARRANTY OF ANY KIND, EXPRESS OR
 * IMPLIED, INCLUDING BUT NOT LIMITED TO THE WARRANTIES OF MERCHANTABILITY,
 * FITNESS FOR A PARTICULAR PURPOSE AND NONINFRINGEMENT. IN NO EVENT SHALL THE
 * AUTHORS OR COPYRIGHT HOLDERS BE LIABLE FOR ANY CLAIM, DAMAGES OR OTHER
 * LIABILITY, WHETHER IN AN ACTION OF CONTRACT, TORT OR OTHERWISE, ARISING FROM,
 * OUT OF OR IN CONNECTION WITH THE SOFTWARE OR THE USE OR OTHER DEALINGS IN THE
 * SOFTWARE.
 *
 *******************************************************************************/

#pragma once

#include <Tensile/Serialization/Base.hpp>

#include <Tensile/AMDGPU.hpp>
#include <Tensile/AMDGPUPredicates.hpp>
#include <Tensile/Predicates.hpp>

namespace Tensile
{
    namespace Serialization
    {

        template <typename Object, typename IO>
        struct MappingTraits<std::shared_ptr<Predicates::Predicate<Object>>, IO>
            : public BaseClassMappingTraits<Predicates::Predicate<Object>, IO, true>
        {
        };

        /**
 * This is not part of the main traits classes but it eliminates the duplication
 * of the "Base" predicate types for different object types.
 */
        template <typename Object, typename IO>
        struct PredicateMappingTraits
            : public DefaultSubclassMappingTraits<PredicateMappingTraits<Object, IO>,
                                                  Predicates::Predicate<Object>,
                                                  IO>
        {
            using Self = PredicateMappingTraits<Object, IO>;
            using Base = DefaultSubclassMappingTraits<Self, Predicates::Predicate<Object>, IO>;
            using SubclassMap = typename Base::SubclassMap;
            const static SubclassMap subclasses;

            static typename Base::SubclassMap GetSubclasses()
            {
                return SubclassMap({Base::template Pair<Predicates::True<Object>>(),
                                    Base::template Pair<Predicates::False<Object>>(),
                                    Base::template Pair<Predicates::And<Object>>(),
                                    Base::template Pair<Predicates::Or<Object>>(),
                                    Base::template Pair<Predicates::Not<Object>>()});
            }
        };

        template <typename Object, typename IO>
        const typename PredicateMappingTraits<Object, IO>::SubclassMap
            PredicateMappingTraits<Object, IO>::subclasses
            = PredicateMappingTraits<Object, IO>::GetSubclasses();

        template <typename Object, typename IO>
        struct MappingTraits<Predicates::True<Object>, IO>
            : public AutoMappingTraits<Predicates::True<Object>, IO>
        {
        };

        template <typename Object, typename IO>
        struct MappingTraits<Predicates::False<Object>, IO>
            : public AutoMappingTraits<Predicates::False<Object>, IO>
        {
        };

        template <typename Object, typename IO>
        struct MappingTraits<Predicates::And<Object>, IO>
            : public AutoMappingTraits<Predicates::And<Object>, IO>
        {
        };

        template <typename Object, typename IO>
        struct MappingTraits<Predicates::Or<Object>, IO>
            : public AutoMappingTraits<Predicates::Or<Object>, IO>
        {
        };

        template <typename Object, typename IO>
        struct MappingTraits<Predicates::Not<Object>, IO>
            : public AutoMappingTraits<Predicates::Not<Object>, IO>
        {
        };

        template <typename IO>
        struct SubclassMappingTraits<Predicates::Predicate<Hardware>, IO>
            : public DefaultSubclassMappingTraits<
                  SubclassMappingTraits<Predicates::Predicate<Hardware>, IO>,
                  Predicates::Predicate<Hardware>,
                  IO>
        {
            using Self = SubclassMappingTraits<Predicates::Predicate<Hardware>, IO>;
            using Base = DefaultSubclassMappingTraits<
                SubclassMappingTraits<Predicates::Predicate<Hardware>, IO>,
                Predicates::Predicate<Hardware>,
                IO>;
            using SubclassMap = typename Base::SubclassMap;
            const static SubclassMap subclasses;

            using Generic = PredicateMappingTraits<Hardware, IO>;

            static SubclassMap GetSubclasses()
            {
                SubclassMap rv({Base::template Pair<Predicates::IsSubclass<Hardware, AMDGPU>>()});

                auto gmap = Generic::GetSubclasses();
                rv.insert(gmap.begin(), gmap.end());

                return rv;
            }
        };

        template <typename IO>
        using HardwarePredicateSMT = SubclassMappingTraits<Predicates::Predicate<Hardware>, IO>;

        template <typename IO>
        const typename HardwarePredicateSMT<IO>::SubclassMap HardwarePredicateSMT<IO>::subclasses
            = HardwarePredicateSMT<IO>::GetSubclasses();

        template <typename IO>
        struct MappingTraits<Predicates::IsSubclass<Hardware, AMDGPU>, IO>
            : public AutoMappingTraits<Predicates::IsSubclass<Hardware, AMDGPU>, IO>
        {
        };

        template <typename IO>
        struct SubclassMappingTraits<Predicates::Predicate<AMDGPU>, IO>
            : public DefaultSubclassMappingTraits<
                  SubclassMappingTraits<Predicates::Predicate<AMDGPU>, IO>,
                  Predicates::Predicate<AMDGPU>,
                  IO>
        {
            using Self = SubclassMappingTraits<Predicates::Predicate<AMDGPU>, IO>;
            using Base = DefaultSubclassMappingTraits<
                SubclassMappingTraits<Predicates::Predicate<AMDGPU>, IO>,
                Predicates::Predicate<AMDGPU>,
                IO>;
            using SubclassMap = typename Base::SubclassMap;
            const static SubclassMap subclasses;

            using Generic = PredicateMappingTraits<AMDGPU, IO>;

            static SubclassMap GetSubclasses()
            {
                SubclassMap rv({Base::template Pair<Predicates::GPU::ProcessorEqual>(),
                                Base::template Pair<Predicates::GPU::CUCountEqual>(),
                                Base::template Pair<Predicates::GPU::IsAPU>(),
                                Base::template Pair<Predicates::GPU::RunsKernelTargeting>()});

                auto gmap = Generic::GetSubclasses();
                rv.insert(gmap.begin(), gmap.end());

                return rv;
            }
        };

        template <typename IO>
        using AMDGPUPredicateSMT = SubclassMappingTraits<Predicates::Predicate<AMDGPU>, IO>;

        template <typename IO>
        const typename AMDGPUPredicateSMT<IO>::SubclassMap AMDGPUPredicateSMT<IO>::subclasses
            = AMDGPUPredicateSMT<IO>::GetSubclasses();

        template <typename IO>
        struct MappingTraits<Predicates::GPU::ProcessorEqual, IO>
            : public AutoMappingTraits<Predicates::GPU::ProcessorEqual, IO>
        {
        };

        template <typename IO>
        struct MappingTraits<Predicates::GPU::CUCountEqual, IO>
            : public AutoMappingTraits<Predicates::GPU::CUCountEqual, IO>
        {
        };

        template <typename IO>
        struct MappingTraits<Predicates::GPU::IsAPU, IO>
            : public AutoMappingTraits<Predicates::GPU::IsAPU, IO>
        {
        };

        template <typename IO>
        struct MappingTraits<Predicates::GPU::RunsKernelTargeting, IO>
            : public AutoMappingTraits<Predicates::GPU::RunsKernelTargeting, IO>
        {
        };

        template <typename IO>
        struct EnumTraits<AMDGPU::Processor, IO>
        {
            using iot = IOTraits<IO>;

            static void enumeration(IO& io, AMDGPU::Processor& value)
            {
                iot::enumCase(io, value, "gfx803", AMDGPU::Processor::gfx803);
                iot::enumCase(io, value, "gfx900", AMDGPU::Processor::gfx900);
                iot::enumCase(io, value, "gfx906", AMDGPU::Processor::gfx906);
                iot::enumCase(io, value, "gfx908", AMDGPU::Processor::gfx908);
                iot::enumCase(io, value, "gfx90a", AMDGPU::Processor::gfx90a);
                iot::enumCase(io, value, "gfx940", AMDGPU::Processor::gfx940);
                iot::enumCase(io, value, "gfx941", AMDGPU::Processor::gfx941);
                iot::enumCase(io, value, "gfx942", AMDGPU::Processor::gfx942);
                iot::enumCase(io, value, "gfx1010", AMDGPU::Processor::gfx1010);
                iot::enumCase(io, value, "gfx1011", AMDGPU::Processor::gfx1011);
                iot::enumCase(io, value, "gfx1012", AMDGPU::Processor::gfx1012);
                iot::enumCase(io, value, "gfx1030", AMDGPU::Processor::gfx1030);
                iot::enumCase(io, value, "gfx1031", AMDGPU::Processor::gfx1031);
                iot::enumCase(io, value, "gfx1032", AMDGPU::Processor::gfx1032);
                iot::enumCase(io, value, "gfx1034", AMDGPU::Processor::gfx1034);
                iot::enumCase(io, value, "gfx1035", AMDGPU::Processor::gfx1035);
                iot::enumCase(io, value, "gfx1100", AMDGPU::Processor::gfx1100);
                iot::enumCase(io, value, "gfx1101", AMDGPU::Processor::gfx1101);
                iot::enumCase(io, value, "gfx1102", AMDGPU::Processor::gfx1102);
            }
        };

        template <typename IO>
        struct SubclassMappingTraits<Predicates::Predicate<Task>, IO>
            : public DefaultSubclassMappingTraits<
                  SubclassMappingTraits<Predicates::Predicate<Task>, IO>,
                  Predicates::Predicate<Task>,
                  IO>
        {
            using Self = SubclassMappingTraits<Predicates::Predicate<Task>, IO>;
            using Base = DefaultSubclassMappingTraits<
                SubclassMappingTraits<Predicates::Predicate<Task>, IO>,
                Predicates::Predicate<Task>,
                IO>;
            using SubclassMap = typename Base::SubclassMap;
            const static SubclassMap subclasses;

            using Generic = PredicateMappingTraits<Task, IO>;

            static SubclassMap GetSubclasses()
            {
                SubclassMap rv({Base::template Pair<Predicates::Complex::WorkspaceCheck>()});

                auto gmap = Generic::GetSubclasses();
                rv.insert(gmap.begin(), gmap.end());

                return rv;
            }
        };

        template <typename IO>
        using TaskPredicateSMT = SubclassMappingTraits<Predicates::Predicate<Task>, IO>;

        template <typename IO>
        const typename TaskPredicateSMT<IO>::SubclassMap TaskPredicateSMT<IO>::subclasses
            = TaskPredicateSMT<IO>::GetSubclasses();

        template <typename IO>
        struct MappingTraits<Predicates::Complex::WorkspaceCheck, IO>
            : public AutoMappingTraits<Predicates::Complex::WorkspaceCheck, IO>
        {
        };

    } // namespace Serialization
} // namespace Tensile<|MERGE_RESOLUTION|>--- conflicted
+++ resolved
@@ -2,11 +2,7 @@
  *
  * MIT License
  *
-<<<<<<< HEAD
- * Copyright (C) 2019-2023 Advanced Micro Devices, Inc. All rights reserved.
-=======
  * Copyright (C) 2019-2024 Advanced Micro Devices, Inc. All rights reserved.
->>>>>>> 65242f42
  *
  * Permission is hereby granted, free of charge, to any person obtaining a copy
  * of this software and associated documentation files (the "Software"), to deal
