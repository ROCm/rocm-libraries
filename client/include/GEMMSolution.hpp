#pragma once

#include "GEMMParameters.hpp"

<<<<<<< HEAD
#include <common/Utilities.hpp>
=======
#include <rocRoller/Operations/CommandArgument_fwd.hpp>
>>>>>>> 8b9a2ad7

using namespace rocRoller;

namespace rocRoller
{
    namespace Client
    {
        namespace GEMMClient
        {
            class GEMMSolution
            {
            public:
                GEMMSolution() = delete;
                GEMMSolution(rocRoller::ContextPtr context)
                    : m_context(context)
                {
                }

<<<<<<< HEAD
                std::pair<bool, double>
                    validate(std::vector<typename UnsegmentedTypeOf<A>::type> h_A,
                             std::vector<typename UnsegmentedTypeOf<B>::type> h_B,
                             std::vector<C>                                   h_C,
                             std::vector<D>                                   h_D)
                {
                    // Host result
                    std::vector<D> h_result(m_problemParams.m * m_problemParams.n,
                                            static_cast<D>(0.0));
                    CPUMM(h_result,
                          h_C,
                          h_A,
                          h_B,
                          m_problemParams.m,
                          m_problemParams.n,
                          m_problemParams.k,
                          m_problemParams.alpha,
                          m_problemParams.beta,
                          m_problemParams.transA == TransposeType::T,
                          m_problemParams.transB == TransposeType::T);
=======
                virtual CommandPtr           makeCommand(SolutionParameters const&)           = 0;
                virtual CommandParametersPtr makeCommandParameters(SolutionParameters const&) = 0;
                virtual CommandLaunchParametersPtr makeLaunchParameters(ProblemParameters const&,
                                                                        SolutionParameters const&,
                                                                        RunParameters const&)
                    = 0;
>>>>>>> 8b9a2ad7

                virtual CommandArguments commandArguments(ProblemParameters const& problemParams,
                                                          RunParameters const& runParams) const = 0;

                virtual Operations::OperationTag getScratchTag() const
                {
                    return {};
                }

                virtual void generateSolution(SolutionParameters const& solutionParams)
                {
                    this->m_command       = this->makeCommand(solutionParams);
                    this->m_commandKernel = std::make_shared<CommandKernel>(
                        this->m_command, solutionParams.generateKernelName());
                    this->m_commandKernel->setContext(m_context);
                    this->m_commandKernel->setCommandParameters(
                        this->makeCommandParameters(solutionParams));
                    this->m_commandKernel->generateKernel();
                }

                virtual void validateRunParameters(SolutionParameters const& solutionParams,
                                                   ProblemParameters const&  problemParams,
                                                   RunParameters const&      runParams,
                                                   CommandKernelPtr          commandKernel)
                {
                }

                using ABCDTags                       = std::tuple<Operations::OperationTag,
                                            Operations::OperationTag,
                                            Operations::OperationTag,
                                            Operations::OperationTag>;
                virtual ABCDTags getABCDTags() const = 0;

                ContextPtr context() const
                {
                    return this->m_context;
                }

                CommandPtr command() const
                {
                    return this->m_command;
                }

                CommandKernelPtr commandKernel() const
                {
                    return this->m_commandKernel;
                }

            protected:
                ContextPtr       m_context;
                CommandPtr       m_command;
                CommandKernelPtr m_commandKernel;
            };
        }
    }
}<|MERGE_RESOLUTION|>--- conflicted
+++ resolved
@@ -2,11 +2,7 @@
 
 #include "GEMMParameters.hpp"
 
-<<<<<<< HEAD
-#include <common/Utilities.hpp>
-=======
 #include <rocRoller/Operations/CommandArgument_fwd.hpp>
->>>>>>> 8b9a2ad7
 
 using namespace rocRoller;
 
@@ -25,35 +21,12 @@
                 {
                 }
 
-<<<<<<< HEAD
-                std::pair<bool, double>
-                    validate(std::vector<typename UnsegmentedTypeOf<A>::type> h_A,
-                             std::vector<typename UnsegmentedTypeOf<B>::type> h_B,
-                             std::vector<C>                                   h_C,
-                             std::vector<D>                                   h_D)
-                {
-                    // Host result
-                    std::vector<D> h_result(m_problemParams.m * m_problemParams.n,
-                                            static_cast<D>(0.0));
-                    CPUMM(h_result,
-                          h_C,
-                          h_A,
-                          h_B,
-                          m_problemParams.m,
-                          m_problemParams.n,
-                          m_problemParams.k,
-                          m_problemParams.alpha,
-                          m_problemParams.beta,
-                          m_problemParams.transA == TransposeType::T,
-                          m_problemParams.transB == TransposeType::T);
-=======
                 virtual CommandPtr           makeCommand(SolutionParameters const&)           = 0;
                 virtual CommandParametersPtr makeCommandParameters(SolutionParameters const&) = 0;
                 virtual CommandLaunchParametersPtr makeLaunchParameters(ProblemParameters const&,
                                                                         SolutionParameters const&,
                                                                         RunParameters const&)
                     = 0;
->>>>>>> 8b9a2ad7
 
                 virtual CommandArguments commandArguments(ProblemParameters const& problemParams,
                                                           RunParameters const& runParams) const = 0;
