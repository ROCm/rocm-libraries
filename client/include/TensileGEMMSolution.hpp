#pragma once
#include <rocRoller/CommandSolution.hpp>
#include <rocRoller/KernelOptions.hpp>

#include "../../test/unit/TensorDescriptor.hpp"

#include "GEMMParameters.hpp"
#include "GEMMSolution.hpp"
#include "visualize.hpp"

namespace rocRoller
{
    namespace Client
    {
        namespace GEMMClient
        {
            template <typename A, typename B, typename C, typename D>
            class TensileGEMMSolution : public GEMMSolution<A, B, C, D>
            {
                Operations::OperationTag m_tagD, m_tagA, m_tagB, m_tagC;
                Operations::OperationTag m_offsetDTag, m_offsetATag, m_offsetBTag, m_offsetCTag;
                Operations::OperationTag m_alphaTag, m_betaTag;
                Operations::OperationTag m_sizesFree0Tag, m_sizesFree1Tag, m_sizesFree2Tag,
                    m_sizesSum0Tag;
                Operations::OperationTag m_origStaggerUIterTag, m_numWorkGroups0Tag,
                    m_numWorkGroups1Tag, m_numFullBlocksTag, m_wgmRemainder1Tag,
                    m_magicNumberWgmRemainder1Tag, m_paddingTag;

            public:
                TensileGEMMSolution(SolutionParameters const& solutionParams);

                Result benchmark(Client::RunParameters const& runParams,
                                 bool                         checkResult,
                                 bool                         doVisualize,
                                 std::vector<typename UnsegmentedTypeOf<A>::type> const& h_A,
                                 std::vector<typename UnsegmentedTypeOf<B>::type> const& h_B,
                                 std::vector<C> const&                                   h_C,
                                 std::vector<D>&                                         h_D)
                {
                    Result result;
                    result.solutionParams = m_solutionParams;

                    auto d_A = make_shared_device(h_A);
                    auto d_B = make_shared_device(h_B);
                    auto d_C = make_shared_device(h_C);
                    auto d_D = make_shared_device(h_D);

                    auto runtimeArgs = makeArgs(d_A, d_B, d_C, d_D);

                    if(doVisualize)
                    {
                        Client::visualize(this->m_command, *(this->m_kernel), runtimeArgs);
                    }

                    result.benchmarkResults
                        = GEMMSolution<A, B, C, D>::benchmark(runParams, runtimeArgs);

                    if(checkResult)
                    {
                        AssertFatal(
                            hipMemcpy(h_D.data(),
                                      d_D.get(),
                                      this->m_problemParams.m * this->m_problemParams.n * sizeof(D),
                                      hipMemcpyDeviceToHost)
                            == (hipError_t)HIP_SUCCESS);

                        result.benchmarkResults.checked = true;

                        auto [correct, rnorm]           = this->validate(h_A, h_B, h_C, h_D);
                        result.benchmarkResults.correct = correct;
                        result.benchmarkResults.rnorm   = rnorm;
                    }

                    return result;
                }

            private:
                SolutionParameters m_solutionParams;
                ContextPtr         m_context;

                CommandPtr makeCommand()
                {
                    auto command = std::make_shared<Command>();

                    VariableType floatPtr{DataType::Float, PointerType::PointerGlobal};
                    VariableType floatVal{DataType::Float, PointerType::Value};
                    VariableType uintVal{DataType::UInt32, PointerType::Value};
                    VariableType ulongVal{DataType::UInt64, PointerType::Value};
                    VariableType intVal{DataType::Int32, PointerType::Value};

                    m_tagD    = command->allocateTag();
                    auto DArg = command->allocateArgument(floatPtr, m_tagD, ArgumentType::Value);
                    auto DExp = std::make_shared<Expression::Expression>(DArg);
                    auto strideDArg = command->allocateArgumentVector(
                        uintVal.dataType, 2, m_tagD, ArgumentType::Stride);
                    auto strideD0Exp = std::make_shared<Expression::Expression>(strideDArg[0]);
                    auto strideD1Exp = std::make_shared<Expression::Expression>(strideDArg[1]);

                    m_tagC    = command->allocateTag();
                    auto CArg = command->allocateArgument(floatPtr, m_tagC, ArgumentType::Value);
                    auto CExp = std::make_shared<Expression::Expression>(CArg);
                    auto limitCArg
                        = command->allocateArgument(ulongVal, m_tagC, ArgumentType::Limit);
                    auto limitCExp  = std::make_shared<Expression::Expression>(limitCArg);
                    auto strideCArg = command->allocateArgumentVector(
                        uintVal.dataType, 2, m_tagC, ArgumentType::Stride);
                    auto strideC0Exp = std::make_shared<Expression::Expression>(strideCArg[0]);
                    auto strideC1Exp = std::make_shared<Expression::Expression>(strideCArg[1]);

                    m_tagA    = command->allocateTag();
                    auto AArg = command->allocateArgument(floatPtr, m_tagA, ArgumentType::Value);
                    auto AExp = std::make_shared<Expression::Expression>(AArg);
                    auto limitAArg
                        = command->allocateArgument(ulongVal, m_tagA, ArgumentType::Limit);
                    auto limitAExp  = std::make_shared<Expression::Expression>(limitAArg);
                    auto strideAArg = command->allocateArgumentVector(
                        uintVal.dataType, 2, m_tagA, ArgumentType::Stride);
                    auto strideA0Exp = std::make_shared<Expression::Expression>(strideAArg[0]);
                    auto strideA1Exp = std::make_shared<Expression::Expression>(strideAArg[1]);

                    m_tagB    = command->allocateTag();
                    auto BArg = command->allocateArgument(floatPtr, m_tagB, ArgumentType::Value);
                    auto BExp = std::make_shared<Expression::Expression>(BArg);
                    auto limitBArg
                        = command->allocateArgument(ulongVal, m_tagB, ArgumentType::Limit);
                    auto limitBExp  = std::make_shared<Expression::Expression>(limitBArg);
                    auto strideBArg = command->allocateArgumentVector(
                        uintVal.dataType, 2, m_tagB, ArgumentType::Stride);
                    auto strideB0Exp = std::make_shared<Expression::Expression>(strideBArg[0]);
                    auto strideB1Exp = std::make_shared<Expression::Expression>(strideBArg[1]);

                    m_offsetDTag = command->allocateTag();
                    auto offsetDArg
                        = command->allocateArgument(ulongVal, m_offsetDTag, ArgumentType::Value);
                    auto offsetDExp = std::make_shared<Expression::Expression>(offsetDArg);
                    m_offsetCTag    = command->allocateTag();
                    auto offsetCArg
                        = command->allocateArgument(ulongVal, m_offsetCTag, ArgumentType::Value);
                    auto offsetCExp = std::make_shared<Expression::Expression>(offsetCArg);
                    m_offsetATag    = command->allocateTag();
                    auto offsetAArg
                        = command->allocateArgument(ulongVal, m_offsetATag, ArgumentType::Value);
                    auto offsetAExp = std::make_shared<Expression::Expression>(offsetAArg);
                    m_offsetBTag    = command->allocateTag();
                    auto offsetBArg
                        = command->allocateArgument(ulongVal, m_offsetBTag, ArgumentType::Value);
                    auto offsetBExp = std::make_shared<Expression::Expression>(offsetBArg);

                    m_alphaTag = command->allocateTag();
                    auto alphaArg
                        = command->allocateArgument(floatVal, m_alphaTag, ArgumentType::Value);
                    auto alphaExp = std::make_shared<Expression::Expression>(alphaArg);
                    m_betaTag     = command->allocateTag();
                    auto betaArg
                        = command->allocateArgument(floatVal, m_betaTag, ArgumentType::Value);
                    auto betaExp = std::make_shared<Expression::Expression>(betaArg);

                    m_sizesFree0Tag = command->allocateTag();
                    auto SizesFree0_arg
                        = command->allocateArgument(uintVal, m_sizesFree0Tag, ArgumentType::Size);
                    m_sizesFree1Tag = command->allocateTag();
                    auto SizesFree1_arg
                        = command->allocateArgument(uintVal, m_sizesFree1Tag, ArgumentType::Size);
                    m_sizesFree2Tag = command->allocateTag();
                    auto SizesFree2_arg
                        = command->allocateArgument(uintVal, m_sizesFree2Tag, ArgumentType::Size);
                    m_sizesSum0Tag = command->allocateTag();
                    auto SizesSum0_arg
                        = command->allocateArgument(uintVal, m_sizesSum0Tag, ArgumentType::Size);

                    m_origStaggerUIterTag     = command->allocateTag();
                    auto OrigStaggerUIter_arg = command->allocateArgument(
                        intVal, m_origStaggerUIterTag, ArgumentType::Value);
                    m_numWorkGroups0Tag     = command->allocateTag();
                    auto NumWorkGroups0_arg = command->allocateArgument(
                        uintVal, m_numWorkGroups0Tag, ArgumentType::Value);
                    m_numWorkGroups1Tag     = command->allocateTag();
                    auto NumWorkGroups1_arg = command->allocateArgument(
                        uintVal, m_numWorkGroups1Tag, ArgumentType::Value);
                    m_numFullBlocksTag     = command->allocateTag();
                    auto NumFullBlocks_arg = command->allocateArgument(
                        uintVal, m_numFullBlocksTag, ArgumentType::Value);
                    m_wgmRemainder1Tag     = command->allocateTag();
                    auto WgmRemainder1_arg = command->allocateArgument(
                        uintVal, m_wgmRemainder1Tag, ArgumentType::Value);
                    m_magicNumberWgmRemainder1Tag     = command->allocateTag();
                    auto MagicNumberWgmRemainder1_arg = command->allocateArgument(
                        uintVal, m_magicNumberWgmRemainder1Tag, ArgumentType::Value);
                    m_paddingTag = command->allocateTag();
                    auto padding_arg
                        = command->allocateArgument(uintVal, m_paddingTag, ArgumentType::Value);

                    auto SizesFree0_exp = std::make_shared<Expression::Expression>(SizesFree0_arg);
                    auto SizesFree1_exp = std::make_shared<Expression::Expression>(SizesFree1_arg);
                    auto SizesFree2_exp = std::make_shared<Expression::Expression>(SizesFree2_arg);
                    auto SizesSum0_exp  = std::make_shared<Expression::Expression>(SizesSum0_arg);
                    auto OrigStaggerUIter_exp
                        = std::make_shared<Expression::Expression>(OrigStaggerUIter_arg);
                    auto NumWorkGroups0_exp
                        = std::make_shared<Expression::Expression>(NumWorkGroups0_arg);
                    auto NumWorkGroups1_exp
                        = std::make_shared<Expression::Expression>(NumWorkGroups1_arg);
                    auto NumFullBlocks_exp
                        = std::make_shared<Expression::Expression>(NumFullBlocks_arg);
                    auto WgmRemainder1_exp
                        = std::make_shared<Expression::Expression>(WgmRemainder1_arg);
                    auto MagicNumberWgmRemainder1_exp
                        = std::make_shared<Expression::Expression>(MagicNumberWgmRemainder1_arg);
                    auto padding_exp = std::make_shared<Expression::Expression>(padding_arg);

                    auto k = m_context->kernel();

                    k->setKernelName("Cijk_Ailk_Bjlk_HHS_BH_MT128x256x16_MI32x32x8x1_SE_K1");
                    k->setKernelDimensions(3);

                    k->addArgument({"limitC",
                                    {DataType::UInt64, PointerType::Value},
                                    DataDirection::ReadOnly,
                                    limitCExp});
                    k->addArgument({"limitA",
                                    {DataType::UInt64, PointerType::Value},
                                    DataDirection::ReadOnly,
                                    limitAExp});
                    k->addArgument({"limitB",
                                    {DataType::UInt64, PointerType::Value},
                                    DataDirection::ReadOnly,
                                    limitBExp});

                    k->addArgument({"D",
                                    {DataType::Float, PointerType::PointerGlobal},
                                    DataDirection::ReadWrite,
                                    DExp});
                    k->addArgument({"C",
                                    {DataType::Float, PointerType::PointerGlobal},
                                    DataDirection::ReadOnly,
                                    CExp});
                    k->addArgument({"A",
                                    {DataType::Float, PointerType::PointerGlobal},
                                    DataDirection::ReadOnly,
                                    AExp});
                    k->addArgument({"B",
                                    {DataType::Float, PointerType::PointerGlobal},
                                    DataDirection::ReadOnly,
                                    BExp});

                    k->addArgument({"OffsetD",
                                    {DataType::UInt64, PointerType::Value},
                                    DataDirection::ReadOnly,
                                    offsetDExp});
                    k->addArgument({"OffsetC",
                                    {DataType::UInt64, PointerType::Value},
                                    DataDirection::ReadOnly,
                                    offsetCExp});
                    k->addArgument({"OffsetA",
                                    {DataType::UInt64, PointerType::Value},
                                    DataDirection::ReadOnly,
                                    offsetAExp});
                    k->addArgument({"OffsetB",
                                    {DataType::UInt64, PointerType::Value},
                                    DataDirection::ReadOnly,
                                    offsetBExp});

                    k->addArgument({"alpha",
                                    {DataType::Float, PointerType::Value},
                                    DataDirection::ReadOnly,
                                    alphaExp});
                    k->addArgument({"beta",
                                    {DataType::Float, PointerType::Value},
                                    DataDirection::ReadOnly,
                                    betaExp});

                    k->addArgument({"strideD0",
                                    {DataType::UInt32, PointerType::Value},
                                    DataDirection::ReadOnly,
                                    strideD0Exp});
                    k->addArgument({"strideD1",
                                    {DataType::UInt32, PointerType::Value},
                                    DataDirection::ReadOnly,
                                    strideD1Exp});
                    k->addArgument({"strideC0",
                                    {DataType::UInt32, PointerType::Value},
                                    DataDirection::ReadOnly,
                                    strideC0Exp});
                    k->addArgument({"strideC1",
                                    {DataType::UInt32, PointerType::Value},
                                    DataDirection::ReadOnly,
                                    strideC1Exp});
                    k->addArgument({"strideA0",
                                    {DataType::UInt32, PointerType::Value},
                                    DataDirection::ReadOnly,
                                    strideA0Exp});
                    k->addArgument({"strideA1",
                                    {DataType::UInt32, PointerType::Value},
                                    DataDirection::ReadOnly,
                                    strideA1Exp});
                    k->addArgument({"strideB0",
                                    {DataType::UInt32, PointerType::Value},
                                    DataDirection::ReadOnly,
                                    strideB0Exp});
                    k->addArgument({"strideB1",
                                    {DataType::UInt32, PointerType::Value},
                                    DataDirection::ReadOnly,
                                    strideB1Exp});

                    k->addArgument({"SizesFree0",
                                    {DataType::UInt32, PointerType::Value},
                                    DataDirection::ReadOnly,
                                    SizesFree0_exp});
                    k->addArgument({"SizesFree1",
                                    {DataType::UInt32, PointerType::Value},
                                    DataDirection::ReadOnly,
                                    SizesFree1_exp});
                    k->addArgument({"SizesFree2",
                                    {DataType::UInt32, PointerType::Value},
                                    DataDirection::ReadOnly,
                                    SizesFree2_exp});
                    k->addArgument({"SizesSum0",
                                    {DataType::UInt32, PointerType::Value},
                                    DataDirection::ReadOnly,
                                    SizesSum0_exp});

                    k->addArgument({"OrigStaggerUIter",
                                    {DataType::Int32, PointerType::Value},
                                    DataDirection::ReadOnly,
                                    OrigStaggerUIter_exp});

                    k->addArgument({"NumWorkGroups0",
                                    {DataType::UInt32, PointerType::Value},
                                    DataDirection::ReadOnly,
                                    NumWorkGroups0_exp});
                    k->addArgument({"NumWorkGroups1",
                                    {DataType::UInt32, PointerType::Value},
                                    DataDirection::ReadOnly,
                                    NumWorkGroups1_exp});

                    k->addArgument({"NumFullBlocks",
                                    {DataType::UInt32, PointerType::Value},
                                    DataDirection::ReadOnly,
                                    NumFullBlocks_exp});
                    k->addArgument({"WgmRemainder1",
                                    {DataType::UInt32, PointerType::Value},
                                    DataDirection::ReadOnly,
                                    WgmRemainder1_exp});
                    k->addArgument({"MagicNumberWgmRemainder1",
                                    {DataType::UInt32, PointerType::Value},
                                    DataDirection::ReadOnly,
                                    MagicNumberWgmRemainder1_exp});
                    k->addArgument({"padding",
                                    {DataType::UInt32, PointerType::Value},
                                    DataDirection::ReadOnly,
                                    padding_exp});

                    auto workItem0 = std::make_shared<Expression::Expression>(60 * 256u);
                    auto workItem1 = std::make_shared<Expression::Expression>(33);
                    auto zero      = std::make_shared<Expression::Expression>(0u);
                    auto one       = std::make_shared<Expression::Expression>(1u);

                    k->setWorkgroupSize({256, 1, 1});
                    k->setWorkitemCount({workItem0, workItem1, one});

                    return command;
                }

                CommandKernel makeKernel()
                {
                    CommandKernel commandKernel(m_context);
                    commandKernel.loadKernelFromAssembly(
                        "tensile_asm/Cijk_Ailk_Bjlk_HHS_BH_MT128x256x16_MI32x32x8x1_SE_K1.s",
                        "Cijk_Ailk_Bjlk_HHS_BH_MT128x256x16_MI32x32x8x1_SE_K1");
                    return commandKernel;
                }

                CommandArguments makeArgs(std::shared_ptr<typename UnsegmentedTypeOf<A>::type> m_dA,
                                          std::shared_ptr<typename UnsegmentedTypeOf<B>::type> m_dB,
                                          std::shared_ptr<C>                                   m_dC,
                                          std::shared_ptr<D>                                   m_dD)
                {
                    CommandArguments commandArgs = this->m_command->createArguments();

                    unsigned const M = m_solutionParams.problemParams.m;
                    unsigned const N = m_solutionParams.problemParams.n;
                    unsigned const K = m_solutionParams.problemParams.k;

                    TensorDescriptor descC(
                        getDataTypeFromString(m_solutionParams.problemParams.typeC),
                        M * N,
                        {M, M * K});
                    setCommandTensorArg(commandArgs, m_tagC, descC, m_dC.get());

                    TensorDescriptor descA(
                        getDataTypeFromString(m_solutionParams.problemParams.typeA),
                        M * K,
                        {M, M * K});
                    setCommandTensorArg(commandArgs, m_tagA, descA, (A*)m_dA.get());

                    TensorDescriptor descB(
                        getDataTypeFromString(m_solutionParams.problemParams.typeB),
                        K * N,
                        {N, N * K});
                    setCommandTensorArg(commandArgs, m_tagB, descB, (B*)m_dB.get());

                    commandArgs.setArgument(m_tagD, ArgumentType::Value, m_dD.get());
<<<<<<< HEAD
                    commandArgs.setArgument(m_tagC, ArgumentType::Value, m_dC.get());

                    commandArgs.setArgument(m_tagA, ArgumentType::Value, (A*)m_dA.get());
                    commandArgs.setArgument(m_tagB, ArgumentType::Value, (B*)m_dB.get());

                    commandArgs.setArgument(m_tagC,
                                            ArgumentType::Limit,
                                            (size_t)m_solutionParams.problemParams.m
                                                * m_solutionParams.problemParams.n);
                    commandArgs.setArgument(m_tagA,
                                            ArgumentType::Limit,
                                            (size_t)m_solutionParams.problemParams.m
                                                * m_solutionParams.problemParams.k);
                    commandArgs.setArgument(m_tagB,
                                            ArgumentType::Limit,
                                            (size_t)m_solutionParams.problemParams.k
                                                * m_solutionParams.problemParams.n);
=======
>>>>>>> 18d307ea

                    commandArgs.setArgument(
                        m_offsetDTag, ArgumentType::Value, (unsigned long long)0);
                    commandArgs.setArgument(
                        m_offsetCTag, ArgumentType::Value, (unsigned long long)0);
                    commandArgs.setArgument(
                        m_offsetATag, ArgumentType::Value, (unsigned long long)0);
                    commandArgs.setArgument(
                        m_offsetBTag, ArgumentType::Value, (unsigned long long)0);

                    commandArgs.setArgument(
                        m_alphaTag, ArgumentType::Value, m_solutionParams.problemParams.alpha);
                    commandArgs.setArgument(
                        m_betaTag, ArgumentType::Value, m_solutionParams.problemParams.beta);

                    commandArgs.setArgument(m_tagD,
                                            ArgumentType::Stride,
                                            0,
                                            (unsigned int)m_solutionParams.problemParams.m);
                    commandArgs.setArgument(m_tagD,
                                            ArgumentType::Stride,
                                            1,
                                            (unsigned int)m_solutionParams.problemParams.m
                                                * m_solutionParams.problemParams.k);

                    commandArgs.setArgument(m_sizesFree0Tag,
                                            ArgumentType::Size,
                                            (unsigned int)m_solutionParams.problemParams.m);
                    commandArgs.setArgument(m_sizesFree1Tag,
                                            ArgumentType::Size,
                                            (unsigned int)m_solutionParams.problemParams.n);
                    commandArgs.setArgument(m_sizesFree2Tag, ArgumentType::Size, 1);
                    commandArgs.setArgument(m_sizesSum0Tag,
                                            ArgumentType::Size,
                                            (unsigned int)m_solutionParams.problemParams.k);

                    commandArgs.setArgument(m_origStaggerUIterTag, ArgumentType::Value, 0);

                    commandArgs.setArgument(m_numWorkGroups0Tag, ArgumentType::Value, 60);
                    commandArgs.setArgument(m_numWorkGroups1Tag, ArgumentType::Value, 33);
                    commandArgs.setArgument(m_numFullBlocksTag, ArgumentType::Value, 2);

                    commandArgs.setArgument(m_wgmRemainder1Tag, ArgumentType::Value, 3);
                    commandArgs.setArgument(
                        m_magicNumberWgmRemainder1Tag, ArgumentType::Value, 715827883);
                    commandArgs.setArgument(m_paddingTag, ArgumentType::Value, 0);

                    return commandArgs;
                }
            };
        }
    }
}<|MERGE_RESOLUTION|>--- conflicted
+++ resolved
@@ -400,26 +400,6 @@
                     setCommandTensorArg(commandArgs, m_tagB, descB, (B*)m_dB.get());
 
                     commandArgs.setArgument(m_tagD, ArgumentType::Value, m_dD.get());
-<<<<<<< HEAD
-                    commandArgs.setArgument(m_tagC, ArgumentType::Value, m_dC.get());
-
-                    commandArgs.setArgument(m_tagA, ArgumentType::Value, (A*)m_dA.get());
-                    commandArgs.setArgument(m_tagB, ArgumentType::Value, (B*)m_dB.get());
-
-                    commandArgs.setArgument(m_tagC,
-                                            ArgumentType::Limit,
-                                            (size_t)m_solutionParams.problemParams.m
-                                                * m_solutionParams.problemParams.n);
-                    commandArgs.setArgument(m_tagA,
-                                            ArgumentType::Limit,
-                                            (size_t)m_solutionParams.problemParams.m
-                                                * m_solutionParams.problemParams.k);
-                    commandArgs.setArgument(m_tagB,
-                                            ArgumentType::Limit,
-                                            (size_t)m_solutionParams.problemParams.k
-                                                * m_solutionParams.problemParams.n);
-=======
->>>>>>> 18d307ea
 
                     commandArgs.setArgument(
                         m_offsetDTag, ArgumentType::Value, (unsigned long long)0);
