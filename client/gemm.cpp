
#include <hip/hip_ext.h>
#include <hip/hip_runtime.h>

#include <rocRoller/CommandSolution.hpp>
#include <rocRoller/Serialization/YAML.hpp>
#include <rocRoller/Utilities/HipUtils.hpp>

#include <common/Utilities.hpp>

#include "include/DataParallelGEMMSolution.hpp"
#include "include/GEMMParameters.hpp"
#include "include/Parser.hpp"
#include "include/StreamKGEMMSolution.hpp"
#include "include/TensileGEMMSolution.hpp"

using namespace rocRoller;

const std::string clientName = "GEMMv00";

template <typename IO>
struct rocRoller::Serialization::
    MappingTraits<Client::GEMMClient::Result, IO, rocRoller::Serialization::EmptyContext>
{
    static const bool flow = false;
    using iot              = IOTraits<IO>;

    static void mapping(IO& io, Client::GEMMClient::Result& result)
    {
        iot::mapRequired(io, "client", clientName);
        iot::mapRequired(io, "device", result.benchmarkResults.runParams.device);
        iot::mapRequired(io, "M", result.solutionParams.problemParams.m);
        iot::mapRequired(io, "N", result.solutionParams.problemParams.n);
        iot::mapRequired(io, "K", result.solutionParams.problemParams.k);
        iot::mapRequired(io, "alpha", result.solutionParams.problemParams.alpha);
        iot::mapRequired(io, "beta", result.solutionParams.problemParams.beta);
        iot::mapRequired(io,
                         "trans_A",
                         Client::GEMMClient::toString(result.solutionParams.problemParams.transA));
        iot::mapRequired(io,
                         "trans_B",
                         Client::GEMMClient::toString(result.solutionParams.problemParams.transB));

        iot::mapRequired(io, "type_A", result.solutionParams.problemParams.typeA);
        iot::mapRequired(io, "type_B", result.solutionParams.problemParams.typeB);
        iot::mapRequired(io, "type_C", result.solutionParams.problemParams.typeC);
        iot::mapRequired(io, "type_D", result.solutionParams.problemParams.typeD);
        iot::mapRequired(io, "type_acc", result.solutionParams.problemParams.typeAcc);

        iot::mapRequired(io, "mac_m", result.solutionParams.macM);
        iot::mapRequired(io, "mac_n", result.solutionParams.macN);
        iot::mapRequired(io, "mac_k", result.solutionParams.macK);
        iot::mapRequired(io, "wave_m", result.solutionParams.waveM);
        iot::mapRequired(io, "wave_n", result.solutionParams.waveN);
        iot::mapRequired(io, "wave_k", result.solutionParams.waveK);
        iot::mapRequired(io, "wave_b", result.solutionParams.waveB);
        iot::mapRequired(io, "workgroup_size_x", result.solutionParams.workgroupSizeX);
        iot::mapRequired(io, "workgroup_size_y", result.solutionParams.workgroupSizeY);
        iot::mapRequired(io, "unroll_x", result.solutionParams.unrollX);
        iot::mapRequired(io, "unroll_y", result.solutionParams.unrollY);
        iot::mapRequired(io, "loadLDS_A", result.solutionParams.loadLDSA);
        iot::mapRequired(io, "loadLDS_B", result.solutionParams.loadLDSB);
        iot::mapRequired(io, "storeLDS_D", result.solutionParams.storeLDSD);
        iot::mapRequired(io, "prefetch", result.solutionParams.prefetch);
        iot::mapRequired(io, "prefetchInFlight", result.solutionParams.prefetchInFlight);
        iot::mapRequired(io, "prefetchLDSFactor", result.solutionParams.prefetchLDSFactor);
        iot::mapRequired(io, "betaInFma", result.solutionParams.betaInFma);
        iot::mapRequired(io, "scheduler", result.solutionParams.scheduler);

        iot::mapRequired(io, "streamK", result.solutionParams.streamK);
        iot::mapRequired(io, "numWGs", result.solutionParams.numWGs);
        iot::mapRequired(io, "streamKTwoTile", result.solutionParams.streamKTwoTile);

        iot::mapRequired(io, "numWarmUp", result.benchmarkResults.runParams.numWarmUp);
        iot::mapRequired(io, "numOuter", result.benchmarkResults.runParams.numOuter);
        iot::mapRequired(io, "numInner", result.benchmarkResults.runParams.numInner);

        iot::mapRequired(io, "kernelGenerate", result.benchmarkResults.kernelGenerate);
        iot::mapRequired(io, "kernelAssemble", result.benchmarkResults.kernelAssemble);
        iot::mapRequired(io, "kernelExecute", result.benchmarkResults.kernelExecute);

        iot::mapRequired(io, "checked", result.benchmarkResults.checked);
        iot::mapRequired(io, "correct", result.benchmarkResults.correct);
        iot::mapRequired(io, "rnorm", result.benchmarkResults.rnorm);
    }

    static void mapping(IO& io, Client::GEMMClient::Result& result, EmptyContext& ctx)
    {
        mapping(io, result);
    }
};

// D (MxN) = alpha * A (MxK) X B (KxN) + beta * C (MxN)
template <typename A, typename B, typename C, typename D>
Client::GEMMClient::Result GEMM(Client::GEMMClient::SolutionParameters const& solutionParams,
                                Client::RunParameters const&                  runParams,
                                bool                                          checkResult,
                                bool                                          doVisualize)
{
    // Host Data
    RandomGenerator random(31415u);
    auto            h_A = random.vector<A>(
        solutionParams.problemParams.m * solutionParams.problemParams.k, -1.0, 1.0);
    auto h_B = random.vector<B>(
        solutionParams.problemParams.k * solutionParams.problemParams.n, -1.0, 1.0);
    std::vector<C> h_C = random.vector<C>(
        solutionParams.problemParams.m * solutionParams.problemParams.n, -1.0, 1.0);
    std::vector<D> h_D(solutionParams.problemParams.m * solutionParams.problemParams.n,
                       static_cast<D>(0.0));

    auto context = rocRoller::Context::ForDefaultHipDevice(solutionParams.generateKernelName(), {});

    using unsegTypeA = typename UnsegmentedTypeOf<A>::type;
    using unsegTypeB = typename UnsegmentedTypeOf<B>::type;

    if(solutionParams.scheduler == "TENSILE_ASM")
    {
        Client::GEMMClient::Result result;
        auto                       versionString = GPUArchitectureLibrary::getInstance()
                                 ->GetDefaultHipDeviceArch()
                                 .target()
                                 .getVersionString();
        if(versionString == "gfx90a")
        {
            Client::GEMMClient::TensileGEMMSolution<A, B, C, D> gemmKernel(solutionParams);
            result = gemmKernel.benchmark(runParams, checkResult, doVisualize, h_A, h_B, h_C, h_D);
        }
        else
        {
            std::cout << "Not running TENSILE_ASM for " << versionString << std::endl;
            result.solutionParams             = solutionParams;
            result.benchmarkResults.runParams = runParams;
        }

        return result;
    }
    else if(solutionParams.streamK)
    {
        Client::GEMMClient::Result result;
        auto defaultDevice = GPUArchitectureLibrary::getInstance()->GetDefaultHipDeviceArch();
        if(defaultDevice.HasCapability(GPUCapability::ArchAccUnifiedRegs))
        {
            Client::GEMMClient::StreamKGEMMSolution<A, B, C, D> gemmKernel(solutionParams);
            gemmKernel.setContext(context);
            result = gemmKernel.benchmark(runParams, checkResult, doVisualize, h_A, h_B, h_C, h_D);
        }
        else
        {
            std::cout << "Not running StreamK for " << defaultDevice.target().getVersionString()
                      << std::endl;
            result.solutionParams             = solutionParams;
            result.benchmarkResults.runParams = runParams;
        }

        return result;
    }
    else
    {
        Client::GEMMClient::DataParallelGEMMSolution<A, B, C, D> gemmKernel(solutionParams);

        // TODO: Make this optional.
        {
            auto          kernelName = solutionParams.generateKernelName();
            std::ofstream outfile(kernelName + ".yaml");
            outfile << toYAML(gemmKernel.getKernel()->getKernelGraph());
        }

        gemmKernel.setContext(context);
        auto result = gemmKernel.benchmark(runParams, checkResult, doVisualize, h_A, h_B, h_C, h_D);

        return result;
    }
}

// D (MxN) = alpha * A (MxK) X B (KxN) + beta * C (MxN)
template <typename A, typename C, typename D>
Client::GEMMClient::Result GEMMMixed(Client::GEMMClient::SolutionParameters const& solutionParams,
                                     Client::RunParameters const&                  runParams,
                                     bool                                          checkResult,
                                     bool                                          doVisualize,
                                     auto                                          typeB)
{
    if(typeB == "fp8")
    {
        return GEMM<A, FP8, C, D>(solutionParams, runParams, checkResult, doVisualize);
    }
    else if(typeB == "bf8")
    {
        return GEMM<A, BF8, C, D>(solutionParams, runParams, checkResult, doVisualize);
    }
    else if(typeB == "fp6")
    {
        return GEMM<A, FP6, C, D>(solutionParams, runParams, checkResult, doVisualize);
    }
    else if(typeB == "bf6")
    {
        return GEMM<A, BF6, C, D>(solutionParams, runParams, checkResult, doVisualize);
    }
    else if(typeB == "fp4")
    {
        return GEMM<A, FP4, C, D>(solutionParams, runParams, checkResult, doVisualize);
    }
    else
        Throw<FatalError>("Invalid type for Mixed GEMM.");
}

// D (MxN) = alpha * A (MxK) X B (KxN) + beta * C (MxN)
template <typename C, typename D>
Client::GEMMClient::Result GEMMMixed(Client::GEMMClient::SolutionParameters const& solutionParams,
                                     Client::RunParameters const&                  runParams,
                                     bool                                          checkResult,
                                     bool                                          doVisualize,
                                     auto                                          typeA,
                                     auto                                          typeB)
{
    if(typeA == "fp8")
    {
        return GEMMMixed<FP8, C, D>(solutionParams, runParams, checkResult, doVisualize, typeB);
    }
    else if(typeA == "bf8")
    {
        return GEMMMixed<BF8, C, D>(solutionParams, runParams, checkResult, doVisualize, typeB);
    }
    else if(typeA == "fp6")
    {
        return GEMMMixed<FP6, C, D>(solutionParams, runParams, checkResult, doVisualize, typeB);
    }
    else if(typeA == "bf6")
    {
        return GEMMMixed<BF6, C, D>(solutionParams, runParams, checkResult, doVisualize, typeB);
    }
    else if(typeA == "fp4")
    {
        return GEMMMixed<FP4, C, D>(solutionParams, runParams, checkResult, doVisualize, typeB);
    }
    else
        Throw<FatalError>("Invalid type for Mixed GEMM.");
}

int main(int argc, const char* argv[])
{
    ParseOptions po("GEMM Driver: D (MxN) = alpha * A (MxK) * B (KxN) + beta * C (MxN)",
                    Settings::getInstance()->help());

    // Problem definition
    po.addArg("M", Arg({"M"}, "Tensor size M."));
    po.addArg("N", Arg({"N"}, "Tensor size N."));
    po.addArg("K", Arg({"K"}, "Tensor size K."));
    po.addArg("trans_A",
              Arg({"trans_A"}, "N: A is not to be transposed.  T: A is to be transposed."));
    po.addArg("trans_B",
              Arg({"trans_B"}, "N: B is not to be transposed.  T: B is to be transposed."));
    po.addArg("alpha", Arg({"a", "alpha"}, "Alpha scalar."));
    po.addArg("beta", Arg({"b", "beta"}, "Beta scalar."));
<<<<<<< HEAD
    po.addArg(
        "type_A",
        Arg({"type_A"},
            "Datatype of A matrix [float | half | fp8 | bf8 | fp6 | bf6 | fp4].  Default: float."));
    po.addArg(
        "type_B",
        Arg({"type_B"},
            "Datatype of B matrix [float | half | fp8 | bf8 | fp6 | bf6 | fp4].  Default: float."));
    po.addArg("type_C", Arg({"type_C"}, "Datatype of C matrix [float | half].  Default: float."));
    po.addArg("type_D", Arg({"type_D"}, "Datatype of D matrix [float | half].  Default: float."));
=======
    po.addArg("type_A",
              Arg({"type_A"},
                  "Datatype of A matrix [float | half | bf16 | fp8 | bf8].  Default: float."));
    po.addArg("type_B",
              Arg({"type_B"},
                  "Datatype of B matrix [float | half | bf16 | fp8 | bf8].  Default: float."));
    po.addArg("type_C",
              Arg({"type_C"}, "Datatype of C matrix [float | half | bf16].  Default: float."));
    po.addArg("type_D",
              Arg({"type_D"}, "Datatype of D matrix [float | half | bf16].  Default: float."));
>>>>>>> 1794b3ef
    po.addArg("type_acc", Arg({"type_acc"}, "Datatype of accumulation [float]"));
    po.addArg("hgemm",
              Arg({"hgemm"},
                  "Enable (=1) to overwrite types to: --type_A=half --type_B=half --type_C=half "
                  "--type_D=half "
                  "--type_acc=float."));
    // Kernel options
    po.addArg("mac_m", Arg({"mac_m"}, "(Macro) Tile size M."));
    po.addArg("mac_n", Arg({"mac_n"}, "(Macro) Tile size N."));
    po.addArg("mac_k", Arg({"mac_k"}, "(Macro) Tile size K."));

    po.addArg("wave_m", Arg({"wave_m"}, "(MFMA) Tile size M."));
    po.addArg("wave_n", Arg({"wave_n"}, "(MFMA) Tile size N."));
    po.addArg("wave_k", Arg({"wave_k"}, "(MFMA) Tile size K."));
    po.addArg("wave_b", Arg({"wave_b"}, "(MFMA) Tile size K."));
    po.addArg("mfma",
              Arg({"mfma"},
                  "MFMA instruction to use.  Default 32x32x2x1 for floats, 32x32x8x1 for halfs."));
    po.addArg("workgroup_size_x", Arg({"workgroup_size_x"}, "Workgroup size in the x dimension."));
    po.addArg("workgroup_size_y", Arg({"workgroup_size_y"}, "Workgroup size in the y dimension."));
    po.addArg("unroll_x", Arg({"unroll_x"}, "Unroll size in X."));
    po.addArg("unroll_y", Arg({"unroll_y"}, "Unroll size in Y."));
    po.addArg("loadLDS_A", Arg({"loadLDS_A"}, "Use LDS when loading A."));
    po.addArg("loadLDS_B", Arg({"loadLDS_B"}, "Use LDS when loading B."));
    po.addArg("storeLDS_D", Arg({"storeLDS_D"}, "Use LDS when storing D."));
    po.addArg("betaInFma", Arg({"betaInFma"}, "Use beta in FMA instruction instead of alpha."));
    po.addArg("scheduler", Arg({"scheduler"}, "Which scheduler to use."));
    po.addArg("match_memory_access",
              Arg({"match_memory_access"},
                  "Match memory access to transpose. "
                  "Currently decreases performance."));
    po.addArg("prefetch", Arg({"prefetch"}, "Enable prefetching (UnrollK=2 implied)."));
    po.addArg("prefetchInFlight",
              Arg({"prefetchInFlight"}, "Number of prefetches in flight at the same time"));
    po.addArg("prefetchLDSFactor",
              Arg({"prefetchLDSFactor"}, "Prefetch 1/prefetchLDSFactor of MacroTile from LDS"));
    po.addArg("streamK", Arg({"streamK"}, "Enable StreamK algorithm."));
    po.addArg("numWGs", Arg({"numWGs"}, "Number of workgroups to use with StreamK algorithm."));
    po.addArg("streamKTwoTile", Arg({"streamKTwoTile"}, "Enable two-tile StreamK algorithm."));

    // Benchmarking options
    po.addArg("yaml", Arg({"o", "yaml"}, "Results"));
    po.addArg("num_warmup", Arg({"num_warmup"}, "Number of warm-up runs."));
    po.addArg("num_outer", Arg({"num_outer"}, "Number of outer runs."));
    po.addArg("num_inner", Arg({"num_inner"}, "Number of inner runs."));
    po.addArg("visualize",
              Arg({"visualize"}, "Dump out volumes describing memory access patterns."));
    po.addArg("save", Arg({"save"}, "Save assembly to file name."));

    po.addArg("device", Arg({"device"}, "GPU Device Ordinal"));

    po.parse_args(argc, argv);

    Client::GEMMClient::ProblemParameters problem;
    problem.m       = po.get("M", 3072);
    problem.n       = po.get("N", 4096);
    problem.k       = po.get("K", 4096);
    problem.alpha   = po.get("alpha", 2.0f);
    problem.beta    = po.get("beta", 0.5f);
    problem.typeA   = po.get("type_A", std::string("float"));
    problem.typeB   = po.get("type_B", std::string("float"));
    problem.typeC   = po.get("type_C", std::string("float"));
    problem.typeD   = po.get("type_D", std::string("float"));
    problem.typeAcc = po.get("type_acc", std::string("float"));
    problem.transA
        = fromString<Client::GEMMClient::TransposeType>(po.get("trans_A", std::string("N")));
    problem.transB
        = fromString<Client::GEMMClient::TransposeType>(po.get("trans_B", std::string("N")));

    bool forceHGEMM = po.get("hgemm", false);
    if(forceHGEMM)
    {
        problem.typeA   = "half";
        problem.typeB   = "half";
        problem.typeC   = "half";
        problem.typeD   = "half";
        problem.typeAcc = "float";
    }

    Client::GEMMClient::SolutionParameters solution;
    solution.problemParams = problem;

    solution.macM              = po.get("mac_m", 64);
    solution.macN              = po.get("mac_n", 64);
    solution.macK              = po.get("mac_k", 64);
    solution.workgroupSizeX    = po.get("workgroup_size_x", Client::GEMMClient::wavefrontSize * 2);
    solution.workgroupSizeY    = po.get("workgroup_size_y", 2);
    solution.unrollX           = po.get("unroll_x", 0);
    solution.unrollY           = po.get("unroll_y", 0);
    solution.loadLDSA          = po.get("loadLDS_A", true);
    solution.loadLDSB          = po.get("loadLDS_B", true);
    solution.storeLDSD         = po.get("storeLDS_D", true);
    solution.betaInFma         = po.get("betaInFma", true);
    solution.scheduler         = po.get("scheduler", std::string("Priority"));
    solution.matchMemoryAccess = po.get("match_memory_access", true);
    solution.prefetch          = po.get("prefetch", false);
    solution.prefetchInFlight  = po.get("prefetchInFlight", 0);
    solution.prefetchLDSFactor = po.get("prefetchLDSFactor", 0);
    solution.streamK           = po.get("streamK", false);
    int defaultNumWGs          = 0;
    if(solution.streamK)
    {
        hipDeviceProp_t deviceProperties;
        AssertFatal(hipGetDeviceProperties(&deviceProperties, 0) == (hipError_t)HIP_SUCCESS);
        defaultNumWGs = deviceProperties.multiProcessorCount;
    }
    solution.numWGs = po.get("numWGs", defaultNumWGs);
    if(solution.numWGs == 0)
    {
        solution.numWGs = defaultNumWGs;
    }
    solution.streamKTwoTile = po.get("streamKTwoTile", false);
    AssertFatal(!solution.streamKTwoTile || solution.streamK);

    std::string mfma = po.get("mfma", std::string());
    if(!mfma.empty())
    {
        bool fail = false;
        try
        {
            std::istringstream iss(mfma);
            std::string        token;

            iss.exceptions(std::ifstream::eofbit | std::ifstream::failbit | std::ifstream::badbit);
            std::getline(iss, token, 'x');
            solution.waveM = std::stoi(token);
            std::getline(iss, token, 'x');
            solution.waveN = std::stoi(token);
            std::getline(iss, token, 'x');
            solution.waveK = std::stoi(token);
            iss.exceptions(std::ifstream::failbit | std::ifstream::badbit);
            std::getline(iss, token, 'x');
            solution.waveB = std::stoi(token);
        }
        catch(const std::invalid_argument&)
        {
            fail = true;
        }
        catch(const std::ios_base::failure&)
        {
            fail = true;
        }
        fail |= (solution.waveM < 1) || (solution.waveN < 1) || (solution.waveK < 1)
                || (solution.waveB < 1);
        if(fail)
        {
            std::cout << "Invalid format for MFMA instruction." << std::endl;
            std::cout << std::endl;
            std::cout << "The MFMA argument should be formatted like:" << std::endl;
            std::cout << std::endl;
            std::cout << "    --mfma=MxNxKxB" << std::endl;
            std::cout << std::endl;
            std::cout << "For example: --mfma=32x32x2x1" << std::endl;
            exit(1);
        }
    }
    solution.waveM = po.get("wave_m", solution.waveM);
    solution.waveN = po.get("wave_n", solution.waveN);
    solution.waveK = po.get("wave_k", solution.waveK);
    solution.waveB = po.get("wave_b", solution.waveB);

    Client::RunParameters runParams;
    runParams.numWarmUp = po.get("num_warmup", 3);
    runParams.numOuter  = po.get("num_outer", 5);
    runParams.numInner  = po.get("num_inner", 2);
    runParams.device    = po.get("device", 0);

    bool doVisualize = po.get("visualize", false);
    bool checkResult = true;

    std::string assembly = po.get("save", std::string());
    if(!assembly.empty())
    {
        Settings::getInstance()->set(Settings::SaveAssembly, true);
        Settings::getInstance()->set(Settings::AssemblyFile, assembly);
    }

    std::string filename = po.get("yaml", std::string());

    // Currently, we only support F32 accumulation
    AssertFatal(problem.typeAcc == "float");

    HIP_CHECK(hipSetDevice(runParams.device));

    Client::GEMMClient::Result result;

    auto isF8F6F4 = [](auto dtype) {
        return (dtype == "fp8" || dtype == "bf8" || dtype == "fp6" || dtype == "bf6"
                || dtype == "fp4");
    };

    if(problem.typeA == "float" && problem.typeB == "float" && problem.typeC == "float"
       && problem.typeD == "float")
    {
        result = GEMM<float, float, float, float>(solution, runParams, checkResult, doVisualize);
    }
    else if(problem.typeA == "half" && problem.typeB == "half" && problem.typeC == "half"
            && problem.typeD == "half")
    {
        result = GEMM<Half, Half, Half, Half>(solution, runParams, checkResult, doVisualize);
    }
    else if(problem.typeA == "bf16" && problem.typeB == "bf16" && problem.typeC == "float"
            && problem.typeD == "float")
    {
        result
            = GEMM<BFloat16, BFloat16, float, float>(solution, runParams, checkResult, doVisualize);
    }
    else if(problem.typeA == "bf16" && problem.typeB == "bf16" && problem.typeC == "bf16"
            && problem.typeD == "bf16")
    {
        result = GEMM<BFloat16, BFloat16, BFloat16, BFloat16>(
            solution, runParams, checkResult, doVisualize);
    }
    else if(problem.typeA == "fp8" && problem.typeB == "fp8" && problem.typeC == "float"
            && problem.typeD == "float")
    {
        result = GEMM<FP8, FP8, float, float>(solution, runParams, checkResult, doVisualize);
    }
    else if(problem.typeA == "bf8" && problem.typeB == "bf8" && problem.typeC == "float"
            && problem.typeD == "float")
    {
        result = GEMM<BF8, BF8, float, float>(solution, runParams, checkResult, doVisualize);
    }
    else if(problem.typeA == "fp6" && problem.typeB == "fp6" && problem.typeC == "float"
            && problem.typeD == "float")
    {
        result = GEMM<FP6, FP6, float, float>(solution, runParams, checkResult, doVisualize);
    }
    else if(problem.typeA == "bf6" && problem.typeB == "bf6" && problem.typeC == "float"
            && problem.typeD == "float")
    {
        result = GEMM<BF6, BF6, float, float>(solution, runParams, checkResult, doVisualize);
    }
    else if(problem.typeA == "fp4" && problem.typeB == "fp4" && problem.typeC == "float"
            && problem.typeD == "float")
    {
        result = GEMM<FP4, FP4, float, float>(solution, runParams, checkResult, doVisualize);
    }
    else if((problem.typeA != problem.typeB) && isF8F6F4(problem.typeA) && isF8F6F4(problem.typeB))
    {
        result = GEMMMixed<float, float>(
            solution, runParams, checkResult, doVisualize, problem.typeA, problem.typeB);
    }
    else
    {
        Throw<FatalError>("Unsupported combination of datatypes for GEMM");
    }

    if(!filename.empty())
    {
        std::ofstream file(filename);
        Serialization::writeYAML(file, result);
    }

    if(!result.benchmarkResults.correct)
        return 1;

    return 0;
}<|MERGE_RESOLUTION|>--- conflicted
+++ resolved
@@ -252,29 +252,18 @@
               Arg({"trans_B"}, "N: B is not to be transposed.  T: B is to be transposed."));
     po.addArg("alpha", Arg({"a", "alpha"}, "Alpha scalar."));
     po.addArg("beta", Arg({"b", "beta"}, "Beta scalar."));
-<<<<<<< HEAD
-    po.addArg(
-        "type_A",
-        Arg({"type_A"},
-            "Datatype of A matrix [float | half | fp8 | bf8 | fp6 | bf6 | fp4].  Default: float."));
-    po.addArg(
-        "type_B",
-        Arg({"type_B"},
-            "Datatype of B matrix [float | half | fp8 | bf8 | fp6 | bf6 | fp4].  Default: float."));
-    po.addArg("type_C", Arg({"type_C"}, "Datatype of C matrix [float | half].  Default: float."));
-    po.addArg("type_D", Arg({"type_D"}, "Datatype of D matrix [float | half].  Default: float."));
-=======
     po.addArg("type_A",
               Arg({"type_A"},
-                  "Datatype of A matrix [float | half | bf16 | fp8 | bf8].  Default: float."));
+                  "Datatype of A matrix [float | half | bf16 | fp8 | bf8 | fp6 | bf6 | fp4].  "
+                  "Default: float."));
     po.addArg("type_B",
               Arg({"type_B"},
-                  "Datatype of B matrix [float | half | bf16 | fp8 | bf8].  Default: float."));
+                  "Datatype of B matrix [float | half | bf16 | fp8 | bf8 | fp6 | bf6 | fp4].  "
+                  "Default: float."));
     po.addArg("type_C",
               Arg({"type_C"}, "Datatype of C matrix [float | half | bf16].  Default: float."));
     po.addArg("type_D",
               Arg({"type_D"}, "Datatype of D matrix [float | half | bf16].  Default: float."));
->>>>>>> 1794b3ef
     po.addArg("type_acc", Arg({"type_acc"}, "Datatype of accumulation [float]"));
     po.addArg("hgemm",
               Arg({"hgemm"},
