
#include <filesystem>

#ifdef ROCROLLER_USE_HIP
#include <hip/hip_ext.h>
#include <hip/hip_runtime.h>
#endif /* ROCROLLER_USE_HIP */

#include <rocRoller/CommandSolution.hpp>
#include <rocRoller/Operations/CommandArgument_fwd.hpp>
#include <rocRoller/Serialization/Enum.hpp>
#include <rocRoller/Serialization/GPUArchitecture.hpp>
#include <rocRoller/Serialization/YAML.hpp>
#include <rocRoller/Utilities/HipUtils.hpp>
#include <rocRoller/Utilities/Version.hpp>

#include <common/Utilities.hpp>

#include "include/DataParallelGEMMSolution.hpp"
#include "include/GEMMParameters.hpp"
#include "include/StreamKGEMMSolution.hpp"
#include "include/TensileGEMMSolution.hpp"

#include <CLI/CLI.hpp>

using namespace rocRoller;

const std::string clientName = "GEMMv00";

namespace rocRoller::Client::GEMMClient
{
    struct GEMMSolutionBlob
    {
        GPUArchitectureTarget architecture;
        SolutionParameters    solution;
        std::string           assembly;
    };
}

template <typename IO>
struct rocRoller::Serialization::
    MappingTraits<Client::GEMMClient::Result, IO, rocRoller::Serialization::EmptyContext>
{
    static const bool flow = false;
    using iot              = IOTraits<IO>;

    static void mapping(IO& io, Client::GEMMClient::Result& result)
    {
        iot::mapRequired(io, "client", clientName);
        iot::mapRequired(io, "device", result.benchmarkResults.runParams.device);
        iot::mapRequired(io, "M", result.problemParams.m);
        iot::mapRequired(io, "N", result.problemParams.n);
        iot::mapRequired(io, "K", result.problemParams.k);
        iot::mapRequired(io, "alpha", result.problemParams.alpha);
        iot::mapRequired(io, "beta", result.problemParams.beta);
        iot::mapRequired(io, "trans_A", Client::GEMMClient::toString(result.solutionParams.transA));
        iot::mapRequired(io, "trans_B", Client::GEMMClient::toString(result.solutionParams.transB));

        iot::mapRequired(io, "type_A", result.solutionParams.typeA);
        iot::mapRequired(io, "type_B", result.solutionParams.typeB);
        iot::mapRequired(io, "type_C", result.solutionParams.typeC);
        iot::mapRequired(io, "type_D", result.solutionParams.typeD);
        iot::mapRequired(io, "type_acc", result.solutionParams.typeAcc);

        iot::mapRequired(io, "mac_m", result.solutionParams.macM);
        iot::mapRequired(io, "mac_n", result.solutionParams.macN);
        iot::mapRequired(io, "mac_k", result.solutionParams.macK);
        iot::mapRequired(io, "wave_m", result.solutionParams.waveM);
        iot::mapRequired(io, "wave_n", result.solutionParams.waveN);
        iot::mapRequired(io, "wave_k", result.solutionParams.waveK);
        iot::mapRequired(io, "wave_b", result.solutionParams.waveB);
        iot::mapRequired(io, "workgroup_size_x", result.solutionParams.workgroupSizeX);
        iot::mapRequired(io, "workgroup_size_y", result.solutionParams.workgroupSizeY);
        iot::mapRequired(io, "unroll_x", result.solutionParams.unrollX);
        iot::mapRequired(io, "unroll_y", result.solutionParams.unrollY);
        iot::mapRequired(io, "loadLDS_A", result.solutionParams.loadLDSA);
        iot::mapRequired(io, "loadLDS_B", result.solutionParams.loadLDSB);
        iot::mapRequired(io, "storeLDS_D", result.solutionParams.storeLDSD);
        iot::mapRequired(io, "prefetch", result.solutionParams.prefetch);
        iot::mapRequired(io, "prefetchInFlight", result.solutionParams.prefetchInFlight);
        iot::mapRequired(io, "prefetchLDSFactor", result.solutionParams.prefetchLDSFactor);
        iot::mapRequired(io, "betaInFma", result.solutionParams.betaInFma);
        iot::mapRequired(io, "scheduler", result.solutionParams.scheduler);

        iot::mapRequired(io, "streamK", result.solutionParams.streamK);
        iot::mapRequired(io, "numWGs", result.benchmarkResults.runParams.numWGs);
        iot::mapRequired(io, "streamKTwoTile", result.solutionParams.streamKTwoTile);

        iot::mapRequired(io, "numWarmUp", result.benchmarkResults.runParams.numWarmUp);
        iot::mapRequired(io, "numOuter", result.benchmarkResults.runParams.numOuter);
        iot::mapRequired(io, "numInner", result.benchmarkResults.runParams.numInner);

        iot::mapRequired(io, "kernelGenerate", result.benchmarkResults.kernelGenerate);
        iot::mapRequired(io, "kernelAssemble", result.benchmarkResults.kernelAssemble);
        iot::mapRequired(io, "kernelExecute", result.benchmarkResults.kernelExecute);

        iot::mapRequired(io, "checked", result.benchmarkResults.checked);
        iot::mapRequired(io, "correct", result.benchmarkResults.correct);
        iot::mapRequired(io, "rnorm", result.benchmarkResults.rnorm);
    }

    static void mapping(IO& io, Client::GEMMClient::Result& result, EmptyContext& ctx)
    {
        mapping(io, result);
    }
};

template <typename IO>
struct rocRoller::Serialization::MappingTraits<Client::GEMMClient::SolutionParameters,
                                               IO,
                                               rocRoller::Serialization::EmptyContext>
{
<<<<<<< HEAD
    // Host Data
    RandomGenerator random(31415u);
    auto            h_A = random.vector<A>(
        solutionParams.problemParams.m * solutionParams.problemParams.k, -1.0, 1.0);
    auto h_B = random.vector<B>(
        solutionParams.problemParams.k * solutionParams.problemParams.n, -1.0, 1.0);
    std::vector<C> h_C = random.vector<C>(
        solutionParams.problemParams.m * solutionParams.problemParams.n, -1.0, 1.0);
    std::vector<D> h_D(solutionParams.problemParams.m * solutionParams.problemParams.n,
                       static_cast<D>(0.0));

    auto context = rocRoller::Context::ForDefaultHipDevice(solutionParams.generateKernelName(), {});

    using unsegTypeA = typename UnsegmentedTypeOf<A>::type;
    using unsegTypeB = typename UnsegmentedTypeOf<B>::type;

    if(solutionParams.scheduler == "TENSILE_ASM")
=======
    static const bool flow = false;
    using iot              = IOTraits<IO>;

    static void mapping(IO& io, Client::GEMMClient::SolutionParameters& params)
>>>>>>> 8b9a2ad7
    {
        iot::mapRequired(io, "mac_m", params.macM);
        iot::mapRequired(io, "mac_n", params.macN);
        iot::mapRequired(io, "mac_k", params.macK);
        iot::mapRequired(io, "wave_m", params.waveM);
        iot::mapRequired(io, "wave_n", params.waveN);
        iot::mapRequired(io, "wave_k", params.waveK);
        iot::mapRequired(io, "wave_b", params.waveB);
        iot::mapRequired(io, "workgroup_size_x", params.workgroupSizeX);
        iot::mapRequired(io, "workgroup_size_y", params.workgroupSizeY);
        iot::mapRequired(io, "unroll_x", params.unrollX);
        iot::mapRequired(io, "unroll_y", params.unrollY);
        iot::mapRequired(io, "loadLDS_A", params.loadLDSA);
        iot::mapRequired(io, "loadLDS_B", params.loadLDSB);
        iot::mapRequired(io, "storeLDS_D", params.storeLDSD);
        iot::mapRequired(io, "prefetch", params.prefetch);
        iot::mapRequired(io, "prefetchInFlight", params.prefetchInFlight);
        iot::mapRequired(io, "prefetchLDSFactor", params.prefetchLDSFactor);
        iot::mapRequired(io, "betaInFma", params.betaInFma);
        iot::mapRequired(io, "scheduler", params.scheduler);

        iot::mapRequired(io, "trans_A", params.transA);
        iot::mapRequired(io, "trans_B", params.transB);

        iot::mapRequired(io, "type_A", params.typeA);
        iot::mapRequired(io, "type_B", params.typeB);
        iot::mapRequired(io, "type_C", params.typeC);
        iot::mapRequired(io, "type_D", params.typeD);
        iot::mapRequired(io, "type_acc", params.typeAcc);

        iot::mapRequired(io, "streamK", params.streamK);
        iot::mapRequired(io, "streamKTwoTile", params.streamKTwoTile);

        iot::mapRequired(io, "version", params.version);
    }

    static void mapping(IO& io, Client::GEMMClient::SolutionParameters& params, EmptyContext& ctx)
    {
        mapping(io, params);
    }
};

template <typename IO>
struct rocRoller::Serialization::
    MappingTraits<Client::GEMMClient::GEMMSolutionBlob, IO, rocRoller::Serialization::EmptyContext>
{
    static const bool flow = false;
    using iot              = IOTraits<IO>;

    static void mapping(IO& io, Client::GEMMClient::GEMMSolutionBlob& soln)
    {
        iot::mapRequired(io, "architecture", soln.architecture);
        iot::mapRequired(io, "solution", soln.solution);
        iot::mapRequired(io, "assembly", soln.assembly);
    }

    static void mapping(IO& io, Client::GEMMClient::GEMMSolutionBlob& soln, EmptyContext& ctx)
    {
        mapping(io, soln);
    }
};

namespace rocRoller::Client::GEMMClient
{
    template <typename A, typename B, typename C, typename D>
    std::pair<bool, double>
        validate(std::vector<A> const&                                   h_A,
                 std::vector<B> const&                                   h_B,
                 std::vector<C> const&                                   h_C,
                 std::vector<D> const&                                   h_D,
                 rocRoller::Client::GEMMClient::ProblemParameters const& problemParams,
                 GPUArchitecture const&                                  arch)
    {
        using namespace rocRoller::Client::GEMMClient;

        // Host result
        std::vector<D> h_result(problemParams.m * problemParams.n, static_cast<D>(0.0));
        CPUMM(h_result,
              h_C,
              h_A,
              h_B,
              problemParams.m,
              problemParams.n,
              problemParams.k,
              problemParams.alpha,
              problemParams.beta,
              problemParams.transA == TransposeType::T,
              problemParams.transB == TransposeType::T);

        auto tol = gemmAcceptableError<A, B, D>(
            problemParams.m, problemParams.n, problemParams.k, arch.target());
        auto res = compare(h_D, h_result, tol);

        Log::debug(res.message());

        std::cout << "Result: " << (res.ok ? "Correct" : "Incorrect") << std::endl;
        std::cout << "RNorm: " << res.relativeNormL2 << std::endl;
        if(!res.ok)
        {
            std::cerr << "WARNING: Result incorrect.  " << res.message() << std::endl;
        }
        return {res.ok, res.relativeNormL2};
    }

    // D (MxN) = alpha * A (MxK) X B (KxN) + beta * C (MxN)
    template <typename A, typename B, typename C, typename D>
    Client::BenchmarkResults GEMM(std::shared_ptr<Client::GEMMClient::GEMMSolution> gemm,
                                  Client::GEMMClient::SolutionParameters const&     solutionParams,
                                  Client::GEMMClient::ProblemParameters const&      problemParams,
                                  Client::RunParameters const&                      runParams,
                                  std::string            loadAssemblyFile,
                                  GPUArchitecture const& arch)
    {
        using namespace rocRoller::Client;
        using namespace rocRoller::Client::GEMMClient;

        // Host Data
        std::cout << "Generating input data..." << std::endl;
        RandomGenerator random(31415u);
        std::vector<A>  h_A = random.vector<A>(problemParams.m * problemParams.k, -1.0, 1.0);
        std::vector<B>  h_B = random.vector<B>(problemParams.k * problemParams.n, -1.0, 1.0);
        std::vector<C>  h_C = random.vector<C>(problemParams.m * problemParams.n, -1.0, 1.0);
        std::vector<D>  h_D(problemParams.m * problemParams.n, static_cast<D>(0.0));

        auto d_A = make_shared_device(h_A);
        auto d_B = make_shared_device(h_B);
        auto d_C = make_shared_device(h_C);
        auto d_D = make_shared_device(h_D);

        std::cout << "Generating lauch parameters and runtime arguments..." << std::endl;
        auto commandKernel = gemm->commandKernel();
        auto launchParams  = gemm->makeLaunchParameters(problemParams, solutionParams, runParams);

        commandKernel->loadKernel();
        commandKernel->setLaunchParameters(launchParams);
        auto commandArgs = gemm->commandArguments(problemParams, runParams);

        auto [aTag, bTag, cTag, dTag] = gemm->getABCDTags();
        commandArgs.setArgument(aTag, ArgumentType::Value, (A*)d_A.get());
        commandArgs.setArgument(bTag, ArgumentType::Value, (B*)d_B.get());
        commandArgs.setArgument(cTag, ArgumentType::Value, (C*)d_C.get());
        commandArgs.setArgument(dTag, ArgumentType::Value, (D*)d_D.get());

        if(!loadAssemblyFile.empty())
        {
            std::cout << "Loading kernel from: " << loadAssemblyFile << std::endl;
            commandKernel->loadKernelFromAssembly(loadAssemblyFile,
                                                  solutionParams.generateKernelName());
        }

        gemm->validateRunParameters(solutionParams, problemParams, runParams, commandKernel);

        auto runtimeArgs = commandArgs.runtimeArguments();

        auto scratchSpaceRequired = commandKernel->scratchSpaceRequired(runtimeArgs);
        if(scratchSpaceRequired > 0)
        {
            auto deviceScratch = make_shared_device<uint8_t>(scratchSpaceRequired, 0);
            commandArgs.setArgument(
                gemm->getScratchTag(), ArgumentType::Value, deviceScratch.get());
        }

        if(runParams.visualize)
        {
            Client::visualize(gemm->command(), *commandKernel, commandArgs);
        }

        std::cout << std::endl;
        std::cout << "Solution:" << std::endl;
        std::cout << solutionParams << std::endl;

        std::cout << "Problem:" << std::endl;
        std::cout << problemParams << std::endl;

        std::cout << "Launching GPU kernel(s)..." << std::endl;

        BenchmarkResults result;
        result.runParams = runParams;

        // Benchmark runs
        for(int outer = 0; outer < runParams.numOuter; ++outer)
        {
            // Warmup runs
            for(int i = 0; i < runParams.numWarmUp; ++i)
            {
                commandKernel->launchKernel(runtimeArgs);
            }

            HIP_TIMER(t_kernel, "GEMM", runParams.numInner);
            for(int inner = 0; inner < runParams.numInner; ++inner)
            {
                commandKernel->launchKernel(runtimeArgs, t_kernel, inner);
            }
            HIP_SYNC(t_kernel);
            t_kernel->sleep(50);
            auto nanoseconds = t_kernel->allNanoseconds();
            result.kernelExecute.insert(
                result.kernelExecute.end(), nanoseconds.begin(), nanoseconds.end());
        }

        double totalTime = 0;
        for(auto ke : result.kernelExecute)
            totalTime += static_cast<double>(ke) / 1.e9;
        double averageTime = totalTime / (runParams.numInner * runParams.numOuter);

        std::cout << "Average runtime (s): " << averageTime << std::endl;
        std::cout << "Average GFLOPS:      "
                  << (double)problemParams.m * problemParams.n * problemParams.k * 2.0 / averageTime
                         * 1.e-9
                  << std::endl;

        result.kernelAssemble = TimerPool::nanoseconds("CommandKernel::assembleKernel");
        result.kernelGenerate = TimerPool::nanoseconds("CommandKernel::generateKernel");

        if(runParams.check)
        {
            AssertFatal(hipMemcpy(h_D.data(),
                                  d_D.get(),
                                  problemParams.m * problemParams.n * sizeof(D),
                                  hipMemcpyDeviceToHost)
                        == (hipError_t)HIP_SUCCESS);

            auto [correct, rnorm] = validate<A, B, C, D>(h_A, h_B, h_C, h_D, problemParams, arch);

            result.checked = true;
            result.correct = correct;
            result.rnorm   = rnorm;
        }

        return result;
    }

<<<<<<< HEAD
// D (MxN) = alpha * A (MxK) X B (KxN) + beta * C (MxN)
template <typename A, typename C, typename D>
Client::GEMMClient::Result GEMMMixed(Client::GEMMClient::SolutionParameters const& solutionParams,
                                     Client::RunParameters const&                  runParams,
                                     bool                                          checkResult,
                                     bool                                          doVisualize,
                                     auto                                          typeB)
{
    if(typeB == "fp8")
    {
        return GEMM<A, FP8, C, D>(solutionParams, runParams, checkResult, doVisualize);
    }
    else if(typeB == "bf8")
    {
        return GEMM<A, BF8, C, D>(solutionParams, runParams, checkResult, doVisualize);
    }
    else if(typeB == "fp6")
    {
        return GEMM<A, FP6, C, D>(solutionParams, runParams, checkResult, doVisualize);
    }
    else if(typeB == "bf6")
    {
        return GEMM<A, BF6, C, D>(solutionParams, runParams, checkResult, doVisualize);
    }
    else if(typeB == "fp4")
    {
        return GEMM<A, FP4, C, D>(solutionParams, runParams, checkResult, doVisualize);
    }
    else
        Throw<FatalError>("Invalid type for Mixed GEMM.");
}

// D (MxN) = alpha * A (MxK) X B (KxN) + beta * C (MxN)
template <typename C, typename D>
Client::GEMMClient::Result GEMMMixed(Client::GEMMClient::SolutionParameters const& solutionParams,
                                     Client::RunParameters const&                  runParams,
                                     bool                                          checkResult,
                                     bool                                          doVisualize,
                                     auto                                          typeA,
                                     auto                                          typeB)
{
    if(typeA == "fp8")
    {
        return GEMMMixed<FP8, C, D>(solutionParams, runParams, checkResult, doVisualize, typeB);
    }
    else if(typeA == "bf8")
    {
        return GEMMMixed<BF8, C, D>(solutionParams, runParams, checkResult, doVisualize, typeB);
    }
    else if(typeA == "fp6")
    {
        return GEMMMixed<FP6, C, D>(solutionParams, runParams, checkResult, doVisualize, typeB);
    }
    else if(typeA == "bf6")
    {
        return GEMMMixed<BF6, C, D>(solutionParams, runParams, checkResult, doVisualize, typeB);
    }
    else if(typeA == "fp4")
    {
        return GEMMMixed<FP4, C, D>(solutionParams, runParams, checkResult, doVisualize, typeB);
    }
    else
        Throw<FatalError>("Invalid type for Mixed GEMM.");
}

int main(int argc, const char* argv[])
{
    ParseOptions po("GEMM Driver: D (MxN) = alpha * A (MxK) * B (KxN) + beta * C (MxN)",
                    Settings::getInstance()->help());

    // Problem definition
    po.addArg("M", Arg({"M"}, "Tensor size M."));
    po.addArg("N", Arg({"N"}, "Tensor size N."));
    po.addArg("K", Arg({"K"}, "Tensor size K."));
    po.addArg("trans_A",
              Arg({"trans_A"}, "N: A is not to be transposed.  T: A is to be transposed."));
    po.addArg("trans_B",
              Arg({"trans_B"}, "N: B is not to be transposed.  T: B is to be transposed."));
    po.addArg("alpha", Arg({"a", "alpha"}, "Alpha scalar."));
    po.addArg("beta", Arg({"b", "beta"}, "Beta scalar."));
    po.addArg("type_A",
              Arg({"type_A"},
                  "Datatype of A matrix [float | half | bf16 | fp8 | bf8 | fp6 | bf6 | fp4].  "
                  "Default: float."));
    po.addArg("type_B",
              Arg({"type_B"},
                  "Datatype of B matrix [float | half | bf16 | fp8 | bf8 | fp6 | bf6 | fp4].  "
                  "Default: float."));
    po.addArg("type_C",
              Arg({"type_C"}, "Datatype of C matrix [float | half | bf16].  Default: float."));
    po.addArg("type_D",
              Arg({"type_D"}, "Datatype of D matrix [float | half | bf16].  Default: float."));
    po.addArg("type_acc", Arg({"type_acc"}, "Datatype of accumulation [float]"));
    po.addArg("hgemm",
              Arg({"hgemm"},
                  "Enable (=1) to overwrite types to: --type_A=half --type_B=half --type_C=half "
                  "--type_D=half "
                  "--type_acc=float."));
    // Kernel options
    po.addArg("mac_m", Arg({"mac_m"}, "(Macro) Tile size M."));
    po.addArg("mac_n", Arg({"mac_n"}, "(Macro) Tile size N."));
    po.addArg("mac_k", Arg({"mac_k"}, "(Macro) Tile size K."));

    po.addArg("wave_m", Arg({"wave_m"}, "(MFMA) Tile size M."));
    po.addArg("wave_n", Arg({"wave_n"}, "(MFMA) Tile size N."));
    po.addArg("wave_k", Arg({"wave_k"}, "(MFMA) Tile size K."));
    po.addArg("wave_b", Arg({"wave_b"}, "(MFMA) Tile size K."));
    po.addArg("mfma",
              Arg({"mfma"},
                  "MFMA instruction to use.  Default 32x32x2x1 for floats, 32x32x8x1 for halfs."));
    po.addArg("workgroup_size_x", Arg({"workgroup_size_x"}, "Workgroup size in the x dimension."));
    po.addArg("workgroup_size_y", Arg({"workgroup_size_y"}, "Workgroup size in the y dimension."));
    po.addArg("unroll_x", Arg({"unroll_x"}, "Unroll size in X."));
    po.addArg("unroll_y", Arg({"unroll_y"}, "Unroll size in Y."));
    po.addArg("loadLDS_A", Arg({"loadLDS_A"}, "Use LDS when loading A."));
    po.addArg("loadLDS_B", Arg({"loadLDS_B"}, "Use LDS when loading B."));
    po.addArg("storeLDS_D", Arg({"storeLDS_D"}, "Use LDS when storing D."));
    po.addArg("betaInFma", Arg({"betaInFma"}, "Use beta in FMA instruction instead of alpha."));
    po.addArg("scheduler", Arg({"scheduler"}, "Which scheduler to use."));
    po.addArg("match_memory_access",
              Arg({"match_memory_access"},
                  "Match memory access to transpose. "
                  "Currently decreases performance."));
    po.addArg("prefetch", Arg({"prefetch"}, "Enable prefetching (UnrollK=2 implied)."));
    po.addArg("prefetchInFlight",
              Arg({"prefetchInFlight"}, "Number of prefetches in flight at the same time"));
    po.addArg("prefetchLDSFactor",
              Arg({"prefetchLDSFactor"}, "Prefetch 1/prefetchLDSFactor of MacroTile from LDS"));
    po.addArg("streamK", Arg({"streamK"}, "Enable StreamK algorithm."));
    po.addArg("numWGs", Arg({"numWGs"}, "Number of workgroups to use with StreamK algorithm."));
    po.addArg("streamKTwoTile", Arg({"streamKTwoTile"}, "Enable two-tile StreamK algorithm."));
=======
    /*
     * Generate an instance of GEMMSolution and call generateSolution.
     *
     * The kind of GEMMSolution returned is based on the parameters in
     * solutionParams.
     */
    std::shared_ptr<Client::GEMMClient::GEMMSolution>
        generateGEMMSolution(rocRoller::ContextPtr                         context,
                             Client::GEMMClient::SolutionParameters const& solutionParams)
    {
        std::shared_ptr<Client::GEMMClient::GEMMSolution> gemmSolution;

        auto arch = context->targetArchitecture().target();
>>>>>>> 8b9a2ad7

        if(solutionParams.scheduler == "TENSILE_ASM")
        {
            if(arch.isCDNA2GPU())
            {
                gemmSolution = std::make_shared<Client::GEMMClient::TensileGEMMSolution>(context);
            }
            else
            {
                std::cout << "Not running TENSILE_ASM for " << arch.toString() << std::endl;
                return nullptr;
            }
        }
        else if(solutionParams.streamK)
        {
            if(context->targetArchitecture().HasCapability(GPUCapability::ArchAccUnifiedRegs))
            {
                gemmSolution = std::make_shared<Client::GEMMClient::StreamKGEMMSolution>(context);
            }
            else
            {
                std::cout << "Not running StreamK for " << arch.toString() << std::endl;
                return nullptr;
            }
        }
        else
        {
            gemmSolution = std::make_shared<Client::GEMMClient::DataParallelGEMMSolution>(context);
        }

        AssertFatal(gemmSolution, "No solution!");

        gemmSolution->generateSolution(solutionParams);

        return gemmSolution;
    }

    /*
     * Dispatch
     */
    struct ArchitectureParameters
    {
        GPUArchitectureTarget target;
    };

    struct TypeParameters
    {
        std::string typeA   = "float";
        std::string typeB   = "float";
        std::string typeC   = "float";
        std::string typeD   = "float";
        std::string typeAcc = "float";

        Client::GEMMClient::TransposeType transA = Client::GEMMClient::TransposeType::N;
        Client::GEMMClient::TransposeType transB = Client::GEMMClient::TransposeType::N;
    };

    struct IOParameters
    {
        bool        doSave;
        std::string savePath, loadPath, resultsPath;
    };

    int RunGEMMCLI(bool                   doGenerate,
                   bool                   doValidate,
                   bool                   doBenchmark,
                   ArchitectureParameters architecture,
                   SolutionParameters     solution,
                   ProblemParameters      problem,
                   TypeParameters         types,
                   RunParameters          run,
                   IOParameters           io)
    {
        std::shared_ptr<Client::GEMMClient::GEMMSolution> gemm;

        // Changing settings has to go before creating the context :(
        if(io.doSave)
        {
            if(io.savePath.empty())
                io.savePath = solution.generateKernelName() + ".s";

            std::filesystem::path assemblyPath{io.savePath};
            assemblyPath.replace_extension(".s");

            Settings::getInstance()->set(Settings::SaveAssembly, true);
            Settings::getInstance()->set(Settings::AssemblyFile, std::string(assemblyPath));
        }

        // Changing settings has to go before creating the context :(
        std::string loadAssemblyFile;
        if(!io.loadPath.empty())
        {
            auto soln
                = Serialization::readYAMLFile<rocRoller::Client::GEMMClient::GEMMSolutionBlob>(
                    io.loadPath);
            solution            = soln.solution;
            architecture.target = soln.architecture;
            loadAssemblyFile    = soln.assembly;
            if(solution.version != rocRoller::Version::Git())
            {
                std::cout << "Warning: this version of rocRoller (" << rocRoller::Version::Git()
                          << ") differs from the one that generated " << io.loadPath << std::endl;
            }
        }

        auto arch = GPUArchitectureLibrary::getInstance()->GetArch(architecture.target);

        if(solution.scheduler != "" && solution.scheduler != "TENSILE_ASM")
        {
            auto schedulerValue = fromString<Scheduling::SchedulerProcedure>(solution.scheduler);
            Settings::getInstance()->set(Settings::Scheduler, schedulerValue);
        }

        auto context = Context::ForTarget(arch, solution.generateKernelName());

        // If no subcommands were given, default behaviour is: generate
        // and benchmark.
        bool willRunOnGPU = doValidate || doBenchmark;
        if(willRunOnGPU)
        {
            std::cout << "Setting HIP device to " << run.device << std::endl;
            HIP_CHECK(hipSetDevice(run.device));
        }

        if(willRunOnGPU && solution.streamK)
        {
            if(run.numWGs == 0)
            {
                hipDeviceProp_t deviceProperties;
                AssertFatal(hipGetDeviceProperties(&deviceProperties, 0)
                            == (hipError_t)HIP_SUCCESS);
                run.numWGs = deviceProperties.multiProcessorCount;
            }
            AssertFatal(!solution.streamKTwoTile || solution.streamK);
        }

        if(doGenerate)
        {
            std::cout << "Generating for architecture: "
                      << context->targetArchitecture().target().toString() << std::endl;

            std::cout << std::endl;
            std::cout << "Solution:" << std::endl;
            std::cout << solution << std::endl;

            std::cout << "Generating: " << solution.generateKernelName() << "..." << std::endl;

            gemm = generateGEMMSolution(context, solution);

            if(gemm && !io.savePath.empty())
            {
                std::filesystem::path assemblyPath{io.savePath};
                assemblyPath.replace_extension(".s");

                std::filesystem::path yamlPath{io.savePath};
                yamlPath.replace_extension(".yaml");

                std::ofstream file(yamlPath);
                Serialization::writeYAML(file,
                                         rocRoller::Client::GEMMClient::GEMMSolutionBlob{
                                             architecture.target, solution, assemblyPath});

                std::cout << "Wrote: " << assemblyPath.string() << std::endl;
                std::cout << "Wrote: " << yamlPath.string() << std::endl;
            }
        }
        else
        {
            gemm = generateGEMMSolution(context, solution);
        }

        if(!gemm)
            return 0;

        if(doValidate || doBenchmark)
        {
            std::cout << "Running..." << std::endl;

            if(doValidate)
            {
                run.check     = true;
                run.numWarmUp = 0;
                run.numOuter  = 1;
                run.numInner  = 1;
            }

            Client::GEMMClient::Result result;

            result.problemParams              = problem;
            result.solutionParams             = solution;
            result.benchmarkResults.runParams = run;

            if(types.typeA == "float" && types.typeB == "float" && types.typeC == "float"
               && types.typeD == "float")
            {
                result.benchmarkResults = GEMM<float, float, float, float>(
                    gemm, solution, problem, run, loadAssemblyFile, arch);
            }
            else if(types.typeA == "half" && types.typeB == "half" && types.typeC == "half"
                    && types.typeD == "half")
            {
                result.benchmarkResults = GEMM<Half, Half, Half, Half>(
                    gemm, solution, problem, run, loadAssemblyFile, arch);
            }
            else if(types.typeA == "bf16" && types.typeB == "bf16" && types.typeC == "float"
                    && types.typeD == "float")
            {
                result.benchmarkResults = GEMM<BFloat16, BFloat16, float, float>(
                    gemm, solution, problem, run, loadAssemblyFile, arch);
            }
            else if(types.typeA == "bf16" && types.typeB == "bf16" && types.typeC == "bf16"
                    && types.typeD == "bf16")
            {
                result.benchmarkResults = GEMM<BFloat16, BFloat16, BFloat16, BFloat16>(
                    gemm, solution, problem, run, loadAssemblyFile, arch);
            }
            else if(types.typeA == "fp8" && types.typeB == "fp8" && types.typeC == "float"
                    && types.typeD == "float")
            {
                result.benchmarkResults = GEMM<FP8, FP8, float, float>(
                    gemm, solution, problem, run, loadAssemblyFile, arch);
            }
            else if(types.typeA == "bf8" && types.typeB == "bf8" && types.typeC == "float"
                    && types.typeD == "float")
            {
                result.benchmarkResults = GEMM<BF8, BF8, float, float>(
                    gemm, solution, problem, run, loadAssemblyFile, arch);
            }
            else
            {
                Throw<FatalError>("Unsupported combination of datatypes for GEMM");
            }

            if(!io.resultsPath.empty())
            {
                std::ofstream file(io.resultsPath);
                Serialization::writeYAML(file, result);
            }

            if(!result.benchmarkResults.correct)
                return 1;
        }

        return 0;
    }
}

/*
 * Parse the command line and dispatch.
 */
int main(int argc, const char* argv[])
{
    CLI::App app{"GEMM Driver: D (MxN) = alpha * A (MxK) * B (KxN) + beta * C (MxN)"};
    app.footer(Settings::getInstance()->help());

    //
    // Parameters
    //
    std::string                                           architectureName;
    rocRoller::Client::GEMMClient::ArchitectureParameters architecture;

    rocRoller::Client::GEMMClient::SolutionParameters solution{
        .macM = 64,
        .macN = 64,
        .macK = 64,

        .waveM = -1,
        .waveN = -1,
        .waveK = -1,
        .waveB = -1,

<<<<<<< HEAD
    auto isF8F6F4 = [](auto dtype) {
        return (dtype == "fp8" || dtype == "bf8" || dtype == "fp6" || dtype == "bf6"
                || dtype == "fp4");
    };

    if(problem.typeA == "float" && problem.typeB == "float" && problem.typeC == "float"
       && problem.typeD == "float")
    {
        result = GEMM<float, float, float, float>(solution, runParams, checkResult, doVisualize);
    }
    else if(problem.typeA == "half" && problem.typeB == "half" && problem.typeC == "half"
            && problem.typeD == "half")
    {
        result = GEMM<Half, Half, Half, Half>(solution, runParams, checkResult, doVisualize);
    }
    else if(problem.typeA == "bf16" && problem.typeB == "bf16" && problem.typeC == "float"
            && problem.typeD == "float")
=======
        .workgroupSizeX = 128,
        .workgroupSizeY = 2,

        .loadLDSA  = true,
        .loadLDSB  = true,
        .storeLDSD = true,

        .prefetch          = false,
        .prefetchInFlight  = 0,
        .prefetchLDSFactor = 0,

        .betaInFma = true,

        .unrollX = 0,
        .unrollY = 0,

        .scheduler         = "Priority",
        .matchMemoryAccess = true,

        .streamK        = false,
        .streamKTwoTile = false,

        .version = rocRoller::Version::Git(),
    };

    rocRoller::Client::GEMMClient::ProblemParameters problem{
        .m = 3072,
        .n = 4096,
        .k = 4096,

        .alpha = 2.0f,
        .beta  = 0.5f,
    };

    rocRoller::Client::GEMMClient::TypeParameters types;

    rocRoller::Client::RunParameters run{
        .device    = 0,
        .numWarmUp = 3,
        .numOuter  = 5,
        .numInner  = 2,
        .check     = true,
        .visualize = false,
        .numWGs    = 0,
    };

    rocRoller::Client::GEMMClient::IOParameters io;

    //
    // Architecture
    //
    app.option_defaults()->ignore_case()->group("Architecture parameters");
    app.add_option("--arch", architectureName, "GPU architecture name (eg, gfx90a).");

    //
    // Problem definition
    //
    app.option_defaults()->ignore_case()->group("Problem parameters");
    app.add_option("-M,--M", problem.m, "Tensor size M.");
    app.add_option("-N,--N", problem.n, "Tensor size N.");
    app.add_option("-K,--K", problem.k, "Tensor size K.");
    app.add_option("--alpha", problem.alpha, "Alpha scalar.");
    app.add_option("--beta", problem.beta, "Beta scalar.");

    //
    // Problem types
    //
    app.option_defaults()->ignore_case()->group("Type parameters");
    app.add_option("--type_A",
                   types.typeA,
                   "Datatype of A matrix [float | half | bf16 | fp8 | bf8].  Default: float.");
    app.add_option("--type_B",
                   types.typeB,
                   "Datatype of B matrix [float | half | bf16 | fp8 | bf8].  Default: float.");
    app.add_option(
        "--type_C", types.typeC, "Datatype of C matrix [float | half | bf16].  Default: float.");
    app.add_option(
        "--type_D", types.typeD, "Datatype of D matrix [float | half | bf16].  Default: float.");
    app.add_option("--type_acc", types.typeAcc, "Datatype of accumulation [float]");
    app.add_option(
        "--trans_A",
        [&types](auto res) -> bool {
            types.transA = fromString<Client::GEMMClient::TransposeType>(res[0]);
            return true;
        },
        "N: A is not to be transposed.  T: A is to be transposed.",
        "N");
    app.add_option(
        "--trans_B",
        [&types](auto res) -> bool {
            types.transB = fromString<Client::GEMMClient::TransposeType>(res[0]);
            return true;
        },
        "N: B is not to be transposed.  T: B is to be transposed.",
        "N");

    //
    // Kernel options
    //
    app.option_defaults()->ignore_case()->group("Solution parameters");
    app.add_option("--mac_m", solution.macM, "(Macro) Tile size M.");
    app.add_option("--mac_n", solution.macN, "(Macro) Tile size N.");
    app.add_option("--mac_k", solution.macK, "(Macro) Tile size K.");
    app.add_option("--wave_m", solution.waveM, "(MFMA) Tile size M.");
    app.add_option("--wave_n", solution.waveN, "(MFMA) Tile size N.");
    app.add_option("--wave_k", solution.waveK, "(MFMA) Tile size K.");
    app.add_option("--wave_b", solution.waveB, "(MFMA) Tile size K.");

    app.add_option(
        "--mfma",
        [&solution](auto res) -> bool {
            auto mfma = res[0];
            if(!mfma.empty())
            {
                bool fail = false;
                try
                {
                    std::istringstream iss(mfma);
                    std::string        token;

                    iss.exceptions(std::ifstream::eofbit | std::ifstream::failbit
                                   | std::ifstream::badbit);
                    std::getline(iss, token, 'x');
                    solution.waveM = std::stoi(token);
                    std::getline(iss, token, 'x');
                    solution.waveN = std::stoi(token);
                    std::getline(iss, token, 'x');
                    solution.waveK = std::stoi(token);
                    iss.exceptions(std::ifstream::failbit | std::ifstream::badbit);
                    std::getline(iss, token, 'x');
                    solution.waveB = std::stoi(token);
                }
                catch(const std::invalid_argument&)
                {
                    fail = true;
                }
                catch(const std::ios_base::failure&)
                {
                    fail = true;
                }
                fail |= (solution.waveM < 1) || (solution.waveN < 1) || (solution.waveK < 1)
                        || (solution.waveB < 1);
                if(fail)
                {
                    std::cout << "Invalid format for MFMA instruction." << std::endl;
                    std::cout << std::endl;
                    std::cout << "The MFMA argument should be formatted like:" << std::endl;
                    std::cout << std::endl;
                    std::cout << "    --mfma=MxNxKxB" << std::endl;
                    std::cout << std::endl;
                    std::cout << "For example: --mfma=32x32x2x1" << std::endl;
                }
                return !fail;
            }
            return false;
        },
        "MFMA instruction to use.  Default 32x32x2x1 for floats, 32x32x8x1 for halfs.");

    app.add_option(
        "--workgroup_size_x", solution.workgroupSizeX, "Workgroup size in the x dimension.");
    app.add_option(
        "--workgroup_size_y", solution.workgroupSizeY, "Workgroup size in the y dimension.");
    app.add_option("--unroll_x", solution.unrollX, "Unroll size in X.");
    app.add_option("--unroll_y", solution.unrollY, "Unroll size in Y.");
    app.add_flag("--loadLDS_A", solution.loadLDSA, "Use LDS when loading A.");
    app.add_flag("--loadLDS_B", solution.loadLDSB, "Use LDS when loading B.");
    app.add_flag("--storeLDS_D", solution.storeLDSD, "Use LDS when storing D.");
    app.add_flag(
        "--betaInFma", solution.betaInFma, "Use beta in FMA instruction instead of alpha.");
    app.add_option("--scheduler", solution.scheduler, "Which scheduler to use.");
    app.add_flag("--match_memory_access",
                 solution.matchMemoryAccess,
                 "Match memory access to transpose.  Currently decreases performance.");
    app.add_flag("--prefetch", solution.prefetch, "Enable prefetching (UnrollK=2 implied).");
    app.add_option("--prefetchInFlight",
                   solution.prefetchInFlight,
                   "Number of prefetches in flight at the same time");
    app.add_option("--prefetchLDSFactor",
                   solution.prefetchLDSFactor,
                   "Prefetch 1/prefetchLDSFactor of MacroTile from LDS");
    app.add_flag("--streamK", solution.streamK, "Enable StreamK algorithm.");
    app.add_flag("--streamKTwoTile", solution.streamKTwoTile, "Enable two-tile StreamK algorithm.");

    //
    // Benchmarking options
    //
    app.option_defaults()->ignore_case()->group("Benchmarking parameters");
    app.add_option("--num_warmup", run.numWarmUp, "Number of warm-up runs.");
    app.add_option("--num_outer", run.numOuter, "Number of outer runs.");
    app.add_option("--num_inner", run.numInner, "Number of inner runs.");
    app.add_option("--device", run.device, "GPU device ordinal");
    app.add_option("--numWGs",
                   run.numWGs,
                   "Number of workgroups to use with StreamK algorithm.  Defaults to number of WGs "
                   "present on local device.");

    //
    // Client params and shortcuts
    //

    app.option_defaults()->ignore_case()->group("Client options and shortcuts");

    app.add_flag(
        "--hgemm",
        [&types](auto res) -> bool {
            types.typeA   = "half";
            types.typeB   = "half";
            types.typeC   = "half";
            types.typeD   = "half";
            types.typeAcc = "float";
            return true;
        },
        "Overwrite types to: --type_A=half --type_B=half --type_C=half --type_D=half "
        "--type_acc=float.");

    app.add_flag(
        "--visualize", run.visualize, "Dump out volumes describing memory access patterns.");

    bool noCheckResult = false;
    app.add_flag("--no-check", noCheckResult, "Do not verify GEMM results against OpenBLAS.");

    app.add_option("--yaml", io.resultsPath, "Save results to file.");

    auto generate = app.add_subcommand("generate", "Generate a GEMM solution.")->fallthrough();
    auto validate
        = app.add_subcommand("validate",
                             "Run and validate a GEMM solution (only runs the solution once).")
              ->fallthrough();
    auto benchmark
        = app.add_subcommand("benchmark",
                             "Benchmark a GEMM solution (may run the solution many times).")
              ->fallthrough();

    auto saveOption
        = generate->add_option("--save", io.savePath, "Save assembly to file.")->expected(0, 1);
    validate->add_option("--load", io.loadPath, "Load solution from assembly file.");
    benchmark->add_option("--load", io.loadPath, "Load solution from assembly file.");

    CLI11_PARSE(app, argc, argv);

    //
    // Update/validate problem definition
    //

    if(architectureName.empty())
        architecture.target
            = GPUArchitectureLibrary::getInstance()->GetDefaultHipDeviceArch(run.device).target();
    else
        architecture.target = GPUArchitectureTarget::fromString(architectureName);

    if(!io.loadPath.empty())
>>>>>>> 8b9a2ad7
    {
        auto soln = Serialization::readYAMLFile<rocRoller::Client::GEMMClient::GEMMSolutionBlob>(
            io.loadPath);

        if((types.typeA != soln.solution.typeA) || (types.typeB != soln.solution.typeB)
           || (types.typeC != soln.solution.typeC) || (types.typeD != soln.solution.typeD)
           || (types.typeAcc != soln.solution.typeAcc))
        {
            std::cout << "NOTE: Types from command line have been superceded by types from "
                         "solution."
                      << std::endl;
        }
        if((types.transA != soln.solution.transA) || (types.transB != soln.solution.transB))
        {
            std::cout << "NOTE: Transposes from command line have been superceded by transposes "
                         "from solution."
                      << std::endl;
        }

        types.typeA   = soln.solution.typeA;
        types.typeB   = soln.solution.typeB;
        types.typeC   = soln.solution.typeC;
        types.typeD   = soln.solution.typeD;
        types.typeAcc = soln.solution.typeAcc;
        types.transA  = soln.solution.transA;
        types.transB  = soln.solution.transB;
    }

    // Currently, we only support F32 accumulation
    AssertFatal(types.typeAcc == "float");

    problem.typeA   = types.typeA;
    problem.typeB   = types.typeB;
    problem.typeC   = types.typeC;
    problem.typeD   = types.typeD;
    problem.typeAcc = types.typeAcc;
    problem.transA  = types.transA;
    problem.transB  = types.transB;

    solution.typeA   = types.typeA;
    solution.typeB   = types.typeB;
    solution.typeC   = types.typeC;
    solution.typeD   = types.typeD;
    solution.typeAcc = types.typeAcc;
    solution.transA  = types.transA;
    solution.transB  = types.transB;

    run.check = !noCheckResult;

    io.doSave = saveOption->count() > 0;

    // Set default MFMA sizes
    if(solution.typeA == "float" && solution.typeB == "float")
    {
        if(solution.waveM == -1)
            solution.waveM = 32;
        if(solution.waveN == -1)
            solution.waveN = 32;
        if(solution.waveK == -1)
            solution.waveK = 2;
        if(solution.waveB == -1)
            solution.waveB = 1;
    }
    else if(solution.typeA == "half" && solution.typeB == "half")
    {
        if(solution.waveM == -1)
            solution.waveM = 32;
        if(solution.waveN == -1)
            solution.waveN = 32;
        if(solution.waveK == -1)
            solution.waveK = 8;
        if(solution.waveB == -1)
            solution.waveB = 1;
    }
    else if(solution.typeA == "bf16" && solution.typeB == "bf16")
    {
        if(solution.waveM == -1)
            solution.waveM = 16;
        if(solution.waveN == -1)
            solution.waveN = 16;
        if(solution.waveK == -1)
            solution.waveK = 8;
        if(solution.waveB == -1)
            solution.waveB = 1;
    }
<<<<<<< HEAD
    else if(problem.typeA == "fp6" && problem.typeB == "fp6" && problem.typeC == "float"
            && problem.typeD == "float")
    {
        result = GEMM<FP6, FP6, float, float>(solution, runParams, checkResult, doVisualize);
    }
    else if(problem.typeA == "bf6" && problem.typeB == "bf6" && problem.typeC == "float"
            && problem.typeD == "float")
    {
        result = GEMM<BF6, BF6, float, float>(solution, runParams, checkResult, doVisualize);
    }
    else if(problem.typeA == "fp4" && problem.typeB == "fp4" && problem.typeC == "float"
            && problem.typeD == "float")
    {
        result = GEMM<FP4, FP4, float, float>(solution, runParams, checkResult, doVisualize);
    }
    else if((problem.typeA != problem.typeB) && isF8F6F4(problem.typeA) && isF8F6F4(problem.typeB))
    {
        result = GEMMMixed<float, float>(
            solution, runParams, checkResult, doVisualize, problem.typeA, problem.typeB);
    }
    else
=======
    else if((solution.typeA == "fp8" && solution.typeB == "fp8")
            || (solution.typeA == "bf8" && solution.typeB == "bf8"))
>>>>>>> 8b9a2ad7
    {
        if(solution.waveM == -1)
            solution.waveM = 16;
        if(solution.waveN == -1)
            solution.waveN = 16;
        if(solution.waveK == -1)
            solution.waveK = 32;
        if(solution.waveB == -1)
            solution.waveB = 1;
    }

    //
    // Run!
    //

    // If no subcommands were given, default behaviour is: generate
    // and benchmark.
    bool generateAndBenchmark = !generate->parsed() && !validate->parsed() && !benchmark->parsed();

    bool doGenerate  = generateAndBenchmark || generate->parsed();
    bool doValidate  = validate->parsed();
    bool doBenchmark = generateAndBenchmark || benchmark->parsed();

    return rocRoller::Client::GEMMClient::RunGEMMCLI(
        doGenerate, doValidate, doBenchmark, architecture, solution, problem, types, run, io);
}<|MERGE_RESOLUTION|>--- conflicted
+++ resolved
@@ -110,30 +110,10 @@
                                                IO,
                                                rocRoller::Serialization::EmptyContext>
 {
-<<<<<<< HEAD
-    // Host Data
-    RandomGenerator random(31415u);
-    auto            h_A = random.vector<A>(
-        solutionParams.problemParams.m * solutionParams.problemParams.k, -1.0, 1.0);
-    auto h_B = random.vector<B>(
-        solutionParams.problemParams.k * solutionParams.problemParams.n, -1.0, 1.0);
-    std::vector<C> h_C = random.vector<C>(
-        solutionParams.problemParams.m * solutionParams.problemParams.n, -1.0, 1.0);
-    std::vector<D> h_D(solutionParams.problemParams.m * solutionParams.problemParams.n,
-                       static_cast<D>(0.0));
-
-    auto context = rocRoller::Context::ForDefaultHipDevice(solutionParams.generateKernelName(), {});
-
-    using unsegTypeA = typename UnsegmentedTypeOf<A>::type;
-    using unsegTypeB = typename UnsegmentedTypeOf<B>::type;
-
-    if(solutionParams.scheduler == "TENSILE_ASM")
-=======
     static const bool flow = false;
     using iot              = IOTraits<IO>;
 
     static void mapping(IO& io, Client::GEMMClient::SolutionParameters& params)
->>>>>>> 8b9a2ad7
     {
         iot::mapRequired(io, "mac_m", params.macM);
         iot::mapRequired(io, "mac_n", params.macN);
@@ -200,8 +180,8 @@
 {
     template <typename A, typename B, typename C, typename D>
     std::pair<bool, double>
-        validate(std::vector<A> const&                                   h_A,
-                 std::vector<B> const&                                   h_B,
+        validate(std::vector<typename UnsegmentedTypeOf<A>::type> const& h_A,
+                 std::vector<typename UnsegmentedTypeOf<B>::type> const& h_B,
                  std::vector<C> const&                                   h_C,
                  std::vector<D> const&                                   h_D,
                  rocRoller::Client::GEMMClient::ProblemParameters const& problemParams,
@@ -253,8 +233,8 @@
         // Host Data
         std::cout << "Generating input data..." << std::endl;
         RandomGenerator random(31415u);
-        std::vector<A>  h_A = random.vector<A>(problemParams.m * problemParams.k, -1.0, 1.0);
-        std::vector<B>  h_B = random.vector<B>(problemParams.k * problemParams.n, -1.0, 1.0);
+        auto            h_A = random.vector<A>(problemParams.m * problemParams.k, -1.0, 1.0);
+        auto            h_B = random.vector<B>(problemParams.k * problemParams.n, -1.0, 1.0);
         std::vector<C>  h_C = random.vector<C>(problemParams.m * problemParams.n, -1.0, 1.0);
         std::vector<D>  h_D(problemParams.m * problemParams.n, static_cast<D>(0.0));
 
@@ -366,139 +346,80 @@
         return result;
     }
 
-<<<<<<< HEAD
-// D (MxN) = alpha * A (MxK) X B (KxN) + beta * C (MxN)
-template <typename A, typename C, typename D>
-Client::GEMMClient::Result GEMMMixed(Client::GEMMClient::SolutionParameters const& solutionParams,
-                                     Client::RunParameters const&                  runParams,
-                                     bool                                          checkResult,
-                                     bool                                          doVisualize,
-                                     auto                                          typeB)
-{
-    if(typeB == "fp8")
-    {
-        return GEMM<A, FP8, C, D>(solutionParams, runParams, checkResult, doVisualize);
-    }
-    else if(typeB == "bf8")
-    {
-        return GEMM<A, BF8, C, D>(solutionParams, runParams, checkResult, doVisualize);
-    }
-    else if(typeB == "fp6")
-    {
-        return GEMM<A, FP6, C, D>(solutionParams, runParams, checkResult, doVisualize);
-    }
-    else if(typeB == "bf6")
-    {
-        return GEMM<A, BF6, C, D>(solutionParams, runParams, checkResult, doVisualize);
-    }
-    else if(typeB == "fp4")
-    {
-        return GEMM<A, FP4, C, D>(solutionParams, runParams, checkResult, doVisualize);
-    }
-    else
-        Throw<FatalError>("Invalid type for Mixed GEMM.");
-}
-
-// D (MxN) = alpha * A (MxK) X B (KxN) + beta * C (MxN)
-template <typename C, typename D>
-Client::GEMMClient::Result GEMMMixed(Client::GEMMClient::SolutionParameters const& solutionParams,
-                                     Client::RunParameters const&                  runParams,
-                                     bool                                          checkResult,
-                                     bool                                          doVisualize,
-                                     auto                                          typeA,
-                                     auto                                          typeB)
-{
-    if(typeA == "fp8")
-    {
-        return GEMMMixed<FP8, C, D>(solutionParams, runParams, checkResult, doVisualize, typeB);
-    }
-    else if(typeA == "bf8")
-    {
-        return GEMMMixed<BF8, C, D>(solutionParams, runParams, checkResult, doVisualize, typeB);
-    }
-    else if(typeA == "fp6")
-    {
-        return GEMMMixed<FP6, C, D>(solutionParams, runParams, checkResult, doVisualize, typeB);
-    }
-    else if(typeA == "bf6")
-    {
-        return GEMMMixed<BF6, C, D>(solutionParams, runParams, checkResult, doVisualize, typeB);
-    }
-    else if(typeA == "fp4")
-    {
-        return GEMMMixed<FP4, C, D>(solutionParams, runParams, checkResult, doVisualize, typeB);
-    }
-    else
-        Throw<FatalError>("Invalid type for Mixed GEMM.");
-}
-
-int main(int argc, const char* argv[])
-{
-    ParseOptions po("GEMM Driver: D (MxN) = alpha * A (MxK) * B (KxN) + beta * C (MxN)",
-                    Settings::getInstance()->help());
-
-    // Problem definition
-    po.addArg("M", Arg({"M"}, "Tensor size M."));
-    po.addArg("N", Arg({"N"}, "Tensor size N."));
-    po.addArg("K", Arg({"K"}, "Tensor size K."));
-    po.addArg("trans_A",
-              Arg({"trans_A"}, "N: A is not to be transposed.  T: A is to be transposed."));
-    po.addArg("trans_B",
-              Arg({"trans_B"}, "N: B is not to be transposed.  T: B is to be transposed."));
-    po.addArg("alpha", Arg({"a", "alpha"}, "Alpha scalar."));
-    po.addArg("beta", Arg({"b", "beta"}, "Beta scalar."));
-    po.addArg("type_A",
-              Arg({"type_A"},
-                  "Datatype of A matrix [float | half | bf16 | fp8 | bf8 | fp6 | bf6 | fp4].  "
-                  "Default: float."));
-    po.addArg("type_B",
-              Arg({"type_B"},
-                  "Datatype of B matrix [float | half | bf16 | fp8 | bf8 | fp6 | bf6 | fp4].  "
-                  "Default: float."));
-    po.addArg("type_C",
-              Arg({"type_C"}, "Datatype of C matrix [float | half | bf16].  Default: float."));
-    po.addArg("type_D",
-              Arg({"type_D"}, "Datatype of D matrix [float | half | bf16].  Default: float."));
-    po.addArg("type_acc", Arg({"type_acc"}, "Datatype of accumulation [float]"));
-    po.addArg("hgemm",
-              Arg({"hgemm"},
-                  "Enable (=1) to overwrite types to: --type_A=half --type_B=half --type_C=half "
-                  "--type_D=half "
-                  "--type_acc=float."));
-    // Kernel options
-    po.addArg("mac_m", Arg({"mac_m"}, "(Macro) Tile size M."));
-    po.addArg("mac_n", Arg({"mac_n"}, "(Macro) Tile size N."));
-    po.addArg("mac_k", Arg({"mac_k"}, "(Macro) Tile size K."));
-
-    po.addArg("wave_m", Arg({"wave_m"}, "(MFMA) Tile size M."));
-    po.addArg("wave_n", Arg({"wave_n"}, "(MFMA) Tile size N."));
-    po.addArg("wave_k", Arg({"wave_k"}, "(MFMA) Tile size K."));
-    po.addArg("wave_b", Arg({"wave_b"}, "(MFMA) Tile size K."));
-    po.addArg("mfma",
-              Arg({"mfma"},
-                  "MFMA instruction to use.  Default 32x32x2x1 for floats, 32x32x8x1 for halfs."));
-    po.addArg("workgroup_size_x", Arg({"workgroup_size_x"}, "Workgroup size in the x dimension."));
-    po.addArg("workgroup_size_y", Arg({"workgroup_size_y"}, "Workgroup size in the y dimension."));
-    po.addArg("unroll_x", Arg({"unroll_x"}, "Unroll size in X."));
-    po.addArg("unroll_y", Arg({"unroll_y"}, "Unroll size in Y."));
-    po.addArg("loadLDS_A", Arg({"loadLDS_A"}, "Use LDS when loading A."));
-    po.addArg("loadLDS_B", Arg({"loadLDS_B"}, "Use LDS when loading B."));
-    po.addArg("storeLDS_D", Arg({"storeLDS_D"}, "Use LDS when storing D."));
-    po.addArg("betaInFma", Arg({"betaInFma"}, "Use beta in FMA instruction instead of alpha."));
-    po.addArg("scheduler", Arg({"scheduler"}, "Which scheduler to use."));
-    po.addArg("match_memory_access",
-              Arg({"match_memory_access"},
-                  "Match memory access to transpose. "
-                  "Currently decreases performance."));
-    po.addArg("prefetch", Arg({"prefetch"}, "Enable prefetching (UnrollK=2 implied)."));
-    po.addArg("prefetchInFlight",
-              Arg({"prefetchInFlight"}, "Number of prefetches in flight at the same time"));
-    po.addArg("prefetchLDSFactor",
-              Arg({"prefetchLDSFactor"}, "Prefetch 1/prefetchLDSFactor of MacroTile from LDS"));
-    po.addArg("streamK", Arg({"streamK"}, "Enable StreamK algorithm."));
-    po.addArg("numWGs", Arg({"numWGs"}, "Number of workgroups to use with StreamK algorithm."));
-    po.addArg("streamKTwoTile", Arg({"streamKTwoTile"}, "Enable two-tile StreamK algorithm."));
-=======
+    // D (MxN) = alpha * A (MxK) X B (KxN) + beta * C (MxN)
+    template <typename A, typename C, typename D>
+    Client::BenchmarkResults GEMMMixed(std::shared_ptr<Client::GEMMClient::GEMMSolution> gemm,
+                                       Client::GEMMClient::SolutionParameters const&     solution,
+                                       Client::GEMMClient::ProblemParameters const&      problem,
+                                       Client::RunParameters const&                      run,
+                                       std::string            loadAssemblyFile,
+                                       GPUArchitecture const& arch,
+                                       auto                   typeB)
+    {
+        if(typeB == "fp8")
+        {
+            return GEMM<A, FP8, C, D>(gemm, solution, problem, run, loadAssemblyFile, arch);
+        }
+        else if(typeB == "bf8")
+        {
+            return GEMM<A, BF8, C, D>(gemm, solution, problem, run, loadAssemblyFile, arch);
+        }
+        else if(typeB == "fp6")
+        {
+            return GEMM<A, FP6, C, D>(gemm, solution, problem, run, loadAssemblyFile, arch);
+        }
+        else if(typeB == "bf6")
+        {
+            return GEMM<A, BF6, C, D>(gemm, solution, problem, run, loadAssemblyFile, arch);
+        }
+        else if(typeB == "fp4")
+        {
+            return GEMM<A, FP4, C, D>(gemm, solution, problem, run, loadAssemblyFile, arch);
+        }
+        else
+            Throw<FatalError>("Invalid type for Mixed GEMM.");
+    }
+
+    // D (MxN) = alpha * A (MxK) X B (KxN) + beta * C (MxN)
+    template <typename C, typename D>
+    Client::BenchmarkResults GEMMMixed(std::shared_ptr<Client::GEMMClient::GEMMSolution> gemm,
+                                       Client::GEMMClient::SolutionParameters const&     solution,
+                                       Client::GEMMClient::ProblemParameters const&      problem,
+                                       Client::RunParameters const&                      run,
+                                       std::string            loadAssemblyFile,
+                                       GPUArchitecture const& arch,
+                                       auto                   typeA,
+                                       auto                   typeB)
+    {
+        if(typeA == "fp8")
+        {
+            return GEMMMixed<FP8, C, D>(
+                gemm, solution, problem, run, loadAssemblyFile, arch, typeB);
+        }
+        else if(typeA == "bf8")
+        {
+            return GEMMMixed<BF8, C, D>(
+                gemm, solution, problem, run, loadAssemblyFile, arch, typeB);
+        }
+        else if(typeA == "fp6")
+        {
+            return GEMMMixed<FP6, C, D>(
+                gemm, solution, problem, run, loadAssemblyFile, arch, typeB);
+        }
+        else if(typeA == "bf6")
+        {
+            return GEMMMixed<BF6, C, D>(
+                gemm, solution, problem, run, loadAssemblyFile, arch, typeB);
+        }
+        else if(typeA == "fp4")
+        {
+            return GEMMMixed<FP4, C, D>(
+                gemm, solution, problem, run, loadAssemblyFile, arch, typeB);
+        }
+        else
+            Throw<FatalError>("Invalid type for Mixed GEMM.");
+    }
+
     /*
      * Generate an instance of GEMMSolution and call generateSolution.
      *
@@ -512,7 +433,6 @@
         std::shared_ptr<Client::GEMMClient::GEMMSolution> gemmSolution;
 
         auto arch = context->targetArchitecture().target();
->>>>>>> 8b9a2ad7
 
         if(solutionParams.scheduler == "TENSILE_ASM")
         {
@@ -699,6 +619,11 @@
                 run.numInner  = 1;
             }
 
+            auto isF8F6F4 = [](auto dtype) {
+                return (dtype == "fp8" || dtype == "bf8" || dtype == "fp6" || dtype == "bf6"
+                        || dtype == "fp4");
+            };
+
             Client::GEMMClient::Result result;
 
             result.problemParams              = problem;
@@ -740,6 +665,36 @@
             {
                 result.benchmarkResults = GEMM<BF8, BF8, float, float>(
                     gemm, solution, problem, run, loadAssemblyFile, arch);
+            }
+            else if(problem.typeA == "fp6" && problem.typeB == "fp6" && problem.typeC == "float"
+                    && problem.typeD == "float")
+            {
+                result.benchmarkResults = GEMM<FP6, FP6, float, float>(
+                    gemm, solution, problem, run, loadAssemblyFile, arch);
+            }
+            else if(problem.typeA == "bf6" && problem.typeB == "bf6" && problem.typeC == "float"
+                    && problem.typeD == "float")
+            {
+                result.benchmarkResults = GEMM<BF6, BF6, float, float>(
+                    gemm, solution, problem, run, loadAssemblyFile, arch);
+            }
+            else if(problem.typeA == "fp4" && problem.typeB == "fp4" && problem.typeC == "float"
+                    && problem.typeD == "float")
+            {
+                result.benchmarkResults = GEMM<FP4, FP4, float, float>(
+                    gemm, solution, problem, run, loadAssemblyFile, arch);
+            }
+            else if((problem.typeA != problem.typeB) && isF8F6F4(problem.typeA)
+                    && isF8F6F4(problem.typeB))
+            {
+                result.benchmarkResults = GEMMMixed<float, float>(gemm,
+                                                                  solution,
+                                                                  problem,
+                                                                  run,
+                                                                  loadAssemblyFile,
+                                                                  arch,
+                                                                  problem.typeA,
+                                                                  problem.typeB);
             }
             else
             {
@@ -784,25 +739,6 @@
         .waveK = -1,
         .waveB = -1,
 
-<<<<<<< HEAD
-    auto isF8F6F4 = [](auto dtype) {
-        return (dtype == "fp8" || dtype == "bf8" || dtype == "fp6" || dtype == "bf6"
-                || dtype == "fp4");
-    };
-
-    if(problem.typeA == "float" && problem.typeB == "float" && problem.typeC == "float"
-       && problem.typeD == "float")
-    {
-        result = GEMM<float, float, float, float>(solution, runParams, checkResult, doVisualize);
-    }
-    else if(problem.typeA == "half" && problem.typeB == "half" && problem.typeC == "half"
-            && problem.typeD == "half")
-    {
-        result = GEMM<Half, Half, Half, Half>(solution, runParams, checkResult, doVisualize);
-    }
-    else if(problem.typeA == "bf16" && problem.typeB == "bf16" && problem.typeC == "float"
-            && problem.typeD == "float")
-=======
         .workgroupSizeX = 128,
         .workgroupSizeY = 2,
 
@@ -873,10 +809,12 @@
     app.option_defaults()->ignore_case()->group("Type parameters");
     app.add_option("--type_A",
                    types.typeA,
-                   "Datatype of A matrix [float | half | bf16 | fp8 | bf8].  Default: float.");
+                   "Datatype of A matrix [float | half | bf16 | fp8 | bf8 | fp6 | bf6 | fp4].  "
+                   "Default: float.");
     app.add_option("--type_B",
                    types.typeB,
-                   "Datatype of B matrix [float | half | bf16 | fp8 | bf8].  Default: float.");
+                   "Datatype of B matrix [float | half | bf16 | fp8 | bf8 | fp6 | bf6 | fp4].  "
+                   "Default: float.");
     app.add_option(
         "--type_C", types.typeC, "Datatype of C matrix [float | half | bf16].  Default: float.");
     app.add_option(
@@ -1054,7 +992,6 @@
         architecture.target = GPUArchitectureTarget::fromString(architectureName);
 
     if(!io.loadPath.empty())
->>>>>>> 8b9a2ad7
     {
         auto soln = Serialization::readYAMLFile<rocRoller::Client::GEMMClient::GEMMSolutionBlob>(
             io.loadPath);
@@ -1107,7 +1044,8 @@
     io.doSave = saveOption->count() > 0;
 
     // Set default MFMA sizes
-    if(solution.typeA == "float" && solution.typeB == "float")
+    if(problem.typeA == "float" && problem.typeB == "float" && problem.typeC == "float"
+       && problem.typeD == "float")
     {
         if(solution.waveM == -1)
             solution.waveM = 32;
@@ -1140,32 +1078,8 @@
         if(solution.waveB == -1)
             solution.waveB = 1;
     }
-<<<<<<< HEAD
-    else if(problem.typeA == "fp6" && problem.typeB == "fp6" && problem.typeC == "float"
-            && problem.typeD == "float")
-    {
-        result = GEMM<FP6, FP6, float, float>(solution, runParams, checkResult, doVisualize);
-    }
-    else if(problem.typeA == "bf6" && problem.typeB == "bf6" && problem.typeC == "float"
-            && problem.typeD == "float")
-    {
-        result = GEMM<BF6, BF6, float, float>(solution, runParams, checkResult, doVisualize);
-    }
-    else if(problem.typeA == "fp4" && problem.typeB == "fp4" && problem.typeC == "float"
-            && problem.typeD == "float")
-    {
-        result = GEMM<FP4, FP4, float, float>(solution, runParams, checkResult, doVisualize);
-    }
-    else if((problem.typeA != problem.typeB) && isF8F6F4(problem.typeA) && isF8F6F4(problem.typeB))
-    {
-        result = GEMMMixed<float, float>(
-            solution, runParams, checkResult, doVisualize, problem.typeA, problem.typeB);
-    }
-    else
-=======
     else if((solution.typeA == "fp8" && solution.typeB == "fp8")
             || (solution.typeA == "bf8" && solution.typeB == "bf8"))
->>>>>>> 8b9a2ad7
     {
         if(solution.waveM == -1)
             solution.waveM = 16;
